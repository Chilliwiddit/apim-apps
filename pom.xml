<project xmlns="http://maven.apache.org/POM/4.0.0" xmlns:xsi="http://www.w3.org/2001/XMLSchema-instance" xsi:schemaLocation="http://maven.apache.org/POM/4.0.0 http://maven.apache.org/maven-v4_0_0.xsd">

    <modelVersion>4.0.0</modelVersion>
    <groupId>org.wso2.carbon.apimgt</groupId>
    <artifactId>carbon-apimgt</artifactId>
    <packaging>pom</packaging>
    <version>6.2.106-SNAPSHOT</version>
    <name>WSO2 Carbon - API Management Aggregator POM</name>
    <url>http://wso2.org</url>


    <parent>
        <groupId>org.wso2</groupId>
        <artifactId>wso2</artifactId>
        <version>1</version>
    </parent>

    <scm>
        <url>https://github.com/wso2/carbon-apimgt.git</url>
        <developerConnection>scm:git:https://github.com/wso2/carbon-apimgt.git</developerConnection>
        <connection>scm:git:https://github.com/wso2/carbon-apimgt.git</connection>
        <tag>HEAD</tag>
    </scm>

    <modules>
        <module>service-stubs/apimgt</module>
        <module>service-stubs/oidc-authenticator</module>
        <module>components/apimgt</module>
        <module>components/forum</module>
        <module>components/sso-hostobject</module>
        <module>components/oidc-authenticator</module>
        <module>features/apimgt</module>
        <module>features/forum</module>
        <module>features/oidc-authenticator</module>
        <module>features/categories</module>
    </modules>

    <build>
        <pluginManagement>
            <plugins>
                <plugin>
                    <groupId>org.apache.felix</groupId>
                    <artifactId>maven-scr-plugin</artifactId>
                    <version>${maven-scr-plugin.version}</version>
                    <executions>
                        <execution>
                            <id>generate-scr-scrdescriptor</id>
                            <goals>
                                <goal>scr</goal>
                            </goals>
                        </execution>
                    </executions>
                </plugin>

                <plugin>
                    <groupId>org.apache.felix</groupId>
                    <artifactId>maven-bundle-plugin</artifactId>
                    <version>${maven-bundle-plugin.version}</version>
                </plugin>

                <plugin>
                    <groupId>org.apache.maven.plugins</groupId>
                    <artifactId>maven-release-plugin</artifactId>
                    <configuration>
                        <preparationGoals>clean install</preparationGoals>
                        <autoVersionSubmodules>true</autoVersionSubmodules>
                    </configuration>
                </plugin>
                <plugin>
                    <groupId>org.apache.maven.plugins</groupId>
                    <artifactId>maven-deploy-plugin</artifactId>
                </plugin>
                <plugin>
                    <groupId>org.wso2.maven</groupId>
                    <artifactId>carbon-p2-plugin</artifactId>
                    <version>${carbon.p2.plugin.version}</version>
                </plugin>

                <plugin>
                    <groupId>org.codehaus.mojo</groupId>
                    <artifactId>build-helper-maven-plugin</artifactId>
                    <version>${build-helper-maven-plugin.version}</version>
                </plugin>
                <plugin>
                    <groupId>org.apache.axis2</groupId>
                    <artifactId>axis2-java2wsdl-maven-plugin</artifactId>
                    <version>${axis2-java2wsdl-maven-plugin.version}</version>
                </plugin>
                <plugin>
                    <groupId>org.apache.maven.plugins</groupId>
                    <artifactId>maven-war-plugin</artifactId>
                    <version>2.2</version>
                </plugin>
                <plugin>
                    <groupId>io.swagger</groupId>
                    <artifactId>swagger-codegen-maven-plugin</artifactId>
                    <version>${io.swagger.codegen.version}</version>
                </plugin>
                <plugin>
                    <groupId>org.jacoco</groupId>
                    <artifactId>jacoco-maven-plugin</artifactId>
                    <version>${jacoco.version}</version>
                    <executions>
                        <execution>
                            <id>default-instrument</id>
                            <goals>
                                <goal>instrument</goal>
                            </goals>
                        </execution>
                        <execution>
                            <id>default-restore-instrumented-classes</id>
                            <goals>
                                <goal>restore-instrumented-classes</goal>
                            </goals>
                        </execution>
                        <execution>
                            <id>pre-unit-test</id>
                            <goals>
                                <goal>prepare-agent</goal>
                            </goals>
                            <configuration>
                                <destFile>${basedir}/target/coverage-reports/jacoco-ut.exec</destFile>
                            </configuration>
                        </execution>
                        <execution>
                            <id>pre-integration-test</id>
                            <goals>
                                <goal>prepare-agent-integration</goal>
                            </goals>
                            <configuration>
                                <destFile>${basedir}/target/coverage-reports/jacoco-it.exec</destFile>
                            </configuration>
                        </execution>
                        <execution>
                            <id>post-integration-test</id>
                            <phase>post-integration-test</phase>
                            <goals>
                                <goal>report</goal>
                            </goals>
                            <configuration>
                                <dataFile>${basedir}/target/coverage-reports/jacoco-it.exec</dataFile>
                                <outputDirectory>${basedir}/target/coverage-reports/site/jacoco-it</outputDirectory>
                            </configuration>
                        </execution>
                        <execution>
                            <id>post-unit-test</id>
                            <phase>prepare-package</phase>
                            <goals>
                                <goal>report</goal>
                            </goals>
                            <configuration>
                                <dataFile>${basedir}/target/coverage-reports/jacoco-ut.exec</dataFile>
                                <outputDirectory>${basedir}/target/coverage-reports/site/jacoco-ut</outputDirectory>
                            </configuration>
                        </execution>
                        <execution>
                            <id>merge-results</id>
                            <phase>verify</phase>
                            <goals>
                                <goal>merge</goal>
                            </goals>
                            <configuration>
                                <fileSets>
                                    <fileSet>
                                        <directory>${basedir}/target/coverage-reports</directory>
                                        <includes>
                                            <include>*.exec</include>
                                        </includes>
                                    </fileSet>
                                </fileSets>
                                <destFile>${basedir}/target/coverage-reports/aggregate.exec</destFile>
                            </configuration>
                        </execution>
                        <execution>
                            <id>post-merge-report</id>
                            <phase>verify</phase>
                            <goals>
                                <goal>report</goal>
                            </goals>
                            <configuration>
                                <dataFile>${basedir}/target/coverage-reports/aggregate.exec</dataFile>
                                <outputDirectory>${basedir}/target/coverage-reports/site/jacoco-aggregate
                                </outputDirectory>
                            </configuration>
                        </execution>
                        <execution>
                            <id>default-check</id>
                            <goals>
                                <goal>check</goal>
                            </goals>
                            <configuration>
                                <dataFile>${basedir}/target/coverage-reports/aggregate.exec</dataFile>
                                <rules>
                                    <rule>
                                        <element>BUNDLE</element>
                                        <limits>
                                            <limit>
                                                <counter>INSTRUCTION</counter>
                                                <value>COVEREDRATIO</value>
                                                <minimum>0.00</minimum>
                                            </limit>
                                        </limits>
                                    </rule>
                                </rules>
                            </configuration>
                        </execution>
                    </executions>
                </plugin>
                <plugin>
                    <groupId>org.apache.maven.plugins</groupId>
                    <artifactId>maven-surefire-plugin</artifactId>
                    <version>${maven.surefire.plugin.version}</version>
                    <configuration>
                        <systemPropertyVariables>
                            <jacoco-agent.destfile>${basedir}/target/coverage-reports/jacoco-ut.exec
                            </jacoco-agent.destfile>
                        </systemPropertyVariables>
                    </configuration>
                </plugin>
                <plugin>
                    <groupId>org.apache.maven.plugins</groupId>
                    <artifactId>maven-failsafe-plugin</artifactId>
                    <version>2.19.1</version>
                    <configuration>
                        <systemPropertyVariables>
                            <jacoco-agent.destfile>${basedir}/target/coverage-reports/jacoco-it.exec
                            </jacoco-agent.destfile>
                        </systemPropertyVariables>
                    </configuration>
                    <executions>
                        <execution>
                            <goals>
                                <goal>integration-test</goal>
                                <goal>verify</goal>
                            </goals>
                        </execution>
                    </executions>
                </plugin>
            </plugins>
        </pluginManagement>
        <extensions>
            <extension>
                <groupId>org.apache.maven.wagon</groupId>
                <artifactId>wagon-ssh</artifactId>
                <version>2.1</version>
            </extension>
        </extensions>
    </build>

    <repositories>
        <repository>
            <id>wso2-nexus</id>
            <name>WSO2 internal Repository</name>
            <url>http://maven.wso2.org/nexus/content/groups/wso2-public/</url>
            <releases>
                <enabled>true</enabled>
                <updatePolicy>daily</updatePolicy>
                <checksumPolicy>ignore</checksumPolicy>
            </releases>
        </repository>

        <repository>
            <id>wso2.releases</id>
            <name>WSO2 internal Repository</name>
            <url>http://maven.wso2.org/nexus/content/repositories/releases/</url>
            <releases>
                <enabled>true</enabled>
                <updatePolicy>daily</updatePolicy>
                <checksumPolicy>ignore</checksumPolicy>
            </releases>
        </repository>

        <repository>
            <id>wso2.snapshots</id>
            <name>Apache Snapshot Repository</name>
            <url>http://maven.wso2.org/nexus/content/repositories/snapshots/</url>
            <snapshots>
                <enabled>true</enabled>
                <updatePolicy>daily</updatePolicy>
            </snapshots>
            <releases>
                <enabled>false</enabled>
            </releases>
        </repository>
    </repositories>

    <pluginRepositories>
        <pluginRepository>
            <id>wso2.releases</id>
            <name>WSO2 internal Repository</name>
            <url>http://maven.wso2.org/nexus/content/repositories/releases/</url>
            <releases>
                <enabled>true</enabled>
                <updatePolicy>daily</updatePolicy>
                <checksumPolicy>ignore</checksumPolicy>
            </releases>
        </pluginRepository>

        <pluginRepository>
            <id>wso2.snapshots</id>
            <name>WSO2 Snapshot Repository</name>
            <url>http://maven.wso2.org/nexus/content/repositories/snapshots/</url>
            <snapshots>
                <enabled>true</enabled>
                <updatePolicy>daily</updatePolicy>
            </snapshots>
            <releases>
                <enabled>false</enabled>
            </releases>
        </pluginRepository>
        <pluginRepository>
            <id>wso2-nexus</id>
            <name>WSO2 internal Repository</name>
            <url>http://maven.wso2.org/nexus/content/groups/wso2-public/</url>
            <releases>
                <enabled>true</enabled>
                <updatePolicy>daily</updatePolicy>
                <checksumPolicy>ignore</checksumPolicy>
            </releases>
        </pluginRepository>
    </pluginRepositories>

    <dependencyManagement>
        <dependencies>
            <dependency>
                <groupId>org.jacoco</groupId>
                <artifactId>org.jacoco.agent</artifactId>
                <classifier>runtime</classifier>
                <version>${jacoco.version}</version>
            </dependency>

            <dependency>
                <groupId>org.wso2.carbon.messaging</groupId>
                <artifactId>org.wso2.carbon.andes</artifactId>
                <version>${carbon.broker.version}</version>
            </dependency>

            <dependency>
                <groupId>org.wso2.carbon.analytics-common</groupId>
                <artifactId>org.wso2.carbon.databridge.agent</artifactId>
                <version>${carbon.analytics.common.version}</version>
            </dependency>

            <dependency>
                <groupId>org.wso2.carbon.analytics-common</groupId>
                <artifactId>org.wso2.carbon.event.template.manager.stub</artifactId>
                <version>${carbon.analytics.common.version}</version>
            </dependency>

            <dependency>
                <groupId>org.wso2.carbon.identity.inbound.auth.oauth2</groupId>
                <artifactId>org.wso2.carbon.identity.oauth.stub</artifactId>
                <version>${carbon.identity-inbound-auth-oauth.version}</version>
            </dependency>

            <dependency>
                <groupId>org.wso2.carbon</groupId>
                <artifactId>org.wso2.carbon.core.common</artifactId>
                <version>${carbon.kernel.version}</version>
            </dependency>

            <dependency>
                <groupId>org.wso2.carbon</groupId>
                <artifactId>org.wso2.carbon.core.services</artifactId>
                <version>${carbon.kernel.version}</version>
            </dependency>

            <dependency>
                <groupId>org.wso2.carbon.identity.framework</groupId>
                <artifactId>org.wso2.carbon.identity.application.mgt.stub</artifactId>
                <version>${carbon.identity.version}</version>
            </dependency>

            <dependency>
                <groupId>org.wso2.carbon.identity.framework</groupId>
                <artifactId>org.wso2.carbon.identity.mgt.stub</artifactId>
                <version>${carbon.identity.version}</version>
            </dependency>

            <dependency>
                <groupId>org.wso2.carbon.identity</groupId>
                <artifactId>org.wso2.carbon.captcha.mgt</artifactId>
                <version>${carbon.identity-captcha.version}</version>
            </dependency>

            <dependency>
                <groupId>com.nimbusds.wso2</groupId>
                <artifactId>nimbus-jose-jwt</artifactId>
                <version>${com.nimbusds.wso2.version}</version>
            </dependency>

            <dependency>
                <groupId>org.wso2.carbon.apimgt</groupId>
                <artifactId>org.wso2.carbon.apimgt.impl</artifactId>
                <version>${carbon.apimgt.version}</version>
            </dependency>

            <dependency>
                <groupId>org.wso2.carbon.apimgt</groupId>
                <artifactId>org.wso2.carbon.apimgt.keymgt.stub</artifactId>
                <version>${carbon.apimgt.version}</version>
            </dependency>

            <dependency>
                <groupId>org.wso2.carbon.apimgt</groupId>
                <artifactId>org.wso2.carbon.apimgt.gateway.stub</artifactId>
                <version>${carbon.apimgt.version}</version>
            </dependency>

            <dependency>
                <groupId>org.wso2.carbon.apimgt</groupId>
                <artifactId>org.wso2.carbon.apimgt.tier.cache.stub</artifactId>
                <version>${carbon.apimgt.version}</version>
            </dependency>

            <dependency>
                <groupId>org.wso2.carbon.apimgt</groupId>
                <artifactId>org.wso2.carbon.apimgt.registry.cache.stub</artifactId>
                <version>${carbon.apimgt.version}</version>
            </dependency>


            <dependency>
                <groupId>org.wso2.carbon.apimgt</groupId>
                <artifactId>org.wso2.carbon.apimgt.usage.publisher</artifactId>
                <version>${carbon.apimgt.version}</version>
            </dependency>

            <dependency>
                <groupId>org.wso2.carbon.apimgt</groupId>
                <artifactId>org.wso2.carbon.apimgt.api</artifactId>
                <version>${carbon.apimgt.version}</version>
            </dependency>

            <dependency>
                <groupId>org.wso2.carbon.apimgt</groupId>
                <artifactId>org.wso2.carbon.apimgt.usage.client</artifactId>
                <version>${carbon.apimgt.version}</version>
            </dependency>

            <dependency>
                <groupId>org.wso2.carbon.apimgt</groupId>
                <artifactId>org.wso2.carbon.apimgt.keymgt.client</artifactId>
                <version>${carbon.apimgt.version}</version>
            </dependency>

            <dependency>
                <groupId>org.wso2.carbon.apimgt</groupId>
                <artifactId>org.wso2.carbon.apimgt.core</artifactId>
                <version>${carbon.apimgt.version}</version>
            </dependency>

            <dependency>
                <groupId>org.wso2.carbon.apimgt</groupId>
                <artifactId>org.wso2.carbon.apimgt.jms.listener</artifactId>
                <version>${carbon.apimgt.version}</version>
            </dependency>

            <dependency>
                <groupId>org.wso2.carbon.apimgt</groupId>
                <artifactId>org.wso2.carbon.apimgt.gateway</artifactId>
                <version>${carbon.apimgt.version}</version>
            </dependency>

            <dependency>
                <groupId>org.wso2.carbon.apimgt</groupId>
                <artifactId>org.wso2.carbon.apimgt.hostobjects</artifactId>
                <version>${carbon.apimgt.version}</version>
            </dependency>

            <dependency>
                <groupId>org.wso2.carbon.apimgt</groupId>
                <artifactId>org.wso2.carbon.apimgt.keymgt</artifactId>
                <version>${carbon.apimgt.version}</version>
            </dependency>

            <dependency>
                <groupId>org.wso2.carbon.apimgt</groupId>
                <artifactId>org.wso2.carbon.apimgt.startup.publisher</artifactId>
                <version>${carbon.apimgt.version}</version>
            </dependency>

            <dependency>
                <groupId>org.wso2.carbon.apimgt</groupId>
                <artifactId>org.wso2.carbon.throttle.service</artifactId>
                <type>war</type>
                <version>${carbon.apimgt.version}</version>
            </dependency>

            <dependency>
                <groupId>org.wso2.carbon.apimgt</groupId>
                <artifactId>org.wso2.carbon.apimgt.rest.api.util</artifactId>
                <version>${carbon.apimgt.version}</version>
            </dependency>

            <dependency>
                <groupId>org.wso2.carbon.apimgt</groupId>
                <artifactId>org.wso2.carbon.apimgt.authenticator.oidc.ui</artifactId>
                <version>${carbon.apimgt.version}</version>
            </dependency>

            <dependency>
                <groupId>org.wso2.carbon.apimgt</groupId>
                <artifactId>org.wso2.carbon.apimgt.authenticator.oidc.stub</artifactId>
                <version>${carbon.apimgt.version}</version>
            </dependency>

            <dependency>
                <groupId>org.wso2.carbon.apimgt</groupId>
                <artifactId>org.wso2.carbon.apimgt.authenticator.oidc</artifactId>
                <version>${carbon.apimgt.version}</version>
            </dependency>

            <dependency>
                <groupId>org.wso2.carbon.apimgt</groupId>
                <artifactId>org.wso2.carbon.apimgt.hostobjects.oidc</artifactId>
                <version>${carbon.apimgt.version}</version>
            </dependency>

            <dependency>
                <groupId>org.wso2.carbon.apimgt</groupId>
                <artifactId>org.wso2.carbon.apimgt.samples.calculator</artifactId>
                <type>war</type>
                <version>${carbon.apimgt.version}</version>
            </dependency>

            <dependency>
                <groupId>org.wso2.carbon.apimgt</groupId>
                <artifactId>org.wso2.carbon.apimgt.samples.pizzashack</artifactId>
                <type>war</type>
                <version>${carbon.apimgt.version}</version>
            </dependency>

            <dependency>
                <groupId>org.wso2.carbon.apimgt</groupId>
                <artifactId>org.wso2.carbon.apimgt.rest.api.store</artifactId>
                <type>war</type>
                <version>${carbon.apimgt.version}</version>
            </dependency>

            <dependency>
                <groupId>org.wso2.carbon.apimgt</groupId>
                <artifactId>org.wso2.carbon.apimgt.rest.api.publisher</artifactId>
                <type>war</type>
                <version>${carbon.apimgt.version}</version>
            </dependency>

            <dependency>
                <groupId>org.wso2.carbon.apimgt</groupId>
                <artifactId>org.wso2.carbon.apimgt.rest.api.admin</artifactId>
                <type>war</type>
                <version>${carbon.apimgt.version}</version>
            </dependency>

            <dependency>
                <groupId>org.wso2.carbon.apimgt</groupId>
                <artifactId>org.wso2.carbon.apimgt.rest.api.dcr</artifactId>
                <type>war</type>
                <version>${carbon.apimgt.version}</version>
            </dependency>

            <dependency>
                <groupId>org.wso2.carbon.apimgt</groupId>
                <artifactId>org.wso2.carbon.apimgt.throttling.siddhi.extension</artifactId>
                <version>${carbon.apimgt.version}</version>
            </dependency>

            <dependency>
                <groupId>commons-lang.wso2</groupId>
                <artifactId>commons-lang</artifactId>
                <version>${commons-lang.version}</version>
            </dependency>

            <dependency>
                <groupId>commons-codec.wso2</groupId>
                <artifactId>commons-codec</artifactId>
                <version>${commons-codec.version}</version>
            </dependency>

            <dependency>
                <groupId>org.apache.woden.wso2</groupId>
                <artifactId>woden</artifactId>
                <version>${apache.woden.version}</version>
            </dependency>

            <dependency>
                <groupId>org.apache.poi.wso2</groupId>
                <artifactId>poi-ooxml</artifactId>
                <version>${apache.poi.version}</version>
            </dependency>
            <dependency>
                <groupId>org.apache.synapse</groupId>
                <artifactId>synapse-core</artifactId>
                <version>${synapse.version}</version>
            </dependency>
            <dependency>
                <groupId>org.apache.synapse</groupId>
                <artifactId>synapse-extensions</artifactId>
                <version>${synapse.version}</version>
            </dependency>

            <dependency>
                <groupId>rhino.wso2</groupId>
                <artifactId>js</artifactId>
                <version>${rhino.js.version}</version>
            </dependency>

            <dependency>
                <groupId>org.owasp.encoder</groupId>
                <artifactId>encoder</artifactId>
                <version>${owasp.encoder.version}</version>
            </dependency>

            <dependency>
                <groupId>org.jaggeryjs</groupId>
                <artifactId>org.jaggeryjs.hostobjects.web</artifactId>
                <version>${jaggery.version}</version>
            </dependency>

            <dependency>
                <groupId>org.wso2.carbon.apimgt</groupId>
                <artifactId>org.wso2.carbon.hostobjects.sso</artifactId>
                <version>${carbon.apimgt.version}</version>
            </dependency>

            <dependency>
                <groupId>org.jaggeryjs</groupId>
                <artifactId>org.jaggeryjs.hostobjects.file</artifactId>
                <version>${jaggery.version}</version>
            </dependency>

            <dependency>
                <groupId>org.wso2.carbon.multitenancy</groupId>
                <artifactId>org.wso2.carbon.tenant.usage.agent</artifactId>
                <version>${carbon.multitenancy.version}</version>
            </dependency>

            <dependency>
                <groupId>org.wso2.carbon.apimgt</groupId>
                <artifactId>org.wso2.carbon.apimgt.handlers.security.stub</artifactId>
                <version>${carbon.apimgt.version}</version>
            </dependency>

            <dependency>
                <groupId>org.wso2.carbon.apimgt</groupId>
                <artifactId>org.wso2.carbon.apimgt.interceptor</artifactId>
                <version>${carbon.apimgt.version}</version>
            </dependency>

            <dependency>
                <groupId>org.wso2.carbon.apimgt</groupId>
                <artifactId>org.wso2.carbon.apimgt.statsupdate.stub</artifactId>
                <version>${carbon.apimgt.version}</version>
            </dependency>

            <dependency>
                <groupId>org.apache.axis2</groupId>
                <artifactId>axis2-kernel</artifactId>
                <version>1.6.2</version>
            </dependency>

            <dependency>
                <groupId>org.wso2.carbon</groupId>
                <artifactId>org.wso2.carbon.authenticator.stub</artifactId>
                <version>${carbon.kernel.version}</version>
            </dependency>

            <dependency>
                <groupId>org.wso2.carbon</groupId>
                <artifactId>org.wso2.carbon.ui</artifactId>
                <version>${carbon.kernel.version}</version>
            </dependency>

            <dependency>
                <groupId>org.wso2.carbon</groupId>
                <artifactId>org.wso2.carbon.utils</artifactId>
                <version>${carbon.kernel.version}</version>
            </dependency>

            <dependency>
                <groupId>org.wso2.carbon.commons</groupId>
                <artifactId>org.wso2.carbon.event.core</artifactId>
                <version>${carbon.commons.version}</version>
            </dependency>

            <dependency>
                <groupId>org.wso2.carbon</groupId>
                <artifactId>org.wso2.carbon.user.core</artifactId>
                <version>${carbon.kernel.version}</version>
            </dependency>

            <dependency>
                <groupId>org.wso2.carbon</groupId>
                <artifactId>org.wso2.carbon.registry.core</artifactId>
                <version>${carbon.kernel.version}</version>
            </dependency>

            <dependency>
                <groupId>org.wso2.carbon.registry</groupId>
                <artifactId>org.wso2.carbon.registry.ws.client</artifactId>
                <version>${carbon.registry.version}</version>
            </dependency>

            <dependency>
                <groupId>org.jaggeryjs</groupId>
                <artifactId>org.jaggeryjs.scriptengine</artifactId>
                <version>${jaggery.version}</version>
            </dependency>

            <dependency>
                <groupId>org.wso2.carbon.governance</groupId>
                <artifactId>org.wso2.carbon.governance.api</artifactId>
                <version>${carbon.governance.version}</version>
            </dependency>

            <dependency>
                <groupId>org.wso2.carbon.governance</groupId>
                <artifactId>org.wso2.carbon.governance.lcm</artifactId>
                <version>${carbon.governance.version}</version>
            </dependency>


            <dependency>
                <groupId>org.wso2.carbon.governance</groupId>
                <artifactId>org.wso2.carbon.governance.custom.lifecycles.checklist</artifactId>
                <version>${carbon.governance.version}</version>
            </dependency>

            <dependency>
                <groupId>org.wso2.carbon</groupId>
                <artifactId>org.wso2.carbon.logging</artifactId>
                <version>${carbon.kernel.version}</version>
            </dependency>

            <dependency>
                <groupId>com.h2database.wso2</groupId>
                <artifactId>h2-database-engine</artifactId>
                <version>1.2.140.wso2v3</version>
            </dependency>

            <dependency>
                <groupId>org.apache.velocity</groupId>
                <artifactId>velocity</artifactId>
                <version>${velocity.version}</version>
            </dependency>

            <dependency>
                <groupId>org.apache.axis2.wso2</groupId>
                <artifactId>axis2</artifactId>
                <version>${orbit.version.axis2}</version>
            </dependency>

            <dependency>
                <groupId>org.apache.axis2.wso2</groupId>
                <artifactId>axis2-client</artifactId>
                <version>${orbit.version.axis2}</version>
            </dependency>

            <dependency>
                <groupId>org.apache.ws.security.wso2</groupId>
                <artifactId>wss4j</artifactId>
                <version>${wss4j.version}</version>
            </dependency>
            <dependency>
                <groupId>commons-logging</groupId>
                <artifactId>commons-logging</artifactId>
                <version>${commons-logging.version}</version>
            </dependency>

            <dependency>
                <groupId>org.wso2.carbon</groupId>
                <artifactId>org.wso2.carbon.registry.api</artifactId>
                <version>${carbon.kernel.version}</version>
            </dependency>

            <dependency>
                <groupId>org.wso2.carbon</groupId>
                <artifactId>org.wso2.carbon.core</artifactId>
                <version>${carbon.kernel.version}</version>
            </dependency>

            <dependency>
                <groupId>org.wso2.carbon</groupId>
                <artifactId>org.wso2.carbon.tomcat</artifactId>
                <version>${carbon.kernel.version}</version>
            </dependency>

            <dependency>
                <groupId>org.wso2.carbon</groupId>
                <artifactId>org.wso2.carbon.tomcat.ext</artifactId>
                <version>${carbon.kernel.version}</version>
            </dependency>

            <dependency>
                <groupId>org.wso2.carbon.mediation</groupId>
                <artifactId>org.wso2.carbon.rest.api.stub</artifactId>
                <version>${carbon.mediation.version}</version>
            </dependency>
            <dependency>
                <groupId>org.wso2.carbon.mediation</groupId>
                <artifactId>org.wso2.carbon.mediation.dependency.mgt</artifactId>
                <version>${carbon.mediation.version}</version>
            </dependency>

            <dependency>
                <groupId>org.wso2.carbon.mediation</groupId>
                <artifactId>org.wso2.carbon.sequences.stub</artifactId>
                <version>${carbon.mediation.version}</version>
            </dependency>

            <dependency>
                <groupId>org.wso2.carbon.mediation</groupId>
                <artifactId>org.wso2.carbon.mediation.registry</artifactId>
                <version>${carbon.mediation.version}</version>
            </dependency>

            <dependency>
                <groupId>org.wso2.carbon.mediation</groupId>
                <artifactId>org.wso2.carbon.mediation.initializer</artifactId>
                <version>${carbon.mediation.version}</version>
            </dependency>

            <dependency>
                <groupId>org.wso2.carbon.mediation</groupId>
                <artifactId>org.wso2.carbon.mediation.security.stub</artifactId>
                <version>${carbon.mediation.version}</version>
            </dependency>

            <dependency>
                <groupId>org.wso2.carbon.registry</groupId>
                <artifactId>org.wso2.carbon.registry.indexing</artifactId>
                <version>${carbon.registry.version}</version>
            </dependency>

            <dependency>
                <groupId>org.wso2.carbon.governance</groupId>
                <artifactId>org.wso2.carbon.governance.registry.extensions</artifactId>
                <version>${carbon.governance.version}</version>
            </dependency>

            <dependency>
                <groupId>org.wso2.carbon.identity.framework</groupId>
                <artifactId>org.wso2.carbon.identity.core</artifactId>
                <version>${carbon.identity.version}</version>
            </dependency>

            <dependency>
                <groupId>org.wso2.carbon.identity.inbound.auth.oauth2</groupId>
                <artifactId>org.wso2.carbon.identity.oauth</artifactId>
                <version>${carbon.identity-inbound-auth-oauth.version}</version>
            </dependency>

            <dependency>
                <groupId>org.wso2.carbon.identity.framework</groupId>
                <artifactId>org.wso2.carbon.identity.user.registration.stub</artifactId>
                <version>${carbon.identity.version}</version>
            </dependency>

            <dependency>
                <groupId>commons-io.wso2</groupId>
                <artifactId>commons-io</artifactId>
                <version>${commons-io.version}</version>
            </dependency>

            <dependency>
                <groupId>org.wso2.carbon.identity.framework</groupId>
                <artifactId>org.wso2.carbon.user.mgt.stub</artifactId>
                <version>${carbon.identity.version}</version>
            </dependency>

            <dependency>
                <groupId>org.wso2.carbon.apimgt</groupId>
                <artifactId>org.wso2.carbon.apimgt.core.feature</artifactId>
                <version>${carbon.apimgt.version}</version>
                <type>zip</type>
            </dependency>

            <dependency>
                <groupId>org.wso2.carbon.apimgt</groupId>
                <artifactId>org.wso2.carbon.apimgt.gateway.feature</artifactId>
                <version>${carbon.apimgt.version}</version>
                <type>zip</type>
            </dependency>

            <dependency>
                <groupId>org.wso2.carbon.apimgt</groupId>
                <artifactId>org.wso2.carbon.apimgt.store.feature</artifactId>
                <version>${carbon.apimgt.version}</version>
                <type>zip</type>
            </dependency>

            <dependency>
                <groupId>org.wso2.carbon.apimgt</groupId>
                <artifactId>org.wso2.carbon.apimgt.publisher.feature</artifactId>
                <version>${carbon.apimgt.version}</version>
                <type>zip</type>
            </dependency>

            <dependency>
                <groupId>org.wso2.carbon.apimgt</groupId>
                <artifactId>org.wso2.carbon.apimgt.startup.publisher.feature</artifactId>
                <version>${carbon.apimgt.version}</version>
                <type>zip</type>
            </dependency>

            <dependency>
                <groupId>org.wso2.carbon.apimgt</groupId>
                <artifactId>org.wso2.carbon.apimgt.keymanager.feature</artifactId>
                <version>${carbon.apimgt.version}</version>
                <type>zip</type>
            </dependency>

            <dependency>
                <groupId>org.wso2.carbon.apimgt</groupId>
                <artifactId>org.wso2.carbon.apimgt.jms.listener.feature</artifactId>
                <version>${carbon.apimgt.version}</version>
                <type>zip</type>
            </dependency>

            <dependency>
                <groupId>org.apache.ws.commons.axiom.wso2</groupId>
                <artifactId>axiom</artifactId>
                <version>${orbit.version.axiom}</version>
            </dependency>

            <dependency>
                <groupId>org.wso2.carbon.commons</groupId>
                <artifactId>org.wso2.carbon.ganalytics.publisher</artifactId>
                <version>${carbon.commons.version}</version>
            </dependency>

            <dependency>
                <groupId>org.wso2.carbon.commons</groupId>
                <artifactId>org.wso2.carbon.application.mgt.stub</artifactId>
                <version>${carbon.commons.version}</version>
            </dependency>

            <dependency>
                <groupId>org.wso2.carbon.apimgt</groupId>
                <artifactId>org.wso2.carbon.forum</artifactId>
                <version>${carbon.apimgt.version}</version>
            </dependency>

            <dependency>
                <groupId>org.wso2.carbon.apimgt</groupId>
                <artifactId>org.wso2.carbon.forum.server.feature</artifactId>
                <version>${carbon.apimgt.version}</version>
                <type>zip</type>
            </dependency>

            <dependency>
                <groupId>com.google.code.gson</groupId>
                <artifactId>gson</artifactId>
                <version>${google.code.gson.version}</version>
            </dependency>

            <dependency>
                <groupId>com.googlecode.json-simple.wso2</groupId>
                <artifactId>json-simple</artifactId>
                <version>${json-simple.wso2.version}</version>
            </dependency>

            <dependency>
                <groupId>org.apache.httpcomponents</groupId>
                <artifactId>httpmime</artifactId>
                <version>${httpcomponents.version}</version>
            </dependency>

            <dependency>
                <groupId>org.wso2.carbon</groupId>
                <artifactId>org.wso2.carbon.ndatasource.core</artifactId>
                <version>${carbon.kernel.version}</version>
            </dependency>

            <dependency>
                <groupId>org.apache.cxf</groupId>
                <artifactId>cxf-rt-frontend-jaxrs</artifactId>
                <version>${cxf.version}</version>
            </dependency>

            <dependency>
                <groupId>org.apache.cxf</groupId>
                <artifactId>cxf-rt-rs-service-description</artifactId>
                <version>${cxf.version}</version>
            </dependency>

            <dependency>
                <groupId>org.mockito</groupId>
                <artifactId>mockito-all</artifactId>
                <version>${mockito.all.version}</version>
            </dependency>

            <dependency>
                <groupId>org.mockito</groupId>
                <artifactId>mockito-core</artifactId>
                <version>${mockito.version}</version>
                <scope>test</scope>
            </dependency>

            <dependency>
                <groupId>org.powermock</groupId>
                <artifactId>powermock-module-junit4</artifactId>
                <version>${powermock.version}</version>
                <scope>test</scope>
            </dependency>

            <dependency>
                <groupId>org.powermock</groupId>
                <artifactId>powermock-api-mockito</artifactId>
                <version>${powermock.version}</version>
                <scope>test</scope>
            </dependency>

            <dependency>
                <groupId>org.apache.httpcomponents.wso2</groupId>
                <artifactId>httpclient</artifactId>
                <version>4.2.5.wso2v1</version>
            </dependency>

            <dependency>
                <groupId>net.sf.ehcache.wso2</groupId>
                <artifactId>ehcache</artifactId>
                <version>1.5.0.wso2v3</version>
            </dependency>

            <dependency>
                <groupId>opensaml.wso2</groupId>
                <artifactId>opensaml2</artifactId>
                <version>${opensaml2.version}</version>
            </dependency>

            <dependency>
                <groupId>org.codehaus.jackson</groupId>
                <artifactId>jackson-core-asl</artifactId>
                <version>${jackson.version}</version>
            </dependency>
            <dependency>
                <groupId>org.codehaus.jackson</groupId>
                <artifactId>jackson-mapper-asl</artifactId>
                <version>${jackson.version}</version>
            </dependency>
            <dependency>
                <groupId>org.codehaus.jackson</groupId>
                <artifactId>jackson-jaxrs</artifactId>
                <version>${jackson.version}</version>
            </dependency>

            <dependency>
                <groupId>org.springframework</groupId>
                <artifactId>spring-web</artifactId>
                <version>${spring-web.version}</version>
            </dependency>

            <dependency>
                <groupId>junit</groupId>
                <artifactId>junit</artifactId>
                <version>${junit.version}</version>
            </dependency>

            <dependency>
                <groupId>io.swagger</groupId>
                <artifactId>swagger-jaxrs</artifactId>
                <version>${swagger-jaxrs.version}</version>
                <exclusions>
                    <exclusion>
                        <groupId>org.reflections</groupId>
                        <artifactId>reflections</artifactId>
                    </exclusion>
                </exclusions>
            </dependency>

            <dependency>
                <groupId>org.reflections</groupId>
                <artifactId>reflections</artifactId>
                <version>${reflection.version}</version>
            </dependency>

            <dependency>
                <groupId>org.hibernate</groupId>
                <artifactId>hibernate-validator</artifactId>
                <version>${hibernate-validator.version}</version>
            </dependency>

            <dependency>
                <groupId>org.wso2.carbon.identity.framework</groupId>
                <artifactId>org.wso2.carbon.identity.entitlement.stub</artifactId>
                <version>${carbon.identity.version}</version>
            </dependency>

            <dependency>
                <groupId>org.wso2.carbon.identity.framework</groupId>
                <artifactId>org.wso2.carbon.identity.user.profile.stub</artifactId>
                <version>${carbon.identity.version}</version>
            </dependency>

            <dependency>
                <groupId>org.wso2.carbon.identity.user.ws</groupId>
                <artifactId>org.wso2.carbon.um.ws.api.stub</artifactId>
                <version>${carbon.identity-user-ws.version}</version>
            </dependency>

            <dependency>
                <groupId>org.wso2.uri.template</groupId>
                <artifactId>wso2-uri-templates</artifactId>
                <version>${wso2-uri-templates.version}</version>
            </dependency>

            <dependency>
                <groupId>org.wso2.orbit.org.apache.pdfbox</groupId>
                <artifactId>pdfbox</artifactId>
                <version>${orbit.version.pdfbox}</version>
            </dependency>

            <dependency>
                <groupId>org.wso2.orbit.org.apache.pdfbox</groupId>
                <artifactId>fontbox</artifactId>
                <version>${orbit.version.pdfbox}</version>
            </dependency>

            <!-- Siddhi Extensions -->
            <dependency>
                <groupId>org.wso2.siddhi</groupId>
                <artifactId>siddhi-query-api</artifactId>
                <version>${siddhi.version}</version>
            </dependency>
            <dependency>
                <groupId>org.wso2.siddhi</groupId>
                <artifactId>siddhi-core</artifactId>
                <version>${siddhi.version}</version>
            </dependency>

            <dependency>
                <groupId>org.wso2.carbon.event-processing</groupId>
                <artifactId>org.wso2.carbon.event.processor.stub</artifactId>
                <version>${event.processor.stub.version}</version>
            </dependency>
            <dependency>
                <groupId>org.wso2.orbit.io.swagger</groupId>
                <artifactId>swagger-parser</artifactId>
                <version>${swagger.parser.version}</version>
            </dependency>
            <dependency>
                <groupId>org.wso2.orbit.io.swagger</groupId>
                <artifactId>swagger-codegen</artifactId>
                <version>${swagger.codegen.version}</version>
            </dependency>
            <dependency>
                <groupId>com.fasterxml.jackson.dataformat</groupId>
                <artifactId>jackson-dataformat-yaml</artifactId>
                <version>${fasterxml.jackson.version}</version>
            </dependency>
            <dependency>
                <groupId>com.fasterxml.jackson.core</groupId>
                <artifactId>jackson-core</artifactId>
                <version>${fasterxml.jackson.version}</version>
            </dependency>
            <dependency>
                <groupId>com.fasterxml.jackson.core</groupId>
                <artifactId>jackson-databind</artifactId>
                <version>${fasterxml.jackson.version}</version>
            </dependency>
            <dependency>
                <groupId>io.swagger</groupId>
                <artifactId>swagger-models</artifactId>
                <version>${swagger.models.version}</version>
            </dependency>
            <dependency>
                <groupId>org.wso2.orbit.org.apache.commons</groupId>
                <artifactId>commons-lang3</artifactId>
                <version>${commons-lang3.version}</version>
            </dependency>
            <dependency>
                <groupId>com.fasterxml.jackson.core</groupId>
                <artifactId>jackson-annotations</artifactId>
                <version>${fasterxml.jackson.version}</version>
            </dependency>
            <dependency>
                <groupId>org.yaml</groupId>
                <artifactId>snakeyaml</artifactId>
                <version>${version.snake.yaml}</version>
            </dependency>
            <dependency>
                <groupId>com.samskivert</groupId>
                <artifactId>jmustache</artifactId>
                <version>1.13</version>
            </dependency>
            <dependency>
                <groupId>io.swagger</groupId>
                <artifactId>swagger-annotations</artifactId>
                <version>${swagger.annotations.version}</version>
            </dependency>
            <dependency>
                <groupId>com.google.guava</groupId>
                <artifactId>guava</artifactId>
                <version>${google.guava.version}</version>
            </dependency>
            <dependency>
                <groupId>javax.validation</groupId>
                <artifactId>validation-api</artifactId>
                <version>${javax.validation-api}</version>
            </dependency>
            <dependency>
                <groupId>io.swagger</groupId>
                <artifactId>swagger-core</artifactId>
                <version>${swagger.core.version}</version>
            </dependency>
            <dependency>
                <groupId>org.wso2.carbon.analytics-common</groupId>
                <artifactId>org.wso2.carbon.event.output.adapter.core</artifactId>
                <version>${carbon.analytics.common.version}</version>
            </dependency>
            <dependency>
                <groupId>org.wso2.carbon.analytics-common</groupId>
                <artifactId>org.wso2.carbon.event.output.adapter.email</artifactId>
                <version>${carbon.analytics.common.version}</version>
            </dependency>

            <dependency>
                <groupId>org.wso2.carbon.analytics-common</groupId>
                <artifactId>org.wso2.carbon.event.output.adapter.sms</artifactId>
                <version>${carbon.analytics.common.version}</version>
            </dependency>

            <dependency>
                <groupId>xerces.wso2</groupId>
                <artifactId>xercesImpl</artifactId>
                <version>${xercesImpl.version}</version>
            </dependency>

            <dependency>
                <groupId>commons-scxml.wso2</groupId>
                <artifactId>commons-scxml</artifactId>
                <version>${commons.scxml.version}</version>
            </dependency>

            <dependency>
                <groupId>org.wso2.carbon.metrics</groupId>
                <artifactId>org.wso2.carbon.metrics.manager</artifactId>
                <version>${carbon.metrics.version}</version>
            </dependency>

            <dependency>
                <groupId>org.wso2.carbon.apimgt</groupId>
                <artifactId>org.wso2.carbon.apimgt.throttle.service.interceptors</artifactId>
                <version>${carbon.apimgt.version}</version>
            </dependency>
            <dependency>
                <groupId>org.wso2.wsdl4j</groupId>
                <artifactId>wsdl4j.wso2</artifactId>
                <version>${wsdl4j.version}</version>
            </dependency>
            <dependency>
                <groupId>org.slf4j</groupId>
                <artifactId>slf4j-log4j12</artifactId>
                <version>${slf4j.test.version}</version>
                <scope>test</scope>
            </dependency>
            <dependency>
                <groupId>org.slf4j</groupId>
                <artifactId>slf4j-api</artifactId>
                <version>${slf4j.test.version}</version>
                <scope>test</scope>
            </dependency>
            <dependency>
                <groupId>org.hamcrest</groupId>
                <artifactId>hamcrest-all</artifactId>
                <version>${hamcrest.version}</version>
                <scope>test</scope>
            </dependency>
            <dependency>
                <groupId>org.apache.commons</groupId>
                <artifactId>commons-pool2</artifactId>
                <version>${apache.commons.version}</version>
            </dependency>
            <dependency>
                <groupId>com.fasterxml.woodstox</groupId>
                <artifactId>woodstox-core</artifactId>
                <version>${woodstox-core.version}</version>
            </dependency>
            <dependency>
                <groupId>com.github.tomakehurst</groupId>
                <artifactId>wiremock-standalone</artifactId>
                <version>${wiremock.version}</version>
                <scope>test</scope>
                <exclusions>
                    <exclusion>
                        <groupId>org.slf4j</groupId>
                        <artifactId>slf4j-jdk14</artifactId>
                    </exclusion>
                    <exclusion>
                        <groupId>org.slf4j</groupId>
                        <artifactId>jcl-over-slf4j</artifactId>
                    </exclusion>
                    <exclusion>
                        <groupId>org.slf4j</groupId>
                        <artifactId>slf4j-log4j12</artifactId>
                    </exclusion>
                    <exclusion>
                        <groupId>com.fasterxml.jackson.core</groupId>
                        <artifactId>jackson-annotations</artifactId>
                    </exclusion>
                    <exclusion>
                        <groupId>com.fasterxml.jackson.core</groupId>
                        <artifactId>jackson-core</artifactId>
                    </exclusion>
                </exclusions>
            </dependency>
            <dependency>
                <groupId>org.codehaus.mojo</groupId>
                <artifactId>findbugs-maven-plugin</artifactId>
                <version>${maven.findbugsplugin.version}</version>
            </dependency>
            <dependency>
                <groupId>org.apache.maven.plugins</groupId>
                <artifactId>maven-checkstyle-plugin</artifactId>
                <version>${maven.checkstyleplugin.version}</version>
            </dependency>
        </dependencies>
    </dependencyManagement>

    <properties>
        <project.scm.id>scm-server</project.scm.id>

        <!-- File encoding of build -->
        <project.build.sourceEncoding>UTF-8</project.build.sourceEncoding>

        <!-- APIM Component Version -->
        <hamcrest.version>1.3</hamcrest.version>
        <carbon.apimgt.version>6.2.106-SNAPSHOT</carbon.apimgt.version>
        <carbon.apimgt.imp.pkg.version>[6.0.0, 7.0.0)</carbon.apimgt.imp.pkg.version>

        <analytics.shared.version>1.0.1</analytics.shared.version>
        <carbon.analytics.common.version>5.1.7</carbon.analytics.common.version>
        <!-- Carbon kernel version -->
        <carbon.kernel.version>4.4.22</carbon.kernel.version>
        <carbon.kernel.package.import.version.range>[4.4.0, 5.0.0)</carbon.kernel.package.import.version.range>

        <carbon.commons.version>4.6.16</carbon.commons.version>
        <carbon.registry.version>4.6.27</carbon.registry.version>
        <carbon.mediation.version>4.6.58</carbon.mediation.version>

        <!-- Carbon Identity versions -->
        <carbon.identity.version>5.10.122</carbon.identity.version>
        <carbon.identity-captcha.version>4.5.2</carbon.identity-captcha.version>
        <carbon.identity-inbound-auth-oauth.version>5.5.180</carbon.identity-inbound-auth-oauth.version>
        <carbon.identity-user-ws.version>5.1.8</carbon.identity-user-ws.version>
        <carbon.identity-inbound-auth-saml2.version>5.2.3</carbon.identity-inbound-auth-saml2.version>
        <carbon.identity-inbound-auth-openid.version>5.2.5</carbon.identity-inbound-auth-openid.version>
        <carbon.identity-local-auth-basicauth.version>5.3.6</carbon.identity-local-auth-basicauth.version>
        <carbon.identity-outbound-auth-samlsso.version>5.1.8</carbon.identity-outbound-auth-samlsso.version>

        <carbon.governance.version>4.7.18</carbon.governance.version>
        <carbon.deployment.version>4.7.10</carbon.deployment.version>
        <carbon.multitenancy.version>4.6.0</carbon.multitenancy.version>
        <wso2-uri-templates.version>1.6.5</wso2-uri-templates.version>
        <apimserver.version>1.10.0</apimserver.version>
        <siddhi.version>3.1.2</siddhi.version>

        <carbon.registry.imp.pkg.version>[1.0.1, 2.0.0)</carbon.registry.imp.pkg.version>
        <carbon.commons.imp.pkg.version>[4.5.0, 4.6.0)</carbon.commons.imp.pkg.version>
        <commons.logging.imp.pkg.version>[1.2.0, 1.3.0)</commons.logging.imp.pkg.version>

        <!-- Carbon Identity import version ranges -->
        <carbon.identity.imp.pkg.version>[5.1.0, 6.0.0)</carbon.identity.imp.pkg.version>
        <carbon.identity-inbound-auth-oauth.imp.pkg.version>[5.1.0, 6.0.0)</carbon.identity-inbound-auth-oauth.imp.pkg.version>
        <carbon.identity-user-ws.imp.pkg.version>[5.1.0, 6.0.0)</carbon.identity-user-ws.imp.pkg.version>

        <carbon.mediation.imp.pkg.version>[4.0.0, 5.0.0)</carbon.mediation.imp.pkg.version>
        <carbon.governance.imp.pkg.version>[4.6.0, 4.7.1)</carbon.governance.imp.pkg.version>
        <carbon.registry.package.import.version.range>[4.5.4, 5.0.0)</carbon.registry.package.import.version.range>
        <carbon.commons.imp.pkg.version>[4.5.0, 5.0.0)</carbon.commons.imp.pkg.version>

        <!-- Carbon platform version comes here-->
        <carbon.platform.package.import.version.range>[4.4.0, 4.6.0)</carbon.platform.package.import.version.range>

        <!-- Wsdl4j version comes here-->
        <wsdl4j.version.range>[1.6.3.wso2v3, 1.7.0)</wsdl4j.version.range>

        <!--lib thrift version range-->
        <libthrift.version>0.8.0.wso2v1</libthrift.version>
        <libthrift.import.version.range>[0.8.0.wso2v1,0.9.0)</libthrift.import.version.range>

        <!-- P2 Plugin Version -->
        <carbon.p2.plugin.version>1.5.3</carbon.p2.plugin.version>

        <maven-scr-plugin.version>1.7.2</maven-scr-plugin.version>
        <maven-bundle-plugin.version>2.5.3</maven-bundle-plugin.version>
        <build-helper-maven-plugin.version>1.9.1</build-helper-maven-plugin.version>
        <axis2-java2wsdl-maven-plugin.version>1.6.3</axis2-java2wsdl-maven-plugin.version>

        <!-- Axis2 Version -->
        <axis2.wso2.version>1.6.1-wso2v17</axis2.wso2.version>
        <orbit.version.axis2>1.6.1.wso2v14</orbit.version.axis2>
        <axis2.osgi.version.range>[1.6.1.wso2v11, 1.7.0)</axis2.osgi.version.range>

        <!-- Apache Axiom -->
        <orbit.version.axiom>1.2.11.wso2v10</orbit.version.axiom>
        <axiom.wso2.version>1.2.11.wso2v10</axiom.wso2.version>
        <exp.pkg.version.axiom>1.2.11.wso2v10</exp.pkg.version.axiom>
        <imp.pkg.version.axiom>[1.2.11.wso2v10, 1.3.0)</imp.pkg.version.axiom>
        <axiom.osgi.version.range>[1.2.11, 1.3.0)</axiom.osgi.version.range>

        <!-- Servlet API -->
        <exp.pkg.version.javax.servlet>2.6.0</exp.pkg.version.javax.servlet>
        <imp.pkg.version.javax.servlet>[2.6.0, 3.0.0)</imp.pkg.version.javax.servlet>
        <javax.servlet.imp.pkg.version>[2.6.0, 3.0.0)</javax.servlet.imp.pkg.version>

        <!-- Jaggery Version -->
        <jaggery.version>0.12.8</jaggery.version>

        <!-- Misc Versions -->
        <synapse.version>2.1.7-wso2v39</synapse.version>

        <orbit.version.json>3.0.0.wso2v1</orbit.version.json>

        <javax.xml.soap.imp.pkg.version>[1.0.0, 1.1.0)</javax.xml.soap.imp.pkg.version>
        <javax.xml.stream.imp.pkg.version>[1.0.1, 1.1.0)</javax.xml.stream.imp.pkg.version>

        <json-simple.wso2.version>1.1.wso2v1</json-simple.wso2.version>
        <commons-lang.version>2.6.0.wso2v1</commons-lang.version>
        <apache.woden.version>1.0.0.M9-wso2v1</apache.woden.version>
        <apache.poi.version>3.9.0.wso2v3</apache.poi.version>
        <rhino.js.version>1.7.0.R4.wso2v1</rhino.js.version>
        <owasp.encoder.version>1.2</owasp.encoder.version>

        <httpclient.version>4.3.1.wso2v2</httpclient.version>
        <wss4j.version>1.5.11.wso2v11</wss4j.version>
        <commons-logging.version>1.1.1</commons-logging.version>
        <commons-io.version>2.4.0.wso2v1</commons-io.version>
        <google.code.gson.version>2.7</google.code.gson.version>
        <httpcomponents.version>4.3.6</httpcomponents.version>
        <commons-codec.version>1.4.0.wso2v1</commons-codec.version>
        <com.nimbusds.wso2.version>2.26.1.wso2v2</com.nimbusds.wso2.version>
        <org.apache.velocity.version>1.7</org.apache.velocity.version>
        <org.slf4j.version>1.5.10</org.slf4j.version>
        <jackson.version>1.9.12</jackson.version>
        <spring-web.version>4.1.6.RELEASE</spring-web.version>
        <hibernate-validator.version>5.2.0.Final</hibernate-validator.version>
        <swagger-jaxrs.version>1.5.10</swagger-jaxrs.version>
        <junit.version>4.12</junit.version>
        <opensaml2.version>2.4.1.wso2v1</opensaml2.version>

        <!-- imp package version ranges -->
        <imp.pkg.version.axis2>[1.6.1.wso2v14, 1.7.0)</imp.pkg.version.axis2>
        <imp.pkg.version.carbon.throttle>[4.2.0, 4.3.0)</imp.pkg.version.carbon.throttle>
        <imp.pkg.version.carbon.base>[1.0.0, 1.1.0)</imp.pkg.version.carbon.base>
        <imp.pkg.version.google.code.gson>[2.2.4, 2.8.0)</imp.pkg.version.google.code.gson>
        <imp.pkg.version.org.wso2.carbon.base>[1.0.0, 1.1.0)</imp.pkg.version.org.wso2.carbon.base>
        <imp.pkg.version.org.wso2.carbon.user.api>[1.0.1, 1.2.0)</imp.pkg.version.org.wso2.carbon.user.api>
        <imp.pkg.version.io.swagger.parser>[2.1.6, 3.0.0)</imp.pkg.version.io.swagger.parser>

        <carbon.throttle.module.version>4.2.1</carbon.throttle.module.version>

        <!-- apache cxf version -->
        <cxf.version>3.1.7</cxf.version>

        <carbon.metrics.version>1.1.0</carbon.metrics.version>
        <!-- apache pdfbox version -->
        <orbit.version.pdfbox>1.8.10.wso2v2</orbit.version.pdfbox>

        <event.processor.stub.version>2.1.6</event.processor.stub.version>
        <swagger.codegen.version>2.2.0.wso2v3</swagger.codegen.version>
        <swagger.parser.version>1.0.21.wso2v1</swagger.parser.version>
        <swagger.core.version>1.5.10</swagger.core.version>
        <swagger.models.version>1.5.10</swagger.models.version>
        <swagger.annotations.version>1.5.10</swagger.annotations.version>
        <google.guava.version>18.0</google.guava.version>
        <xercesImpl.version>2.8.1.wso2v2</xercesImpl.version>
        <commons.scxml.version>0.9.0.wso2v1</commons.scxml.version>
        <velocity.version>1.7</velocity.version>
        <fasterxml.jackson.version>2.9.3</fasterxml.jackson.version>
        <javax.validation-api>1.1.0.Final</javax.validation-api>
        <carbon.broker.version>3.1.6</carbon.broker.version>
        <waffle-jna.version>1.6.wso2v2</waffle-jna.version>
        <commons-lang3.version>3.4.0.wso2v1</commons-lang3.version>
        <version.snake.yaml>1.19</version.snake.yaml>
        <wsdl4j.version>1.6.3.wso2v3</wsdl4j.version>
        <slf4j.test.version>1.7.7</slf4j.test.version>
        <reflection.version>0.9.11</reflection.version>
        <jacoco.version>0.7.9</jacoco.version>
        <maven.surefire.plugin.version>2.18.1</maven.surefire.plugin.version>

        <wiremock.version>2.5.0</wiremock.version>
        <mockito.version>2.10.0</mockito.version>
        <powermock.version>1.7.3</powermock.version>
        <mockito.all.version>1.10.19</mockito.all.version>
        <reflection.version>0.9.11</reflection.version>
        <woodstox-core.version>5.0.0</woodstox-core.version>
        <apache.commons.version>2.4.2</apache.commons.version>
<<<<<<< HEAD

        <maven.checkstyleplugin.version>2.17</maven.checkstyleplugin.version>
        <maven.findbugsplugin.version>3.0.4</maven.findbugsplugin.version>
=======
        <io.swagger.codegen.version>2.3.1</io.swagger.codegen.version>
>>>>>>> 069829d0
    </properties>
</project>

<|MERGE_RESOLUTION|>--- conflicted
+++ resolved
@@ -4,7 +4,7 @@
     <groupId>org.wso2.carbon.apimgt</groupId>
     <artifactId>carbon-apimgt</artifactId>
     <packaging>pom</packaging>
-    <version>6.2.106-SNAPSHOT</version>
+    <version>6.2.104-SNAPSHOT</version>
     <name>WSO2 Carbon - API Management Aggregator POM</name>
     <url>http://wso2.org</url>
 
@@ -90,11 +90,6 @@
                     <groupId>org.apache.maven.plugins</groupId>
                     <artifactId>maven-war-plugin</artifactId>
                     <version>2.2</version>
-                </plugin>
-                <plugin>
-                    <groupId>io.swagger</groupId>
-                    <artifactId>swagger-codegen-maven-plugin</artifactId>
-                    <version>${io.swagger.codegen.version}</version>
                 </plugin>
                 <plugin>
                     <groupId>org.jacoco</groupId>
@@ -1315,6 +1310,11 @@
                 <artifactId>maven-checkstyle-plugin</artifactId>
                 <version>${maven.checkstyleplugin.version}</version>
             </dependency>
+            <dependency>
+                <groupId>org.apache.httpcomponents.wso2</groupId>
+                <artifactId>httpcore</artifactId>
+                <version>${httpcore.version}</version>
+            </dependency>
         </dependencies>
     </dependencyManagement>
 
@@ -1326,7 +1326,7 @@
 
         <!-- APIM Component Version -->
         <hamcrest.version>1.3</hamcrest.version>
-        <carbon.apimgt.version>6.2.106-SNAPSHOT</carbon.apimgt.version>
+        <carbon.apimgt.version>6.2.104-SNAPSHOT</carbon.apimgt.version>
         <carbon.apimgt.imp.pkg.version>[6.0.0, 7.0.0)</carbon.apimgt.imp.pkg.version>
 
         <analytics.shared.version>1.0.1</analytics.shared.version>
@@ -1487,13 +1487,11 @@
         <reflection.version>0.9.11</reflection.version>
         <woodstox-core.version>5.0.0</woodstox-core.version>
         <apache.commons.version>2.4.2</apache.commons.version>
-<<<<<<< HEAD
+        <io.swagger.codegen.version>2.3.1</io.swagger.codegen.version>
 
         <maven.checkstyleplugin.version>2.17</maven.checkstyleplugin.version>
         <maven.findbugsplugin.version>3.0.4</maven.findbugsplugin.version>
-=======
-        <io.swagger.codegen.version>2.3.1</io.swagger.codegen.version>
->>>>>>> 069829d0
+        <httpcore.version>4.3.3.wso2v1</httpcore.version>
     </properties>
 </project>
 
