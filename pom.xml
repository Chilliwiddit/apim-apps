--- conflicted
+++ resolved
@@ -304,11 +304,7 @@
             <dependency>
                 <groupId>org.wso2.carbon.apimgt</groupId>
                 <artifactId>org.wso2.carbon.apimgt.handlers.security.stub</artifactId>
-<<<<<<< HEAD
-                <version>${apimgt.handlers.security.stub}</version>
-=======
                 <version>${apimgt.handlers.security.stub.version}</version>
->>>>>>> 508969ed
             </dependency>
 
             <dependency>
@@ -655,7 +651,6 @@
         <carbon.apimgt.version>1.2.5-SNAPSHOT</carbon.apimgt.version>
         <carbon.apimgt.imp.pkg.version>[1.2.0, 1.3.0)</carbon.apimgt.imp.pkg.version>
 
-<<<<<<< HEAD
         <apimgt.api.version>1.2.5-SNAPSHOT</apimgt.api.version>
         <apimgt.impl.version>1.2.5-SNAPSHOT</apimgt.impl.version>
         <apimgt.core.version>1.2.5-SNAPSHOT</apimgt.core.version>
@@ -668,7 +663,7 @@
         <apimgt.usage.client>1.2.5-SNAPSHOT</apimgt.usage.client>
         <apimgt.usage.publisher>1.2.5-SNAPSHOT</apimgt.usage.publisher>
         <apimgt.keymgt.stub.version>4.4.0-SNAPSHOT</apimgt.keymgt.stub.version>
-        <apimgt.handlers.security.stub>4.4.0</apimgt.handlers.security.stub>
+        <apimgt.handlers.security.stub.version>4.4.0</apimgt.handlers.security.stub.version>
         <carbon.forum.version>1.2.5-SNAPSHOT</carbon.forum.version>
         <carbon.forum.feature.version>1.2.5-SNAPSHOT</carbon.forum.feature.version>
         <carbon.forum.server.feature.version>1.2.5-SNAPSHOT</carbon.forum.server.feature.version>
@@ -682,47 +677,17 @@
         <apimgt.store.feature.version>1.2.5-SNAPSHOT</apimgt.store.feature.version>
         <apimgt.synapse.feature.version>1.2.5-SNAPSHOT</apimgt.synapse.feature.version>
 
-        <!-- Carbon kernel version -->
-        <wso2carbon.version>4.2.0</wso2carbon.version>
-        <carbon.kernel.version>4.2.0</carbon.kernel.version>
-	<commons.logging.imp.pkg.version>[1.1.0, 1.2.0)</commons.logging.imp.pkg.version>
-=======
-        <apimgt.api.version>1.2.4-SNAPSHOT</apimgt.api.version>
-        <apimgt.impl.version>1.2.4-SNAPSHOT</apimgt.impl.version>
-        <apimgt.core.version>1.2.3-SNAPSHOT</apimgt.core.version>
-        <apimgt.gateway.version>1.2.4-SNAPSHOT</apimgt.gateway.version>
-        <apimgt.hostobjects.version>1.2.4-SNAPSHOT</apimgt.hostobjects.version>
-        <apimgt.interceptor.version>1.2.1-SNAPSHOT</apimgt.interceptor.version>
-        <apimgt.keymgt.version>1.2.4-SNAPSHOT</apimgt.keymgt.version>
-        <apimgt.keymgt.client.version>1.2.2-SNAPSHOT</apimgt.keymgt.client.version>
-        <apimgt.startup.publisher.version>1.2.2-SNAPSHOT</apimgt.startup.publisher.version>
-        <apimgt.usage.client>1.2.4-SNAPSHOT</apimgt.usage.client>
-        <apimgt.usage.publisher>1.2.3-SNAPSHOT</apimgt.usage.publisher>
-        <apimgt.keymgt.stub.version>4.2.4-SNAPSHOT</apimgt.keymgt.stub.version>
-	<apimgt.handlers.security.stub.version>4.4.0-SNAPSHOT</apimgt.handlers.security.stub.version>
-        
-        <carbon.forum.version>1.2.0-SNAPSHOT</carbon.forum.version>
-        <carbon.forum.feature.version>1.2.0-SNAPSHOT</carbon.forum.feature.version>
-        <carbon.forum.server.feature.version>1.0.1-SNAPSHOT</carbon.forum.server.feature.version>
-
-        <apimgt.core.feature.version>1.2.4-SNAPSHOT</apimgt.core.feature.version>
-        <apimgt.feature.version>1.2.4-SNAPSHOT</apimgt.feature.version>
-        <apimgt.gateway.feature>1.2.4-SNAPSHOT</apimgt.gateway.feature>
-        <apimgt.interceptor.feature>1.2.1-SNAPSHOT</apimgt.interceptor.feature>
-        <apimgt.publisher.feature.version>1.2.4-SNAPSHOT</apimgt.publisher.feature.version>
-        <apimgt.startup.publisher.feature.version>1.2.4-SNAPSHOT</apimgt.startup.publisher.feature.version>
-        <apimgt.store.feature.version>1.2.4-SNAPSHOT</apimgt.store.feature.version>
-        <apimgt.synapse.feature.version>1.2.4-SNAPSHOT</apimgt.synapse.feature.version>
-
-        <!-- Carbon kernel version -->
-        <wso2carbon.version>4.4.0-SNAPSHOT</wso2carbon.version>
-        <carbon.kernel.version>4.4.0-SNAPSHOT</carbon.kernel.version>
-	<carbon.commons.version>4.3.6</carbon.commons.version>
+
+
+     <!-- Carbon kernel version -->
+     <wso2carbon.version>4.4.0-SNAPSHOT</wso2carbon.version>
+     <carbon.kernel.version>4.4.0-SNAPSHOT</carbon.kernel.version>
+	   <carbon.commons.version>4.3.6</carbon.commons.version>
 
          <carbon.registry.version>4.3.2-SNAPSHOT</carbon.registry.version>
         <carbon.registry.imp.pkg.version>[1.0.1, 1.1.0)</carbon.registry.imp.pkg.version>
         <commons.logging.imp.pkg.version>[1.1.0, 1.2.0)</commons.logging.imp.pkg.version>
->>>>>>> 508969ed
+
 
         <!-- Carbon platform version comes here-->
         <carbon.platform.version>4.2.0</carbon.platform.version>
