<project xmlns="http://maven.apache.org/POM/4.0.0" xmlns:xsi="http://www.w3.org/2001/XMLSchema-instance" xsi:schemaLocation="http://maven.apache.org/POM/4.0.0 http://maven.apache.org/maven-v4_0_0.xsd">

    <modelVersion>4.0.0</modelVersion>
    <groupId>org.wso2.carbon.apimgt</groupId>
    <artifactId>carbon-apimgt</artifactId>
    <packaging>pom</packaging>
<<<<<<< HEAD
    <version>6.4.175-SNAPSHOT</version>
=======
    <version>6.5.0-SNAPSHOT</version>
>>>>>>> 3ba5b2a4
    <name>WSO2 Carbon - API Management Aggregator POM</name>
    <url>http://wso2.org</url>


    <parent>
        <groupId>org.wso2</groupId>
        <artifactId>wso2</artifactId>
        <version>1</version>
    </parent>

    <scm>
        <url>https://github.com/wso2/carbon-apimgt.git</url>
        <developerConnection>scm:git:https://github.com/wso2/carbon-apimgt.git</developerConnection>
        <connection>scm:git:https://github.com/wso2/carbon-apimgt.git</connection>
        <tag>HEAD</tag>
    </scm>

    <modules>
        <module>service-stubs/apimgt</module>
        <module>service-stubs/oidc-authenticator</module>
        <module>components/apimgt</module>
        <module>components/forum</module>
        <module>components/sso-hostobject</module>
        <module>components/oidc-authenticator</module>
        <module>features/apimgt</module>
        <module>features/forum</module>
        <module>features/oidc-authenticator</module>
        <module>features/categories</module>
    </modules>

    <build>
        <pluginManagement>
            <plugins>
                <plugin>
                    <groupId>org.apache.maven.plugins</groupId>
                    <artifactId>maven-site-plugin</artifactId>
                    <version>${maven-site-plugin.version}</version>
                </plugin>
                <plugin>
                    <groupId>org.apache.maven.plugins</groupId>
                    <artifactId>maven-project-info-reports-plugin</artifactId>
                    <version>${maven-project-info-reports-plugin.version}</version>
                </plugin>
                <plugin>
                    <groupId>org.apache.felix</groupId>
                    <artifactId>maven-scr-plugin</artifactId>
                    <version>${maven-scr-plugin.version}</version>
                    <executions>
                        <execution>
                            <id>generate-scr-scrdescriptor</id>
                            <goals>
                                <goal>scr</goal>
                            </goals>
                        </execution>
                    </executions>
                </plugin>

                <plugin>
                    <groupId>org.apache.felix</groupId>
                    <artifactId>maven-bundle-plugin</artifactId>
                    <version>${maven-bundle-plugin.version}</version>
                </plugin>
                <plugin>
                    <groupId>org.codehaus.mojo</groupId>
                    <artifactId>findbugs-maven-plugin</artifactId>
                    <version>${maven.findbugsplugin.version}</version>
                </plugin>
                <plugin>
                    <groupId>org.apache.maven.plugins</groupId>
                    <artifactId>maven-checkstyle-plugin</artifactId>
                    <version>${maven.checkstyleplugin.version}</version>
                </plugin>
                <plugin>
                    <groupId>io.swagger</groupId>
                    <artifactId>swagger-codegen-maven-plugin</artifactId>
                    <version>${io.swagger.codegen.version}</version>
                </plugin>
                <plugin>
                    <groupId>org.apache.maven.plugins</groupId>
                    <artifactId>maven-release-plugin</artifactId>
                    <configuration>
                        <preparationGoals>clean install</preparationGoals>
                        <autoVersionSubmodules>true</autoVersionSubmodules>
                    </configuration>
                </plugin>
                <plugin>
                    <groupId>org.apache.maven.plugins</groupId>
                    <artifactId>maven-deploy-plugin</artifactId>
                </plugin>
                <plugin>
                    <groupId>org.wso2.maven</groupId>
                    <artifactId>carbon-p2-plugin</artifactId>
                    <version>${carbon.p2.plugin.version}</version>
                </plugin>

                <plugin>
                    <groupId>org.codehaus.mojo</groupId>
                    <artifactId>build-helper-maven-plugin</artifactId>
                    <version>${build-helper-maven-plugin.version}</version>
                </plugin>
                <plugin>
                    <groupId>org.apache.axis2</groupId>
                    <artifactId>axis2-java2wsdl-maven-plugin</artifactId>
                    <version>${axis2-java2wsdl-maven-plugin.version}</version>
                </plugin>
                <plugin>
                    <groupId>org.apache.maven.plugins</groupId>
                    <artifactId>maven-war-plugin</artifactId>
                    <version>2.2</version>
                </plugin>
                <plugin>
                    <groupId>org.jacoco</groupId>
                    <artifactId>jacoco-maven-plugin</artifactId>
                    <version>${jacoco.version}</version>
                    <executions>
                        <execution>
                            <id>default-instrument</id>
                            <goals>
                                <goal>instrument</goal>
                            </goals>
                        </execution>
                        <execution>
                            <id>default-restore-instrumented-classes</id>
                            <goals>
                                <goal>restore-instrumented-classes</goal>
                            </goals>
                        </execution>
                        <execution>
                            <id>pre-unit-test</id>
                            <goals>
                                <goal>prepare-agent</goal>
                            </goals>
                            <configuration>
                                <destFile>${basedir}/target/coverage-reports/jacoco-ut.exec</destFile>
                            </configuration>
                        </execution>
                        <execution>
                            <id>pre-integration-test</id>
                            <goals>
                                <goal>prepare-agent-integration</goal>
                            </goals>
                            <configuration>
                                <destFile>${basedir}/target/coverage-reports/jacoco-it.exec</destFile>
                            </configuration>
                        </execution>
                        <execution>
                            <id>post-integration-test</id>
                            <phase>post-integration-test</phase>
                            <goals>
                                <goal>report</goal>
                            </goals>
                            <configuration>
                                <dataFile>${basedir}/target/coverage-reports/jacoco-it.exec</dataFile>
                                <outputDirectory>${basedir}/target/coverage-reports/site/jacoco-it</outputDirectory>
                            </configuration>
                        </execution>
                        <execution>
                            <id>post-unit-test</id>
                            <phase>prepare-package</phase>
                            <goals>
                                <goal>report</goal>
                            </goals>
                            <configuration>
                                <dataFile>${basedir}/target/coverage-reports/jacoco-ut.exec</dataFile>
                                <outputDirectory>${basedir}/target/coverage-reports/site/jacoco-ut</outputDirectory>
                            </configuration>
                        </execution>
                        <execution>
                            <id>merge-results</id>
                            <phase>verify</phase>
                            <goals>
                                <goal>merge</goal>
                            </goals>
                            <configuration>
                                <fileSets>
                                    <fileSet>
                                        <directory>${basedir}/target/coverage-reports</directory>
                                        <includes>
                                            <include>*.exec</include>
                                        </includes>
                                    </fileSet>
                                </fileSets>
                                <destFile>${basedir}/target/coverage-reports/aggregate.exec</destFile>
                            </configuration>
                        </execution>
                        <execution>
                            <id>post-merge-report</id>
                            <phase>verify</phase>
                            <goals>
                                <goal>report</goal>
                            </goals>
                            <configuration>
                                <dataFile>${basedir}/target/coverage-reports/aggregate.exec</dataFile>
                                <outputDirectory>${basedir}/target/coverage-reports/site/jacoco-aggregate
                                </outputDirectory>
                            </configuration>
                        </execution>
                        <execution>
                            <id>default-check</id>
                            <goals>
                                <goal>check</goal>
                            </goals>
                            <configuration>
                                <dataFile>${basedir}/target/coverage-reports/aggregate.exec</dataFile>
                                <rules>
                                    <rule>
                                        <element>BUNDLE</element>
                                        <limits>
                                            <limit>
                                                <counter>INSTRUCTION</counter>
                                                <value>COVEREDRATIO</value>
                                                <minimum>0.00</minimum>
                                            </limit>
                                        </limits>
                                    </rule>
                                </rules>
                            </configuration>
                        </execution>
                    </executions>
                </plugin>
                <plugin>
                    <groupId>org.apache.maven.plugins</groupId>
                    <artifactId>maven-surefire-plugin</artifactId>
                    <version>${maven.surefire.plugin.version}</version>
                    <configuration>
                        <systemPropertyVariables>
                            <jacoco-agent.destfile>${basedir}/target/coverage-reports/jacoco-ut.exec
                            </jacoco-agent.destfile>
                        </systemPropertyVariables>
                    </configuration>
                </plugin>
                <plugin>
                    <groupId>org.apache.maven.plugins</groupId>
                    <artifactId>maven-failsafe-plugin</artifactId>
                    <version>2.19.1</version>
                    <configuration>
                        <systemPropertyVariables>
                            <jacoco-agent.destfile>${basedir}/target/coverage-reports/jacoco-it.exec
                            </jacoco-agent.destfile>
                        </systemPropertyVariables>
                    </configuration>
                    <executions>
                        <execution>
                            <goals>
                                <goal>integration-test</goal>
                                <goal>verify</goal>
                            </goals>
                        </execution>
                    </executions>
                </plugin>
            </plugins>
        </pluginManagement>
        <extensions>
            <extension>
                <groupId>org.apache.maven.wagon</groupId>
                <artifactId>wagon-ssh</artifactId>
                <version>2.1</version>
            </extension>
        </extensions>
    </build>

    <repositories>
        <repository>
            <id>wso2-nexus</id>
            <name>WSO2 internal Repository</name>
            <url>http://maven.wso2.org/nexus/content/groups/wso2-public/</url>
            <releases>
                <enabled>true</enabled>
                <updatePolicy>daily</updatePolicy>
                <checksumPolicy>ignore</checksumPolicy>
            </releases>
        </repository>

        <repository>
            <id>wso2.releases</id>
            <name>WSO2 internal Repository</name>
            <url>http://maven.wso2.org/nexus/content/repositories/releases/</url>
            <releases>
                <enabled>true</enabled>
                <updatePolicy>daily</updatePolicy>
                <checksumPolicy>ignore</checksumPolicy>
            </releases>
        </repository>

        <repository>
            <id>wso2.snapshots</id>
            <name>Apache Snapshot Repository</name>
            <url>http://maven.wso2.org/nexus/content/repositories/snapshots/</url>
            <snapshots>
                <enabled>true</enabled>
                <updatePolicy>daily</updatePolicy>
            </snapshots>
            <releases>
                <enabled>false</enabled>
            </releases>
        </repository>
    </repositories>

    <pluginRepositories>
        <pluginRepository>
            <id>wso2.releases</id>
            <name>WSO2 internal Repository</name>
            <url>http://maven.wso2.org/nexus/content/repositories/releases/</url>
            <releases>
                <enabled>true</enabled>
                <updatePolicy>daily</updatePolicy>
                <checksumPolicy>ignore</checksumPolicy>
            </releases>
        </pluginRepository>

        <pluginRepository>
            <id>wso2.snapshots</id>
            <name>WSO2 Snapshot Repository</name>
            <url>http://maven.wso2.org/nexus/content/repositories/snapshots/</url>
            <snapshots>
                <enabled>true</enabled>
                <updatePolicy>daily</updatePolicy>
            </snapshots>
            <releases>
                <enabled>false</enabled>
            </releases>
        </pluginRepository>
        <pluginRepository>
            <id>wso2-nexus</id>
            <name>WSO2 internal Repository</name>
            <url>http://maven.wso2.org/nexus/content/groups/wso2-public/</url>
            <releases>
                <enabled>true</enabled>
                <updatePolicy>daily</updatePolicy>
                <checksumPolicy>ignore</checksumPolicy>
            </releases>
        </pluginRepository>
    </pluginRepositories>

    <dependencyManagement>
        <dependencies>
            <dependency>
                <groupId>org.jacoco</groupId>
                <artifactId>org.jacoco.agent</artifactId>
                <classifier>runtime</classifier>
                <version>${jacoco.version}</version>
            </dependency>

            <dependency>
                <groupId>xml-apis</groupId>
                <artifactId>xml-apis</artifactId>
                <version>${xml-apis.version}</version>
                <scope>test</scope>
            </dependency>

            <dependency>
                <groupId>org.wso2.carbon.messaging</groupId>
                <artifactId>org.wso2.carbon.andes</artifactId>
                <version>${carbon.broker.version}</version>
            </dependency>

            <dependency>
                <groupId>org.wso2.carbon.analytics-common</groupId>
                <artifactId>org.wso2.carbon.databridge.agent</artifactId>
                <version>${carbon.analytics.common.version}</version>
            </dependency>

            <dependency>
                <groupId>org.wso2.carbon.analytics-common</groupId>
                <artifactId>org.wso2.carbon.event.template.manager.stub</artifactId>
                <version>${carbon.analytics.common.version}</version>
            </dependency>

            <dependency>
                <groupId>org.wso2.carbon.identity.inbound.auth.oauth2</groupId>
                <artifactId>org.wso2.carbon.identity.oauth.stub</artifactId>
                <version>${carbon.identity-inbound-auth-oauth.version}</version>
            </dependency>

            <dependency>
                <groupId>org.wso2.carbon</groupId>
                <artifactId>org.wso2.carbon.core.common</artifactId>
                <version>${carbon.kernel.version}</version>
            </dependency>

            <dependency>
                <groupId>org.wso2.carbon</groupId>
                <artifactId>org.wso2.carbon.core.services</artifactId>
                <version>${carbon.kernel.version}</version>
            </dependency>

            <dependency>
                <groupId>org.wso2.carbon.identity.framework</groupId>
                <artifactId>org.wso2.carbon.identity.application.mgt.stub</artifactId>
                <version>${carbon.identity.version}</version>
            </dependency>

            <dependency>
                <groupId>org.wso2.carbon.identity.framework</groupId>
                <artifactId>org.wso2.carbon.identity.mgt.stub</artifactId>
                <version>${carbon.identity.version}</version>
            </dependency>

            <dependency>
                <groupId>org.wso2.carbon.identity.framework</groupId>
                <artifactId>org.wso2.carbon.identity.claim.metadata.mgt.stub</artifactId>
                <version>${carbon.identity.version}</version>
            </dependency>

            <dependency>
                <groupId>org.wso2.carbon.identity</groupId>
                <artifactId>org.wso2.carbon.captcha.mgt</artifactId>
                <version>${carbon.identity-captcha.version}</version>
            </dependency>

            <dependency>
                <groupId>org.wso2.orbit.com.nimbusds</groupId>
                <artifactId>nimbus-jose-jwt</artifactId>
                <version>${com.nimbusds.wso2.version}</version>
            </dependency>

            <dependency>
                <groupId>net.minidev</groupId>
                <artifactId>json-smart</artifactId>
                <version>${json-smart.version}</version>
            </dependency>

            <dependency>
                <groupId>org.wso2.carbon.apimgt</groupId>
                <artifactId>org.wso2.carbon.apimgt.impl</artifactId>
                <version>${carbon.apimgt.version}</version>
            </dependency>

            <dependency>
                <groupId>org.wso2.carbon.apimgt</groupId>
                <artifactId>org.wso2.carbon.apimgt.keymgt.stub</artifactId>
                <version>${carbon.apimgt.version}</version>
            </dependency>

            <dependency>
                <groupId>org.wso2.carbon.apimgt</groupId>
                <artifactId>org.wso2.carbon.apimgt.gateway.stub</artifactId>
                <version>${carbon.apimgt.version}</version>
            </dependency>

            <dependency>
                <groupId>org.wso2.carbon.apimgt</groupId>
                <artifactId>org.wso2.carbon.apimgt.tier.cache.stub</artifactId>
                <version>${carbon.apimgt.version}</version>
            </dependency>

            <dependency>
                <groupId>org.wso2.carbon.apimgt</groupId>
                <artifactId>org.wso2.carbon.apimgt.registry.cache.stub</artifactId>
                <version>${carbon.apimgt.version}</version>
            </dependency>


            <dependency>
                <groupId>org.wso2.carbon.apimgt</groupId>
                <artifactId>org.wso2.carbon.apimgt.usage.publisher</artifactId>
                <version>${carbon.apimgt.version}</version>
            </dependency>

            <dependency>
                <groupId>org.wso2.carbon.apimgt</groupId>
                <artifactId>org.wso2.carbon.apimgt.api</artifactId>
                <version>${carbon.apimgt.version}</version>
            </dependency>

            <dependency>
                <groupId>org.wso2.carbon.apimgt</groupId>
                <artifactId>org.wso2.carbon.apimgt.usage.client</artifactId>
                <version>${carbon.apimgt.version}</version>
            </dependency>

            <dependency>
                <groupId>org.wso2.carbon.apimgt</groupId>
                <artifactId>org.wso2.carbon.apimgt.keymgt.client</artifactId>
                <version>${carbon.apimgt.version}</version>
            </dependency>

            <dependency>
                <groupId>org.wso2.carbon.apimgt</groupId>
                <artifactId>org.wso2.carbon.apimgt.core</artifactId>
                <version>${carbon.apimgt.version}</version>
            </dependency>

            <dependency>
                <groupId>org.wso2.carbon.apimgt</groupId>
                <artifactId>org.wso2.carbon.apimgt.jms.listener</artifactId>
                <version>${carbon.apimgt.version}</version>
            </dependency>

            <dependency>
                <groupId>org.wso2.carbon.apimgt</groupId>
                <artifactId>org.wso2.carbon.apimgt.gateway</artifactId>
                <version>${carbon.apimgt.version}</version>
            </dependency>

            <dependency>
                <groupId>org.wso2.carbon.apimgt</groupId>
                <artifactId>org.wso2.carbon.apimgt.hostobjects</artifactId>
                <version>${carbon.apimgt.version}</version>
            </dependency>

            <dependency>
                <groupId>org.wso2.carbon.apimgt</groupId>
                <artifactId>org.wso2.carbon.apimgt.keymgt</artifactId>
                <version>${carbon.apimgt.version}</version>
            </dependency>

            <dependency>
                <groupId>org.wso2.carbon.apimgt</groupId>
                <artifactId>org.wso2.carbon.throttle.service</artifactId>
                <type>war</type>
                <version>${carbon.apimgt.version}</version>
            </dependency>

            <dependency>
                <groupId>org.wso2.carbon.apimgt</groupId>
                <artifactId>org.wso2.carbon.apimgt.rest.api.util</artifactId>
                <version>${carbon.apimgt.version}</version>
            </dependency>

            <dependency>
                <groupId>org.wso2.carbon.apimgt</groupId>
                <artifactId>org.wso2.carbon.apimgt.authenticator.oidc.ui</artifactId>
                <version>${carbon.apimgt.version}</version>
            </dependency>

            <dependency>
                <groupId>org.wso2.carbon.apimgt</groupId>
                <artifactId>org.wso2.carbon.apimgt.authenticator.oidc.stub</artifactId>
                <version>${carbon.apimgt.version}</version>
            </dependency>

            <dependency>
                <groupId>org.wso2.carbon.apimgt</groupId>
                <artifactId>org.wso2.carbon.apimgt.authenticator.oidc</artifactId>
                <version>${carbon.apimgt.version}</version>
            </dependency>

            <dependency>
                <groupId>org.wso2.carbon.apimgt</groupId>
                <artifactId>org.wso2.carbon.apimgt.hostobjects.oidc</artifactId>
                <version>${carbon.apimgt.version}</version>
            </dependency>

            <dependency>
                <groupId>org.wso2.carbon.apimgt</groupId>
                <artifactId>org.wso2.carbon.apimgt.hybrid.gateway.common</artifactId>
                <version>${carbon.apimgt.version}</version>
            </dependency>
            <dependency>
                <groupId>org.wso2.carbon.apimgt</groupId>
                <artifactId>org.wso2.carbon.apimgt.hybrid.gateway.usage.publisher</artifactId>
                <version>${carbon.apimgt.version}</version>
            </dependency>
            <dependency>
                <groupId>org.wso2.carbon.apimgt</groupId>
                <artifactId>org.wso2.carbon.apimgt.hybrid.gateway.rest.api</artifactId>
                <version>${carbon.apimgt.version}</version>
            </dependency>
            <dependency>
                <groupId>org.wso2.carbon.apimgt</groupId>
                <artifactId>org.wso2.carbon.apimgt.hybrid.gateway.api.synchronizer</artifactId>
                <version>${carbon.apimgt.version}</version>
            </dependency>
            <dependency>
                <groupId>org.wso2.carbon.apimgt</groupId>
                <artifactId>org.wso2.carbon.apimgt.hybrid.gateway.tenant.initializer</artifactId>
                <version>${carbon.apimgt.version}</version>
            </dependency>
            <dependency>
                <groupId>org.wso2.carbon.apimgt</groupId>
                <artifactId>org.wso2.carbon.apimgt.hybrid.gateway.throttling.synchronizer</artifactId>
                <version>${carbon.apimgt.version}</version>
            </dependency>
            <dependency>
                <groupId>org.wso2.carbon.apimgt</groupId>
                <artifactId>org.wso2.carbon.apimgt.hybrid.gateway.configurator</artifactId>
                <version>${carbon.apimgt.version}</version>
            </dependency>
            <dependency>
                <groupId>org.wso2.carbon.apimgt</groupId>
                <artifactId>org.wso2.carbon.apimgt.hybrid.gateway.status.checker</artifactId>
                <version>${carbon.apimgt.version}</version>
            </dependency>

            <dependency>
                <groupId>org.wso2.carbon.apimgt</groupId>
                <artifactId>org.wso2.carbon.apimgt.samples.calculator</artifactId>
                <type>war</type>
                <version>${carbon.apimgt.version}</version>
            </dependency>

            <dependency>
                <groupId>org.wso2.carbon.apimgt</groupId>
                <artifactId>org.wso2.carbon.apimgt.samples.pizzashack</artifactId>
                <type>war</type>
                <version>${carbon.apimgt.version}</version>
            </dependency>

            <dependency>
                <groupId>org.wso2.carbon.apimgt</groupId>
                <artifactId>org.wso2.carbon.apimgt.rest.api.store</artifactId>
                <type>war</type>
                <version>${carbon.apimgt.version}</version>
            </dependency>
            <dependency>
                <groupId>org.wso2.carbon.apimgt</groupId>
                <artifactId>org.wso2.carbon.apimgt.rest.api.store.v1</artifactId>
                <type>war</type>
                <version>${carbon.apimgt.version}</version>
            </dependency>
            <dependency>
                <groupId>org.wso2.carbon.apimgt</groupId>
                <artifactId>org.wso2.carbon.apimgt.rest.api.publisher</artifactId>
                <type>war</type>
                <version>${carbon.apimgt.version}</version>
            </dependency>

            <dependency>
                <groupId>org.wso2.carbon.apimgt</groupId>
                <artifactId>org.wso2.carbon.apimgt.rest.api.publisher.v1</artifactId>
                <type>war</type>
                <version>${carbon.apimgt.version}</version>
            </dependency>

            <dependency>
                <groupId>org.wso2.carbon.apimgt</groupId>
                <artifactId>org.wso2.carbon.apimgt.rest.api.admin</artifactId>
                <type>war</type>
                <version>${carbon.apimgt.version}</version>
            </dependency>

            <dependency>
                <groupId>org.wso2.carbon.apimgt</groupId>
                <artifactId>org.wso2.carbon.apimgt.rest.api.dcr</artifactId>
                <type>war</type>
                <version>${carbon.apimgt.version}</version>
            </dependency>

            <dependency>
                <groupId>org.wso2.carbon.apimgt</groupId>
                <artifactId>org.wso2.carbon.apimgt.throttling.siddhi.extension</artifactId>
                <version>${carbon.apimgt.version}</version>
            </dependency>

            <dependency>
                <groupId>commons-codec.wso2</groupId>
                <artifactId>commons-codec</artifactId>
                <version>${commons-codec.version}</version>
            </dependency>

            <dependency>
                <groupId>org.apache.woden.wso2</groupId>
                <artifactId>woden</artifactId>
                <version>${apache.woden.version}</version>
            </dependency>

            <dependency>
                <groupId>org.apache.poi.wso2</groupId>
                <artifactId>poi-ooxml</artifactId>
                <version>${apache.poi.version}</version>
            </dependency>
            <dependency>
                <groupId>org.apache.synapse</groupId>
                <artifactId>synapse-core</artifactId>
                <version>${synapse.version}</version>
            </dependency>
            <dependency>
                <groupId>org.apache.synapse</groupId>
                <artifactId>synapse-extensions</artifactId>
                <version>${synapse.version}</version>
            </dependency>

            <dependency>
                <groupId>rhino.wso2</groupId>
                <artifactId>js</artifactId>
                <version>${rhino.js.version}</version>
            </dependency>

            <dependency>
                <groupId>org.owasp.encoder</groupId>
                <artifactId>encoder</artifactId>
                <version>${owasp.encoder.version}</version>
            </dependency>

            <dependency>
                <groupId>org.jaggeryjs</groupId>
                <artifactId>org.jaggeryjs.hostobjects.web</artifactId>
                <version>${jaggery.version}</version>
            </dependency>

            <dependency>
                <groupId>org.wso2.carbon.apimgt</groupId>
                <artifactId>org.wso2.carbon.hostobjects.sso</artifactId>
                <version>${carbon.apimgt.version}</version>
            </dependency>

            <dependency>
                <groupId>org.jaggeryjs</groupId>
                <artifactId>org.jaggeryjs.hostobjects.file</artifactId>
                <version>${jaggery.version}</version>
            </dependency>

            <dependency>
                <groupId>org.wso2.carbon.multitenancy</groupId>
                <artifactId>org.wso2.carbon.tenant.usage.agent</artifactId>
                <version>${carbon.multitenancy.version}</version>
            </dependency>

            <dependency>
                <groupId>org.wso2.carbon.apimgt</groupId>
                <artifactId>org.wso2.carbon.apimgt.handlers.security.stub</artifactId>
                <version>${carbon.apimgt.version}</version>
            </dependency>



            <dependency>
                <groupId>org.wso2.carbon.apimgt</groupId>
                <artifactId>org.wso2.carbon.apimgt.statsupdate.stub</artifactId>
                <version>${carbon.apimgt.version}</version>
            </dependency>

            <dependency>
                <groupId>org.apache.axis2</groupId>
                <artifactId>axis2-kernel</artifactId>
                <version>${axis2.wso2.version}</version>
            </dependency>

            <dependency>
                <groupId>org.wso2.carbon</groupId>
                <artifactId>org.wso2.carbon.authenticator.stub</artifactId>
                <version>${carbon.kernel.version}</version>
            </dependency>

            <dependency>
                <groupId>org.wso2.carbon</groupId>
                <artifactId>org.wso2.carbon.ui</artifactId>
                <version>${carbon.kernel.version}</version>
            </dependency>

            <dependency>
                <groupId>org.wso2.carbon</groupId>
                <artifactId>org.wso2.carbon.utils</artifactId>
                <version>${carbon.kernel.version}</version>
            </dependency>

            <dependency>
                <groupId>org.wso2.carbon.commons</groupId>
                <artifactId>org.wso2.carbon.event.core</artifactId>
                <version>${carbon.commons.version}</version>
            </dependency>

            <dependency>
                <groupId>org.wso2.carbon</groupId>
                <artifactId>org.wso2.carbon.user.core</artifactId>
                <version>${carbon.kernel.version}</version>
            </dependency>

            <dependency>
                <groupId>org.wso2.carbon</groupId>
                <artifactId>org.wso2.carbon.registry.core</artifactId>
                <version>${carbon.kernel.version}</version>
            </dependency>

            <dependency>
                <groupId>org.wso2.carbon.registry</groupId>
                <artifactId>org.wso2.carbon.registry.ws.client</artifactId>
                <version>${carbon.registry.version}</version>
            </dependency>

            <dependency>
                <groupId>org.jaggeryjs</groupId>
                <artifactId>org.jaggeryjs.scriptengine</artifactId>
                <version>${jaggery.version}</version>
            </dependency>

            <dependency>
                <groupId>org.wso2.carbon.governance</groupId>
                <artifactId>org.wso2.carbon.governance.api</artifactId>
                <version>${carbon.governance.version}</version>
            </dependency>

            <dependency>
                <groupId>org.wso2.carbon.governance</groupId>
                <artifactId>org.wso2.carbon.governance.lcm</artifactId>
                <version>${carbon.governance.version}</version>
            </dependency>


            <dependency>
                <groupId>org.wso2.carbon.governance</groupId>
                <artifactId>org.wso2.carbon.governance.custom.lifecycles.checklist</artifactId>
                <version>${carbon.governance.version}</version>
            </dependency>

            <dependency>
                <groupId>org.wso2.carbon</groupId>
                <artifactId>org.wso2.carbon.logging</artifactId>
                <version>${carbon.kernel.version}</version>
            </dependency>

            <dependency>
                <groupId>com.h2database.wso2</groupId>
                <artifactId>h2-database-engine</artifactId>
                <version>1.2.140.wso2v3</version>
            </dependency>

            <dependency>
                <groupId>org.apache.velocity</groupId>
                <artifactId>velocity</artifactId>
                <version>${velocity.version}</version>
            </dependency>

            <dependency>
                <groupId>org.apache.axis2.wso2</groupId>
                <artifactId>axis2</artifactId>
                <version>${axis2.wso2.version}</version>
            </dependency>

            <dependency>
                <groupId>org.apache.axis2.wso2</groupId>
                <artifactId>axis2-client</artifactId>
                <version>${axis2.wso2.version}</version>
            </dependency>

            <dependency>
                <groupId>org.apache.ws.security.wso2</groupId>
                <artifactId>wss4j</artifactId>
                <version>${wss4j.version}</version>
            </dependency>
            <dependency>
                <groupId>commons-logging</groupId>
                <artifactId>commons-logging</artifactId>
                <version>${commons-logging.version}</version>
            </dependency>

            <dependency>
                <groupId>org.wso2.carbon</groupId>
                <artifactId>org.wso2.carbon.registry.api</artifactId>
                <version>${carbon.kernel.version}</version>
            </dependency>

            <dependency>
                <groupId>org.wso2.carbon</groupId>
                <artifactId>org.wso2.carbon.core</artifactId>
                <version>${carbon.kernel.version}</version>
            </dependency>

            <dependency>
                <groupId>org.wso2.carbon</groupId>
                <artifactId>org.wso2.carbon.tomcat</artifactId>
                <version>${carbon.kernel.version}</version>
            </dependency>

            <dependency>
                <groupId>org.wso2.carbon</groupId>
                <artifactId>org.wso2.carbon.tomcat.ext</artifactId>
                <version>${carbon.kernel.version}</version>
            </dependency>

            <dependency>
                <groupId>org.wso2.carbon.mediation</groupId>
                <artifactId>org.wso2.carbon.rest.api.stub</artifactId>
                <version>${carbon.mediation.version}</version>
            </dependency>
            <dependency>
                <groupId>org.wso2.carbon.mediation</groupId>
                <artifactId>org.wso2.carbon.mediation.dependency.mgt</artifactId>
                <version>${carbon.mediation.version}</version>
            </dependency>

            <dependency>
                <groupId>org.wso2.carbon.mediation</groupId>
                <artifactId>org.wso2.carbon.sequences.stub</artifactId>
                <version>${carbon.mediation.version}</version>
            </dependency>

            <dependency>
                <groupId>org.wso2.carbon.mediation</groupId>
                <artifactId>org.wso2.carbon.endpoint.stub</artifactId>
                <version>${carbon.mediation.version}</version>
            </dependency>

            <dependency>
                <groupId>org.wso2.carbon.mediation</groupId>
                <artifactId>org.wso2.carbon.mediation.registry</artifactId>
                <version>${carbon.mediation.version}</version>
            </dependency>

            <dependency>
                <groupId>org.wso2.carbon.mediation</groupId>
                <artifactId>org.wso2.carbon.mediation.initializer</artifactId>
                <version>${carbon.mediation.version}</version>
            </dependency>

            <dependency>
                <groupId>org.wso2.carbon.mediation</groupId>
                <artifactId>org.wso2.carbon.mediation.security.stub</artifactId>
                <version>${carbon.mediation.version}</version>
            </dependency>

            <dependency>
                <groupId>org.wso2.carbon.registry</groupId>
                <artifactId>org.wso2.carbon.registry.indexing</artifactId>
                <version>${carbon.registry.version}</version>
            </dependency>

            <dependency>
                <groupId>org.wso2.carbon.governance</groupId>
                <artifactId>org.wso2.carbon.governance.registry.extensions</artifactId>
                <version>${carbon.governance.version}</version>
            </dependency>

            <dependency>
                <groupId>org.wso2.carbon.identity.framework</groupId>
                <artifactId>org.wso2.carbon.identity.core</artifactId>
                <version>${carbon.identity.version}</version>
            </dependency>

            <dependency>
                <groupId>org.wso2.carbon.identity.inbound.auth.oauth2</groupId>
                <artifactId>org.wso2.carbon.identity.oauth</artifactId>
                <version>${carbon.identity-inbound-auth-oauth.version}</version>
            </dependency>

            <dependency>
                <groupId>org.wso2.carbon.identity.framework</groupId>
                <artifactId>org.wso2.carbon.identity.user.registration.stub</artifactId>
                <version>${carbon.identity.version}</version>
            </dependency>

            <dependency>
                <groupId>commons-io.wso2</groupId>
                <artifactId>commons-io</artifactId>
                <version>${commons-io.version}</version>
            </dependency>

            <dependency>
                <groupId>org.wso2.carbon.identity.framework</groupId>
                <artifactId>org.wso2.carbon.user.mgt.stub</artifactId>
                <version>${carbon.identity.version}</version>
            </dependency>

            <dependency>
                <groupId>org.wso2.carbon.apimgt</groupId>
                <artifactId>org.wso2.carbon.apimgt.core.feature</artifactId>
                <version>${carbon.apimgt.version}</version>
                <type>zip</type>
            </dependency>

            <dependency>
                <groupId>org.wso2.carbon.apimgt</groupId>
                <artifactId>org.wso2.carbon.apimgt.gateway.feature</artifactId>
                <version>${carbon.apimgt.version}</version>
                <type>zip</type>
            </dependency>

            <dependency>
                <groupId>org.wso2.carbon.apimgt</groupId>
                <artifactId>org.wso2.carbon.apimgt.store.feature</artifactId>
                <version>${carbon.apimgt.version}</version>
                <type>zip</type>
            </dependency>

            <dependency>
                <groupId>org.wso2.carbon.apimgt</groupId>
                <artifactId>org.wso2.carbon.apimgt.publisher.feature</artifactId>
                <version>${carbon.apimgt.version}</version>
                <type>zip</type>
            </dependency>



            <dependency>
                <groupId>org.wso2.carbon.apimgt</groupId>
                <artifactId>org.wso2.carbon.apimgt.keymanager.feature</artifactId>
                <version>${carbon.apimgt.version}</version>
                <type>zip</type>
            </dependency>

            <dependency>
                <groupId>org.wso2.carbon.apimgt</groupId>
                <artifactId>org.wso2.carbon.apimgt.jms.listener.feature</artifactId>
                <version>${carbon.apimgt.version}</version>
                <type>zip</type>
            </dependency>

            <dependency>
                <groupId>org.apache.ws.commons.axiom.wso2</groupId>
                <artifactId>axiom</artifactId>
                <version>${orbit.version.axiom}</version>
            </dependency>

            <dependency>
                <groupId>org.wso2.carbon.commons</groupId>
                <artifactId>org.wso2.carbon.ganalytics.publisher</artifactId>
                <version>${carbon.commons.version}</version>
            </dependency>

            <dependency>
                <groupId>org.wso2.carbon.commons</groupId>
                <artifactId>org.wso2.carbon.application.mgt.stub</artifactId>
                <version>${carbon.commons.version}</version>
            </dependency>

            <dependency>
                <groupId>org.wso2.carbon.apimgt</groupId>
                <artifactId>org.wso2.carbon.forum</artifactId>
                <version>${carbon.apimgt.version}</version>
            </dependency>

            <dependency>
                <groupId>org.wso2.carbon.apimgt</groupId>
                <artifactId>org.wso2.carbon.forum.server.feature</artifactId>
                <version>${carbon.apimgt.version}</version>
                <type>zip</type>
            </dependency>

            <dependency>
                <groupId>com.google.code.gson</groupId>
                <artifactId>gson</artifactId>
                <version>${google.code.gson.version}</version>
            </dependency>

            <dependency>
                <groupId>com.googlecode.json-simple.wso2</groupId>
                <artifactId>json-simple</artifactId>
                <version>${json-simple.wso2.version}</version>
            </dependency>

            <dependency>
                <groupId>org.apache.httpcomponents</groupId>
                <artifactId>httpmime</artifactId>
                <version>${httpcomponents.version}</version>
            </dependency>

            <dependency>
                <groupId>org.wso2.carbon</groupId>
                <artifactId>org.wso2.carbon.ndatasource.core</artifactId>
                <version>${carbon.kernel.version}</version>
            </dependency>

            <dependency>
                <groupId>org.apache.cxf</groupId>
                <artifactId>cxf-rt-frontend-jaxrs</artifactId>
                <version>${cxf.version}</version>
            </dependency>

            <dependency>
                <groupId>org.apache.cxf</groupId>
                <artifactId>cxf-rt-rs-service-description</artifactId>
                <version>${cxf.version}</version>
            </dependency>

            <dependency>
                <groupId>org.mockito</groupId>
                <artifactId>mockito-all</artifactId>
                <version>${mockito.all.version}</version>
                <scope>test</scope>
            </dependency>

            <dependency>
                <groupId>org.powermock</groupId>
                <artifactId>powermock-module-junit4</artifactId>
                <version>${powermock.version}</version>
                <scope>test</scope>
            </dependency>

            <dependency>
                <groupId>org.powermock</groupId>
                <artifactId>powermock-api-mockito</artifactId>
                <version>${powermock.version}</version>
                <scope>test</scope>
            </dependency>

            <dependency>
                <groupId>org.apache.httpcomponents.wso2</groupId>
                <artifactId>httpclient</artifactId>
                <version>4.2.5.wso2v1</version>
            </dependency>

            <dependency>
                <groupId>net.sf.ehcache.wso2</groupId>
                <artifactId>ehcache</artifactId>
                <version>1.5.0.wso2v3</version>
            </dependency>

            <dependency>
                <groupId>opensaml.wso2</groupId>
                <artifactId>opensaml2</artifactId>
                <version>${opensaml2.version}</version>
            </dependency>

            <dependency>
                <groupId>org.codehaus.jackson</groupId>
                <artifactId>jackson-core-asl</artifactId>
                <version>${jackson.version}</version>
            </dependency>
            <dependency>
                <groupId>org.codehaus.jackson</groupId>
                <artifactId>jackson-mapper-asl</artifactId>
                <version>${jackson.version}</version>
            </dependency>
            <dependency>
                <groupId>org.codehaus.jackson</groupId>
                <artifactId>jackson-jaxrs</artifactId>
                <version>${jackson.version}</version>
            </dependency>

            <dependency>
                <groupId>org.springframework</groupId>
                <artifactId>spring-web</artifactId>
                <version>${spring-web.version}</version>
            </dependency>

            <dependency>
                <groupId>junit</groupId>
                <artifactId>junit</artifactId>
                <version>${junit.version}</version>
            </dependency>

            <dependency>
                <groupId>io.swagger</groupId>
                <artifactId>swagger-jaxrs</artifactId>
                <version>${swagger-jaxrs.version}</version>
                <exclusions>
                    <exclusion>
                        <groupId>org.reflections</groupId>
                        <artifactId>reflections</artifactId>
                    </exclusion>
                </exclusions>
            </dependency>
            <dependency>
                <groupId>org.reflections</groupId>
                <artifactId>reflections</artifactId>
                <version>${reflection.version}</version>
            </dependency>
            <dependency>
                <groupId>org.hibernate</groupId>
                <artifactId>hibernate-validator</artifactId>
                <version>${hibernate-validator.version}</version>
            </dependency>

            <dependency>
                <groupId>org.wso2.carbon.identity.framework</groupId>
                <artifactId>org.wso2.carbon.identity.entitlement.stub</artifactId>
                <version>${carbon.identity.version}</version>
            </dependency>

            <dependency>
                <groupId>org.wso2.carbon.identity.framework</groupId>
                <artifactId>org.wso2.carbon.identity.user.profile.stub</artifactId>
                <version>${carbon.identity.version}</version>
            </dependency>

            <dependency>
                <groupId>org.wso2.carbon.identity.user.ws</groupId>
                <artifactId>org.wso2.carbon.um.ws.api.stub</artifactId>
                <version>${carbon.identity-user-ws.version}</version>
            </dependency>

            <dependency>
                <groupId>org.wso2.uri.template</groupId>
                <artifactId>wso2-uri-templates</artifactId>
                <version>${wso2-uri-templates.version}</version>
            </dependency>

            <dependency>
                <groupId>org.apache.pdfbox</groupId>
                <artifactId>pdfbox</artifactId>
                <version>${pdfbox.version}</version>
            </dependency>

            <dependency>
                <groupId>org.apache.pdfbox</groupId>
                <artifactId>fontbox</artifactId>
                <version>${pdfbox.version}</version>
            </dependency>

            <dependency>
                <groupId>org.apache.pdfbox</groupId>
                <artifactId>jempbox</artifactId>
                <version>${pdfbox.version}</version>
            </dependency>

            <!-- Siddhi Extensions -->
            <dependency>
                <groupId>org.wso2.siddhi</groupId>
                <artifactId>siddhi-query-api</artifactId>
                <version>${siddhi.version}</version>
            </dependency>
            <dependency>
                <groupId>org.wso2.siddhi</groupId>
                <artifactId>siddhi-core</artifactId>
                <version>${siddhi.version}</version>
            </dependency>

            <dependency>
                <groupId>org.wso2.carbon.event-processing</groupId>
                <artifactId>org.wso2.carbon.event.processor.stub</artifactId>
                <version>${event.processor.stub.version}</version>
            </dependency>
            <dependency>
                <groupId>org.wso2.orbit.io.swagger</groupId>
                <artifactId>swagger-parser</artifactId>
                <version>${swagger.parser.version}</version>
            </dependency>
            <dependency>
                <groupId>org.wso2.orbit.io.swagger</groupId>
                <artifactId>swagger-codegen</artifactId>
                <version>${swagger.codegen.version}</version>
            </dependency>
            <dependency>
                <groupId>org.wso2.orbit.io.swagger</groupId>
                <artifactId>swagger-inflector</artifactId>
                <version>${swagger.inflector.version}</version>
            </dependency>
            <dependency>
                <groupId>com.fasterxml.jackson.dataformat</groupId>
                <artifactId>jackson-dataformat-yaml</artifactId>
                <version>${fasterxml.jackson.version}</version>
            </dependency>
            <dependency>
                <groupId>com.fasterxml.jackson.core</groupId>
                <artifactId>jackson-core</artifactId>
                <version>${fasterxml.jackson.version}</version>
            </dependency>
            <dependency>
                <groupId>com.fasterxml.jackson.core</groupId>
                <artifactId>jackson-databind</artifactId>
                <version>${fasterxml.jackson.version}</version>
            </dependency>
            <dependency>
                <groupId>io.swagger</groupId>
                <artifactId>swagger-models</artifactId>
                <version>${swagger.models.version}</version>
            </dependency>
            <dependency>
                <groupId>com.fasterxml.jackson.core</groupId>
                <artifactId>jackson-annotations</artifactId>
                <version>${fasterxml.jackson.version}</version>
            </dependency>
            <dependency>
                <groupId>org.yaml</groupId>
                <artifactId>snakeyaml</artifactId>
                <version>${version.snake.yaml}</version>
            </dependency>
            <dependency>
                <groupId>com.samskivert</groupId>
                <artifactId>jmustache</artifactId>
                <version>1.13</version>
            </dependency>
            <dependency>
                <groupId>io.swagger</groupId>
                <artifactId>swagger-annotations</artifactId>
                <version>${swagger.annotations.version}</version>
            </dependency>
            <dependency>
                <groupId>com.google.guava</groupId>
                <artifactId>guava</artifactId>
                <version>${google.guava.version}</version>
            </dependency>
            <dependency>
                <groupId>javax.validation</groupId>
                <artifactId>validation-api</artifactId>
                <version>${javax.validation-api}</version>
            </dependency>
            <dependency>
                <groupId>io.swagger</groupId>
                <artifactId>swagger-core</artifactId>
                <version>${swagger.core.version}</version>
            </dependency>
            <dependency>
                <groupId>org.wso2.carbon.analytics-common</groupId>
                <artifactId>org.wso2.carbon.event.output.adapter.core</artifactId>
                <version>${carbon.analytics.common.version}</version>
            </dependency>
            <dependency>
                <groupId>org.wso2.carbon.analytics-common</groupId>
                <artifactId>org.wso2.carbon.event.output.adapter.email</artifactId>
                <version>${carbon.analytics.common.version}</version>
            </dependency>

            <dependency>
                <groupId>org.wso2.carbon.analytics-common</groupId>
                <artifactId>org.wso2.carbon.event.output.adapter.sms</artifactId>
                <version>${carbon.analytics.common.version}</version>
            </dependency>

            <dependency>
                <groupId>xerces.wso2</groupId>
                <artifactId>xercesImpl</artifactId>
                <version>${xercesImpl.version}</version>
            </dependency>

            <dependency>
                <groupId>commons-scxml.wso2</groupId>
                <artifactId>commons-scxml</artifactId>
                <version>${commons.scxml.version}</version>
            </dependency>

            <dependency>
                <groupId>org.wso2.carbon.metrics</groupId>
                <artifactId>org.wso2.carbon.metrics.manager</artifactId>
                <version>${carbon.metrics.version}</version>
            </dependency>

            <dependency>
                <groupId>org.wso2.carbon.apimgt</groupId>
                <artifactId>org.wso2.carbon.apimgt.throttle.service.interceptors</artifactId>
                <version>${carbon.apimgt.version}</version>
            </dependency>
            <dependency>
                <groupId>org.wso2.wsdl4j</groupId>
                <artifactId>wsdl4j.wso2</artifactId>
                <version>${wsdl4j.version}</version>
            </dependency>
            <dependency>
                <groupId>org.slf4j</groupId>
                <artifactId>slf4j-log4j12</artifactId>
                <version>${slf4j.test.version}</version>
            </dependency>
            <dependency>
                <groupId>org.slf4j</groupId>
                <artifactId>slf4j-api</artifactId>
                <version>${slf4j.api.version}</version>
            </dependency>
            <dependency>
                <groupId>org.hamcrest</groupId>
                <artifactId>hamcrest-all</artifactId>
                <version>${hamcrest.version}</version>
                <scope>test</scope>
            </dependency>
            <dependency>
                <groupId>org.apache.commons</groupId>
                <artifactId>commons-pool2</artifactId>
                <version>${apache.commons.version}</version>
            </dependency>
            <dependency>
                <groupId>org.apache.commons</groupId>
                <artifactId>commons-lang3</artifactId>
                <version>${apache.commons.lang3.version}</version>
            </dependency>
            <dependency>
                <groupId>com.fasterxml.woodstox</groupId>
                <artifactId>woodstox-core</artifactId>
                <version>${woodstox-core.version}</version>
            </dependency>
            <dependency>
                <groupId>com.github.tomakehurst</groupId>
                <artifactId>wiremock-standalone</artifactId>
                <version>${wiremock.version}</version>
                <scope>test</scope>
                <exclusions>
                    <exclusion>
                        <groupId>org.slf4j</groupId>
                        <artifactId>slf4j-jdk14</artifactId>
                    </exclusion>
                    <exclusion>
                        <groupId>org.slf4j</groupId>
                        <artifactId>jcl-over-slf4j</artifactId>
                    </exclusion>
                    <exclusion>
                        <groupId>org.slf4j</groupId>
                        <artifactId>slf4j-log4j12</artifactId>
                    </exclusion>
                    <exclusion>
                        <groupId>com.fasterxml.jackson.core</groupId>
                        <artifactId>jackson-annotations</artifactId>
                    </exclusion>
                    <exclusion>
                        <groupId>com.fasterxml.jackson.core</groupId>
                        <artifactId>jackson-core</artifactId>
                    </exclusion>
                </exclusions>
            </dependency>
            <dependency>
                <groupId>org.apache.httpcomponents.wso2</groupId>
                <artifactId>httpcore</artifactId>
                <version>${httpcore.version}</version>
            </dependency>
            <dependency>
                <groupId>slf4j.wso2</groupId>
                <artifactId>slf4j</artifactId>
                <version>${slf4j.wso2.version}</version>
            </dependency>
            <dependency>
                <groupId>org.wso2.carbon.commons</groupId>
                <artifactId>org.wso2.carbon.tenant.common</artifactId>
                <version>${carbon.commons.version}</version>
            </dependency>
            <dependency>
                <groupId>org.wso2.carbon.apimgt</groupId>
                <artifactId>org.wso2.carbon.apimgt.tracing</artifactId>
                <version>${carbon.apimgt.version}</version>
            </dependency>
            <dependency>
                <groupId>io.jaegertracing</groupId>
                <artifactId>jaeger-core</artifactId>
                <version>${jaeger.core.version}</version>
            </dependency>
            <dependency>
                <groupId>io.jaegertracing</groupId>
                <artifactId>jaeger-thrift</artifactId>
                <version>${jaeger.thrift.version}</version>
            </dependency>
            <dependency>
                <groupId>io.jaegertracing</groupId>
                <artifactId>jaeger-client</artifactId>
                <version>${jaeger.client.version}</version>
            </dependency>
            <dependency>
                <groupId>io.zipkin.reporter2</groupId>
                <artifactId>zipkin-sender-okhttp3</artifactId>
                <version>${zipkin.sender.okhttp3.version}</version>
                <scope>compile</scope>
            </dependency>
            <dependency>
                <groupId>io.opentracing.brave</groupId>
                <artifactId>brave-opentracing</artifactId>
                <version>${brave.opentracing.version}</version>
                <scope>compile</scope>
            </dependency>
            <dependency>
                <groupId>io.opentracing</groupId>
                <artifactId>opentracing-api</artifactId>
                <version>${opentracing.api.version}</version>
            </dependency>
            <dependency>
                <groupId>io.opentracing.contrib</groupId>
                <artifactId>span-reporter</artifactId>
                <version>${span.reporter.version}</version>
                <scope>compile</scope>
            </dependency>
            <dependency>
                <groupId>io.opentracing</groupId>
                <artifactId>opentracing-mock</artifactId>
                <version>${opentracing.mock.version}</version>
                <scope>compile</scope>
            </dependency>
            <dependency>
                <groupId>org.wso2.orbit.re2j</groupId>
                <artifactId>re2j</artifactId>
                <version>${re2j.version}</version>
            </dependency>
            <dependency>
                <groupId>org.aspectj</groupId>
                <artifactId>aspectjrt</artifactId>
                <version>${aspectj.version}</version>
            </dependency>
            <dependency>
                <groupId>org.wso2.carbon.mediation</groupId>
                <artifactId>org.wso2.carbon.localentry.stub</artifactId>
                <version>${carbon.mediation.version}</version>
            </dependency>
            <dependency>
                <groupId>org.wso2.carbon.apimgt</groupId>
                <artifactId>org.wso2.carbon.apimgt.localentry.stub</artifactId>
                <version>${carbon.apimgt.version}</version>
            </dependency>
        </dependencies>
    </dependencyManagement>

    <properties>
        <project.scm.id>scm-server</project.scm.id>

        <!-- File encoding of build -->
        <project.build.sourceEncoding>UTF-8</project.build.sourceEncoding>

        <!-- APIM Component Version -->
        <hamcrest.version>1.3</hamcrest.version>
<<<<<<< HEAD
        <carbon.apimgt.version>6.4.175-SNAPSHOT</carbon.apimgt.version>
=======
        <carbon.apimgt.version>6.5.0-SNAPSHOT</carbon.apimgt.version>
>>>>>>> 3ba5b2a4
        <carbon.apimgt.imp.pkg.version>[6.0.0, 7.0.0)</carbon.apimgt.imp.pkg.version>

        <analytics.shared.version>1.0.4</analytics.shared.version>
        <carbon.analytics.common.version>5.1.57</carbon.analytics.common.version>
        <!-- Carbon kernel version -->
        <carbon.kernel.version>4.4.40</carbon.kernel.version>
        <carbon.kernel.package.import.version.range>[4.4.0, 5.0.0)</carbon.kernel.package.import.version.range>

        <carbon.commons.version>4.6.64</carbon.commons.version>
        <carbon.registry.version>4.6.43</carbon.registry.version>
        <carbon.mediation.version>4.6.130</carbon.mediation.version>

        <!-- Carbon Identity versions -->
        <carbon.identity.version>5.12.368</carbon.identity.version>
        <carbon.identity-captcha.version>4.5.2</carbon.identity-captcha.version>
        <carbon.identity-inbound-auth-oauth.version>6.0.157</carbon.identity-inbound-auth-oauth.version>
        <carbon.identity-user-ws.version>5.1.11</carbon.identity-user-ws.version>
        <carbon.identity-inbound-auth-saml2.version>5.4.26</carbon.identity-inbound-auth-saml2.version>
        <carbon.identity-inbound-auth-openid.version>5.2.13</carbon.identity-inbound-auth-openid.version>
        <carbon.identity-local-auth-basicauth.version>6.0.7</carbon.identity-local-auth-basicauth.version>
        <carbon.identity-outbound-auth-samlsso.version>5.1.19</carbon.identity-outbound-auth-samlsso.version>

        <carbon.governance.version>4.7.29</carbon.governance.version>
        <carbon.deployment.version>4.7.19</carbon.deployment.version>
        <carbon.multitenancy.version>4.6.22</carbon.multitenancy.version>
        <wso2-uri-templates.version>1.6.5</wso2-uri-templates.version>
        <apimserver.version>1.10.0</apimserver.version>
        <siddhi.version>3.2.3</siddhi.version>

        <carbon.registry.imp.pkg.version>[1.0.1, 2.0.0)</carbon.registry.imp.pkg.version>
        <carbon.commons.imp.pkg.version>[4.5.0, 4.6.0)</carbon.commons.imp.pkg.version>
        <commons.logging.imp.pkg.version>[1.2.0, 1.3.0)</commons.logging.imp.pkg.version>

        <!-- Carbon Identity import version ranges -->
        <carbon.identity.imp.pkg.version>[5.11.0, 6.0.0)</carbon.identity.imp.pkg.version>
        <carbon.identity-inbound-auth-oauth.imp.pkg.version>[6.0.0, 7.0.0)</carbon.identity-inbound-auth-oauth.imp.pkg.version>
        <carbon.identity-user-ws.imp.pkg.version>[5.1.0, 6.0.0)</carbon.identity-user-ws.imp.pkg.version>

        <carbon.mediation.imp.pkg.version>[4.0.0, 5.0.0)</carbon.mediation.imp.pkg.version>
        <carbon.governance.imp.pkg.version>[4.6.0, 4.7.1)</carbon.governance.imp.pkg.version>
        <carbon.registry.package.import.version.range>[4.5.4, 5.0.0)</carbon.registry.package.import.version.range>
        <carbon.commons.imp.pkg.version>[4.5.0, 5.0.0)</carbon.commons.imp.pkg.version>

        <!-- Carbon platform version comes here-->
        <carbon.platform.package.import.version.range>[4.4.0, 4.6.0)</carbon.platform.package.import.version.range>
        <carbon.ntask.import.version.range>[4.6.0, 4.7.0)</carbon.ntask.import.version.range>

        <!-- Wsdl4j version comes here-->
        <wsdl4j.version.range>[1.6.3.wso2v3, 1.7.0)</wsdl4j.version.range>

        <!--lib thrift version range-->
        <libthrift.version>0.12.0.wso2v1</libthrift.version>
        <libthrift.import.version.range>[0.12.0.wso2v1,0.15.0)</libthrift.import.version.range>

        <!-- P2 Plugin Version -->
        <carbon.p2.plugin.version>1.5.3</carbon.p2.plugin.version>

        <maven-scr-plugin.version>1.7.2</maven-scr-plugin.version>
        <maven-bundle-plugin.version>2.5.3</maven-bundle-plugin.version>
        <build-helper-maven-plugin.version>1.9.1</build-helper-maven-plugin.version>
        <axis2-java2wsdl-maven-plugin.version>1.6.3</axis2-java2wsdl-maven-plugin.version>

        <!-- Axis2 Version -->
        <axis2.wso2.version>1.6.1-wso2v28</axis2.wso2.version>
        <axis2.osgi.version.range>[1.6.1, 1.7.0)</axis2.osgi.version.range>

        <!-- Apache Axiom -->
        <orbit.version.axiom>1.2.11.wso2v10</orbit.version.axiom>
        <axiom.wso2.version>1.2.11.wso2v10</axiom.wso2.version>
        <exp.pkg.version.axiom>1.2.11.wso2v10</exp.pkg.version.axiom>
        <imp.pkg.version.axiom>[1.2.11.wso2v10, 1.3.0)</imp.pkg.version.axiom>
        <axiom.osgi.version.range>[1.2.11, 1.3.0)</axiom.osgi.version.range>

        <!-- Servlet API -->
        <exp.pkg.version.javax.servlet>2.6.0</exp.pkg.version.javax.servlet>
        <imp.pkg.version.javax.servlet>[2.6.0, 3.0.0)</imp.pkg.version.javax.servlet>
        <javax.servlet.imp.pkg.version>[2.6.0, 3.0.0)</javax.servlet.imp.pkg.version>

        <!-- Jaggery Version -->
        <jaggery.version>0.12.8</jaggery.version>

        <!-- Misc Versions -->
        <synapse.version>2.1.7-wso2v98</synapse.version>

        <orbit.version.json>3.0.0.wso2v1</orbit.version.json>

        <!-- orbit httpmime versions-->
        <orbit.httpmime.version>4.3.1.wso2v2</orbit.httpmime.version>

        <!-- lmax disruptor versions-->
        <lmax.disruptor.version.range>[2.10.0,3.4)</lmax.disruptor.version.range>

        <!-- xml api version-->
        <xml.apis.version>1.4.01</xml.apis.version>

        <!-- databridge agent version range-->
        <databridge.agent.range>[5.1,6)</databridge.agent.range>

        <javax.xml.soap.imp.pkg.version>[1.0.0, 1.1.0)</javax.xml.soap.imp.pkg.version>
        <javax.xml.stream.imp.pkg.version>[1.0.1, 1.1.0)</javax.xml.stream.imp.pkg.version>

        <json-simple.wso2.version>1.1.wso2v1</json-simple.wso2.version>
        <apache.woden.version>1.0.0.M9-wso2v1</apache.woden.version>
        <apache.poi.version>3.9.0.wso2v3</apache.poi.version>
        <rhino.js.version>1.7.0.R4.wso2v1</rhino.js.version>
        <owasp.encoder.version>1.2.2</owasp.encoder.version>

        <httpclient.version>4.3.6.wso2v2</httpclient.version>
        <wss4j.version>1.5.11.wso2v17</wss4j.version>
        <commons-logging.version>1.1.1</commons-logging.version>
        <commons-io.version>2.4.0.wso2v1</commons-io.version>
        <commons-httpclient.version>3.1</commons-httpclient.version>
        <google.code.gson.version>2.8.5</google.code.gson.version>
        <httpcomponents.version>4.5.8</httpcomponents.version>
        <commons-codec.version>1.4.0.wso2v1</commons-codec.version>
        <com.nimbusds.wso2.version>5.8.0.wso2v2</com.nimbusds.wso2.version>
        <json-smart.version>2.3</json-smart.version>
        <org.apache.velocity.version>1.7</org.apache.velocity.version>
        <org.slf4j.version>1.7.0</org.slf4j.version>
        <slf4j.api.version>1.7.26</slf4j.api.version>
        <slf4j.wso2.version>1.5.10.wso2v1</slf4j.wso2.version>
        <jackson.version>1.9.12</jackson.version>
        <spring-web.version>4.3.23.RELEASE</spring-web.version>
        <hibernate-validator.version>5.2.0.Final</hibernate-validator.version>
        <swagger-jaxrs.version>1.5.22</swagger-jaxrs.version>
        <junit.version>4.12</junit.version>
        <opensaml2.version>2.4.1.wso2v1</opensaml2.version>

        <!-- imp package version ranges -->
        <imp.pkg.version.axis2>[1.6.1, 1.7.0)</imp.pkg.version.axis2>
        <imp.pkg.version.carbon.throttle>[4.2.0, 4.3.0)</imp.pkg.version.carbon.throttle>
        <imp.pkg.version.carbon.base>[1.0.0, 1.1.0)</imp.pkg.version.carbon.base>
        <imp.pkg.version.google.code.gson>[2.2.4, 2.8.0)</imp.pkg.version.google.code.gson>
        <imp.pkg.version.org.wso2.carbon.base>[1.0.0, 1.1.0)</imp.pkg.version.org.wso2.carbon.base>
        <imp.pkg.version.org.wso2.carbon.user.api>[1.0.1, 1.2.0)</imp.pkg.version.org.wso2.carbon.user.api>
        <imp.pkg.version.io.swagger.parser>[2.1.6, 3.0.0)</imp.pkg.version.io.swagger.parser>

        <carbon.throttle.module.version>4.2.1</carbon.throttle.module.version>

        <!-- apache cxf version -->
        <cxf.version>3.2.8</cxf.version>

        <carbon.metrics.version>1.2.4</carbon.metrics.version>
        <!-- apache pdfbox version -->
        <pdfbox.version>1.8.16</pdfbox.version>

        <event.processor.stub.version>2.1.28</event.processor.stub.version>
        <swagger.codegen.version>2.3.1.wso2v1</swagger.codegen.version>
        <swagger.inflector.version>1.0.16.wso2v1</swagger.inflector.version>
        <swagger.parser.version>1.0.32.wso2v1</swagger.parser.version>
        <swagger.core.version>1.5.22</swagger.core.version>
        <swagger.models.version>1.5.22</swagger.models.version>
        <swagger.annotations.version>1.5.22</swagger.annotations.version>
        <google.guava.version>27.0-jre</google.guava.version>
        <xercesImpl.version>2.8.1.wso2v2</xercesImpl.version>
        <commons.scxml.version>0.9.0.wso2v1</commons.scxml.version>
        <velocity.version>1.7</velocity.version>
        <fasterxml.jackson.version>2.9.5</fasterxml.jackson.version>
        <javax.validation-api>1.1.0.Final</javax.validation-api>
        <carbon.broker.version>3.2.73</carbon.broker.version>
        <waffle-jna.version>1.6.wso2v6</waffle-jna.version>
        <version.snake.yaml>1.19</version.snake.yaml>
        <wsdl4j.version>1.6.3.wso2v3</wsdl4j.version>
        <slf4j.test.version>1.7.26</slf4j.test.version>
        <reflection.version>0.9.11</reflection.version>
        <jacoco.version>0.7.9</jacoco.version>
        <xml-apis.version>1.4.01</xml-apis.version>
        <maven.surefire.plugin.version>2.18.1</maven.surefire.plugin.version>
        <wiremock.version>2.5.0</wiremock.version>
        <mockito.version>2.10.0</mockito.version>
        <powermock.version>1.7.4</powermock.version>
        <mockito.all.version>1.10.19</mockito.all.version>
        <reflection.version>0.9.11</reflection.version>
        <woodstox-core.version>5.2.0</woodstox-core.version>
        <apache.commons.version>2.6.1</apache.commons.version>
        <apache.commons.lang3.version>3.8.1</apache.commons.lang3.version>
        <io.swagger.codegen.version>2.3.1</io.swagger.codegen.version>
        <commons.collections4.version>4.1</commons.collections4.version>

        <maven.checkstyleplugin.version>2.17</maven.checkstyleplugin.version>
        <maven.findbugsplugin.version>3.0.4</maven.findbugsplugin.version>
        <httpcore.version>4.3.3.wso2v1</httpcore.version>
        <slf4j.wso2.version>1.5.10.wso2v1</slf4j.wso2.version>
        <re2j.version>1.2.wso2v1</re2j.version>
        <maven-site-plugin.version>3.3</maven-site-plugin.version>
        <maven-project-info-reports-plugin.version>2.7</maven-project-info-reports-plugin.version>
        <swagger-codegen-maven-plugin.version>2.3.1</swagger-codegen-maven-plugin.version>
        <jaeger.core.version>0.30.0</jaeger.core.version>
        <jaeger.thrift.version>0.30.4</jaeger.thrift.version>
        <jaeger.client.version>0.30.4</jaeger.client.version>
        <zipkin.sender.okhttp3.version>2.8.2</zipkin.sender.okhttp3.version>
        <brave.opentracing.version>0.32.0</brave.opentracing.version>
        <opentracing.api.version>0.31.0</opentracing.api.version>
        <span.reporter.version>0.1.0</span.reporter.version>
        <opentracing.mock.version>0.31.0</opentracing.mock.version>
        <aspectj.version>1.9.3</aspectj.version>
    </properties>
</project>

<|MERGE_RESOLUTION|>--- conflicted
+++ resolved
@@ -4,11 +4,7 @@
     <groupId>org.wso2.carbon.apimgt</groupId>
     <artifactId>carbon-apimgt</artifactId>
     <packaging>pom</packaging>
-<<<<<<< HEAD
     <version>6.4.175-SNAPSHOT</version>
-=======
-    <version>6.5.0-SNAPSHOT</version>
->>>>>>> 3ba5b2a4
     <name>WSO2 Carbon - API Management Aggregator POM</name>
     <url>http://wso2.org</url>
 
@@ -1481,11 +1477,7 @@
 
         <!-- APIM Component Version -->
         <hamcrest.version>1.3</hamcrest.version>
-<<<<<<< HEAD
         <carbon.apimgt.version>6.4.175-SNAPSHOT</carbon.apimgt.version>
-=======
-        <carbon.apimgt.version>6.5.0-SNAPSHOT</carbon.apimgt.version>
->>>>>>> 3ba5b2a4
         <carbon.apimgt.imp.pkg.version>[6.0.0, 7.0.0)</carbon.apimgt.imp.pkg.version>
 
         <analytics.shared.version>1.0.4</analytics.shared.version>
