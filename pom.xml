--- conflicted
+++ resolved
@@ -1529,14 +1529,11 @@
                 <version>${org.wso2.orbit.commons-text.version}</version>
             </dependency>
             <dependency>
-<<<<<<< HEAD
-=======
                 <groupId>org.wso2.orbit.graphQL</groupId>
                 <artifactId>graphQL</artifactId>
                 <version>${graphql.java.version}</version>
             </dependency>
             <dependency>
->>>>>>> 46dbf00e
                 <groupId>org.apache.felix</groupId>
                 <artifactId>org.apache.felix.scr.ds-annotations</artifactId>
                 <version>${apache.felix.scr.ds.annotations.version}</version>
