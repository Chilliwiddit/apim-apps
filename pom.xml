<project xmlns="http://maven.apache.org/POM/4.0.0" xmlns:xsi="http://www.w3.org/2001/XMLSchema-instance"
         xsi:schemaLocation="http://maven.apache.org/POM/4.0.0 http://maven.apache.org/maven-v4_0_0.xsd">

    <modelVersion>4.0.0</modelVersion>
    <groupId>org.wso2.carbon.apimgt</groupId>
    <artifactId>carbon-apimgt</artifactId>
    <packaging>pom</packaging>
    <version>1.3.0-SNAPSHOT</version>
    <name>WSO2 Carbon - API Management Aggregator Pom</name>
    <url>http://wso2.org</url>


    <parent>
        <groupId>org.wso2</groupId>
        <artifactId>wso2</artifactId>
        <version>1</version>
    </parent>

    <scm>
        <url>https://github.com/wso2/carbon-apimgt.git</url>
        <developerConnection>scm:git:https://github.com/wso2/carbon-apimgt.git</developerConnection>
        <connection>scm:git:https://github.com/wso2/carbon-apimgt.git</connection>
        <tag>HEAD</tag>
    </scm>

    <modules>
        <module>service-stubs/apimgt</module>
        <module>service-stubs/oidc-authenticator</module>
        <module>components/apimgt</module>
        <module>components/forum</module>
        <module>components/sso-hostobject</module>
        <module>components/oidc-authenticator</module>
        <module>features/apimgt</module>
        <module>features/forum</module>
        <module>features/oidc-authenticator</module>
    </modules>

    <build>
        <pluginManagement>
            <plugins>
                <plugin>
                    <groupId>org.apache.felix</groupId>
                    <artifactId>maven-scr-plugin</artifactId>
                    <version>${maven-scr-plugin.version}</version>
                    <executions>
                        <execution>
                            <id>generate-scr-scrdescriptor</id>
                            <goals>
                                <goal>scr</goal>
                            </goals>
                        </execution>
                    </executions>
                </plugin>

                <plugin>
                    <groupId>org.apache.felix</groupId>
                    <artifactId>maven-bundle-plugin</artifactId>
                    <version>${maven-bundle-plugin.version}</version>
                </plugin>

                <plugin>
                    <groupId>org.apache.maven.plugins</groupId>
                    <artifactId>maven-release-plugin</artifactId>
                    <configuration>
                        <preparationGoals>clean install</preparationGoals>
                        <autoVersionSubmodules>false</autoVersionSubmodules>
                    </configuration>
                </plugin>
                <plugin>
                    <groupId>org.apache.maven.plugins</groupId>
                    <artifactId>maven-deploy-plugin</artifactId>
                </plugin>
                <plugin>
                    <groupId>org.wso2.maven</groupId>
                    <artifactId>carbon-p2-plugin</artifactId>
                    <version>${carbon.p2.plugin.version}</version>
                </plugin>
            </plugins>
        </pluginManagement>
        <extensions>
            <extension>
                <groupId>org.apache.maven.wagon</groupId>
                <artifactId>wagon-ssh</artifactId>
                <version>2.1</version>
            </extension>
        </extensions>
    </build>

    <repositories>
        <repository>
            <id>wso2-nexus</id>
            <name>WSO2 internal Repository</name>
            <url>http://maven.wso2.org/nexus/content/groups/wso2-public/</url>
            <releases>
                <enabled>true</enabled>
                <updatePolicy>daily</updatePolicy>
                <checksumPolicy>ignore</checksumPolicy>
            </releases>
        </repository>

        <repository>
            <id>wso2.releases</id>
            <name>WSO2 internal Repository</name>
            <url>http://maven.wso2.org/nexus/content/repositories/releases/</url>
            <releases>
                <enabled>true</enabled>
                <updatePolicy>daily</updatePolicy>
                <checksumPolicy>ignore</checksumPolicy>
            </releases>
        </repository>

        <repository>
            <id>wso2.snapshots</id>
            <name>Apache Snapshot Repository</name>
            <url>http://maven.wso2.org/nexus/content/repositories/snapshots/</url>
            <snapshots>
                <enabled>true</enabled>
                <updatePolicy>daily</updatePolicy>
            </snapshots>
            <releases>
                <enabled>false</enabled>
            </releases>
        </repository>
    </repositories>

    <pluginRepositories>
        <pluginRepository>
            <id>wso2.releases</id>
            <name>WSO2 internal Repository</name>
            <url>http://maven.wso2.org/nexus/content/repositories/releases/</url>
            <releases>
                <enabled>true</enabled>
                <updatePolicy>daily</updatePolicy>
                <checksumPolicy>ignore</checksumPolicy>
            </releases>
        </pluginRepository>

        <pluginRepository>
            <id>wso2.snapshots</id>
            <name>WSO2 Snapshot Repository</name>
            <url>http://maven.wso2.org/nexus/content/repositories/snapshots/</url>
            <snapshots>
                <enabled>true</enabled>
                <updatePolicy>daily</updatePolicy>
            </snapshots>
            <releases>
                <enabled>false</enabled>
            </releases>
        </pluginRepository>
        <pluginRepository>
            <id>wso2-nexus</id>
            <name>WSO2 internal Repository</name>
            <url>http://maven.wso2.org/nexus/content/groups/wso2-public/</url>
            <releases>
                <enabled>true</enabled>
                <updatePolicy>daily</updatePolicy>
                <checksumPolicy>ignore</checksumPolicy>
            </releases>
        </pluginRepository>
    </pluginRepositories>

    <dependencyManagement>
        <dependencies>
            <dependency>
                <groupId>org.wso2.carbon.identity</groupId>
                <artifactId>org.wso2.carbon.identity.oauth.stub</artifactId>
                <version>${carbon.identity.version}</version>
            </dependency>

            <dependency>
                <groupId>org.wso2.carbon</groupId>
                <artifactId>org.wso2.carbon.core.common</artifactId>
                <version>${carbon.kernel.version}</version>
            </dependency>

            <dependency>
                <groupId>org.wso2.carbon</groupId>
                <artifactId>org.wso2.carbon.core.services</artifactId>
                <version>${carbon.kernel.version}</version>
            </dependency>

            <dependency>
                <groupId>org.wso2.carbon.identity</groupId>
                <artifactId>org.wso2.carbon.identity.application.mgt.stub</artifactId>
                <version>${carbon.identity.version}</version>
            </dependency>

            <dependency>
                <groupId>com.nimbusds.wso2</groupId>
                <artifactId>nimbus-jose-jwt</artifactId>
                <version>${com.nimbusds.wso2.version}</version>
            </dependency>

            <dependency>
                <groupId>org.wso2.carbon.deployment</groupId>
                <artifactId>org.wso2.carbon.bam.service.data.publisher</artifactId>
                <version>${carbon.deployment.version}</version>
            </dependency>

            <dependency>
                <groupId>org.wso2.carbon.apimgt</groupId>
                <artifactId>org.wso2.carbon.apimgt.impl</artifactId>
                <version>${apimgt.impl.version}</version>
            </dependency>

            <dependency>
                <groupId>org.wso2.carbon.apimgt</groupId>
                <artifactId>org.wso2.carbon.apimgt.keymgt.stub</artifactId>
                <version>${apimgt.keymgt.stub.version}</version>
            </dependency>

            <dependency>
                <groupId>org.wso2.carbon.apimgt</groupId>
                <artifactId>org.wso2.carbon.apimgt.usage.publisher</artifactId>
                <version>${apimgt.usage.publisher}</version>
            </dependency>

            <dependency>
                <groupId>org.wso2.carbon.apimgt</groupId>
                <artifactId>org.wso2.carbon.apimgt.api</artifactId>
                <version>${apimgt.api.version}</version>
            </dependency>

            <dependency>
                <groupId>org.wso2.carbon.apimgt</groupId>
                <artifactId>org.wso2.carbon.apimgt.usage.client</artifactId>
                <version>${apimgt.usage.client}</version>
            </dependency>

            <dependency>
                <groupId>org.wso2.carbon.apimgt</groupId>
                <artifactId>org.wso2.carbon.apimgt.keymgt.client</artifactId>
                <version>${apimgt.keymgt.client.version}</version>
            </dependency>

            <dependency>
                <groupId>org.wso2.carbon.apimgt</groupId>
                <artifactId>org.wso2.carbon.apimgt.core</artifactId>
                <version>${apimgt.core.version}</version>
            </dependency>

            <dependency>
                <groupId>org.wso2.carbon.apimgt</groupId>
                <artifactId>org.wso2.carbon.apimgt.gateway</artifactId>
                <version>${apimgt.gateway.version}</version>
            </dependency>

            <dependency>
                <groupId>org.wso2.carbon.apimgt</groupId>
                <artifactId>org.wso2.carbon.apimgt.hostobjects</artifactId>
                <version>${apimgt.hostobjects.version}</version>
            </dependency>

            <dependency>
                <groupId>org.wso2.carbon.apimgt</groupId>
                <artifactId>org.wso2.carbon.apimgt.keymgt</artifactId>
                <version>${apimgt.keymgt.version}</version>
            </dependency>

            <dependency>
                <groupId>org.wso2.carbon.apimgt</groupId>
                <artifactId>org.wso2.carbon.apimgt.startup.publisher</artifactId>
                <version>${apimgt.startup.publisher.version}</version>
            </dependency>


            <dependency>
                <groupId>org.wso2.carbon.apimgt</groupId>
                <artifactId>org.wso2.carbon.apimgt.authenticator.oidc.ui</artifactId>
                <version>${apimgt.authenticator.oidc.ui.version}</version>
            </dependency>

            <dependency>
                <groupId>org.wso2.carbon.apimgt</groupId>
                <artifactId>org.wso2.carbon.apimgt.authenticator.oidc.stub</artifactId>
                <version>${apimgt.authenticator.oidc.stub.version}</version>
            </dependency>

            <dependency>
                <groupId>org.wso2.carbon.apimgt</groupId>
                <artifactId>org.wso2.carbon.apimgt.authenticator.oidc</artifactId>
                <version>${apimgt.authenticator.oidc.version}</version>
            </dependency>

            <dependency>
                <groupId>org.wso2.carbon.apimgt</groupId>
                <artifactId>org.wso2.carbon.apimgt.hostobjects.oidc</artifactId>
                <version>${apimgt.hostobjects.oidc.version}</version>
            </dependency>

            <dependency>
                <groupId>commons-lang.wso2</groupId>
                <artifactId>commons-lang</artifactId>
                <version>${commons-lang.version}</version>
            </dependency>

            <dependency>
                <groupId>commons-codec.wso2</groupId>
                <artifactId>commons-codec</artifactId>
                <version>${commons-codec.version}</version>
            </dependency>

            <dependency>
                <groupId>org.apache.woden.wso2</groupId>
                <artifactId>woden</artifactId>
                <version>${apache.woden.version}</version>
            </dependency>

            <dependency>
                <groupId>org.apache.poi</groupId>
                <artifactId>poi-ooxml</artifactId>
                <version>${apache.poi.version}</version>
            </dependency>
            <dependency>
                <groupId>org.apache.synapse</groupId>
                <artifactId>synapse-core</artifactId>
                <version>${synapse.version}</version>
            </dependency>
            <dependency>
                <groupId>org.apache.synapse</groupId>
                <artifactId>synapse-extensions</artifactId>
                <version>${synapse.version}</version>
            </dependency>
            <dependency>
                <groupId>org.apache.synapse</groupId>
                <artifactId>synapse-vfs-transport</artifactId>
                <version>${synapse.version}</version>
            </dependency>
            <dependency>
                <groupId>org.apache.synapse</groupId>
                <artifactId>synapse-tasks</artifactId>
                <version>${synapse.version}</version>
            </dependency>
            <dependency>
                <groupId>org.apache.synapse</groupId>
                <artifactId>synapse-samples</artifactId>
                <version>${synapse.version}</version>
            </dependency>
            <dependency>
                <groupId>org.apache.synapse</groupId>
                <artifactId>synapse-nhttp-transport</artifactId>
                <version>${synapse.version}</version>
            </dependency>
            <dependency>
                <groupId>org.apache.synapse</groupId>
                <artifactId>synapse-commons</artifactId>
                <version>${synapse.version}</version>
            </dependency>
            <dependency>
                <groupId>org.apache.synapse</groupId>
                <artifactId>synapse-fix-transport</artifactId>
                <version>${synapse.version}</version>
            </dependency>

            <dependency>
                <groupId>rhino.wso2</groupId>
                <artifactId>js</artifactId>
                <version>${rhino.js.version}</version>
            </dependency>

            <dependency>
                <groupId>org.owasp.encoder</groupId>
                <artifactId>encoder</artifactId>
                <version>${owasp.encoder.version}</version>
            </dependency>

            <dependency>
                <groupId>org.jaggeryjs</groupId>
                <artifactId>org.jaggeryjs.hostobjects.web</artifactId>
                <version>${jaggery.version}</version>
            </dependency>

            <dependency>
                <groupId>org.wso2.carbon.hostobjects</groupId>
                <artifactId>org.wso2.carbon.hostobjects.sso</artifactId>
                <version>${hostobject.version}</version>
            </dependency>

            <dependency>
                <groupId>org.jaggeryjs</groupId>
                <artifactId>org.jaggeryjs.hostobjects.file</artifactId>
                <version>${jaggery.version}</version>
            </dependency>

            <dependency>
                <groupId>org.wso2.carbon.commons</groupId>
                <artifactId>org.wso2.carbon.databridge.agent.thrift</artifactId>
                <version>${carbon.commons.version}</version>
            </dependency>
            <dependency>
                <groupId>org.wso2.carbon.multitenancy</groupId>
                <artifactId>org.wso2.carbon.tenant.usage.agent</artifactId>
                <version>${carbon.multitenancy.version}</version>
            </dependency>
            <dependency>
                <groupId>org.wso2.carbon</groupId>
                <artifactId>org.wso2.carbon.usage.agent</artifactId>
                <version>2.1.2</version>
            </dependency>

            <dependency>
                <groupId>org.wso2.carbon.apimgt</groupId>
                <artifactId>org.wso2.carbon.apimgt.handlers.security.stub</artifactId>
                <version>4.2.1</version>
            </dependency>

            <dependency>
                <groupId>org.wso2.carbon.apimgt</groupId>
                <artifactId>org.wso2.carbon.apimgt.interceptor</artifactId>
                <version>${apimgt.interceptor.version}</version>
            </dependency>

            <dependency>
                <groupId>org.wso2.carbon</groupId>
                <artifactId>org.wso2.carbon.authenticator.stub</artifactId>
                <version>${carbon.kernel.version}</version>
            </dependency>

            <dependency>
                <groupId>org.wso2.carbon</groupId>
                <artifactId>org.wso2.carbon.ui</artifactId>
                <version>${carbon.kernel.version}</version>
            </dependency>

            <dependency>
                <groupId>org.wso2.carbon</groupId>
                <artifactId>org.wso2.carbon.utils</artifactId>
                <version>${carbon.kernel.version}</version>
            </dependency>

            <dependency>
                <groupId>org.wso2.carbon</groupId>
                <artifactId>org.wso2.carbon.hostobjects.sso</artifactId>
                <version>${project.version}</version>
            </dependency>

            <dependency>
                <groupId>org.wso2.carbon.commons</groupId>
                <artifactId>org.wso2.carbon.event.core</artifactId>
                <version>${carbon.commons.version}</version>
            </dependency>

            <dependency>
                <groupId>org.wso2.carbon</groupId>
                <artifactId>org.wso2.carbon.user.core</artifactId>
                <version>${carbon.kernel.version}</version>
            </dependency>

            <dependency>
                <groupId>org.wso2.carbon</groupId>
                <artifactId>org.wso2.carbon.registry.core</artifactId>
                <version>${carbon.kernel.version}</version>
            </dependency>

            <dependency>
                <groupId>org.wso2.carbon.registry</groupId>
                <artifactId>org.wso2.carbon.registry.ws.client</artifactId>
                <version>${carbon.registry.version}</version>
            </dependency>

            <dependency>
                <groupId>org.jaggeryjs</groupId>
                <artifactId>org.jaggeryjs.scriptengine</artifactId>
                <version>${jaggery.version}</version>
            </dependency>

            <dependency>
                <groupId>org.wso2.carbon.governance</groupId>
                <artifactId>org.wso2.carbon.governance.api</artifactId>
                <version>${carbon.governance.version}</version>
            </dependency>

            <dependency>
                <groupId>org.wso2.carbon</groupId>
                <artifactId>org.wso2.carbon.logging</artifactId>
                <version>${carbon.kernel.version}</version>
            </dependency>

            <dependency>
                <groupId>com.h2database.wso2</groupId>
                <artifactId>h2-database-engine</artifactId>
                <version>1.2.140.wso2v3</version>
            </dependency>

            <dependency>
                <groupId>org.apache.axis2.wso2</groupId>
                <artifactId>axis2</artifactId>
                <version>${orbit.version.axis2}</version>
            </dependency>

            <dependency>
                <groupId>org.apache.axis2.wso2</groupId>
                <artifactId>axis2-client</artifactId>
                <version>${orbit.version.axis2}</version>
            </dependency>

            <dependency>
                <groupId>org.wso2.orbit.org.apache.httpcomponents</groupId>
                <artifactId>httpclient</artifactId>
                <version>${httpclient.version}</version>
            </dependency>
            <dependency>
                <groupId>org.apache.ws.security.wso2</groupId>
                <artifactId>wss4j</artifactId>
                <version>${wss4j.version}</version>
            </dependency>
            <dependency>
                <groupId>commons-logging</groupId>
                <artifactId>commons-logging</artifactId>
                <version>${commons-logging.version}</version>
            </dependency>

            <dependency>
                <groupId>org.wso2.carbon</groupId>
                <artifactId>org.wso2.carbon.throttle.core</artifactId>
                <version>4.2.1</version>
            </dependency>

            <dependency>
                <groupId>org.wso2.carbon</groupId>
                <artifactId>org.wso2.carbon.registry.api</artifactId>
                <version>${carbon.kernel.version}</version>
            </dependency>

            <dependency>
                <groupId>org.wso2.carbon</groupId>
                <artifactId>org.wso2.carbon.core</artifactId>
                <version>${carbon.kernel.version}</version>
            </dependency>

            <dependency>
                <groupId>org.wso2.carbon</groupId>
                <artifactId>org.wso2.carbon.tomcat</artifactId>
                <version>${carbon.kernel.version}</version>
            </dependency>

            <dependency>
                <groupId>org.wso2.carbon</groupId>
                <artifactId>org.wso2.carbon.tomcat.ext</artifactId>
                <version>${carbon.kernel.version}</version>
            </dependency>

            <dependency>
                <groupId>org.wso2.carbon.mediation</groupId>
                <artifactId>org.wso2.carbon.rest.api.stub</artifactId>
                <version>${carbon.mediation.version}</version>
            </dependency>
            <dependency>
                <groupId>org.wso2.carbon.mediation</groupId>
                <artifactId>org.wso2.carbon.mediation.dependency.mgt</artifactId>
                <version>${carbon.mediation.version}</version>
            </dependency>

            <dependency>
                <groupId>org.wso2.carbon.mediation</groupId>
                <artifactId>org.wso2.carbon.sequences.stub</artifactId>
                <version>${carbon.mediation.version}</version>
            </dependency>

            <dependency>
                <groupId>org.wso2.carbon.mediation</groupId>
                <artifactId>org.wso2.carbon.mediation.registry</artifactId>
                <version>${carbon.mediation.version}</version>
            </dependency>

            <dependency>
                <groupId>org.wso2.carbon.mediation</groupId>
                <artifactId>org.wso2.carbon.mediation.initializer</artifactId>
                <version>${carbon.mediation.version}</version>
            </dependency>

            <dependency>
                <groupId>org.wso2.carbon.mediation</groupId>
                <artifactId>org.wso2.carbon.mediation.security.stub</artifactId>
                <version>${carbon.mediation.version}</version>
            </dependency>

            <dependency>
                <groupId>org.wso2.carbon.registry</groupId>
                <artifactId>org.wso2.carbon.registry.indexing</artifactId>
                <version>${carbon.registry.version}</version>
            </dependency>

            <dependency>
                <groupId>org.wso2.carbon.identity</groupId>
                <artifactId>org.wso2.carbon.identity.core</artifactId>
                <version>${carbon.identity.version}</version>
            </dependency>

            <dependency>
                <groupId>org.wso2.carbon.identity</groupId>
                <artifactId>org.wso2.carbon.identity.oauth</artifactId>
                <version>${carbon.identity.version}</version>
            </dependency>

            <dependency>
                <groupId>org.wso2.carbon.identity</groupId>
                <artifactId>org.wso2.carbon.identity.user.registration.stub</artifactId>
                <version>${carbon.identity.version}</version>
            </dependency>

            <dependency>
                <groupId>commons-io.wso2</groupId>
                <artifactId>commons-io</artifactId>
                <version>${commons-io.version}</version>
            </dependency>

            <dependency>
                <groupId>org.wso2.carbon.commons</groupId>
                <artifactId>org.wso2.carbon.user.mgt.stub</artifactId>
                <version>${carbon.commons.version}</version>
            </dependency>

            <dependency>
                <groupId>org.wso2.carbon.commons</groupId>
                <artifactId>org.wso2.carbon.um.ws.api</artifactId>
                <version>${carbon.commons.version}</version>
            </dependency>

            <dependency>
                <groupId>org.wso2.carbon.identity</groupId>
                <artifactId>org.wso2.carbon.identity.thrift.authentication</artifactId>
                <version>${carbon.identity.version}</version>
            </dependency>

            <dependency>
                <groupId>org.wso2.carbon.apimgt</groupId>
                <artifactId>org.wso2.carbon.apimgt.core.feature</artifactId>
                <version>${apimgt.core.feature.version}</version>
                <type>zip</type>
            </dependency>

            <dependency>
                <groupId>org.wso2.carbon.apimgt</groupId>
                <artifactId>org.wso2.carbon.apimgt.gateway.feature</artifactId>
                <version>${apimgt.gateway.feature}</version>
                <type>zip</type>
            </dependency>

            <dependency>
                <groupId>org.wso2.carbon.apimgt</groupId>
                <artifactId>org.wso2.carbon.apimgt.store.feature</artifactId>
                <version>${apimgt.store.feature.version}</version>
                <type>zip</type>
            </dependency>

            <dependency>
                <groupId>org.wso2.carbon.apimgt</groupId>
                <artifactId>org.wso2.carbon.apimgt.publisher.feature</artifactId>
                <version>${apimgt.publisher.feature.version}</version>
                <type>zip</type>
            </dependency>

            <dependency>
                <groupId>org.wso2.carbon.apimgt</groupId>
                <artifactId>org.wso2.carbon.apimgt.startup.publisher.feature</artifactId>
                <version>${apimgt.startup.publisher.feature.version}</version>
                <type>zip</type>
            </dependency>

            <dependency>
                <groupId>org.apache.ws.commons.axiom</groupId>
                <artifactId>axiom-api</artifactId>
                <version>${axiom.version}</version>
            </dependency>

            <dependency>
                <groupId>org.apache.ws.commons.axiom</groupId>
                <artifactId>axiom-impl</artifactId>
                <version>${axiom.version}</version>
            </dependency>

            <dependency>
                <groupId>org.apache.ws.commons.axiom.wso2</groupId>
                <artifactId>axiom</artifactId>
                <version>${orbit.version.axiom}</version>
            </dependency>

            <dependency>
                <groupId>org.wso2.carbon.commons</groupId>
                <artifactId>org.wso2.carbon.ganalytics.publisher</artifactId>
                <version>${carbon.commons.version}</version>
            </dependency>

            <dependency>
                <groupId>com.github.dblock.waffle.wso2</groupId>
                <artifactId>waffle-jna</artifactId>
                <version>${dblock.waffle.version}</version>
            </dependency>

            <dependency>
                <groupId>org.wso2.carbon.apimgt</groupId>
                <artifactId>org.wso2.carbon.forum</artifactId>
                <version>${carbon.forum.version}</version>
            </dependency>

            <dependency>
                <groupId>org.wso2.carbon.apimgt</groupId>
                <artifactId>org.wso2.carbon.forum.server.feature</artifactId>
                <version>${carbon.forum.server.feature.version}</version>
                <type>zip</type>
            </dependency>

            <dependency>
                <groupId>org.json.wso2</groupId>
                <artifactId>json</artifactId>
                <version>${orbit.version.json}</version>
            </dependency>

            <dependency>
                <groupId>com.google.code.gson</groupId>
                <artifactId>gson</artifactId>
                <version>${google.code.gson.version}</version>
            </dependency>

            <dependency>
                <groupId>com.googlecode.json-simple.wso2</groupId>
                <artifactId>json-simple</artifactId>
                <version>${json-simple.wso2.version}</version>
            </dependency>

            <dependency>
                <groupId>org.apache.httpcomponents</groupId>
                <artifactId>httpmime</artifactId>
                <version>${httpcomponents.version}</version>
            </dependency>

            <dependency>
                <groupId>org.wso2.carbon</groupId>
                <artifactId>org.wso2.carbon.application.deployer</artifactId>
                <version>${carbon.kernel.version}</version>
            </dependency>

            <dependency>
                <groupId>org.wso2.carbon</groupId>
                <artifactId>org.wso2.carbon.securevault</artifactId>
                <version>${carbon.kernel.version}</version>
            </dependency>

            <dependency>
                <groupId>org.wso2.carbon</groupId>
                <artifactId>org.wso2.carbon.user.api</artifactId>
                <version>${carbon.kernel.version}</version>
            </dependency>

            <dependency>
                <groupId>org.wso2.carbon</groupId>
                <artifactId>org.wso2.carbon.ndatasource.core</artifactId>
                <version>${carbon.kernel.version}</version>
            </dependency>

            <dependency>
                <groupId>org.wso2.carbon</groupId>
                <artifactId>org.wso2.carbon.ndatasource.rdbms</artifactId>
                <version>${carbon.kernel.version}</version>
            </dependency>

            <dependency>
                <groupId>org.wso2.carbon</groupId>
                <artifactId>org.wso2.carbon.bam.toolbox.deployer.stub</artifactId>
                <version>4.2.0</version>
            </dependency>

        </dependencies>
    </dependencyManagement>

    <properties>
        <project.scm.id>my-scm-server</project.scm.id>

        <!-- APIM Component Version -->
        <carbon.apimgt.version>1.3.0-SNAPSHOT</carbon.apimgt.version>
        <carbon.apimgt.imp.pkg.version>[1.3.0, 1.4.0)</carbon.apimgt.imp.pkg.version>

        <apimgt.api.version>1.3.0-SNAPSHOT</apimgt.api.version>
        <apimgt.impl.version>1.3.0-SNAPSHOT</apimgt.impl.version>
        <apimgt.core.version>1.3.0-SNAPSHOT</apimgt.core.version>
        <apimgt.gateway.version>1.3.0-SNAPSHOT</apimgt.gateway.version>
        <apimgt.hostobjects.version>1.3.0-SNAPSHOT</apimgt.hostobjects.version>
        <apimgt.interceptor.version>1.3.0-SNAPSHOT</apimgt.interceptor.version>
        <apimgt.keymgt.version>1.3.0-SNAPSHOT</apimgt.keymgt.version>
        <apimgt.keymgt.client.version>1.3.0-SNAPSHOT</apimgt.keymgt.client.version>
        <apimgt.startup.publisher.version>1.3.0-SNAPSHOT</apimgt.startup.publisher.version>
        <apimgt.usage.client>1.3.0-SNAPSHOT</apimgt.usage.client>
        <apimgt.usage.publisher>1.3.0-SNAPSHOT</apimgt.usage.publisher>
        <apimgt.keymgt.stub.version>4.3.0-SNAPSHOT</apimgt.keymgt.stub.version>
        <apimgt.handlers.security.stub.version>4.3.0-SNAPSHOT</apimgt.handlers.security.stub.version>
        <carbon.forum.version>1.3.0-SNAPSHOT</carbon.forum.version>
        <carbon.forum.feature.version>1.3.0-SNAPSHOT</carbon.forum.feature.version>
        <carbon.forum.server.feature.version>1.3.0-SNAPSHOT</carbon.forum.server.feature.version>
        <hostobject.version>4.2.4-SNAPSHOT</hostobject.version>

        <apimgt.core.feature.version>1.3.0-SNAPSHOT</apimgt.core.feature.version>
        <apimgt.feature.version>1.3.0-SNAPSHOT</apimgt.feature.version>
        <apimgt.gateway.feature>1.3.0-SNAPSHOT</apimgt.gateway.feature>
        <apimgt.interceptor.feature>1.3.0-SNAPSHOT</apimgt.interceptor.feature>
        <apimgt.publisher.feature.version>1.3.0-SNAPSHOT</apimgt.publisher.feature.version>
        <apimgt.startup.publisher.feature.version>1.3.0-SNAPSHOT</apimgt.startup.publisher.feature.version>
        <apimgt.store.feature.version>1.3.0-SNAPSHOT</apimgt.store.feature.version>
        <apimgt.synapse.feature.version>1.3.0-SNAPSHOT</apimgt.synapse.feature.version>
        <apimgt.authenticator.oidc.ui.version>1.3.0-SNAPSHOT</apimgt.authenticator.oidc.ui.version>
        <apimgt.authenticator.oidc.version>1.3.0-SNAPSHOT</apimgt.authenticator.oidc.version>
        <apimgt.authenticator.oidc.stub.version>1.3.0-SNAPSHOT</apimgt.authenticator.oidc.stub.version>
        <apimgt.hostobjects.oidc.version>1.3.0-SNAPSHOT</apimgt.hostobjects.oidc.version>
        <apimgt.startup.publisher.feature.version>1.3.0-SNAPSHOT</apimgt.startup.publisher.feature.version>

        <identity.component.version>4.2.6</identity.component.version>
        <identity.authentication.version>4.2.1</identity.authentication.version>

        <!-- Carbon kernel version -->

        <wso2carbon.version>4.4.1</wso2carbon.version>
        <carbon.kernel.version>4.4.1</carbon.kernel.version>

        <carbon.commons.version>4.4.4</carbon.commons.version>
        <carbon.registry.version>4.4.5</carbon.registry.version>
<<<<<<< HEAD
        <carbon.mediation.version>4.4.2</carbon.mediation.version>

        <carbon.identity.version>4.5.5</carbon.identity.version>

        <carbon.deployment.version>4.4.1</carbon.deployment.version>
=======
        <carbon.mediation.version>4.4.5</carbon.mediation.version>
        <carbon.identity.version>4.5.4</carbon.identity.version>
        <carbon.deployment.version>4.5.0</carbon.deployment.version>
>>>>>>> 64d03303
        <carbon.governance.version>4.5.3</carbon.governance.version>
        
        <carbon.analytics.version>1.0.1</carbon.analytics.version>
        <carbon.multitenancy.version>4.4.1</carbon.multitenancy.version>

        <carbon.registry.imp.pkg.version>[1.0.1, 2.0.0)</carbon.registry.imp.pkg.version>
        <commons.logging.imp.pkg.version>[1.2.0, 1.3.0)</commons.logging.imp.pkg.version>
        <carbon.identity.imp.pkg.version>[4.5.0, 4.6.0)</carbon.identity.imp.pkg.version>
        <carbon.mediation.imp.pkg.version>[4.4.2, 4.5.0)</carbon.mediation.imp.pkg.version>
        <carbon.governance.imp.pkg.version>[4.5.3, 4.6.0)</carbon.governance.imp.pkg.version>
        <carbon.registry.package.import.version.range>[4.4.0, 4.5.0)
        </carbon.registry.package.import.version.range>

        <!-- Carbon platform version comes here-->
        <carbon.platform.version>4.4.1</carbon.platform.version>

        <carbon.platform.package.export.version>4.4.1</carbon.platform.package.export.version>
        <carbon.platform.package.import.version.range>[4.4.1, 4.5.0)</carbon.platform.package.import.version.range>

        <!-- P2 Plugin Version -->
        <carbon.p2.plugin.version>1.5.3</carbon.p2.plugin.version>

        <maven-scr-plugin.version>1.7.2</maven-scr-plugin.version>
        <maven-bundle-plugin.version>2.5.3</maven-bundle-plugin.version>

        <!-- Axis2 Version -->
        <axis2.wso2.version>1.6.1-wso2v11</axis2.wso2.version>
        <orbit.version.axis2>1.6.1.wso2v11</orbit.version.axis2>
        <axis2-transports.version>1.6.1-wso2v11</axis2-transports.version>
        <axis2.osgi.version.range>[1.6.1.wso2v11, 1.7.0)</axis2.osgi.version.range>
        <orbit.version.wsdl4j>1.6.2.wso2v4</orbit.version.wsdl4j>
        <orbit.version.neethi>2.0.4.wso2v4</orbit.version.neethi>
        <rampart.wso2.version>1.6.1.wso2v13</rampart.wso2.version>

        <!-- Apache Axiom -->
        <axiom.version>1.2.11-wso2v6</axiom.version>
        <orbit.version.axiom>1.2.11.wso2v6</orbit.version.axiom>
        <axiom.wso2.version>1.2.11.wso2v6</axiom.wso2.version>
        <exp.pkg.version.axiom>1.2.11.wso2v6</exp.pkg.version.axiom>
        <imp.pkg.version.axiom>[1.2.11.wso2v6, 1.3.0)</imp.pkg.version.axiom>
        <axiom.osgi.version.range>[1.2.11.wso2v6, 1.3.0)</axiom.osgi.version.range>
        <version.axiom>1.2.11-wso2v6</version.axiom>

        <apim.version>1.3.0-SNAPSHOT</apim.version>

        <!-- Servlet API -->
        <exp.pkg.version.javax.servlet>2.6.0</exp.pkg.version.javax.servlet>
        <imp.pkg.version.javax.servlet>[2.6.0, 3.0.0)</imp.pkg.version.javax.servlet>
        <javax.servlet.imp.pkg.version>[2.6.0, 3.0.0)</javax.servlet.imp.pkg.version>

        <!-- Jaggery Version -->
        <jaggery.version>0.10.3</jaggery.version>

        <!-- Misc Versions -->
        <orbit.version.h2.engine>1.2.140.wso2v3</orbit.version.h2.engine>
        <hostobjects.version>1.0.0</hostobjects.version>
        <identity.version>${project.version}</identity.version>
        <wso2carbon.version.identity>${project.version}</wso2carbon.version.identity>
        <axis2.wso2.version.identity>${axis2.wso2.version}</axis2.wso2.version.identity>
        <axiom.wso2.version.identity>${axiom.wso2.version}</axiom.wso2.version.identity>
        <synapse.version>2.1.3-wso2v7</synapse.version>
        <synapse.version.identity>${synapse.version}</synapse.version.identity>
        <synapse.version.handlers>${synapse.version}</synapse.version.handlers>
        <throttle.version.handlers>3.3.0</throttle.version.handlers>

        <libthrift.wso2.version>0.7.wso2v1</libthrift.wso2.version>
        <ganalytics.version>4.2.0</ganalytics.version>
        <orbit.version.json>2.0.0.wso2v1</orbit.version.json>

        <javax.xml.soap.imp.pkg.version>[1.0.0, 1.1.0)</javax.xml.soap.imp.pkg.version>
        <javax.xml.stream.imp.pkg.version>[1.0.1, 1.1.0)</javax.xml.stream.imp.pkg.version>

        <json-simple.wso2.version>1.1.wso2v1</json-simple.wso2.version>
        <commons-lang.version>2.6.0.wso2v1</commons-lang.version>
        <apache.woden.version>1.0.0.M9-wso2v1</apache.woden.version>
        <apache.poi.version>3.9</apache.poi.version>
        <rhino.js.version>1.7.0.R4.wso2v1</rhino.js.version>
        <owasp.encoder.version>1.1</owasp.encoder.version>

        <httpclient.version>4.3.1.wso2v2</httpclient.version>
        <wss4j.version>1.5.11.wso2v1</wss4j.version>
        <commons-logging.version>1.1.1</commons-logging.version>
        <commons-io.version>2.0.0.wso2v1</commons-io.version>
        <dblock.waffle.version>1.6.wso2v1</dblock.waffle.version>
        <google.code.gson.version>2.2.4</google.code.gson.version>
        <json-simple.wso2.version>1.1.wso2v1</json-simple.wso2.version>
        <httpcomponents.version>4.2.5</httpcomponents.version>
        <commons-codec.version>1.4.0.wso2v1</commons-codec.version>
        <com.ibm.wsdl.version>1.6.3</com.ibm.wsdl.version>
        <com.nimbusds.wso2.version>2.26.1.wso2v2</com.nimbusds.wso2.version>
        <net.sf.saxon.version>8.7</net.sf.saxon.version>
        <org.apache.velocity.version>1.7</org.apache.velocity.version>
        <org.apache.pdfbox.version>1.8.10</org.apache.pdfbox.version>
        <org.slf4j.version>1.5.10</org.slf4j.version>
        <solr.common.version>5.0.0.wso2v1</solr.common.version>

        <!-- imp package version ranges -->
        <imp.pkg.version.axis2>[1.6.1.wso2v14, 1.7.0)</imp.pkg.version.axis2>
        <imp.pkg.version.carbon.throttle>[4.2.1, 4.3.0)</imp.pkg.version.carbon.throttle>
        <imp.pkg.version.carbon.base>[1.0.0, 1.1.0)</imp.pkg.version.carbon.base>
        <imp.pkg.version.google.code.gson>[2.2.4, 2.3.0)</imp.pkg.version.google.code.gson>
        <imp.pkg.version.org.wso2.carbon.base>[1.0.0, 1.1.0)</imp.pkg.version.org.wso2.carbon.base>
        <imp.pkg.version.org.wso2.carbon.user.api>[1.0.1, 1.2.0)</imp.pkg.version.org.wso2.carbon.user.api>

    </properties>
</project>

<|MERGE_RESOLUTION|>--- conflicted
+++ resolved
@@ -813,17 +813,9 @@
 
         <carbon.commons.version>4.4.4</carbon.commons.version>
         <carbon.registry.version>4.4.5</carbon.registry.version>
-<<<<<<< HEAD
-        <carbon.mediation.version>4.4.2</carbon.mediation.version>
-
-        <carbon.identity.version>4.5.5</carbon.identity.version>
-
-        <carbon.deployment.version>4.4.1</carbon.deployment.version>
-=======
         <carbon.mediation.version>4.4.5</carbon.mediation.version>
         <carbon.identity.version>4.5.4</carbon.identity.version>
         <carbon.deployment.version>4.5.0</carbon.deployment.version>
->>>>>>> 64d03303
         <carbon.governance.version>4.5.3</carbon.governance.version>
         
         <carbon.analytics.version>1.0.1</carbon.analytics.version>
