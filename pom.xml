--- conflicted
+++ resolved
@@ -1887,19 +1887,12 @@
         <swagger.codegen.version>2.3.1.wso2v2</swagger.codegen.version>
         <swagger.inflector.version>1.0.16.wso2v1</swagger.inflector.version>
         <swagger.inflector.oas3.version>2.0.5.wso2v1</swagger.inflector.oas3.version>
-<<<<<<< HEAD
-        <servicemix.bundles.jedis.version>3.3.0_1</servicemix.bundles.jedis.version>
-        <swagger.parser.version>1.0.32.wso2v1</swagger.parser.version>
-        <swagger.core.version>1.5.24</swagger.core.version>
-        <swagger.models.version>1.5.23</swagger.models.version>
-        <swagger.annotations.version>1.5.24</swagger.annotations.version>
-=======
         <swagger.parser.version>1.0.51.wso2v1</swagger.parser.version>
         <swagger.parser.v3.version>2.0.20.wso2v1</swagger.parser.v3.version>
         <swagger.core.version>1.6.1</swagger.core.version>
         <swagger.models.version>1.6.1</swagger.models.version>
         <swagger.annotations.version>1.6.1</swagger.annotations.version>
->>>>>>> b23d6050
+        <servicemix.bundles.jedis.version>3.3.0_1</servicemix.bundles.jedis.version>
         <google.guava.version>27.0-jre</google.guava.version>
         <xercesImpl.version>2.8.1.wso2v2</xercesImpl.version>
         <commons.scxml.version>0.9.0.wso2v1</commons.scxml.version>
