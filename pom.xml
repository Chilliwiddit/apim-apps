--- conflicted
+++ resolved
@@ -843,13 +843,6 @@
         <wso2carbon.version>4.4.1</wso2carbon.version>
         <carbon.kernel.version>4.4.1</carbon.kernel.version>
 
-<<<<<<< HEAD
-        <carbon.commons.version>4.4.4</carbon.commons.version>
-        <carbon.registry.version>4.4.8</carbon.registry.version>
-        <carbon.mediation.version>4.4.5</carbon.mediation.version>
-        <carbon.identity.version>4.5.4</carbon.identity.version>
-        <carbon.deployment.version>4.5.0</carbon.deployment.version>
-=======
         <carbon.commons.version>4.4.7</carbon.commons.version>
         <carbon.analytics.common.version>5.0.2</carbon.analytics.common.version>
         <carbon.registry.version>4.4.8</carbon.registry.version>
@@ -858,7 +851,6 @@
         <carbon.identity.version>4.6.0-M2</carbon.identity.version>
         <carbon.deployment.version>4.5.3</carbon.deployment.version>
 
->>>>>>> 073ebe68
         <carbon.governance.version>4.5.8</carbon.governance.version>
         <carbon.analytics.version>1.0.1</carbon.analytics.version>
         <carbon.multitenancy.version>4.5.0-m1</carbon.multitenancy.version>
