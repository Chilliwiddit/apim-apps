--- conflicted
+++ resolved
@@ -1487,7 +1487,6 @@
                 <version>${carbon.apimgt.version}</version>
             </dependency>
             <dependency>
-<<<<<<< HEAD
                 <groupId>org.json.wso2</groupId>
                 <artifactId>json</artifactId>
                 <version>${json.orbit.version}</version>
@@ -1497,7 +1496,8 @@
                 <artifactId>org.everit.json.schema</artifactId>
                 <version>${everit.version}</version>
                 <scope>compile</scope>
-=======
+            </dependency>
+            <dependency>
                 <groupId>org.wso2.securevault</groupId>
                 <artifactId>org.wso2.securevault</artifactId>
                 <version>${wso2.securevault.version}</version>
@@ -1522,11 +1522,10 @@
                 <artifactId>commons-text</artifactId>
                 <version>${org.wso2.orbit.commons-text.version}</version>
             </dependency>
-        <dependency>
+            <dependency>
                 <groupId>org.apache.felix</groupId>
                 <artifactId>org.apache.felix.scr.ds-annotations</artifactId>
                 <version>${apache.felix.scr.ds.annotations.version}</version>
->>>>>>> 9d0cbfd1
             </dependency>
         </dependencies>
     </dependencyManagement>
@@ -1733,19 +1732,16 @@
         <opentracing.api.version>0.31.0</opentracing.api.version>
         <span.reporter.version>0.1.0</span.reporter.version>
         <opentracing.mock.version>0.31.0</opentracing.mock.version>
-<<<<<<< HEAD
         <aspectj.version>1.9.3</aspectj.version>
         <everit.version>1.5.0.wso2.v1</everit.version>
         <json.orbit.version>3.0.0.wso2v1</json.orbit.version>
-=======
         <aspectj.version>1.9.4</aspectj.version>
         <wso2.securevault.version>1.1.2</wso2.securevault.version>
         <com.jayway.jsonpath.version>2.4.0.wso2v2</com.jayway.jsonpath.version>
         <org.wso2.orbit.commons-text.version>1.6.wso2v1</org.wso2.orbit.commons-text.version>
         <commons.lang.version>2.6.0.wso2v1</commons.lang.version>
-    <apache.felix.scr.ds.annotations.version>1.2.4</apache.felix.scr.ds.annotations.version>
+        <apache.felix.scr.ds.annotations.version>1.2.4</apache.felix.scr.ds.annotations.version>
         <maven.scr.plugin.version>1.26.0</maven.scr.plugin.version>
         <org.json.version.range>[3.0.0,4.0.0)</org.json.version.range>
->>>>>>> 9d0cbfd1
     </properties>
 </project>