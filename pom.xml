<?xml version="1.0" encoding="UTF-8"?>

<project xmlns="http://maven.apache.org/POM/4.0.0" xmlns:xsi="http://www.w3.org/2001/XMLSchema-instance" xsi:schemaLocation="http://maven.apache.org/POM/4.0.0 http://maven.apache.org/maven-v4_0_0.xsd">

    <modelVersion>4.0.0</modelVersion>
    <groupId>org.wso2.carbon.apimgt</groupId>
    <artifactId>carbon-apimgt</artifactId>
    <packaging>pom</packaging>
    <version>6.8.87-SNAPSHOT</version>
    <name>WSO2 Carbon - API Management Aggregator POM</name>
    <url>https://wso2.org</url>


    <parent>
        <groupId>org.wso2</groupId>
        <artifactId>wso2</artifactId>
        <version>1.2</version>
    </parent>

    <scm>
        <url>https://github.com/wso2/carbon-apimgt.git</url>
        <developerConnection>scm:git:https://github.com/wso2/carbon-apimgt.git</developerConnection>
        <connection>scm:git:https://github.com/wso2/carbon-apimgt.git</connection>
        <tag>HEAD</tag>
    </scm>

    <modules>
        <module>service-stubs/apimgt</module>
        <module>service-stubs/oidc-authenticator</module>
        <module>components/apimgt</module>
        <module>components/forum</module>
        <module>features/apimgt</module>
        <module>features/forum</module>
        <module>features/categories</module>
    </modules>

    <build>
        <pluginManagement>
            <plugins>
                <plugin>
                    <groupId>org.apache.maven.plugins</groupId>
                    <artifactId>maven-site-plugin</artifactId>
                    <version>${maven-site-plugin.version}</version>
                </plugin>
                <plugin>
                    <groupId>org.apache.maven.plugins</groupId>
                    <artifactId>maven-project-info-reports-plugin</artifactId>
                    <version>${maven-project-info-reports-plugin.version}</version>
                </plugin>

                <plugin>
                    <groupId>org.apache.felix</groupId>
                    <artifactId>maven-bundle-plugin</artifactId>
                    <version>${maven-bundle-plugin.version}</version>
                </plugin>
                <plugin>
                    <groupId>org.codehaus.mojo</groupId>
                    <artifactId>findbugs-maven-plugin</artifactId>
                    <version>${maven.findbugsplugin.version}</version>
                </plugin>
                <plugin>
                    <groupId>io.swagger</groupId>
                    <artifactId>swagger-codegen-maven-plugin</artifactId>
                    <version>${io.swagger.codegen.version}</version>
                    <dependencies>
                        <dependency>
                            <groupId>org.wso2.carbon.apimgt</groupId>
                            <artifactId>org.wso2.carbon.apimgt.rest.api.util</artifactId>
                            <version>${carbon.apimgt.version}</version>
                        </dependency>
                    </dependencies>
                </plugin>
                <!--<plugin>-->
                    <!--<groupId>io.swagger.codegen.v3</groupId>-->
                    <!--<artifactId>swagger-codegen-maven-plugin</artifactId>-->
                    <!--<version>${swagger3-codegen-maven-plugin.version}</version>-->
                <!--</plugin>-->
                <plugin>
                    <groupId>org.apache.maven.plugins</groupId>
                    <artifactId>maven-release-plugin</artifactId>
                    <configuration>
                        <preparationGoals>clean install</preparationGoals>
                        <autoVersionSubmodules>true</autoVersionSubmodules>
                    </configuration>
                </plugin>
                <plugin>
                    <groupId>org.apache.maven.plugins</groupId>
                    <artifactId>maven-deploy-plugin</artifactId>
                </plugin>
                <plugin>
                    <groupId>org.wso2.maven</groupId>
                    <artifactId>carbon-p2-plugin</artifactId>
                    <version>${carbon.p2.plugin.version}</version>
                </plugin>

                <plugin>
                    <groupId>org.codehaus.mojo</groupId>
                    <artifactId>build-helper-maven-plugin</artifactId>
                    <version>${build-helper-maven-plugin.version}</version>
                </plugin>
                <plugin>
                    <groupId>org.apache.axis2</groupId>
                    <artifactId>axis2-java2wsdl-maven-plugin</artifactId>
                    <version>${axis2-java2wsdl-maven-plugin.version}</version>
                </plugin>
                <plugin>
                    <groupId>org.apache.maven.plugins</groupId>
                    <artifactId>maven-war-plugin</artifactId>
                    <version>2.2</version>
                </plugin>
                <plugin>
                    <groupId>org.jacoco</groupId>
                    <artifactId>jacoco-maven-plugin</artifactId>
                    <version>${jacoco.version}</version>
                    <executions>
                        <execution>
                            <id>default-instrument</id>
                            <goals>
                                <goal>instrument</goal>
                            </goals>
                        </execution>
                        <execution>
                            <id>default-restore-instrumented-classes</id>
                            <goals>
                                <goal>restore-instrumented-classes</goal>
                            </goals>
                        </execution>
                        <execution>
                            <id>pre-unit-test</id>
                            <goals>
                                <goal>prepare-agent</goal>
                            </goals>
                            <configuration>
                                <destFile>${basedir}/target/coverage-reports/jacoco-ut.exec</destFile>
                            </configuration>
                        </execution>
                        <execution>
                            <id>pre-integration-test</id>
                            <goals>
                                <goal>prepare-agent-integration</goal>
                            </goals>
                            <configuration>
                                <destFile>${basedir}/target/coverage-reports/jacoco-it.exec</destFile>
                            </configuration>
                        </execution>
                        <execution>
                            <id>post-integration-test</id>
                            <phase>post-integration-test</phase>
                            <goals>
                                <goal>report</goal>
                            </goals>
                            <configuration>
                                <dataFile>${basedir}/target/coverage-reports/jacoco-it.exec</dataFile>
                                <outputDirectory>${basedir}/target/coverage-reports/site/jacoco-it</outputDirectory>
                            </configuration>
                        </execution>
                        <execution>
                            <id>post-unit-test</id>
                            <phase>prepare-package</phase>
                            <goals>
                                <goal>report</goal>
                            </goals>
                            <configuration>
                                <dataFile>${basedir}/target/coverage-reports/jacoco-ut.exec</dataFile>
                                <outputDirectory>${basedir}/target/coverage-reports/site/jacoco-ut</outputDirectory>
                            </configuration>
                        </execution>
                        <execution>
                            <id>merge-results</id>
                            <phase>verify</phase>
                            <goals>
                                <goal>merge</goal>
                            </goals>
                            <configuration>
                                <fileSets>
                                    <fileSet>
                                        <directory>${basedir}/target/coverage-reports</directory>
                                        <includes>
                                            <include>*.exec</include>
                                        </includes>
                                    </fileSet>
                                </fileSets>
                                <destFile>${basedir}/target/coverage-reports/aggregate.exec</destFile>
                            </configuration>
                        </execution>
                        <execution>
                            <id>post-merge-report</id>
                            <phase>verify</phase>
                            <goals>
                                <goal>report</goal>
                            </goals>
                            <configuration>
                                <dataFile>${basedir}/target/coverage-reports/aggregate.exec</dataFile>
                                <outputDirectory>${basedir}/target/coverage-reports/site/jacoco-aggregate
                                </outputDirectory>
                            </configuration>
                        </execution>
                        <execution>
                            <id>default-check</id>
                            <goals>
                                <goal>check</goal>
                            </goals>
                            <configuration>
                                <dataFile>${basedir}/target/coverage-reports/aggregate.exec</dataFile>
                                <rules>
                                    <rule>
                                        <element>BUNDLE</element>
                                        <limits>
                                            <limit>
                                                <counter>INSTRUCTION</counter>
                                                <value>COVEREDRATIO</value>
                                                <minimum>0.00</minimum>
                                            </limit>
                                        </limits>
                                    </rule>
                                </rules>
                            </configuration>
                        </execution>
                    </executions>
                </plugin>
                <plugin>
                    <groupId>org.apache.maven.plugins</groupId>
                    <artifactId>maven-surefire-plugin</artifactId>
                    <version>${maven.surefire.plugin.version}</version>
                    <configuration>
                        <systemPropertyVariables>
                            <jacoco-agent.destfile>${basedir}/target/coverage-reports/jacoco-ut.exec
                            </jacoco-agent.destfile>
                        </systemPropertyVariables>
                    </configuration>
                </plugin>
                <plugin>
                    <groupId>org.apache.maven.plugins</groupId>
                    <artifactId>maven-failsafe-plugin</artifactId>
                    <version>2.22.2</version>
                    <configuration>
                        <systemPropertyVariables>
                            <jacoco-agent.destfile>${basedir}/target/coverage-reports/jacoco-it.exec
                            </jacoco-agent.destfile>
                        </systemPropertyVariables>
                    </configuration>
                    <executions>
                        <execution>
                            <goals>
                                <goal>integration-test</goal>
                                <goal>verify</goal>
                            </goals>
                        </execution>
                    </executions>
                </plugin>
                <plugin>
                    <groupId>org.apache.maven.plugins</groupId>
                    <artifactId>maven-javadoc-plugin</artifactId>
                    <configuration>
                        <source>1.8</source>
                    </configuration>
                    <executions>
                        <execution>
                            <id>attach-javadocs</id>
                            <goals>
                                <goal>jar</goal>
                            </goals>
                            <configuration>
                                <!--This parameter disables doclint-->
                                <doclint>none</doclint>
                            </configuration>
                        </execution>
                    </executions>
                </plugin>
                <plugin>
                    <groupId>org.apache.maven.plugins</groupId>
                    <artifactId>maven-checkstyle-plugin</artifactId>
                    <version>${maven.checkstyle.plugin.version}</version>
                    <executions>
                        <execution>
                            <id>validate</id>
                            <phase>validate</phase>
                            <configuration>
                                <configLocation>
                                    https://raw.githubusercontent.com/wso2/code-quality-tools/master/checkstyle/checkstyle.xml
                                </configLocation>
                                <suppressionsLocation>
                                    https://raw.githubusercontent.com/wso2/code-quality-tools/master/checkstyle/suppressions.xml
                                </suppressionsLocation>
                                <encoding>UTF-8</encoding>
                                <consoleOutput>true</consoleOutput>
                                <failsOnError>true</failsOnError>
                                <includeTestSourceDirectory>true</includeTestSourceDirectory>
                            </configuration>
                            <goals>
                                <goal>check</goal>
                            </goals>
                        </execution>
                    </executions>
                </plugin>
                <plugin>
                    <groupId>com.github.spotbugs</groupId>
                    <artifactId>spotbugs-maven-plugin</artifactId>
                    <version>${maven.spotbugsplugin.version}</version>
                    <configuration>
                        <effort>Max</effort>
                        <threshold>Low</threshold>
                        <xmlOutput>true</xmlOutput>
                        <spotbugsXmlOutputDirectory>${project.build.directory}/spotbugs</spotbugsXmlOutputDirectory>
                        <!--Exclude sources-->
                        <!--<excludeFilterFile>${maven.spotbugsplugin.exclude.file}</excludeFilterFile>-->
                    </configuration>
                    <executions>
                        <execution>
                            <id>analyze-compile</id>
                            <phase>compile</phase>
                            <goals>
                                <goal>check</goal>
                            </goals>
                        </execution>
                    </executions>
                </plugin>

            </plugins>
        </pluginManagement>
        <extensions>
            <extension>
                <groupId>org.apache.maven.wagon</groupId>
                <artifactId>wagon-ssh</artifactId>
                <version>2.1</version>
            </extension>
        </extensions>
    </build>

    <repositories>
        <repository>
            <id>wso2-nexus</id>
            <name>WSO2 internal Repository</name>
            <url>https://maven.wso2.org/nexus/content/groups/wso2-public/</url>
            <releases>
                <enabled>true</enabled>
                <updatePolicy>daily</updatePolicy>
                <checksumPolicy>ignore</checksumPolicy>
            </releases>
        </repository>

        <repository>
            <id>wso2.releases</id>
            <name>WSO2 internal Repository</name>
            <url>https://maven.wso2.org/nexus/content/repositories/releases/</url>
            <releases>
                <enabled>true</enabled>
                <updatePolicy>daily</updatePolicy>
                <checksumPolicy>ignore</checksumPolicy>
            </releases>
        </repository>

        <repository>
            <id>wso2.snapshots</id>
            <name>Apache Snapshot Repository</name>
            <url>https://maven.wso2.org/nexus/content/repositories/snapshots/</url>
            <snapshots>
                <enabled>true</enabled>
                <updatePolicy>daily</updatePolicy>
            </snapshots>
            <releases>
                <enabled>false</enabled>
            </releases>
        </repository>
    </repositories>

    <pluginRepositories>
        <pluginRepository>
            <id>wso2.releases</id>
            <name>WSO2 internal Repository</name>
            <url>https://maven.wso2.org/nexus/content/repositories/releases/</url>
            <releases>
                <enabled>true</enabled>
                <updatePolicy>daily</updatePolicy>
                <checksumPolicy>ignore</checksumPolicy>
            </releases>
        </pluginRepository>

        <pluginRepository>
            <id>wso2.snapshots</id>
            <name>WSO2 Snapshot Repository</name>
            <url>https://maven.wso2.org/nexus/content/repositories/snapshots/</url>
            <snapshots>
                <enabled>true</enabled>
                <updatePolicy>daily</updatePolicy>
            </snapshots>
            <releases>
                <enabled>false</enabled>
            </releases>
        </pluginRepository>
        <pluginRepository>
            <id>wso2-nexus</id>
            <name>WSO2 internal Repository</name>
            <url>https://maven.wso2.org/nexus/content/groups/wso2-public/</url>
            <releases>
                <enabled>true</enabled>
                <updatePolicy>daily</updatePolicy>
                <checksumPolicy>ignore</checksumPolicy>
            </releases>
        </pluginRepository>
    </pluginRepositories>

    <dependencyManagement>
        <dependencies>
            <dependency>
                <groupId>org.jacoco</groupId>
                <artifactId>org.jacoco.agent</artifactId>
                <classifier>runtime</classifier>
                <version>${jacoco.version}</version>
            </dependency>

            <dependency>
                <groupId>xml-apis</groupId>
                <artifactId>xml-apis</artifactId>
                <version>${xml-apis.version}</version>
                <scope>test</scope>
            </dependency>

            <dependency>
                <groupId>org.wso2.carbon.messaging</groupId>
                <artifactId>org.wso2.carbon.andes</artifactId>
                <version>${carbon.broker.version}</version>
            </dependency>

            <dependency>
                <groupId>org.wso2.carbon.analytics-common</groupId>
                <artifactId>org.wso2.carbon.databridge.agent</artifactId>
                <version>${carbon.analytics.common.version}</version>
            </dependency>

            <dependency>
                <groupId>org.wso2.carbon.analytics-common</groupId>
                <artifactId>org.wso2.carbon.event.template.manager.stub</artifactId>
                <version>${carbon.analytics.common.version}</version>
            </dependency>

            <dependency>
                <groupId>org.wso2.carbon.identity.inbound.auth.oauth2</groupId>
                <artifactId>org.wso2.carbon.identity.oauth.stub</artifactId>
                <version>${carbon.identity-inbound-auth-oauth.version}</version>
            </dependency>


            <dependency>
                <groupId>org.wso2.carbon</groupId>
                <artifactId>org.wso2.carbon.core.common</artifactId>
                <version>${carbon.kernel.version}</version>
            </dependency>

            <dependency>
                <groupId>org.wso2.carbon</groupId>
                <artifactId>org.wso2.carbon.core.services</artifactId>
                <version>${carbon.kernel.version}</version>
            </dependency>

            <dependency>
                <groupId>org.wso2.carbon.identity.framework</groupId>
                <artifactId>org.wso2.carbon.identity.application.mgt.stub</artifactId>
                <version>${carbon.identity.version}</version>
            </dependency>

            <dependency>
                <groupId>org.wso2.carbon.identity.framework</groupId>
                <artifactId>org.wso2.carbon.identity.mgt.stub</artifactId>
                <version>${carbon.identity.version}</version>
            </dependency>

            <dependency>
                <groupId>org.wso2.carbon.identity.framework</groupId>
                <artifactId>org.wso2.carbon.identity.claim.metadata.mgt.stub</artifactId>
                <version>${carbon.identity.version}</version>
            </dependency>

            <dependency>
                <groupId>org.wso2.carbon.identity.framework</groupId>
                <artifactId>org.wso2.carbon.captcha.mgt</artifactId>
                <version>${carbon.identity.version}</version>
            </dependency>

            <dependency>
                <groupId>org.wso2.orbit.com.nimbusds</groupId>
                <artifactId>nimbus-jose-jwt</artifactId>
                <version>${com.nimbusds.wso2.version}</version>
            </dependency>

            <dependency>
                <groupId>net.minidev</groupId>
                <artifactId>json-smart</artifactId>
                <version>${json-smart.version}</version>
            </dependency>

            <dependency>
                <groupId>org.wso2.carbon.apimgt</groupId>
                <artifactId>org.wso2.carbon.apimgt.output.adapter.http</artifactId>
                <version>${carbon.apimgt.version}</version>
            </dependency>

            <dependency>
                <groupId>org.wso2.carbon.apimgt</groupId>
                <artifactId>org.wso2.carbon.apimgt.impl</artifactId>
                <version>${carbon.apimgt.version}</version>
            </dependency>

            <dependency>
                <groupId>org.wso2.carbon.apimgt</groupId>
                <artifactId>org.wso2.carbon.apimgt.keymgt.stub</artifactId>
                <version>${carbon.apimgt.version}</version>
            </dependency>

            <dependency>
                <groupId>org.wso2.carbon.apimgt</groupId>
                <artifactId>org.wso2.carbon.apimgt.gateway.stub</artifactId>
                <version>${carbon.apimgt.version}</version>
            </dependency>

            <dependency>
                <groupId>org.wso2.carbon.apimgt</groupId>
                <artifactId>org.wso2.carbon.apimgt.tier.cache.stub</artifactId>
                <version>${carbon.apimgt.version}</version>
            </dependency>

            <dependency>
                <groupId>org.wso2.carbon.apimgt</groupId>
                <artifactId>org.wso2.carbon.apimgt.registry.cache.stub</artifactId>
                <version>${carbon.apimgt.version}</version>
            </dependency>


            <dependency>
                <groupId>org.wso2.carbon.apimgt</groupId>
                <artifactId>org.wso2.carbon.apimgt.usage.publisher</artifactId>
                <version>${carbon.apimgt.version}</version>
            </dependency>

            <dependency>
                <groupId>org.wso2.carbon.apimgt</groupId>
                <artifactId>org.wso2.carbon.apimgt.api</artifactId>
                <version>${carbon.apimgt.version}</version>
            </dependency>

            <dependency>
                <groupId>org.wso2.carbon.apimgt</groupId>
                <artifactId>org.wso2.carbon.apimgt.keymgt.client</artifactId>
                <version>${carbon.apimgt.version}</version>
            </dependency>

            <dependency>
                <groupId>org.wso2.carbon.apimgt</groupId>
                <artifactId>org.wso2.carbon.apimgt.core</artifactId>
                <version>${carbon.apimgt.version}</version>
            </dependency>

            <dependency>
                <groupId>org.wso2.carbon.apimgt</groupId>
                <artifactId>org.wso2.carbon.apimgt.jms.listener</artifactId>
                <version>${carbon.apimgt.version}</version>
            </dependency>

            <dependency>
                <groupId>org.wso2.carbon.apimgt</groupId>
                <artifactId>org.wso2.carbon.apimgt.gateway</artifactId>
                <version>${carbon.apimgt.version}</version>
            </dependency>
            <dependency>
                <groupId>org.wso2.carbon.apimgt</groupId>
                <artifactId>org.wso2.carbon.apimgt.notification</artifactId>
                <version>${carbon.apimgt.version}</version>
            </dependency>

            <dependency>
                <groupId>org.wso2.carbon.apimgt</groupId>
                <artifactId>org.wso2.carbon.apimgt.keymgt</artifactId>
                <version>${carbon.apimgt.version}</version>
            </dependency>
            <dependency>
                <groupId>org.wso2.carbon.apimgt</groupId>
                <artifactId>org.wso2.carbon.apimgt.tokenmgt</artifactId>
                <version>${carbon.apimgt.version}</version>
            </dependency>
            <dependency>
                <groupId>org.wso2.carbon.apimgt</groupId>
                <artifactId>org.wso2.carbon.apimgt.internal.service</artifactId>
                <type>war</type>
                <version>${carbon.apimgt.version}</version>
            </dependency>

            <dependency>
                <groupId>org.wso2.carbon.apimgt</groupId>
                <artifactId>org.wso2.carbon.apimgt.rest.api.util</artifactId>
                <version>${carbon.apimgt.version}</version>
            </dependency>

            <dependency>
                <groupId>org.wso2.carbon.apimgt</groupId>
                <artifactId>org.wso2.carbon.apimgt.authenticator.oidc.ui</artifactId>
                <version>${carbon.apimgt.version}</version>
            </dependency>

            <dependency>
                <groupId>org.wso2.carbon.apimgt</groupId>
                <artifactId>org.wso2.carbon.apimgt.authenticator.oidc.stub</artifactId>
                <version>${carbon.apimgt.version}</version>
            </dependency>

            <dependency>
                <groupId>org.wso2.carbon.apimgt</groupId>
                <artifactId>org.wso2.carbon.apimgt.authenticator.oidc</artifactId>
                <version>${carbon.apimgt.version}</version>
            </dependency>

            <dependency>
                <groupId>org.wso2.carbon.apimgt</groupId>
                <artifactId>org.wso2.carbon.apimgt.hybrid.gateway.common</artifactId>
                <version>${carbon.apimgt.version}</version>
            </dependency>
            <dependency>
                <groupId>org.wso2.carbon.apimgt</groupId>
                <artifactId>org.wso2.carbon.apimgt.hybrid.gateway.usage.publisher</artifactId>
                <version>${carbon.apimgt.version}</version>
            </dependency>
            <dependency>
                <groupId>org.wso2.carbon.apimgt</groupId>
                <artifactId>org.wso2.carbon.apimgt.hybrid.gateway.rest.api</artifactId>
                <version>${carbon.apimgt.version}</version>
            </dependency>
            <dependency>
                <groupId>org.wso2.carbon.apimgt</groupId>
                <artifactId>org.wso2.carbon.apimgt.hybrid.gateway.api.synchronizer</artifactId>
                <version>${carbon.apimgt.version}</version>
            </dependency>
            <dependency>
                <groupId>org.wso2.carbon.apimgt</groupId>
                <artifactId>org.wso2.carbon.apimgt.hybrid.gateway.tenant.initializer</artifactId>
                <version>${carbon.apimgt.version}</version>
            </dependency>
            <dependency>
                <groupId>org.wso2.carbon.apimgt</groupId>
                <artifactId>org.wso2.carbon.apimgt.hybrid.gateway.throttling.synchronizer</artifactId>
                <version>${carbon.apimgt.version}</version>
            </dependency>
            <dependency>
                <groupId>org.wso2.carbon.apimgt</groupId>
                <artifactId>org.wso2.carbon.apimgt.hybrid.gateway.configurator</artifactId>
                <version>${carbon.apimgt.version}</version>
            </dependency>
            <dependency>
                <groupId>org.wso2.carbon.apimgt</groupId>
                <artifactId>org.wso2.carbon.apimgt.hybrid.gateway.status.checker</artifactId>
                <version>${carbon.apimgt.version}</version>
            </dependency>

            <dependency>
                <groupId>org.wso2.carbon.apimgt</groupId>
                <artifactId>org.wso2.carbon.apimgt.samples.calculator</artifactId>
                <type>war</type>
                <version>${carbon.apimgt.version}</version>
            </dependency>

            <dependency>
                <groupId>org.wso2.carbon.apimgt</groupId>
                <artifactId>org.wso2.carbon.apimgt.samples.pizzashack</artifactId>
                <type>war</type>
                <version>${carbon.apimgt.version}</version>
            </dependency>
            <dependency>
                <groupId>org.wso2.carbon.apimgt</groupId>
                <artifactId>org.wso2.carbon.apimgt.rest.api.store.v1</artifactId>
                <type>war</type>
                <version>${carbon.apimgt.version}</version>
            </dependency>
            <dependency>
                <groupId>org.wso2.carbon.apimgt</groupId>
                <artifactId>org.wso2.carbon.apimgt.rest.api.publisher.v1</artifactId>
                <type>war</type>
                <version>${carbon.apimgt.version}</version>
            </dependency>

            <dependency>
                <groupId>org.wso2.carbon.apimgt</groupId>
                <artifactId>org.wso2.carbon.apimgt.rest.api.admin</artifactId>
                <type>war</type>
                <version>${carbon.apimgt.version}</version>
            </dependency>

            <dependency>
                <groupId>org.wso2.carbon.apimgt</groupId>
                <artifactId>org.wso2.carbon.apimgt.rest.api.admin.v1</artifactId>
                <type>war</type>
                <version>${carbon.apimgt.version}</version>
            </dependency>
            <dependency>
                <groupId>org.wso2.carbon.apimgt</groupId>
                <artifactId>org.wso2.carbon.apimgt.rest.api.gateway.v1</artifactId>
                <type>war</type>
                <version>${carbon.apimgt.version}</version>
            </dependency>

            <dependency>
                <groupId>org.wso2.carbon.apimgt</groupId>
                <artifactId>org.wso2.carbon.apimgt.rest.api.dcr</artifactId>
                <type>war</type>
                <version>${carbon.apimgt.version}</version>
            </dependency>

            <dependency>
                <groupId>org.wso2.carbon.apimgt</groupId>
                <artifactId>org.wso2.carbon.apimgt.throttling.siddhi.extension</artifactId>
                <version>${carbon.apimgt.version}</version>
            </dependency>
            <dependency>
                <groupId>org.wso2.carbon.apimgt</groupId>
                <artifactId>org.wso2.carbon.apimgt.cache.invalidation</artifactId>
                <version>${carbon.apimgt.version}</version>
            </dependency>
            <dependency>
                <groupId>org.wso2.carbon.apimgt</groupId>
                <artifactId>org.wso2.carbon.apimgt.throttle.policy.deployer</artifactId>
                <version>${carbon.apimgt.version}</version>
            </dependency>

            <dependency>
                <groupId>org.wso2.carbon.apimgt</groupId>
                <artifactId>org.wso2.carbon.apimgt.persistence</artifactId>
                <version>${carbon.apimgt.version}</version>
            </dependency>
            
            <dependency>
                <groupId>commons-codec</groupId>
                <artifactId>commons-codec</artifactId>
                <version>${commons-codec.version}</version>
            </dependency>

            <dependency>
                <groupId>org.apache.woden.wso2</groupId>
                <artifactId>woden</artifactId>
                <version>${apache.woden.version}</version>
            </dependency>

            <dependency>
                <groupId>org.apache.poi.wso2</groupId>
                <artifactId>poi-ooxml</artifactId>
                <version>${apache.poi.version}</version>
            </dependency>
            <dependency>
                <groupId>org.apache.synapse</groupId>
                <artifactId>synapse-core</artifactId>
                <version>${synapse.version}</version>
            </dependency>
            <dependency>
                <groupId>org.apache.synapse</groupId>
                <artifactId>synapse-extensions</artifactId>
                <version>${synapse.version}</version>
            </dependency>

            <dependency>
                <groupId>rhino.wso2</groupId>
                <artifactId>js</artifactId>
                <version>${rhino.js.version}</version>
            </dependency>

            <dependency>
                <groupId>org.owasp.encoder</groupId>
                <artifactId>encoder</artifactId>
                <version>${owasp.encoder.version}</version>
            </dependency>

            <dependency>
                <groupId>org.jaggeryjs</groupId>
                <artifactId>org.jaggeryjs.hostobjects.web</artifactId>
                <version>${jaggery.version}</version>
            </dependency>

            <dependency>
                <groupId>org.jaggeryjs</groupId>
                <artifactId>org.jaggeryjs.hostobjects.file</artifactId>
                <version>${jaggery.version}</version>
            </dependency>

            <dependency>
                <groupId>org.wso2.carbon.multitenancy</groupId>
                <artifactId>org.wso2.carbon.tenant.usage.agent</artifactId>
                <version>${carbon.multitenancy.version}</version>
            </dependency>

            <dependency>
                <groupId>org.wso2.carbon.apimgt</groupId>
                <artifactId>org.wso2.carbon.apimgt.handlers.security.stub</artifactId>
                <version>${carbon.apimgt.version}</version>
            </dependency>


            <dependency>
                <groupId>org.wso2.carbon.apimgt</groupId>
                <artifactId>org.wso2.carbon.apimgt.statsupdate.stub</artifactId>
                <version>${carbon.apimgt.version}</version>
            </dependency>

            <dependency>
                <groupId>org.apache.axis2</groupId>
                <artifactId>axis2-kernel</artifactId>
                <version>${axis2.wso2.version}</version>
            </dependency>

            <dependency>
                <groupId>org.wso2.carbon</groupId>
                <artifactId>org.wso2.carbon.authenticator.stub</artifactId>
                <version>${carbon.kernel.version}</version>
            </dependency>

            <dependency>
                <groupId>org.wso2.carbon</groupId>
                <artifactId>org.wso2.carbon.ui</artifactId>
                <version>${carbon.kernel.version}</version>
            </dependency>

            <dependency>
                <groupId>org.wso2.carbon</groupId>
                <artifactId>org.wso2.carbon.utils</artifactId>
                <version>${carbon.kernel.version}</version>
            </dependency>

            <dependency>
                <groupId>org.wso2.carbon.commons</groupId>
                <artifactId>org.wso2.carbon.event.core</artifactId>
                <version>${carbon.commons.version}</version>
            </dependency>

            <dependency>
                <groupId>org.wso2.carbon</groupId>
                <artifactId>org.wso2.carbon.user.core</artifactId>
                <version>${carbon.kernel.version}</version>
            </dependency>

            <dependency>
                <groupId>org.wso2.carbon</groupId>
                <artifactId>org.wso2.carbon.registry.core</artifactId>
                <version>${carbon.kernel.version}</version>
            </dependency>

            <dependency>
                <groupId>org.wso2.carbon.registry</groupId>
                <artifactId>org.wso2.carbon.registry.ws.client</artifactId>
                <version>${carbon.registry.version}</version>
            </dependency>

            <dependency>
                <groupId>org.jaggeryjs</groupId>
                <artifactId>org.jaggeryjs.scriptengine</artifactId>
                <version>${jaggery.version}</version>
            </dependency>

            <dependency>
                <groupId>org.wso2.carbon.governance</groupId>
                <artifactId>org.wso2.carbon.governance.api</artifactId>
                <version>${carbon.governance.version}</version>
            </dependency>

            <dependency>
                <groupId>org.wso2.carbon.governance</groupId>
                <artifactId>org.wso2.carbon.governance.lcm</artifactId>
                <version>${carbon.governance.version}</version>
            </dependency>


            <dependency>
                <groupId>org.wso2.carbon.governance</groupId>
                <artifactId>org.wso2.carbon.governance.custom.lifecycles.checklist</artifactId>
                <version>${carbon.governance.version}</version>
            </dependency>

            <dependency>
                <groupId>org.ops4j.pax.logging</groupId>
                <artifactId>pax-logging-api</artifactId>
                <version>${pax.logging.api.version}</version>
            </dependency>

            <dependency>
                <groupId>org.wso2.orbit.com.h2database</groupId>
                <artifactId>h2</artifactId>
                <version>1.4.199.wso2v1</version>
            </dependency>

            <dependency>
                <groupId>org.apache.velocity</groupId>
                <artifactId>velocity</artifactId>
                <version>${velocity.version}</version>
            </dependency>

            <dependency>
                <groupId>org.apache.axis2.wso2</groupId>
                <artifactId>axis2</artifactId>
                <version>${axis2.wso2.version}</version>
            </dependency>

            <dependency>
                <groupId>org.apache.axis2.wso2</groupId>
                <artifactId>axis2-client</artifactId>
                <version>${axis2.wso2.version}</version>
            </dependency>

            <dependency>
                <groupId>org.apache.ws.security.wso2</groupId>
                <artifactId>wss4j</artifactId>
                <version>${wss4j.version}</version>
            </dependency>

            <dependency>
                <groupId>org.wso2.carbon</groupId>
                <artifactId>org.wso2.carbon.registry.api</artifactId>
                <version>${carbon.kernel.version}</version>
            </dependency>

            <dependency>
                <groupId>org.wso2.carbon</groupId>
                <artifactId>org.wso2.carbon.core</artifactId>
                <version>${carbon.kernel.version}</version>
            </dependency>

            <dependency>
                <groupId>org.wso2.carbon</groupId>
                <artifactId>org.wso2.carbon.tomcat</artifactId>
                <version>${carbon.kernel.version}</version>
            </dependency>

            <dependency>
                <groupId>org.wso2.carbon</groupId>
                <artifactId>org.wso2.carbon.tomcat.ext</artifactId>
                <version>${carbon.kernel.version}</version>
            </dependency>

            <dependency>
                <groupId>org.wso2.carbon.mediation</groupId>
                <artifactId>org.wso2.carbon.rest.api</artifactId>
                <version>${carbon.mediation.version}</version>
            </dependency>
            <dependency>
                <groupId>org.wso2.carbon.mediation</groupId>
                <artifactId>org.wso2.carbon.rest.api.stub</artifactId>
                <version>${carbon.mediation.version}</version>
            </dependency>
            <dependency>
                <groupId>org.wso2.carbon.mediation</groupId>
                <artifactId>org.wso2.carbon.mediation.dependency.mgt</artifactId>
                <version>${carbon.mediation.version}</version>
            </dependency>
            <dependency>
                <groupId>org.wso2.carbon.mediation</groupId>
                <artifactId>org.wso2.carbon.sequences.stub</artifactId>
                <version>${carbon.mediation.version}</version>
            </dependency>

            <dependency>
                <groupId>org.wso2.carbon.mediation</groupId>
                <artifactId>org.wso2.carbon.endpoint.stub</artifactId>
                <version>${carbon.mediation.version}</version>
            </dependency>
            <dependency>
                <groupId>org.wso2.carbon.mediation</groupId>
                <artifactId>org.wso2.carbon.sequences</artifactId>
                <version>${carbon.mediation.version}</version>
            </dependency>

            <dependency>
                <groupId>org.wso2.carbon.mediation</groupId>
                <artifactId>org.wso2.carbon.endpoint</artifactId>
                <version>${carbon.mediation.version}</version>
            </dependency>

            <dependency>
                <groupId>org.wso2.carbon.mediation</groupId>
                <artifactId>org.wso2.carbon.mediation.registry</artifactId>
                <version>${carbon.mediation.version}</version>
            </dependency>

            <dependency>
                <groupId>org.wso2.carbon.mediation</groupId>
                <artifactId>org.wso2.carbon.mediation.initializer</artifactId>
                <version>${carbon.mediation.version}</version>
            </dependency>
            <dependency>
                <groupId>org.wso2.carbon.mediation</groupId>
                <artifactId>org.wso2.carbon.mediation.security.stub</artifactId>
                <version>${carbon.mediation.version}</version>
            </dependency>
            <dependency>
                <groupId>org.wso2.carbon.mediation</groupId>
                <artifactId>org.wso2.carbon.mediation.security</artifactId>
                <version>${carbon.mediation.version}</version>
            </dependency>

            <dependency>
                <groupId>org.wso2.carbon.registry</groupId>
                <artifactId>org.wso2.carbon.registry.indexing</artifactId>
                <version>${carbon.registry.version}</version>
                <exclusions>
                    <exclusion>
                        <groupId>org.wso2.carbon</groupId>
                        <artifactId>org.wso2.carbon.logging</artifactId>
                    </exclusion>
                </exclusions>
            </dependency>

            <dependency>
                <groupId>org.wso2.carbon.governance</groupId>
                <artifactId>org.wso2.carbon.governance.registry.extensions</artifactId>
                <version>${carbon.governance.version}</version>
            </dependency>

            <dependency>
                <groupId>org.wso2.carbon.identity.framework</groupId>
                <artifactId>org.wso2.carbon.identity.core</artifactId>
                <version>${carbon.identity.version}</version>
                <exclusions>
                    <exclusion>
                        <groupId>org.wso2.orbit.org.opensaml</groupId>
                        <artifactId>opensaml</artifactId>
                    </exclusion>
                </exclusions>
            </dependency>

            <dependency>
                <groupId>org.wso2.carbon.identity.inbound.auth.oauth2</groupId>
                <artifactId>org.wso2.carbon.identity.oauth</artifactId>
                <version>${carbon.identity-inbound-auth-oauth.version}</version>
            </dependency>

            <dependency>
                <groupId>org.wso2.carbon.identity.datapublisher.authentication</groupId>
                <artifactId>org.wso2.carbon.identity.data.publisher.application.authentication</artifactId>
                <version>${carbon.identity-data-publisher-application-authentication.version}</version>
            </dependency>

            <dependency>
                <groupId>org.wso2.carbon.identity.framework</groupId>
                <artifactId>org.wso2.carbon.identity.user.registration.stub</artifactId>
                <version>${carbon.identity.version}</version>
            </dependency>

            <dependency>
                <groupId>org.wso2.carbon.identity.governance</groupId>
                <artifactId>org.wso2.carbon.identity.recovery</artifactId>
                <version>${carbon.identity.governance.version}</version>
            </dependency>

            <dependency>
                <groupId>commons-io.wso2</groupId>
                <artifactId>commons-io</artifactId>
                <version>${commons-io.version}</version>
                <exclusions>
                    <exclusion>
                        <groupId>commons-codec</groupId>
                        <artifactId>commons-codec</artifactId>
                    </exclusion>
                </exclusions>
            </dependency>

            <dependency>
                <groupId>org.wso2.carbon.identity.framework</groupId>
                <artifactId>org.wso2.carbon.user.mgt.stub</artifactId>
                <version>${carbon.identity.version}</version>
            </dependency>

            <dependency>
                <groupId>org.wso2.carbon.apimgt</groupId>
                <artifactId>org.wso2.carbon.apimgt.core.feature</artifactId>
                <version>${carbon.apimgt.version}</version>
                <type>zip</type>
            </dependency>
            <dependency>
                <groupId>org.wso2.carbon.apimgt</groupId>
                <artifactId>org.wso2.carbon.apimgt.tokenmgt.feature</artifactId>
                <version>${carbon.apimgt.version}</version>
                <type>zip</type>
            </dependency>
            <dependency>
                <groupId>org.wso2.carbon.apimgt</groupId>
                <artifactId>org.wso2.carbon.apimgt.gateway.feature</artifactId>
                <version>${carbon.apimgt.version}</version>
                <type>zip</type>
            </dependency>

            <dependency>
                <groupId>org.wso2.carbon.apimgt</groupId>
                <artifactId>org.wso2.carbon.apimgt.admin.feature</artifactId>
                <version>${carbon.apimgt.version}</version>
                <type>zip</type>
            </dependency>

            <dependency>
                <groupId>org.wso2.carbon.apimgt</groupId>
                <artifactId>org.wso2.carbon.apimgt.store.feature</artifactId>
                <version>${carbon.apimgt.version}</version>
                <type>zip</type>
            </dependency>

            <dependency>
                <groupId>org.wso2.carbon.apimgt</groupId>
                <artifactId>org.wso2.carbon.apimgt.publisher.feature</artifactId>
                <version>${carbon.apimgt.version}</version>
                <type>zip</type>
            </dependency>


            <dependency>
                <groupId>org.wso2.carbon.apimgt</groupId>
                <artifactId>org.wso2.carbon.apimgt.keymanager.feature</artifactId>
                <version>${carbon.apimgt.version}</version>
                <type>zip</type>
            </dependency>

            <dependency>
                <groupId>org.wso2.carbon.apimgt</groupId>
                <artifactId>org.wso2.carbon.apimgt.jms.listener.feature</artifactId>
                <version>${carbon.apimgt.version}</version>
                <type>zip</type>
            </dependency>

            <dependency>
                <groupId>org.wso2.carbon.apimgt</groupId>
                <artifactId>org.wso2.carbon.apimgt.persistence.feature</artifactId>
                <version>${carbon.apimgt.version}</version>
                <type>zip</type>
            </dependency>
            
            <dependency>
                <groupId>org.apache.ws.commons.axiom.wso2</groupId>
                <artifactId>axiom</artifactId>
                <version>${orbit.version.axiom}</version>
            </dependency>

            <dependency>
                <groupId>org.wso2.carbon.commons</groupId>
                <artifactId>org.wso2.carbon.ganalytics.publisher</artifactId>
                <version>${carbon.commons.version}</version>
            </dependency>

            <dependency>
                <groupId>org.wso2.carbon.commons</groupId>
                <artifactId>org.wso2.carbon.application.mgt.stub</artifactId>
                <version>${carbon.commons.version}</version>
            </dependency>

            <dependency>
                <groupId>org.wso2.carbon.apimgt</groupId>
                <artifactId>org.wso2.carbon.forum</artifactId>
                <version>${carbon.apimgt.version}</version>
            </dependency>

            <dependency>
                <groupId>org.wso2.carbon.apimgt</groupId>
                <artifactId>org.wso2.carbon.forum.server.feature</artifactId>
                <version>${carbon.apimgt.version}</version>
                <type>zip</type>
            </dependency>

            <dependency>
                <groupId>com.google.code.gson</groupId>
                <artifactId>gson</artifactId>
                <version>${google.code.gson.version}</version>
            </dependency>

            <dependency>
                <groupId>com.googlecode.json-simple.wso2</groupId>
                <artifactId>json-simple</artifactId>
                <version>${json-simple.wso2.version}</version>
            </dependency>

            <dependency>
                <groupId>org.apache.httpcomponents</groupId>
                <artifactId>httpmime</artifactId>
                <version>${httpcomponents.version}</version>
            </dependency>

            <dependency>
                <groupId>org.wso2.carbon</groupId>
                <artifactId>org.wso2.carbon.ndatasource.core</artifactId>
                <version>${carbon.kernel.version}</version>
            </dependency>

            <dependency>
                <groupId>org.apache.cxf</groupId>
                <artifactId>cxf-rt-frontend-jaxrs</artifactId>
                <version>${cxf.version}</version>
            </dependency>

            <dependency>
                <groupId>org.apache.cxf</groupId>
                <artifactId>cxf-rt-rs-service-description</artifactId>
                <version>${cxf.version}</version>
            </dependency>

            <dependency>
                <groupId>org.apache.cxf</groupId>
                <artifactId>cxf-rt-rs-security-cors</artifactId>
                <version>${cxf.version}</version>
            </dependency>

            <dependency>
                <groupId>org.mockito</groupId>
                <artifactId>mockito-all</artifactId>
                <version>${mockito.all.version}</version>
                <scope>test</scope>
            </dependency>

            <dependency>
                <groupId>org.powermock</groupId>
                <artifactId>powermock-module-junit4</artifactId>
                <version>${powermock.version}</version>
                <scope>test</scope>
            </dependency>

            <dependency>
                <groupId>org.powermock</groupId>
                <artifactId>powermock-api-mockito</artifactId>
                <version>${powermock.version}</version>
                <scope>test</scope>
            </dependency>

            <dependency>
                <groupId>org.apache.httpcomponents.wso2</groupId>
                <artifactId>httpclient</artifactId>
                <version>4.2.5.wso2v1</version>
            </dependency>

            <dependency>
                <groupId>net.sf.ehcache.wso2</groupId>
                <artifactId>ehcache</artifactId>
                <version>1.5.0.wso2v3</version>
            </dependency>

            <dependency>
                <groupId>org.springframework</groupId>
                <artifactId>spring-web</artifactId>
                <version>${spring-web.version}</version>
            </dependency>
            <dependency>
                <groupId>org.springframework</groupId>
                <artifactId>spring-context</artifactId>
                <version>${spring-web.version}</version>
            </dependency>

            <dependency>
                <groupId>junit</groupId>
                <artifactId>junit</artifactId>
                <version>${junit.version}</version>
            </dependency>

            <dependency>
                <groupId>io.swagger</groupId>
                <artifactId>swagger-jaxrs</artifactId>
                <version>${swagger-jaxrs.version}</version>
                <exclusions>
                    <exclusion>
                        <groupId>org.reflections</groupId>
                        <artifactId>reflections</artifactId>
                    </exclusion>
                </exclusions>
            </dependency>
            <dependency>
                <groupId>org.reflections</groupId>
                <artifactId>reflections</artifactId>
                <version>${reflection.version}</version>
            </dependency>
            <dependency>
                <groupId>org.hibernate</groupId>
                <artifactId>hibernate-validator</artifactId>
                <version>${hibernate-validator.version}</version>
            </dependency>

            <dependency>
                <groupId>org.wso2.carbon.identity.framework</groupId>
                <artifactId>org.wso2.carbon.identity.entitlement.stub</artifactId>
                <version>${carbon.identity.version}</version>
            </dependency>

            <dependency>
                <groupId>org.wso2.carbon.identity.framework</groupId>
                <artifactId>org.wso2.carbon.identity.user.profile.stub</artifactId>
                <version>${carbon.identity.version}</version>
            </dependency>

            <dependency>
                <groupId>org.wso2.carbon.identity.user.ws</groupId>
                <artifactId>org.wso2.carbon.um.ws.api.stub</artifactId>
                <version>${carbon.identity-user-ws.version}</version>
            </dependency>

            <dependency>
                <groupId>org.wso2.uri.template</groupId>
                <artifactId>wso2-uri-templates</artifactId>
                <version>${wso2-uri-templates.version}</version>
            </dependency>

            <dependency>
                <groupId>org.apache.pdfbox</groupId>
                <artifactId>pdfbox</artifactId>
                <version>${pdfbox.version}</version>
            </dependency>

            <dependency>
                <groupId>org.apache.pdfbox</groupId>
                <artifactId>fontbox</artifactId>
                <version>${pdfbox.version}</version>
            </dependency>

            <dependency>
                <groupId>org.apache.pdfbox</groupId>
                <artifactId>jempbox</artifactId>
                <version>${pdfbox.version}</version>
            </dependency>

            <!-- Siddhi Extensions -->
            <dependency>
                <groupId>org.wso2.siddhi</groupId>
                <artifactId>siddhi-query-api</artifactId>
                <version>${siddhi.version}</version>
            </dependency>
            <dependency>
                <groupId>org.wso2.siddhi</groupId>
                <artifactId>siddhi-core</artifactId>
                <version>${siddhi.version}</version>
            </dependency>

            <dependency>
                <groupId>org.wso2.carbon.event-processing</groupId>
                <artifactId>org.wso2.carbon.event.processor.stub</artifactId>
                <version>${event.processor.stub.version}</version>
            </dependency>
            <dependency>
                <groupId>org.wso2.carbon.event-processing</groupId>
                <artifactId>org.wso2.carbon.event.processor.core</artifactId>
                <version>${event.processor.core.version}</version>
            </dependency>
            <dependency>
                <groupId>org.wso2.orbit.io.swagger</groupId>
                <artifactId>swagger-parser</artifactId>
                <version>${swagger.parser.version}</version>
            </dependency>
            <dependency>
                <groupId>org.wso2.orbit.io.swagger</groupId>
                <artifactId>swagger-codegen</artifactId>
                <version>${swagger.codegen.version}</version>
            </dependency>
            <dependency>
                <groupId>io.swagger</groupId>
                <artifactId>swagger-codegen</artifactId>
                <version>${io.swagger.codegen.version}</version>
            </dependency>
            <dependency>
                <groupId>org.wso2.orbit.io.swagger.v3</groupId>
                <artifactId>swagger-parser</artifactId>
                <version>${swagger.parser.v3.version}</version>
            </dependency>
            <!--<dependency>-->
                <!--<groupId>io.swagger.codegen.v3</groupId>-->
                <!--<artifactId>swagger-codegen-maven-plugin</artifactId>-->
                <!--<version>${swagger3-codegen-maven-plugin.version}</version>-->
            <!--</dependency>-->
            <dependency>
                <groupId>com.fasterxml.jackson.dataformat</groupId>
                <artifactId>jackson-dataformat-yaml</artifactId>
                <version>${fasterxml.jackson.version}</version>
            </dependency>
            <dependency>
                <groupId>com.fasterxml.jackson.core</groupId>
                <artifactId>jackson-core</artifactId>
                <version>${fasterxml.jackson.version}</version>
            </dependency>
            <dependency>
                <groupId>com.fasterxml.jackson.core</groupId>
                <artifactId>jackson-databind</artifactId>
                <version>${fasterxml.jackson.databind.version}</version>
            </dependency>
            <dependency>
                <groupId>com.fasterxml.jackson.datatype</groupId>
                <artifactId>jackson-datatype-guava</artifactId>
                <version>${fasterxml.jackson.version}</version>
            </dependency>
            <dependency>
                <groupId>io.swagger</groupId>
                <artifactId>swagger-models</artifactId>
                <version>${swagger.models.version}</version>
            </dependency>
            <dependency>
                <groupId>com.fasterxml.jackson.core</groupId>
                <artifactId>jackson-annotations</artifactId>
                <version>${fasterxml.jackson.version}</version>
            </dependency>
            <dependency>
                <groupId>com.fasterxml.jackson.jaxrs</groupId>
                <artifactId>jackson-jaxrs-json-provider</artifactId>
                <version>${fasterxml.jackson.version}</version>
            </dependency>
            <dependency>
                <groupId>org.yaml</groupId>
                <artifactId>snakeyaml</artifactId>
                <version>${version.snake.yaml}</version>
            </dependency>
            <dependency>
                <groupId>com.samskivert</groupId>
                <artifactId>jmustache</artifactId>
                <version>1.15</version>
            </dependency>
            <dependency>
                <groupId>io.swagger</groupId>
                <artifactId>swagger-annotations</artifactId>
                <version>${swagger.annotations.version}</version>
            </dependency>
            <dependency>
                <groupId>com.google.guava</groupId>
                <artifactId>guava</artifactId>
                <version>${google.guava.version}</version>
            </dependency>
            <dependency>
                <groupId>javax.validation</groupId>
                <artifactId>validation-api</artifactId>
                <version>${javax.validation-api}</version>
            </dependency>
            <dependency>
                <groupId>io.swagger</groupId>
                <artifactId>swagger-core</artifactId>
                <version>${swagger.core.version}</version>
            </dependency>
            <dependency>
                <groupId>org.wso2.carbon.analytics-common</groupId>
                <artifactId>org.wso2.carbon.event.output.adapter.core</artifactId>
                <version>${carbon.analytics.common.version}</version>
            </dependency>
            <dependency>
                <groupId>org.wso2.carbon.analytics-common</groupId>
                <artifactId>org.wso2.carbon.event.stream.core</artifactId>
                <version>${carbon.analytics.common.version}</version>
            </dependency>
            <dependency>
                <groupId>org.wso2.carbon.analytics-common</groupId>
                <artifactId>org.wso2.carbon.event.output.adapter.email</artifactId>
                <version>${carbon.analytics.common.version}</version>
            </dependency>

            <dependency>
                <groupId>org.wso2.carbon.analytics-common</groupId>
                <artifactId>org.wso2.carbon.event.output.adapter.sms</artifactId>
                <version>${carbon.analytics.common.version}</version>
            </dependency>

            <dependency>
                <groupId>xerces.wso2</groupId>
                <artifactId>xercesImpl</artifactId>
                <version>${xercesImpl.version}</version>
            </dependency>

            <dependency>
                <groupId>commons-scxml.wso2</groupId>
                <artifactId>commons-scxml</artifactId>
                <version>${commons.scxml.version}</version>
            </dependency>

            <dependency>
                <groupId>org.wso2.carbon.metrics</groupId>
                <artifactId>org.wso2.carbon.metrics.manager</artifactId>
                <version>${carbon.metrics.version}</version>
            </dependency>

            <dependency>
                <groupId>org.wso2.carbon.apimgt</groupId>
                <artifactId>org.wso2.carbon.apimgt.throttle.service.interceptors</artifactId>
                <version>${carbon.apimgt.version}</version>
            </dependency>
            <dependency>
                <groupId>org.wso2.wsdl4j</groupId>
                <artifactId>wsdl4j.wso2</artifactId>
                <version>${wsdl4j.version}</version>
            </dependency>
            <dependency>
                <groupId>org.slf4j</groupId>
                <artifactId>slf4j-log4j12</artifactId>
                <version>${slf4j.test.version}</version>
            </dependency>
            <dependency>
                <groupId>org.slf4j</groupId>
                <artifactId>slf4j-api</artifactId>
                <version>${slf4j.api.version}</version>
            </dependency>
            <dependency>
                <groupId>org.slf4j</groupId>
                <artifactId>slf4j-ext</artifactId>
                <version>${slf4j.api.version}</version>
            </dependency>
            <dependency>
                <groupId>org.hamcrest</groupId>
                <artifactId>hamcrest-all</artifactId>
                <version>${hamcrest.version}</version>
                <scope>test</scope>
            </dependency>
            <dependency>
                <groupId>org.apache.commons</groupId>
                <artifactId>commons-pool2</artifactId>
                <version>${apache.commons.version}</version>
            </dependency>
            <dependency>
                <groupId>org.apache.commons</groupId>
                <artifactId>commons-lang3</artifactId>
                <version>${apache.commons.lang3.version}</version>
            </dependency>
            <dependency>
                <groupId>com.fasterxml.woodstox</groupId>
                <artifactId>woodstox-core</artifactId>
                <version>${woodstox-core.version}</version>
            </dependency>
            <dependency>
                <groupId>com.github.tomakehurst</groupId>
                <artifactId>wiremock-standalone</artifactId>
                <version>${wiremock.version}</version>
                <scope>test</scope>
                <exclusions>
                    <exclusion>
                        <groupId>org.slf4j</groupId>
                        <artifactId>slf4j-jdk14</artifactId>
                    </exclusion>
                    <exclusion>
                        <groupId>org.slf4j</groupId>
                        <artifactId>jcl-over-slf4j</artifactId>
                    </exclusion>
                    <exclusion>
                        <groupId>org.slf4j</groupId>
                        <artifactId>slf4j-log4j12</artifactId>
                    </exclusion>
                    <exclusion>
                        <groupId>com.fasterxml.jackson.core</groupId>
                        <artifactId>jackson-annotations</artifactId>
                    </exclusion>
                    <exclusion>
                        <groupId>com.fasterxml.jackson.core</groupId>
                        <artifactId>jackson-core</artifactId>
                    </exclusion>
                </exclusions>
            </dependency>
            <dependency>
                <groupId>org.apache.httpcomponents.wso2</groupId>
                <artifactId>httpcore</artifactId>
                <version>${httpcore.version}</version>
            </dependency>
            <dependency>
                <groupId>slf4j.wso2</groupId>
                <artifactId>slf4j</artifactId>
                <version>${slf4j.wso2.version}</version>
            </dependency>
            <dependency>
                <groupId>org.wso2.carbon.commons</groupId>
                <artifactId>org.wso2.carbon.tenant.common</artifactId>
                <version>${carbon.commons.version}</version>
            </dependency>
            <dependency>
                <groupId>org.wso2.carbon.apimgt</groupId>
                <artifactId>org.wso2.carbon.apimgt.tracing</artifactId>
                <version>${carbon.apimgt.version}</version>
            </dependency>
            <dependency>
                <groupId>io.zipkin.reporter2</groupId>
                <artifactId>zipkin-sender-okhttp3</artifactId>
                <version>${zipkin.sender.okhttp3.version}</version>
            </dependency>
            <dependency>
                <groupId>io.zipkin.reporter2</groupId>
                <artifactId>zipkin-reporter</artifactId>
                <version>${zipkin.sender.okhttp3.version}</version>
            </dependency>
            <dependency>
                <groupId>io.zipkin.zipkin2</groupId>
                <artifactId>zipkin</artifactId>
                <version>${zipkin.version}</version>
            </dependency>
            <dependency>
                <groupId>org.wso2.orbit.com.squareup.okhttp</groupId>
                <artifactId>okhttp</artifactId>
                <version>${okhttp.wso2.version}</version>
            </dependency>
            <dependency>
                <groupId>org.wso2.orbit.com.squareup.okio</groupId>
                <artifactId>okio</artifactId>
                <version>${okio.wso2.version}</version>
            </dependency>
            <dependency>
                <groupId>io.opentracing</groupId>
                <artifactId>opentracing-mock</artifactId>
                <version>${opentracing.mock.version}</version>
                <scope>compile</scope>
            </dependency>
            <dependency>
                <groupId>org.wso2.orbit.re2j</groupId>
                <artifactId>re2j</artifactId>
                <version>${re2j.version}</version>
            </dependency>
            <dependency>
                <groupId>org.aspectj</groupId>
                <artifactId>aspectjrt</artifactId>
                <version>${aspectj.version}</version>
            </dependency>
            <dependency>
                <groupId>org.wso2.carbon.mediation</groupId>
                <artifactId>org.wso2.carbon.localentry.stub</artifactId>
                <version>${carbon.mediation.version}</version>
            </dependency>
            <dependency>
                <groupId>org.wso2.carbon.mediation</groupId>
                <artifactId>org.wso2.carbon.localentry</artifactId>
                <version>${carbon.mediation.version}</version>
            </dependency>
            <dependency>
                <groupId>org.wso2.carbon.apimgt</groupId>
                <artifactId>org.wso2.carbon.apimgt.localentry.stub</artifactId>
                <version>${carbon.apimgt.version}</version>
            </dependency>
            <dependency>
                <groupId>org.json.wso2</groupId>
                <artifactId>json</artifactId>
                <version>${json.orbit.version}</version>
            </dependency>
            <dependency>
                <groupId>org.wso2.orbit.org.everit.json</groupId>
                <artifactId>org.everit.json.schema</artifactId>
                <version>${everit.version}</version>
                <scope>compile</scope>
            </dependency>
            <dependency>
                <groupId>org.wso2.securevault</groupId>
                <artifactId>org.wso2.securevault</artifactId>
                <version>${wso2.securevault.version}</version>
            </dependency>
            <dependency>
                <groupId>org.wso2.orbit.org.openapitools</groupId>
                <artifactId>openapi-generator</artifactId>
                <version>${openapi.generator.version}</version>
            </dependency>
            <dependency>
                <groupId>org.wso2.orbit.io.swagger</groupId>
                <artifactId>swagger-inflector</artifactId>
                <version>${swagger.inflector.version}</version>
            </dependency>
            <dependency>
                <groupId>org.wso2.orbit.io.swagger</groupId>
                <artifactId>swagger-inflector-oas3</artifactId>
                <version>${swagger.inflector.oas3.version}</version>
            </dependency>
            <dependency>
                <groupId>org.wso2.orbit.com.jayway.jsonpath</groupId>
                <artifactId>json-path</artifactId>
                <version>${com.jayway.jsonpath.version}</version>
            </dependency>
            <dependency>
                <groupId>org.wso2.orbit.commons-text</groupId>
                <artifactId>commons-text</artifactId>
                <version>${org.wso2.orbit.commons-text.version}</version>
            </dependency>
            <dependency>
                <groupId>org.wso2.orbit.graphQL</groupId>
                <artifactId>graphQL</artifactId>
                <version>${graphql.java.version}</version>
            </dependency>
            <dependency>
                <groupId>org.wso2.carbon.identity.saml.common</groupId>
                <artifactId>org.wso2.carbon.identity.saml.common.util</artifactId>
                <version>${saml.common.util.version}</version>
            </dependency>
            <dependency>
                <groupId>org.wso2.carbon.identity.saml.common</groupId>
                <artifactId>org.wso2.carbon.identity.saml.common.util.feature</artifactId>
                <version>${saml.common.util.version}</version>
            </dependency>
            <dependency>
                <groupId>org.apache.felix</groupId>
                <artifactId>org.apache.felix.scr.ds-annotations</artifactId>
                <version>${apache.felix.scr.ds.annotations.version}</version>
            </dependency>
            <dependency>
                <groupId>log4j</groupId>
                <artifactId>log4j</artifactId>
                <version>1.2.17</version>
                <scope>test</scope>
            </dependency>
            <dependency>
                <groupId>org.wso2.orbit.com.amazonaws</groupId>
                <artifactId>awslambda</artifactId>
                <version>${org.wso2.orbit.com.amazonaws.version}</version>
            </dependency>
            <dependency>
                <groupId>org.wso2.orbit.io.jaeger</groupId>
                <artifactId>jaeger-client</artifactId>
                <version>${jaeger.client.version}</version>
            </dependency>
            <dependency>
                <groupId>org.wso2.orbit.io.fabric8</groupId>
                <artifactId>kubernetes-client</artifactId>
                <version>${org.wso2.orbit.io.fabric8.kubernetes.version}</version>
            </dependency>
            <dependency>
                <groupId>org.wso2.orbit.org.apache.commons</groupId>
                <artifactId>commons-compress</artifactId>
                <version>${org.wso2.orbit.org.apache.commons.compress.version}</version>
            </dependency>
            <dependency>
                <groupId>org.wso2.carbon.identity.framework</groupId>
                <artifactId>org.wso2.carbon.claim.mgt</artifactId>
                <version>${carbon.identity.version}</version>
            </dependency>
            <dependency>
                <groupId>io.swagger.core.v3</groupId>
                <artifactId>swagger-models</artifactId>
                <version>${swagger3.core.version}</version>
            </dependency>
            <dependency>
                <groupId>io.swagger.core.v3</groupId>
                <artifactId>swagger-jaxrs2</artifactId>
                <version>${swagger3.core.version}</version>
            </dependency>
            <dependency>
                <groupId>io.swagger.core.v3</groupId>
                <artifactId>swagger-core</artifactId>
                <version>${swagger3.core.version}</version>
            </dependency>
            <dependency>
                <groupId>io.swagger.core.v3</groupId>
                <artifactId>swagger-annotations</artifactId>
                <version>${swagger3.core.version}</version>
            </dependency>
            <dependency>
                <groupId>javax.enterprise</groupId>
                <artifactId>cdi-api</artifactId>
                <scope>provided</scope>
                <version>${javax.enterprise.version}</version>
            </dependency>
            <dependency>
                <groupId>org.wso2.carbon.identity.framework</groupId>
                <artifactId>org.wso2.carbon.user.mgt.common</artifactId>
                <version>${carbon.identity.version}</version>
            </dependency>
            <dependency>
                <groupId>io.github.openfeign</groupId>
                <artifactId>feign-core</artifactId>
                <version>${openfeign.version}</version>
            </dependency>
            <dependency>
                <groupId>io.github.openfeign</groupId>
                <artifactId>feign-gson</artifactId>
                <version>${openfeign.version}</version>
            </dependency>
            <dependency>
                <groupId>io.github.openfeign</groupId>
                <artifactId>feign-okhttp</artifactId>
                <version>${openfeign.version}</version>
            </dependency>
            <dependency>
                <groupId>io.github.openfeign</groupId>
                <artifactId>feign-slf4j</artifactId>
                <version>${openfeign.version}</version>
            </dependency>
            <dependency>
                <groupId>org.apache.servicemix.bundles</groupId>
                <artifactId>org.apache.servicemix.bundles.jedis</artifactId>
                <version>${servicemix.bundles.jedis.version}</version>
            </dependency>
            <dependency>
<<<<<<< HEAD
                <groupId>org.wso2.orbit.org.mapstruct</groupId>
                <artifactId>mapstruct</artifactId>
                <version>${org.wso2.orbit.org.mapstruct.version}</version>
            </dependency>
            <dependency>
                <groupId>org.mapstruct</groupId>
                <artifactId>mapstruct-processor</artifactId>
                <version>${org.mapstruct.version}</version>
=======
                <groupId>org.wso2.carbon</groupId>
                <artifactId>javax.cache.wso2</artifactId>
                <version>${carbon.kernel.version}</version>
>>>>>>> 7f1d603b
            </dependency>
        </dependencies>
    </dependencyManagement>

    <properties>
        <project.scm.id>scm-server</project.scm.id>

        <!-- File encoding of build -->
        <project.build.sourceEncoding>UTF-8</project.build.sourceEncoding>

        <!-- APIM Component Version -->
        <hamcrest.version>1.3</hamcrest.version>
        <carbon.apimgt.version>6.8.87-SNAPSHOT</carbon.apimgt.version>
        <carbon.apimgt.imp.pkg.version>[6.0.0, 7.0.0)</carbon.apimgt.imp.pkg.version>

        <carbon.analytics.common.version>5.2.27</carbon.analytics.common.version>
        <!-- Carbon kernel version -->
        <carbon.kernel.version>4.6.1</carbon.kernel.version>
        <carbon.kernel.feature.version>4.6.1</carbon.kernel.feature.version>
        <carbon.kernel.package.import.version.range>[4.5.0, 5.0.0)</carbon.kernel.package.import.version.range>

        <carbon.commons.version>4.7.34</carbon.commons.version>
        <carbon.registry.version>4.7.35</carbon.registry.version>
        <carbon.mediation.version>4.7.61</carbon.mediation.version>

        <!-- Carbon Identity versions -->
        <carbon.identity.version>5.18.180</carbon.identity.version>
        <carbon.identity.governance.version>1.4.70</carbon.identity.governance.version>
        <carbon.identity-inbound-auth-oauth.version>6.4.108</carbon.identity-inbound-auth-oauth.version>
        <carbon.identity-oauth2-grant-jwt.version>1.0.31</carbon.identity-oauth2-grant-jwt.version>
        <carbon.identity-user-ws.version>5.4.1</carbon.identity-user-ws.version>
        <carbon.identity-inbound-auth-saml2.version>5.5.2</carbon.identity-inbound-auth-saml2.version>
        <carbon.identity-inbound-auth-openid.version>5.6.0</carbon.identity-inbound-auth-openid.version>
        <carbon.identity-local-auth-basicauth.version>6.3.10</carbon.identity-local-auth-basicauth.version>
        <carbon.identity-outbound-auth-samlsso.version>5.3.18</carbon.identity-outbound-auth-samlsso.version>
        <carbon.identity-data-publisher-application-authentication.version>5.3.19</carbon.identity-data-publisher-application-authentication.version>

        <!--SAML Common Utils Version-->
        <saml.common.util.version>1.0.4</saml.common.util.version>
        <saml.common.util.version.range>[1.0.0,2.0.0)</saml.common.util.version.range>

        <graphql.java.version>13.0.wso2v2</graphql.java.version>

        <carbon.governance.version>4.8.19</carbon.governance.version>
        <carbon.deployment.version>4.11.0</carbon.deployment.version>
        <carbon.multitenancy.version>4.9.6</carbon.multitenancy.version>
        <wso2-uri-templates.version>1.6.5</wso2-uri-templates.version>
        <apimserver.version>1.10.0</apimserver.version>
        <siddhi.version>3.2.6</siddhi.version>

        <carbon.registry.imp.pkg.version>[1.0.1, 2.0.0)</carbon.registry.imp.pkg.version>
        <carbon.commons.imp.pkg.version>[4.7.1, 4.8.0)</carbon.commons.imp.pkg.version>
        <commons.logging.imp.pkg.version>[1.2.0, 1.3.0)</commons.logging.imp.pkg.version>

        <!-- Carbon Identity import version ranges -->
        <carbon.identity.imp.pkg.version>[5.14.0, 6.0.0)</carbon.identity.imp.pkg.version>
        <carbon.identity.recovery.pkg.version>[1.4.0, 1.5.0)</carbon.identity.recovery.pkg.version>
        <carbon.identity-inbound-auth-oauth.imp.pkg.version>[6.0.0, 7.0.0)
        </carbon.identity-inbound-auth-oauth.imp.pkg.version>
        <carbon.identity-user-ws.imp.pkg.version>[5.3.0, 6.0.0)</carbon.identity-user-ws.imp.pkg.version>

        <carbon.mediation.imp.pkg.version>[4.7.0, 5.0.0)</carbon.mediation.imp.pkg.version>
        <carbon.governance.imp.pkg.version>[4.8.0, 4.9.0)</carbon.governance.imp.pkg.version>
        <carbon.registry.package.import.version.range>[4.7.0, 5.0.0)</carbon.registry.package.import.version.range>
        <carbon.commons.imp.pkg.version>[4.7.0, 5.0.0)</carbon.commons.imp.pkg.version>

        <!-- Carbon platform version comes here-->
        <carbon.platform.package.import.version.range>[4.6.0, 4.7.0)</carbon.platform.package.import.version.range>
        <carbon.ntask.import.version.range>[4.6.0, 4.7.0)</carbon.ntask.import.version.range>

        <!-- Wsdl4j version comes here-->
        <wsdl4j.version.range>[1.6.3.wso2v3, 1.7.0)</wsdl4j.version.range>

        <!-- P2 Plugin Version -->
        <carbon.p2.plugin.version>1.5.3</carbon.p2.plugin.version>

        <maven-bundle-plugin.version>3.2.0</maven-bundle-plugin.version>
        <build-helper-maven-plugin.version>1.9.1</build-helper-maven-plugin.version>
        <axis2-java2wsdl-maven-plugin.version>1.6.3</axis2-java2wsdl-maven-plugin.version>

        <!-- Axis2 Version -->
        <axis2.wso2.version>1.6.1-wso2v41</axis2.wso2.version>
        <axis2.osgi.version.range>[1.6.1, 1.7.0)</axis2.osgi.version.range>

        <!-- Apache Axiom -->
        <orbit.version.axiom>1.2.11-wso2v16</orbit.version.axiom>
        <axiom.wso2.version>1.2.11-wso2v16</axiom.wso2.version>
        <exp.pkg.version.axiom>1.2.11-wso2v16</exp.pkg.version.axiom>
        <imp.pkg.version.axiom>[1.2.11, 1.3.0)</imp.pkg.version.axiom>
        <axiom.osgi.version.range>[1.2.11, 1.3.0)</axiom.osgi.version.range>

        <!-- Servlet API -->
        <exp.pkg.version.javax.servlet>2.6.0</exp.pkg.version.javax.servlet>
        <imp.pkg.version.javax.servlet>[2.6.0, 3.0.0)</imp.pkg.version.javax.servlet>
        <javax.servlet.imp.pkg.version>[2.6.0, 3.0.0)</javax.servlet.imp.pkg.version>

        <!-- Jaggery Version -->
        <jaggery.version>0.14.12</jaggery.version>

	<!-- OSGi -->
        <imp.package.version.osgi.service>[1.2.0,1.3.0)</imp.package.version.osgi.service>
        <imp.package.version.osgi.util>[1.2.0,2.0.0)</imp.package.version.osgi.util>
        <imp.package.version.osgi.framework>[1.6.0, 2.0.0)</imp.package.version.osgi.framework>

        <!-- Misc Versions -->
	    <synapse.version>2.1.7-wso2v183</synapse.version>

        <orbit.version.json>3.0.0.wso2v1</orbit.version.json>

        <!-- orbit httpmime versions-->
        <orbit.httpmime.version>4.3.1.wso2v2</orbit.httpmime.version>

        <!-- lmax disruptor versions-->
        <lmax.disruptor.version.range>[2.10.0,3.4)</lmax.disruptor.version.range>

        <!-- xml api version-->
        <xml.apis.version>1.4.01</xml.apis.version>
        <jakarta.xml.bind.version>2.3.2</jakarta.xml.bind.version>

        <!-- databridge agent version range-->
        <databridge.agent.range>[5.1,6)</databridge.agent.range>

        <javax.xml.soap.imp.pkg.version>0.0.0</javax.xml.soap.imp.pkg.version>
        <javax.xml.stream.imp.pkg.version>[1.0.1, 1.1.0)</javax.xml.stream.imp.pkg.version>

        <json-simple.wso2.version>1.1.wso2v1</json-simple.wso2.version>
        <apache.woden.version>1.0.0.M9-wso2v1</apache.woden.version>
        <apache.poi.version>3.9.0.wso2v3</apache.poi.version>
        <rhino.js.version>1.7.0.R4.wso2v1</rhino.js.version>
        <owasp.encoder.version>1.2.2</owasp.encoder.version>

        <httpclient.version>4.3.6.wso2v2</httpclient.version>
        <wss4j.version>1.5.11-wso2v18</wss4j.version>
        <commons-logging.version>1.1.1</commons-logging.version>
        <commons-io.version>2.4.0.wso2v1</commons-io.version>
        <commons-httpclient.version>3.1</commons-httpclient.version>
        <google.code.gson.version>2.8.5</google.code.gson.version>
        <httpcomponents.version>4.5.10</httpcomponents.version>
        <commons-codec.version>1.14</commons-codec.version>
        <com.nimbusds.wso2.version>7.3.0.wso2v1</com.nimbusds.wso2.version>
        <json-smart.version>2.3</json-smart.version>
        <org.apache.velocity.version>1.7</org.apache.velocity.version>
        <org.slf4j.version>1.7.0</org.slf4j.version>
        <slf4j.api.version>1.7.29</slf4j.api.version>
        <slf4j.wso2.version>1.5.10.wso2v1</slf4j.wso2.version>
        <spring-web.version>5.1.13.RELEASE</spring-web.version>
        <hibernate-validator.version>5.4.3.Final</hibernate-validator.version>
        <swagger-jaxrs.version>1.6.1</swagger-jaxrs.version>
        <junit.version>4.12</junit.version>
        <opensaml3.version>3.3.1</opensaml3.version>
        <openapi.generator.version>4.3.1.wso2v2</openapi.generator.version>
        <caffeine.version>2.8.1</caffeine.version>
        <cal10n.version>0.8.1</cal10n.version>

        <!-- imp package version ranges -->
        <imp.pkg.version.axis2>[1.6.1, 1.7.0)</imp.pkg.version.axis2>
        <imp.pkg.version.carbon.throttle>[4.2.0, 4.3.0)</imp.pkg.version.carbon.throttle>
        <imp.pkg.version.carbon.base>[1.0.0, 1.1.0)</imp.pkg.version.carbon.base>
        <imp.pkg.version.google.code.gson>[2.2.4, 2.8.0)</imp.pkg.version.google.code.gson>
        <imp.pkg.version.org.wso2.carbon.base>[1.0.0, 1.1.0)</imp.pkg.version.org.wso2.carbon.base>
        <imp.pkg.version.org.wso2.carbon.user.api>[1.0.1, 1.2.0)</imp.pkg.version.org.wso2.carbon.user.api>
        <imp.pkg.version.io.swagger.parser.v3>[2.0.20, 2.1.0)</imp.pkg.version.io.swagger.parser.v3>
        <imp.pkg.version.com.nimbus>[7.3.0,8.0.0)</imp.pkg.version.com.nimbus>

        <carbon.throttle.module.version>4.2.1</carbon.throttle.module.version>

        <!-- apache cxf version -->
        <cxf.version>3.3.6</cxf.version>


        <carbon.metrics.version>1.3.7</carbon.metrics.version>
        <!-- apache pdfbox version -->
        <pdfbox.version>1.8.16</pdfbox.version>

        <event.processor.stub.version>2.2.14</event.processor.stub.version>
        <event.processor.core.version>2.2.14</event.processor.core.version>
        <swagger.codegen.version>2.3.1.wso2v2</swagger.codegen.version>
        <swagger.inflector.version>1.0.16.wso2v1</swagger.inflector.version>
        <swagger.inflector.oas3.version>2.0.5.wso2v1</swagger.inflector.oas3.version>
        <swagger.parser.version>1.0.51.wso2v1</swagger.parser.version>
        <swagger.parser.v3.version>2.0.20.wso2v1</swagger.parser.v3.version>
        <swagger.core.version>1.6.1</swagger.core.version>
        <swagger.models.version>1.6.1</swagger.models.version>
        <swagger.annotations.version>1.6.1</swagger.annotations.version>
        <servicemix.bundles.jedis.version>3.3.0_1</servicemix.bundles.jedis.version>
        <google.guava.version>27.0-jre</google.guava.version>
        <xercesImpl.version>2.8.1.wso2v2</xercesImpl.version>
        <commons.scxml.version>0.9.0.wso2v1</commons.scxml.version>
        <velocity.version>1.7</velocity.version>
        <fasterxml.jackson.version>2.10.3</fasterxml.jackson.version>
        <fasterxml.jackson.databind.version>2.10.3</fasterxml.jackson.databind.version>
        <fasterxml.jackson.core.version>2.9.8.wso2v1</fasterxml.jackson.core.version>
        <javax.validation-api>1.1.0.Final</javax.validation-api>
        <carbon.broker.version>3.3.12</carbon.broker.version>
        <waffle-jna.version>1.6.wso2v6</waffle-jna.version>
        <version.snake.yaml>1.26</version.snake.yaml>
        <wsdl4j.version>1.6.3.wso2v3</wsdl4j.version>
        <slf4j.test.version>1.7.29</slf4j.test.version>
        <reflection.version>0.9.11</reflection.version>
        <jacoco.version>0.7.9</jacoco.version>
        <xml-apis.version>1.4.01</xml-apis.version>
        <maven.surefire.plugin.version>2.18.1</maven.surefire.plugin.version>
        <wiremock.version>2.5.0</wiremock.version>
        <mockito.version>2.10.0</mockito.version>
        <powermock.version>1.7.4</powermock.version>
        <mockito.all.version>1.10.19</mockito.all.version>
        <reflection.version>0.9.11</reflection.version>
        <woodstox-core.version>6.2.1</woodstox-core.version>
        <apache.commons.version>2.8.0</apache.commons.version>
        <apache.commons.lang3.version>3.10</apache.commons.lang3.version>
        <io.swagger.codegen.version>2.4.11</io.swagger.codegen.version>

        <maven.checkstyleplugin.version>2.17</maven.checkstyleplugin.version>
        <maven.findbugsplugin.version>3.0.5</maven.findbugsplugin.version>
        <httpcore.version>4.3.3.wso2v1</httpcore.version>
        <slf4j.wso2.version>1.5.10.wso2v1</slf4j.wso2.version>
        <re2j.version>1.2.wso2v1</re2j.version>
        <maven-site-plugin.version>3.3</maven-site-plugin.version>
        <maven-project-info-reports-plugin.version>2.7</maven-project-info-reports-plugin.version>
        <swagger-codegen-maven-plugin.version>2.3.1</swagger-codegen-maven-plugin.version>
        <swagger3-codegen-maven-plugin.version>3.0.19</swagger3-codegen-maven-plugin.version>
        <swagger3.core.version>2.1.2</swagger3.core.version>
        <javax.enterprise.version>2.0</javax.enterprise.version>
        <jaeger.client.version>0.32.0.wso2v4</jaeger.client.version>
        <zipkin.sender.okhttp3.version>2.12.1</zipkin.sender.okhttp3.version>
        <zipkin.reporter.version>2.12.1</zipkin.reporter.version>
        <brave.opentracing.version>0.32.0</brave.opentracing.version>
        <opentracing.api.version>0.31.0</opentracing.api.version>
        <opentracing.mock.version>0.31.0</opentracing.mock.version>
        <aspectj.version>1.9.5</aspectj.version>
        <everit.version>1.5.0.wso2.v1</everit.version>
        <json.orbit.version>3.0.0.wso2v1</json.orbit.version>
        <aspectj.version>1.9.4</aspectj.version>
        <wso2.securevault.version>1.1.3</wso2.securevault.version>
        <com.jayway.jsonpath.version>2.4.0.wso2v2</com.jayway.jsonpath.version>
        <org.wso2.orbit.commons-text.version>1.6.wso2v1</org.wso2.orbit.commons-text.version>
        <commons.lang.version>2.6.0.wso2v1</commons.lang.version>
        <apache.felix.scr.ds.annotations.version>1.2.4</apache.felix.scr.ds.annotations.version>
        <maven.scr.plugin.version>1.26.0</maven.scr.plugin.version>
        <org.json.version.range>[3.0.0,4.0.0)</org.json.version.range>
        <pax.logging.api.version>1.11.2</pax.logging.api.version>
        <import.package.version.commons.logging>[1.2.0,2.0.0)</import.package.version.commons.logging>
        <import.package.version.commons.io>[2.4.0,2.5.0)</import.package.version.commons.io>

        <com.amazonaws.version>1.11.253</com.amazonaws.version>
        <software.amazon.ion.version>1.0.2</software.amazon.ion.version>
        <org.wso2.orbit.com.amazonaws.version>1.11.253.wso2v1</org.wso2.orbit.com.amazonaws.version>

        <zipkin.version>2.20.1</zipkin.version>
        <okhttp.wso2.version>4.2.0.wso2v1</okhttp.wso2.version>
        <okio.wso2.version>2.4.0.wso2v1</okio.wso2.version>

        <org.wso2.orbit.io.fabric8.kubernetes.version>4.6.4.wso2v1</org.wso2.orbit.io.fabric8.kubernetes.version>
        <org.wso2.orbit.org.apache.commons.compress.version>1.18.0.wso2v1</org.wso2.orbit.org.apache.commons.compress.version>
        <openfeign.version>11.0</openfeign.version>
        <maven.spotbugsplugin.version>3.1.10</maven.spotbugsplugin.version>
        <maven.checkstyle.plugin.version>3.0.0</maven.checkstyle.plugin.version>
        <version.checkstyle>8.34</version.checkstyle>
        <org.wso2.orbit.org.mapstruct.version>1.4.1.wso2v1</org.wso2.orbit.org.mapstruct.version>
        <org.mapstruct.version>1.4.1.Final</org.mapstruct.version>
    </properties>
</project><|MERGE_RESOLUTION|>--- conflicted
+++ resolved
@@ -1760,7 +1760,6 @@
                 <version>${servicemix.bundles.jedis.version}</version>
             </dependency>
             <dependency>
-<<<<<<< HEAD
                 <groupId>org.wso2.orbit.org.mapstruct</groupId>
                 <artifactId>mapstruct</artifactId>
                 <version>${org.wso2.orbit.org.mapstruct.version}</version>
@@ -1769,11 +1768,11 @@
                 <groupId>org.mapstruct</groupId>
                 <artifactId>mapstruct-processor</artifactId>
                 <version>${org.mapstruct.version}</version>
-=======
+            </dependency>
+            <dependency>
                 <groupId>org.wso2.carbon</groupId>
                 <artifactId>javax.cache.wso2</artifactId>
                 <version>${carbon.kernel.version}</version>
->>>>>>> 7f1d603b
             </dependency>
         </dependencies>
     </dependencyManagement>
