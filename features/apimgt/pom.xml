<?xml version="1.0" encoding="utf-8"?>
<!--
 ~ Copyright (c) 2009-2011, WSO2 Inc. (http://www.wso2.org) All Rights Reserved.
 ~
 ~ Licensed under the Apache License, Version 2.0 (the "License");
 ~ you may not use this file except in compliance with the License.
 ~ You may obtain a copy of the License at
 ~
 ~      http://www.apache.org/licenses/LICENSE-2.0
 ~
 ~ Unless required by applicable law or agreed to in writing, software
 ~ distributed under the License is distributed on an "AS IS" BASIS,
 ~ WITHOUT WARRANTIES OR CONDITIONS OF ANY KIND, either express or implied.
 ~ See the License for the specific language governing permissions and
 ~ limitations under the License.
-->
<project xmlns="http://maven.apache.org/POM/4.0.0" xmlns:xsi="http://www.w3.org/2001/XMLSchema-instance" xsi:schemaLocation="http://maven.apache.org/POM/4.0.0 http://maven.apache.org/maven-v4_0_0.xsd">

    <parent>
        <groupId>org.wso2.carbon.apimgt</groupId>
        <artifactId>carbon-apimgt</artifactId>
        <version>6.8.87-SNAPSHOT</version>
        <relativePath>../../pom.xml</relativePath>
    </parent>

    <modelVersion>4.0.0</modelVersion>
    <artifactId>apimgt-feature</artifactId>
    <packaging>pom</packaging>
    <name>WSO2 Carbon - API management Feature Aggregator Module</name>
    <url>http://wso2.org</url>

    <modules>
        <module>org.wso2.carbon.apimgt.core.feature</module>
        <module>org.wso2.carbon.apimgt.gateway.feature</module>
        <module>org.wso2.carbon.apimgt.jms.listener.feature</module>
        <module>org.wso2.carbon.apimgt.publisher.feature</module>
        <module>org.wso2.carbon.apimgt.store.feature</module>
        <module>org.wso2.carbon.apimgt.admin.feature</module>
        <module>org.wso2.carbon.apimgt.keymanager.feature</module>
        <!--<module>org.wso2.carbon.apimgt.micro.gateway.default.feature</module>-->
        <!--<module>org.wso2.carbon.apimgt.micro.gateway.feature</module>-->
        <module>org.wso2.carbon.apimgt.feature</module>
        <module>org.wso2.carbon.apimgt.rest.api.publisher.feature</module>
        <module>org.wso2.carbon.apimgt.rest.api.store.feature</module>
        <module>org.wso2.carbon.apimgt.rest.api.admin.feature</module>
        <module>org.wso2.carbon.apimgt.rest.api.gateway.feature</module>
        <module>org.wso2.carbon.apimgt.rest.api.dcr.feature</module>
        <module>org.wso2.carbon.apimgt.scxml.feature</module>
        <module>org.wso2.carbon.apimgt.throttling.siddhi.extension.feature</module>
        <module>org.wso2.carbon.apimgt.tracing.feature</module>
        <module>org.wso2.carbon.apimgt.tokenmgt.feature</module>
        <module>org.wso2.carbon.apimgt.internal.service.feature</module>
<<<<<<< HEAD
        <module>org.wso2.carbon.apimgt.persistence.feature</module>
=======
        <module>org.wso2.carbon.apimgt.cache.invalidation.feature</module>
        <module>org.wso2.carbon.apimgt.throttle.policy.deployer.feature</module>
>>>>>>> 7f1d603b
    </modules>
    <build>
        <plugins>
            <plugin>
                <groupId>org.apache.maven.plugins</groupId>
                <artifactId>maven-release-plugin</artifactId>
                <configuration>
                    <preparationGoals>clean install</preparationGoals>
                    <autoVersionSubmodules>false</autoVersionSubmodules>
                </configuration>
            </plugin>
            <plugin>
                <groupId>org.apache.maven.plugins</groupId>
                <artifactId>maven-deploy-plugin</artifactId>
            </plugin>
        </plugins>
        <extensions>
            <extension>
                <groupId>org.apache.maven.wagon</groupId>
                <artifactId>wagon-ssh</artifactId>
                <version>2.1</version>
            </extension>
        </extensions>
    </build>
</project><|MERGE_RESOLUTION|>--- conflicted
+++ resolved
@@ -50,12 +50,9 @@
         <module>org.wso2.carbon.apimgt.tracing.feature</module>
         <module>org.wso2.carbon.apimgt.tokenmgt.feature</module>
         <module>org.wso2.carbon.apimgt.internal.service.feature</module>
-<<<<<<< HEAD
-        <module>org.wso2.carbon.apimgt.persistence.feature</module>
-=======
         <module>org.wso2.carbon.apimgt.cache.invalidation.feature</module>
         <module>org.wso2.carbon.apimgt.throttle.policy.deployer.feature</module>
->>>>>>> 7f1d603b
+        <module>org.wso2.carbon.apimgt.persistence.feature</module>
     </modules>
     <build>
         <plugins>
