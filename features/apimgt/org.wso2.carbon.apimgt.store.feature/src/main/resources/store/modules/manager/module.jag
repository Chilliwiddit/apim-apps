<%
jagg.module("manager", {

    getServer:function () {
        return jagg.require(jagg.getModulesDir() + "manager/manager.jag").getServer.apply(this, arguments);
     },

    getAuthServerURL:function () {
        return jagg.require(jagg.getModulesDir() + "manager/manager.jag").getAuthServerURL.apply(this, arguments);
     },
    getHTTPsURL:function () {
        return jagg.require(jagg.getModulesDir() + "manager/manager.jag").getHTTPsURL.apply(this, arguments);
    },
    getHTTPURL:function () {
        return jagg.require(jagg.getModulesDir() + "manager/manager.jag").getHTTPURL.apply(this, arguments);
    },
    getAPIPublisherURL:function () {
        return jagg.require(jagg.getModulesDir() + "manager/manager.jag").getAPIPublisherURL.apply(this, arguments);
    },
    isSelfSignupEnabled:function () {
        return jagg.require(jagg.getModulesDir() + "manager/manager.jag").isSelfSignupEnabled.apply(this, arguments);
    },
    isSelfSignupEnabledForTenantUser:function (tenantDomain) {
        return jagg.require(jagg.getModulesDir() + "manager/manager.jag").isSelfSignupEnabledForTenantUser.apply(this, arguments);
    },
    getAPIStoreObj:function () {
        return jagg.require(jagg.getModulesDir() + "manager/manager.jag").getAPIStoreObj.apply(this, arguments);
     },

    loadTenantRegistry:function (tenantDomain) {
        return jagg.require(jagg.getModulesDir() + "manager/manager.jag").loadTenantRegistry.apply(this, arguments);
     },
     loadTenantAxisConfiguration:function (tenantDomain) {
        return jagg.require(jagg.getModulesDir() + "manager/manager.jag").loadTenantAxisConfiguration.apply(this, arguments);
     },
     invokeService:function () {
       return jagg.require(jagg.getModulesDir() + "manager/client.jag").invokeService.apply(this, arguments);
     },
     getActiveTenantDomains:function () {
       return jagg.require(jagg.getModulesDir() + "manager/manager.jag").getActiveTenantDomains.apply(this, arguments);
     },
<<<<<<< HEAD
    getUsageClient:function () {
        return jagg.require(jagg.getModulesDir() + "manager/manager.jag").getUsageClient.apply(this, arguments);
    }
=======
    getAPIConsumerObj:function () {
        return jagg.require(jagg.getModulesDir() + "manager/manager.jag").getAPIConsumerObj.apply(this, arguments);
    }

>>>>>>> a7e51470
 });
 %><|MERGE_RESOLUTION|>--- conflicted
+++ resolved
@@ -39,15 +39,11 @@
      getActiveTenantDomains:function () {
        return jagg.require(jagg.getModulesDir() + "manager/manager.jag").getActiveTenantDomains.apply(this, arguments);
      },
-<<<<<<< HEAD
+    getAPIConsumerObj:function () {
+        return jagg.require(jagg.getModulesDir() + "manager/manager.jag").getAPIConsumerObj.apply(this, arguments);
+    },
     getUsageClient:function () {
         return jagg.require(jagg.getModulesDir() + "manager/manager.jag").getUsageClient.apply(this, arguments);
     }
-=======
-    getAPIConsumerObj:function () {
-        return jagg.require(jagg.getModulesDir() + "manager/manager.jag").getAPIConsumerObj.apply(this, arguments);
-    }
-
->>>>>>> a7e51470
  });
  %>