<%
var getAllSubscriptions = function (username, selectedAppName, startSubIndex, endSubIndex) {
    var result,
            log = new Log(),
            store = jagg.module("manager").getAPIStoreObj();

<<<<<<< HEAD
    try {
        var groupId = session.get("groupId");
        applications = store.getAllSubscriptions(username , selectedAppName, groupId);
=======
    try {        
        result = store.getAllSubscriptions(username , selectedAppName, String(startSubIndex), String(endSubIndex));
>>>>>>> 9243d5e3
        if (log.isDebugEnabled()) {
            log.debug("getAllSubscriptions : " + stringify(applications));
        }
        return {
            error:false,
            result:result
        };
    } catch (e) {
        log.error(e.message);
        return {
            error:e,
            result:null
        };
    }
};

var getAPISubscriptions = function (api, username) {
    var subscriptions,
            log = new Log(),
            store = jagg.module("manager").getAPIStoreObj();

    try {
        subscriptions = store.getSubscriptions(api.provider, api.name, api.version, username);
        if (log.isDebugEnabled()) {
            log.debug("getSubscriptions : " + stringify(subscriptions));
        }
        return {
            error:false,
            subscriptions:subscriptions
        };
    } catch (e) {
        log.error(e.message);
        return {
            error:e,
            subscriptions:null
        };
    }
};

var getAPISubscriptionsForApplication = function (username,appname) {
    var subscriptions,
            log = new Log(),
            store = jagg.module("manager").getAPIStoreObj();

    try {

        subscriptions = store.getSubscriptionsByApplication(appname, username);
        if (log.isDebugEnabled()) {
            log.debug("getSubscriptions : " + stringify(subscriptions));
        }

        return {
            error:false,
            subscriptions:subscriptions
        };
    } catch (e) {
        log.error(e.message);
        return {
            error:e,
            subscriptions:null
        };
    }
};

%><|MERGE_RESOLUTION|>--- conflicted
+++ resolved
@@ -3,17 +3,11 @@
     var result,
             log = new Log(),
             store = jagg.module("manager").getAPIStoreObj();
-
-<<<<<<< HEAD
     try {
         var groupId = session.get("groupId");
-        applications = store.getAllSubscriptions(username , selectedAppName, groupId);
-=======
-    try {        
-        result = store.getAllSubscriptions(username , selectedAppName, String(startSubIndex), String(endSubIndex));
->>>>>>> 9243d5e3
+        result = store.getAllSubscriptions(username , selectedAppName, String(startSubIndex), String(endSubIndex),groupId);
         if (log.isDebugEnabled()) {
-            log.debug("getAllSubscriptions : " + stringify(applications));
+            log.debug("getAllSubscriptions : " + stringify(result));
         }
         return {
             error:false,
