<% jagg.template("application/application-view", function(inputs, outputs, jagg) {
 var application = outputs.application;
 var oauthapp = outputs.oauthapp;
 jagg.log(outputs.tiers);
 var user = jagg.getUser();
var app_tier;
for(var i=0;i < outputs.tiers.length; i++){
  if(outputs.tiers[i].tierName == application.tier){
     app_tier = outputs.tiers[i]; 
  }
}
%>
<div class="page-header" id="Message">
    <h2 id="application_name"><%= encode.forHtml(application.name) %></h2>
</div>
  <!-- Nav tabs -->
  <div class="white-wrapper">
    <ul class="nav nav-tabs" role="tablist">
      <li role="presentation" id="details-tab" class="active"><a title="<%=i18n.localize("Details")%>" href="#details" aria-controls="profile" role="tab" data-toggle="tab"><%=i18n.localize("Details")%></a></li>
      <% if(application.status == "APPROVED"){ %>
      <li role="presentation" id="production-keys-tab"><a title="<%=i18n.localize("Production Keys")%>" id="actionLink-productionKeys" href="#production" aria-controls="profile" role="tab" data-toggle="tab"><%=i18n.localize("Production Keys")%></a></li>
      <li role="presentation" id="sandbox-keys-tab"><a title="<%=i18n.localize("Sandbox Keys")%>" href="#sandbox" aria-controls="profile" role="tab" data-toggle="tab"><%=i18n.localize("Sandbox Keys")%></a></li>
      <li role="presentation" id="subscriptions-tab"><a title="<%=i18n.localize("Subscriptions")%>" href="#subscription" aria-controls="profile" role="tab" data-toggle="tab"><%=i18n.localize("Subscriptions")%></a></li>
      <% } %>
    </ul>

    <!-- Tab panes -->
    <div class="tab-content">
      <div role="tabpanel" class="tab-pane fade in active" id="details">
<form class="form-horizontal">
  <div class="form-group">
    <label class="col-sm-3 control-label"><%=i18n.localize("Status")%></label>
    <div class="col-sm-9">
      <p class="form-control-static"><strong><% if(application.status != "APPROVED" && application.status != "REJECTED" ){%> <%=i18n.localize("INACTIVE") %> <%} else { %><%= i18n.localize(encode.forHtml(application.status),encode.forHtml(application.status)) %><%}%></strong></p>
    </div>
  </div>
  <div class="form-group">
    <label class="col-sm-3 control-label"><%=i18n.localize("Per Token Quota")%></label>
    <div class="col-sm-9">
      <p class="form-control-static"><strong><%= encode.forHtml(application.tier) %></strong>&nbsp;&nbsp;&nbsp;<%= encode.forHtml(app_tier.tierDescription+"") %></p>
      <p><%=i18n.localize("This feature allows you to assign an API request quota per access token. Allocated quota will be shared among all the subscribed APIs of the application.")%></p>
    </div>
  </div>

<%
  if(jagg.isMultiGroupEnabled()){
%>
    <div class="form-group">
       <label class="col-sm-3 control-label">Groups%></label>
       <div class="col-sm-9 " style="width: 200px">
         <%
            var groupId = encode.forHtml(application.groupId).replace(/,/g," ");

            if (groupId == "" || groupId == "null") {
                groupId = i18n.localize("No groups assigned");
            }
         %>
         <p class="form-control-static" style="width: 100%"><span style="font-weight: bold;"><%= encode.forHtml(groupId)%></span></p>
       </div>
  </div>
<%}%>
  <%
    var applicationUtils = Packages.org.wso2.carbon.apimgt.impl.utils.ApplicationUtils;
    var result = applicationUtils.retrieveApplication(application.name, user.username, session.get("groupId"));

    var isOwner = true;
    if (!result.getSubscriber().getName().equalsIgnoreCase(user.username)) {
  %>
    <style>#appEditButton{display:none}</style>
  <%}%>
  <div class="form-group">
    <label class="col-sm-3 control-label"><%=i18n.localize("Description")%></label>
    <div class="col-sm-9">
      <p class="form-control-static"><%if(application.description){%><%=encode.forHtml(application.description) %><% }else{%><%=i18n.localize("Not Given")%><%}%></p>
    </div>
  </div>
<<<<<<< HEAD

  <div class="form-group">
  <% var applicationAttributes = parse(application.applicationAttributes);

    for (var prop in applicationAttributes) { %>
        <div class="form-group">
            <label class="control-label col-sm-3" for="attribute_<%=i%>" >
                <%=encode.forHtml(i18n.localize(prop,prop)) %>
            </label>
            <div class="col-sm-6">
            <p class="form-control-static"><%
        if (applicationAttributes[prop]) { %>
                    <%=encode.forHtml(applicationAttributes[prop])%>
                <% } else { %>
                    <%=i18n.localize("Not Given") %>
                <% } %>
            </p>
            </div>
        </div>
    <% } %>
  </div>

=======
    <div class="form-group">
    <label class="col-sm-3 control-label"><%=i18n.localize("Token Type")%></label>
    <div class="col-sm-9">
      <p class="form-control-static"><%if(application.tokenType){%><%=encode.forHtml(application.tokenType) %><% }else{%><%=i18n.localize("DEFAULT")%><%}%></p>
    </div>
  </div>  
>>>>>>> d92710e2
</form>      
      </div>
      <% if(application.status == "APPROVED"){ %>
      <div role="tabpanel" class="tab-pane fade production-keys" id="production">
      <%

        jagg.log(application);
        var prodGrants = "";
        var redirect_uris = "";        
        if(oauthapp.prodJsonString != undefined){
          var tmp = parse(oauthapp.prodJsonString);
          prodGrants = tmp["grant_types"];
          redirect_uris = tmp["redirect_uris"];          
        }
        var prodapp = {
            name: application.name,
            callbackUrl:redirect_uris,
            ConsumerKey: oauthapp.prodConsumerKey,
            ConsumerSecret: oauthapp.prodConsumerSecret,
            Key: oauthapp.prodKey,
            KeyScope: oauthapp.prodKeyScopeValue,
            Scopes: outputs.scopes,
            ValidityTime: oauthapp.prodValidityTime,
            keyState: oauthapp.prodKeyState,
            grants: prodGrants
        }
      %>
      </div>
      <%
        jagg.log(oauthapp);
        
        var sandboxGrants = "";
        var redirect_uris = "";
        if(oauthapp.sandboxJsonString != undefined){
          var sandboxJson = parse(oauthapp.sandboxJsonString);
          sandboxGrants = sandboxJson["grant_types"];
          redirect_uris = sandboxJson["redirect_uris"];
        }        
        var sandapp = {
            name: application.name,
            callbackUrl: redirect_uris,            
            ConsumerKey: oauthapp.sandboxConsumerKey,
            ConsumerSecret: oauthapp.sandboxConsumerSecret,
            Key: oauthapp.sandboxKey,
            KeyScope: oauthapp.sandKeyScopeValue,
            Scopes: outputs.scopes,
            ValidityTime: oauthapp.sandValidityTime,
            keyState: oauthapp.sandboxKeyState,
            grants:sandboxGrants
        }
      %>      
      <div role="tabpanel" class="tab-pane fade sandbox-keys" id="sandbox">
      </div>      
      <div role="tabpanel" class="tab-pane fade" id="subscription">      
      <% jagg.includeBlock("subscription/subscribed-apis", { "application": application }); %>    
      </div>
      <% } %>      
    </div>
  </div>
  <% if(application.status == "APPROVED"){ %>
  <script language="javascript">
    var grant_types = <%= stringify(grant_types)%>;
    var prodapp = jQuery.parseJSON('<%= encode.forJavaScript(stringify(prodapp))%>');
    var sandapp = jQuery.parseJSON('<%= encode.forJavaScript(stringify(sandapp))%>');

    var enjoyhint_instance = null;

    $(document).ready(function() {

      $(".production-keys").keyWidget({ app: prodapp, type:"PRODUCTION", provide_keys: <%= site.mapExistingAuthApps %>, grant_types: grant_types });
      $(".sandbox-keys").keyWidget({ app: sandapp, type:"SANDBOX", provide_keys: <%= site.mapExistingAuthApps %>, grant_types: grant_types}); 

      //activate a tab based on hash
      if(location.hash != undefined || location.hash !=""){
        $("a[href='"+location.hash+"']").tab("show");
      }

        if (isEnjoyHintEnabled()) {
            var prodKey = '<%=oauthapp.prodKey%>';
            if(prodKey != undefined && prodKey != 'null'){
                runEnjoyHintScript(enjoyhint_instance, re_generate_production_keys_data);
            } else {
                runEnjoyHintScript(enjoyhint_instance, generate_production_keys_data);
            }
        }
        else {
          runIntractiveTutorialForUser();
        }
    });

    // API Store Intractive Tutorial 
    function runIntractiveTutorialForUser() { 
      var enjoyHintApplicationViewInstance = null;
      var isTutorialCompleted = localStorage.getItem("isTutorialCompleted");
      var isNewUserInteractiveTutorialStarted = localStorage.getItem("isNewUserInteractiveTutorialStarted");
      var isApplicationSubscribed = localStorage.getItem("isApplicationSubscribed");
      var isSubscriptionViewed = localStorage.getItem("isSubscriptionViewed");
      var isAccessKeyGeneratedForTheUser = localStorage.getItem("isAccessKeyGeneratedForTheUser");
      var prodKey = '<%=oauthapp.prodKey%>';
      if (<%=user%> && !isTutorialCompleted && isApplicationSubscribed && isNewUserInteractiveTutorialStarted) {
        if (!isSubscriptionViewed) {
          if (prodKey != undefined && prodKey != 'null') {
            runEnjoyHintScript(enjoyHintApplicationViewInstance, api_store_view_application_subscriptions_for_generated_keys);
          }
          else {
            runEnjoyHintScript(enjoyHintApplicationViewInstance, api_store_view_application_subscriptions);
          }
          localStorage.setItem("isAccessKeyGeneratedForTheUser", true);
          localStorage.setItem("isSubscriptionViewed", true);
        }
      }
    }
  </script>
  <% jagg.includeBlock("application/application-keys", { "app" : prodapp, "type": "" , "gatewayurl":outputs.gatewayurl} ); %>
  <% } %>
<% }); %>
<|MERGE_RESOLUTION|>--- conflicted
+++ resolved
@@ -1,223 +1,221 @@
-<% jagg.template("application/application-view", function(inputs, outputs, jagg) {
- var application = outputs.application;
- var oauthapp = outputs.oauthapp;
- jagg.log(outputs.tiers);
- var user = jagg.getUser();
-var app_tier;
-for(var i=0;i < outputs.tiers.length; i++){
-  if(outputs.tiers[i].tierName == application.tier){
-     app_tier = outputs.tiers[i]; 
-  }
-}
-%>
-<div class="page-header" id="Message">
-    <h2 id="application_name"><%= encode.forHtml(application.name) %></h2>
-</div>
-  <!-- Nav tabs -->
-  <div class="white-wrapper">
-    <ul class="nav nav-tabs" role="tablist">
-      <li role="presentation" id="details-tab" class="active"><a title="<%=i18n.localize("Details")%>" href="#details" aria-controls="profile" role="tab" data-toggle="tab"><%=i18n.localize("Details")%></a></li>
-      <% if(application.status == "APPROVED"){ %>
-      <li role="presentation" id="production-keys-tab"><a title="<%=i18n.localize("Production Keys")%>" id="actionLink-productionKeys" href="#production" aria-controls="profile" role="tab" data-toggle="tab"><%=i18n.localize("Production Keys")%></a></li>
-      <li role="presentation" id="sandbox-keys-tab"><a title="<%=i18n.localize("Sandbox Keys")%>" href="#sandbox" aria-controls="profile" role="tab" data-toggle="tab"><%=i18n.localize("Sandbox Keys")%></a></li>
-      <li role="presentation" id="subscriptions-tab"><a title="<%=i18n.localize("Subscriptions")%>" href="#subscription" aria-controls="profile" role="tab" data-toggle="tab"><%=i18n.localize("Subscriptions")%></a></li>
-      <% } %>
-    </ul>
-
-    <!-- Tab panes -->
-    <div class="tab-content">
-      <div role="tabpanel" class="tab-pane fade in active" id="details">
-<form class="form-horizontal">
-  <div class="form-group">
-    <label class="col-sm-3 control-label"><%=i18n.localize("Status")%></label>
-    <div class="col-sm-9">
-      <p class="form-control-static"><strong><% if(application.status != "APPROVED" && application.status != "REJECTED" ){%> <%=i18n.localize("INACTIVE") %> <%} else { %><%= i18n.localize(encode.forHtml(application.status),encode.forHtml(application.status)) %><%}%></strong></p>
-    </div>
-  </div>
-  <div class="form-group">
-    <label class="col-sm-3 control-label"><%=i18n.localize("Per Token Quota")%></label>
-    <div class="col-sm-9">
-      <p class="form-control-static"><strong><%= encode.forHtml(application.tier) %></strong>&nbsp;&nbsp;&nbsp;<%= encode.forHtml(app_tier.tierDescription+"") %></p>
-      <p><%=i18n.localize("This feature allows you to assign an API request quota per access token. Allocated quota will be shared among all the subscribed APIs of the application.")%></p>
-    </div>
-  </div>
-
-<%
-  if(jagg.isMultiGroupEnabled()){
-%>
-    <div class="form-group">
-       <label class="col-sm-3 control-label">Groups%></label>
-       <div class="col-sm-9 " style="width: 200px">
-         <%
-            var groupId = encode.forHtml(application.groupId).replace(/,/g," ");
-
-            if (groupId == "" || groupId == "null") {
-                groupId = i18n.localize("No groups assigned");
-            }
-         %>
-         <p class="form-control-static" style="width: 100%"><span style="font-weight: bold;"><%= encode.forHtml(groupId)%></span></p>
-       </div>
-  </div>
-<%}%>
-  <%
-    var applicationUtils = Packages.org.wso2.carbon.apimgt.impl.utils.ApplicationUtils;
-    var result = applicationUtils.retrieveApplication(application.name, user.username, session.get("groupId"));
-
-    var isOwner = true;
-    if (!result.getSubscriber().getName().equalsIgnoreCase(user.username)) {
-  %>
-    <style>#appEditButton{display:none}</style>
-  <%}%>
-  <div class="form-group">
-    <label class="col-sm-3 control-label"><%=i18n.localize("Description")%></label>
-    <div class="col-sm-9">
-      <p class="form-control-static"><%if(application.description){%><%=encode.forHtml(application.description) %><% }else{%><%=i18n.localize("Not Given")%><%}%></p>
-    </div>
-  </div>
-<<<<<<< HEAD
-
-  <div class="form-group">
-  <% var applicationAttributes = parse(application.applicationAttributes);
-
-    for (var prop in applicationAttributes) { %>
-        <div class="form-group">
-            <label class="control-label col-sm-3" for="attribute_<%=i%>" >
-                <%=encode.forHtml(i18n.localize(prop,prop)) %>
-            </label>
-            <div class="col-sm-6">
-            <p class="form-control-static"><%
-        if (applicationAttributes[prop]) { %>
-                    <%=encode.forHtml(applicationAttributes[prop])%>
-                <% } else { %>
-                    <%=i18n.localize("Not Given") %>
-                <% } %>
-            </p>
-            </div>
-        </div>
-    <% } %>
-  </div>
-
-=======
-    <div class="form-group">
-    <label class="col-sm-3 control-label"><%=i18n.localize("Token Type")%></label>
-    <div class="col-sm-9">
-      <p class="form-control-static"><%if(application.tokenType){%><%=encode.forHtml(application.tokenType) %><% }else{%><%=i18n.localize("DEFAULT")%><%}%></p>
-    </div>
-  </div>  
->>>>>>> d92710e2
-</form>      
-      </div>
-      <% if(application.status == "APPROVED"){ %>
-      <div role="tabpanel" class="tab-pane fade production-keys" id="production">
-      <%
-
-        jagg.log(application);
-        var prodGrants = "";
-        var redirect_uris = "";        
-        if(oauthapp.prodJsonString != undefined){
-          var tmp = parse(oauthapp.prodJsonString);
-          prodGrants = tmp["grant_types"];
-          redirect_uris = tmp["redirect_uris"];          
-        }
-        var prodapp = {
-            name: application.name,
-            callbackUrl:redirect_uris,
-            ConsumerKey: oauthapp.prodConsumerKey,
-            ConsumerSecret: oauthapp.prodConsumerSecret,
-            Key: oauthapp.prodKey,
-            KeyScope: oauthapp.prodKeyScopeValue,
-            Scopes: outputs.scopes,
-            ValidityTime: oauthapp.prodValidityTime,
-            keyState: oauthapp.prodKeyState,
-            grants: prodGrants
-        }
-      %>
-      </div>
-      <%
-        jagg.log(oauthapp);
-        
-        var sandboxGrants = "";
-        var redirect_uris = "";
-        if(oauthapp.sandboxJsonString != undefined){
-          var sandboxJson = parse(oauthapp.sandboxJsonString);
-          sandboxGrants = sandboxJson["grant_types"];
-          redirect_uris = sandboxJson["redirect_uris"];
-        }        
-        var sandapp = {
-            name: application.name,
-            callbackUrl: redirect_uris,            
-            ConsumerKey: oauthapp.sandboxConsumerKey,
-            ConsumerSecret: oauthapp.sandboxConsumerSecret,
-            Key: oauthapp.sandboxKey,
-            KeyScope: oauthapp.sandKeyScopeValue,
-            Scopes: outputs.scopes,
-            ValidityTime: oauthapp.sandValidityTime,
-            keyState: oauthapp.sandboxKeyState,
-            grants:sandboxGrants
-        }
-      %>      
-      <div role="tabpanel" class="tab-pane fade sandbox-keys" id="sandbox">
-      </div>      
-      <div role="tabpanel" class="tab-pane fade" id="subscription">      
-      <% jagg.includeBlock("subscription/subscribed-apis", { "application": application }); %>    
-      </div>
-      <% } %>      
-    </div>
-  </div>
-  <% if(application.status == "APPROVED"){ %>
-  <script language="javascript">
-    var grant_types = <%= stringify(grant_types)%>;
-    var prodapp = jQuery.parseJSON('<%= encode.forJavaScript(stringify(prodapp))%>');
-    var sandapp = jQuery.parseJSON('<%= encode.forJavaScript(stringify(sandapp))%>');
-
-    var enjoyhint_instance = null;
-
-    $(document).ready(function() {
-
-      $(".production-keys").keyWidget({ app: prodapp, type:"PRODUCTION", provide_keys: <%= site.mapExistingAuthApps %>, grant_types: grant_types });
-      $(".sandbox-keys").keyWidget({ app: sandapp, type:"SANDBOX", provide_keys: <%= site.mapExistingAuthApps %>, grant_types: grant_types}); 
-
-      //activate a tab based on hash
-      if(location.hash != undefined || location.hash !=""){
-        $("a[href='"+location.hash+"']").tab("show");
-      }
-
-        if (isEnjoyHintEnabled()) {
-            var prodKey = '<%=oauthapp.prodKey%>';
-            if(prodKey != undefined && prodKey != 'null'){
-                runEnjoyHintScript(enjoyhint_instance, re_generate_production_keys_data);
-            } else {
-                runEnjoyHintScript(enjoyhint_instance, generate_production_keys_data);
-            }
-        }
-        else {
-          runIntractiveTutorialForUser();
-        }
-    });
-
-    // API Store Intractive Tutorial 
-    function runIntractiveTutorialForUser() { 
-      var enjoyHintApplicationViewInstance = null;
-      var isTutorialCompleted = localStorage.getItem("isTutorialCompleted");
-      var isNewUserInteractiveTutorialStarted = localStorage.getItem("isNewUserInteractiveTutorialStarted");
-      var isApplicationSubscribed = localStorage.getItem("isApplicationSubscribed");
-      var isSubscriptionViewed = localStorage.getItem("isSubscriptionViewed");
-      var isAccessKeyGeneratedForTheUser = localStorage.getItem("isAccessKeyGeneratedForTheUser");
-      var prodKey = '<%=oauthapp.prodKey%>';
-      if (<%=user%> && !isTutorialCompleted && isApplicationSubscribed && isNewUserInteractiveTutorialStarted) {
-        if (!isSubscriptionViewed) {
-          if (prodKey != undefined && prodKey != 'null') {
-            runEnjoyHintScript(enjoyHintApplicationViewInstance, api_store_view_application_subscriptions_for_generated_keys);
-          }
-          else {
-            runEnjoyHintScript(enjoyHintApplicationViewInstance, api_store_view_application_subscriptions);
-          }
-          localStorage.setItem("isAccessKeyGeneratedForTheUser", true);
-          localStorage.setItem("isSubscriptionViewed", true);
-        }
-      }
-    }
-  </script>
-  <% jagg.includeBlock("application/application-keys", { "app" : prodapp, "type": "" , "gatewayurl":outputs.gatewayurl} ); %>
-  <% } %>
-<% }); %>
+<% jagg.template("application/application-view", function(inputs, outputs, jagg) {
+ var application = outputs.application;
+ var oauthapp = outputs.oauthapp;
+ jagg.log(outputs.tiers);
+ var user = jagg.getUser();
+var app_tier;
+for(var i=0;i < outputs.tiers.length; i++){
+  if(outputs.tiers[i].tierName == application.tier){
+     app_tier = outputs.tiers[i]; 
+  }
+}
+%>
+<div class="page-header" id="Message">
+    <h2 id="application_name"><%= encode.forHtml(application.name) %></h2>
+</div>
+  <!-- Nav tabs -->
+  <div class="white-wrapper">
+    <ul class="nav nav-tabs" role="tablist">
+      <li role="presentation" id="details-tab" class="active"><a title="<%=i18n.localize("Details")%>" href="#details" aria-controls="profile" role="tab" data-toggle="tab"><%=i18n.localize("Details")%></a></li>
+      <% if(application.status == "APPROVED"){ %>
+      <li role="presentation" id="production-keys-tab"><a title="<%=i18n.localize("Production Keys")%>" id="actionLink-productionKeys" href="#production" aria-controls="profile" role="tab" data-toggle="tab"><%=i18n.localize("Production Keys")%></a></li>
+      <li role="presentation" id="sandbox-keys-tab"><a title="<%=i18n.localize("Sandbox Keys")%>" href="#sandbox" aria-controls="profile" role="tab" data-toggle="tab"><%=i18n.localize("Sandbox Keys")%></a></li>
+      <li role="presentation" id="subscriptions-tab"><a title="<%=i18n.localize("Subscriptions")%>" href="#subscription" aria-controls="profile" role="tab" data-toggle="tab"><%=i18n.localize("Subscriptions")%></a></li>
+      <% } %>
+    </ul>
+
+    <!-- Tab panes -->
+    <div class="tab-content">
+      <div role="tabpanel" class="tab-pane fade in active" id="details">
+<form class="form-horizontal">
+  <div class="form-group">
+    <label class="col-sm-3 control-label"><%=i18n.localize("Status")%></label>
+    <div class="col-sm-9">
+      <p class="form-control-static"><strong><% if(application.status != "APPROVED" && application.status != "REJECTED" ){%> <%=i18n.localize("INACTIVE") %> <%} else { %><%= i18n.localize(encode.forHtml(application.status),encode.forHtml(application.status)) %><%}%></strong></p>
+    </div>
+  </div>
+  <div class="form-group">
+    <label class="col-sm-3 control-label"><%=i18n.localize("Per Token Quota")%></label>
+    <div class="col-sm-9">
+      <p class="form-control-static"><strong><%= encode.forHtml(application.tier) %></strong>&nbsp;&nbsp;&nbsp;<%= encode.forHtml(app_tier.tierDescription+"") %></p>
+      <p><%=i18n.localize("This feature allows you to assign an API request quota per access token. Allocated quota will be shared among all the subscribed APIs of the application.")%></p>
+    </div>
+  </div>
+
+<%
+  if(jagg.isMultiGroupEnabled()){
+%>
+    <div class="form-group">
+       <label class="col-sm-3 control-label">Groups%></label>
+       <div class="col-sm-9 " style="width: 200px">
+         <%
+            var groupId = encode.forHtml(application.groupId).replace(/,/g," ");
+
+            if (groupId == "" || groupId == "null") {
+                groupId = i18n.localize("No groups assigned");
+            }
+         %>
+         <p class="form-control-static" style="width: 100%"><span style="font-weight: bold;"><%= encode.forHtml(groupId)%></span></p>
+       </div>
+  </div>
+<%}%>
+  <%
+    var applicationUtils = Packages.org.wso2.carbon.apimgt.impl.utils.ApplicationUtils;
+    var result = applicationUtils.retrieveApplication(application.name, user.username, session.get("groupId"));
+
+    var isOwner = true;
+    if (!result.getSubscriber().getName().equalsIgnoreCase(user.username)) {
+  %>
+    <style>#appEditButton{display:none}</style>
+  <%}%>
+  <div class="form-group">
+    <label class="col-sm-3 control-label"><%=i18n.localize("Description")%></label>
+    <div class="col-sm-9">
+      <p class="form-control-static"><%if(application.description){%><%=encode.forHtml(application.description) %><% }else{%><%=i18n.localize("Not Given")%><%}%></p>
+    </div>
+  </div>
+
+  <div class="form-group">
+  <% var applicationAttributes = parse(application.applicationAttributes);
+
+    for (var prop in applicationAttributes) { %>
+        <div class="form-group">
+            <label class="control-label col-sm-3" for="attribute_<%=i%>" >
+                <%=encode.forHtml(i18n.localize(prop,prop)) %>
+            </label>
+            <div class="col-sm-6">
+            <p class="form-control-static"><%
+        if (applicationAttributes[prop]) { %>
+                    <%=encode.forHtml(applicationAttributes[prop])%>
+                <% } else { %>
+                    <%=i18n.localize("Not Given") %>
+                <% } %>
+            </p>
+            </div>
+        </div>
+    <% } %>
+  </div>
+
+    <div class="form-group">
+    <label class="col-sm-3 control-label"><%=i18n.localize("Token Type")%></label>
+    <div class="col-sm-9">
+      <p class="form-control-static"><%if(application.tokenType){%><%=encode.forHtml(application.tokenType) %><% }else{%><%=i18n.localize("DEFAULT")%><%}%></p>
+    </div>
+  </div>
+
+</form>
+      </div>
+      <% if(application.status == "APPROVED"){ %>
+      <div role="tabpanel" class="tab-pane fade production-keys" id="production">
+      <%
+
+        jagg.log(application);
+        var prodGrants = "";
+        var redirect_uris = "";        
+        if(oauthapp.prodJsonString != undefined){
+          var tmp = parse(oauthapp.prodJsonString);
+          prodGrants = tmp["grant_types"];
+          redirect_uris = tmp["redirect_uris"];          
+        }
+        var prodapp = {
+            name: application.name,
+            callbackUrl:redirect_uris,
+            ConsumerKey: oauthapp.prodConsumerKey,
+            ConsumerSecret: oauthapp.prodConsumerSecret,
+            Key: oauthapp.prodKey,
+            KeyScope: oauthapp.prodKeyScopeValue,
+            Scopes: outputs.scopes,
+            ValidityTime: oauthapp.prodValidityTime,
+            keyState: oauthapp.prodKeyState,
+            grants: prodGrants
+        }
+      %>
+      </div>
+      <%
+        jagg.log(oauthapp);
+        
+        var sandboxGrants = "";
+        var redirect_uris = "";
+        if(oauthapp.sandboxJsonString != undefined){
+          var sandboxJson = parse(oauthapp.sandboxJsonString);
+          sandboxGrants = sandboxJson["grant_types"];
+          redirect_uris = sandboxJson["redirect_uris"];
+        }        
+        var sandapp = {
+            name: application.name,
+            callbackUrl: redirect_uris,            
+            ConsumerKey: oauthapp.sandboxConsumerKey,
+            ConsumerSecret: oauthapp.sandboxConsumerSecret,
+            Key: oauthapp.sandboxKey,
+            KeyScope: oauthapp.sandKeyScopeValue,
+            Scopes: outputs.scopes,
+            ValidityTime: oauthapp.sandValidityTime,
+            keyState: oauthapp.sandboxKeyState,
+            grants:sandboxGrants
+        }
+      %>      
+      <div role="tabpanel" class="tab-pane fade sandbox-keys" id="sandbox">
+      </div>      
+      <div role="tabpanel" class="tab-pane fade" id="subscription">      
+      <% jagg.includeBlock("subscription/subscribed-apis", { "application": application }); %>    
+      </div>
+      <% } %>      
+    </div>
+  </div>
+  <% if(application.status == "APPROVED"){ %>
+  <script language="javascript">
+    var grant_types = <%= stringify(grant_types)%>;
+    var prodapp = jQuery.parseJSON('<%= encode.forJavaScript(stringify(prodapp))%>');
+    var sandapp = jQuery.parseJSON('<%= encode.forJavaScript(stringify(sandapp))%>');
+
+    var enjoyhint_instance = null;
+
+    $(document).ready(function() {
+
+      $(".production-keys").keyWidget({ app: prodapp, type:"PRODUCTION", provide_keys: <%= site.mapExistingAuthApps %>, grant_types: grant_types });
+      $(".sandbox-keys").keyWidget({ app: sandapp, type:"SANDBOX", provide_keys: <%= site.mapExistingAuthApps %>, grant_types: grant_types}); 
+
+      //activate a tab based on hash
+      if(location.hash != undefined || location.hash !=""){
+        $("a[href='"+location.hash+"']").tab("show");
+      }
+
+        if (isEnjoyHintEnabled()) {
+            var prodKey = '<%=oauthapp.prodKey%>';
+            if(prodKey != undefined && prodKey != 'null'){
+                runEnjoyHintScript(enjoyhint_instance, re_generate_production_keys_data);
+            } else {
+                runEnjoyHintScript(enjoyhint_instance, generate_production_keys_data);
+            }
+        }
+        else {
+          runIntractiveTutorialForUser();
+        }
+    });
+
+    // API Store Intractive Tutorial 
+    function runIntractiveTutorialForUser() { 
+      var enjoyHintApplicationViewInstance = null;
+      var isTutorialCompleted = localStorage.getItem("isTutorialCompleted");
+      var isNewUserInteractiveTutorialStarted = localStorage.getItem("isNewUserInteractiveTutorialStarted");
+      var isApplicationSubscribed = localStorage.getItem("isApplicationSubscribed");
+      var isSubscriptionViewed = localStorage.getItem("isSubscriptionViewed");
+      var isAccessKeyGeneratedForTheUser = localStorage.getItem("isAccessKeyGeneratedForTheUser");
+      var prodKey = '<%=oauthapp.prodKey%>';
+      if (<%=user%> && !isTutorialCompleted && isApplicationSubscribed && isNewUserInteractiveTutorialStarted) {
+        if (!isSubscriptionViewed) {
+          if (prodKey != undefined && prodKey != 'null') {
+            runEnjoyHintScript(enjoyHintApplicationViewInstance, api_store_view_application_subscriptions_for_generated_keys);
+          }
+          else {
+            runEnjoyHintScript(enjoyHintApplicationViewInstance, api_store_view_application_subscriptions);
+          }
+          localStorage.setItem("isAccessKeyGeneratedForTheUser", true);
+          localStorage.setItem("isSubscriptionViewed", true);
+        }
+      }
+    }
+  </script>
+  <% jagg.includeBlock("application/application-keys", { "app" : prodapp, "type": "" , "gatewayurl":outputs.gatewayurl} ); %>
+  <% } %>
+<% }); %>