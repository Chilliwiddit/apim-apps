<% jagg.template("application/application-keys", function(inputs, outputs, jagg) { 
//@todo if prodkey and consumer is null 
//@todo place holder when generating keys ie generating.....
//@todo check production keys with workflows
//@todo need to username and password to password grant curl
//@todo check the ui with scope selection
//@todo add help buttons
	var type = outputs.type;
    var app = outputs.app;

    var gatewayurlendpoint = outputs.gatewayurl;
    var customURL = jagg.module("domains").getCustomizedGatewayURL(jagg.getTenantDomain(), "https");
    if (customURL != null) {
        gatewayurlendpoint = customURL;
    }
%>


<script id="keys-template" type="text/x-handlebars-template">
	{{#*inline "callback_url" }}
	  <div class="form-group">
	    <label class="" for="ConsumerKey"><%=i18n.localize("Callback URL")%></label>
        <input type="text" class="form-control callback_url" title="" placeholder="" value="{{callbackUrl}}">	      
	  </div>
	{{/inline}}

	{{#*inline "grants" }}
		<div class="row add-margin-top-5x">
		  <div class="col-md-12">
            <h4><%=i18n.localize("Grant Types")%></h4>
			<p><%=i18n.localize("Application can use the following grant types to generate Access Tokens. Based on the application requirement, you can enable or disable grant types for this application.")%></p>
			<div class="row add-padding-left-2x add-padding-bottom-2x">			
			{{#each grants}}	
			  <div class="col-xs-6 col-sm-3 add-padding-1x">			
				<label class="checkbox">
				  <input type="checkbox" class="grants" {{#if disabled }}disabled="disabled"{{/if}} {{#if selected }}checked="checked"{{/if}} value="{{ key }}" />
				  <span class="helper" title="{{ key }}">{{ name }}</span>
				</label>
			  </div>
			{{/each}}
			</div>			
		  </div>
		</div> 
	{{/inline}}

  {{#if ConsumerKey }}
	<div class="row">	  
	  <div class="col-md-12 col-lg-9">
	    <div class="add-margin-bottom-4x">
	  	    <button type="button" class="btn btn-secondary show_keys">{{# if show_keys }}<%=i18n.localize("Hide Keys")%>{{else}}<%=i18n.localize("Show Keys")%>{{/if}}</button>
	  	</div>
		  <div class="form-group">
		    <label class="" for="ConsumerKey"><%=i18n.localize("Consumer Key")%></label>
		    <div class="input-group">
		      <input type="{{# if show_keys }}text{{else}}password{{/if}}" readonly="readonly" class="form-control" id="ConsumerKey" title="<%=i18n.localize("Consumer Key")%>" placeholder="<%=i18n.localize("Consumer Key")%>" value="{{ConsumerKey}}">
		      <div class="input-group-btn">
		      	<button class="btn btn-default copy-button" data-clipboard-text="{{ConsumerKey}}"  type="button" title="<%=i18n.localize("Copy")%>">
                    <i class="fw fw-copy"></i>
                </button>		      
		      </div>
		    </div>
		  </div>
		  <div class="form-group">
		    <label class="" for="ConsumerSecret"><%=i18n.localize("Consumer Secret")%></label>
		    <div class="input-group">
		      <input type="{{# if show_keys }}text{{else}}password{{/if}}" readonly="readonly" class="form-control" title="<%=i18n.localize("Consumer Secret")%>" id="ConsumerSecret" placeholder="<%=i18n.localize("Consumer Secret")%>" value="{{ConsumerSecret}}">
		      <div class="input-group-btn">
		      	<button class="btn btn-default copy-button" data-clipboard-text="{{ConsumerSecret}}"  type="button" title="<%=i18n.localize("Copy")%>">
                    <i class="fw fw-copy"></i>
                </button>		      
		      </div>
		    </div>
		  </div>

		  {{> grants this}}
		  {{> callback_url this}}
		  <button class=" btn btn-primary update_grants"><%=i18n.localize("Update")%></button>


		<div class="row add-margin-top-5x">
		  <div class="col-md-12">
		  	<h4><%=i18n.localize("Generating Access Tokens")%></h4>
		  	<p><%=i18n.localize("The following cURL command shows how to generate an access token using the password grant type.")%></p>
			<div class="highlight"><pre>
		 <a data-clipboard-text='curl -k -d "grant_type=password&username={{ username }}&password={{ password }}" -H "Authorization: Basic {{basickey}}" <%= gatewayurlendpoint %>/token ' class="pull-right copy-button"  title="<%=i18n.localize("Copy")%>"><i class="fw fw-copy"></i></a><textarea class="curl_command">curl -k -d "grant_type=password&username={{ username }}&password={{ password }}" \
	    -H "Authorization: Basic {{# if show_keys }}{{basickey}}{{else}}Base64(consumer-key:consumer-secret){{/if}}" \
	     <%= gatewayurlendpoint %>/token</textarea></pre>
	        </div>
	        <p><%=i18n.localize("In a similar manner, you can generate an access token using the client credential grant type with the following cURL command.")%></p>
			<div class="highlight"><pre>
			<a data-clipboard-text='curl -k -d "grant_type=client_credentials" -H "Authorization: Basic {{basickey}}" <%= gatewayurlendpoint %>/token ' class="pull-right copy-button"  title="<%=i18n.localize("Copy")%>"><i class="fw fw-copy"></i></a><textarea class="curl_command">curl -k -d "grant_type=client_credentials" \
	    -H "Authorization: Basic {{# if show_keys }}{{basickey}}{{else}}Base64(consumer-key:consumer-secret){{/if}}" \
	     <%= gatewayurlendpoint %>/token</textarea></pre>
	        </div>        
		  </div>
		</div>
		  <div class="form-group add-margin-top-5x">
		    <h4><%=i18n.localize("Generate a Test Access Token")%></h4>
		    <label class="" for="<%=type%>ConsumerKey"><%=i18n.localize("Access Token")%></label>
		    <div class="input-group">
		      <input type="{{# if show_keys }}text{{else}}password{{/if}}" title="<%=i18n.localize("Access Token")%>" class="form-control access_token" id="<%=type%>Key" placeholder="<%=i18n.localize("Access Token")%>" value="{{Key}}">
		      <div class="input-group-btn">
		      	<button class="btn btn-default copy-button" data-clipboard-text="{{Key}}"  type="button" title="<%=i18n.localize("Copy")%>">
                    <i class="fw fw-copy"></i>
                </button>		      
		      </div>
		    </div>
		  </div>
		  <p>
		  <%=i18n.localize("Above token has a validity period of")%> <strong>{{ ValidityTime }}</strong> <%=i18n.localize("seconds.")%>
		  {{#if KeyScope}}
			<%=i18n.localize("And the token has")%> ( <strong>{{KeyScope}}</strong> ) <%=i18n.localize("scopes.")%>
		  {{/if}}
		  </p>
	  	<form class="add-margin-top-5x well">
	  	    <div class="form-group">
                <label for="" class="control-label"><%=i18n.localize("Scopes")%></label>
                  <select class="selectpicker scope_select dropup form-control"  multiple title="{{#if Scopes}}Select..{{else}}No Scopes Found..{{/if}}" {{#if Scopes}}{{else}}disabled{{/if}}>
                    {{#each Scopes}}
                        <option title="{{scopeName}}" data-content="<strong>{{scopeKey}}</strong> : <span>{{scopeName}}.</span>">{{scopeKey}}</option>
                    {{/each}}
                  </select>
            </div>
            <div class="form-group">
                <label for="" class="control-label"><%=i18n.localize("Validity period")%></label>
                    <div class="input-group col-sm-6">
                      <input type="text" title="validityTime" size="10" value='{{ValidityTime}}' class="form-control validity_time">
                      <div class="input-group-addon"><%=i18n.localize("Seconds.")%></div>
                    </div>
            </div>
            <button class=" btn btn-primary regenerate" data-load-text="<%= i18n.localize("Generating") %>"><%=i18n.localize("Re-generate")%></button>
		</form>		  	
	  </div>
	</div>
	<br />
  {{else if keyState}}

  	{{#ifCond keyState 'CREATED'}}
    	<div class="message message-info">
            <h4><i class="icon fw fw-info"></i><%=i18n.localize("Info")%></h4>
            <p><%=i18n.localize("A request to register this application has been sent.")%></p>
        </div>
	{{/ifCond}}

	{{#ifCond keyState 'REJECTED'}}
        <div class="message message-warning">
            <h4><i class="icon fw fw-warning"></i><%=i18n.localize("No Keys Found")%></h4>
            <p><%=i18n.localize("This application has been rejected from generating keys.")%></p>
        </div>
	{{/ifCond}}

	{{#ifCond keyState 'COMPLETED'}}
		<%=i18n.localize("Error! You have partially created keys. Please click the Clean Up button and try again.")%>
		<button title="<%=i18n.localize("Error! You have partially created keys. Please click the Clean Up button and try again.")%>"  class="btn btn-primary btn-providekeys generateAgainBtn"
					data-keyType="PRODUCTION"
					data-applicationName={{name}}>
					Clean up
		</button>
	{{/ifCond}}


  {{else}}
    <div class="message message-info remove-margin">
    	<h4><i class="icon fw fw-info"></i><%=i18n.localize("No Keys Found")%></h4>
        <p><%=i18n.localize("No keys are generated for this type in this application.")%></p>
    </div>
  	  {{#unless provide_keys_form }}
		<div class="row">
		  <div class="col-md-12 col-lg-9">
		  	  {{> grants this}}
		  	  {{> callback_url this}}
<<<<<<< HEAD
		  	  <form class="add-margin-top-5x well">
=======
			  <form class="add-margin-top-5x well">
>>>>>>> 9f8bb5b6
                <div class="form-group">
                    <label for="" class="control-label"><%=i18n.localize("Scopes")%></label>
                      <select id="scopes" class="selectpicker scope_select dropup form-control"  multiple title="{{#if Scopes}}Select..{{else}}No Scopes Found..{{/if}}" {{#if Scopes}}{{else}}disabled{{/if}}>
                        {{#each Scopes}}
                            <option title="{{scopeName}}" data-content="<strong>{{scopeKey}}</strong> : <span>{{scopeName}}.</span>">{{scopeKey}}</option>
                        {{/each}}
                      </select>
                </div>
                <div class="form-group">
                    <label><%=i18n.localize("Access token validity period")%> </label>
                    <div class="input-group col-sm-6">
                      <input type="text" size="10" title="validity_time" value='{{ValidityTime}}' class="form-control form-control-md validity_time">
                      <div class="input-group-addon"><%=i18n.localize("Seconds.")%></div>
                    </div>
                </div>
			    <button  class="btn btn-primary generatekeys" data-load-text="<%= i18n.localize("Generating") %>"><%=i18n.localize("Generate keys")%></button>
<<<<<<< HEAD
			  </form>
=======
              </form>
>>>>>>> 9f8bb5b6
		  </div>
	    </div>
	  {{/unless}}
	  {{#if provide_keys }}
	  	{{#if provide_keys_form }}
	  	<h4>Provide Keys</h4>
		<div class="row">
		  <div class="col-md-12 col-lg-6">	  	
		  <fieldset>
		  <div class="form-group">
		    <label class="" for="ConsumerKey"><%=i18n.localize("Consumer Key")%></label>
    		<input type="text" class="form-control" title="ConsumerKey" id="ConsumerKey" placeholder="<%=i18n.localize("Consumer Key")%>" />
		  </div>
		  <div class="form-group">
		    <label class="" for="ConsumerSecret"><%=i18n.localize("Consumer Secret")%></label>
		    <input type="text" class="form-control" title="ConsumerSecret" id="ConsumerSecret" placeholder="<%=i18n.localize("Consumer Secret")%>" />
		  </div>
		  <div class="form-group">
		    <button  class="btn btn-primary provide_keys_save"><%=i18n.localize("Save")%></button>
		    <button  class="btn btn-secondory provide_keys_cancel"><%=i18n.localize("Cancel")%></button>
		  </div>
		  </fieldset>
		  </div>
		</div>
	  	{{else}}
	  	  <h4><%=i18n.localize("Map Existing OAuth Keys")%></h4>
	  	  <p><%=i18n.localize("If you already have an OAuth application registered with the IdP, you can use those keys without generating one.")%></p>
		  <div class="form-group">	    
		    <button  class="btn btn-secondory provide_keys"><%=i18n.localize("Provide Keys")%></button>
		  </div>
		{{/if}}
	  {{/if}}
  {{/if}}
</script>

<% }); %><|MERGE_RESOLUTION|>--- conflicted
+++ resolved
@@ -1,233 +1,225 @@
-<% jagg.template("application/application-keys", function(inputs, outputs, jagg) { 
-//@todo if prodkey and consumer is null 
-//@todo place holder when generating keys ie generating.....
-//@todo check production keys with workflows
-//@todo need to username and password to password grant curl
-//@todo check the ui with scope selection
-//@todo add help buttons
-	var type = outputs.type;
-    var app = outputs.app;
-
-    var gatewayurlendpoint = outputs.gatewayurl;
-    var customURL = jagg.module("domains").getCustomizedGatewayURL(jagg.getTenantDomain(), "https");
-    if (customURL != null) {
-        gatewayurlendpoint = customURL;
-    }
-%>
-
-
-<script id="keys-template" type="text/x-handlebars-template">
-	{{#*inline "callback_url" }}
-	  <div class="form-group">
-	    <label class="" for="ConsumerKey"><%=i18n.localize("Callback URL")%></label>
-        <input type="text" class="form-control callback_url" title="" placeholder="" value="{{callbackUrl}}">	      
-	  </div>
-	{{/inline}}
-
-	{{#*inline "grants" }}
-		<div class="row add-margin-top-5x">
-		  <div class="col-md-12">
-            <h4><%=i18n.localize("Grant Types")%></h4>
-			<p><%=i18n.localize("Application can use the following grant types to generate Access Tokens. Based on the application requirement, you can enable or disable grant types for this application.")%></p>
-			<div class="row add-padding-left-2x add-padding-bottom-2x">			
-			{{#each grants}}	
-			  <div class="col-xs-6 col-sm-3 add-padding-1x">			
-				<label class="checkbox">
-				  <input type="checkbox" class="grants" {{#if disabled }}disabled="disabled"{{/if}} {{#if selected }}checked="checked"{{/if}} value="{{ key }}" />
-				  <span class="helper" title="{{ key }}">{{ name }}</span>
-				</label>
-			  </div>
-			{{/each}}
-			</div>			
-		  </div>
-		</div> 
-	{{/inline}}
-
-  {{#if ConsumerKey }}
-	<div class="row">	  
-	  <div class="col-md-12 col-lg-9">
-	    <div class="add-margin-bottom-4x">
-	  	    <button type="button" class="btn btn-secondary show_keys">{{# if show_keys }}<%=i18n.localize("Hide Keys")%>{{else}}<%=i18n.localize("Show Keys")%>{{/if}}</button>
-	  	</div>
-		  <div class="form-group">
-		    <label class="" for="ConsumerKey"><%=i18n.localize("Consumer Key")%></label>
-		    <div class="input-group">
-		      <input type="{{# if show_keys }}text{{else}}password{{/if}}" readonly="readonly" class="form-control" id="ConsumerKey" title="<%=i18n.localize("Consumer Key")%>" placeholder="<%=i18n.localize("Consumer Key")%>" value="{{ConsumerKey}}">
-		      <div class="input-group-btn">
-		      	<button class="btn btn-default copy-button" data-clipboard-text="{{ConsumerKey}}"  type="button" title="<%=i18n.localize("Copy")%>">
-                    <i class="fw fw-copy"></i>
-                </button>		      
-		      </div>
-		    </div>
-		  </div>
-		  <div class="form-group">
-		    <label class="" for="ConsumerSecret"><%=i18n.localize("Consumer Secret")%></label>
-		    <div class="input-group">
-		      <input type="{{# if show_keys }}text{{else}}password{{/if}}" readonly="readonly" class="form-control" title="<%=i18n.localize("Consumer Secret")%>" id="ConsumerSecret" placeholder="<%=i18n.localize("Consumer Secret")%>" value="{{ConsumerSecret}}">
-		      <div class="input-group-btn">
-		      	<button class="btn btn-default copy-button" data-clipboard-text="{{ConsumerSecret}}"  type="button" title="<%=i18n.localize("Copy")%>">
-                    <i class="fw fw-copy"></i>
-                </button>		      
-		      </div>
-		    </div>
-		  </div>
-
-		  {{> grants this}}
-		  {{> callback_url this}}
-		  <button class=" btn btn-primary update_grants"><%=i18n.localize("Update")%></button>
-
-
-		<div class="row add-margin-top-5x">
-		  <div class="col-md-12">
-		  	<h4><%=i18n.localize("Generating Access Tokens")%></h4>
-		  	<p><%=i18n.localize("The following cURL command shows how to generate an access token using the password grant type.")%></p>
-			<div class="highlight"><pre>
-		 <a data-clipboard-text='curl -k -d "grant_type=password&username={{ username }}&password={{ password }}" -H "Authorization: Basic {{basickey}}" <%= gatewayurlendpoint %>/token ' class="pull-right copy-button"  title="<%=i18n.localize("Copy")%>"><i class="fw fw-copy"></i></a><textarea class="curl_command">curl -k -d "grant_type=password&username={{ username }}&password={{ password }}" \
-	    -H "Authorization: Basic {{# if show_keys }}{{basickey}}{{else}}Base64(consumer-key:consumer-secret){{/if}}" \
-	     <%= gatewayurlendpoint %>/token</textarea></pre>
-	        </div>
-	        <p><%=i18n.localize("In a similar manner, you can generate an access token using the client credential grant type with the following cURL command.")%></p>
-			<div class="highlight"><pre>
-			<a data-clipboard-text='curl -k -d "grant_type=client_credentials" -H "Authorization: Basic {{basickey}}" <%= gatewayurlendpoint %>/token ' class="pull-right copy-button"  title="<%=i18n.localize("Copy")%>"><i class="fw fw-copy"></i></a><textarea class="curl_command">curl -k -d "grant_type=client_credentials" \
-	    -H "Authorization: Basic {{# if show_keys }}{{basickey}}{{else}}Base64(consumer-key:consumer-secret){{/if}}" \
-	     <%= gatewayurlendpoint %>/token</textarea></pre>
-	        </div>        
-		  </div>
-		</div>
-		  <div class="form-group add-margin-top-5x">
-		    <h4><%=i18n.localize("Generate a Test Access Token")%></h4>
-		    <label class="" for="<%=type%>ConsumerKey"><%=i18n.localize("Access Token")%></label>
-		    <div class="input-group">
-		      <input type="{{# if show_keys }}text{{else}}password{{/if}}" title="<%=i18n.localize("Access Token")%>" class="form-control access_token" id="<%=type%>Key" placeholder="<%=i18n.localize("Access Token")%>" value="{{Key}}">
-		      <div class="input-group-btn">
-		      	<button class="btn btn-default copy-button" data-clipboard-text="{{Key}}"  type="button" title="<%=i18n.localize("Copy")%>">
-                    <i class="fw fw-copy"></i>
-                </button>		      
-		      </div>
-		    </div>
-		  </div>
-		  <p>
-		  <%=i18n.localize("Above token has a validity period of")%> <strong>{{ ValidityTime }}</strong> <%=i18n.localize("seconds.")%>
-		  {{#if KeyScope}}
-			<%=i18n.localize("And the token has")%> ( <strong>{{KeyScope}}</strong> ) <%=i18n.localize("scopes.")%>
-		  {{/if}}
-		  </p>
-	  	<form class="add-margin-top-5x well">
-	  	    <div class="form-group">
-                <label for="" class="control-label"><%=i18n.localize("Scopes")%></label>
-                  <select class="selectpicker scope_select dropup form-control"  multiple title="{{#if Scopes}}Select..{{else}}No Scopes Found..{{/if}}" {{#if Scopes}}{{else}}disabled{{/if}}>
-                    {{#each Scopes}}
-                        <option title="{{scopeName}}" data-content="<strong>{{scopeKey}}</strong> : <span>{{scopeName}}.</span>">{{scopeKey}}</option>
-                    {{/each}}
-                  </select>
-            </div>
-            <div class="form-group">
-                <label for="" class="control-label"><%=i18n.localize("Validity period")%></label>
-                    <div class="input-group col-sm-6">
-                      <input type="text" title="validityTime" size="10" value='{{ValidityTime}}' class="form-control validity_time">
-                      <div class="input-group-addon"><%=i18n.localize("Seconds.")%></div>
-                    </div>
-            </div>
-            <button class=" btn btn-primary regenerate" data-load-text="<%= i18n.localize("Generating") %>"><%=i18n.localize("Re-generate")%></button>
-		</form>		  	
-	  </div>
-	</div>
-	<br />
-  {{else if keyState}}
-
-  	{{#ifCond keyState 'CREATED'}}
-    	<div class="message message-info">
-            <h4><i class="icon fw fw-info"></i><%=i18n.localize("Info")%></h4>
-            <p><%=i18n.localize("A request to register this application has been sent.")%></p>
-        </div>
-	{{/ifCond}}
-
-	{{#ifCond keyState 'REJECTED'}}
-        <div class="message message-warning">
-            <h4><i class="icon fw fw-warning"></i><%=i18n.localize("No Keys Found")%></h4>
-            <p><%=i18n.localize("This application has been rejected from generating keys.")%></p>
-        </div>
-	{{/ifCond}}
-
-	{{#ifCond keyState 'COMPLETED'}}
-		<%=i18n.localize("Error! You have partially created keys. Please click the Clean Up button and try again.")%>
-		<button title="<%=i18n.localize("Error! You have partially created keys. Please click the Clean Up button and try again.")%>"  class="btn btn-primary btn-providekeys generateAgainBtn"
-					data-keyType="PRODUCTION"
-					data-applicationName={{name}}>
-					Clean up
-		</button>
-	{{/ifCond}}
-
-
-  {{else}}
-    <div class="message message-info remove-margin">
-    	<h4><i class="icon fw fw-info"></i><%=i18n.localize("No Keys Found")%></h4>
-        <p><%=i18n.localize("No keys are generated for this type in this application.")%></p>
-    </div>
-  	  {{#unless provide_keys_form }}
-		<div class="row">
-		  <div class="col-md-12 col-lg-9">
-		  	  {{> grants this}}
-		  	  {{> callback_url this}}
-<<<<<<< HEAD
-		  	  <form class="add-margin-top-5x well">
-=======
-			  <form class="add-margin-top-5x well">
->>>>>>> 9f8bb5b6
-                <div class="form-group">
-                    <label for="" class="control-label"><%=i18n.localize("Scopes")%></label>
-                      <select id="scopes" class="selectpicker scope_select dropup form-control"  multiple title="{{#if Scopes}}Select..{{else}}No Scopes Found..{{/if}}" {{#if Scopes}}{{else}}disabled{{/if}}>
-                        {{#each Scopes}}
-                            <option title="{{scopeName}}" data-content="<strong>{{scopeKey}}</strong> : <span>{{scopeName}}.</span>">{{scopeKey}}</option>
-                        {{/each}}
-                      </select>
-                </div>
-                <div class="form-group">
-                    <label><%=i18n.localize("Access token validity period")%> </label>
-                    <div class="input-group col-sm-6">
-                      <input type="text" size="10" title="validity_time" value='{{ValidityTime}}' class="form-control form-control-md validity_time">
-                      <div class="input-group-addon"><%=i18n.localize("Seconds.")%></div>
-                    </div>
-                </div>
-			    <button  class="btn btn-primary generatekeys" data-load-text="<%= i18n.localize("Generating") %>"><%=i18n.localize("Generate keys")%></button>
-<<<<<<< HEAD
-			  </form>
-=======
-              </form>
->>>>>>> 9f8bb5b6
-		  </div>
-	    </div>
-	  {{/unless}}
-	  {{#if provide_keys }}
-	  	{{#if provide_keys_form }}
-	  	<h4>Provide Keys</h4>
-		<div class="row">
-		  <div class="col-md-12 col-lg-6">	  	
-		  <fieldset>
-		  <div class="form-group">
-		    <label class="" for="ConsumerKey"><%=i18n.localize("Consumer Key")%></label>
-    		<input type="text" class="form-control" title="ConsumerKey" id="ConsumerKey" placeholder="<%=i18n.localize("Consumer Key")%>" />
-		  </div>
-		  <div class="form-group">
-		    <label class="" for="ConsumerSecret"><%=i18n.localize("Consumer Secret")%></label>
-		    <input type="text" class="form-control" title="ConsumerSecret" id="ConsumerSecret" placeholder="<%=i18n.localize("Consumer Secret")%>" />
-		  </div>
-		  <div class="form-group">
-		    <button  class="btn btn-primary provide_keys_save"><%=i18n.localize("Save")%></button>
-		    <button  class="btn btn-secondory provide_keys_cancel"><%=i18n.localize("Cancel")%></button>
-		  </div>
-		  </fieldset>
-		  </div>
-		</div>
-	  	{{else}}
-	  	  <h4><%=i18n.localize("Map Existing OAuth Keys")%></h4>
-	  	  <p><%=i18n.localize("If you already have an OAuth application registered with the IdP, you can use those keys without generating one.")%></p>
-		  <div class="form-group">	    
-		    <button  class="btn btn-secondory provide_keys"><%=i18n.localize("Provide Keys")%></button>
-		  </div>
-		{{/if}}
-	  {{/if}}
-  {{/if}}
-</script>
-
+<% jagg.template("application/application-keys", function(inputs, outputs, jagg) { 
+//@todo if prodkey and consumer is null 
+//@todo place holder when generating keys ie generating.....
+//@todo check production keys with workflows
+//@todo need to username and password to password grant curl
+//@todo check the ui with scope selection
+//@todo add help buttons
+	var type = outputs.type;
+    var app = outputs.app;
+
+    var gatewayurlendpoint = outputs.gatewayurl;
+    var customURL = jagg.module("domains").getCustomizedGatewayURL(jagg.getTenantDomain(), "https");
+    if (customURL != null) {
+        gatewayurlendpoint = customURL;
+    }
+%>
+
+
+<script id="keys-template" type="text/x-handlebars-template">
+	{{#*inline "callback_url" }}
+	  <div class="form-group">
+	    <label class="" for="ConsumerKey"><%=i18n.localize("Callback URL")%></label>
+        <input type="text" class="form-control callback_url" title="" placeholder="" value="{{callbackUrl}}">	      
+	  </div>
+	{{/inline}}
+
+	{{#*inline "grants" }}
+		<div class="row add-margin-top-5x">
+		  <div class="col-md-12">
+            <h4><%=i18n.localize("Grant Types")%></h4>
+			<p><%=i18n.localize("Application can use the following grant types to generate Access Tokens. Based on the application requirement, you can enable or disable grant types for this application.")%></p>
+			<div class="row add-padding-left-2x add-padding-bottom-2x">			
+			{{#each grants}}	
+			  <div class="col-xs-6 col-sm-3 add-padding-1x">			
+				<label class="checkbox">
+				  <input type="checkbox" class="grants" {{#if disabled }}disabled="disabled"{{/if}} {{#if selected }}checked="checked"{{/if}} value="{{ key }}" />
+				  <span class="helper" title="{{ key }}">{{ name }}</span>
+				</label>
+			  </div>
+			{{/each}}
+			</div>			
+		  </div>
+		</div> 
+	{{/inline}}
+
+  {{#if ConsumerKey }}
+	<div class="row">	  
+	  <div class="col-md-12 col-lg-9">
+	    <div class="add-margin-bottom-4x">
+	  	    <button type="button" class="btn btn-secondary show_keys">{{# if show_keys }}<%=i18n.localize("Hide Keys")%>{{else}}<%=i18n.localize("Show Keys")%>{{/if}}</button>
+	  	</div>
+		  <div class="form-group">
+		    <label class="" for="ConsumerKey"><%=i18n.localize("Consumer Key")%></label>
+		    <div class="input-group">
+		      <input type="{{# if show_keys }}text{{else}}password{{/if}}" readonly="readonly" class="form-control" id="ConsumerKey" title="<%=i18n.localize("Consumer Key")%>" placeholder="<%=i18n.localize("Consumer Key")%>" value="{{ConsumerKey}}">
+		      <div class="input-group-btn">
+		      	<button class="btn btn-default copy-button" data-clipboard-text="{{ConsumerKey}}"  type="button" title="<%=i18n.localize("Copy")%>">
+                    <i class="fw fw-copy"></i>
+                </button>		      
+		      </div>
+		    </div>
+		  </div>
+		  <div class="form-group">
+		    <label class="" for="ConsumerSecret"><%=i18n.localize("Consumer Secret")%></label>
+		    <div class="input-group">
+		      <input type="{{# if show_keys }}text{{else}}password{{/if}}" readonly="readonly" class="form-control" title="<%=i18n.localize("Consumer Secret")%>" id="ConsumerSecret" placeholder="<%=i18n.localize("Consumer Secret")%>" value="{{ConsumerSecret}}">
+		      <div class="input-group-btn">
+		      	<button class="btn btn-default copy-button" data-clipboard-text="{{ConsumerSecret}}"  type="button" title="<%=i18n.localize("Copy")%>">
+                    <i class="fw fw-copy"></i>
+                </button>		      
+		      </div>
+		    </div>
+		  </div>
+
+		  {{> grants this}}
+		  {{> callback_url this}}
+		  <button class=" btn btn-primary update_grants"><%=i18n.localize("Update")%></button>
+
+
+		<div class="row add-margin-top-5x">
+		  <div class="col-md-12">
+		  	<h4><%=i18n.localize("Generating Access Tokens")%></h4>
+		  	<p><%=i18n.localize("The following cURL command shows how to generate an access token using the password grant type.")%></p>
+			<div class="highlight"><pre>
+		 <a data-clipboard-text='curl -k -d "grant_type=password&username={{ username }}&password={{ password }}" -H "Authorization: Basic {{basickey}}" <%= gatewayurlendpoint %>/token ' class="pull-right copy-button"  title="<%=i18n.localize("Copy")%>"><i class="fw fw-copy"></i></a><textarea class="curl_command">curl -k -d "grant_type=password&username={{ username }}&password={{ password }}" \
+	    -H "Authorization: Basic {{# if show_keys }}{{basickey}}{{else}}Base64(consumer-key:consumer-secret){{/if}}" \
+	     <%= gatewayurlendpoint %>/token</textarea></pre>
+	        </div>
+	        <p><%=i18n.localize("In a similar manner, you can generate an access token using the client credential grant type with the following cURL command.")%></p>
+			<div class="highlight"><pre>
+			<a data-clipboard-text='curl -k -d "grant_type=client_credentials" -H "Authorization: Basic {{basickey}}" <%= gatewayurlendpoint %>/token ' class="pull-right copy-button"  title="<%=i18n.localize("Copy")%>"><i class="fw fw-copy"></i></a><textarea class="curl_command">curl -k -d "grant_type=client_credentials" \
+	    -H "Authorization: Basic {{# if show_keys }}{{basickey}}{{else}}Base64(consumer-key:consumer-secret){{/if}}" \
+	     <%= gatewayurlendpoint %>/token</textarea></pre>
+	        </div>        
+		  </div>
+		</div>
+		  <div class="form-group add-margin-top-5x">
+		    <h4><%=i18n.localize("Generate a Test Access Token")%></h4>
+		    <label class="" for="<%=type%>ConsumerKey"><%=i18n.localize("Access Token")%></label>
+		    <div class="input-group">
+		      <input type="{{# if show_keys }}text{{else}}password{{/if}}" title="<%=i18n.localize("Access Token")%>" class="form-control access_token" id="<%=type%>Key" placeholder="<%=i18n.localize("Access Token")%>" value="{{Key}}">
+		      <div class="input-group-btn">
+		      	<button class="btn btn-default copy-button" data-clipboard-text="{{Key}}"  type="button" title="<%=i18n.localize("Copy")%>">
+                    <i class="fw fw-copy"></i>
+                </button>		      
+		      </div>
+		    </div>
+		  </div>
+		  <p>
+		  <%=i18n.localize("Above token has a validity period of")%> <strong>{{ ValidityTime }}</strong> <%=i18n.localize("seconds.")%>
+		  {{#if KeyScope}}
+			<%=i18n.localize("And the token has")%> ( <strong>{{KeyScope}}</strong> ) <%=i18n.localize("scopes.")%>
+		  {{/if}}
+		  </p>
+	  	<form class="add-margin-top-5x well">
+	  	    <div class="form-group">
+                <label for="" class="control-label"><%=i18n.localize("Scopes")%></label>
+                  <select class="selectpicker scope_select dropup form-control"  multiple title="{{#if Scopes}}Select..{{else}}No Scopes Found..{{/if}}" {{#if Scopes}}{{else}}disabled{{/if}}>
+                    {{#each Scopes}}
+                        <option title="{{scopeName}}" data-content="<strong>{{scopeKey}}</strong> : <span>{{scopeName}}.</span>">{{scopeKey}}</option>
+                    {{/each}}
+                  </select>
+            </div>
+            <div class="form-group">
+                <label for="" class="control-label"><%=i18n.localize("Validity period")%></label>
+                    <div class="input-group col-sm-6">
+                      <input type="text" title="validityTime" size="10" value='{{ValidityTime}}' class="form-control validity_time">
+                      <div class="input-group-addon"><%=i18n.localize("Seconds.")%></div>
+                    </div>
+            </div>
+            <button class=" btn btn-primary regenerate" data-load-text="<%= i18n.localize("Generating") %>"><%=i18n.localize("Re-generate")%></button>
+		</form>		  	
+	  </div>
+	</div>
+	<br />
+  {{else if keyState}}
+
+  	{{#ifCond keyState 'CREATED'}}
+    	<div class="message message-info">
+            <h4><i class="icon fw fw-info"></i><%=i18n.localize("Info")%></h4>
+            <p><%=i18n.localize("A request to register this application has been sent.")%></p>
+        </div>
+	{{/ifCond}}
+
+	{{#ifCond keyState 'REJECTED'}}
+        <div class="message message-warning">
+            <h4><i class="icon fw fw-warning"></i><%=i18n.localize("No Keys Found")%></h4>
+            <p><%=i18n.localize("This application has been rejected from generating keys.")%></p>
+        </div>
+	{{/ifCond}}
+
+	{{#ifCond keyState 'COMPLETED'}}
+		<%=i18n.localize("Error! You have partially created keys. Please click the Clean Up button and try again.")%>
+		<button title="<%=i18n.localize("Error! You have partially created keys. Please click the Clean Up button and try again.")%>"  class="btn btn-primary btn-providekeys generateAgainBtn"
+					data-keyType="PRODUCTION"
+					data-applicationName={{name}}>
+					Clean up
+		</button>
+	{{/ifCond}}
+
+
+  {{else}}
+    <div class="message message-info remove-margin">
+    	<h4><i class="icon fw fw-info"></i><%=i18n.localize("No Keys Found")%></h4>
+        <p><%=i18n.localize("No keys are generated for this type in this application.")%></p>
+    </div>
+  	  {{#unless provide_keys_form }}
+		<div class="row">
+		  <div class="col-md-12 col-lg-9">
+		  	  {{> grants this}}
+		  	  {{> callback_url this}}
+			  <form class="add-margin-top-5x well">
+                <div class="form-group">
+                    <label for="" class="control-label"><%=i18n.localize("Scopes")%></label>
+                      <select id="scopes" class="selectpicker scope_select dropup form-control"  multiple title="{{#if Scopes}}Select..{{else}}No Scopes Found..{{/if}}" {{#if Scopes}}{{else}}disabled{{/if}}>
+                        {{#each Scopes}}
+                            <option title="{{scopeName}}" data-content="<strong>{{scopeKey}}</strong> : <span>{{scopeName}}.</span>">{{scopeKey}}</option>
+                        {{/each}}
+                      </select>
+                </div>
+                <div class="form-group">
+                    <label><%=i18n.localize("Access token validity period")%> </label>
+                    <div class="input-group col-sm-6">
+                      <input type="text" size="10" title="validity_time" value='{{ValidityTime}}' class="form-control form-control-md validity_time">
+                      <div class="input-group-addon"><%=i18n.localize("Seconds.")%></div>
+                    </div>
+                </div>
+			    <button  class="btn btn-primary generatekeys" data-load-text="<%= i18n.localize("Generating") %>"><%=i18n.localize("Generate keys")%></button>
+              </form>
+		  </div>
+	    </div>
+	  {{/unless}}
+	  {{#if provide_keys }}
+	  	{{#if provide_keys_form }}
+	  	<h4>Provide Keys</h4>
+		<div class="row">
+		  <div class="col-md-12 col-lg-6">	  	
+		  <fieldset>
+		  <div class="form-group">
+		    <label class="" for="ConsumerKey"><%=i18n.localize("Consumer Key")%></label>
+    		<input type="text" class="form-control" title="ConsumerKey" id="ConsumerKey" placeholder="<%=i18n.localize("Consumer Key")%>" />
+		  </div>
+		  <div class="form-group">
+		    <label class="" for="ConsumerSecret"><%=i18n.localize("Consumer Secret")%></label>
+		    <input type="text" class="form-control" title="ConsumerSecret" id="ConsumerSecret" placeholder="<%=i18n.localize("Consumer Secret")%>" />
+		  </div>
+		  <div class="form-group">
+		    <button  class="btn btn-primary provide_keys_save"><%=i18n.localize("Save")%></button>
+		    <button  class="btn btn-secondory provide_keys_cancel"><%=i18n.localize("Cancel")%></button>
+		  </div>
+		  </fieldset>
+		  </div>
+		</div>
+	  	{{else}}
+	  	  <h4><%=i18n.localize("Map Existing OAuth Keys")%></h4>
+	  	  <p><%=i18n.localize("If you already have an OAuth application registered with the IdP, you can use those keys without generating one.")%></p>
+		  <div class="form-group">	    
+		    <button  class="btn btn-secondory provide_keys"><%=i18n.localize("Provide Keys")%></button>
+		  </div>
+		{{/if}}
+	  {{/if}}
+  {{/if}}
+</script>
+
 <% }); %>