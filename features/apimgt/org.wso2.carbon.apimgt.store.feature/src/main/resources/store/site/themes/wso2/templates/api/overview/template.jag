<% jagg.template("api/overview", function(inputs, outputs, jagg) { %>
<% var api = outputs.api, user = outputs.user, log = new Log(); %>
<% var domains = jagg.module("domains").getDomainMappings(jagg.getTenantDomain()).domains;%>
<% var transports = api.transports.split(",");
 var tenantDomain=request_tenant;
 if(tenantDomain == null || tenantDomain == "") {
     var MultitenantUtils = Packages.org.wso2.carbon.utils.multitenancy.MultitenantUtils;
     tenantDomain = MultitenantUtils.getTenantDomain(api.provider);
 }
 var urlPrefix = jagg.getTenantURLPrefix();%>
<div class="row">
		  <div class="col-md-12 col-lg-9">
	<%if (!api.isAdvertiseOnly) {%>

	    <% 
        if(domains != null){
            for (var key in domains) {
                var re = /\/$/g
                var domainValue = domains[key].replace(re, ""); // cleaning the tailing slash
                var contextWithoutTenant = api.context.replace("/t/"+ jagg.getTenantDomain() , "");
                // since we are using context versioning, we remove the api.version from the URL.
                // The reason is that the context will have the version now
                for(var t=0;t < transports.length;t++){
                %>
                <div  class="well well-sm add-margin-bottom-1x"><%=encode.forHtml(transports[t]) %>://<%=domainValue%><%= contextWithoutTenant %>
                    <%if (api.isDefaultVersion){%>
                        <br/><%= encode.forHtml(transports[t]) %><%= contextWithoutTenant %>
                    <%}%>
                </div>
                <%
                }
            }
        }
        else{
    	    var environments = JSON.parse(api.serverURL);
    	    for(var environmentType in environments){
    	        var environmentsPerType = environments[environmentType];
                if(environmentType == "production"){
                    %>
                    <h4><%=i18n.localize("Production Endpoints")%></h4>
                    <%} else if(environmentType == "sandbox"){
                        %>
                    <h4><%=i18n.localize("Sandbox Endpoints")%></h4>
                <%} else {%>
                	<h4><%=i18n.localize("Production and Sandbox Endpoints")%></h4>
                <%}
                    for( var environmentName in environmentsPerType){
                        var environmenturls = environmentsPerType[environmentName];
                        // @todo: param_string
                %> 
    	            <h5 class="add-margin-top-2x"><%=environmentName%> <%=i18n.localize("URLs")%>:</h5>

    	        <%
                // since we are using context versioning, we remove the api.version from the URL.
                // The reason is that the context will have the version now
    	        for (var urltype in environmenturls ) {
                    if(urltype != "showInConsole"){
	                    if(environmenturls[urltype] != ""){ %>
	    	            <div  class="endpoint-copybtn well well-sm add-margin-bottom-1x"><a
<<<<<<< HEAD
	    	            data-clipboard-text="<%=environmenturls[urltype]%><% if (useDefaultContext == true) { %><%=encode.forHtmlAttribute(api.context)%><%}%>"
	    	            class="pull-right copy-button"  title="<%=i18n.localize("Copy")%>"><i class="fw fw-copy"></i></a><%=encode.forHtml(environmenturls[urltype])%>
	    	                <% if (useDefaultContext == true) { %><%=encode.forHtml(api.context)%><%}%>
	    	                <%if(api.ws != "true"){%>
                                <%=encode.forHtml(environmenturls[urltype])%><%=encode.forHtml(api.context)%>
                            <%}else{%>
                                ws://localhost:9099<%=encode.forHtml(api.context)%>
                            <%}%>
=======
	    	            data-clipboard-text="<%=environmenturls[urltype]%><%=encode.forHtmlAttribute(api.context)%>"
	    	            class="pull-right copy-button"  title="<%=i18n.localize("Copy")%>"><i class="fw fw-copy"></i></a><%=encode.forHtml(environmenturls[urltype])%><%=encode.forHtml(api.context)%>
>>>>>>> c80fe4f1
	                        <%if (api.isDefaultVersion){
	                            var apiContext = api.context;
	                            apiContext = apiContext.replace(api.version + "/", "");
	                            apiContext = apiContext.replace(api.version, "");%><br/>
	                            <%=encode.forHtml(environmenturls[urltype])%><%=encode.forHtml(apiContext)%>
	                        <%}%>
	                    </div>

	    	            <%}
    	            }
                    }
                    }
                    }
                    }%>
    <%}%>
    <% if(api.wsdl && api.wsdl != ""){ %>     
    <p>
        <a title="<%=i18n.localize("Download WSDL")%>" href="<%=jagg.getAbsoluteUrl(jagg.getThemeFile("templates/api/documentation/download.jag?tenant=" + tenantDomain + "&resourceUrl=" + api.wsdl))%>" target="_blank"><h4><%=i18n.localize("Download WSDL")%></h4></a>
    </p>
    <% } %>
    <% if(api.wadl && api.wadl != ""){ %>
        <h4 class="add-margin-top-5x"><%=i18n.localize("WADL")%>:</h4>
    <p>
        <a title="<%=i18n.localize("WADL")%>" href="<%=jagg.getAbsoluteUrl(jagg.getThemeFile
        ("templates/api/documentation/download.jag?tenant=" + tenantDomain + "&resourceUrl=" + api.wadl))%>" target="_blank"><%=encode.forHtml(api.wadl)%></a>
    </p>
        <% } %>
    <% if(api.description && api.description != ""){ %>
        <h4 class="add-margin-top-5x"><%=i18n.localize("Description")%></h4>
    <p>
        <%=encode.forHtml(api.description)%>
    </p>
        <% } %>

	 <% if((api.bizOwner && api.bizOwner != "") || (api.techOwner && api.techOwner != "")){ %>
	 		<h4 class="add-margin-top-5x"><%=i18n.localize("Business Information")%></h4>
		    <% if(api.bizOwner&& api.bizOwner != ""){ %>
		    		<p class="no-margin"><strong><%=i18n.localize("Business Owner")%> : </strong><%=encode.forHtml(api.bizOwner)%>
		    			<% if(api.bizOwnerMail && api.bizOwnerMail!=""){%>
			           			[<a title="<%=i18n.localize("Business Owner")%>" href="mailto:<%=encode.forHtmlAttribute(api.bizOwnerMail)%>"><%=encode.forHtml(api.bizOwnerMail)%></a>]
			        	<%}%>
		    		</p>

		    <% } %>
		    <% if(api.techOwner && api.techOwner != ""){ %>
		    	<p class="no-margin"><strong><%=i18n.localize("Technical Owner")%> : </strong><%=encode.forHtml(api.techOwner)%>
		    			<% if(api.techOwnerMail && api.techOwnerMail!=""){%>
		           [<a title="<%=i18n.localize("Technical Owner")%>" href="mailto:<%=encode.forHtmlAttribute(api.techOwnerMail)%>"><%=encode.forHtml(api.techOwnerMail)%></a>]
		        <%}%>
		    		</p>
		    <% } %>
	   <%} %>
    <h4 class="add-margin-top-5x"><%=i18n.localize("Share")%></h4>
    <ul class="nav nav-pills">
      <li role="presentation" class="active"><a href="#" ref="social" class="share_links" title="<%=i18n.localize("Social Sites")%>"><%=i18n.localize("Social Sites")%></a></li>
      <li role="presentation"><a href="#" ref="embed" class="share_links" title="<%=i18n.localize("Embed")%>" ><%=i18n.localize("Embed")%></a></li>
      <li role="presentation"><a href="#" id="api_mailto" title="<%=i18n.localize("Email")%>"><%=i18n.localize("Email")%></a></li>
    </ul>
    <div class="share-container add-margin-top-2x">
        <div id="share_div_embed" class="share_dives highlight" style="display:none">
            <div class="well well-sm remove-margin"><a data-clipboard-text="" id="embed-copy" class="pull-right copy-button" title="<%=i18n.localize("Copy")%>"><i class="fw fw-copy"></i></a><code id="embed_iframe" class="html hljs xml"></code></div>
        </div>

        <div id="share_div_social" class="share_dives">
            <!-- Facebook -->
            <a class="social_links" id="facebook" href="#" target="_blank" title="facebook"><img src="<%=jagg.getAbsoluteUrl(jagg.getThemeFile("images/facebook.png"))%>" alt="Facebook" /></a>
            <!-- Twitter -->
            <a class="social_links" id="twitter" href="#" target="_blank" title="twitter"><img src="<%=jagg.getAbsoluteUrl(jagg.getThemeFile("images/twitter.png"))%>" alt="Twitter" /></a>
            <!-- Google+ -->
            <a class="social_links" id="googleplus" href="#" target="_blank" title="googleplus"><img src="<%=jagg.getAbsoluteUrl(jagg.getThemeFile("images/google.png"))%>" alt="Google" /></a>
            <!-- Digg -->
            <a class="social_links" id="digg" href="#" target="_blank" title="digg"><img src="<%=jagg.getAbsoluteUrl(jagg.getThemeFile("images/diggit.png"))%>" alt="Digg" /></a>
            <div class="clearfix">
        </div>
    </div>
    </div>
</div>
</div>
<div class="row">
      <div class="col-md-12 col-lg-9">
            <h4 class="add-margin-top-5x"><%=i18n.localize("Comments")%></h4>
            <% if(user) jagg.includeBlock("comment/comment-add", null); %>
            <% jagg.includeBlock("comment/comment-list", {api:api}); %>
      </div>
</div>
<script language="javascript">
    $(document).ready(function(){
        var link = window.location+'';
        $('#api_mailto').on("click",function(){
            location.href = "mailto:?Subject="+encodeURIComponent(document.title)+"&body=Link : "+ encodeURIComponent(window.location);
        });
        $('#embed_iframe').text('<iframe width="450" height="120" src="'+link.replace('info','widget')+'" frameborder="0" allowfullscreen></iframe>');
        $('#embed-copy').attr('data-clipboard-text', '<iframe width="450" height="120" src="'+link.replace('info','widget')+'" frameborder="0" allowfullscreen></iframe>');
        
        $('.share_links,#api_mailto').click(function(){
            $('.share_links,#api_mailto').parent().removeClass('active');
            $(this).parent().addClass('active');
            $('.share_dives').hide();
            $('#share_div_' + $(this).attr('ref')).show();
            return false;
        });

        var api_url = encodeURIComponent(window.location+'');
        var description = document.title + " : try this API at "+window.location;

        $("#facebook").attr("href","http://www.facebook.com/sharer.php?u="+api_url);
        $("#twitter").attr("href","http://twitter.com/share?url="+api_url+"&text="+encodeURIComponent(description));
        $("#googleplus").attr("href","https://plus.google.com/share?url="+api_url);
        $("#digg").attr("href","http://www.digg.com/submit?url="+api_url);



    });
    
</script>

<% }); %><|MERGE_RESOLUTION|>--- conflicted
+++ resolved
@@ -56,20 +56,15 @@
     	        for (var urltype in environmenturls ) {
                     if(urltype != "showInConsole"){
 	                    if(environmenturls[urltype] != ""){ %>
-	    	            <div  class="endpoint-copybtn well well-sm add-margin-bottom-1x"><a
-<<<<<<< HEAD
-	    	            data-clipboard-text="<%=environmenturls[urltype]%><% if (useDefaultContext == true) { %><%=encode.forHtmlAttribute(api.context)%><%}%>"
-	    	            class="pull-right copy-button"  title="<%=i18n.localize("Copy")%>"><i class="fw fw-copy"></i></a><%=encode.forHtml(environmenturls[urltype])%>
-	    	                <% if (useDefaultContext == true) { %><%=encode.forHtml(api.context)%><%}%>
+	    	            <div  class="endpoint-copybtn well well-sm add-margin-bottom-1x">
+                            <a data-clipboard-text="<%=environmenturls[urltype]%><%=encode.forHtmlAttribute(api.context)%>"
+                            class="pull-right copy-button"  title="<%=i18n.localize("Copy")%>"><i class="fw fw-copy"></i>
+                            </a>
 	    	                <%if(api.ws != "true"){%>
                                 <%=encode.forHtml(environmenturls[urltype])%><%=encode.forHtml(api.context)%>
                             <%}else{%>
                                 ws://localhost:9099<%=encode.forHtml(api.context)%>
                             <%}%>
-=======
-	    	            data-clipboard-text="<%=environmenturls[urltype]%><%=encode.forHtmlAttribute(api.context)%>"
-	    	            class="pull-right copy-button"  title="<%=i18n.localize("Copy")%>"><i class="fw fw-copy"></i></a><%=encode.forHtml(environmenturls[urltype])%><%=encode.forHtml(api.context)%>
->>>>>>> c80fe4f1
 	                        <%if (api.isDefaultVersion){
 	                            var apiContext = api.context;
 	                            apiContext = apiContext.replace(api.version + "/", "");
