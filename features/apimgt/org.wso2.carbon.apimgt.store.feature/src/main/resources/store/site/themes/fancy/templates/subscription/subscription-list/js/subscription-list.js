function showHideKeys(){

        if($('#showHideKeys').is(':checked')){
            $('.keyValues').each(function(){
                $(this).html($(this).attr('data-value'));
            });
        }else{
            $('.keyValues').each(function(){
                var len = $(this).attr('data-value').length;
                $(this).html(new Array(len + 1).join( '*' ));
            });
        }
    }

$(document).ready(function () {
    
    $('#scopeSelectButtonPop').click(function() {
    	var selected = ($('.Checkbox:checked').map(function() {
    	    return this.value;
    	}).get().join(' '));
    	$('#prodScopeInput').attr('value', selected);
    	$('#sandScopeInput').attr('value', selected);
    	});
    
    /*$("select[name='scope']").change(function() {
        var multipleValues = $(this).val() || [];
        var spaced_string = multipleValues.join(" ");
        $('#scopeInput').attr('value', spaced_string);

    });*/

    $.ajaxSetup({
        contentType: "application/x-www-form-urlencoded; charset=utf-8"
    });

    $("#refreshProdValidityTime").keyup(function() {
        var prodvalidityTime = $(this).val();
        if (isNaN(prodvalidityTime)|| prodvalidityTime>9223372036854775807) {
            $(this).next().show();
            $('.show-hide-key',$(this).parent()).attr('disabled','disabled');
            $('.app-key-generate-button',$(this).parent().parent().parent()).attr('disabled','disabled');
        } else {
            $(this).next().hide();
            $('.show-hide-key',$(this).parent()).removeAttr('disabled');
            $('.app-key-generate-button',$(this).parent().parent().parent()).removeAttr('disabled');
        }
    });

    $("#refreshSandValidityTime").keyup(function() {
        var sandvalidityTime = $(this).val();
        $(this).next().show();
        if (isNaN(sandvalidityTime)|| sandvalidityTime>9223372036854775807) {
            $(this).next().show();
            $('.show-hide-key',$(this).parent()).attr('disabled','disabled');
            $('.app-key-generate-button',$(this).parent().parent().parent()).attr('disabled','disabled');
        } else {
            $(this).next().hide();
            $('.show-hide-key',$(this).parent()).removeAttr('disabled');
            $('.app-key-generate-button',$(this).parent().parent().parent()).removeAttr('disabled');
        }
    });


    $('.js_toggle').click(function(){
        var $i = $('i',this);
        if($i.hasClass('icon-chevron-right')){
            $(this).next().show();
            $i.removeClass('icon-chevron-right');
            $i.addClass('icon-chevron-down');
            $.cookie($(this).attr('data-section'),'show');
        }else{
            $(this).next().hide();
            $i.removeClass('icon-chevron-down');
            $i.addClass('icon-chevron-right');
            $.cookie($(this).attr('data-section'),'hide');
        }
    });

    $('.js_toggle').each(function(){
        if($.cookie($(this).attr('data-section'))=="hide"){
            var $i = $('i',this);
            $(this).next().hide();
            $i.removeClass('icon-chevron-down');
            $i.addClass('icon-chevron-right');
        }
    });

    $('.app-key-generate-button').click(function () {

        var elem = $(this);
        var i = elem.attr("iteration");
        var keyType = elem.attr("data-keytype");
        var authoDomains;
        var domainsDiv;
        var regen;
        var link;
        var userName = elem.attr("data-username");
        var validityTime;
<<<<<<< HEAD
        var applicationId=$('option:selected','#appListSelected').attr('appId');
        var tokenScope;
=======
>>>>>>> 30d44739
        if (keyType == 'PRODUCTION') {
            authoDomains = $('#allowedDomainsPro').val();
            validityTime = $('#refreshProdValidityTime').val();
            tokenScope = $('#prodScopeInput').val();
        } else {
            authoDomains = $('#allowedDomainsSand').val();
            validityTime = $('#refreshSandValidityTime').val();
            tokenScope = $('#sandScopeInput').val();
        }

        /*
         if we have additional parameters we can pass them as a json object.
         */



        jagg.post("/site/blocks/subscription/subscription-add/ajax/subscription-add.jag", {

            action: "generateApplicationKey",
            application: elem.attr("data-application"),
            keytype: elem.attr("data-keytype"),
            callbackUrl: elem.attr("data-callbackUrl"),
            authorizedDomains: authoDomains,
            validityTime: validityTime,
            tokenScope:tokenScope,
	    //jsonParams: oJsonParams
        }, function (result) {
            if (!result.error) {
                location.reload();
            } else {
                jagg.message({content: result.message, type: "error"});
            }
        }, "json");

        $(this).html(i18n.t('info.wait'));
    });

 $('.app-create-key-button').click(function () {
        var elem = $(this);
        var i = elem.attr("iteration");
        var keyType = elem.attr("data-keytype");
        var authoDomains;
        var domainsDiv;
        var regen;
        var link;
        var validityTime;
        var tokenScope;

        if (keyType == 'PRODUCTION') {
            authoDomains = $('#allowedDomainsPro').val();
            validityTime=$('#refreshProdValidityTime').val();
        } else {
            authoDomains = $('#allowedDomainsSand').val();
            validityTime=$('#refreshSandValidityTime').val();
        }
        tokenScope=$('#scopeInput').val();
        jagg.post("/site/blocks/subscription/subscription-add/ajax/subscription-add.jag", {
            action:"generateApplicationKey",
            application:elem.attr("data-application"),
            keytype:elem.attr("data-keytype"),
            callbackUrl:elem.attr("data-callbackUrl"),
            authorizedDomains:authoDomains,
            validityTime:validityTime,
	        retryAfterFailure:true
        }, function (result) {
            if (!result.error) {
                location.reload();
            } else {
                jagg.message({content:result.message,type:"error"});
            }
        }, "json");

        $(this).html(i18n.t('info.wait'));
    });


       $('.key-table-content textarea').focus(function() {
        var $this = $(this);
        $this.select();

        // Work around Chrome's little problem
        $this.mouseup(function() {
            // Prevent further mouseup intervention
            $this.unbind("mouseup");
            return false;
        });
    });
    if($.cookie('showHideKeys') == "hide"){
        $('#showHideKeys').removeAttr('checked');
    }else{
        $('#showHideKeys').attr('checked','checked');
    }

    $('#showHideKeys').click(function(){
        if($('#showHideKeys').is(':checked')){
           $.cookie('showHideKeys','show');
        }else{
           $.cookie('showHideKeys','hide');
        }
        showHideKeys();
    });
    showHideKeys();
    
    
    $('.help_popup_prod').click(function(){
	        $('#prodtoken_help').toggle('fast', function()
	        {
	            $('#prodtoken_help').html(i18n.t('info.tokenHelpMsg'));
	        });
	        return false;
	    })
	    
   $('.help_popup_sand').click(function(){
	 $('#sandtoken_help').toggle('fast', function()
	 {
	  $('#sandtoken_help').html(i18n.t('info.tokenHelpMsg'));
	   });
	    return false;
	 });

   $('#btnProvideKeyProduction').click(function () {
       $('.cDivParentOfManualAuthAppCreateProduction').show();
       $('.cDivDefaultBtnSet').hide();
   });

    $('#btnProvideKeySandBox').click(function () {
        $('.cDivParentOfManualAuthAppCreateSandBox').show();
        $('.defaultBtnSetForSandBox').hide();
    });


    $('#btnProvideKeyProductionCancle').click(function () {
        $('.cDivParentOfManualAuthAppCreateProduction').hide();
        $('.cDivDefaultBtnSet').show();
    });

    $('#btnProvideKeySandBoxCancel').click(function () {
        $('.cDivParentOfManualAuthAppCreateSandBox').hide();
        $('.defaultBtnSetForSandBox').show();
    });

    $("#btnProvideKeyProductionSave").click(function () {
        mapExistingOauthClient($(this));
    });

    $("#btnProvideKeySandBoxSave").click(function () {
        mapExistingOauthClient($(this));
    });

});

var mapExistingOauthClient=function(oBtnElement){

    ////////////////////////////////////////////////////////////////////////////////////////////

    var elem = oBtnElement;
    var i = elem.attr("iteration");
    var keyType = elem.attr("data-keytype");
    var authoDomains;
    var clientId;
    var clientSecret;
    var userName = elem.attr("data-username");
    var validityTime;
    if (keyType == 'PRODUCTION') {
        authoDomains = $('#allowedDomainsPro').val();
        validityTime = $('#refreshProdValidityTime').val();
        clientId = $('#inputConsumerKeyProduction').val();
        clientSecret = $('#inputConsumerSecretProduction').val();
    } else {
        authoDomains = $('#allowedDomainsSand').val();
        validityTime = $('#refreshSandValidityTime').val();
        clientId = $('#inputConsumerKeySandBox').val();
        clientSecret = $('#inputConsumerSecretSandBox').val();
    }

    /*
     if we have additional parameters we can pass them as a json object.
     */
    var oJsonParams = {
        "username" : userName,
        "key_type" : keyType,
        "client_secret":clientSecret,
        "applicationName" : "erere"
    };
    console.log(oJsonParams);

    jagg.post("/site/blocks/subscription/subscription-add/ajax/subscription-add.jag", {
        action: "mapExistingOauthClient",
        applicationName: elem.attr("data-application"),
        keytype: elem.attr("data-keytype"),
        callbackUrl: elem.attr("data-callbackUrl"),
        authorizedDomains: authoDomains,
        validityTime: validityTime,
        jsonParams: JSON.stringify(oJsonParams),
        client_id : clientId
    }, function (result) {
        if (!result.error) {
            location.reload();
        } else {
            jagg.message({content: result.message, type: "error"});
        }
    }, "json");

    $(this).html(i18n.t('info.wait'));

}


var regenerate=function(appName,keyType,i,btn,div,clientId,clientSecret) {
    if(jagg.sessionExpired()){
        window.location.reload();
    }
    //jagg.sessionAwareJS({redirect:'/site/pages/subscriptions.jag'});
    //$('.show-hide-key pull-right').attr('disabled');
    $(btn).parent().hide();
    $(btn).parent().prev().show();
    var elem = $(this);
    var divId;
    var oldAccessToken;
    var inputId;
    var authorizedDomainsTemp;
    var clientId;
    var clientSecret;
    var validityTime;
    var tokenScope;

    if (keyType == 'PRODUCTION') {
        oldAccessToken = $('.prodAccessTokenHidden').val();
        authorizedDomainsTemp = $('#allowedDomainsPro').val();
        if(authorizedDomainsTemp == ''){$('#allowedDomainsPro').val('ALL')}
        validityTime=$('#refreshProdValidityTime').val();
        tokenScope=$('#prodScopeInput').val();
    } else {
        oldAccessToken = $('.sandAccessTokenHidden').val();
        authorizedDomainsTemp = $('#allowedDomainsSand').val();
        if(authorizedDomainsTemp == ''){$('#allowedDomainsSand').val('ALL')}
        validityTime=$('#refreshSandValidityTime').val();
        tokenScope=$('#sandScopeInput').val();
    }


    jagg.post("/site/blocks/subscription/subscription-add/ajax/subscription-add.jag", {
        action:"refreshToken",
        application:appName,
        keytype:keyType,
        oldAccessToken:oldAccessToken,
        authorizedDomains:authorizedDomainsTemp,
        clientId:clientId,
        clientSecret:clientSecret,
        validityTime:validityTime,
        tokenScope:tokenScope
    }, function (result) {
        if (!result.error) {
            $(btn).parent().show();
            $(btn).parent().prev().hide();
            var regenerateOption=result.data.key.enableRegenarate;
            var generatedScopesNames = "";

            if(result.data.key.tokenScope.length > 1){
                //generating comma seperated string of scope names.
                var generatedScopesArr = result.data.key.tokenScope;
                for(var i = 0; i<generatedScopesArr.length; i++){
                    var scopeId = "#"+generatedScopesArr[i];
                    var attr = $(scopeId).attr('name');
                    // For some browsers, `attr` is undefined; for others,
                    // `attr` is false.  Check for both.
                    if (typeof attr !== typeof undefined && attr !== false) {
                        generatedScopesNames+=$(scopeId).attr('name');
                        if(i<generatedScopesArr.length - 1){
                            generatedScopesNames+=", ";
                        }
                    }
                }
            }

            if(keyType == "PRODUCTION"){
                $('.prodAccessTokenHidden').val(result.data.key.accessToken);
                if(!regenerateOption){ $('.proRegenerateForm').hide(); }
                $('.accessTokenDisplayPro').html(result.data.key.accessToken).attr('data-value',result.data.key.accessToken);
                $('.accessTokenScopeDisplayPro').html(generatedScopesNames).attr('data-value',generatedScopesNames);
                showHideKeys();
            } else{
                $('.sandAccessTokenHidden').val(result.data.key.accessToken);
                if(!regenerateOption){ $('.sandRegenerateForm').hide(); }
                $('.accessTokenDisplaySand').html(result.data.key.accessToken).attr('data-value',result.data.key.accessToken);
                $('.sandScopeDisplayPro').html(generatedScopesNames).attr('data-value',generatedScopesNames);
                //change sandScopeDisplayPro name
                showHideKeys();
            }

            //Setting the domain info
            var domainResultVal = result.data.key.accessallowdomains;
            if (domainResultVal == '') {
                domainResultVal = 'ALL';
            }

            /*
            if (keyType == 'PRODUCTION') {
                $('#allowedDomainsPro').val(domainResultVal);
            } else {
                $('#allowedDomainsSand').val(domainResultVal);
            }
            */

        } else {
            jagg.message({content:result.message,type:"error"});
        }
        $(btn).prev().hide();
        $('#' + div).hide();
        if (regenerateOption) {
            $(btn).show();
            $('#' + div).show();
        }



    }, "json");

    $(this).html(i18n.t('info.wait'));

}


var updateAccessAllowDomains = function(appName, keyType, i, btn) {
    jagg.sessionAwareJS({redirect:'/site/pages/subscriptions.jag'});
    var elem = $(btn);
    var oldAccessToken;
    var authorizedDomainsEdit;
    elem.next().hide();
    $(btn).html('Updating..').attr('disabled','disabled');
    if (keyType == 'PRODUCTION') {
        oldAccessToken = $('.prodAccessTokenHidden').val();
        authorizedDomainsEdit = $('#allowedDomainsPro').val();

    } else {
        oldAccessToken = $('.sandAccessTokenHidden').val();
        authorizedDomainsEdit = $('#allowedDomainsSand').val();
    }
    if(/([<>\"\'])/g.test(authorizedDomainsEdit)){
        jagg.message({content:"Input contains one or more illegal characters",type:"error"});
    }else{
    if(authorizedDomainsEdit == ''){$('#allowedDomainsPro').val('ALL')}
    jagg.post("/site/blocks/subscription/subscription-add/ajax/subscription-add.jag", {
        action:"updateAccessAllowDomains",
        application:appName,
        keytype:keyType,
        oldAccessToken:oldAccessToken,
        authorizedDomains:authorizedDomainsEdit
    }, function (result) {
        if (!result.error) {
            elem.html('Update Domains').removeAttr('disabled');
            elem.next().show();
            setTimeout(function(){elem.next().hide()},3000);
        } else {
            jagg.message({content:result.message,type:"error"});
        }
    }, "json");
    }
}

function toggleKey(toggleButton){
    var keyTable = $(toggleButton).parent().parent();

    if($('table',keyTable).is(":visible")){
        $('table',keyTable).hide();
        $('.info-msg',keyTable).show();
        $('.oauth-title',keyTable).hide();
        if(!$('.allowDomainDiv',keyTable).attr('.data-value') == "havetohide"){
            $('.allowDomainDiv',keyTable).show();
        }
        $(toggleButton).html('<i class="icon-arrow-down icon-white"></i>'+ i18n.t('titles.showKeys')+'');
    }else{
        $('table',keyTable).show();
        $('.info-msg',keyTable).hide();
        $('.oauth-title',keyTable).show();
        $('.allowDomainDiv',keyTable).hide();
        $(toggleButton).html('<i class="icon-arrow-up icon-white"></i>'+ i18n.t('titles.hideKeys')+'');
    }
}
function collapseKeys(index,type,link){

    if(type == 'super'){
        if($('#appDetails'+index+'_super').is(":visible")){
            $('i',link).removeClass('icon-minus').addClass('icon-plus');
        }else{
            $('i',link).removeClass('icon-plus').addClass('icon-minus');
        }
        $('#appDetails'+index+'_super').toggle();
    }else{
        if($('#appDetails'+index).is(":visible")){
            $('i',link).removeClass('icon-minus').addClass('icon-plus');
        }else{
            $('i',link).removeClass('icon-plus').addClass('icon-minus');
        }

        $('#appDetails'+index).toggle();
    }
}

function toggleAutSection(link){
    if($(link).next().is(":visible")){
        $(link).next().hide();
        $(link).html('Edit');
    }else{
        $(link).next().show();
        $(link).html('Hide');
        $('textarea',$(link).next()).focus();
    }
}

function toggleTokenTimeSection(link){
    if($(link).parent().next().is(":visible")){
        $(link).parent().next().hide();
        $(link).html('Edit');
    }else{
        $(link).parent().next().show();
        $(link).html('Hide');
        $('.token-validity-input',$(link).parent().next()).focus();
    }
}

function removeSubscription(apiName, version, provider,  delLink) {
    jagg.sessionAwareJS({redirect:'/site/pages/subscriptions.jag'});
    $('#messageModal').html($('#confirmation-data').html());
    $('#messageModal h3.modal-title').html(i18n.t('confirm.delete'));
    $('#messageModal div.modal-body').html('\n\n'+i18n.t('confirm.unsubscribeMsg') +'<b>"' + apiName+'-'+version + '</b>"?');
    $('#messageModal a.btn-primary').html(i18n.t('info.yes'));
    $('#messageModal a.btn-other').html(i18n.t('info.no'));
    $('#messageModal a.btn-primary').click(function() {
    jagg.post("/site/blocks/subscription/subscription-remove/ajax/subscription-remove.jag", {
        action:"removeSubscription",
        name:apiName,
        version:version,
        provider:provider,
       }, function (result) {
        if (!result.error) {
            $('#messageModal').modal("hide");
            location.href = '?removeSession=true&'+urlPrefix;
        } else {

            jagg.message({content:result.message,type:"error"});
        }
    }, "json"); });
    $('#messageModal a.btn-other').click(function() {
        return;
    });
    $('#messageModal').modal();

}
function toggleHelp(icon){
    var theHelpBlock = $('.help-block',$(icon).parent().parent());
    if(theHelpBlock.is(':visible')) { theHelpBlock.hide(); } else { theHelpBlock.show(); }
}<|MERGE_RESOLUTION|>--- conflicted
+++ resolved
@@ -96,11 +96,7 @@
         var link;
         var userName = elem.attr("data-username");
         var validityTime;
-<<<<<<< HEAD
-        var applicationId=$('option:selected','#appListSelected').attr('appId');
         var tokenScope;
-=======
->>>>>>> 30d44739
         if (keyType == 'PRODUCTION') {
             authoDomains = $('#allowedDomainsPro').val();
             validityTime = $('#refreshProdValidityTime').val();
