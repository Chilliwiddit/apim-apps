<%
jagg.block("subscription/subscription-list", {
    initializer:function (data) {

    },

    getInputs:function () {
        return {
            "user":null
        }
    },

    getOutputs:function (inputs) {
        /*
         This will fetch the application information for the given user and the subscription information about the given application,
         when the store/mysubscriptions web page called.
        */

        var applications, result, response, selectedApp, totalLength,  user = inputs.user, page;
        if(request.getParameter('selectedApp')!=null){
            selectedApp = request.getParameter('selectedApp');
        }else if(session.get('selectedApp') != null){
            selectedApp = session.get('selectedApp');
        }else{
            selectedApp = "";
        }
        
        page = request.getParameter("page");
         if(page == null){
				page = 1;
		}
<<<<<<< HEAD
		response = jagg.module("subscription").getAllSubscriptions(user.username, selectedApp, page);
=======
		var itemsPerPage = 10; //change this to change the number of items per page.
		var startIndex = (page-1)*itemsPerPage, endIndex = startIndex + itemsPerPage;

		response = jagg.module("subscription").getAllSubscriptions(user.username, selectedApp, startIndex, endIndex);
>>>>>>> 18c61ea0
		applications = response.result.applications;
		totalLength = response.result.totalLength;
		return {
			"applications":applications,
			"totalLength":totalLength,
			"page":page
		};
     },

    getStaticBlocks:function() {
        return [
            "subscription/subscription-list-element"
        ];
    }


});
%><|MERGE_RESOLUTION|>--- conflicted
+++ resolved
@@ -29,14 +29,12 @@
          if(page == null){
 				page = 1;
 		}
-<<<<<<< HEAD
-		response = jagg.module("subscription").getAllSubscriptions(user.username, selectedApp, page);
-=======
+
 		var itemsPerPage = 10; //change this to change the number of items per page.
 		var startIndex = (page-1)*itemsPerPage, endIndex = startIndex + itemsPerPage;
 
 		response = jagg.module("subscription").getAllSubscriptions(user.username, selectedApp, startIndex, endIndex);
->>>>>>> 18c61ea0
+
 		applications = response.result.applications;
 		totalLength = response.result.totalLength;
 		return {
