--- conflicted
+++ resolved
@@ -168,119 +168,6 @@
 										</div>
 									</div>
 								</div>
-<<<<<<< HEAD
-                                        <%if(subsPermitted && api.status =="PUBLISHED"){%>
-	                                        <form class="form-api-subscription form-inline add-padding-4x">
-		                                        <!-- Load Application -->
-		                                        <% if(user && apps) {
-						                            var subscribedToDefault=false;
-						                            length = apps.length;					
-						                                for(i = 0; i < length; i++) {
-						                                   app = apps[i];
-						                                   if(app.name=="DefaultApplication"){
-						                                   	subscribedToDefault=true;
-						                                   }
-						                                }
-						                        %>
-			                                            <div class="form-group">
-			                                                <label for="application-list"><%=i18n.localize("applications")%></label>
-			                                                <select id="application-list" class="form-control">
-			                                                	<%if(!subscribedToDefault){%>
-			                                                		<option value="-"><%=i18n.localize("selectApp")%></option>
-	                                   							<%}%>
-			                                                    <option value="createNewApp"><%=i18n.localize("newApp")%></option>
-			                                                    <optgroup label="<%=i18n.localize("myApps")%>">
-							                                       <%
-							                                       for(i = 0; i < length; i++) {
-							                                       app = apps[i];
-							                                       if(app.status=="APPROVED"){
-							
-							                                       %>
-							                                       <%if (app.name=="DefaultApplication"){%>
-							                                       <option selected value="<%=app.id%>"><%= encode.forHtml(app.name)%></option>
-							                                       <%}else{%>
-							                                       <option value="<%=app.id%>"><%= encode.forHtml(app.name)%></option>
-							                                       <% }}} %>
-							                                   </optgroup>
-			                                                </select>
-			                                            </div>
-		                                         <%} %>
-		                                          <!--End Load Application -->
-		                                          <!-- Load Tiers -->
-		                                          <%if(user && api) { %>
-		                                            <div class="form-group">
-		                                                <label for="tier-select1"><%=i18n.localize("tiers")%></label>
-		                                                <select id="tiers-list" name="tiers-list" class="form-control">
-		                                                    <%
-		                                                    	var tiersList = api.tiers, denied = false, tiersAvailable = false;
-                            									var existingFirstTierDesc = [];
-																var log = new Log();
-                            									for(var j=0;j<tiersList.length;j++){																	
-                                									for (var k=0;k<deniedTiers.length;k++) {
-																		log.info(deniedTiers[j].tierName);
-																		if (tiersList[j].tierName == deniedTiers[k].tierName) {
-									                                        denied = true;
-									                                    }
-                                									}
-                                									if (!denied) {
-									                                    var tier=tiersList[j].tierName;
-									                                    var tierDisplayName=tiersList[j].tierDisplayName;
-									                                    tiersAvailable = true;
-									
-									                                    //adding the description of existing tiers to the list
-									                                    existingFirstTierDesc.push(tiersList[j].tierDescription);
-                            								%>
-                            								<option   title="<%= tierDisplayName%>" data-content="<span><strong><%= tierDisplayName %></strong><br /><%=tiersList[j].tierDescription%></span>" value="<%=tier%>"><%=tierDisplayName%></option>
-                            										<%}
-                            											denied = false;
-                             									} %>
-		                                                </select>
-		                                                <%
-							                            var firstTierDesc = '';
-							                            if(existingFirstTierDesc.length ==0){
-							                                firstTierDesc = '';
-							                            }
-							                            else{
-							                               firstTierDesc = existingFirstTierDesc[0];
-							                            }
-							                        	%>
-		                                            </div>
-		                                           <%} %>
-                                                    <div class="form-group">
-                                                        <label for="tier-select1">&nbsp;</label>                                           
-	                                            <button type="button" onclick="triggerSubscribe()" id="subscribe-button" <%if(!tiersAvailable){%>disabled="disabled"<%}%>
-                                							class="btn btn-primary<% if(!user) { %>need-login<% } %>">
-			                                        <span class="icon fw-stack">
-				                                        <i class="fw fw-subscribe fw-stack-1x"></i>
-				                                        <i class="fw fw-circle-outline fw-stack-2x"></i>
-			                                        </span>
-			                                                <%=i18n.localize("subscribe")%>
-			                                          <%if(!tiersAvailable){%>
-                                							<span id="subsBtnDesc" class="help-block"><%=i18n.localize("noTiers")%></span>
-                            						<%}%>
-	                                            </button>
-                                                </div>
-	                                        </form>
-                                        <%} else {%>
-                                        		<%if (api.isAdvertiseOnly && api.redirectURL != null) {
-						                        	var tenantDomain = 'carbon.super';
-						                        if(api.redirectURL.indexOf("?") != -1){
-													tenantDomain = api.redirectURL.split("?")[1];
-												} else if (api.apiOwner != null && api.apiOwner.indexOf("@") != -1) {
-													tenantDomain = api.apiOwner.split("@")[1];
-												} else if (api.apiOwner != null && api.apiOwner.indexOf("-AT-") != -1) {
-													tenantDomain = MultitenantUtils.getTenantDomain(APIUtil.replaceEmailDomainBack(api.apiOwner));
-												}
-						                    	var path = api.redirectURL + "/apis/info?name=" + api.name + "&version=" + api.version + "&provider=" + api.apiOwner +"&tenant=" + tenantDomain;
-						                      %>
-						                      	<a id="store-redirect-link" class="btn btn-primary"  title="browse" href="<%=path%>" target="_">
-			                                        <span class="icon fw-stack">
-				                                        <i class="fw fw-subscribe fw-stack-1x"></i>
-				                                        <i class="fw fw-circle-outline fw-stack-2x"></i>
-			                                        </span>
-			                                                <%=i18n.localize("goToSubscribe")%>
-=======
->>>>>>> 6c2375b6
 
                                     </div>
                                 </div>
