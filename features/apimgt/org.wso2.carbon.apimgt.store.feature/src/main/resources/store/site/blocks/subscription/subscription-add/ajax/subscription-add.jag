<%
include("/jagg/jagg.jag");
(function () {
    var site = require("/site/conf/site.json");
    var ssoEnabled = site.ssoConfiguration.enabled;
    response.contentType = "application/json; charset=UTF-8";
    var mod, obj, name, version, provider, tier, application, applicationId, applicationName, context, result, username, accessAllowDomains,
            user = jagg.getUser(),
            msg = require("/site/conf/ui-messages.jag"),
            action = request.getParameter("action");
    if (action == "addSubscription" && request.getMethod() == 'POST') {
        if (!user) {
            if(!ssoEnabled){
		print({
		    error:true,
                    message:msg.error.loginRequired(action)
            	});
	    }
	    return;
        }

        name = request.getParameter("name");
        version = request.getParameter("version");
        provider = request.getParameter("provider");
        tier = request.getParameter("tier");
        applicationId = parseInt(request.getParameter("applicationId"), 10);
        username = user.username;

        mod = jagg.module("subscription");
        result = mod.addSubscription({
            name:name,
            version:version,
            provider:provider
        }, tier, applicationId, username);

        if (result.error) {
        	var message = result.message;
        	if (message != null) {
        		message = message.split(":")[1];
        	} else {
        		message = msg.error.authError(action, username);
        	}
            obj = {
                error:true,
                message:message
            };
        } else {
            obj = {
                error:false,
                status:result.status
            }
        }
        print(obj);
    }else if (action == "addAPISubscription" && request.getMethod() == 'POST') {
        if (!user) {
           if(!ssoEnabled){
		print({
		    error:true,
                    message:msg.error.loginRequired(action)
            	});
	    }
	    return;
        }

        name = request.getParameter("name");
        version = request.getParameter("version");
        provider = request.getParameter("provider");
        tier = request.getParameter("tier");
        applicationName = request.getParameter("applicationName");
        username = user.username;

        mod = jagg.module("subscription");
        result = mod.addAPISubscription({
            name:name,
            version:version,
            provider:provider
        }, tier, applicationName, username);

        if (result.error) {
            obj = {
                error:result.error,
                message:result.message
            };
        } else {
            obj = {
                error:false
            }
        }
        print(obj);
    }else if (action == "generateAPIKey" && request.getMethod() == 'POST') {
        if (!user) {
            if(!ssoEnabled){
		print({
		    error:true,
                    message:msg.error.loginRequired(action)
            	});
	    }
	    return;
        }

        name = request.getParameter("name");
        version = request.getParameter("version");
        provider = request.getParameter("provider");
        context = request.getParameter("context");
        application = request.getParameter("application");
        keyType = request.getParameter("keytype");
        callbackUrl = request.getParameter("callbackUrl");
        username = user.username;

        mod = jagg.module("subscription");
        result = mod.generateAPIKey({
            name:name,
            version:version,
            provider:provider
        }, context, application, username,keyType,callbackUrl);

        if (result.error) {
            obj = {
                error:result.error,
                message:msg.error.authError(action, username)
            };
        } else {
            obj = {
                error:false,
                data:{
                    key:result.key
                }
            }
        }
        print(obj);
    } else if (action == "deleteAuthApplication" && request.getMethod() == 'POST') {

        if (!user) {
            print({
                error:true,
                message:msg.error.loginRequired(action)
            });
            return;
        }
        var authAppParams = {};
        authAppParams.username = user.username;
        authAppParams.consumerKey = request.getParameter("consumerKey");

        mod = jagg.module("subscription");

        result = mod.deleteAuthApplication(authAppParams);

        if (result.error) {
            obj = {
                error:result.error,
                message:msg.error.authError(action, username)
            };
            /*print({
                error:result.error,
                message:msg.error.authError(action, username)
            });
            response.status = 500;
            response.contentType = "application/json";
            return;*/
        } else {
            obj = {
                error:false,
                data:{
                    key:result.key
                }
            }
        }
        print(obj);

    } else if (action == "generateApplicationKey" && request.getMethod() == 'POST') {

        if (!user) {
            if (!ssoEnabled) {
                print({
                    error: true,
                    message: msg.error.loginRequired(action)
                });
            }
            return;
        }
<<<<<<< HEAD
        var application = request.getParameter("application");
        var keyType = request.getParameter("keytype");
        var callbackUrl = request.getParameter("callbackUrl");
        var username = user.username;
        var accessAllowDomains = request.getParameter("authorizedDomains");
=======
        application = request.getParameter("application");
        keyType = request.getParameter("keytype");
        callbackUrl = request.getParameter("callbackUrl");
        username = user.username;
        accessAllowDomains = request.getParameter("authorizedDomains");
        tokenScope = request.getParameter("tokenScope");       
>>>>>>> 431bb46e
        var accessAllowDomainsArr = accessAllowDomains.split(",");
        var validityTime = request.getParameter("validityTime");
        var retryAfterFailure = request.getParameter("retryAfterFailure");
        var jsonParams = request.getParameter("jsonParams");

        var log = new Log();
        log.info("json Params" + jsonParams);



        if (retryAfterFailure == null) {
            retryAfterFailure = false;
        }

        mod = jagg.module("subscription");
<<<<<<< HEAD
        result = mod.generateApplicationKey(username, application , keyType, callbackUrl, accessAllowDomainsArr,
                validityTime, retryAfterFailure, jsonParams);

        if (result.error) {
            obj = {
                error: result.error,
                message: msg.error.authError(action, username)
            };
        } else {
            obj = {
                error: false,
                data: {
                    key: result.key
                }
            }
        }
        print(obj);

    } else if (action == "updateClientApplication" && request.getMethod() == 'POST') {
        if (!user) {
            print({
                error:true,
                message:msg.error.loginRequired(action)
            });
            return;
        }
        var authAppParams = {};
        authAppParams.username = user.username;
        authAppParams.jsonParams = request.getParameter("jsonParams");

        /*if(retryAfterFailure == null){
         retryAfterFailure = false;
         }*/
        mod = jagg.module("subscription");
        result = mod.updateAuthClient(authAppParams);
=======
        result = mod.generateApplicationKey(application, username, keyType, callbackUrl, accessAllowDomainsArr, validityTime,retryAfterFailure, tokenScope);
>>>>>>> 431bb46e

        if (result.error) {
            obj = {
                error:result.error,
                message:msg.error.authError(action, username)
            };
        } else {
            obj = {
                error:false,
                data:{
                    key:result.key
                }
            }
        }
        print(obj);
     } else if (action == "updateAccessAllowDomains" && request.getMethod() == 'POST') {
        if (!user) {
           if(!ssoEnabled){
		print({
		    error:true,
                    message:msg.error.loginRequired(action)
            	});
	    }
	    return;
        }

        oldAccessToken = request.getParameter("oldAccessToken");
        accessAllowDomains = request.getParameter("authorizedDomains");
        accessAllowDomainsArr = accessAllowDomains.split(",");
        mod = jagg.module("subscription");
        result = mod.updateAccessAllowDomains(oldAccessToken,accessAllowDomainsArr);

        if (result.error==true) {
            obj = {
                error:true,
                message:result.message
            };
        } else {
            obj = {
                error:false,
                message:result.message
            }
        }
        print(obj);
     } else if (action == "refreshToken" && request.getMethod() == 'POST') {
        if (!user) {
            if(!ssoEnabled){
		print({
		    error:true,
                    message:msg.error.loginRequired(action)
            	});
	    }
	    return;
        }
        application = request.getParameter("application");
        keyType = request.getParameter("keytype");
        username = user.username;
        oldAccessToken = request.getParameter("oldAccessToken");
        accessAllowDomains = request.getParameter("authorizedDomains");
        accessAllowDomainsArr = accessAllowDomains.split(",");
        clientId = request.getParameter("clientId");
        clientSecret = request.getParameter("clientSecret");
        validityTime = request.getParameter("validityTime");
        tokenScope = request.getParameter("tokenScope");
        mod = jagg.module("subscription");
        result = mod.refreshToken(username,application,keyType,oldAccessToken,accessAllowDomainsArr,clientId, clientSecret,validityTime,tokenScope);

        if (result.error) {
            obj = {
                error:result.error,
                message:result.message
            };
        } else {
            obj = {
                error:false,
                data:{
                    key:result.key
                }
            }
        }
        print(obj);
     }else if (action == "saveAuthapp" && request.getMethod() == 'POST') {

        if (!user) {
            print({
                error:true,
                message:msg.error.loginRequired(action)
            });
            return;
        }
        var saveAuthAppParams = {};
        saveAuthAppParams.username = user.username;
        saveAuthAppParams.jsonParams = request.getParameter("jsonParams");
        saveAuthAppParams.client_id = request.getParameter("client_id");
        saveAuthAppParams.applicationName = request.getParameter("applicationName");


        //log.info(saveAuthAppParams);

        mod = jagg.module("subscription");

        result = mod.saveAuthapp(saveAuthAppParams);

        if (result.error) {
            obj = {
                error:result.error,
                message:msg.error.authError(action, username)
            };
        } else {
            obj = {
                error:false,
                data:{
                    key:result.key
                }
            }
        }
        print(obj);
     }
     else {
        print({
            error:true,
            message:msg.error.invalidAction(action)
        });
    }
}());
%><|MERGE_RESOLUTION|>--- conflicted
+++ resolved
@@ -178,20 +178,14 @@
             }
             return;
         }
-<<<<<<< HEAD
+
         var application = request.getParameter("application");
         var keyType = request.getParameter("keytype");
         var callbackUrl = request.getParameter("callbackUrl");
         var username = user.username;
         var accessAllowDomains = request.getParameter("authorizedDomains");
-=======
-        application = request.getParameter("application");
-        keyType = request.getParameter("keytype");
-        callbackUrl = request.getParameter("callbackUrl");
-        username = user.username;
-        accessAllowDomains = request.getParameter("authorizedDomains");
-        tokenScope = request.getParameter("tokenScope");       
->>>>>>> 431bb46e
+	var tokenScope = request.getParameter("tokenScope"); 
+
         var accessAllowDomainsArr = accessAllowDomains.split(",");
         var validityTime = request.getParameter("validityTime");
         var retryAfterFailure = request.getParameter("retryAfterFailure");
@@ -207,9 +201,9 @@
         }
 
         mod = jagg.module("subscription");
-<<<<<<< HEAD
+
         result = mod.generateApplicationKey(username, application , keyType, callbackUrl, accessAllowDomainsArr,
-                validityTime, retryAfterFailure, jsonParams);
+                validityTime, retryAfterFailure, tokenScope, jsonParams);
 
         if (result.error) {
             obj = {
@@ -243,9 +237,7 @@
          }*/
         mod = jagg.module("subscription");
         result = mod.updateAuthClient(authAppParams);
-=======
-        result = mod.generateApplicationKey(application, username, keyType, callbackUrl, accessAllowDomainsArr, validityTime,retryAfterFailure, tokenScope);
->>>>>>> 431bb46e
+
 
         if (result.error) {
             obj = {
@@ -327,7 +319,7 @@
             }
         }
         print(obj);
-     }else if (action == "saveAuthapp" && request.getMethod() == 'POST') {
+     }else if (action == "mapExistingOauthClient" && request.getMethod() == 'POST') {
 
         if (!user) {
             print({
@@ -343,11 +335,12 @@
         saveAuthAppParams.applicationName = request.getParameter("applicationName");
 
 
+
         //log.info(saveAuthAppParams);
 
         mod = jagg.module("subscription");
 
-        result = mod.saveAuthapp(saveAuthAppParams);
+        result = mod.mapExistingOauthClient(saveAuthAppParams);
 
         if (result.error) {
             obj = {
