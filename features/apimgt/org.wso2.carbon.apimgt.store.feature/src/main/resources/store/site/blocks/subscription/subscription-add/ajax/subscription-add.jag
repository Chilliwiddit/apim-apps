--- conflicted
+++ resolved
@@ -188,23 +188,10 @@
         //var tokenScope = "default";
 
         var accessAllowDomainsArr = accessAllowDomains.split(",");
-<<<<<<< HEAD
-        validityTime = request.getParameter("validityTime");
-	    var retryAfterFailure = request.getParameter("retryAfterFailure");
-	    var groupingId=session.get("groupId");
-		
-		if(retryAfterFailure == null){
-			retryAfterFailure = false;
-		}
-
-        mod = jagg.module("subscription");
-        result = mod.generateApplicationKey(application, username, keyType, callbackUrl, accessAllowDomainsArr, validityTime,retryAfterFailure, tokenScope, groupingId);
-=======
-
         var validityTime = request.getParameter("validityTime");
         var retryAfterFailure = request.getParameter("retryAfterFailure");
         var jsonParams = request.getParameter("jsonParams");
-	    var applicationId=request.getParameter("selectedAppID");
+	    var groupingId=session.get("groupId");
 
         if (retryAfterFailure == null) {
             retryAfterFailure = false;
@@ -223,7 +210,7 @@
         mod = jagg.module("subscription");
 
         result = mod.generateApplicationKey(username, application , keyType, callbackUrl, accessAllowDomainsArr,
-                validityTime, retryAfterFailure, tokenScope,applicationId, jsonParams);
+                validityTime, retryAfterFailure, tokenScope,groupingId, jsonParams);
 
         if (result.error) {
             obj = {
@@ -258,7 +245,6 @@
         mod = jagg.module("subscription");
         result = mod.updateAuthClient(authAppParams);
 
->>>>>>> 7162770d
 
         if (result.error) {
             obj = {
