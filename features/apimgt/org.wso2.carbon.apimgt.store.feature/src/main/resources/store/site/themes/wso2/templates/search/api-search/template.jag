--- conflicted
+++ resolved
@@ -21,12 +21,8 @@
 %>
 
 <form action="<%=jagg.getMappedUrl("/site/pages/list-apis.jag")%>?<%= param %>" id="search_apis">
-<<<<<<< HEAD
   <div class="col-xs-10 col-sm-12 col-md-6 col-lg-5">
-=======
   <%= param %>
-  <div class="col-xs-10 col-sm-12 col-md-12 col-lg-4">
->>>>>>> 34205ca3
     <div class="input-group input-wrap search-wrap">
       <div class="input-group-btn">
           <button type="button" class="btn btn-default dropdown-toggle" data-toggle="dropdown" aria-haspopup="true" aria-expanded="false" title="<%=i18n.localize("Category")%>"><%= type %> <span class="caret"></span></button>
