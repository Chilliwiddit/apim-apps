--- conflicted
+++ resolved
@@ -8,13 +8,8 @@
                 	<%if(inputs.pagePath == "api/listing" || inputs.pagePath == "api/api-listing-prototyped" || inputs.pagePath == "api/api-info" || inputs.pagePath == "api/documentation/view") { %>
 	                    <li class="purple active"><a href="<%= jagg.urlTenanted("/")%>"><i class="fw fw-api icon"></i><span class="left-menu-item ">APIs</span></a></li>
 	                    <li class="green"><a href="<%= jagg.urlTenanted("/site/pages/applications.jag")%>" class="<%= "link-myapplications" + (user ? "" : " need-login") %>"><i class="fw fw-application icon"></i><span class="left-menu-item">Applications</span></a></li>                    
-<<<<<<< HEAD
 	                    <% if (outputs.isForumEnabled && (!outputs.tenantDomains || outputs.tenantDomains.indexOf(tenant) == -1 || tenant =="carbon.super")) { %>
-	                    	<li class="orange"><a href="<%= jagg.urlTenanted("/forum")%>"><i class="fw fw-forum icon"></i><span class="left-menu-item">Forum</span></a></li>
-=======
-	                    <% if (!outputs.tenantDomains || outputs.tenantDomains.indexOf(tenant) == -1 || tenant =="carbon.super") { %>
 	                    	<li class="orange"><a title="forum" href="<%= jagg.urlTenanted("/forum")%>"><i class="fw fw-forum icon"></i><span class="left-menu-item">Forum</span></a></li>
->>>>>>> 6f98c658
 	                    <%} %>
 	                    <li class="yellow"><a title="Statistics" href="<%= jagg.urlTenanted("/site/pages/statistics.jag?stat=perAppAPICount")%>" class="<%if(!user){%>need-login<%}%>"><i class="fw fw-statistics icon"></i><span class="left-menu-item">Statistics <i class="fw fw-down fw-stack-1x toggle-icon-up remove-float"></i></span></a>
 	                    	<ul class="sublevel-menu">
@@ -27,20 +22,9 @@
 	                    </li>
 	                  <%} else if (inputs.pagePath == "application/application-list" || inputs.pagePath == "application/application-add" || inputs.pagePath == "application/application-view" || inputs.pagePath == "application/application-edit") { %> 
 	                  	<li class="green active"><a href="<%= jagg.urlTenanted("/site/pages/applications.jag")%>" class="<%= "link-myapplications" + (user ? "" : " need-login") %>"><i class="fw fw-application icon"></i><span class="left-menu-item">Applications</span></a></li> 
-<<<<<<< HEAD
-	                  	<li class="purple">
-	                        <a href="<%= jagg.urlTenanted("/")%>"><i class="fw fw-api icon"></i><span class="left-menu-item ">APIs <i class="fw fw-down fw-stack-1x toggle-icon-up remove-float"></i></span></a>
-	                        <ul class="sublevel-menu">
-	                            <li><a href="<%= jagg.urlTenanted("/site/pages/list-prototyped-apis.jag") %>"><i class="fw fw-api icon"></i><span class="name">Prototyped APIs</span></a></li>
-	                        </ul>
-	                    </li>
+	                  	<li class="purple"><a href="<%= jagg.urlTenanted("/")%>"><i class="fw fw-api icon"></i><span class="left-menu-item ">APIs</span></a></li>
 	                    <% if (outputs.isForumEnabled && (!outputs.tenantDomains || outputs.tenantDomains.indexOf(tenant) == -1 || tenant =="carbon.super")) { %>
-	                    	<li class="orange"><a href="<%= jagg.urlTenanted("/forum")%>"><i class="fw fw-forum icon"></i><span class="left-menu-item">Forum</span></a></li>
-=======
-	                  	<li class="purple"><a href="<%= jagg.urlTenanted("/")%>"><i class="fw fw-api icon"></i><span class="left-menu-item ">APIs</span></a></li>
-	                    <% if (!outputs.tenantDomains || outputs.tenantDomains.indexOf(tenant) == -1 || tenant =="carbon.super") { %>	                    	
 	                    	<li class="orange"><a title="Forum" href="<%= jagg.urlTenanted("/forum")%>"><i class="fw fw-forum icon"></i><span class="left-menu-item">Forum</span></a></li>
->>>>>>> 6f98c658
 	                    <%} %>
 	                    <li class="yellow"><a title="Statistics" href="<%= jagg.urlTenanted("/site/pages/statistics.jag?stat=perAppAPICount")%>" class="<%if(!user){%>need-login<%}%>"><i class="fw fw-statistics icon"></i><span class="left-menu-item">Statistics <i class="fw fw-down fw-stack-1x toggle-icon-up remove-float"></i></span></a>
 	                    	<ul class="sublevel-menu">
@@ -76,13 +60,8 @@
 	                    </li>
 	                   	<li class="purple"><a href="<%= jagg.urlTenanted("/")%>"><i class="fw fw-api icon"></i><span class="left-menu-item ">APIs</span></a></li>
 	                    <li class="green"><a href="<%= jagg.urlTenanted("/site/pages/applications.jag")%>" class="<%= "link-myapplications" + (user ? "" : " need-login") %>"><i class="fw fw-application icon"></i><span class="left-menu-item">Applications</span></a></li>
-<<<<<<< HEAD
 	                    <% if (outputs.isForumEnabled && (!outputs.tenantDomains || outputs.tenantDomains.indexOf(tenant) == -1 || tenant =="carbon.super")) { %>
-	                    	<li class="orange"><a href="<%= jagg.urlTenanted("/forum")%>"><i class="fw fw-forum icon"></i><span class="left-menu-item">Forum</span></a></li>
-=======
-	                    <% if (!outputs.tenantDomains || outputs.tenantDomains.indexOf(tenant) == -1 || tenant =="carbon.super") { %>
 	                    	<li class="orange"><a title="Forum" href="<%= jagg.urlTenanted("/forum")%>"><i class="fw fw-forum icon"></i><span class="left-menu-item">Forum</span></a></li>
->>>>>>> 6f98c658
 	                    <%} %>
 	                   <%} %>             
                 </ul>
