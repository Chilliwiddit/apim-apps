<%
include("/jagg/jagg.jag");

(function () {
    var site = require("/site/conf/site.json");
    var ssoEnabled = site.ssoConfiguration.enabled;
    response.contentType = "application/json; charset=UTF-8";
    var mod, obj, application, result, username, tier, callbackUrl, description, applicationAttributes
            msg = require("/site/conf/ui-messages.jag"),
            action = request.getParameter("action"),
            user = jagg.getUser();

    var validation = {
        "action": { type: "safetext"},
        "application": { type: "name"},
    };

    var validation_errors = jagg.validateInputs(validation);

    if(validation_errors != true){
            print({
                error:true,
                message: msg.error.invalidInputs(validation_errors)
            });        
    }else if( request.getMethod() == 'POST' && !jagg.isCSRFTokenValid()){
        print({
            error:true,
            message: msg.error.csrfError
        });
    }            
    else if (action == "addApplication" && request.getMethod() == 'POST') {
        if (!user) {
            if(!ssoEnabled){
		print({
		    error:true,
                    message:msg.error.loginRequired(action)
            	});
	    }
	    return;
        }

        application = request.getParameter("application", "UTF-8");
        username = user.username;
        tier = request.getParameter("tier");
        var groupId = "";
        if (jagg.isMultiGroupEnabled()) {
            groupId = request.getParameter("groupId");
        }

        if(null == request.getParameter("callbackUrl")){
            callbackUrl = "";
        }else{
            callbackUrl = request.getParameter("callbackUrl");
        }        
<<<<<<< HEAD
        description = request.getParameter("description");
        applicationAttributes = request.getParameter("applicationAttributes");
=======
        description = request.getParameter("description"); 
        tokenType = request.getParameter("tokenType");       
>>>>>>> d92710e2
        mod = jagg.module("application");
        var MultitenantUtils = Packages.org.wso2.carbon.utils.multitenancy.MultitenantUtils;
        var tenantDomain = MultitenantUtils.getTenantDomain(user.username);
        var APIUtil = org.wso2.carbon.apimgt.impl.utils.APIUtil;
        var applicationTierType = org.wso2.carbon.apimgt.impl.APIConstants.TIER_APPLICATION_TYPE;
        var applicationTierList = APIUtil.getTiers(applicationTierType, tenantDomain);

        if (!applicationTierList.isEmpty() && applicationTierList.containsKey(tier)) {
<<<<<<< HEAD
            result = mod.addApplication(username, application, tier, callbackUrl, description, groupId,
                applicationAttributes);
=======
            result = mod.addApplication(username, application, tier, callbackUrl, description, groupId,tokenType);
>>>>>>> d92710e2
            if (result.error) {
                obj = {
                    error: true,
                    message: result.error
                };
            } else {
                obj = {
                    error: false,
                    status: result.status
                }
            }
        } else {
            var log = new Log();
            var errorMessage = "Specified application tier does not exist.";
            log.error(errorMessage);
            obj = {
                error: true,
                message: errorMessage
            };
        }
        print(obj);
    } else {
        print({
            error:true,
            message:msg.error.invalidAction(action)
        });
    }
}());
%><|MERGE_RESOLUTION|>--- conflicted
+++ resolved
@@ -52,13 +52,10 @@
         }else{
             callbackUrl = request.getParameter("callbackUrl");
         }        
-<<<<<<< HEAD
         description = request.getParameter("description");
         applicationAttributes = request.getParameter("applicationAttributes");
-=======
-        description = request.getParameter("description"); 
-        tokenType = request.getParameter("tokenType");       
->>>>>>> d92710e2
+        description = request.getParameter("description");
+        tokenType = request.getParameter("tokenType");
         mod = jagg.module("application");
         var MultitenantUtils = Packages.org.wso2.carbon.utils.multitenancy.MultitenantUtils;
         var tenantDomain = MultitenantUtils.getTenantDomain(user.username);
@@ -67,12 +64,7 @@
         var applicationTierList = APIUtil.getTiers(applicationTierType, tenantDomain);
 
         if (!applicationTierList.isEmpty() && applicationTierList.containsKey(tier)) {
-<<<<<<< HEAD
-            result = mod.addApplication(username, application, tier, callbackUrl, description, groupId,
-                applicationAttributes);
-=======
-            result = mod.addApplication(username, application, tier, callbackUrl, description, groupId,tokenType);
->>>>>>> d92710e2
+            result = mod.addApplication(username, application, tier, callbackUrl, description, groupId,tokenType,applicationAttributes);
             if (result.error) {
                 obj = {
                     error: true,
