--- conflicted
+++ resolved
@@ -156,11 +156,7 @@
 	            </li>
 	          <% } %>       
 	            <li class="visible-inline-block">
-<<<<<<< HEAD
-	                <a title="login link" id="login-link">
-=======
 	                <a class="need-login" href="<%= jagg.urlTenanted('/')%>">
->>>>>>> db876495
 	                  <span class="icon fw-stack fw-lg">
 	                  <i class="fw fw-circle-outline fw-stack-2x"></i>
 	                  <i class="fw fw-sign-in fw-stack-1x"></i>
