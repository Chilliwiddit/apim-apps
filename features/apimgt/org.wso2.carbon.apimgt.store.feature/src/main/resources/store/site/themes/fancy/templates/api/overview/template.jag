--- conflicted
+++ resolved
@@ -1,25 +1,10 @@
 <% jagg.template("api/overview", function(inputs, outputs, jagg) { %>
 <% var api = outputs.api, user = outputs.user, log = new Log(); %>
-
+<% var domains = jagg.module("domains").getDomainMappings(jagg.getTenantDomain()).domains;%>
 <div id="overview">
 	<%if (!api.isAdvertiseOnly) {%>
 
 	    <%
-<<<<<<< HEAD
-	    var environments = api.serverURL.split("|");
-	    for (j=0; j<environments.length; j++){
-	        var environment = environments[j];
-	        var epParams =  environment.split(",");
-	        %>
-	            <h5><%=epParams[0]%> <%=i18n.localize("urls")%>:</h5>
-
-	        <%
-	        for (i = 1; i < epParams.length; i++) {
-	            %>
-	            <div  class="well well-small api_urls"><%=epParams[i]%><%=api.context%>/<%=api.version%>
-                    <%if (api.isDefaultVersion){%>
-                        <br><%=epParams[i]%><%=api.context%>
-=======
         if(domains != null){
             for (var key in domains) {
                 var re = /\/$/g
@@ -29,16 +14,35 @@
                 <div  class="well well-small api_urls"><%=domainValue%><%= contextWithoutTenant %>/<%=api.version%>
                     <%if (api.isDefaultVersion){%>
                         <br><%=%><%= contextWithoutTenant %>
->>>>>>> 3483750b
                     <%}%>
                 </div>
+                <%
+            }
+        }
+        else{
+    	    var environments = api.serverURL.split("|");
+    	    for (j=0; j<environments.length; j++){
+    	        var environment = environments[j];
+    	        var epParams =  environment.split(",");
+    	        %>
+    	            <h5><%=epParams[0]%> <%=i18n.localize("urls")%>:</h5>
 
-	            <%
-	        }
-	        %>
+    	        <%
+    	        for (i = 1; i < epParams.length; i++) {
+    	            %>
+    	            <div  class="well well-small api_urls"><%=epParams[i]%><%=api.context%>/<%=api.version%>
+                        <%if (api.isDefaultVersion){%>
+                            <br><%=epParams[i]%><%=api.context%>
+                        <%}%>
+                    </div>
 
-	        <%
-	    }
+    	            <%
+    	        }
+    	        %>
+
+    	        <%
+    	    }
+        }
 	    %>
     <%}%>
     <% if(api.wsdl && api.wsdl != ""){ %>        
