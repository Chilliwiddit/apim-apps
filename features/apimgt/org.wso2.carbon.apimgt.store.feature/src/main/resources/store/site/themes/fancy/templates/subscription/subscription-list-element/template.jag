<% jagg.template("subscription/subscription-list-element", function(inputs, outputs, jagg) { %>
<% var i=outputs.i, app = outputs.app, thumbURL = '';
   var str_i = String(i).replace('.','_');
   var gatewayurlendpoint = outputs.gatewayurl;
	var log = new Log();
	var userName=jagg.getUser().username;

   if(app!=null){
	   var apis = app.subscriptions;
	   var length = outputs.length;

	   var page = outputs.page;
	   var itemsPerPage = outputs.itemsPerPage;
	   var numberOfPages = parseInt(length / itemsPerPage);
	   if (length % itemsPerPage != 0) {
	   		numberOfPages++;
	   }
%>

        <input type="hidden"  class="prodAccessTokenHidden" id="prodAccessTokenHiddenID" value="<%=app.prodKey%>" >
        <input type="hidden"  class="sandAccessTokenHidden" id="sandAccessTokenHiddenID" value="<%=app.sandboxKey%>" >
        <input type="hidden" type="text"  id="scopeInput" value='<%=app.prodKeyScope %>'/>
        <h3 data-section="key-prod" class="js_toggle"><%=i18n.localize("keysPro")%> <i class="icon-chevron-down icon-keys"></i></h3>
        <div class="keyBoxOut">
            <div class="container-fluid">
	   			<div class="span6">

                        <%
                         var log = new Log();
                         var prodVadidataionTime = app.prodValidityTime;
                         var sandVadidataionTime = app.sandValidityTime;
                         var scopes = app.scopes;
                         lenS = scopes.length;


                         <!-- If token is not set to never expire, then take the expiration in seconds -->
                         if (prodVadidataionTime > 0) {
                            prodVadidataionTime = prodVadidataionTime / 1000;
                         }
                         if (sandVadidataionTime > 0) {
                            sandVadidataionTime = sandVadidataionTime / 1000;
                         }

                         <!-- This is required to remove the decimal points getting added by jaggery to validation time-->
                         if (prodVadidataionTime != null) {
                            var prod_tmp = String(Math.ceil(prodVadidataionTime)).split(".");
                            var prodValidityTime = prod_tmp[0];

                         }

                         if (sandVadidataionTime != null) {
                            var sand_tmp = String(Math.ceil(sandVadidataionTime)).split(".");
                            var sandValidityTime = sand_tmp[0];
                         }

                        %>

                        <% if(app.prodKey != null ) { %>
                        <!-- START Show key info -->

                        <div class="row-fluid keys">
							<div class="span3">
		                        <b><%=i18n.localize("consumerKey")%> :</b> 
	                        </div>
	                        <div class="span9">
	                        	<div class="consumerKey token">
		                        	<% if(app.prodConsumerKey != null && app.prodConsumerKey.length > 60){ %>
		                          		<textarea class="tokenTextarea keyValues" data-value="<%=app.prodConsumerKey%>"><%=app.prodConsumerKey%></textarea>
		                        	<% } else { %>
		                          		<span class="keyValues" data-value="<%=app.prodConsumerKey%>"><%=app.prodConsumerKey%></span>
		                        	<% } %>
		                        	<div class="copybtn-wrapper">
                    					<span class="curl-copyinfo">Copied!</span>
                						<button id="prodConsumerCopy" data-clipboard-text="<%=app.prodConsumerKey%>" title="Copy to clipboard" class="curl-copybtn"><i class="fa fa-clipboard"></i></button>
                					</div>
		                        </div>
	                        </div>
                        </div>
						
						<div class="row-fluid keys">
							<div class="span3">
		                        <b><%=i18n.localize("consumerSecret")%> :</b> 
	                        </div>
	                        <div class="span9">
	                        	<div class="consumerSecret token">
		                        	<% if(app.prodConsumerSecret != null && app.prodConsumerSecret.length > 60){ %>
		                           		<textarea class="tokenTextarea keyValues" data-value="<%=app.prodConsumerSecret%>"><%=app.prodConsumerSecret%></textarea>
		                        	<% } else { %>
		                            	<span class="keyValues" data-value="<%=app.prodConsumerSecret%>"><%=app.prodConsumerSecret%></span>
		                        	<% } %>
		                        	<div class="copybtn-wrapper">
                    					<span class="curl-copyinfo">Copied!</span>
                						<button id="prodSecretCopy" data-clipboard-text="<%=app.prodConsumerSecret%>" title="Copy to clipboard" class="curl-copybtn"><i class="fa fa-clipboard"></i></button>
                					</div>
		                        </div>
	                        </div>
                        </div>

                        <div class="row-fluid keys">
							<div class="span12">
								<h5 class="special-colored"><b><%=i18n.localize("accessToken")%>: </b></h5>
								<div class="show-hide-key processing-msg" style="display:none;"><%=i18n.localize("generating")%></div>
								<div>
									<div class="span12">
										<div class="token access">
											<% if(app.prodKey != null && app.prodKey.length > 60){ %>
											   <textarea class="tokenTextarea accessTokenDisplayPro keyValues" data-value="<%=app.prodKey%>"><%=app.prodKey%></textarea>
											<% } else { %>
											   <span class="accessTokenDisplayPro keyValues" id="prodAccess" data-value="<%=app.prodKey%>"><%=app.prodKey%></span>
											<% } %>
			  								<div class="copybtn-wrapper">
                    							<span class="curl-copyinfo">Copied!</span>
                								<button id="prodAccessCopy" data-clipboard-target="prodAccessTokenHiddenID" title="Copy to clipboard" class="curl-copybtn"><i class="fa fa-clipboard"></i></button>
                							</div>
										</div>

                                        <% if(lenS > 0){ %>
										<div class="token">
											<% if(app.prodKeyScope != null && lenS<0 && app.prodKeyScope.length > 60){ %>
											   <textarea class="tokenTextarea accessTokenScopeDisplayPro keyValues" data-value="<%=app.prodKeyScope%>"><%=app.prodKeyScope%></textarea>
											<% } else  { %>
											   <span class="accessTokenScopeDisplayPro keyValues" id="prodAccessScope" data-value="<%=app.prodKeyScope%>"><%=app.prodKeyScope%></span>
											<% } %>
			  								<div class="copybtn-wrapper">
                    							<span class="curl-copyinfo">Copied!</span>
                								<button id="prodAccessCopy" data-clipboard-target="prodAccessScope" title="Copy to clipboard" class="curl-copybtn"><i class="fa fa-clipboard"></i></button>
                							</div>
										</div>
										<% } %>

										<div class="regenerate-wrapper">
											<div class="span2">
												<div class="dropdown">
													<button class="btn btn-default dropdown-toggle curlurl-genbtn" type="button" id="dropdownMenu1" data-toggle="dropdown" aria-expanded="true"
													    title="View cURL command to generate a token as an end user">
														cURL <span class="caret"></span>
													</button>
													<ul class="dropdown-menu" role="menu" aria-labelledby="gencurl-menu">
														<li role="gencurl"><a role="menuitem" tabindex="-1" href="javascript:generateCurl('<%=app.prodConsumerKey%>:<%=app.prodConsumerSecret%>', '<%=gatewayurlendpoint%>', 'password', 'prodCurl');">GrantType: Password</a></li>
														<li role="gencurl"><a role="menuitem" tabindex="-1" href="javascript:generateCurl('<%=app.prodConsumerKey%>:<%=app.prodConsumerSecret%>', '<%=gatewayurlendpoint%>', 'client_credentials', 'prodCurl');">GrantType: Client Credentials</a></li>
													</ul>
												</div>
											</div>
											<div class="span10">
												<div class="form-inline proRegenerateForm">

													<% if(lenS > 0){ %>
												        <a href="#scopePopup" role="button" class="btn" data-toggle="modal" id="selectScopeText" ><%=i18n.localize("selectScopes")%></a>
                                            						            <% } %>		
													Validity Time: <input type="text" class="input-mini token-validity-input" id="refreshProdValidityTime" value='<%=prodValidityTime %>' maxlength="70"  autofocus="autofocus" /> Seconds

													<span class="label label-warning" id = "timeWarn" style="display:none;"><%=i18n.localize("timeWarn")%></span>
													<button class="show-hide-key btn btn-primary" onclick="regenerate('<%=app.name%>','PRODUCTION',200,this,'pull-right','<%=app.prodConsumerKey%>','<%=app.prodConsumerSecret%>')" ><i class="fa fa-repeat"></i> <%=i18n.localize("regenerate")%></button>
												</div>
											</div>
										</div>
									</div>
								</div>
							</div>
						</div>

                        <!-- END Show key info -->
                        <% } else if(app.prodKeyState != null){ %>
							<% if(app.prodKeyState == "CREATED") {%>
                        		<%=i18n.localize("prodKeyCreatedMsg")%>
							<%} else if(app.prodKeyState == "REJECTED") {%>
                        		<%=i18n.localize("prodKeyRejectedMsg")%>
							<%} if(app.prodKeyState == "APPROVED") { %>
                        		<%=i18n.localize("prodKeyApprovedMsg")%>
                        		<div class="gen-btn-wrapper">
                                   <button  class="app-create-key-button btn btn-primary"
                                   		data-application="<%=app.name%>"
                                   		data-callbackUrl="<%=app.callbackUrl%>"
                                   		data-keytype="PRODUCTION"
                                   		iteration="200"><%=i18n.localize("generateKey")%></button>
                        		</div>
							<%}%>
                        <% } else{ %>
                        <%=i18n.localize("prodKeyMsg")%>
                        <% if(lenS > 0){ %>
                            <br><br>
                            <a href="#scopePopup" role="button" class="btn" data-toggle="modal" ><%=i18n.localize("selectScopes")%></a>
                        <% } %>
                        <div class="gen-btn-wrapper">
                        	<div class="cDivParentOfManualAuthAppCreateProduction">
                        		<div class="cDivRowOfElements">
                        			<div class="cDivTextMappingExternalAuthApp">
                        			Consumer key :
                        			</div>
									<div class="cDivInputMappingExternalAuthApp">
										<input type="text" class="input-xlarge token-validity-input"
										id="inputConsumerKeyProduction" value=""  maxlength="200"
										autofocus="autofocus"
										style="margin-top:5px;"  />
									</div>
                        		</div>
                        		<div class="cDivRowOfElements">
                        			<div class="cDivTextMappingExternalAuthApp">
									Consumer secret :
									</div>
									<div class="cDivInputMappingExternalAuthApp">
										<input type="text" class="input-xlarge token-validity-input"
										id="inputConsumerSecretProduction" value="" maxlength="200"
										autofocus="autofocus"
										style="margin-top:5px;"  />
									</div>
                        		</div>
                        		<button  class="btn btn-primary "
                        		id="btnProvideKeyProductionSave" data-application="<%=app.name%>"
									   data-callbackUrl="<%=app.callbackUrl%>"
									   data-keytype="PRODUCTION"
									   data-username="<%= userName %>"
									   iteration="200">Save</button>
                            	<button  class="btn btn-primary "
                            	id="btnProvideKeyProductionCancle">Cancel</button>
                        	</div>
                        	<div class="cDivDefaultBtnSet">
								<button  class="app-key-generate-button btn btn-primary btn-generatekeys" onclick="jagg
								.sessionAwareJS({redirect:'/site/pages/subscriptions.jag'})"
									   data-application="<%=app.name%>"
									   data-callbackUrl="<%=app.callbackUrl%>"
									   data-keytype="PRODUCTION"
									   data-username="<%= userName %>"
									   iteration="200">Generate keys</button>
								<button  class="btn btn-primary btn-providekeys"
								id="btnProvideKeyProduction">Provide
								keys</button>
                            </div>

                        </div>
                        <% } %>
                    </div>

		    		<div class="span6" <%if(app.prodKeyState == "CREATED" || app.prodKeyState == "APPROVED" || app.prodKeyState == "REJECTED"){%> style="display:none" <%}%> >
						<div class="keyBoxOut-config">
                        	<!-- START Config section -->
                            <h5>Allowed Domains</h5>
                            <div>
                               <textarea id="allowedDomainsPro"><% if(app.prodKey != null ) { %><%=app.prodAuthorizedDomains%><% } else { %>ALL<% } %></textarea>
                               <div>The domains from which requests are allowed to the APIs. Leave empty or enter "ALL" to allow all domains.</div>
                               <% if(app.prodKey != null ) { %>
                               <button class="btn"
                                       onclick="updateAccessAllowDomains('<%=app.name%>','PRODUCTION',200,this)" style="font-size:11px;">Update Domains</button>
                               <div style="display:none" class="success-update-msg">Successfully updated.</div>
                               <% } else { %>
                                    Token Validity: <input type="text" class="input-mini token-validity-input" id="refreshProdValidityTime" value="<%=prodValidityTime%>" maxlength="70"  autofocus="autofocus" style="margin-top:5px;"  />  Seconds
                                    <span class="label label-warning" id = "timeWarn" style="display:none;"><%=i18n.localize("timeWarn")%></span>
                               <% } %>
                               <a class="icon-question-sign help_popup_prod"></a>
                               <div id="prodtoken_help"></div>
                            </div>
                        	<!-- END config section -->
                        </div>
			   		</div>

                </div>
                
                <div class="row-fluid curl-testurlp-wrapper">
                	<div class="span12">
                		<div class="editable-div-wrapper">
                    		<div class="editable-div curl-testurl" id="prodCurl" data-value="<%=app.prodConsumerKey%>:<%=app.prodConsumerSecret%>" contenteditable="true"></div>
                    		<div class="copybtn-wrapper">
                    			<span class="curl-copyinfo">Copied!</span>
                				<button id="prodCurlCopy" data-clipboard-target="prodCurl" title="Copy to clipboard" class="curl-copybtn"><i class="fa fa-clipboard"></i></button>
                			</div>
                		</div>
                    </div>
                </div>

            </div>
        </div>

        <h3 data-section="key-sand" class="js_toggle"><%=i18n.localize("keysSand")%> <i class="icon-chevron-down icon-keys"></i></h3>
		<div class="keyBoxOut">
            <div class="container-fluid">
	   			<div class="span6">

                        <!-- START Show key info -->
                    	<% if(app.sandboxKey!=null){%>

                        <div class="row-fluid keys">
							<div class="span3">
		                        <b><%=i18n.localize("consumerKey")%> :</b>
	                        </div>
	                        <div class="span9">
	                        	<div class="consumerKey token">
		                        	<% if(app.sandboxConsumerKey != null && app.sandboxConsumerKey.length > 28){ %>
                          				<textarea class="tokenTextarea keyValues" data-value="<%=app.sandboxConsumerKey%>"><%=app.sandboxConsumerKey%></textarea>
                      				<% } else { %>
                          				<span class="keyValues" data-value="<%=app.sandboxConsumerKey%>"><%=app.sandboxConsumerKey%></span>
                      				<% } %>
		                        	<div class="copybtn-wrapper">
                    					<span class="curl-copyinfo">Copied!</span>
                						<button id="sandConsumerCopy" data-clipboard-text="<%=app.sandboxConsumerKey%>" title="Copy to clipboard" class="curl-copybtn"><i class="fa fa-clipboard"></i></button>
                					</div>
		                        </div>
	                        </div>
                        </div>

						<div class="row-fluid keys">
							<div class="span3">
		                        <b><%=i18n.localize("consumerSecret")%> :</b>
	                        </div>
	                        <div class="span9">
	                        	<div class="consumerSecret token">
		                        	<% if(app.sandboxConsumerSecret != null && app.sandboxConsumerSecret.length > 28){ %>
                          				<textarea class="tokenTextarea keyValues" data-value="<%=app.sandboxConsumerSecret%>"><%=app.sandboxConsumerSecret%></textarea>
                       				<% } else { %>
                          				<span class="keyValues" data-value="<%=app.sandboxConsumerSecret%>"><%=app.sandboxConsumerSecret%></span>
                       				<% } %>
		                        	<div class="copybtn-wrapper">
                    					<span class="curl-copyinfo">Copied!</span>
                						<button id="sandSecretCopy" data-clipboard-text="<%=app.sandboxConsumerSecret%>" title="Copy to clipboard" class="curl-copybtn"><i class="fa fa-clipboard"></i></button>
                					</div>
		                        </div>
	                        </div>
                        </div>

                        <div class="row-fluid keys">
							<div class="span12">
								<h5 class="special-colored"><b><%=i18n.localize("accessToken")%>: </b></h5>
								<div class="show-hide-key processing-msg" style="display:none;"><%=i18n.localize("generating")%></div>
								<div>
									<div class="span12">
										<div class="token access">
											<% if(app.sandboxKey != null && app.sandboxKey.length > 60){ %>
												  <textarea class="tokenTextarea accessTokenDisplaySand keyValues" data-value="<%=app.sandboxKey%>"><%=app.sandboxKey%></textarea>
											<% } else { %>
												  <span class="accessTokenDisplaySand keyValues" id="sandAccess" data-value="<%=app.sandboxKey%>"><%=app.sandboxKey%></span>
											<% } %>
			  								<div class="copybtn-wrapper">
                    							<span class="curl-copyinfo">Copied!</span>
                								<button id="sandAccessCopy" data-clipboard-target="sandAccessTokenHiddenID" title="Copy to clipboard" class="curl-copybtn"><i class="fa fa-clipboard"></i></button>
                							</div>
										</div>

										<% if(lenS > 0){ %>
                                            <div class="token">
                                                <% if(app.sandKeyScope != null && app.sandKeyScope.length > 60){ %>
                                                   <textarea class="tokenTextarea sandScopeDisplayPro keyValues" data-value="<%=app.sandKeyScope%>"><%=app.sandKeyScope%></textarea>
                                                <% } else { %>
                                                   <span class="sandScopeDisplayPro keyValues" id="sandAccessScope" data-value="<%=app.sandKeyScope%>"><%=app.sandKeyScope%></span>
                                                <% } %>
                                                <div class="copybtn-wrapper">
                                                    <span class="curl-copyinfo">Copied!</span>
                                                    <button id="sandScopeCopy" data-clipboard-target="sandAccessScope" title="Copy to clipboard" class="curl-copybtn"><i class="fa fa-clipboard"></i></button>
                                                </div>
                                            </div>
                                        <% } %>

										<div class="regenerate-wrapper">
											<div class="span2">
												<div class="dropdown">
													<button class="btn btn-default dropdown-toggle curlurl-genbtn" type="button" id="dropdownMenu1" data-toggle="dropdown" aria-expanded="true"
													    title="View cURL command to generate a token as an end user">
															cURL <span class="caret"></span>
			   										</button>
													<ul class="dropdown-menu" role="menu" aria-labelledby="gencurl-menu">
														<li role="gencurl"><a role="menuitem" tabindex="-1" href="javascript:generateCurl('<%=app.sandboxConsumerKey%>:<%=app.sandboxConsumerSecret%>', '<%=gatewayurlendpoint%>', 'password', 'sandboxCurl');">GrantType: Password</a></li>
														<li role="gencurl"><a role="menuitem" tabindex="-1" href="javascript:generateCurl('<%=app.sandboxConsumerKey%>:<%=app.sandboxConsumerSecret%>', '<%=gatewayurlendpoint%>', 'client_credentials', 'sandboxCurl');">GrantType: Client Credentials</a></li>
													</ul>
												</div>
											</div>
											<div class="span10">
												<div class="form-inline proRegenerateForm">
												    <% if(lenS > 0){ %>
													    <a href="#scopePopup" role="button" class="btn" data-toggle="modal" ><%=i18n.localize("selectScopes")%></a>
													<% } %>
													Validity: <input type="text" class="input-mini token-validity-input" id="refreshSandValidityTime" value="<%=sandValidityTime%>" maxlength="70"  autofocus="autofocus" /> Seconds
		                            				<span class="label label-warning" id = "timeWarn" style="display:none;"><%=i18n.localize("timeWarn")%></span>
		                            				<button class="show-hide-key btn btn-primary" onclick="regenerate('<%=app.name%>','SANDBOX',200,this,'pull-right','<%=app.sandboxConsumerKey%>','<%=app.sandboxConsumerSecret%>')" ><i class="fa fa-repeat"></i> <%=i18n.localize("regenerate")%></button>
												</div>
											</div>
										</div>
									</div>
								</div>
							</div>
						</div>

                        <% }else if(app.sandboxKeyState != null){%>
                       		<% if(app.sandboxKeyState == "CREATED") {%>
                        		<%=i18n.localize("sandboxKeyCreatedMsg")%>
							<%} else if(app.sandboxKeyState == "REJECTED") {%>
                        		<%=i18n.localize("sandboxKeyRejectedMsg")%>
								<%} if(app.sandboxKeyState == "APPROVED") {%>
                        		<%=i18n.localize("sandboxKeyApprovedMsg")%>
                        		<div class="gen-btn-wrapper">
                                    <button  class="app-create-key-button btn btn-primary"
                                   		data-application="<%=app.name%>"
                                   		data-callbackUrl="<%=app.callbackUrl%>"
                                   		data-keytype="SANDBOX"
                                   		iteration="200"><%=i18n.localize("generateKey")%></button>
                        		</div>
					   		<%}%>
                       <% } else {%>
                       <%=i18n.localize("sandboxKeyMsg")%>
                       <% if(lenS > 0){ %>
                           <br><br>
                           <a href="#scopePopup" role="button" class="btn" data-toggle="modal" ><%=i18n.localize("selectScopes")%></a>
                       <% } %>
                       <div class="gen-btn-wrapper" <% if(app.sandboxKey!=null){%>style="display:none"<% } %> >
                       		<div class="cDivParentOfManualAuthAppCreateSandBox">
                        		<div class="cDivRowOfElements">
                        			<div class="cDivTextMappingExternalAuthApp">
                        			Consumer key :
                        			</div>
									<div class="cDivInputMappingExternalAuthApp">
										<input type="text" class="input-xlarge token-validity-input"
										id="inputConsumerKeySandBox" value=""  maxlength="200"
										autofocus="autofocus"
										style="margin-top:5px;"  />
									</div>
                        		</div>
                        		<div class="cDivRowOfElements">
                        			<div class="cDivTextMappingExternalAuthApp">
									Consumer secreat :
									</div>
									<div class="cDivInputMappingExternalAuthApp">
										<input type="text" class="input-xlarge token-validity-input"
										id="inputConsumerSecretSandBox" value="" maxlength="200"
										autofocus="autofocus"
										style="margin-top:5px;"  />
									</div>
                        		</div>
                        		<button  class="btn btn-primary "
                        		id="btnProvideKeySandBoxSave" data-application="<%=app.name%>"
									   data-callbackUrl="<%=app.callbackUrl%>"
									   data-keytype="SANDBOX"
									   data-username="<%= userName %>"
									   iteration="200">Save</button>
                            	<button  class="btn btn-primary "
                            	id="btnProvideKeySandBoxCancel">Cancel</button>
                        	</div>
                        	<div class="defaultBtnSetForSandBox">
							   <button  class="app-key-generate-button btn btn-primary btn-generatekeys" onclick="jagg
								.sessionAwareJS({redirect:'/site/pages/subscriptions.jag'})"
									   data-application="<%=app.name%>"
									   data-callbackUrl="<%=app.callbackUrl%>"
									   data-keytype="SANDBOX"
									   data-username="<%= userName %>"
									   iteration="200">Generate keys</button>
								<button  class="btn btn-primary btn-providekeys"
									id="btnProvideKeySandBox">Provide
									keys</button>
							</div>
                       </div>
                       <% } %>
                       <!-- END Show key info -->

                    </div>

			   		<div class="span6" <% if(app.sandboxKeyState == "CREATED" || app.sandboxKeyState == "APPROVED" || app.sandboxKeyState == "REJECTED") { %> style="display:none"<%}%>>
						<div class="keyBoxOut-config">
                        	<!-- START Config section -->
                            <h5>Allowed Domains</h5>
                            <div>
                               	<textarea id="allowedDomainsSand"><% if(app.sandboxKey!=null){ %><%=app.sandboxAuthorizedDomains%><% }else{ %>ALL<% } %></textarea>
                               	<div>The domains from which requests are allowed to the APIs. Leave empty or enter "ALL" to allow all domains.</div>
		                        <% if(app.sandboxKey!=null){ %>
		                        <button  class="btn"
		                              onclick="updateAccessAllowDomains('<%=app.name%>','SANDBOX',200,this,'allowDomainsSandRegenBtn')" style="font-size:11px;">Update Domains</button>
		                        <div style="display:none" class="success-update-msg">Successfully updated.</div>
		                        <% } else { %>
		                        Token Validity: <input type="text" class="input-mini token-validity-input" id="refreshSandValidityTime" value="<%=sandValidityTime%>" maxlength="70"  autofocus="autofocus" style="margin-top:5px;"  />  Seconds
		                            <span class="label label-warning" id = "timeWarn" style="display:none;"><%=i18n.localize("timeWarn")%></span>
		                        <% } %>
		                        <a class="icon-question-sign help_popup_sand"></a>
		                        <div id="sandtoken_help"></div>
                            </div>
                        	<!-- END config section -->
                        </div>
                    </div>

                </div>

                <div class="row-fluid curl-testurlp-wrapper">
                	<div class="span12">
                		<div class="editable-div-wrapper">
                    		<div class="editable-div curl-testurl" id="sandboxCurl" data-value="<%=app.sandboxConsumerKey%>:<%=app.sandboxConsumerSecret%>" contenteditable="true"></div>
                    		<div class="copybtn-wrapper">
                    			<span class="curl-copyinfo">Copied!</span>
                				<button id="sandCurlCopy" data-clipboard-target="sandboxCurl" title="Copy to clipboard" class="curl-copybtn"><i class="fa fa-clipboard"></i></button>
                			</div>
                		</div>
                    </div>
                </div>

            </div>
        </div>

        <h3 data-section="api-listing" class="js_toggle">Subscribed APIs <i class="icon-chevron-down icon-keys"></i></h3>
        <div class="container-fluid subsApiListing api-section">
            <div class="row-fluid">

            <%
            var tenant=request_tenant;
            var urlPrefix;
            if(tenant!=null) {urlPrefix="tenant="+tenant;}else{urlPrefix='';}
            var apis = app.subscriptions;
            lenJ = apis.length;
            for(j = 0; j < lenJ; j++) {
                api = apis[j];
                thumbURL = api.thumburl;
				if(!thumbURL) {
					thumbURL = jagg.getAbsoluteUrl(jagg.getThemeFile("images/api-default.png")) ;
				}else{
					thumbURL = jagg.getRegistryPath(thumbURL);
				}
                prodKey = api.prodKey;
                clazz = (j%2) == 0 ? "even" : "odd";
                path = jagg.getMappedUrl("/site/pages/item-info.jag") + "?name=" + api.name + "&version=" + api.version + "&provider=" + api.provider+ "&"+urlPrefix;
                var apiName = api.name;
                if(api.name.length > 12){
                    apiName = api.name.substring(0,10)+ "..";
                }
            %>
                <div class="span4 keyListPadding">
                    <div class="thumbnail <% if(api.status == "DEPRECATED" || api.status == "RETIRED" || api.status == "BLOCKED") { %>deprecated<% } %>">
                        <div class="deprecatedLabel">
                            <% if(api.status == "DEPRECATED") { %>
                            <span class="label label-warning"><%=i18n.localize("deprecated")%></span>
                            <% } else if(api.status == "RETIRED") { %>
                            <span class="label label-important"><%=i18n.localize("retired")%></span>
                            <% }else if(api.status == "BLOCKED" || api.subStatus == "BLOCKED") { %>
                            <span class="label label-important"><%=i18n.localize("blocked")%></span>
                            <% } else if(api.subStatus == "PROD_ONLY_BLOCKED") {%>
                            <span class="label label-important"><%=i18n.localize("prodBlocked")%></span>
                            <% } else if(api.subStatus == "REJECTED") {%>
                            <span class="label label-important"><%=i18n.localize("rejected")%></span>
                            <%}%>
                        </div>
                        <div class="container-fluid">
                            <div class="row-fluid">
                                <div class="span4">
                                    <a href="<%=path%>" class="thumbnailInsideLink"><img width="70" alt="" src="<%=thumbURL%>"  <%if(api.subStatus != "UNBLOCKED") {%>class="desaturate"  title="Subscription not active."<%}%>/></a>
                                </div>
                                <div class="span8">
                                    <% if(api.subStatus != "BLOCKED" || api.subStatus != "PROD_ONLY_BLOCKED" || api.status != "REJECTED"){ %>
                                    <img src="<%=jagg.getAbsoluteUrl(jagg.getThemeFile("images/close.png"))%>" onClick="removeSubscription('<%=api.name%>','<%=api.version%>','<%=api.provider%>','<%=app.id%>',this)" align="right"  class="closeBtn" />
                                    <%}%>
                                    <a href="<%=path%>" class="service-name" title="<%=api.name%>-<%=api.version%>"><%=apiName%> - <%=api.version%></a>
                                    <div class="provider-info"><%=api.provider%></div>
                                    <div class="tier-info"><%=api.tier%> Subscription</div>
                                </div>
                            </div>
                        </div>
                    </div>
                </div>
            <% } %>
            </div><!-- End row -->
<<<<<<< HEAD
	
=======
            <%
	   if(numberOfPages > 1) { %>
            <div class="pagination">
                <ul>
                    <li <% if(page == 1) { %> class="disabled" <% } %> >
                        <a
							<% if(page != 1) { %>
                                	href="?page=<%=String((page-1))%>&<%=urlPrefix%>"
							 <%}%> >&lt;&lt;
						</a>
					</li>
                    <!-- Displaying differently for lengthy pagination -->
                    <%
		   var pConst = 7;
		   if(numberOfPages <= (pConst+6)){
			   for(var i=1;i<=numberOfPages;i++) { %>
                    					<li <% if(parseInt(i)==parseInt(page)){ %> class="active" <% } %>><a href="?page=<%=String(i)%>&<%=urlPrefix%>"><%=String(i).split('.')[0]%></a></li>
                    		  <%}
		   }

		   else{
			   if (page <= (pConst+6)){
				   if(page<pConst){
					   for(var i=1;i<=((pConst+6) -4);i++) { %>
                    						<li <% if(parseInt(i)==parseInt(page)){ %> class="active" <% } %>><a href="?page=<%=String(i)%>&<%=urlPrefix%>"><%=String(i).split('.')[0]%></a></li>
                    				 <% } %>
                    					<li class="disabled"><a href="#">...</a></li>
                    					<li><a href="?page=<%=String(numberOfPages-1)%>&<%=urlPrefix%>"><%=String(numberOfPages-1).split('.')[0]%></a></li>
                    					<li><a href="?page=<%=String(numberOfPages)%>&<%=urlPrefix%>"><%=String(numberOfPages).split('.')[0]%></a></li>
                    			<% }
				   else if((numberOfPages - page) < pConst){ %>
                    					<li><a href="?page=<%=String(1)%>&<%=urlPrefix%>">1</a></li>
                    					<li><a href="?page=<%=String(2)%>&<%=urlPrefix%>">2</a></li>
                    					<li class="disabled"><a href="#">...</a></li>
                                        <%
					   for(var i=(numberOfPages - pConst-1);i<= numberOfPages;i++) { %>
                   							 <li <% if(parseInt(i)==parseInt(page)){ %> class="active" <% } %>><a href="?page=<%=String(i)%>&<%=urlPrefix%>"><%=String(i).split('.')[0]%></a></li>
                    		         <% }

				   }
				   else { %>
											<li><a href="?page=<%=String(1)%>&<%=urlPrefix%>">1</a></li>
                    						<li><a href="?page=<%=String(2)%>&<%=urlPrefix%>">2</a></li>
                    						<li class="disabled"><a href="#">...</a></li>

                    			         <%for(var i=(page-3);i<= (page +3);i++) { %>
                    							<li <% if(parseInt(i)==parseInt(page)){ %> class="active" <% } %>><a href="?page=<%=String(i)%>&<%=urlPrefix%>"><%=String(i).split('.')[0]%></a></li>
                    					<% } %>
                    					   <li class="disabled"><a href="#">...</a></li>
                    					   <li><a href="?page=<%=String(numberOfPages-1)%>&<%=urlPrefix%>"><%=String(numberOfPages-1).split('.')[0]%></a></li>
                    					   <li><a href="?page=<%=String(numberOfPages)%>&<%=urlPrefix%>"><%=String(numberOfPages).split('.')[0]%></a></li>
                    		   <% }
			   }
			   else{ //  cp 14, 15 ...
				   if (numberOfPages - page < pConst){   %>
                   					 <li><a href="?page=<%=String(1)%>&<%=urlPrefix%>">1</a></li>
                    				 <li><a href="?page=<%=String(2)%>&<%=urlPrefix%>">2</a></li>
                   				     <li class="disabled"><a href="#">...</a></li>
                    		        <%for(var i=(numberOfPages - pConst-1);i<= numberOfPages;i++) { %>
                                     	<li <% if(parseInt(i)==parseInt(page)){ %> class="active" <% } %>><a href="?page=<%=String(i)%>&<%=urlPrefix%>"><%=String(i).split('.')[0]%></a></li>
                     			   <% }
				   }else{  %>
                    					<li><a href="?page=<%=String(1)%>&<%=urlPrefix%>">1</a></li>
                    					<li><a href="?page=<%=String(2)%>&<%=urlPrefix%>">2</a></li>
                    					<li class="disabled"><a href="#">...</a></li>

                   					 <%for(var i=(page-3);i<= (page +3);i++) { %>
                    						<li <% if(parseInt(i)==parseInt(page)){ %> class="active" <% } %>><a href="?page=<%=String(i)%>&<%=urlPrefix%>"><%=String(i).split('.')[0]%></a></li>
                                    <% } %>
                    					<li class="disabled"><a href="#">...</a></li>
                    					<li><a href="?page=<%=String(numberOfPages-1)%>&<%=urlPrefix%>"><%=String(numberOfPages-1).split('.')[0]%></a></li>
                    					<li><a href="?page=<%=String(numberOfPages)%>&<%=urlPrefix%>"><%=String(numberOfPages).split('.')[0]%></a></li>
                             <% }
			   }
		   }%>

                      <li <% if(page == numberOfPages) { %> class="disabled" <% } %>><a <% if(page != numberOfPages) { %>href="?page=<%=String((page+1))%>&<%=urlPrefix%>"<% } %>>&gt;&gt;</a></li>
                </ul>
            </div>
 <% } %>
>>>>>>> 38306784
        </div><!-- End container-fluid -->

        <% if(lenS > 0){ %>
            <div id="scopePopup" class="modal hide fade" tabindex="-1" role="dialog" aria-hidden="true">
                    <div class="modal-header">
                    <button type="button" class="close" data-dismiss="modal" aria-hidden="true">×</button>
                    <h3><%=i18n.localize("selectScopes")%></h3>
                    </div>
                    <div class="modal-body">
                        <ul>

                                <% for (var i = 0; i < lenS; i++) {

                                         %><li><input type="checkbox" name="<%=scopes[i].scopeName%>" value="<%=scopes[i].scopeKey%>" id="<%= scopes[i].scopeKey%>" class="Checkbox"> <%= scopes[i].scopeName%> : <%= scopes[i].scopeKey %></li><%
                                        }
                                        %></ul><%
                                 %>
                    </div>

                    <div class="modal-footer">
                    <input class="btn btn-primary" data-dismiss="modal" type="button" id="scopeSelectButtonPop" value="Select">
                    <button class="btn" data-dismiss="modal" aria-hidden="true">Close</button>
                    </div>
            </div>
        <% } %>
		
		<script>

			var client = new ZeroClipboard($('.curl-copybtn'));

			client.on("aftercopy", function(event) {
				$(event.target).siblings('.curl-copyinfo').css('display', 'inline-block').delay(500).queue(function(callback){
          			$('.curl-copyinfo').fadeOut();
	   				callback();
	   			});
	   		});

			function generateCurl(keys, gatewayurlendpoint, granttype, id){
				var Base64={_keyStr:"ABCDEFGHIJKLMNOPQRSTUVWXYZabcdefghijklmnopqrstuvwxyz0123456789+/=",encode:function(e){var t="";var n,r,i,s,o,u,a;var f=0;e=Base64._utf8_encode(e);while(f<e.length){n=e.charCodeAt(f++);r=e.charCodeAt(f++);i=e.charCodeAt(f++);s=n>>2;o=(n&3)<<4|r>>4;u=(r&15)<<2|i>>6;a=i&63;if(isNaN(r)){u=a=64}else if(isNaN(i)){a=64}t=t+this._keyStr.charAt(s)+this._keyStr.charAt(o)+this._keyStr.charAt(u)+this._keyStr.charAt(a)}return t},decode:function(e){var t="";var n,r,i;var s,o,u,a;var f=0;e=e.replace(/[^A-Za-z0-9\+\/\=]/g,"");while(f<e.length){s=this._keyStr.indexOf(e.charAt(f++));o=this._keyStr.indexOf(e.charAt(f++));u=this._keyStr.indexOf(e.charAt(f++));a=this._keyStr.indexOf(e.charAt(f++));n=s<<2|o>>4;r=(o&15)<<4|u>>2;i=(u&3)<<6|a;t=t+String.fromCharCode(n);if(u!=64){t=t+String.fromCharCode(r)}if(a!=64){t=t+String.fromCharCode(i)}}t=Base64._utf8_decode(t);return t},_utf8_encode:function(e){e=e.replace(/\r\n/g,"\n");var t="";for(var n=0;n<e.length;n++){var r=e.charCodeAt(n);if(r<128){t+=String.fromCharCode(r)}else if(r>127&&r<2048){t+=String.fromCharCode(r>>6|192);t+=String.fromCharCode(r&63|128)}else{t+=String.fromCharCode(r>>12|224);t+=String.fromCharCode(r>>6&63|128);t+=String.fromCharCode(r&63|128)}}return t},_utf8_decode:function(e){var t="";var n=0;var r=c1=c2=0;while(n<e.length){r=e.charCodeAt(n);if(r<128){t+=String.fromCharCode(r);n++}else if(r>191&&r<224){c2=e.charCodeAt(n+1);t+=String.fromCharCode((r&31)<<6|c2&63);n+=2}else{c2=e.charCodeAt(n+1);c3=e.charCodeAt(n+2);t+=String.fromCharCode((r&15)<<12|(c2&63)<<6|c3&63);n+=3}}return t}}
        		var encodedString = Base64.encode(keys);
				var grantTypeVal = '';

				if (granttype == 'password'){
					grantTypeVal = 'password&username=<span>&lt;USER&gt;</span>&password=<span>&lt;PASSWORD&gt;</span>';
				}
				else if (granttype == 'client_credentials'){
					grantTypeVal = 'client_credentials';
				}

				$('#'+id).attr('data-granttype', granttype);
        		$('#'+id).html('curl -k -d "grant_type='+grantTypeVal+'" -H "Authorization: Basic '+encodedString+', Content-Type: application/x-www-form-urlencoded" '+gatewayurlendpoint+'/token');
        		$('#'+id).closest('.row-fluid').show();
        		$('#'+id+ 'Copy').show();
            }

        </script>
                        
<% }}); %><|MERGE_RESOLUTION|>--- conflicted
+++ resolved
@@ -548,9 +548,6 @@
                 </div>
             <% } %>
             </div><!-- End row -->
-<<<<<<< HEAD
-	
-=======
             <%
 	   if(numberOfPages > 1) { %>
             <div class="pagination">
@@ -631,7 +628,6 @@
                 </ul>
             </div>
  <% } %>
->>>>>>> 38306784
         </div><!-- End container-fluid -->
 
         <% if(lenS > 0){ %>
