<%
/*
 * Copyright (c) 2019, WSO2 Inc. (http://www.wso2.org) All Rights Reserved.
 *
 * WSO2 Inc. licenses this file to you under the Apache License,
 * Version 2.0 (the "License"); you may not use this file except
 * in compliance with the License.
 * You may obtain a copy of the License at
 *
 * http://www.apache.org/licenses/LICENSE-2.0
 *
 * Unless required by applicable law or agreed to in writing,
 * software distributed under the License is distributed on an
 * "AS IS" BASIS, WITHOUT WARRANTIES OR CONDITIONS OF ANY
 * KIND, either express or implied. See the License for the
 * specific language governing permissions and limitations
 * under the License.
 */

    var log = new Log("Logout Request Function");
    include("/services/constants.jag");
<<<<<<< HEAD
    var app = require("/site/public/theme/defaultTheme.js").Configurations.app;
=======
    var site = require("/site/public/theme/settings.js").Settings.app;
>>>>>>> 2819b29b
    var utils = Packages.org.wso2.carbon.apimgt.impl.utils.APIUtil;

    var idTokenP1 = request.getCookie("AM_ID_TOKEN_DEFAULT_P1").value;
    var idTokenP2 = request.getCookie("AM_ID_TOKEN_DEFAULT_P2").value;
    var idToken = idTokenP1 + idTokenP2;
    var serverUrl = "";
    if (app.reverseProxy.enabled === true) {
        serverUrl = app.reverseProxy.origin;
    } else {
        serverUrl = utils.getServerURL();
    } 
    var postLogoutRedirectURI = serverUrl + app.context + LOGOUT_CALLBACK_URL_SUFFIX;
    var url = serverUrl + '/oidc/logout?id_token_hint=' + idToken + '&post_logout_redirect_uri=' + postLogoutRedirectURI;

    log.debug("Redirecting to = " + url);

    response.sendRedirect(url);

%><|MERGE_RESOLUTION|>--- conflicted
+++ resolved
@@ -19,11 +19,7 @@
 
     var log = new Log("Logout Request Function");
     include("/services/constants.jag");
-<<<<<<< HEAD
-    var app = require("/site/public/theme/defaultTheme.js").Configurations.app;
-=======
-    var site = require("/site/public/theme/settings.js").Settings.app;
->>>>>>> 2819b29b
+    var app = require("/site/public/theme/settings.js").Settings.app;
     var utils = Packages.org.wso2.carbon.apimgt.impl.utils.APIUtil;
 
     var idTokenP1 = request.getCookie("AM_ID_TOKEN_DEFAULT_P1").value;
@@ -34,7 +30,7 @@
         serverUrl = app.reverseProxy.origin;
     } else {
         serverUrl = utils.getServerURL();
-    } 
+    }
     var postLogoutRedirectURI = serverUrl + app.context + LOGOUT_CALLBACK_URL_SUFFIX;
     var url = serverUrl + '/oidc/logout?id_token_hint=' + idToken + '&post_logout_redirect_uri=' + postLogoutRedirectURI;
 
