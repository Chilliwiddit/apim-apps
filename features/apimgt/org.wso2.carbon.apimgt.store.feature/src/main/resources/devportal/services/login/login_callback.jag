--- conflicted
+++ resolved
@@ -32,116 +32,112 @@
         serverUrl = utils.getServerURL();
     }
     if(request.getParameter("error") === "login_required"){
-       response.sendRedirect(serverUrl + app.context + "/services/configs");  
+       response.sendRedirect(serverUrl + app.context + "/services/configs");
     } else if(request.getParameter("code") != null){
-    var loginCallbackUrl = appUtils.getTenantBasedLoginCallBack();
-    if(loginCallbackUrl == null){
-        loginCallbackUrl = serverUrl + app.context + LOGIN_CALLBACK_URL_SUFFIX;
-     }
-    var tokenRequestData = {
-        "grant_type": "authorization_code",
-        "code": request.getParameter("code","UTF-8"),
-        "redirect_uri": loginCallbackUrl
-    };
-     var tenantDomain = "carbon.super" ;
-     if(appUtils.isPerTenantServiceProviderEnabled()){
-        tenantDomain = appUtils.getTenantDomain();
-      }
-    var SystemApplicationDTO = Packages.org.wso2.carbon.apimgt.impl.dao.SystemApplicationDAO;
-    var systemApplicationDAO = new SystemApplicationDTO();
-    // this is to support migration from admin_store to admin_devportal
-    var systemApplicationDTO = systemApplicationDAO.getClientCredentialsForApplication(STORE_CLIENT_APP_NAME,tenantDomain);
-    if (systemApplicationDTO === null) {
-        systemApplicationDTO = systemApplicationDAO.getClientCredentialsForApplication(STORE_CLIENT_APP_NAME_OLD,tenantDomain);
-    }
-    var clientId = systemApplicationDTO.getConsumerKey();
-    var clientSecret = systemApplicationDTO.getConsumerSecret();
-    var Base64 = org.apache.axiom.om.util.Base64;
-    var String = Packages.java.lang.String;
-    var Integer = Packages.java.lang.Integer;
-    var base64encoded = Base64.encode ( new String (clientId + ":" + clientSecret).getBytes());
-    var tokenEndpoint = appUtils.getLoopbackOrigin() + TOKEN_URL_SUFFIX;
-    var result = post(tokenEndpoint, tokenRequestData,{"Authorization": "Basic " + base64encoded});
+        var loginCallbackUrl = appUtils.getTenantBasedLoginCallBack();
+        if (loginCallbackUrl == null) {
+            loginCallbackUrl = serverUrl + app.context + LOGIN_CALLBACK_URL_SUFFIX;
+        }
+        var tokenRequestData = {
+            "grant_type": "authorization_code",
+            "code": request.getParameter("code","UTF-8"),
+            "redirect_uri": loginCallbackUrl
+        };
+        var tenantDomain = "carbon.super" ;
+        if (appUtils.isPerTenantServiceProviderEnabled()) {
+            tenantDomain = appUtils.getTenantDomain();
+        }
+        var SystemApplicationDTO = Packages.org.wso2.carbon.apimgt.impl.dao.SystemApplicationDAO;
+        var systemApplicationDAO = new SystemApplicationDTO();
+        // this is to support migration from admin_store to admin_devportal
+        var systemApplicationDTO = systemApplicationDAO.getClientCredentialsForApplication(STORE_CLIENT_APP_NAME,tenantDomain);
+        if (systemApplicationDTO === null) {
+            systemApplicationDTO = systemApplicationDAO.getClientCredentialsForApplication(STORE_CLIENT_APP_NAME_OLD,tenantDomain);
+        }
+        var clientId = systemApplicationDTO.getConsumerKey();
+        var clientSecret = systemApplicationDTO.getConsumerSecret();
+        var Base64 = org.apache.axiom.om.util.Base64;
+        var String = Packages.java.lang.String;
+        var Integer = Packages.java.lang.Integer;
+        var base64encoded = Base64.encode ( new String (clientId + ":" + clientSecret).getBytes());
+        var tokenEndpoint = appUtils.getLoopbackOrigin() + TOKEN_URL_SUFFIX;
+        var result = post(tokenEndpoint, tokenRequestData,{"Authorization": "Basic " + base64encoded});
 
-    response.contentType = "application/json";
-    var tokenResponse;
-    try {
-        tokenResponse = JSON.parse(result.data);
-        if (!tokenResponse.access_token) {
-            log.error("Could not retrieve access token. Response: " + result.data);
+        response.contentType = "application/json";
+        var tokenResponse;
+        try {
+            tokenResponse = JSON.parse(result.data);
+            if (!tokenResponse.access_token) {
+                log.error("Could not retrieve access token. Response: " + result.data);
+                return;
+            }
+        } catch (e) {
+            log.error ("Error while generating token", e);
             return;
         }
-    } catch (e) {
-        log.error ("Error while generating token", e);
-        return;
+
+        var tokenLength = tokenResponse.access_token.length;
+        var accessToken = String(tokenResponse.access_token);
+
+        var idTokenLength = tokenResponse.id_token.length;
+        var idToken = String(tokenResponse.id_token);
+
+        var idTokenPart1 = idToken.substring(0,idTokenLength/2);
+        var idTokenPart2 = idToken.substring(idTokenLength/2,idTokenLength);
+
+        var accessTokenPart1 = accessToken.substring(0, tokenLength/2);
+        var accessTokenPart2 = accessToken.substring(tokenLength/2, tokenLength);
+
+        var refreshToken = String(tokenResponse.refresh_token);
+        tokenLength = tokenResponse.refresh_token.length;
+        var refreshTokenPart1 = refreshToken.substring(0, tokenLength/2);
+        var refreshTokenPart2 = refreshToken.substring(tokenLength/2, tokenLength);
+
+        // Setting access token part 1 as secured HTTP only cookie, Can't restrict the path to /api/am/store
+        // because partial HTTP only cookie is required for get the user information from access token,
+        // hence setting the HTTP only access token path to /store/
+        var cookie = {'name': 'AM_ACC_TOKEN_DEFAULT_P2', 'value': accessTokenPart2, 'path': app.context + "/", "httpOnly": true, "secure": true, "maxAge": Integer(tokenResponse.expires_in)};
+        response.addCookie(cookie);
+
+        cookie = {'name': 'AM_ACC_TOKEN_DEFAULT_P2', 'value': accessTokenPart2, 'path': "/api/am/store/", "httpOnly": true, "secure": true, "maxAge": Integer(tokenResponse.expires_in)};
+        response.addCookie(cookie);
+
+        cookie = {'name': 'AM_REF_TOKEN_DEFAULT_P2', 'value': refreshTokenPart2, 'path': app.context + "/", "httpOnly": true, "secure": true,
+                    "maxAge": 86400 // TODO: Default value a day, need to get this from idn configs ~tmkb
+                };
+        response.addCookie(cookie);
+
+        cookie = {
+            'name': 'WSO2_AM_REFRESH_TOKEN_1_Default',
+            'value': refreshTokenPart1,
+            'path': app.context + "/",
+            "secure": true,
+            "maxAge": 86400 // TODO: Default value a day, need to get this from idn configs ~tmkb
+        };
+        response.addCookie(cookie);
+
+        cookie = {'name': 'WSO2_AM_TOKEN_1_Default', 'value': accessTokenPart1, 'path': app.context + "/", "secure": true, "maxAge": Integer(tokenResponse.expires_in)};
+        response.addCookie(cookie);
+
+        cookie = {'name': 'AM_ID_TOKEN_DEFAULT_P2', 'value':idTokenPart2, 'path': app.context + "/services/logout", "secure": true, "maxAge": Integer(tokenResponse.expires_in)};
+        response.addCookie(cookie);
+
+        cookie = {'name': 'AM_ID_TOKEN_DEFAULT_P1', 'value':idTokenPart1, 'path': app.context + "/services/logout", "secure": true, "maxAge": Integer(tokenResponse.expires_in)};
+        response.addCookie(cookie);
+
+        cookie = {'name': 'IS_LOGIN_DEFAULT', 'value':'true', 'path': app.context, "secure": true, "maxAge": Integer(tokenResponse.expires_in)};
+        response.addCookie(cookie);
+
+        cookie = {'name': 'devportal_session_state', 'value': request.getParameter("session_state", "UTF-8"), 'path': app.context + "/", "secure": true, "maxAge": Integer(-1)};
+        response.addCookie(cookie);
+
+        var state = request.getParameter("state");
+        if (state !== null) {
+            state = decodeURI(state);
+            response.sendRedirect(app.context + state);
+        } else {
+            response.sendRedirect(app.context + "/apis");
+        }
     }
-
-    var tokenLength = tokenResponse.access_token.length;
-    var accessToken = String(tokenResponse.access_token);
-
-    var idTokenLength = tokenResponse.id_token.length;
-    var idToken = String(tokenResponse.id_token);
-
-    var idTokenPart1 = idToken.substring(0,idTokenLength/2);
-    var idTokenPart2 = idToken.substring(idTokenLength/2,idTokenLength);
-
-    var accessTokenPart1 = accessToken.substring(0, tokenLength/2);
-    var accessTokenPart2 = accessToken.substring(tokenLength/2, tokenLength);
-
-    var refreshToken = String(tokenResponse.refresh_token);
-    tokenLength = tokenResponse.refresh_token.length;
-    var refreshTokenPart1 = refreshToken.substring(0, tokenLength/2);
-    var refreshTokenPart2 = refreshToken.substring(tokenLength/2, tokenLength);
-
-    // Setting access token part 1 as secured HTTP only cookie, Can't restrict the path to /api/am/store
-    // because partial HTTP only cookie is required for get the user information from access token,
-    // hence setting the HTTP only access token path to /store/
-    var cookie = {'name': 'AM_ACC_TOKEN_DEFAULT_P2', 'value': accessTokenPart2, 'path': app.context + "/", "httpOnly": true, "secure": true, "maxAge": Integer(tokenResponse.expires_in)};
-    response.addCookie(cookie);
-
-    cookie = {'name': 'AM_ACC_TOKEN_DEFAULT_P2', 'value': accessTokenPart2, 'path': "/api/am/store/", "httpOnly": true, "secure": true, "maxAge": Integer(tokenResponse.expires_in)};
-    response.addCookie(cookie);
-
-    cookie = {'name': 'AM_REF_TOKEN_DEFAULT_P2', 'value': refreshTokenPart2, 'path': app.context + "/", "httpOnly": true, "secure": true,
-                "maxAge": 86400 // TODO: Default value a day, need to get this from idn configs ~tmkb
-            };
-    response.addCookie(cookie);
-
-    cookie = {
-        'name': 'WSO2_AM_REFRESH_TOKEN_1_Default',
-        'value': refreshTokenPart1,
-        'path': app.context + "/",
-        "secure": true,
-        "maxAge": 86400 // TODO: Default value a day, need to get this from idn configs ~tmkb
-    };
-    response.addCookie(cookie);
-
-    cookie = {'name': 'WSO2_AM_TOKEN_1_Default', 'value': accessTokenPart1, 'path': app.context + "/", "secure": true, "maxAge": Integer(tokenResponse.expires_in)};
-    response.addCookie(cookie);
-
-    cookie = {'name': 'AM_ID_TOKEN_DEFAULT_P2', 'value':idTokenPart2, 'path': app.context + "/services/logout", "secure": true, "maxAge": Integer(tokenResponse.expires_in)};
-    response.addCookie(cookie);
-
-    cookie = {'name': 'AM_ID_TOKEN_DEFAULT_P1', 'value':idTokenPart1, 'path': app.context + "/services/logout", "secure": true, "maxAge": Integer(tokenResponse.expires_in)};
-    response.addCookie(cookie);
-
-    cookie = {'name': 'IS_LOGIN_DEFAULT', 'value':'true', 'path': app.context, "secure": true, "maxAge": Integer(tokenResponse.expires_in)};
-    response.addCookie(cookie);
-
-    cookie = {'name': 'devportal_session_state', 'value': request.getParameter("session_state", "UTF-8"), 'path': app.context + "/", "secure": true, "maxAge": Integer(-1)};
-    response.addCookie(cookie);
-
-    var state = request.getParameter("state");
-    if (state !== null) {
-        state = decodeURI(state);
-        response.sendRedirect(app.context + state);
-    } else {
-        response.sendRedirect(app.context + "/apis");
-    }
-<<<<<<< HEAD
 }());
-=======
-    }
-
->>>>>>> 41408c08
 %>