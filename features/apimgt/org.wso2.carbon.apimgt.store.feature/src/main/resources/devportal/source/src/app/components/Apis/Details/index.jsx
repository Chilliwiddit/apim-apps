--- conflicted
+++ resolved
@@ -59,7 +59,7 @@
     let tryoutRoute;
     if (api.type === 'GRAPHQL') {
         tryoutRoute = <Route path='/apis/:apiUuid/test' component={GraphQLConsole} />
-    } else {
+    }else {
         tryoutRoute = <Route path='/apis/:apiUuid/test' component={ApiConsole} />
     }
 
@@ -128,6 +128,7 @@
             overflowY: 'auto',
         },
         leftMenuVerticalRight: {
+            width: theme.custom.leftMenu.width,
             top: 0,
             right: 0,
             overflowY: 'auto',
@@ -163,7 +164,6 @@
             marginRight: shiftToRight,
             paddingBottom: theme.spacing(3),
         },
-<<<<<<< HEAD
         contentExpandView: {
             display: 'flex',
             flex: 1,
@@ -172,10 +172,9 @@
             marginLeft: shiftToLeftMinView,
             marginRight: shiftToRightMinView,
             paddingBottom: theme.spacing(3),
-=======
+        },
         shiftLeft: {
             marginLeft: 0,
->>>>>>> f739130a
         },
         contentLoader: {
             paddingTop: theme.spacing(3),
@@ -183,7 +182,6 @@
         contentLoaderRightMenu: {
             paddingRight: theme.custom.leftMenu.width,
         },
-        
     };
 };
 /**
@@ -374,13 +372,12 @@
                     <title>{`${prefix} ${api.name}${sufix}`}</title>
                 </Helmet>
                 <style>{globalStyle}</style>
-<<<<<<< HEAD
-
+                  {!isWidget && (
                 <div
                     className={classNames(
                         classes.leftMenu,
                         {
-                            [classes.leftMenuHorizontal]: position === 'horizontal' 
+                            [classes.leftMenuHorizontal]: position === 'horizontal'
                         },
                         {
                             [classes.leftMenuVerticalLeft]: position === 'vertical-left' && open,
@@ -416,44 +413,6 @@
                             {user && showCredentials && (
                                 <>
                                     <div onClick={this.handleDrawerClose}>
-=======
-                {!isWidget && (
-                    <div
-                        className={classNames(
-                            classes.leftMenu,
-                            {
-                                [classes.leftMenuHorizontal]: position === 'horizontal',
-                            },
-                            {
-                                [classes.leftMenuVerticalLeft]: position === 'vertical-left',
-                            },
-                            {
-                                [classes.leftMenuVerticalRight]: position === 'vertical-right',
-                            },
-                            'left-menu',
-                        )}
-                    >
-                        {rootIconVisible && (
-                            <Link to='/apis' className={classes.leftLInkMain}>
-                                <CustomIcon width={rootIconSize} height={rootIconSize} icon='api' />
-                                {rootIconTextVisible && (
-                                    <Typography className={classes.leftLInkMainText}>
-                                        <FormattedMessage id='Apis.Details.index.all.apis' defaultMessage='ALL APIs' />
-                                    </Typography>
-                                )}
-                            </Link>
-                        )}
-                        <LeftMenuItem
-                            text={<FormattedMessage id='Apis.Details.index.overview' defaultMessage='Overview' />}
-                            route='overview'
-                            iconText='overview'
-                            to={pathPrefix + 'overview'}
-                        />
-                        {!api.advertiseInfo.advertised && (
-                            <>
-                                {user && showCredentials && (
-                                    <>
->>>>>>> f739130a
                                         <LeftMenuItem
                                             text={
                                                 <FormattedMessage
@@ -464,7 +423,6 @@
                                             route='credentials'
                                             iconText='credentials'
                                             to={pathPrefix + 'credentials'}
-<<<<<<< HEAD
                                             open={open}
                                         />
                                     </div>
@@ -488,28 +446,10 @@
                                         text={
                                             <FormattedMessage id='Apis.Details.index.comments'
                                                 defaultMessage='Comments' />
-=======
-                                        />
-                                    </>
-                                )}
-                                {api.type !== 'WS' && showTryout && (
-                                    <LeftMenuItem
-                                        text={<FormattedMessage id='Apis.Details.index.try.out' defaultMessage='Try out' />}
-                                        route='test'
-                                        iconText='test'
-                                        to={pathPrefix + 'test'}
-                                    />
-                                )}
-                                {showComments && (
-                                    <LeftMenuItem
-                                        text={
-                                            <FormattedMessage id='Apis.Details.index.comments' defaultMessage='Comments' />
->>>>>>> f739130a
                                         }
                                         route='comments'
                                         iconText='comments'
                                         to={pathPrefix + 'comments'}
-<<<<<<< HEAD
                                         open={open}
                                     />
                                 </div>
@@ -530,27 +470,11 @@
                     )}
                     {!api.advertiseInfo.advertised && api.type !== 'WS' && showSdks && (
                         <div onClick={this.handleDrawerClose}>
-=======
-                                    />
-                                )}
-                            </>
-                        )}
-                        {showDocuments && (
-                            <LeftMenuItem
-                                text={<FormattedMessage id='Apis.Details.index.documentation' defaultMessage='Documentation' />}
-                                route='documents'
-                                iconText='docs'
-                                to={pathPrefix + 'documents'}
-                            />
-                        )}
-                        {!api.advertiseInfo.advertised && api.type !== 'WS' && showSdks && (
->>>>>>> f739130a
                             <LeftMenuItem
                                 text={<FormattedMessage id='Apis.Details.index.sdk' defaultMessage='SDKs' />}
                                 route='sdk'
                                 iconText='sdk'
                                 to={pathPrefix + 'sdk'}
-<<<<<<< HEAD
                                 open={open}
                             />
                         </div>
@@ -564,20 +488,14 @@
                     )}
 
                 </div>
-
-                <div 
+                )}
+
+                <div
                     className={classNames(
                         { [classes.content]: open },
                         { [classes.contentExpandView]: !open },
                     )}
                 >
-=======
-                            />
-                        )}
-                    </div>
-                )}
-                <div className={classNames(classes.content, { [classes.shiftLeft]: isWidget })}>
->>>>>>> f739130a
                     <InfoBar apiId={apiUuid} innerRef={(node) => (this.infoBar = node)} intl={intl} {...this.props} />
                     <div
                         className={classNames(
@@ -588,7 +506,6 @@
                         <LoadableSwitch api={api} updateSubscriptionData={this.updateSubscriptionData} />
                     </div>
                 </div>
-
             </ApiContext.Provider>
         ) : (
                 <div className='apim-dual-ring' />
