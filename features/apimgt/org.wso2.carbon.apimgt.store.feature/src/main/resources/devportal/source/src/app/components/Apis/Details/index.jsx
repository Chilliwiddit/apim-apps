/*
 * Copyright (c) 2019, WSO2 Inc. (http://www.wso2.org) All Rights Reserved.
 *
 * WSO2 Inc. licenses this file to you under the Apache License,
 * Version 2.0 (the "License"); you may not use this file except
 * in compliance with the License.
 * You may obtain a copy of the License at
 *
 * http://www.apache.org/licenses/LICENSE-2.0
 *
 * Unless required by applicable law or agreed to in writing,
 * software distributed under the License is distributed on an
 * "AS IS" BASIS, WITHOUT WARRANTIES OR CONDITIONS OF ANY
 * KIND, either express or implied. See the License for the
 * specific language governing permissions and limitations
 * under the License.
 */
import React from 'react';
import PropTypes from 'prop-types';
import { withStyles } from '@material-ui/core/styles';
import { Route, Switch, Redirect, Link, withRouter } from 'react-router-dom';
import Typography from '@material-ui/core/Typography';
import Loadable from 'react-loadable';
import { FormattedMessage, injectIntl } from 'react-intl';
import Api from 'AppData/api';
import AuthManager from 'AppData/AuthManager';
import withSettings from 'AppComponents/Shared/withSettingsContext';
import Alert from 'AppComponents/Shared/Alert';
import classNames from 'classnames';
import CustomIcon from '../../Shared/CustomIcon';
import LeftMenuItem from '../../Shared/LeftMenuItem';
import { ResourceNotFound } from '../../Base/Errors/index';
import InfoBar from './InfoBar';
import { ApiContext } from './ApiContext';
import Progress from '../../Shared/Progress';
import Wizard from './Credentials/Wizard/Wizard';

const LoadableSwitch = withRouter(Loadable.Map({
    loader: {
        ApiConsole: () =>
                import(// eslint-disable-line function-paren-newline
                    /* webpackChunkName: "ApiConsole" */
                    /* webpackPrefetch: true */
                    // eslint-disable-next-line comma-dangle
                    './ApiConsole/ApiConsole'),
        Overview: () =>
                import(// eslint-disable-line function-paren-newline
                    /* webpackChunkName: "Overview" */
                    /* webpackPrefetch: true */
                    // eslint-disable-next-line comma-dangle
                    './Overview'),
        Documentation: () =>
                import(// eslint-disable-line function-paren-newline
                    /* webpackChunkName: "Documentation" */
                    /* webpackPrefetch: true */
                    // eslint-disable-next-line comma-dangle
                    './Documents/Documentation'),
        Credentials: () =>
                import(// eslint-disable-line function-paren-newline
                    /* webpackChunkName: "Credentials" */
                    /* webpackPrefetch: true */
                    // eslint-disable-next-line comma-dangle
                    './Credentials/Credentials'),
        Comments: () =>
                import(// eslint-disable-line function-paren-newline
                    /* webpackChunkName: "Comments" */
                    /* webpackPrefetch: true */
                    // eslint-disable-next-line comma-dangle
                    './Comments/Comments'),
        Sdk: () =>
                import(// eslint-disable-line function-paren-newline
                    /* webpackChunkName: "Sdk" */
                    /* webpackPrefetch: true */
                    // eslint-disable-next-line comma-dangle
                    './Sdk'),
    },
    render(loaded, props) {
        const { match, api } = props;
        const ApiConsole = loaded.ApiConsole.default;
        const Overview = loaded.Overview.default;
        const Documentation = loaded.Documentation.default;
        const Credentials = loaded.Credentials.default;
        const Comments = loaded.Comments.default;
        const Sdk = loaded.Sdk.default;
        const apiUuid = match.params.api_uuid;
        const path = '/apis/';
        const { advertised } = api.advertiseInfo;
        const redirectURL = path + apiUuid + '/overview';

        return (
            <Switch>
                <Redirect exact from={`/apis/${apiUuid}`} to={redirectURL} />
                <Route path='/apis/:apiUuid/overview' render={() => <Overview {...props} />} />
                <Route path='/apis/:apiUuid/documents' component={Documentation} />
                <Route
                    exact
                    path='/apis/:apiUuid/credentials/wizard'
                    component={Wizard}
                />
                {!advertised && <Route path='/apis/:apiUuid/comments' component={Comments} />}
                {!advertised && <Route path='/apis/:apiUuid/credentials' component={Credentials} />}
                {!advertised && <Route path='/apis/:apiUuid/test' component={ApiConsole} />}
                {!advertised && <Route path='/apis/:apiUuid/sdk' component={Sdk} />}
                <Route component={ResourceNotFound} />
            </Switch>
        );
    },
    loading() {
        return <Progress />;
    },
}));

/**
 *
 *
 * @param {*} theme
 */
const styles = (theme) => {
    const {
        custom: {
            leftMenu: { width, position },
        },
    } = theme;
    const shiftToLeft = position === 'vertical-left' ? width : 0;
    const shiftToRight = position === 'vertical-right' ? width : 0;
    const leftMenuPaddingLeft = position === 'horizontal' ? theme.spacing(3) : 0;

    return {
        LeftMenu: {
            backgroundColor: theme.custom.leftMenu.background,
            textAlign: 'left',
            fontFamily: theme.typography.fontFamily,
            position: 'absolute',
            bottom: 0,
            paddingLeft: leftMenuPaddingLeft,
        },
        leftMenuHorizontal: {
            top: theme.custom.infoBar.height,
            width: '100%',
            overflowX: 'auto',
            height: 60,
            display: 'flex',
            left: 0,
        },
        leftMenuVerticalLeft: {
            width: theme.custom.leftMenu.width,
            top: 0,
            left: 0,
            overflowY: 'auto',
        },
        leftMenuVerticalRight: {
            width: theme.custom.leftMenu.width,
            top: 0,
            right: 0,
            overflowY: 'auto',
        },
        leftLInkMain: {
            borderRight: 'solid 1px ' + theme.custom.leftMenu.background,
            cursor: 'pointer',
            background: theme.custom.leftMenu.rootBackground,
            color: theme.palette.getContrastText(theme.custom.leftMenu.rootBackground),
            textDecoration: 'none',
            alignItems: 'center',
            justifyContent: 'center',
            display: 'flex',
            height: theme.custom.infoBar.height,
            textDecoration: 'none',
        },
        leftLInkMainText: {
            fontSize: 18,
            color: theme.palette.grey[500],
            textDecoration: 'none',
            paddingLeft: theme.spacing.unit * 2,
        },
        detailsContent: {
            display: 'flex',
            flex: 1,
        },
        content: {
            display: 'flex',
            flex: 1,
            flexDirection: 'column',
            marginLeft: shiftToLeft,
            marginRight: shiftToRight,
            paddingBottom: theme.spacing.unit * 3,
        },
        contentLoader: {
            paddingTop: theme.spacing(3),
        },
        contentLoaderRightMenu: {
            paddingRight: theme.custom.leftMenu.width,
        },
    };
};
/**
 *
 *
 * @class Details
 * @extends {React.Component}
 */
class Details extends React.Component {
    /**
     *Creates an instance of Details.
     * @param {*} props
     * @memberof Details
     */
    constructor(props) {
        super(props);
        /**
         *
         *
         * @memberof Details
         */
        this.updateSubscriptionData = (callback) => {
            let existingSubscriptions = null;
            let promisedApplications = null;

            const restApi = new Api();

            // const subscriptionClient = new Subscription();
            const promisedAPI = restApi.getAPIById(this.api_uuid);

            promisedAPI
                .then((api) => {
                    this.setState({ api: api.body });
                })
                .catch((error) => {
                    const { status, response } = error;
                    const { setTenantDomain, intl } = this.props;

                    const message = intl.formatMessage({
                        defaultMessage: 'Invalid tenant domain',
                        id: 'Apis.Details.index.invalid.tenant.domain',
                    });
                    if (response && response.body.code === 901300) {
                        setTenantDomain('INVALID');
                        Alert.error(message);
                    }
                    console.error('Error when getting apis', error);
                    if (status === 404) {
                        this.setState({ notFound: true });
                    }
                });
            const user = AuthManager.getUser();
            if (user != null) {
                existingSubscriptions = restApi.getSubscriptions(this.api_uuid, null);
                promisedApplications = restApi.getAllApplications();

                Promise.all([existingSubscriptions, promisedApplications])
                    .then((response) => {
                        const [subscriptions, applications] = response.map(data => data.obj);
                        const appIdToNameMapping = applications.list.reduce((acc, cur) => {
                            acc[cur.applicationId] = cur.name;
                            return acc;
                        }, {});
                        // get the application IDs of existing subscriptions
                        const subscribedApplications = subscriptions.list.map((element) => {
                            return {
                                value: element.applicationId,
                                policy: element.throttlingPolicy,
                                status: element.status,
                                subscriptionId: element.subscriptionId,
                                label: appIdToNameMapping[element.applicationId],
                            };
                        });

                        // Removing subscribed applications from all the applications and get
                        // the available applications to subscribe
                        const subscribedAppIds = subscribedApplications.map(sub => sub.value);
                        const applicationsAvailable = applications.list
                            .filter(app => !subscribedAppIds.includes(app.applicationId) && app.status === 'APPROVED')
                            .map((filteredApp) => {
                                return {
                                    value: filteredApp.applicationId,
                                    label: filteredApp.name,
                                };
                            });
                        this.setState({ subscribedApplications, applicationsAvailable }, () => {
                            if (callback) {
                                callback();
                            }
                        });
                    })
                    .catch((error) => {
                        if (process.env.NODE_ENV !== 'production') {
                            console.log(error);
                        }
                        const { status } = error;
                        if (status === 404) {
                            this.setState({ notFound: true });
                        }
                    });
            }
        };

        this.state = {
            active: 'overview',
            overviewHiden: false,
            updateSubscriptionData: this.updateSubscriptionData,
            api: null,
            applications: null,
            subscribedApplications: [],
            applicationsAvailable: [],
            item: 1,
            xo: null,
        };
        this.setDetailsAPI = this.setDetailsAPI.bind(this);
        this.api_uuid = this.props.match.params.api_uuid;
    }

    /**
     *
     *
     * @param {*} api
     * @memberof Details
     */
    setDetailsAPI(api) {
        this.setState({ api });
    }

    /**
     *
     *
     * @memberof Details
     */
    componentDidMount() {
        this.updateSubscriptionData();
    }

    /**
     *
     *
     * @returns
     * @memberof Details
     */
    render() {
        const {
            classes, theme, intl, match,
        } = this.props;
        const user = AuthManager.getUser();
        const { apiUuid } = match.params;
        const { api, notFound } = this.state;
        const {
            custom: {
                leftMenu: {
                    rootIconSize, rootIconTextVisible, rootIconVisible, position,
                },
            },
        } = theme;
        const globalStyle = 'body{ font-family: ' + theme.typography.fontFamily + '}';
        const pathPrefix = '/apis/' + this.api_uuid + '/';
        if (!api && notFound) {
            return <ResourceNotFound />;
        }

        return api ? (
            <ApiContext.Provider value={this.state}>
                <style>{globalStyle}</style>
                <div
                    className={classNames(
                        classes.LeftMenu,
                        {
                            [classes.leftMenuHorizontal]: position === 'horizontal',
                        },
                        {
                            [classes.leftMenuVerticalLeft]: position === 'vertical-left',
                        },
                        {
                            [classes.leftMenuVerticalRight]: position === 'vertical-right',
                        },
                        'left-menu',
                    )}
                >
                    {rootIconVisible && (
                        <Link to='/apis' className={classes.leftLInkMain}>
                            <CustomIcon width={rootIconSize} height={rootIconSize} icon='api' />
                            {rootIconTextVisible && (
                                <Typography className={classes.leftLInkMainText}>
                                    <FormattedMessage id='Apis.Details.index.all.apis' defaultMessage='ALL APIs' />
                                </Typography>
                            )}
                        </Link>
                    )}
                    <LeftMenuItem
                        text={
                            <FormattedMessage id='Apis.Details.index.overview' defaultMessage='Overview' />
                        }
                        route='overview'
                        iconText='overview'
                        to={pathPrefix + 'overview'}
                    />
                    {!api.advertiseInfo.advertised && (
                        <React.Fragment>
                            { user &&
                            <React.Fragment>
<<<<<<< HEAD
                                <LeftMenuItem text='credentials' route='credentials' to={pathPrefix + 'credentials'} />
                            </React.Fragment>}
                            <React.Fragment>
                                <LeftMenuItem text='comments' route='comments' to={pathPrefix + 'comments'} />
                            </React.Fragment>
                            {api.type !== 'WS' && <LeftMenuItem text='test' route='test' to={pathPrefix + 'test'} />}
=======
                                <LeftMenuItem
                                    text={
                                        <FormattedMessage
                                            id='Apis.Details.index.credentials'
                                            defaultMessage='Credentials'
                                        />
                                    }
                                    route='credentials'
                                    iconText='credentials'
                                    to={pathPrefix + 'credentials'}
                                />
                                <LeftMenuItem
                                    text={
                                        <FormattedMessage id='Apis.Details.index.comments' defaultMessage='Comments' />
                                    }
                                    route='comments'
                                    iconText='comments'
                                    to={pathPrefix + 'comments'}
                                />
                            </React.Fragment>}
                            {api.type !== 'WS' && (
                                <LeftMenuItem
                                    text={
                                        <FormattedMessage id='Apis.Details.index.try.out' defaultMessage='Try out' />
                                    }
                                    route='test'
                                    iconText='test'
                                    to={pathPrefix + 'test'}
                                />
                            )}
>>>>>>> a5422fd9
                        </React.Fragment>
                    )}
                    <LeftMenuItem
                        text={
                            <FormattedMessage id='Apis.Details.index.documentation' defaultMessage='Documentation' />
                        }
                        route='documents'
                        iconText='docs'
                        to={pathPrefix + 'documents'}
                    />
                    {!api.advertiseInfo.advertised && api.type !== 'WS' && (
                        <LeftMenuItem
                            text={
                                <FormattedMessage id='Apis.Details.index.sdk' defaultMessage='SDK' />
                            }
                            route='sdk'
                            iconText='sdk'
                            to={pathPrefix + 'sdk'}
                        />
                    )}
                </div>
                <div className={classes.content}>
                    <InfoBar apiId={apiUuid} innerRef={node => (this.infoBar = node)} intl={intl} />
                    <div
                        className={classNames(
                            { [classes.contentLoader]: position === 'horizontal' },
                            { [classes.contentLoaderRightMenu]: position === 'vertical-right' },
                        )}
                    >
                        <LoadableSwitch api={api} updateSubscriptionData={this.updateSubscriptionData} />
                    </div>
                </div>
            </ApiContext.Provider>
        ) : (
            <div className='apim-dual-ring' />
        );
    }
}

Details.propTypes = {
    classes: PropTypes.shape({}).isRequired,
    theme: PropTypes.shape({}).isRequired,
    match: PropTypes.shape({}).isRequired,
    params: PropTypes.shape({}).isRequired,
    intl: PropTypes.shape({
        formatMessage: PropTypes.func,
    }).isRequired,
};

export default withSettings(injectIntl(withStyles(styles, { withTheme: true })(Details)));<|MERGE_RESOLUTION|>--- conflicted
+++ resolved
@@ -393,14 +393,6 @@
                         <React.Fragment>
                             { user &&
                             <React.Fragment>
-<<<<<<< HEAD
-                                <LeftMenuItem text='credentials' route='credentials' to={pathPrefix + 'credentials'} />
-                            </React.Fragment>}
-                            <React.Fragment>
-                                <LeftMenuItem text='comments' route='comments' to={pathPrefix + 'comments'} />
-                            </React.Fragment>
-                            {api.type !== 'WS' && <LeftMenuItem text='test' route='test' to={pathPrefix + 'test'} />}
-=======
                                 <LeftMenuItem
                                     text={
                                         <FormattedMessage
@@ -412,15 +404,15 @@
                                     iconText='credentials'
                                     to={pathPrefix + 'credentials'}
                                 />
-                                <LeftMenuItem
-                                    text={
-                                        <FormattedMessage id='Apis.Details.index.comments' defaultMessage='Comments' />
-                                    }
-                                    route='comments'
-                                    iconText='comments'
-                                    to={pathPrefix + 'comments'}
-                                />
                             </React.Fragment>}
+                            <LeftMenuItem
+                                text={
+                                    <FormattedMessage id='Apis.Details.index.comments' defaultMessage='Comments' />
+                                }
+                                route='comments'
+                                iconText='comments'
+                                to={pathPrefix + 'comments'}
+                             />
                             {api.type !== 'WS' && (
                                 <LeftMenuItem
                                     text={
@@ -431,7 +423,6 @@
                                     to={pathPrefix + 'test'}
                                 />
                             )}
->>>>>>> a5422fd9
                         </React.Fragment>
                     )}
                     <LeftMenuItem
