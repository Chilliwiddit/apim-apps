--- conflicted
+++ resolved
@@ -258,14 +258,9 @@
                 tagCloud: { active: tagCloudActive },
             },
         } = theme;
-<<<<<<< HEAD
         const {
-            listType, allTags, showLeftMenu, isMonetizationEnabled,
+            listType, allTags, showLeftMenu, isMonetizationEnabled, isRecommendationEnabled
         } = this.state;
-=======
-        // const { listType, allTags, showLeftMenu, isMonetizationEnabled } = this.state;
-        const { listType, allTags, showLeftMenu, isMonetizationEnabled, isRecommendationEnabled } = this.state;
->>>>>>> 0f5b28e9
         const strokeColorMain = theme.palette.getContrastText(theme.custom.infoBar.background);
         const searchParam = new URLSearchParams(search);
         const searchQuery = searchParam.get('query');
@@ -361,12 +356,12 @@
                             </ApiContext.Provider>
                         )}
                     </div>
-                    { isRecommendationEnabled && user && 
+                    { isRecommendationEnabled && user &&
                         <div>
                             <div className={classes.recommendationsTitleWrapper} id='recommendationsTitleWrapper'>
                                 <Typography variant='h5' className={classes.recommendationsTitle}>
                                     <FormattedMessage defaultMessage='Recommended APIs for you' id='Apis.Listing.Listing.apis.main' />
-                                </Typography>                           
+                                </Typography>
                             </div>
                             {active && allTags && allTags.length > 0 && <ApiBreadcrumbs selectedTag={selectedTag} />}
                             <div className={classes.listContentWrapper}>
