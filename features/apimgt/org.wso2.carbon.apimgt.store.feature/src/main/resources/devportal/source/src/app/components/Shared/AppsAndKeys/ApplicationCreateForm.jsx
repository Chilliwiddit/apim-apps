--- conflicted
+++ resolved
@@ -117,7 +117,6 @@
     return (
         <form noValidate autoComplete='off' className={classes.applicationForm}>
             <TextField
-                id='application-name'
                 classes={{
                     root: classes.mandatoryStarText,
                 }}
@@ -153,7 +152,7 @@
                 }}
                 required
                 fullWidth
-                id='per-token-quota'
+                id='outlined-select-currency'
                 select
                 label={(
                     <FormattedMessage
@@ -182,43 +181,6 @@
                 ))}
             </TextField>
             <TextField
-<<<<<<< HEAD
-                classes={{
-                    root: classes.mandatoryStarSelect,
-                }}
-                required
-                fullWidth
-                id='token-type'
-                select
-                label={(
-                    <FormattedMessage
-                        defaultMessage='Token Type'
-                        id='Shared.AppsAndKeys.ApplicationCreateForm.token.type'
-                    />
-                )}
-                value={applicationRequest.tokenType}
-                name='tokenType'
-                onChange={handleChange}
-                helperText={(
-                    <FormattedMessage
-                        defaultMessage='Select token type'
-                        id='Shared.AppsAndKeys.ApplicationCreateForm.select.token.type'
-                    />
-                )}
-                margin='normal'
-                variant='outlined'
-            >
-                {Object.entries(Application.TOKEN_TYPES).map(([key, value]) => (
-                    <MenuItem key={value.displayName} value={key}>
-                        {value.displayName}
-                    </MenuItem>
-                ))}
-            </TextField>
-
-            <TextField
-                id='application-description'
-=======
->>>>>>> b418869e
                 margin='normal'
                 variant='outlined'
                 fullWidth
