/*
 * Copyright (c) 2019, WSO2 Inc. (http://www.wso2.org) All Rights Reserved.
 *
 * WSO2 Inc. licenses this file to you under the Apache License,
 * Version 2.0 (the "License"); you may not use this file except
 * in compliance with the License.
 * You may obtain a copy of the License at
 *
 * http://www.apache.org/licenses/LICENSE-2.0
 *
 * Unless required by applicable law or agreed to in writing,
 * software distributed under the License is distributed on an
 * "AS IS" BASIS, WITHOUT WARRANTIES OR CONDITIONS OF ANY
 * KIND, either express or implied. See the License for the
 * specific language governing permissions and limitations
 * under the License.
 */

import React, { Suspense, lazy } from 'react';
import { Route, Switch } from 'react-router-dom';
import { Helmet } from 'react-helmet';
import { StylesProvider, jssPreset } from '@material-ui/core/styles';
import { addLocaleData, IntlProvider } from 'react-intl';
import Configurations from 'Config';
import merge from 'lodash.merge';
import cloneDeep from 'lodash.clonedeep';
import { create } from 'jss';
import rtl from 'jss-rtl';
import { MuiThemeProvider, createMuiTheme } from '@material-ui/core/styles';
import Utils from 'AppData/Utils';
import Settings from 'Settings';
import Logout from './app/components/Logout';
import Progress from './app/components/Shared/Progress';
import { SettingsProvider } from './app/components/Shared/SettingsContext';
import API from './app/data/api';
import BrowserRouter from './app/components/Base/CustomRouter/BrowserRouter';
import DefaultConfigurations from './defaultTheme';
import AuthManager from './app/data/AuthManager';
import Loading from './app/components/Base/Loading/Loading';
const protectedApp = lazy(() => import('./app/ProtectedApp' /* webpackChunkName: "ProtectedApp" */));

// Configure JSS
const jss = create({ plugins: [...jssPreset().plugins, rtl()] });
/**
 * Root DevPortal component
 *
 * @class DevPortal
 * @extends {React.Component}
 */
class DevPortal extends React.Component {
    /**
     *Creates an instance of DevPortal.
     * @param {*} props Properties passed from the parent component
     * @memberof DevPortal
     */
    constructor(props) {
        super(props);
        this.state = {
            messages: {},
            settings: null,
            tenantDomain: null,
            theme: null,
<<<<<<< HEAD
            authresponse:false,
            externalidp:false,
            isNonAnonymous:false,
=======
            lanuage: null,
>>>>>>> 0a2f0a89
        };
        this.systemTheme = merge(cloneDeep(DefaultConfigurations), Configurations);
        this.setTenantTheme = this.setTenantTheme.bind(this);
        this.setSettings = this.setSettings.bind(this);
    }

    /**
     *  Mounting the components
     */
    componentDidMount() {
        const api = new API();
        const promisedSettings = api.getSettings();
        promisedSettings
            .then((response) => {
                this.setSettings(response.body);
            })
            .then((response) => {
                if(!this.state.settings.IsAnonymousModeEnabled){
                    this.setState({isNonAnonymous:true})
                }
                if (Settings.app.isPassive && !AuthManager.getUser() && !sessionStorage.getItem('notEnoughPermission') && !this.state.isNonAnonymous) {
                    this.checkLoginUser(this.state.settings.identityProvider.external);
                }
            }).catch((error) => {
                console.error(
                    'Error while receiving settings : ',
                    error,
                );
            });
        const urlParams = new URLSearchParams(window.location.search);
        if (urlParams.get('tenant') === null || urlParams.get('tenant') === 'carbon.super') {
            this.updateLocale();
            this.setState({ theme: this.systemTheme });
        } else {
            this.setTenantTheme(urlParams.get('tenant'));
        }
    }
     /**
     * Load locale file.
     *
     * @param {string} locale Locale name
     */
    loadLocale(locale = 'en') {
        fetch(`${Settings.app.context}/site/public/locales/${locale}.json`)
            .then((resp) => {
                if(resp.status === 200){
                    return(resp.json());
                } else {
                    return {};
                }
            })
            .then((messages) => {
                // eslint-disable-next-line global-require, import/no-dynamic-require
                addLocaleData(require(`react-intl/locale-data/${locale}`));
                this.setState({ messages, language: locale });
            });
    }
    /**
     * Set the local settings
     *
     * @memberof DevPortal
     */
    updateLocale(localTheme = this.systemTheme) {
        //The above can be overriden by the language switcher
        let browserLocal = Utils.getBrowserLocal();
        const { direction: defaultDirection, custom: { languageSwitch: { active: languageSwitchActive, languages } } } = localTheme;
        let lanauageToLoad = null;
        if(languageSwitchActive){
            const savedLanguage = localStorage.getItem('language');
            let direction = defaultDirection;
            let selectedLanuageObject = null;
            for(var i=0; i < languages.length; i++){
                if(savedLanguage && savedLanguage === languages[i].key){
                    selectedLanuageObject = languages[i];
                } else if(!savedLanguage && browserLocal === languages[i].key) {
                    selectedLanuageObject = languages[i];
                }
            }
            if(selectedLanuageObject) {
                direction = selectedLanuageObject.direction || defaultDirection;       
            }
            document.body.setAttribute('dir',direction);
            this.systemTheme.direction = direction;
            lanauageToLoad = savedLanguage || selectedLanuageObject.key || browserLocal;
        } else {
            // If the lanauage switch was disabled after setting a cookie we need to remove the cookie and 
            // force the selected lanuage to the browserLocal.
            lanauageToLoad = browserLocal;
            document.body.setAttribute('dir', localTheme.direction);
            this.systemTheme.direction = localTheme.direction;
        }
        this.loadLocale(lanauageToLoad);
    }
    /**
     * Set the tenant domain to state
     * @param {String} tenantDomain tenant domain
     * @memberof DevPortal
     */
    setTenantDomain = (tenantDomain) => {
        this.setState({ tenantDomain });
        if (tenantDomain === 'carbon.super') {
            this.setState({ theme: this.systemTheme });
        } else {
            this.setTenantTheme(tenantDomain);
        }
    }


    /**
     *
     * for more information about this pattern
     * reffer https://reactjs.org/docs/context.html#updating-context-from-a-nested-component
     * @param {Object} settings set the settings state in the APP state, which will implesitly
     * set in the Settings context
     * @memberof DevPortal
     */
    setSettings(settings) {
        this.setState({ settings });
    }

    /**
     * Load Theme file.
     *
     * @param {string} tenant tenant name
     */
    setTenantTheme(tenant) {
        if(tenant && tenant !== "INVALID"){
            fetch(`${Settings.app.context}/site/public/tenant_themes/${tenant}/apim/defaultTheme.json`)
            .then(response => {
                if (!response.ok) {
                    throw new Error("HTTP error " + response.status);
                }
                return response.json();
            })
            .then((data) => {
                // Merging with the system theme.
                const tenantMergedTheme = merge(cloneDeep(DefaultConfigurations), Configurations, data);
                this.updateLocale(tenantMergedTheme);
                this.setState({ theme: tenantMergedTheme });
            })
            .catch(() => {
                console.log('Error loading teant theme. Loading the default theme.');
                this.updateLocale();
                this.setState({ theme: this.systemTheme });
            });
        } else {
            this.updateLocale();
            this.setState({ theme: this.systemTheme });
        }
        
    }

    /**
     * Add two numbers.
     * @param {object} theme object.
     * @returns {JSX} link dom tag.
     */
    loadCustomCSS(theme) {
        const { custom: { tenantCustomCss } } = theme;
        const { tenantDomain } = this.state;
        let cssUrlWithTenant = tenantCustomCss;
        if (tenantDomain && tenantCustomCss) {
            cssUrlWithTenant = tenantCustomCss.replace('<tenant-domain>', tenantDomain);
        }
        if (cssUrlWithTenant) {
            return (
                <link
                    rel='stylesheet'
                    type='text/css'
                    href={`${Settings.app.context}/${cssUrlWithTenant}`}
                />
            );
        } else {
            return '';
        }
    }

    /**
     * Add two numbers.
     * @param {object} theme object.
     * @returns {JSX} link dom tag.
     */
    getTitle(theme) {
        const {
            custom: {
                title: {
                    prefix, sufix,
                },
            },
        } = theme;
        return (prefix + sufix);
    }
    
    checkLoginUser(isExternalIDP) {
        if (isExternalIDP) {
            this.setState({externalidp:true})
            if (!sessionStorage.getItem('loginStatus')) {
                sessionStorage.setItem('loginStatus', "check-Login-status");
                window.location = Settings.app.context + '/services/configs?loginPrompt=false';
            }
            else if (sessionStorage.getItem('loginStatus')) {
                sessionStorage.removeItem('loginStatus');
            }
        }
        else {
            fetch(Settings.app.context + '/services/configs?loginPrompt=false')
            .then(response => {
                if(response){
                    this.setState({ authresponse: true}); 
                }
            })
            .catch((error) => {
                console.error(
                    'Error while fetching : ',
                    error,
                );
            });
        }
    }

    /**
     * Reners the DevPortal component
     * @returns {JSX} this is the description
     * @memberof DevPortal
     */
    render() {
<<<<<<< HEAD
        const { settings, tenantDomain, theme, messages, authresponse, externalidp, isNonAnonymous } = this.state;
=======
        const { settings, tenantDomain, theme, messages, language } = this.state;
>>>>>>> 0a2f0a89
        const { app: { context } } = Settings;
        if (Settings.app.isPassive && !authresponse && !externalidp && !AuthManager.getUser() && !sessionStorage.getItem('notEnoughPermission') && !isNonAnonymous) {
            return <Loading />;
        }

        return (
            settings && theme && messages && language && (
                <SettingsProvider value={{
                    settings,
                    setSettings: this.setSettings,
                    tenantDomain,
                    setTenantDomain: this.setTenantDomain,
                }}
                >
                    <Helmet>
                        <title>{this.getTitle(theme)}</title>
                    </Helmet>
                    <MuiThemeProvider theme={createMuiTheme(theme)}>
                        <StylesProvider jss={jss}>
                            {this.loadCustomCSS(theme)}
                            <BrowserRouter basename={context}>
                                <Suspense fallback={<Progress />}>
                                    <IntlProvider locale={language} messages={messages}>
                                        <Switch>
                                            <Route path='/logout' component={Logout} />
                                            <Route component={protectedApp} />
                                        </Switch>
                                    </IntlProvider>
                                </Suspense>
                            </BrowserRouter>
                        </StylesProvider>
                    </MuiThemeProvider>
                </SettingsProvider>
            )
        );
    }
}

export default DevPortal;<|MERGE_RESOLUTION|>--- conflicted
+++ resolved
@@ -60,13 +60,10 @@
             settings: null,
             tenantDomain: null,
             theme: null,
-<<<<<<< HEAD
             authresponse:false,
             externalidp:false,
             isNonAnonymous:false,
-=======
             lanuage: null,
->>>>>>> 0a2f0a89
         };
         this.systemTheme = merge(cloneDeep(DefaultConfigurations), Configurations);
         this.setTenantTheme = this.setTenantTheme.bind(this);
@@ -293,11 +290,7 @@
      * @memberof DevPortal
      */
     render() {
-<<<<<<< HEAD
-        const { settings, tenantDomain, theme, messages, authresponse, externalidp, isNonAnonymous } = this.state;
-=======
-        const { settings, tenantDomain, theme, messages, language } = this.state;
->>>>>>> 0a2f0a89
+        const { settings, tenantDomain, theme, messages, language, authresponse, externalidp, isNonAnonymous } = this.state;
         const { app: { context } } = Settings;
         if (Settings.app.isPassive && !authresponse && !externalidp && !AuthManager.getUser() && !sessionStorage.getItem('notEnoughPermission') && !isNonAnonymous) {
             return <Loading />;
