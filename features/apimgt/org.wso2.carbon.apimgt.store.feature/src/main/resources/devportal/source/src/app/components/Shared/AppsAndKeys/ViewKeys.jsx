/*
 * Copyright (c) 2019, WSO2 Inc. (http://www.wso2.org) All Rights Reserved.
 *
 * WSO2 Inc. licenses this file to you under the Apache License,
 * Version 2.0 (the "License"); you may not use this file except
 * in compliance with the License.
 * You may obtain a copy of the License at
 *
 * http://www.apache.org/licenses/LICENSE-2.0
 *
 * Unless required by applicable law or agreed to in writing,
 * software distributed under the License is distributed on an
 * "AS IS" BASIS, WITHOUT WARRANTIES OR CONDITIONS OF ANY
 * KIND, either express or implied. See the License for the
 * specific language governing permissions and limitations
 * under the License.
 */
import React from 'react';
import PropTypes from 'prop-types';
import { withStyles } from '@material-ui/core/styles';
import IconButton from '@material-ui/core/IconButton';
import Button from '@material-ui/core/Button';
import InputLabel from '@material-ui/core/InputLabel';
import InputAdornment from '@material-ui/core/InputAdornment';
import FormHelperText from '@material-ui/core/FormHelperText';
import FormControl from '@material-ui/core/FormControl';
import Icon from '@material-ui/core/Icon';
import Grid from '@material-ui/core/Grid';
import CopyToClipboard from 'react-copy-to-clipboard';
import CircularProgress from '@material-ui/core/CircularProgress';
import Tooltip from '@material-ui/core/Tooltip';
import Dialog from '@material-ui/core/Dialog';
import DialogActions from '@material-ui/core/DialogActions';
import DialogContent from '@material-ui/core/DialogContent';
import DialogContentText from '@material-ui/core/DialogContentText';
import DialogTitle from '@material-ui/core/DialogTitle';
import Typography from '@material-ui/core/Typography';
import TextField from '@material-ui/core/TextField';
import { FormattedMessage, injectIntl } from 'react-intl';
import ResourceNotFound from '../../Base/Errors/ResourceNotFound';
import Loading from '../../Base/Loading/Loading';
import Application from '../../../data/Application';
import Tokens from './Tokens';
import ViewToken from './ViewToken';
import ViewSecret from './ViewSecret';
import ViewCurl from './ViewCurl';

const styles = (theme) => ({
    button: {
        margin: theme.spacing(3),
        color: theme.palette.getContrastText(theme.palette.background.default),
        display: 'flex',
        alignItems: 'center',
        fontSize: '11px',
        cursor: 'pointer',
        '& span': {
            paddingLeft: 6,
            display: 'inline-block',
        },
    },
    inputWrapper: {
        display: 'flex',
        flexDirection: 'row',
        alignItems: 'center',
        '& span, & h5, & label, & td, & li, & div, & input': {
            color: theme.palette.getContrastText(theme.palette.background.paper),
        },
    },
    copyWrapper: {
        display: 'flex',
        flexDirection: 'row',
        alignItems: 'center',
    },
    tokenSection: {
        marginTop: 0,
        marginBottom: theme.spacing(0.5),
    },
    margin: {
        marginRight: theme.spacing(2),
    },
    dialogWrapper: {
        '& label,& h5, & label, & td, & li, & input, & h2, & p.MuiTypography-root,& p.MuiFormHelperText-root': {
            color: theme.palette.getContrastText(theme.palette.background.paper),
        },
    },
    iconButton: {
        padding: '0 0 0 10px',
        '& .material-icons': {
            fontSize: 16,
        },
    },
});

/**
 * Class used to displays in key generation UI
 */
class ViewKeys extends React.Component {
    /**
     * @param {*} props properties
     */
    constructor(props) {
        super(props);
        const { selectedApp } = this.props;
        let appId;
        if (selectedApp) {
            appId = selectedApp.appId || selectedApp.value;
        }
        this.applicationPromise = Application.get(appId);
        this.state = {
            showCS: false,
            open: false,
            showToken: false,
            showCurl: false,
            showSecretGen: false,
            accessTokenRequest: {
                timeout: 3600,
                scopesSelected: [],
                keyType: '',
            },
            subscriptionScopes: [],
            isUpdating: false,
        };
    }

    /**
     * Fetch Application object by ID coming from URL path params and fetch related keys to display
     */
    componentDidMount() {
        const { accessTokenRequest } = this.state;
        const { keyType } = this.props;
        this.applicationPromise
            .then((application) => {
                application.getKeys().then(() => {
                    const newRequest = { ...accessTokenRequest, keyType };
                    const subscriptionScopes = application.subscriptionScopes
                        .map((scope) => { return scope.key; });
                    this.setState({ accessTokenRequest: newRequest, subscriptionScopes });
                });
            })
            .catch((error) => {
                if (process.env.NODE_ENV !== 'production') {
                    console.error(error);
                }
                const { status } = error;
                if (status === 404) {
                    this.setState({ notFound: true });
                }
            });
    }

    /**
     * Adding this here becasue it is not possible to add in the render method becasue isKeyJWT in state is used
     * to close the dialog box and render method will casue this to be always true and cannot close the box.
     * Rule is ignored becasue according to react docs its ok to setstate as long as we are checking a condition
     * This is an ani pattern to be fixed later.
     *  wso2/product-apim#5293
     * https://reactjs.org/docs/react-component.html#componentdidupdate
     * @param {*} prevProps previous props
     * @memberof ViewKeys
     */
    componentDidUpdate(prevProps) {
        const { isKeyJWT } = this.props;
        if (isKeyJWT && !prevProps.isKeyJWT) {
            // eslint-disable-next-line react/no-did-update-set-state
            this.setState({ isKeyJWT: true });
        }
    }

    /**
     * Set accesstoken request in state
     * @param {*} accessTokenRequest access token request object
     * @memberof ViewKeys
     */
    updateAccessTokenRequest = (accessTokenRequest) => {
        this.setState({ accessTokenRequest });
    }

    /**
     * Handle onClick of the copy icon
     * @param {*} name name of what is copied
     * */
    onCopy = (name) => {
        this.setState({
            [name]: true,
        });
        const that = this;
        const elementName = name;
        const caller = () => {
            that.setState({
                [elementName]: false,
            });
        };
        setTimeout(caller, 4000);
    };

    /**
     * Handle onClick of the show consumer secret icon
     * @param data
     * */
    handleShowHidden = (data) => {
        this.setState({ [data]: !this.state[data] });
    };

    /**
     * Avoid conflict with `onClick`
     * @param event
     */
    handleMouseDownGeneric = (event) => {
        event.preventDefault();
    };

    /**
     * Handle onCLick of generate access token
     * */
    handleClickOpen = () => {
        this.setState({ open: true, showToken: false });
    };

    /**
     * Handle onCLick of regenerate consumer secret
     * */
    handleSecretRegenerate = (consumerKey, keyType, keyMappingId, selectedTab) => {
        this.applicationPromise
            .then((application) => application.regenerateSecret(consumerKey, keyType, keyMappingId, selectedTab))
            .then((response) => {
                console.log('consumer secret regenerated successfully ' + response);
                this.setState({
                    open: true,
                    showSecretGen: true,
                    secretGenResponse: response,
                });
            })
            .catch((error) => {
                if (process.env.NODE_ENV !== 'production') {
                    console.error(error);
                }
                const { status } = error;
                if (status === 404) {
                    this.setState({ notFound: true });
                }
            });
    };

    /**
     * Handle onClick of get curl
     * */
    handleClickOpenCurl = () => {
        this.setState({ open: true, showCurl: true });
    };

    /**
     * Handle on close of dialog for generating access token and get curl
     * */
    handleClose = () => {
        this.setState({
            open: false, showCurl: false, isKeyJWT: false, showSecretGen: false,
        });
    };

    /**
     * Generate access token
     * */
    generateAccessToken = () => {
        const { accessTokenRequest, isUpdating } = this.state;
        const { selectedTab } = this.props;
        this.setState({ isUpdating: true });
        this.applicationPromise
            .then((application) => application.generateToken(
                selectedTab,
                accessTokenRequest.keyType,
                accessTokenRequest.timeout,
                accessTokenRequest.scopesSelected,
            ))
            .then((response) => {
                console.log('token generated successfully ' + response);
                this.setState({
                    showToken: true,
                    tokenResponse: response,
                    token: response.accessToken,
                    tokenScopes: response.tokenScopes,
                    tokenValidityTime: response.validityTime,
                });
                this.setState({ isUpdating: false });
            })
            .catch((error) => {
                if (process.env.NODE_ENV !== 'production') {
                    console.error(error);
                }
                const { status } = error;
                if (status === 404) {
                    this.setState({ notFound: true });
                }
                this.setState({ isUpdating: false });
            });
    };

    viewKeyAndSecret = (consumerKey, consumerSecret, keyMappingId, selectedTab, isUserOwner) => {
        const { classes, intl, selectedApp: { hashEnabled }, keyType } = this.props;
        const { keyCopied, secretCopied, showCS } = this.state;
        return (
            <>
                <Grid item xs={6}>
                    <div className={classes.copyWrapper}>
                        <TextField
                            id='consumer-key'
                            value={consumerKey}
                            margin='dense'
                            label={(
                                <FormattedMessage
                                    id='Shared.AppsAndKeys.ViewKeys.consumer.key'
                                    defaultMessage='Consumer Key'
                                />
                            )}
                            fullWidth
                            variant='outlined'
                            InputProps={{
                                readOnly: true,
                                endAdornment: (
                                    <InputAdornment position='end'>
                                        <Tooltip
                                            title={
                                                keyCopied
                                                    ? intl.formatMessage({
                                                        defaultMessage: 'Copied',
                                                        id: 'Shared.AppsAndKeys.ViewKeys.copied',
                                                    })
                                                    : intl.formatMessage({
                                                        defaultMessage: 'Copy to clipboard',
                                                        id: 'Shared.AppsAndKeys.ViewKeys.copy.to',
                                                    })
                                            }
                                            placement='right'
                                        >
                                            <CopyToClipboard
                                                text={consumerKey}
                                                onCopy={() => this.onCopy('keyCopied')}
                                                classes={{ root: classes.iconButton }}
                                            >
<<<<<<< HEAD
                                                <IconButton aria-label='Copy to clipboard'>
                                                    <Icon color='secondary' > description </Icon>
=======
                                                <IconButton classes={{ root: classes.iconButton }}>
                                                    <Icon color='secondary'>
                                                        file_copy
                                                    </Icon>
>>>>>>> b418869e
                                                </IconButton>
                                            </CopyToClipboard>
                                        </Tooltip>
                                    </InputAdornment>
                                ),
                            }}
                        />
                    </div>
                    <FormControl>
                        <FormHelperText id='consumer-key-helper-text'>
                            <FormattedMessage
                                id='Shared.AppsAndKeys.ViewKeys.consumer.key.title'
                                defaultMessage='Consumer Key of the application'
                            />
                        </FormHelperText>
                    </FormControl>
                </Grid>
                <Grid item xs={6}>
                    <div className={classes.copyWrapper}>
                        {!hashEnabled ? (
                            <TextField
                                id='consumer-secret'
                                label={(
                                    <FormattedMessage
                                        id='Shared.AppsAndKeys.ViewKeys.consumer.secret'
                                        defaultMessage='Consumer Secret'
                                    />
                                )}
                                type={showCS || !consumerSecret ? 'text' : 'password'}
                                value={consumerSecret}
                                margin='dense'
                                fullWidth
                                variant='outlined'
                                InputProps={{
                                    readOnly: true,
                                    endAdornment: (
                                        <InputAdornment position='end'>
                                            <IconButton
                                                classes={{ root: classes.iconButton }}
                                                onClick={() => this.handleShowHidden('showCS')}
                                                onMouseDown={this.handleMouseDownGeneric}
                                            >
                                                {showCS ? <Icon>visibility_off</Icon> : <Icon>visibility</Icon>}
                                            </IconButton>
                                            <Tooltip
                                                title={secretCopied ? 'Copied' : 'Copy to clipboard'}
                                                placement='right'
                                            >
                                                <CopyToClipboard
                                                    text={consumerSecret}
                                                    onCopy={() => this.onCopy('secretCopied')}
                                                    classes={{ root: classes.iconButton }}
                                                >
<<<<<<< HEAD
                                                    <IconButton aria-label='Copy to clipboard'>
                                                        <Icon color='secondary'>description</Icon>
=======
                                                    <IconButton classes={{ root: classes.iconButton }}>
                                                        <Icon color='secondary'>file_copy</Icon>
>>>>>>> b418869e
                                                    </IconButton>
                                                </CopyToClipboard>
                                            </Tooltip>
                                        </InputAdornment>
                                    ),
                                }}
                            />
                        ) : (
                                <Button
                                    variant='contained'
                                    color='primary'
                                    className={classes.button}
                                    onClick={() => this.handleSecretRegenerate(consumerKey, keyType, keyMappingId, selectedTab)}
                                    disabled={!isUserOwner}
                                >
                                    <FormattedMessage
                                        defaultMessage='Regenerate Consumer Secret'
                                        id='Shared.AppsAndKeys.ViewKeys.consumer.secret.button.regenerate'
                                    />
                                </Button>
                            )}
                    </div>
                    {!hashEnabled && (
                        <FormControl>
                            <FormHelperText id='consumer-secret-helper-text'>
                                <FormattedMessage
                                    id='Shared.AppsAndKeys.ViewKeys.consumer.secret.of.application'
                                    defaultMessage='Consumer Secret of the application'
                                />
                            </FormHelperText>
                        </FormControl>
                    )}
                </Grid>
            </>
        );
    }

    /**
     * @inheritdoc
     */
    render() {
        const {
            notFound, showToken, showCurl, showSecretGen, tokenCopied, open,
            token, tokenScopes, tokenValidityTime, accessTokenRequest, subscriptionScopes,
            isKeyJWT, tokenResponse, secretGenResponse, isUpdating,
        } = this.state;
        const {
            intl, keyType, classes, fullScreen, keys, selectedApp: { tokenType }, selectedGrantTypes, isUserOwner, summary,
            selectedTab, hashEnabled, keyManagerConfig
        } = this.props;

        if (notFound) {
            return <ResourceNotFound />;
        }
        if (!keys) {
            return <Loading />;
        }

        const csCkKeys = keys.size > 0 && keys.get(selectedTab) && (keys.get(selectedTab).keyType === keyType) && keys.get(selectedTab);
        const consumerKey = csCkKeys && csCkKeys.consumerKey;
        const consumerSecret = csCkKeys && csCkKeys.consumerSecret;
        const keyMappingId = csCkKeys && csCkKeys.keyMappingId;

        let accessToken;
        let accessTokenScopes;
        let validityPeriod;
        let tokenDetails;

        if (token) {
            accessToken = token;
            accessTokenScopes = tokenScopes;
            validityPeriod = tokenValidityTime;
        } else if (keys.get(selectedTab) && keys.get(selectedTab).keyType === keyType && keys.get(selectedTab).token) {
            ({ accessToken } = keys.get(selectedTab).token);
            accessTokenScopes = keys.get(selectedTab).token.tokenScopes;
            validityPeriod = keys.get(selectedTab).token.validityTime;
            tokenDetails = keys.get(selectedTab).token;
        }

        let dialogHead = 'Undefined';
        if (showCurl) {
            dialogHead = 'Get CURL to Generate Access Token';
        } else if (showSecretGen) {
            dialogHead = 'Generate Consumer Secret';
        } else {
            dialogHead = 'Generate Access Token';
        }
        if (!consumerKey) {
            return (
                <Typography variant='caption' gutterBottom>
                    {keyType === 'PRODUCTION' ? 'Production ' : 'Sandbox '}
                    <FormattedMessage
                        id='Shared.AppsAndKeys.ViewKeys.key.secret.title'
                        defaultMessage='Key and Secret is not generated for this application'
                    />
                </Typography>
            );
        }
        if (summary) {
            return (
                <Grid container spacing={3}>
                    {this.viewKeyAndSecret(consumerKey, consumerSecret, keyMappingId, selectedTab, isUserOwner)}
                </Grid>
            );
        }
        return consumerKey && (
            <div className={classes.inputWrapper}>
                <Grid container spacing={3}>
                    {this.viewKeyAndSecret(consumerKey, consumerSecret, keyMappingId, selectedTab, isUserOwner)}
                    {(accessToken && tokenType !== 'JWT' && !hashEnabled) && (
                        <Grid item xs={6}>
                            <InputLabel htmlFor='adornment-amount'>
                                <FormattedMessage
                                    id='Shared.AppsAndKeys.ViewKeys.access.token'
                                    defaultMessage='Access Token'
                                />
                            </InputLabel>
                            <div className={classes.copyWrapper}>
                                <TextField
                                    id='access-token'
                                    value={accessToken}
                                    margin='dense'
                                    variant='outlined'
                                    fullWidth
                                    InputProps={{
                                        readOnly: true,
                                        endAdornment: (
                                            <InputAdornment position='end'>
                                                <Tooltip
                                                    title={tokenCopied ? 'Copied' : 'Copy to clipboard'}
                                                    placement='right'
                                                >
                                                    <CopyToClipboard
                                                        text={accessToken}
                                                        onCopy={() => this.onCopy('tokenCopied')}
                                                    >
<<<<<<< HEAD
                                                        <IconButton aria-label='Copy to clipboard'>
                                                            <Icon color='secondary'>description</Icon>
=======
                                                        <IconButton classes={{ root: classes.iconButton }}>
                                                            <Icon color='secondary'>file_copy</Icon>
>>>>>>> b418869e
                                                        </IconButton>
                                                    </CopyToClipboard>
                                                </Tooltip>
                                            </InputAdornment>
                                        ),
                                    }}
                                />
                            </div>
                            <FormControl>
                                <FormHelperText id='access-token-helper-text'>
                                    {`Above token has a validity period of ${validityPeriod} seconds.
                                            And the token has (${accessTokenScopes.join(', ')}) scopes.`}
                                </FormHelperText>
                            </FormControl>
                        </Grid>
                    )}
                    <Grid item xs={12}>
                        <Dialog
                            fullScreen={fullScreen}
                            open={(open || isKeyJWT) && selectedGrantTypes.includes('client_credentials')}
                            onClose={this.handleClose}
                            aria-labelledby='responsive-dialog-title'
                            className={classes.dialogWrapper}
                        >
                            <DialogTitle id='responsive-dialog-title'>
                                {dialogHead}
                            </DialogTitle>
                            <DialogContent>
                                {!showCurl && !isKeyJWT && !showSecretGen && (
                                    <DialogContentText>
                                        {!showToken && (
                                            <Tokens
                                                updateAccessTokenRequest={this.updateAccessTokenRequest}
                                                accessTokenRequest={accessTokenRequest}
                                                subscriptionScopes={subscriptionScopes}
                                            />
                                        )}
                                        {showToken && <ViewToken token={{ ...tokenResponse, isOauth: true }} />}
                                    </DialogContentText>
                                )}
                                {showCurl && (
                                    <DialogContentText>
                                        <ViewCurl keys={{ consumerKey, consumerSecret }} />
                                    </DialogContentText>
                                )}
                                {showSecretGen && (
                                    <DialogContentText>
                                        <ViewSecret secret={{ ...secretGenResponse }} />
                                    </DialogContentText>
                                )}
                                {(isKeyJWT && tokenDetails && hashEnabled) && (
                                    <DialogContentText>
                                        <ViewToken token={{ ...tokenDetails, isOauth: true }} consumerSecret={consumerSecret} />
                                    </DialogContentText>
                                )}
                                {(isKeyJWT && tokenDetails && !hashEnabled) && (
                                    <DialogContentText>
                                        <ViewToken token={{ ...tokenDetails, isOauth: true }} />
                                    </DialogContentText>
                                )}
                            </DialogContent>
                            <DialogActions>
                                {isUpdating && <CircularProgress size={24} />}
                                {!showToken && !showCurl && !isKeyJWT && !showSecretGen && (
                                    <Button onClick={this.generateAccessToken} color='primary' disabled={isUpdating}>
                                        <FormattedMessage
                                            id='Shared.AppsAndKeys.ViewKeys.consumer.generate.btn'
                                            defaultMessage='Generate'
                                        />
                                    </Button>
                                )}
                                <Button onClick={this.handleClose} color='primary' autoFocus>
                                    <FormattedMessage
                                        id='Shared.AppsAndKeys.ViewKeys.consumer.close.btn'
                                        defaultMessage='Close'
                                    />
                                </Button>
                            </DialogActions>
                        </Dialog>
                        {!hashEnabled && (
                            <div className={classes.tokenSection}>
                                {keyManagerConfig.enableTokenGeneration &&
                                    selectedGrantTypes.find(a => a.includes('client_credentials')) &&
                                    (<Button
                                        variant='outlined'
                                        size='small'
                                        color='primary'
                                        className={classes.margin}
                                        onClick={this.handleClickOpen}
                                        disabled={!selectedGrantTypes.includes('client_credentials')}
                                    >
                                        <FormattedMessage
                                            id='Shared.AppsAndKeys.ViewKeys.generate.access.token'
                                            defaultMessage='Generate Access Token'
                                        />
                                    </Button>)}
                                <Button
                                    variant='outlined'
                                    size='small'
                                    color='primary'
                                    className={classes.margin}
                                    onClick={this.handleClickOpenCurl}
                                >
                                    <FormattedMessage
                                        id='Shared.AppsAndKeys.ViewKeys.curl.to.generate'
                                        defaultMessage='CURL to Generate Access Token'
                                    />
                                </Button>
                            </div>
                        )}
                        {!selectedGrantTypes.includes('client_credentials') && !hashEnabled && (
                            <Typography variant='caption' gutterBottom>
                                <FormattedMessage
                                    id='Shared.AppsAndKeys.ViewKeys.client.enable.client.credentials'
                                    defaultMessage={'Enable Client Credentials grant '
                                        + 'type to generate test access tokens'}
                                />
                            </Typography>
                        )}
                    </Grid>
                </Grid>
            </div>
        )
    }
}
ViewKeys.defaultProps = {
    fullScreen: false,
    summary: false,
};
ViewKeys.propTypes = {
    classes: PropTypes.shape({}).isRequired,
    fullScreen: PropTypes.bool,
    isKeyJWT: PropTypes.bool.isRequired,
    isUserOwner: PropTypes.bool.isRequired,
    summary: PropTypes.bool,
};

export default injectIntl(withStyles(styles)(ViewKeys));<|MERGE_RESOLUTION|>--- conflicted
+++ resolved
@@ -336,15 +336,10 @@
                                                 onCopy={() => this.onCopy('keyCopied')}
                                                 classes={{ root: classes.iconButton }}
                                             >
-<<<<<<< HEAD
-                                                <IconButton aria-label='Copy to clipboard'>
-                                                    <Icon color='secondary' > description </Icon>
-=======
                                                 <IconButton classes={{ root: classes.iconButton }}>
                                                     <Icon color='secondary'>
                                                         file_copy
                                                     </Icon>
->>>>>>> b418869e
                                                 </IconButton>
                                             </CopyToClipboard>
                                         </Tooltip>
@@ -398,13 +393,8 @@
                                                     onCopy={() => this.onCopy('secretCopied')}
                                                     classes={{ root: classes.iconButton }}
                                                 >
-<<<<<<< HEAD
-                                                    <IconButton aria-label='Copy to clipboard'>
-                                                        <Icon color='secondary'>description</Icon>
-=======
                                                     <IconButton classes={{ root: classes.iconButton }}>
                                                         <Icon color='secondary'>file_copy</Icon>
->>>>>>> b418869e
                                                     </IconButton>
                                                 </CopyToClipboard>
                                             </Tooltip>
@@ -541,13 +531,8 @@
                                                         text={accessToken}
                                                         onCopy={() => this.onCopy('tokenCopied')}
                                                     >
-<<<<<<< HEAD
-                                                        <IconButton aria-label='Copy to clipboard'>
-                                                            <Icon color='secondary'>description</Icon>
-=======
                                                         <IconButton classes={{ root: classes.iconButton }}>
                                                             <Icon color='secondary'>file_copy</Icon>
->>>>>>> b418869e
                                                         </IconButton>
                                                     </CopyToClipboard>
                                                 </Tooltip>
