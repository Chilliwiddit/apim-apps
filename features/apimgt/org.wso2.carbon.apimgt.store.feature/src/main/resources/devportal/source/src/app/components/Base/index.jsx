--- conflicted
+++ resolved
@@ -436,24 +436,12 @@
                         <Typography noWrap>
                             {footerText && footerText !== '' ? <span>{footerText}</span> :<FormattedMessage
                                 id='Base.index.copyright.text'
-                                defaultMessage='WSO2 APIM v3.0.0 | © 2019 WSO2 Inc'
+                                defaultMessage='WSO2 API-M v3.0.0 | © 2019 WSO2 Inc'
                             />}
                         </Typography>
                     </footer>}
                 </div>
-<<<<<<< HEAD
-                <footer className={classes.footer}>
-                    <Typography noWrap>
-                        <FormattedMessage
-                            id='Base.index.copyright.text'
-                            defaultMessage='WSO2 API-M v3.0.0 | © 2019 WSO2 Inc'
-                        />
-                    </Typography>
-                </footer>
-            </div>
-=======
             </React.Fragment>
->>>>>>> ac6371fa
         );
     }
 }
