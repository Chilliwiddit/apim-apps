--- conflicted
+++ resolved
@@ -65,7 +65,6 @@
     }    
 };
 
-<<<<<<< HEAD
 var isGlobalCEPThrottlingEnabled = function() {
     var carbon = require('carbon');
     var log = new Log();
@@ -77,13 +76,11 @@
         return false;
     }
 };
-=======
 var getUsageClient = function() {
     var user = jagg.getUser();
     var client= org.wso2.carbon.apimgt.usage.client.impl.APIUsageStatisticsRestClientImpl();
     //client.initializeDataSource();
     return client;
 }
->>>>>>> 44a8a7c6
 
 %>