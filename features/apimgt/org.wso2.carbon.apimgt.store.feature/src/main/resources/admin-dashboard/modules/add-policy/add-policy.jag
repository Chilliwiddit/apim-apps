<%
var log = new Log();

var addPolicy = function (tierName, requestCount, unitTime,timeUnit, startingIP, endingIP, httpVerb, defaultRequestCount,defaultUnitTime,defaultTimeUnit) {
    try {
        var provider = jagg.getUser().username;
        var APIProviderImpl = Packages.org.wso2.carbon.apimgt.impl.APIProviderImpl;
        var apiProvider = new APIProviderImpl(provider);
<<<<<<< HEAD
        var Map = Packages.java.util.Map;
        var HashMap=Packages.java.util.Hashmap;

        var policy = new HashMap();
        policy.put("policyName",tierName);
        policy.put("requestCount", requestCount);
        policy.put("unitTime",unitTime);
        policy.put("timeUnit",timeUnit);
        policy.put("startingIp", startingIP);
        policy.put("endingIp", endingIP);
        policy.put("httpVerb",httpVerb);
        policy.put("defaultRequestCount",defaultRequestCount);
        policy.put("defaultUnitTime",defaultUnitTime);
        policy.put("defaultTimeUnit",defaultTimeUnit);

        apiProvider.addPolicy(policy);
        
        var tierAddedMsg = "Added Tier: "+ tierName + " Request Count: " + requestCount + " Unit Time: " + unitTime + " "+timeUnit+" Starting IP: " + startingIP + " Ending IP: " + endingIP + " HTTP Verb: " + httpVerb
        +" Default Request Count: "+defaultRequestCount+" Default Unit Time: "+defaultUnitTime+" "+defaultTimeUnit;
=======
        //var tierAddedMsg = "Added Tier: "+ tierName + " Request Count: " + requestCount + " Unit Time: " + unitTime + " "+timeUnit+" Starting IP: " + startingIP + " Ending IP: " + endingIP + " HTTP Verb: " + httpVerb
        //+" Default Request Count: "+defaultRequestCount+" Default Unit Time: "+defaultUnitTime+" "+defaultTimeUnit;
        var policyParametersMap = constructPolicyParametersMap(tierName, requestCount, unitTime,timeUnit, startingIP, endingIP, httpVerb, defaultRequestCount,defaultUnitTime,defaultTimeUnit);
        var tierAddedMsg = "\nAdded Tier: "+ policyParametersMap.get("tierName") + "\nRequest Count: " + policyParametersMap.get("requestCount") + " \nUnit Time: " + policyParametersMap.get("unitTime") + " "+policyParametersMap.get("timeUnit")+"\nStarting IP: " + policyParametersMap.get("startingIP") + "\nEnding IP: " + policyParametersMap.get("requestCount") + "\nHTTP Verb: " + policyParametersMap.get("httpVerb")
                +"\nDefault Request Count: "+policyParametersMap.get("defaultRequestCount")+"\nDefault Unit Time: "+policyParametersMap.get("defaultUnitTime")+" "+policyParametersMap.get("defaultTimeUnit");

>>>>>>> 5181e709
        log.info(tierAddedMsg);

        apiProvider.addPolicy(policyParametersMap);

        return {
            error: false
        };
    } catch (ex) {
        var errorMessage = "Error occurred while saving tier (Cause:" + ex.message + ")";
        log.error(errorMessage);
        return {
            error: true,
            message: errorMessage
        };
    }
};

var constructPolicyParametersMap  = function(tierName, requestCount, unitTime,timeUnit, startingIP, endingIP, httpVerb, defaultRequestCount,defaultUnitTime,defaultTimeUnit){
    var Map = Packages.java.util.HashMap;
    var policyParametersMap = new Map();
    policyParametersMap.put("tierName",tierName);
    policyParametersMap.put("requestCount",requestCount);
    policyParametersMap.put("unitTime",unitTime);
    policyParametersMap.put("timeUnit",timeUnit);
    policyParametersMap.put("startingIP",startingIP);
    policyParametersMap.put("endingIP",endingIP);
    policyParametersMap.put("httpVerb",httpVerb);
    policyParametersMap.put("defaultRequestCount",defaultRequestCount);
    policyParametersMap.put("defaultUnitTime",defaultUnitTime);
    policyParametersMap.put("defaultTimeUnit",defaultTimeUnit);

    return policyParametersMap;
}
%>
<|MERGE_RESOLUTION|>--- conflicted
+++ resolved
@@ -6,34 +6,18 @@
         var provider = jagg.getUser().username;
         var APIProviderImpl = Packages.org.wso2.carbon.apimgt.impl.APIProviderImpl;
         var apiProvider = new APIProviderImpl(provider);
-<<<<<<< HEAD
-        var Map = Packages.java.util.Map;
-        var HashMap=Packages.java.util.Hashmap;
 
-        var policy = new HashMap();
-        policy.put("policyName",tierName);
-        policy.put("requestCount", requestCount);
-        policy.put("unitTime",unitTime);
-        policy.put("timeUnit",timeUnit);
-        policy.put("startingIp", startingIP);
-        policy.put("endingIp", endingIP);
-        policy.put("httpVerb",httpVerb);
-        policy.put("defaultRequestCount",defaultRequestCount);
-        policy.put("defaultUnitTime",defaultUnitTime);
-        policy.put("defaultTimeUnit",defaultTimeUnit);
-
-        apiProvider.addPolicy(policy);
-        
-        var tierAddedMsg = "Added Tier: "+ tierName + " Request Count: " + requestCount + " Unit Time: " + unitTime + " "+timeUnit+" Starting IP: " + startingIP + " Ending IP: " + endingIP + " HTTP Verb: " + httpVerb
-        +" Default Request Count: "+defaultRequestCount+" Default Unit Time: "+defaultUnitTime+" "+defaultTimeUnit;
-=======
         //var tierAddedMsg = "Added Tier: "+ tierName + " Request Count: " + requestCount + " Unit Time: " + unitTime + " "+timeUnit+" Starting IP: " + startingIP + " Ending IP: " + endingIP + " HTTP Verb: " + httpVerb
         //+" Default Request Count: "+defaultRequestCount+" Default Unit Time: "+defaultUnitTime+" "+defaultTimeUnit;
-        var policyParametersMap = constructPolicyParametersMap(tierName, requestCount, unitTime,timeUnit, startingIP, endingIP, httpVerb, defaultRequestCount,defaultUnitTime,defaultTimeUnit);
-        var tierAddedMsg = "\nAdded Tier: "+ policyParametersMap.get("tierName") + "\nRequest Count: " + policyParametersMap.get("requestCount") + " \nUnit Time: " + policyParametersMap.get("unitTime") + " "+policyParametersMap.get("timeUnit")+"\nStarting IP: " + policyParametersMap.get("startingIP") + "\nEnding IP: " + policyParametersMap.get("requestCount") + "\nHTTP Verb: " + policyParametersMap.get("httpVerb")
-                +"\nDefault Request Count: "+policyParametersMap.get("defaultRequestCount")+"\nDefault Unit Time: "+policyParametersMap.get("defaultUnitTime")+" "+policyParametersMap.get("defaultTimeUnit");
+        var policyParametersMap = constructPolicyParametersMap(tierName, requestCount, unitTime,timeUnit, startingIP,
+                endingIP, httpVerb, defaultRequestCount,defaultUnitTime,defaultTimeUnit);
+        var tierAddedMsg = "\nAdded Tier: "+ policyParametersMap.get("tierName") + "\nRequest Count: " +
+                policyParametersMap.get("requestCount") + " \nUnit Time: " + policyParametersMap.get("unitTime")
+                + " "+policyParametersMap.get("timeUnit")+"\nStarting IP: " + policyParametersMap.get("startingIP") +
+                "\nEnding IP: " + policyParametersMap.get("requestCount") + "\nHTTP Verb: " + policyParametersMap.get("httpVerb")
+                +"\nDefault Request Count: "+policyParametersMap.get("defaultRequestCount")+"\nDefault Unit Time: "+
+                policyParametersMap.get("defaultUnitTime")+" "+policyParametersMap.get("defaultTimeUnit");
 
->>>>>>> 5181e709
         log.info(tierAddedMsg);
 
         apiProvider.addPolicy(policyParametersMap);
@@ -51,7 +35,8 @@
     }
 };
 
-var constructPolicyParametersMap  = function(tierName, requestCount, unitTime,timeUnit, startingIP, endingIP, httpVerb, defaultRequestCount,defaultUnitTime,defaultTimeUnit){
+var constructPolicyParametersMap  = function(tierName, requestCount, unitTime,timeUnit, startingIP, endingIP,
+                                             httpVerb, defaultRequestCount,defaultUnitTime,defaultTimeUnit){
     var Map = Packages.java.util.HashMap;
     var policyParametersMap = new Map();
     policyParametersMap.put("tierName",tierName);
