{
    "welcomeFiles":["site/pages/index.jag", "index.html"],
     
    "errorPages":
         {            
            "401":"/site/pages/error-pages/401.html",
            "403":"/site/pages/error-pages/403.html",
            "404":"/site/pages/error-pages/404.html",
            "500":"/site/pages/error-pages/500.html"
         }
    ,

    "securityConstraints":[
                {
                    "securityConstraint":{
                        "webResourceCollection":{
                            "name":"site",
                            "urlPatterns":["/site/conf/site.json"],
                            "methods":["GET", "POST", "PUT", "DELETE", "PATCH"]
                        },
                        "authRoles":["admin"]
                    }
                }
            ],


    "urlMappings":[
        {
            "url":"/tasks",
            "path":"/site/pages/index.jag"            
        },
        {
            "url":"/themeupload",
            "path":"/site/pages/themeupload.jag"            
        },
        {
            "url":"/analytics",
            "path":"/site/pages/analytics.jag"
        },
        {
            "url":"/tier-manage",
            "path":"/site/pages/tier-manage.jag"
        }
        ,
        {
            "url":"/tier-edit",
            "path":"/site/pages/tier-edit.jag"
        },
        {
<<<<<<< HEAD
            "url":"/analytics-alerts",
            "path":"/site/pages/analytics-alerts.jag"
=======
            "url":"/manage-alert-type",
            "path":"/site/pages/manage-alert-type.jag"
>>>>>>> 0bcc5ed3
        }
    ]
    

}<|MERGE_RESOLUTION|>--- conflicted
+++ resolved
@@ -47,13 +47,13 @@
             "path":"/site/pages/tier-edit.jag"
         },
         {
-<<<<<<< HEAD
+            "url":"/manage-alert-type",
+            "path":"/site/pages/manage-alert-type.jag"
+
+        },
+        {
             "url":"/analytics-alerts",
             "path":"/site/pages/analytics-alerts.jag"
-=======
-            "url":"/manage-alert-type",
-            "path":"/site/pages/manage-alert-type.jag"
->>>>>>> 0bcc5ed3
         }
     ]
     
