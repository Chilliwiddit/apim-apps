<% jagg.template("menu/left", function(inputs, outputs, jagg) { %>
<%  var site = require("/site/conf/site.json");
    var ssoEnabled = site.ssoConfiguration.enabled;

    var reqUrl = request.getRequestURI();
    var listUrl=jagg.url("/site/pages/index.jag");
    var listMappedUrl=jagg.url("/site/pages/index.jag");
    var liveLogViewer=jagg.url("/log-viewer");
    var loganalyzer =jagg.url("/log-analyzer");
    var subsUrl=jagg.url("/site/pages/index.jag");
    var subsMappedUrl=jagg.url("/site/pages/index.jag");
<<<<<<< HEAD
    var throttlePolicyUrl=jagg.getMappedUrl("/site/pages/policy-list.jag");
=======
    var apiAvailability =jagg.url("/analytics-api-availability");

>>>>>>> aa5c7653

    var partWithContext = request.getRequestURL().split(
                    request.getRequestURI()
            )[0]+request.getContextPath();

    var encode = require('encode');
    encode = new encode.Encode();
<<<<<<< HEAD
    var task = encode.forJavaScript(request.getParameter("task"));   
    var mod = jagg.module("manager");

    var user = jagg.getUser().username;
    var MultitenantUtils = Packages.org.wso2.carbon.utils.multitenancy.MultitenantUtils;
    var tenantDomain = MultitenantUtils.getTenantDomain(user);

%>
=======
    var task = encode.forJavaScript(request.getParameter("task"));

    %>
>>>>>>> aa5c7653

     <script type="text/javascript">
          $(function() {
          $('.js_toggler').click(function(){
                var clicked = this;
                $(clicked).parent().attr("clicking","yes");


                $('.js_toggler').each(function(){
                    if($(this).parent().attr("clicking") != "yes"){
                        if($(this).parent().next().hasClass("child-nodes")){
                            $(this).parent().next().hide();
                        }
                    }
                });

                                var  $next =$(clicked).parent().next();

                if($next.hasClass("child-nodes")){
                    $next.toggle();
                }

          });


        $('#auctions').click(function(){
          $('.submenu').slideToggle();
        });
    });

       </script>
       <div class="sidebar-wrapper sidebar-nav hidden-xs" id="left-sidebar" data-side="left" data-width="300" data-fixed-offset-top="0" data-spy="affix" data-offset-top="80" style="width: 300px; left: 0px;">
            <div class="nano">
                <div class="nano-content">
                <ul class="nav nav-pills  nav-stacked pages"">
                    <li class="sidebar-brand"><a href="#"><i class="fw fw-task fw-2x"></i><%=i18n.localize("tasks")%></a>
					<ul class="nav nav-pills secondary-nav collapse in">
						<li
					<% if ((reqUrl.match("index.jag") || reqUrl.match("tasks")) && (task == null || task == "null" ||
            task=="signup")){%>
					class="active" <% } %>><a
					href="<%=subsMappedUrl%>?task=signup"
					onclick="jagg.sessionAwareJS({redirect:'<%=subsMappedUrl%>?task=signup',e:event,ssoEnabled:<%=ssoEnabled%>})">
					<i class="fw fw-task"></i>
					<%=i18n.localize("userCreation")%></a></li>
				<li <% if ((reqUrl.match("index.jag") || reqUrl.match("tasks")) && task == "application"){%>
					class="active" <% } %>><a
					href="<%=subsMappedUrl%>?task=application"
					onclick="jagg.sessionAwareJS({redirect:'<%=subsMappedUrl%>?task=application',e:event,ssoEnabled:<%=ssoEnabled%>})">
					<i class="fw fw-task"></i>
					<%=i18n.localize("appCreation")%></a></li>
				<li <%if ((reqUrl.match("index.jag") || reqUrl.match("tasks")) && task =="subscription"){%>
					class="active" <% } %>><a
					href="<%=listMappedUrl%>?task=subscription"
					onclick="jagg.sessionAwareJS({redirect:'<%=listMappedUrl%>?task=subscription',e:event,ssoEnabled:<%=ssoEnabled%>})">
					<i class="fw fw-task"></i>
					<%=i18n.localize("subscriptionCreation")%></a></li>
				<li <%if((reqUrl.match("index.jag") || reqUrl.match("tasks")) && task =="appRegistration"){%>
					class="active" <% } %>><a
					href="<%=listMappedUrl%>?task=appRegistration"
					onclick="jagg.sessionAwareJS({redirect:'<%=listMappedUrl%>?task=appRegistration',e:event,ssoEnabled:<%=ssoEnabled%>})">
					<i class="fw fw-task"></i>
					<%="Application Registration"%></a></li>
					</ul>
				</li>
				<li class="nav-header"><a href="#"><i class="fw fw-settings fw-2x"></i><%=i18n.localize("settings")%></a>
					<ul class="nav nav-pills secondary-nav collapse in">
						<li <%if (reqUrl.match("themeupload")){%> class="active" <% } %>><a
							href="<%= jagg.url("/themeupload") %>"
							onclick="jagg.sessionAwareJS({redirect:'<%=listMappedUrl%>',e:event,ssoEnabled:<%=ssoEnabled%>})">
							<i class="fw fw-html"></i>
							<%= i18n.localize("themeUpload") %></a></li>
<<<<<<< HEAD
						<li <%if (reqUrl.match("alerts-domain-list")){%> class="active" <% } %>><a
							href="<%= jagg.url("/alerts-domain-manage?domainName=APIMAnalytics") %>"
							onclick="jagg.sessionAwareJS({redirect:'<%=listMappedUrl%>',e:event,ssoEnabled:<%=ssoEnabled%>})">
							<i class="fw fw-settings"></i>
							<%= i18n.localize("alerts") %></a></li>
												<%
                            var APIUtil = org.wso2.carbon.apimgt.impl.utils.APIUtil;
                            var isAnalyticsEnabled = APIUtil.isAnalyticsEnabled();
                            if(isAnalyticsEnabled) {
                            %>
                            <li <%if (reqUrl.match("manage-alert-type")){%> class="active" <% } %>><a
							href="<%= jagg.url("/manage-alert-type") %>"
							onclick="jagg.sessionAwareJS({redirect:'<%=listMappedUrl%>',e:event,ssoEnabled:<%=ssoEnabled%>})">
							<i class="fw fw-settings"></i>
							<%= i18n.localize("manageAlertTypes") %></a></li>
							<% } %>

</ul>
</li>
<li class="nav-header"><a href="#"><i class="fw fw-settings fw-2x"></i><%=i18n.localize("throttlePolicies")%></a>
					<ul class="nav nav-pills secondary-nav collapse in">

					    <%
					    if(!APIUtil.isAdvanceThrottlingEnabled()){
					    %>
						<li <%if (reqUrl.match("tier-manage")){%> class="active" <% } %>><a
							href="<%= jagg.url("/tier-manage") %>"
							onclick="jagg.sessionAwareJS({redirect:'<%=listMappedUrl%>',e:event,ssoEnabled:<%=ssoEnabled%>})">
							<i class="fw fw-settings"></i>
							<%= i18n.localize("tierManagement") %></a></li>
						<%}
                        else if(APIUtil.isAdvanceThrottlingEnabled()){
                            %>
                                <li <%if (reqUrl.match("api-policy-list")){%> class="active" <% } %>><a
							href="<%= jagg.url("/api-policy-list") %>"
							onclick="jagg.sessionAwareJS({redirect:'<%=listMappedUrl%>',e:event,ssoEnabled:<%=ssoEnabled%>})">
							<i class="fw fw-settings"></i>
							<%= i18n.localize("apiTiers") %></a></li>

					        <li <%if (reqUrl.match("app-policy-manage")){%>class="active"<% } %>><a
					        href="<%= jagg.url("/app-policy-manage") %>"
					        onclick="jagg.sessionAwareJS({redirect:'<%=listMappedUrl%>',e:event,ssoEnabled:<%=ssoEnabled%>})">
							<i class="fw fw-settings"></i>
					        <%= i18n.localize("applicationTiers") %></a></li>


					        <li <%if (reqUrl.match("hard-policy-list")){%>class="active"<% } %>><a
					        href="<%= jagg.url("/hard-policy-list") %>"
					        onclick="jagg.sessionAwareJS({redirect:'<%=listMappedUrl%>',e:event,ssoEnabled:<%=ssoEnabled%>})">
							<i class="fw fw-settings"></i>
					        <%= "Hard Throttling Policies" %></a></li>

					        <li <%if (reqUrl.match("subscription-policy-manage")){%>class="active"<% } %>><a
					        href="<%= jagg.url("/subscription-policy-manage") %>"
					        onclick="jagg.sessionAwareJS({redirect:'<%=listMappedUrl%>',e:event,ssoEnabled:<%=ssoEnabled%>})">
							<i class="fw fw-settings"></i>
					        <%= i18n.localize("subscriptionTiers") %></a></li>


					        <% if(tenantDomain == 'carbon.super') { %>
							    <li <%if (reqUrl.match("global-policy-manage")){%>class="active"<% } %>><a
							    href="<%= jagg.url("/site/pages/global-policy-manage.jag") %>"
							    onclick="jagg.sessionAwareJS({redirect:'<%=listMappedUrl%>',e:event,ssoEnabled:<%=ssoEnabled%>})">
								<i class="fw fw-settings"></i>
							    <%= i18n.localize("customRules") %></a></li>

					        <%}%>

						<li <%if (reqUrl.match("conditions-manage")){%> class="active" <% } %>><a
							href="<%= jagg.url("/site/pages/conditions-manage.jag") %>"
							onclick="jagg.sessionAwareJS({redirect:'<%=listMappedUrl%>',e:event,ssoEnabled:<%=ssoEnabled%>})">
							<i class="fw fw-settings"></i><%=i18n.localize("conditionManagementTitle") %></a></li>

					     <%}%>
=======
						<li <%if (reqUrl.match("tier-manage")){%> class="active" <% } %>><a
							href="<%= jagg.url("/tier-manage") %>"
							onclick="jagg.sessionAwareJS({redirect:'<%=listMappedUrl%>',e:event,ssoEnabled:<%=ssoEnabled%>})">
							<i class="fw fw-settings"></i>
							<%= i18n.localize("tierManagement") %></a></li>

>>>>>>> aa5c7653
					</ul>
				</li>
				<li class="nav-header"><a href="#"><i class="fw fw-task fw-2x""></i>Log Analyzer</a>
                    <ul class="nav nav-pills secondary-nav collapse in">
                         <li><a href="<%=loganalyzer%>"
                              onclick="jagg.sessionAwareJS({redirect:'<%=loganalyzer%>',e:event,ssoEnabled:<%=ssoEnabled%>})">
                              <i class="fw fw-task"></i>
                              Dashboard</a></li>
                         </li>
                         <li><a href="<%=liveLogViewer%>"
                              onclick="jagg.sessionAwareJS({redirect:'<%=liveLogViewer%>',e:event,ssoEnabled:<%=ssoEnabled%>})">
                              <i class="fw fw-task"></i>
                              Live log viewer</a>
                         </li>
                    </ul>
                 </li>
               <li class="nav-header"><a href="#"><i class="fw fw-task fw-2x""></i>Analytics</a>
                    <ul class="nav nav-pills secondary-nav collapse in">
                         <li><a href="<%=apiAvailability%>"
                              onclick="jagg.sessionAwareJS({redirect:'<%=apiAvailability%>',e:event,ssoEnabled:<%=ssoEnabled%>})">
                              <i class="fw fw-task"></i>
                              API Availability</a></li>
                             <li <%if (reqUrl.match("alerts-domain-list")){%> class="active" <% } %>><a
              href="<%= jagg.url("/alerts-domain-manage?domainName=APIMAnalytics") %>"
              onclick="jagg.sessionAwareJS({redirect:'<%=listMappedUrl%>',e:event,ssoEnabled:<%=ssoEnabled%>})">
              <i class="fw fw-settings"></i>
              <%= i18n.localize("alerts") %></a></li>
												<%
    var APIUtil = org.wso2.carbon.apimgt.impl.utils.APIUtil;
    var isAnalyticsEnabled = APIUtil.isAnalyticsEnabled();
    if(isAnalyticsEnabled) {
        %>
        <li <%if (reqUrl.match("manage-alert-type")){%> class="active" <% } %>><a
							href="<%= jagg.url("/manage-alert-type") %>"
							onclick="jagg.sessionAwareJS({redirect:'<%=listMappedUrl%>',e:event,ssoEnabled:<%=ssoEnabled%>})">
							<i class="fw fw-settings"></i>
							<%= i18n.localize("manageAlertTypes") %></a></li>
							<%
    }
    %>

     </li>
</ul>
</li>
</ul>
</li>
</ul>
</div>
</div>
</div>

<%});%><|MERGE_RESOLUTION|>--- conflicted
+++ resolved
@@ -9,12 +9,9 @@
     var loganalyzer =jagg.url("/log-analyzer");
     var subsUrl=jagg.url("/site/pages/index.jag");
     var subsMappedUrl=jagg.url("/site/pages/index.jag");
-<<<<<<< HEAD
     var throttlePolicyUrl=jagg.getMappedUrl("/site/pages/policy-list.jag");
-=======
     var apiAvailability =jagg.url("/analytics-api-availability");
-
->>>>>>> aa5c7653
+    var APIUtil = org.wso2.carbon.apimgt.impl.utils.APIUtil;
 
     var partWithContext = request.getRequestURL().split(
                     request.getRequestURI()
@@ -22,20 +19,14 @@
 
     var encode = require('encode');
     encode = new encode.Encode();
-<<<<<<< HEAD
-    var task = encode.forJavaScript(request.getParameter("task"));   
+    var task = encode.forJavaScript(request.getParameter("task"));
+
     var mod = jagg.module("manager");
-
     var user = jagg.getUser().username;
     var MultitenantUtils = Packages.org.wso2.carbon.utils.multitenancy.MultitenantUtils;
     var tenantDomain = MultitenantUtils.getTenantDomain(user);
 
 %>
-=======
-    var task = encode.forJavaScript(request.getParameter("task"));
-
-    %>
->>>>>>> aa5c7653
 
      <script type="text/javascript">
           $(function() {
@@ -108,41 +99,24 @@
 							onclick="jagg.sessionAwareJS({redirect:'<%=listMappedUrl%>',e:event,ssoEnabled:<%=ssoEnabled%>})">
 							<i class="fw fw-html"></i>
 							<%= i18n.localize("themeUpload") %></a></li>
-<<<<<<< HEAD
-						<li <%if (reqUrl.match("alerts-domain-list")){%> class="active" <% } %>><a
-							href="<%= jagg.url("/alerts-domain-manage?domainName=APIMAnalytics") %>"
-							onclick="jagg.sessionAwareJS({redirect:'<%=listMappedUrl%>',e:event,ssoEnabled:<%=ssoEnabled%>})">
-							<i class="fw fw-settings"></i>
-							<%= i18n.localize("alerts") %></a></li>
-												<%
-                            var APIUtil = org.wso2.carbon.apimgt.impl.utils.APIUtil;
-                            var isAnalyticsEnabled = APIUtil.isAnalyticsEnabled();
-                            if(isAnalyticsEnabled) {
-                            %>
-                            <li <%if (reqUrl.match("manage-alert-type")){%> class="active" <% } %>><a
-							href="<%= jagg.url("/manage-alert-type") %>"
-							onclick="jagg.sessionAwareJS({redirect:'<%=listMappedUrl%>',e:event,ssoEnabled:<%=ssoEnabled%>})">
-							<i class="fw fw-settings"></i>
-							<%= i18n.localize("manageAlertTypes") %></a></li>
-							<% } %>
-
-</ul>
-</li>
-<li class="nav-header"><a href="#"><i class="fw fw-settings fw-2x"></i><%=i18n.localize("throttlePolicies")%></a>
+
+					</ul>
+				</li>
+				<li class="nav-header"><a href="#"><i class="fw fw-settings fw-2x"></i><%=i18n.localize("throttlePolicies")%></a>
 					<ul class="nav nav-pills secondary-nav collapse in">
 
 					    <%
-					    if(!APIUtil.isAdvanceThrottlingEnabled()){
-					    %>
-						<li <%if (reqUrl.match("tier-manage")){%> class="active" <% } %>><a
+    if(!APIUtil.isAdvanceThrottlingEnabled()){
+        %>
+        <li <%if (reqUrl.match("tier-manage")){%> class="active" <% } %>><a
 							href="<%= jagg.url("/tier-manage") %>"
 							onclick="jagg.sessionAwareJS({redirect:'<%=listMappedUrl%>',e:event,ssoEnabled:<%=ssoEnabled%>})">
 							<i class="fw fw-settings"></i>
 							<%= i18n.localize("tierManagement") %></a></li>
 						<%}
-                        else if(APIUtil.isAdvanceThrottlingEnabled()){
-                            %>
-                                <li <%if (reqUrl.match("api-policy-list")){%> class="active" <% } %>><a
+    else if(APIUtil.isAdvanceThrottlingEnabled()){
+        %>
+            <li <%if (reqUrl.match("api-policy-list")){%> class="active" <% } %>><a
 							href="<%= jagg.url("/api-policy-list") %>"
 							onclick="jagg.sessionAwareJS({redirect:'<%=listMappedUrl%>',e:event,ssoEnabled:<%=ssoEnabled%>})">
 							<i class="fw fw-settings"></i>
@@ -183,14 +157,6 @@
 							<i class="fw fw-settings"></i><%=i18n.localize("conditionManagementTitle") %></a></li>
 
 					     <%}%>
-=======
-						<li <%if (reqUrl.match("tier-manage")){%> class="active" <% } %>><a
-							href="<%= jagg.url("/tier-manage") %>"
-							onclick="jagg.sessionAwareJS({redirect:'<%=listMappedUrl%>',e:event,ssoEnabled:<%=ssoEnabled%>})">
-							<i class="fw fw-settings"></i>
-							<%= i18n.localize("tierManagement") %></a></li>
-
->>>>>>> aa5c7653
 					</ul>
 				</li>
 				<li class="nav-header"><a href="#"><i class="fw fw-task fw-2x""></i>Log Analyzer</a>
