<% jagg.template("analytics-task", function(inputs, outputs, jagg) {
var mod = jagg.module("analytics");
var analyticsData = outputs.analyticsData;
var datasourceData = outputs.datasourceData;
%>
<div id="listing">
    <div class="title-section">
        <h2><%=i18n.localize("analytics")%></h2>
    </div>
    <div class="content-section shadow-up">
        <div class="content-data">
        <div class="control-group" >
            <label class="control-label" for="enableStats" style="display: inline">Enable</label>
            <div class="controls" style="display: inline">
                <input type="checkbox" id="enableStats" class="stats-enabled but" ref="configuration_form" style="margin: 4px 5px 5px 52px"/>
            </div>
        </div>
        <form action="<%= jagg.url("/site/blocks/analytics-task/ajax/add.jag") %>" id="configuration_form"
                            enctype="multipart/form-data" method="post" style="display:none">
            <fieldset>
            <table class="analytics_table" width="100%">
            <tr>
                <td colspan="4">
                    <legend>Event Receiver</legend>
                </td>
            </tr>
            <tr>
                <td>
                    <label class="control-label" for="eventReceiverURL">URL Group:<span class="requiredAstrix">*</span></label>
                </td>
                <td>
                    <label class="control-label" for="eventReceiverUsername">Username:<span class="requiredAstrix">*</span></label>
                </td>
                <td>
                    <label class="control-label" for="eventReceiverPassword">Password:<span class="requiredAstrix">*</span></label>
                </td>
                <td/>
            </tr>
            <tr>
                <td>
                    <div class="control-group"  id="event_receiver_url_designer">
                        <div class="controls">
                            <input type="text" class="input-xlarge validInput" id="eventReceiverURL" name="eventReceiverURL" autofocus="autofocus" value=""/>
                            <a class="icon-question-sign help_popup" help_data="eventReceiverURLHelp"></a>
                            <p id="eventReceiverURLHelp" class="hide"><%=i18n.localize("eventReceiverURLHelpMsg")%></p>
                        </div>
                    </div>
                </td>
                <td>
                    <div class="control-group">
                        <div class="controls">
                            <input type="text" class="input-xlarge validInput" id="eventReceiverUsername" name="eventReceiverUsername" autofocus="autofocus"/>
                            <a class="icon-question-sign help_popup" help_data="eventReceiverUsernameHelp"></a>
                            <p id="eventReceiverUsernameHelp" class="hide">Event Receiver Username</p>
                        </div>
                    </div>
                </td>
                <td>
                    <div class="control-group">
                        <div class="controls">
                            <input type="password" class="input-xlarge validInput" id="eventReceiverPassword" name="eventReceiverPassword" autofocus="autofocus" value=""/>
                            <a class="icon-question-sign help_popup" help_data="eventReceiverPasswordHelp"></a>
                            <p id="eventReceiverPasswordHelp" class="hide">Event Receiver Password</p>
                        </div>
                    </div>
                </td>
                <td>
                    <div class="control-group">
                        <div class="controls">
                            <button class="btn" type="button" id="add_url"><i class="icon-plus-sign"></i>&nbsp;Add URL Group</button>
                        </div>
                    </div>
                </td>
            </tr>
            <tr>
                <td colspan="4">
                    <div id="event_receiver_urls_space">
                        <div id ="event_receiver_url"></div>
                    </div>
                </td>
            </tr>
            <tr>
                <td colspan="4">
                    <legend>Data Analyser</legend>
                </td>
            </tr>
            <tr>
                <td>
                    <label class="control-label" for="eventAnalyserURL">URL:<span class="requiredAstrix">*</span></label>
                </td>
                <td>
                    <label class="control-label" for="eventAnalyserUsername">Username:<span class="requiredAstrix">*</span></label>
                </td>
                <td>
                    <label class="control-label" for="eventAnalyserPassword">Password:<span class="requiredAstrix">*</span></label>
                </td>
                <td/>
            </tr>
            <tr>
                <td>
                    <div class="control-group">
                        <div class="controls">
                            <input type="text" class="input-xlarge validInput noSpace notEmpty" id="eventAnalyserURL" name="eventAnalyserURL" autofocus="autofocus" value=""/>
                            <a class="icon-question-sign help_popup" help_data="eventAnalyserURLHelp"></a>
                            <p id="eventAnalyserURLHelp" class="hide">Event Analyser URL</p>
                        </div>
                    </div>
                </td>
                <td>
                    <div class="control-group">
                        <div class="controls">
                            <input type="text" class="input-xlarge validInput noSpace notEmpty" id="eventAnalyserUsername" name="eventAnalyserUsername" autofocus="autofocus" value=""/>
                            <a class="icon-question-sign help_popup" help_data="eventAnalyserUsernameHelp"></a>
                            <p id="eventAnalyserUsernameHelp" class="hide">Event Analyser Username</p>
                        </div>
                    </div>
                </td>
                <td>
                    <div class="control-group">
                        <div class="controls">
                            <input type="password" class="input-xlarge validInput noSpace notEmpty" id="eventAnalyserPassword" name="eventAnalyserPassword" autofocus="autofocus" value=""/>
                            <a class="icon-question-sign help_popup" help_data="eventAnalyserPasswordHelp"></a>
                            <p id="eventAnalyserPasswordHelp" class="hide">Event Analyser Password</p>
                        </div>
                    </div>
                </td>
                <td/>
            </tr>
            <tr>
                <td colspan="4">
                    <legend>Statistics Summary Datasource</legend>
                </td>
            </tr>
            <tr>
                <td>
                    <div class="control-group">
                        <label class="control-label" for="statDsURL">URL:<span class="requiredAstrix">*</span></label>
                        <div class="controls">
                            <input type="text" class="input-xlarge notEmpty" id="statDsURL" name="statDsURL" autofocus="autofocus" value=""/>
                            <a class="icon-question-sign help_popup" help_data="dsUrlHelp"></a>
                            <p id="dsUrlHelp" class="hide">Statistics Datasource Connection URL</p>
                        </div>
                    </div>
                </td>
                <td>
                    <div class="control-group">
                        <label class="control-label" for="statDsDriver">JDBC Driver Class:<span class="requiredAstrix">*</span></label>
                        <div class="controls">
                            <input type="text" class="input-xlarge validInput noSpace notEmpty" id="statDsDriver" name="statDsDriver" autofocus="autofocus" value=""/>
                             <a class="icon-question-sign help_popup" help_data="dsDriverHelp"></a>
                             <p id="dsDriverHelp" class="hide">Statistics Datasource Driver Class Name</p>
                        </div>
                    </div>
                </td>
                <td>
                    <div class="control-group">
                        <label class="control-label" for="statDsUsername">Username:<span class="requiredAstrix">*</span></label>
                        <div class="controls">
                            <input type="text" class="input-xlarge validInput noSpace notEmpty" id="statDsUsername" name="statDsUsername" autofocus="autofocus" value=""/>
                            <a class="icon-question-sign help_popup" help_data="dsUsernameHelp"></a>
                            <p id="dsUsernameHelp" class="hide">Statistics Datasource Username</p>
                        </div>
                    </div>
                </td>
                <td>
                    <div class="control-group">
                        <label class="control-label" for="statDsPassword">Password:<span class="requiredAstrix">*</span></label>
                        <div class="controls">
                            <input type="password" class="input-xlarge validInput noSpace notEmpty" id="statDsPassword" name="statDsPassword" autofocus="autofocus" value=""/>
                            <a class="icon-question-sign help_popup" help_data="dsPasswordHelp"></a>
                            <p id="dsPasswordHelp" class="hide">Statistics Datasource Password</p>
                        </div>
                    </div>
                </td>
            </tr>
            <tr>
                <td colspan="4">
                    <div class="control-group">
                        <div class="controls">
                            <a href="" class="more-options but" ref="more-options-datasource">Show More Options</a>
                         </div>
                     </div>
                    <div id="more-options-datasource" style="display:none">
                        <div class="control-group">
                            <label class="control-label" for="statDsDefAutoCommit">Default Auto Commit:</label>
                            <div class="controls">
                                <select class="select" id="statDsDefAutoCommit" name="statDsDefAutoCommit" >
                                    <option value="select">Select...</option>
                                    <option value="false">false</option>
                                    <option value="true">true</option>
                                </select>
                                <a class="icon-question-sign help_popup" help_data="statDsDefAutoCommitHelp"></a>
                                <p id="statDsDefAutoCommitHelp" class="hide">Default Auto Commit</p>
                            </div>
                        </div>
                        <div class="control-group">
                            <label class="control-label" for="statDsDefReadOnly">Default Read Only:</label>
                            <div class="controls">
                                <select class="select" id="statDsDefReadOnly" name="statDsDefReadOnly" >
                                    <option value="select">Select...</option>
                                    <option value="false">false</option>
                                    <option value="true">true</option>
                                </select>
                                <a class="icon-question-sign help_popup" help_data="statDsDefReadOnlyHelp"></a>
                                <p id="statDsDefReadOnlyHelp" class="hide">Default Read Only</p>
                            </div>
                        </div>
                        <div class="control-group">
                            <label class="control-label" for="statDsDefTrans">Default Transaction Isolation:</label>
                            <div class="controls">
                                <select class="select" id="statDsDefTrans" name="statDsDefTrans" >
                                    <option value="select">Select...</option>
                                    <option value="NONE">NONE</option>
                                    <option value="READ_COMMITTED">READ_COMMITTED</option>
                                    <option value="READ_UNCOMMITTED">READ_UNCOMMITTED</option>
                                    <option value="REPEATABLE_READ">REPEATABLE_READ</option>
                                    <option value="SERIALIZABLE">SERIALIZABLE</option>
                                </select>
                                <a class="icon-question-sign help_popup" help_data="statDsDefTransHelp"></a>
                                <p id="statDsDefTransHelp" class="hide">Default Transaction Isolation</p>
                            </div>
                        </div>
                        <div class="control-group">
                            <label class="control-label" for="statDsDefCatalog">Default Catalog:</label>
                            <div class="controls">
                                 <input type="text" class="input-xlarge" id="statDsDefCatalog" name="statDsDefCatalog"  value="">
                                <a class="icon-question-sign help_popup" help_data="statDsDefCatalogHelp"></a>
                                <p id="statDsDefCatalogHelp" class="hide">Default Catalog</p>
                            </div>
                        </div>
                        <div class="control-group">
                            <label class="control-label" for="statDsMaxActive">Max Active:</label>
                            <div class="controls">
                                 <input type="text" class="input-xlarge" id="statDsMaxActive" name="statDsMaxActive"  value="">
                                <a class="icon-question-sign help_popup" help_data="statDsMaxActiveHelp"></a>
                                <p id="statDsMaxActiveHelp" class="hide">Max Active</p>
                            </div>
                        </div>
                        <div class="control-group">
                            <label class="control-label" for="statDsMaxIdle">Max Idle:</label>
                            <div class="controls">
                                 <input type="text" class="input-xlarge" id="statDsMaxIdle" name="statDsMaxIdle"  value="">
                                <a class="icon-question-sign help_popup" help_data="statDsMaxIdleHelp"></a>
                                <p id="statDsMaxIdleHelp" class="hide">Max Idle</p>
                            </div>
                        </div>
                        <div class="control-group">
                            <label class="control-label" for="statDsMinIdle">Min Idle:</label>
                            <div class="controls">
                                 <input type="text" class="input-xlarge" id="statDsMinIdle" name="statDsMinIdle"  value="">
                                <a class="icon-question-sign help_popup" help_data="statDsMinIdleHelp"></a>
                                <p id="statDsMinIdleHelp" class="hide">Min Idle</p>
                            </div>
                        </div>
                        <div class="control-group">
                            <label class="control-label" for="statDsInitialSize">Initial Size:</label>
                            <div class="controls">
                                 <input type="text" class="input-xlarge" id="statDsInitialSize" name="statDsInitialSize"  value="">
                                <a class="icon-question-sign help_popup" help_data="statDsInitialSizeHelp"></a>
                                <p id="statDsInitialSizeHelp" class="hide">Initial Size</p>
                            </div>
                        </div>
                        <div class="control-group">
                            <label class="control-label" for="statDsMaxWait">Max Wait( Milliseconds ):</label>
                            <div class="controls">
                                 <input type="text" class="input-xlarge" id="statDsMaxWait" name="statDsMaxWait"  value="">
                                <a class="icon-question-sign help_popup" help_data="statDsMaxWaitHelp"></a>
                                <p id="statDsMaxWaitHelp" class="hide">Max Wait</p>
                            </div>
                        </div>
                        <div class="control-group">
                            <label class="control-label" for="statDsTestOnBorrow">Test On Borrow:</label>
                            <div class="controls">
                                 <select class="select" id="statDsTestOnBorrow" name="statDsTestOnBorrow" >
                                     <option value="select">Select...</option>
                                     <option value="false">false</option>
                                     <option value="true">true</option>
                                 </select>
                                <a class="icon-question-sign help_popup" help_data="statDsTestOnBorrowHelp"></a>
                                <p id="statDsTestOnBorrowHelp" class="hide">Test On Borrow</p>
                            </div>
                        </div>
                        <div class="control-group">
                            <label class="control-label" for="statDsTestOnReturn">Test On Return:</label>
                            <div class="controls">
                                 <select class="select" id="statDsTestOnReturn" name="statDsTestOnReturn" >
                                     <option value="select">Select...</option>
                                     <option value="false">false</option>
                                     <option value="true">true</option>
                                 </select>
                                <a class="icon-question-sign help_popup" help_data="statDsTestOnReturnHelp"></a>
                                <p id="statDsTestOnReturnHelp" class="hide">Test On Return</p>
                            </div>
                        </div>
                        <div class="control-group">
                            <label class="control-label" for="statDsTestWhileIdle">Test While Idle:</label>
                            <div class="controls">
                                 <select class="select" id="statDsTestWhileIdle" name="statDsTestWhileIdle" >
                                     <option value="select">Select...</option>
                                     <option value="false">false</option>
                                     <option value="true">true</option>
                                 </select>
                                <a class="icon-question-sign help_popup" help_data="statDsTestWhileIdleHelp"></a>
                                <p id="statDsTestWhileIdleHelp" class="hide">Test While Idle</p>
                            </div>
                        </div>
                        <div class="control-group">
                            <label class="control-label" for="statDsValidationQuery">Validation Query:</label>
                            <div class="controls">
                                <input type="text" class="input-xlarge" id="statDsValidationQuery" name="statDsValidationQuery"  value="">
                                <a class="icon-question-sign help_popup" help_data="statDsValidationQueryHelp"></a>
                                <p id="statDsValidationQueryHelp" class="hide">Validation Query</p>
                            </div>
                        </div>
                        <div class="control-group">
                            <label class="control-label" for="statDsValidationClass">Validation Class Name:</label>
                            <div class="controls">
                                <input type="text" class="input-xlarge" id="statDsValidationClass" name="statDsValidationClass"  value="">
                                <a class="icon-question-sign help_popup" help_data="statDsValidationClassHelp"></a>
                                <p id="statDsValidationClassHelp" class="hide">Validation Class Name</p>
                            </div>
                        </div>
                        <div class="control-group">
                            <label class="control-label" for="statDsTimeEviction">Time Between Eviction Runs Millis:</label>
                            <div class="controls">
                                <input type="text" class="input-xlarge" id="statDsTimeEviction" name="statDsTimeEviction"  value="">
                                <a class="icon-question-sign help_popup" help_data="statDsTimeEvictionHelp"></a>
                                <p id="statDsTimeEvictionHelp" class="hide">Time Between Eviction Runs Millis</p>
                            </div>
                        </div>
                        <div class="control-group">
                            <label class="control-label" for="statDsNoOfTestsEviction">Number of Tests Per Eviction Run:</label>
                            <div class="controls">
                                <input type="text" class="input-xlarge" id="statDsNoOfTestsEviction" name="statDsNoOfTestsEviction"  value="">
                                <a class="icon-question-sign help_popup" help_data="statDsTimeEvictionHelp"></a>
                                <p id="statDsTimeEvictionHelp" class="hide">Number of Tests Per Eviction Run</p>
                            </div>
                        </div>
                        <div class="control-group">
                            <label class="control-label" for="statDsMinEvictableIdleTime">Min Evictable Idle Time Millis:</label>
                            <div class="controls">
                                <input type="text" class="input-xlarge" id="statDsMinEvictableIdleTime" name="statDsMinEvictableIdleTime"  value="">
                                <a class="icon-question-sign help_popup" help_data="statDsMinEvictableIdleTimeHelp"></a>
                                <p id="statDsMinEvictableIdleTimeHelp" class="hide">Min Evictable Idle Time Millis</p>
                            </div>
                        </div>
                        <div class="control-group">
                            <label class="control-label" for="statDsAccessToConnAllowed">Access To Underlying Connection Allowed:</label>
                            <div class="controls">
                                <select class="select" id="statDsAccessToConnAllowed" name="statDsAccessToConnAllowed" >
                                     <option value="select">Select...</option>
                                     <option value="false">false</option>
                                     <option value="true">true</option>
                                 </select>
                                <a class="icon-question-sign help_popup" help_data="statDsAccessToConnAllowedHelp"></a>
                                <p id="statDsAccessToConnAllowedHelp" class="hide">Access To Underlying Connection Allowed</p>
                            </div>
                        </div>
                        <div class="control-group">
                            <label class="control-label" for="statDsRemoveAbandoned">Remove Abandoned:</label>
                            <div class="controls">
                                <select class="select" id="statDsRemoveAbandoned" name="statDsRemoveAbandoned" >
                                     <option value="select">Select...</option>
                                     <option value="false">false</option>
                                     <option value="true">true</option>
                                 </select>
                                <a class="icon-question-sign help_popup" help_data="statDsRemoveAbandonedHelp"></a>
                                <p id="statDsRemoveAbandonedHelp" class="hide">Remove Abandoned</p>
                            </div>
                        </div>
                        <div class="control-group">
                            <label class="control-label" for="statDsRemoveAbandonedTimeout">Remove Abandoned Timeout:</label>
                            <div class="controls">
                                <input type="text" class="input-xlarge" id="statDsRemoveAbandonedTimeout" name="statDsRemoveAbandonedTimeout"  value="">
                                <a class="icon-question-sign help_popup" help_data="statDsRemoveAbandonedTimeoutHelp"></a>
                                <p id="statDsRemoveAbandonedTimeoutHelp" class="hide">Remove Abandoned Timeout</p>
                            </div>
                        </div>
                        <div class="control-group">
                            <label class="control-label" for="statDsLogAbandoned">Log Abandoned:</label>
                            <div class="controls">
                                <select class="select" id="statDsLogAbandoned" name="statDsLogAbandoned" >
                                     <option value="select">Select...</option>
                                     <option value="false">false</option>
                                     <option value="true">true</option>
                                 </select>
                                <a class="icon-question-sign help_popup" help_data="statDsLogAbandonedHelp"></a>
                                <p id="statDsLogAbandonedHelp" class="hide">Remove Abandoned</p>
                            </div>
                        </div>
                        <div class="control-group">
                            <label class="control-label" for="statDsConnProperties">Connection Properties:</label>
                            <div class="controls">
                                <input type="text" class="input-xlarge" id="statDsConnProperties" name="statDsConnProperties"  value="">
                                <a class="icon-question-sign help_popup" help_data="statDsConnPropertiesHelp"></a>
                                <p id="statDsConnPropertiesHelp" class="hide">Connection Properties</p>
                            </div>
                        </div>
                        <div class="control-group">
                            <label class="control-label" for="statDsInitSql">Init Sql:</label>
                            <div class="controls">
                                <input type="text" class="input-xlarge" id="statDsInitSql" name="statDsInitSql"  value="">
                                <a class="icon-question-sign help_popup" help_data="statDsInitSqlHelp"></a>
                                <p id="statDsInitSqlHelp" class="hide">Init Sql</p>
                            </div>
                        </div>
                        <div class="control-group">
                            <label class="control-label" for="statDsJDBCInterceptors">JDBC Interceptors:</label>
                            <div class="controls">
                                <input type="text" class="input-xlarge" id="statDsJDBCInterceptors" name="statDsJDBCInterceptors"  value="">
                                <a class="icon-question-sign help_popup" help_data="statDsJDBCInterceptorsHelp"></a>
                                <p id="statDsJDBCInterceptorsHelp" class="hide">JDBC Interceptors</p>
                            </div>
                        </div>
                        <div class="control-group">
                            <label class="control-label" for="statDsValidationInterval">Validation Interval:</label>
                            <div class="controls">
                                <input type="text" class="input-xlarge" id="statDsValidationInterval" name="statDsValidationInterval"  value="">
                                <a class="icon-question-sign help_popup" help_data="statDsValidationIntervalHelp"></a>
                                <p id="statDsValidationIntervalHelp" class="hide">Validation Interval</p>
                            </div>
                        </div>
                        <div class="control-group">
                            <label class="control-label" for="statDsFairQueue">Fair Queue:</label>
                            <div class="controls">
                                <select class="select" id="statDsFairQueue" name="statDsFairQueue" >
                                     <option value="select">Select...</option>
                                     <option value="false">false</option>
                                     <option value="true">true</option>
                                 </select>
                                <a class="icon-question-sign help_popup" help_data="statDsFairQueueHelp"></a>
                                <p id="statDsFairQueueHelp" class="hide">Fair Queue</p>
                            </div>
                        </div>
                        <div class="control-group">
                            <label class="control-label" for="statDsJMXEnabled">JMX Enabled:</label>
                            <div class="controls">
                                <select class="select" id="statDsJMXEnabled" name="statDsJMXEnabled" >
                                     <option value="select">Select...</option>
                                     <option value="false">false</option>
                                     <option value="true">true</option>
                                 </select>
                                <a class="icon-question-sign help_popup" help_data="statDsJMXEnabledHelp"></a>
                                <p id="statDsJMXEnabledHelp" class="hide">JMX Enabled</p>
                            </div>
                        </div>
                        <div class="control-group">
                            <label class="control-label" for="statDsAbandonWhenPrecFull">Abandon When Percentage Full:</label>
                            <div class="controls">
                                <input type="text" class="input-xlarge" id="statDsAbandonWhenPrecFull" name="statDsAbandonWhenPrecFull"  value="">
                                <a class="icon-question-sign help_popup" help_data="statDsAbandonWhenPrecFullHelp"></a>
                                <p id="statDsAbandonWhenPrecFullHelp" class="hide">Abandon When Percentage Full</p>
                            </div>
                        </div>
                        <div class="control-group">
                            <label class="control-label" for="statDsMaxAge">Max Age:</label>
                            <div class="controls">
                                <input type="text" class="input-xlarge" id="statDsMaxAge" name="statDsMaxAge"  value="">
                                <a class="icon-question-sign help_popup" help_data="statDsMaxAgeHelp"></a>
                                <p id="statDsMaxAgeHelp" class="hide">Max Age</p>
                            </div>
                        </div>
                        <div class="control-group">
                            <label class="control-label" for="statDsUseEquals">Use Equals:</label>
                            <div class="controls">
                                <select class="select" id="statDsUseEquals" name="statDsUseEquals" >
                                     <option value="select">Select...</option>
                                     <option value="false">false</option>
                                     <option value="true">true</option>
                                 </select>
                                <a class="icon-question-sign help_popup" help_data="statDsUseEqualsHelp"></a>
                                <p id="statDsUseEqualsHelp" class="hide">Use Equals</p>
                            </div>
                        </div>
                        <div class="control-group">
                            <label class="control-label" for="statDsSuspectTimeout">Suspect Timeout:</label>
                            <div class="controls">
                                <input type="text" class="input-xlarge" id="statDsSuspectTimeout" name="statDsSuspectTimeout"  value="">
                                <a class="icon-question-sign help_popup" help_data="statDsSuspectTimeoutHelp"></a>
                                <p id="statDsSuspectTimeoutHelp" class="hide">Suspect Timeout</p>
                            </div>
                        </div>
                        <div class="control-group">
                            <label class="control-label" for="statDsAlternateUsernameAllowed">Alternate Username Allowed:</label>
                            <div class="controls">
                                <select class="select" id="statDsAlternateUsernameAllowed" name="statDsAlternateUsernameAllowed" >
                                     <option value="select">Select...</option>
                                     <option value="false">false</option>
                                     <option value="true">true</option>
                                 </select>
                                <a class="icon-question-sign help_popup" help_data="statDsAlternateUsernameAllowedHelp"></a>
                                <p id="statDsAlternateUsernameAllowedHelp" class="hide">Alternate Username Allowed</p>
                            </div>
                        </div>
                        <div class="control-group">
                            <label class="control-label" for="statDsValidationQueryTimeout">Validation Query Timeout:</label>
                            <div class="controls">
                                <input type="text" class="input-xlarge" id="statDsValidationQueryTimeout" name="statDsValidationQueryTimeout"  value="">
                                <a class="icon-question-sign help_popup" help_data="statDsValidationQueryTimeoutHelp"></a>
                                <p id="statDsValidationQueryTimeoutHelp" class="hide">Validation Query Timeout</p>
                            </div>
                        </div>
                    </div>
                </td>
            </tr>
            </table>
            </fieldset>
            <div class="analytics-form-actions" id="saveButtons" style="display:inline">
                <input type="submit" class="btn btn-primary" value="Save" action="design"/>
            </div>
            <div class="ui_message" style="display:inline-block"></div>
            <input type="hidden" id="event_receivers" name="event_receivers" value=""/>
        </form>
        </div>
        </div>
    </div>

<script id="event-receiver-url-template" type="text/x-handlebars-template">
    <table id="event_receiver_url_table" class="table receiver_url_table" style="width:100%">
        <tr class="resource_container table_header">
            <td class="resource-method-td" style="width:30%"><h5>Event Receiver Group</h5></td>
            <td class="resource-method-td" style="width:30%"><h5>Username</h5></td>
            <td class="resource-method-td"><h5>Actions</h5></td>
        </tr>
        [[#each this]]
            <tr class="resource_container" id="urlSetContainer[[@index]]">
                <td class="resource-method-td" style="width:30%" id="urlSet[[@index]]">[[this.url_group]]</td>
                <td class="resource-method-td" style="width:30%" id="username[[@index]]">[[this.username]]</td>
                <td class="resource-method-td" id="removeButton[[@index]]">
                    <a title="Remove URL set" onclick="removeUrlSet('[[@index]]')"><i class='icon-trash'></i></a>
                </td>
            </tr>
        [[/each]]
    </table>
</script>

<script>
$(document).ready(function(){

    <% if(analyticsData.analytics != null){ %>
<<<<<<< HEAD
            createMultiUrlArrayAndView("<%=analyticsData.analytics.eventReceiverURL%>");
            document.getElementById("eventReceiverUsername").value = "<%=analyticsData.analytics.eventReceiverUsername%>";
            document.getElementById("eventReceiverPassword").value = "<%=analyticsData.analytics.eventReceiverPassword%>";
=======
            createMultiUrlArrayAndView("<%=analyticsData.analytics.eventReceiverURL.text()%>", "<%=analyticsData.analytics.eventReceiverUsername.text()%>");
            var enableAnalytics = "<%=analyticsData.analytics.enableAnalytics.text()%>";
            expandViewIfAnalyticsEnabled(enableAnalytics);
>>>>>>> 91f08d48
            document.getElementById("eventAnalyserURL").value = "<%=analyticsData.analytics.eventAnalyserURL.text()%>";
            document.getElementById("eventAnalyserUsername").value = "<%=analyticsData.analytics.eventAnalyserUsername.text()%>";
            document.getElementById("eventAnalyserPassword").value = "<%=analyticsData.analytics.eventAnalyserPassword.text()%>";
    <% } else {%>
            document.getElementById("eventReceiverURL").value = "tcp://localhost:7613";
            document.getElementById("eventReceiverUsername").value = "admin";
            document.getElementById("eventAnalyserURL").value = "https://localhost:9444";
            document.getElementById("eventAnalyserUsername").value = "admin";
    <% } %>

    <% if(datasourceData.dataSource != null){ %>
            document.getElementById("statDsURL").value = "<%=datasourceData.dataSource.statDsURL%>";
            document.getElementById("statDsDriver").value = "<%=datasourceData.dataSource.statDsDriver%>";
            document.getElementById("statDsUsername").value = "<%=datasourceData.dataSource.statDsUsername%>";
            document.getElementById("statDsPassword").value = "<%=datasourceData.dataSource.statDsPassword%>";
            document.getElementById("statDsDefAutoCommit").value = "<%=datasourceData.dataSource.statDsDefaultAutoCommit%>";
            document.getElementById("statDsDefReadOnly").value = "<%=datasourceData.dataSource.statDsDefaultReadOnly%>";
            document.getElementById("statDsDefTrans").value = "<%=datasourceData.dataSource.statDsDefaultTransactionIsolation%>";
            document.getElementById("statDsDefCatalog").value = "<%=datasourceData.dataSource.statDsDefaultCatalog%>";
            document.getElementById("statDsMaxActive").value = "<%=datasourceData.dataSource.statDsMaxActive%>";
            document.getElementById("statDsMaxIdle").value = "<%=datasourceData.dataSource.statDsMaxIdle%>";
            document.getElementById("statDsMinIdle").value = "<%=datasourceData.dataSource.statDsMinIdle%>";
            document.getElementById("statDsInitialSize").value = "<%=datasourceData.dataSource.statDsInitialSize%>";
            document.getElementById("statDsMaxWait").value = "<%=datasourceData.dataSource.statDsMaxWait%>";
            document.getElementById("statDsTestOnBorrow").value = "<%=datasourceData.dataSource.statDsTestOnBorrow%>";
            document.getElementById("statDsTestOnReturn").value = "<%=datasourceData.dataSource.statDsTestOnReturn%>";
            document.getElementById("statDsTestWhileIdle").value = "<%=datasourceData.dataSource.statDsTestWhileIdle%>";
            document.getElementById("statDsValidationQuery").value = "<%=datasourceData.dataSource.statDsValidationQuery%>";
            document.getElementById("statDsValidationClass").value = "<%=datasourceData.dataSource.statDsValidationClass%>";
            document.getElementById("statDsTimeEviction").value = "<%=datasourceData.dataSource.statDsTimeBetweenEvictionRunsMillis%>";
            document.getElementById("statDsNoOfTestsEviction").value = "<%=datasourceData.dataSource.statDsNumTestsPerEvictionRun%>";
            document.getElementById("statDsMinEvictableIdleTime").value = "<%=datasourceData.dataSource.statDsMinEvictableIdleTimeMillis%>";
            document.getElementById("statDsAccessToConnAllowed").value = "<%=datasourceData.dataSource.statDsAccessToUnderlyingConnectionAllowed%>";
            document.getElementById("statDsRemoveAbandoned").value = "<%=datasourceData.dataSource.statDsRemoveAbandoned%>";
            document.getElementById("statDsRemoveAbandonedTimeout").value = "<%=datasourceData.dataSource.statDsRemoveAbandonedTimeout%>";
            document.getElementById("statDsLogAbandoned").value = "<%=datasourceData.dataSource.statDsLogAbandoned%>";
            document.getElementById("statDsConnProperties").value = "<%=datasourceData.dataSource.statDsConnectionProperties%>";
            document.getElementById("statDsInitSql").value = "<%=datasourceData.dataSource.statDsInitSQL%>";
            document.getElementById("statDsJDBCInterceptors").value = "<%=datasourceData.dataSource.statDsJdbcInterceptors%>";
            document.getElementById("statDsValidationInterval").value = "<%=datasourceData.dataSource.statDsValidationInterval%>";
            document.getElementById("statDsFairQueue").value = "<%=datasourceData.dataSource.statDsFairQueue%>";
            document.getElementById("statDsJMXEnabled").value = "<%=datasourceData.dataSource.statDsJMXEnabled%>";
            document.getElementById("statDsAbandonWhenPrecFull").value = "<%=datasourceData.dataSource.statDsAbandonWhenPercentageFull%>";
            document.getElementById("statDsMaxAge").value = "<%=datasourceData.dataSource.statDsMaxAge%>";
            document.getElementById("statDsUseEquals").value = "<%=datasourceData.dataSource.statDsUseEquals%>";
            document.getElementById("statDsSuspectTimeout").value = "<%=datasourceData.dataSource.statDsSuspectTimeout%>";
            document.getElementById("statDsAlternateUsernameAllowed").value = "<%=datasourceData.dataSource.statDsAlternateUsernameAllowed%>";
            document.getElementById("statDsValidationQueryTimeout").value = "<%=datasourceData.dataSource.statDsValidationQueryTimeout%>";
    <% } else {%>
            document.getElementById("statDsURL").value = "jdbc:h2:repository/database/WSO2CARBON_DB;DB_CLOSE_ON_EXIT=FALSE";
            document.getElementById("statDsDriver").value = "org.h2.Driver";
            document.getElementById("statDsUsername").value = "wso2carbon";
            document.getElementById("statDsPassword").value = "wso2carbon";
    <% } %>
    });
</script>
<% }); %>

<|MERGE_RESOLUTION|>--- conflicted
+++ resolved
@@ -538,15 +538,9 @@
 $(document).ready(function(){
 
     <% if(analyticsData.analytics != null){ %>
-<<<<<<< HEAD
-            createMultiUrlArrayAndView("<%=analyticsData.analytics.eventReceiverURL%>");
-            document.getElementById("eventReceiverUsername").value = "<%=analyticsData.analytics.eventReceiverUsername%>";
-            document.getElementById("eventReceiverPassword").value = "<%=analyticsData.analytics.eventReceiverPassword%>";
-=======
-            createMultiUrlArrayAndView("<%=analyticsData.analytics.eventReceiverURL.text()%>", "<%=analyticsData.analytics.eventReceiverUsername.text()%>");
+            createMultiUrlArrayAndView("<%=analyticsData.analytics.eventReceiverURL%>", "<%=analyticsData.analytics.eventReceiverUsername%>");
             var enableAnalytics = "<%=analyticsData.analytics.enableAnalytics.text()%>";
             expandViewIfAnalyticsEnabled(enableAnalytics);
->>>>>>> 91f08d48
             document.getElementById("eventAnalyserURL").value = "<%=analyticsData.analytics.eventAnalyserURL.text()%>";
             document.getElementById("eventAnalyserUsername").value = "<%=analyticsData.analytics.eventAnalyserUsername.text()%>";
             document.getElementById("eventAnalyserPassword").value = "<%=analyticsData.analytics.eventAnalyserPassword.text()%>";
