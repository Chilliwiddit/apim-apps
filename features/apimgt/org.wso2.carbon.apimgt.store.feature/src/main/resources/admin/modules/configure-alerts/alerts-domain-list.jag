<%
var log = new Log();

var getAllDomainsInfo = function () {
        try {
        var carbon = require('carbon');
        var process = require('process');
        var realmConfiguration = new org.wso2.carbon.user.core.config.RealmConfigXMLProcessor().
                buildRealmConfigurationFromFile();
        var username = "admin";
        var password = "admin";

        var carbon = require('carbon'),
        conf = carbon.server.loadConfig('api-manager.xml'),
        dasUrl = conf.*::['Analytics'].*::['DASRestApiURL'].text();
        username = conf.*::['Analytics'].*::['DASUsername'].text();
        password = conf.*::['Analytics'].*::['DASPassword'].text();


<<<<<<< HEAD
        var stub = new org.wso2.carbon.event.execution.manager.stub.ExecutionManagerAdminServiceStub(dasUrl + "/services/ExecutionManagerAdminService");
=======
          var stub = new org.wso2.carbon.event.template.manager.stub.TemplateManagerAdminServiceStub(dasUrl + "/services/TemplateManagerAdminService");
>>>>>>> 842eb896

        var client = stub._getServiceClient();
        var options = client.getOptions();
        var authenticator = new org.apache.axis2.transport.http.HttpTransportProperties.Authenticator();
        authenticator.setUsername(username);
        authenticator.setPassword(password);
        authenticator.setPreemptiveAuthentication(true);
        options.setProperty(org.apache.axis2.transport.http.HTTPConstants.AUTHENTICATE, authenticator);
        client.setOptions(options);
        var domainDTOs = stub.getAllDomainInfos();
        return domainDTOs;
    } catch (ex) {
        var message = "Error occurred while Retrieving Information related to Domains (Cause:" + ex.message + ")";
        log.error(message);
        return {
            error: true,
            message: message
        };
    }
};

%><|MERGE_RESOLUTION|>--- conflicted
+++ resolved
@@ -17,11 +17,7 @@
         password = conf.*::['Analytics'].*::['DASPassword'].text();
 
 
-<<<<<<< HEAD
-        var stub = new org.wso2.carbon.event.execution.manager.stub.ExecutionManagerAdminServiceStub(dasUrl + "/services/ExecutionManagerAdminService");
-=======
           var stub = new org.wso2.carbon.event.template.manager.stub.TemplateManagerAdminServiceStub(dasUrl + "/services/TemplateManagerAdminService");
->>>>>>> 842eb896
 
         var client = stub._getServiceClient();
         var options = client.getOptions();
