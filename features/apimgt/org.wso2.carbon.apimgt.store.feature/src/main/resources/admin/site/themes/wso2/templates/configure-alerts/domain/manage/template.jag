--- conflicted
+++ resolved
@@ -46,12 +46,8 @@
 
                                 if (existingConfig) {
                                 %>
-<<<<<<< HEAD
+                                <td><%=existingConfig.getDescription()%></td>
                                 <td><%=i18n.localize("Active")%></td>
-=======
-                                <td><%=existingConfig.getDescription()%></td>
-                                <td><%=i18n.localize("templateStatusActive")%></td>
->>>>>>> 3780f4cc
                                 <td class="tcenter">
                                     <a onclick="deleteConfiguration('<%=existingConfig.getDomain()%>','<%=existingConfig.getName()%>')">
                                         <i class="glyphicon glyphicon-remove"></i>
@@ -66,12 +62,9 @@
 
                                 <% } else { %>
                                 <!--  need to show configuration and activate -->
-<<<<<<< HEAD
+
+                                <td><%=templates[i].getDescription()%></td>
                                <td><%=i18n.localize("Inactive")%></td>
-=======
-                                <td><%=templates[i].getDescription()%></td>
-                               <td><%=i18n.localize("templateStatusInactive")%></td>
->>>>>>> 3780f4cc
                                <td class="tcenter">
                                     <a href="<%=jagg.url('/alerts-domain-edit?domainName='+ domainName +"&configurationName="+ templates[i].getType() +"&templateType="+templates[i].getType()+"&mode=edit")%>">
                                         <i class="fw fw-activate"></i>
