/*
 * Copyright (c) 2015, WSO2 Inc. (http://www.wso2.org) All Rights Reserved.
 *
 * WSO2 Inc. licenses this file to you under the Apache License,
 * Version 2.0 (the "License"); you may not use this file except
 * in compliance with the License.
 * You may obtain a copy of the License at
 *
 * http://www.apache.org/licenses/LICENSE-2.0
 *
 * Unless required by applicable law or agreed to in writing,
 * software distributed under the License is distributed on an
 * "AS IS" BASIS, WITHOUT WARRANTIES OR CONDITIONS OF ANY
 * KIND, either express or implied. See the License for the
 * specific language governing permissions and limitations
 * under the License.
 *
 */

//TODO add proper introduction to the module
var apistore = {};

(function (apistore) {

    var APIManagerFactory = Packages.org.wso2.carbon.apimgt.impl.APIManagerFactory;
    var APISubscriber = Packages.org.wso2.carbon.apimgt.api.model.Subscriber;
    var APIIdentifier = Packages.org.wso2.carbon.apimgt.api.model.APIIdentifier;
    var APIUtil = Packages.org.wso2.carbon.apimgt.impl.utils.APIUtil;
    var Application = Packages.org.wso2.carbon.apimgt.api.model.Application;
    var API= Packages.org.wso2.carbon.apimgt.api.model.API;
    var Application=Packages.org.wso2.carbon.apimgt.api.model.Applications;
    var Date = Packages.java.util.Date;
    var Tier= Packages.org.wso2.carbon.apimgt.api.model.Tier;
    var URITemplate= Packages.org.wso2.carbon.apimgt.api.model.URITemplate;

    var Set=Packages.java.util.Set;
    var HashSet=Packages.java.util.HashSet;
    var List=Packages.java.util.List;
    var ArrayList=Packages.java.util.ArrayList;
    var Iterator=Packages.java.util.Iterator;
    var String=Packages.java.lang.String;
    var Object=Packages.java.lang.Object;
    var Map=Packages.java.util.Map;
    var HashMap=Packages.java.util.HashMap;
    var JSONArray=Packages.org.json.simple.JSONArray;

    var DateFormat=Packages.java.text.DateFormat;
    var SimpleDateFormat=Packages.java.text.SimpleDateFormat;

    var TierSet=new HashSet();
    var uriTemplates=new HashSet();
    var attributes=new HashMap();
    var log = new Log("jaggery-modules.api-manager.store");

    function StoreAPIProxy(username) {
        this.username = username;
        this.impl = APIManagerFactory.getInstance().getAPIConsumer(username);
    }

    apistore.instance = function (username) {
        return new StoreAPIProxy(username);
   
    };

    StoreAPIProxy.prototype.getAllSubscriptions = function (userName, appName, startSubIndex, endSubIndex) {
        return this.impl.getAllSubscriptions(userName, appName, startSubIndex, endSubIndex);
    };

    StoreAPIProxy.prototype.getApplications = function (userName) {
        var resultArray = new Packages.org.json.simple.JSONArray();
        var applications=new Application[100];
        applications=this.impl.getApplications(userName);
        if (applications) {
            for (var i=0;i<applications.length;i++) {
                var row = new Packages.org.json.simple.JSONObject();
                row.put("name", applications[i].getName());
                row.put("tier", applications[i].getTier());
                row.put("id", applications[i].getId());
                row.put("callbackUrl", applications[i].getCallbackUrl());
                row.put("status", applications[i].getStatus());
                row.put("description", applications[i].getDescription());
                row.put("apiCount", row, applications[i].getSubscriptionCount());
                resultArray.add(row);
            }
        }
        return resultArray;
    };

    StoreAPIProxy.prototype.getDeniedTiers = function () {
        var tiers=new Set();
        tiers= this.impl.getDeniedTiers();
        var deniedTiers = new Packages.org.json.simple.JSONArray();
        for (var i=0;i<tiers.size();i++) {
            var row = new Packages.org.json.simple.JSONObject();
            row.put("tierName", tiers[i]);
            deniedTiers.add(row);
        }
        return deniedTiers;
    };

<<<<<<< HEAD
    // TODO: this needs to be change
=======

>>>>>>> bb47316d
    StoreAPIProxy.prototype.addApplication = function (appName, userName, tier, callbackUrl, description) {
        return this.impl.addApplication(appName, userName, tier, callbackUrl, description);
    };

    /*
     * This function update the application according to the given arguments.
     */
    StoreAPIProxy.prototype.updateApplication = function (appName, userName, appId, tier, callbackUrl, description) {
        var subscriber = new APISubscriber(userName);
        var application = new Application(appName, subscriber);
        application.setId(appId);
        application.setTier(tier);
        application.setCallbackUrl(callbackUrl);
        application.setDescription(description);
        return this.impl.updateApplication(application);
    };

<<<<<<< HEAD
    /*
     * This function delete the application according to the arguments.
     */
    StoreAPIProxy.prototype.removeApplication = function (appName, userName, appId) {
        var subscriber = new APISubscriber(userName);
        var application = new Application(appName, subscriber);
        application.setId(appId);
        return this.impl.removeApplication(application);
    };

    StoreAPIProxy.prototype.getAllPaginatedAPIsByStatus = function (tenantDomain, start, end, apiStatus) {
        return this.impl.getAllPaginatedAPIsByStatus(tenantDomain, start, end, apiStatus);
    };

    /*
     * This function returns fresh(new) tokens to my subscriptions page.
     */
=======
>>>>>>> bb47316d
    StoreAPIProxy.prototype.getApplicationKey = function (userId, applicationName, tokenType, tokenScopes,
                                                          validityPeriod, callbackUrl, accessAllowDomains) {
        var arr = new Packages.org.json.simple.JSONArray();
        var domains = accessAllowDomains.split(",");
        for (var index = 0; index < domains.length; index++) {
            arr.add(domains[index]);
        }
        return this.impl.getApplicationKey(userId, applicationName, tokenType,
                                           tokenScopes, validityPeriod, callbackUrl, arr);
    };

    StoreAPIProxy.prototype.getSubscriber = function (userName) {
        return this.impl.getSubscriber(userName);
    };

    StoreAPIProxy.prototype.addSubscriber = function (userName, tenantId) {
        var subscriber = new APISubscriber(userName);
        subscriber.setSubscribedDate(new Date());
        subscriber.setEmail("");
        subscriber.setTenantId(tenantId);
        //TO-DO- The second parameter [group id] need to be added later
        return this.impl.addSubscriber(subscriber,null);
    };

    StoreAPIProxy.prototype.getAPISubscriptions = function (provider, apiname, version, username) {
        return this.impl.getSubscriptions(provider, apiname, version, username);
    };

    StoreAPIProxy.prototype.getAPI = function (provider, name, version) {
        var identifier = new Packages.org.wso2.carbon.apimgt.api.model.APIIdentifier(provider,name,version);
        API=this.impl.getAPI(identifier);
        var myn= new Packages.org.json.simple.JSONArray();
        //JSONfy the result
        if (API) {
            var row = new Packages.org.json.simple.JSONObject();
            APIIdentifier = API.getId();
            row.put("name", APIIdentifier.getApiName());
            row.put("provider", APIUtil.replaceEmailDomainBack(APIIdentifier.getProviderName()));
            row.put("version", APIIdentifier.getVersion());
            row.put("description", API.getDescription());
            row.put("rates", API.getRating());
            row.put("endpoint", API.getUrl());
            row.put("wsdl", API.getWsdlUrl());
            row.put("wadl", API.getWadlUrl());
            var dateFormat = new SimpleDateFormat("dd/MMM/yyyy HH:mm:ss a z");
            var dateFormatted = dateFormat.format(API.getLastUpdated());
            row.put("updatedDate", dateFormatted);
            row.put("context", API.getContext());
            row.put("status", API.getStatus().getStatus());
            row.put("serverURL", getEnvironmentsOfAPI(api).toJSONString());
            var tierArr = new Packages.org.json.simple.JSONArray();
            TierSet = API.getAvailableTiers();
            if (TierSet) {
                Iterator =TierSet.iterator();
                while (it.hasNext()) {
                    var tierObj = new Packages.org.json.simple.JSONObject();
                    var tierObject = Packages.org.wso2.carbon.apimgt.api.model.Tier;
                    tierObject=it.next();
                    var tier = tierObject;
                    tierObj.put("tierName", tier.getName());
                    tierObj.put("tierDisplayName", tier.getDisplayName());
                    tierObj.put("tierDescription", tier.getDescription() != null ? tier.getDescription() : "");
                    if (tier.getTierAttributes()) {
                        attributes = tier.getTierAttributes();
                        var attributesList = "";
                        for (var j=0;j<attributes.entrySet().size();j++) {
                            attributesList += attribute.getKey() + "::" + attribute.getValue() + ",";

                        }
                        tierObj.put("tierAttributes", tierObj, attributesList);
                    }
                    tierArr.add(tierObj);


                }
            }
            row.put("tiers", tierArr);
            row.put("subscribed", isSubscribed);
            row.put("bizOwner", API.getBusinessOwner());
            row.put("bizOwnerMail", API.getBusinessOwnerEmail());
            row.put("techOwner", API.getTechnicalOwner());
            row.put("techOwnerMail", API.getTechnicalOwnerEmail());
            row.put("visibility", API.getVisibility());
            row.put("visibleRoles", API.getVisibleRoles());

            uriTemplates = API.getUriTemplates();
            var uriTemplatesArr = new ArrayList();
            if (uriTemplates.size() != 0) {
                var uriTempArr = new Packages.org.json.simple.JSONArray(uriTemplates.size());
                var i = uriTemplates.iterator();

                while (i.hasNext()) {
                    var utArr = new ArrayList();
                    var ut = Packages.org.wso2.carbon.apimgt.api.model.URITemplate;
                    ut=i.next();
                    utArr.add(ut.getUriTemplate());
                    utArr.add(ut.getMethodsAsString().replaceAll("\\s", ","));
                    utArr.add(ut.getAuthTypeAsString().replaceAll("\\s", ","));
                    utArr.add(ut.getThrottlingTiersAsString().replaceAll("\\s", ","));
                    var  utNArr = new Packages.org.json.simple.JSONArray(utArr.size());
                    for (var p = 0; p < utArr.size(); p++) {
                        utNArr.put(p, utNArr, utArr.get(p));
                    }
                    uriTemplatesArr.add(utNArr);
                }

                for (var c = 0; c < uriTemplatesArr.size(); c++) {
                    uriTempArr.add(uriTemplatesArr.get(c));
                }

                myn.add(1, uriTempArr);
            }
            row.put("uriTemplates", uriTemplatesArr.toString());
            var apiOwner = API.getApiOwner();
            if (!apiOwner) {
                apiOwner = APIUtil.replaceEmailDomainBack(APIIdentifier.getProviderName());
            }
            row.put("apiOwner", apiOwner);
            row.put("isAdvertiseOnly", API.isAdvertiseOnly());
            row.put("redirectURL", API.getRedirectURL());

            row.put("subscriptionAvailability", API.getSubscriptionAvailability());
            row.put("subscriptionAvailableTenants", API.getSubscriptionAvailableTenants());
            row.put("isDefaultVersion",API.isDefaultVersion());
            row.put("transports",API.getTransports());

            myn.add(0, row);
        }
        return myn;

    };

    StoreAPIProxy.prototype.addSubscription = function (apiname, version, provider, user, tier, appId) {
        provider = APIUtil.replaceEmailDomain(provider);
        var apiIdentifier = new APIIdentifier(provider, apiname, version);
        apiIdentifier.setTier(tier);
        return this.impl.addSubscription(apiIdentifier, appId, user);
    };

    /*
     * This function returns the refresh tokens to my subscriptions page.
     */
    StoreAPIProxy.prototype.getRefreshToken = function (userId, applicationName, requestedScopes,
                                                        oldAccessToken, accessAllowDomainsArr,
                                                        consumerKey, consumerSecret, validityTime) {

        var response = Packages.org.wso2.carbon.apimgt.api.model.AccessTokenRequest;
        var arr = new Packages.org.json.simple.JSONArray();
        var domains = accessAllowDomainsArr.split(",");
        for (var index = 0; index < domains.length; index++) {
            arr.add(domains[index]);
        }

        var scopesArr = new Packages.org.json.simple.JSONArray();
        var scopes = requestedScopes.split(",");
        for (var index = 0; index < scopes.length; index++) {
            scopesArr.add(scopes[index]);
        }
        response= this.impl.renewAccessToken(oldAccessToken,consumerKey,consumerSecret,validityTime,arr,scopesArr,null);
        var resultJson = new Packages.org.json.simple.JSONObject();
        resultJson.put("accessToken", response.getAccessToken());
        resultJson.put("consumerKey", response.getConsumerKey());
        resultJson.put("consumerSecret", response.getConsumerKey());
        resultJson.put("validityTime", response.getValidityPeriod());
        resultJson.put("responseParams", response.getJSONString());
        resultJson.put("tokenScope", response.getScopes());
        resultJson.put("enableRegenarate", response.isRegenarateOptionEnabled);
        return resultJson;

    };

    /*
     * This function remove the subscription for the application.
     */
    StoreAPIProxy.prototype.removeSubscription = function (apiname, version, provider, user, tier, appId) {
        provider = APIUtil.replaceEmailDomain(provider);
        var apiIdentifier = new APIIdentifier(provider, apiname, version);
        apiIdentifier.setTier(tier);
        return this.impl.removeSubscription(apiIdentifier, user, appId);
    };

    /*
     * This function update the allowed domains by splitting the accessAllowDomains by ','.
     */
    StoreAPIProxy.prototype.updateAccessAllowDomains = function (accessToken, accessAllowDomains) {
        var domains = accessAllowDomains.split(",");
        return this.impl.updateAccessAllowDomains(accessToken, domains);
    };

})(apistore);
<|MERGE_RESOLUTION|>--- conflicted
+++ resolved
@@ -98,11 +98,7 @@
         return deniedTiers;
     };
 
-<<<<<<< HEAD
     // TODO: this needs to be change
-=======
-
->>>>>>> bb47316d
     StoreAPIProxy.prototype.addApplication = function (appName, userName, tier, callbackUrl, description) {
         return this.impl.addApplication(appName, userName, tier, callbackUrl, description);
     };
@@ -120,7 +116,6 @@
         return this.impl.updateApplication(application);
     };
 
-<<<<<<< HEAD
     /*
      * This function delete the application according to the arguments.
      */
@@ -138,8 +133,6 @@
     /*
      * This function returns fresh(new) tokens to my subscriptions page.
      */
-=======
->>>>>>> bb47316d
     StoreAPIProxy.prototype.getApplicationKey = function (userId, applicationName, tokenType, tokenScopes,
                                                           validityPeriod, callbackUrl, accessAllowDomains) {
         var arr = new Packages.org.json.simple.JSONArray();
