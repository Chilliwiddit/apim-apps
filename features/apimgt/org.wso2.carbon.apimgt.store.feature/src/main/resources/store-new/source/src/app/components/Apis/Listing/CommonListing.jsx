--- conflicted
+++ resolved
@@ -161,22 +161,6 @@
                         </IconButton>
                     </div>
                 </div>
-<<<<<<< HEAD
-                <div className={classes.listContentWrapper}>
-                    {listType === 'grid'
-                    && (
-                        <ApiContext.Provider value={{ apiType }}>
-                            <ApiTableView gridView query={search}/>
-                        </ApiContext.Provider>
-                    )}
-                    {listType === 'list'
-                    && (
-                        <ApiContext.Provider value={{ apiType }}>
-                            <ApiTableView gridView={false} query={search} />
-                        </ApiContext.Provider>
-                    )}
-                </div>
-=======
                 {(allTags && apiType === CONSTS.API_TYPE)
                     ? <ApiTagCloud data={allTags} listType={listType} apiType={apiType} />
                     : (
@@ -184,19 +168,18 @@
                             {listType === 'grid'
                             && (
                                 <ApiContext.Provider value={{ apiType }}>
-                                    <ApiTableView gridView />
+                                    <ApiTableView gridView query={search} />
                                 </ApiContext.Provider>
                             )}
                             {listType === 'list'
                             && (
                                 <ApiContext.Provider value={{ apiType }}>
-                                    <ApiTableView gridView={false} />
+                                    <ApiTableView gridView={false} query={search}/>
                                 </ApiContext.Provider>
                             )}
                         </div>
                     )
                 }
->>>>>>> 559b6dd3
             </main>
         );
     }
