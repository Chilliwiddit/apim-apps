/*
 * Copyright (c) 2019, WSO2 Inc. (http://www.wso2.org) All Rights Reserved.
 *
 * WSO2 Inc. licenses this file to you under the Apache License,
 * Version 2.0 (the "License"); you may not use this file except
 * in compliance with the License.
 * You may obtain a copy of the License at
 *
 * http://www.apache.org/licenses/LICENSE-2.0
 *
 * Unless required by applicable law or agreed to in writing,
 * software distributed under the License is distributed on an
 * "AS IS" BASIS, WITHOUT WARRANTIES OR CONDITIONS OF ANY
 * KIND, either express or implied. See the License for the
 * specific language governing permissions and limitations
 * under the License.
 */

import React from 'react';
import Typography from '@material-ui/core/Typography';
import Grid from '@material-ui/core/Grid';
import { withStyles } from '@material-ui/core/styles';
import { Link } from 'react-router-dom';
import PropTypes from 'prop-types';
import classNames from 'classnames';
import { FormattedMessage } from 'react-intl';
import MaterialIcons from 'MaterialIcons';
import ImageGenerator from './ImageGenerator';
import StarRatingBar from './StarRating';
import Api from '../../../data/api';

/**
 *
 *
 * @param {*} theme
 */
const styles = theme => ({
    thumbContent: {
        width: theme.custom.thumbnail.width - theme.spacing.unit,
        backgroundColor: theme.palette.background.paper,
        padding: theme.spacing.unit,
    },
    thumbLeft: {
        alignSelf: 'flex-start',
        flex: 1,
    },
    thumbRight: {
        alignSelf: 'flex-end',
    },
    thumbInfo: {
        display: 'flex',
    },
    thumbHeader: {
        width: theme.custom.thumbnail.width - theme.spacing.unit,
        whiteSpace: 'nowrap',
        overflow: 'hidden',
        textOverflow: 'ellipsis',
        cursor: 'pointer',
        margin: 0,
    },
    contextBox: {
        width: parseInt((theme.custom.thumbnail.width - theme.spacing.unit) / 2),
        whiteSpace: 'nowrap',
        overflow: 'hidden',
        textOverflow: 'ellipsis',
        cursor: 'pointer',
        margin: 0,
        display: 'inline-block',
        lineHeight: '1em',
    },
    thumbWrapper: {
        position: 'relative',
        paddingTop: 20,
    },
    deleteIcon: {
        fill: 'red',
    },
    textWrapper: {
        color: theme.palette.text.secondary,
        textDecoration: 'none',
    },
    imageWrapper: {
        color: theme.palette.text.secondary,
        backgroundColor: theme.palette.background.paper,
        width: theme.custom.thumbnail.width + theme.spacing.unit,
        display: 'flex',
        alignItems: 'center',
        justifyContent: 'center',
    },
    imageOverlap: {
        position: 'absolute',
        bottom: 1,
        backgroundColor: theme.custom.thumbnail.contentBackgroundColor,
    },
});
/**
 *
 *
 * @class ApiThumb
 * @extends {React.Component}
 */
const windowURL = window.URL || window.webkitURL;

class ApiThumb extends React.Component {
    constructor(props) {
        super(props);
        this.state = {
            active: true,
            loading: false,
            open: false,
            overview_link: '',
            isRedirect: false,
            openMoreMenu: false,
            rating: 0,
            category: MaterialIcons.categories[0].name,
            selectedIcon: null,
            color: null,
            backgroundIndex: null,
            imageObj: null,
        };
    }

    /**
     *
     *
     * @memberof ApiThumb
     */
    componentDidMount() {
        const restApi = new Api();
        const { api } = this.props;
        restApi.getAPIThumbnail(api.id).then((response) => {
            if (response && response.data) {
                if (response.headers['content-type'] === 'application/json') {
                    const iconJson = JSON.parse(response.data);
                    this.setState({
                        selectedIcon: iconJson.key,
                        category: iconJson.category,
                        color: iconJson.color,
                        backgroundIndex: iconJson.backgroundIndex,
                    });
                } else if (response && response.data.size > 0) {
                    const url = windowURL.createObjectURL(response.data);
                    this.setState({ imageObj: url });
                }
            }
        });
        const promised_rating = restApi.getRatingFromUser(api.id, null);
        promised_rating.then((response) => {
            if (response) {
                this.setState({ rating: response.obj.userRating });
            }
        });
    }

    /**
     * Clean up resource
     */
    componentWillUnmount() {
        if (this.state.thumbnail) {
            windowURL.revokeObjectURL(this.state.imageObj);
        }
    }

    /**
     *
     *
     * @returns
     * @memberof ApiThumb
     */
    render() {
        const {
            imageObj, selectedIcon, color, backgroundIndex, category,
        } = this.state;
        const details_link = '/apis/' + this.props.api.id;
        const { api, classes, theme } = this.props;
<<<<<<< HEAD
        const { thumbnail } = theme.custom;
=======
        const { imageThumbnail } = theme.custom;
>>>>>>> c3e4188a
        const {
            name, version, context, provider,
        } = this.props.api;
        const { rating } = this.state;
        const starColor = theme.palette.getContrastText(thumbnail.contentBackgroundColor);
        const imageWidth = thumbnail.width;
        const defaultImage = thumbnail.defaultApiImage;

        let ImageView;
        if (imageObj) {
            ImageView = <img height={140} src={imageObj} alt='API Thumbnail' className={classes.media} />;
        } else {
            ImageView = (
                <ImageGenerator
                    width={imageWidth}
                    height={140}
                    api={api}
                    fixedIcon={{
                        key: selectedIcon,
                        color,
                        backgroundIndex,
                        category,
                        api,
                    }}
                />
            );
        }
        return (
            <Grid item xs={12} sm={6} md={4} lg={3} xl={3} className={classes.thumbWrapper}>
                <Link to={details_link} className={classes.imageWrapper}>
                    {!defaultImage && ImageView}
                    {defaultImage && <img src={defaultImage} />}
                </Link>

                <div
                    className={classNames(classes.thumbContent, {
                        [classes.imageOverlap]: thumbnail.contentPictureOverlap,
                    })}
                >
                    <Link to={details_link} className={classes.textWrapper}>
                        <Typography
                            className={classes.thumbHeader}
                            variant='display1'
                            gutterBottom
                            onClick={this.handleRedirectToAPIOverview}
                            title={name}
                        >
                            {name}
                        </Typography>
                    </Link>
                    <Typography variant='caption' gutterBottom align='left'>
                        <FormattedMessage defaultMessage='By:' id='Apis.Listing.ApiThumb.by' />
                        {provider}
                    </Typography>
                    <div className={classes.thumbInfo}>
                        <div className={classes.thumbLeft}>
                            <Typography variant='subheading'>{version}</Typography>
                            <Typography variant='caption' gutterBottom align='left'>
                                <FormattedMessage defaultMessage='Version' id='Apis.Listing.ApiThumb.version' />
                            </Typography>
                        </div>
                        <div className={classes.thumbRight}>
                            <Typography variant='subheading' align='right' className={classes.contextBox}>
                                {context}
                            </Typography>
                            <Typography variant='caption' gutterBottom align='right'>
                                <FormattedMessage defaultMessage='Context' id='Apis.Listing.ApiThumb.context' />
                            </Typography>
                        </div>
                    </div>
                    <div className={classes.thumbInfo}>
                        <Typography variant='subheading' gutterBottom align='left'>
                            <StarRatingBar rating={rating} starColor={starColor} />
                        </Typography>
                    </div>
                </div>
            </Grid>
        );
    }
}

ApiThumb.propTypes = {
    classes: PropTypes.object.isRequired,
    theme: PropTypes.object.isRequired,
};

export default withStyles(styles, { withTheme: true })(ApiThumb);<|MERGE_RESOLUTION|>--- conflicted
+++ resolved
@@ -173,12 +173,8 @@
         } = this.state;
         const details_link = '/apis/' + this.props.api.id;
         const { api, classes, theme } = this.props;
-<<<<<<< HEAD
         const { thumbnail } = theme.custom;
-=======
-        const { imageThumbnail } = theme.custom;
->>>>>>> c3e4188a
-        const {
+        const { 
             name, version, context, provider,
         } = this.props.api;
         const { rating } = this.state;
