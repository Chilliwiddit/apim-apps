--- conflicted
+++ resolved
@@ -33,13 +33,8 @@
                 leftMenuWidth: 220,
                 contentAreaWidth: 1240,
                 drawerWidth: 200,
-<<<<<<< HEAD
-                logo: '/store/static/public/images/logo.png',
-                backgroundImage: '/store/static/public/images/back-light.png',
-=======
                 logo: '/store-new/public/images/logo.png',
                 backgroundImage: '/store-new/public/images/back-light.png',
->>>>>>> 0cfa08d4
                 title: 'WSO2 Developer Portal',
                 defaultApiView: 'grid', // Sets the default view for the api listing page ( Other values available = 'list' )
                 showApiHelp: false, // API detials page has a right hand side panel showing it's related help. Set this to false if you want to hide it.
@@ -86,13 +81,8 @@
                 leftMenuWidth: 120,
                 contentAreaWidth: 1240,
                 drawerWidth: 200,
-<<<<<<< HEAD
-                logo: '/store/static/public/images/logo.png',
-                backgroundImage: '/store/static/public/images/back-light.png',
-=======
                 logo: '/store-new/public/images/logo.png',
                 backgroundImage: '/store-new/public/images/back-light.png',
->>>>>>> 0cfa08d4
                 title: 'WSO2 Developer Portal',
                 defaultApiView: 'grid', // Sets the default view for the api listing page ( Other values available = 'list' )
                 showApiHelp: false, // API detials page has a right hand side panel showing it's related help. Set this to false if you want to hide it.
