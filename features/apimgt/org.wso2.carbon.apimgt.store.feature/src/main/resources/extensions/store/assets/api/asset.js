/*
 *  Copyright (c) 2005-2014, WSO2 Inc. (http://www.wso2.org) All Rights Reserved.
 *
 *  WSO2 Inc. licenses this file to you under the Apache License,
 *  Version 2.0 (the "License"); you may not use this file except
 *  in compliance with the License.
 *  You may obtain a copy of the License at
 *
 *  http://www.apache.org/licenses/LICENSE-2.0
 *
 *  Unless required by applicable law or agreed to in writing,
 *  software distributed under the License is distributed on an
 *  "AS IS" BASIS, WITHOUT WARRANTIES OR CONDITIONS OF ANY
 *  KIND, either express or implied.  See the License for the
 *  specific language governing permissions and limitations
 *  under the License.
 *
 */
asset.manager = function(ctx){

    var buildPublishedQuery = function(query) {
        query = query || {};
        var isLCEnabled = ctx.rxtManager.isLifecycleEnabled(ctx.assetType);
        //If lifecycles are not enabled then do nothing
        if(!isLCEnabled){
            log.warn('lifecycles disabled,not adding published states to search query');
            return query;
        }
        //Get all of the published assets
        var publishedStates = ctx.rxtManager.getPublishedStates(ctx.assetType) || [];
        //Determine if there are any published states
        if (publishedStates.length == 0) {
            return query;
        }
        //TODO: Even though an array is sent in only the first search value is accepted
        query.lcState=[publishedStates[0]];
        return query;
    };

    return {
        search: function(query, paging) {
            query=buildPublishedQuery(query);
            var assets = this._super.search.call(this, query, paging);
            return assets;
        },
        get:function(id){
            // log.info('Calling custom get of asset');
            return this._super.get.call(this,id);
        }
        /*search : function(query, paging) {
         var carbonAPI = require('carbon');
         var tenantDomain = carbonAPI.server.tenantDomain({
         tenantId : ctx.tenantId
         });
         var server = require('store').server;
         var user = server.current(ctx.session);
         var userName = '__wso2.am.anon__';

         if (user != null) {
         userName = user.username;
         }
         log.info('============== user name ==========' + userName);
         var apistore = require('apistore').apistore.instance(userName);
         var assetApi = apistore.getAllPaginatedAPIsByStatus(tenantDomain,
         0, 100, '');
         log.info('This is the custom APIM search method');
         log.info('============== api json  ==========' + assetApi);
         // return assetApi;

         var json = JSON.parse(assetApi);

         var apisArray = [];
         if (json.apis.length > 0) {
         apisArray = json.apis;
         }
         log.info('============== array ===========' + apisArray);
         return apisArray;
         }*/
    };
};

asset.configure = function(ctx) {
    return {
        meta: {
            search: {
                searchableFields: ['overview_provider', 'overview_name']
            }
        }
    }
};
asset.server = function(ctx) {
    return {
        onUserLoggedIn : function(){
            var userName=ctx.username;
            var apistore = require('apistore').apistore.instance(userName);
            var subscriber=apistore.getSubscriber(userName);
            if(!subscriber){
                apistore.addSubscriber(userName,ctx.tenantId);
            }
        },
        endpoints: {
            pages: [{
                        title: 'Prototyped APIs',
                        url: 'prototyped_apis',
                        path: 'prototyped_apis.jag'
                    }, {
                        title: 'My Applications',
                        url: 'my_applications',
                        path: 'my_applications.jag',
                        secured: true
<<<<<<< HEAD
                    },/** {
            title: 'API Details'
            url: 'details'
            path: 'details.jag'
            },*/    {
                    title: 'Swagger',
                    url: 'swagger',
                    path: 'swagger.jag'
                    },
                    {
=======
                    },{
>>>>>>> adb778ce
                        title: 'My Subscriptions',
                        url: 'my_subscriptions',
                        path: 'my_subscriptions.jag',
                        secured: true
                    },{
                        title: 'View Document',
                        url: 'document/view',
                        path: 'view_document.jag',
                        secured: true
                    },{
                        title: 'Forum',
                        url: 'forum',
                        path: 'forum.jag'
                    }, {
                        title: 'Statistics',
                        url: 'statistics',
                        path: 'statistics.jag'
                    }]
        }
    };
};
asset.renderer = function(ctx) {
    var twitterLink = function(assetUrl, asset) {
        var attr = asset.attributes || {};
        var description = attr.overview_description ? attr.overview_description : 'No description';
        return 'https://twitter.com/share?text=' + description + '&url=' + assetUrl;
    };
    var facebookLink = function(assetUrl, asset) {
        return 'https://facebook.com/sharer.php?u=' + assetUrl;
    };
    var gplusLink = function(assetUrl, asset) {
        return 'https://plus.google.com/share?url=' + assetUrl;
    };
    var diggitLink = function(assetUrl, asset) {
        return 'https://digg.com/submit?url=' + assetUrl;
    };
    return {
        details:function(page){
            // log.info('Details page rendered!!!');

            //=================== Getting subscription details ========================

            var carbonAPI = require('carbon');
            var server = require('store').server;
            var user = server.current(ctx.session);
            var tenantId = null, tenantDomain = null;

            var userName = '__wso2.am.anon__';

            if (user != null) {
                tenantId = user.tenantId;
                tenantDomain = carbonAPI.server.tenantDomain({
                                                                 tenantId : user.tenantId
                                                             });
                userName = user.username;
            }
            var lenI=0,lenJ=0,i,j,result,apidata,deniedTiers,tiers,appsList=[],subscribedToDefault=false,showSubscribe=false,status,selectedDefault=false;
            var apistore = require('apistore').apistore.instance(userName);

            var asset = page.assets;
            if (asset != null) {
                status = asset.lifecycleState;
                if (status != null) {
                    status = status.toUpperCase()
                }
            }
            var resultapi = apistore.getAPI(asset.attributes.overview_provider,
                asset.name, asset.attributes.overview_version);
            var apidata=resultapi.api;
            if (apidata != null) {
                tiers = apidata.tiers;
                if (status == "PUBLISHED" && user) {
                    showSubscribe = true;
                }
            }
            if (userName != '__wso2.am.anon__') {
                var applications = JSON.parse(apistore.getApplications(userName));

                var subscriptions = JSON.parse(apistore.getAPISubscriptions(asset.attributes.overview_provider,
                    asset.name, asset.attributes.overview_version, userName));
                if (applications) {
                    lenI = applications.length;
                }
                if (subscriptions) {
                    lenJ = subscriptions.length;
                }
                Label1:
                    for (i = 0; i < lenI; i++) {
                        var application = applications[i];
                        for (j = 0; j < lenJ; j++) {
                            var subscription = subscriptions[j];
                            if (subscription.applicationId == application.id) {
                                if (application.name == "DefaultApplication") {
                                    selectedDefault = true;
                                }
                                continue Label1;
                            } else {
                                if (application.name == "DefaultApplication") {
                                    subscribedToDefault = true;
                                }
                            }
                        }

                        if (application.status == "APPROVED") {
                            application.selectedDefault = selectedDefault;
                            appsList.push(application);
                        }
                    }

                result = apistore.getDeniedTiers();
                deniedTiers = result.tiers;
                var k, m, allowedTiers = [], denied = false, tiersAvailable = false;
                if (tiers) {
                    var tiersVal = tiers.split(",");
                    for (var m = 0; m < tiersVal.length; m++) {
                        if (deniedTiers) {
                            var deniedTiersVal = deniedTiers.split(",");
                            for (var k = 0; k < deniedTiersVal.length; k++) {
                                if (tiersVal[m].tierName == deniedTiersVal[k].tierName) {
                                    denied = true;
                                }
                            }
                        }
                        if (!denied) {
                            allowedTiers.push(tiersVal[m]);
                            tiersAvailable = true;
                        }
                        denied = false;
                    }
                }

                page.applications = appsList;
                page.tiersAvailable = tiersAvailable;
                page.tiers = allowedTiers;
                page.subscribedToDefault = subscribedToDefault;
                page.subscriptions=subscriptions;
                page.anonymous=false;
            }

            page.showSubscribe = showSubscribe;
            page.api = stringify(apidata);
            page.status = status;

            //Setting throttling infomation
            var uriTemplates = apidata.templates;
            var tiersList = apistore.getTiers().tiers;
            var templateRepresentation =  [];
            if (uriTemplates != null && uriTemplates.length > 0) {

                for (var i = 0; i < uriTemplates.length; i++) {
                    var methods = uriTemplates[i][1].split(",");
                    var authTypes = uriTemplates[i][2].split(",");
                    var throttlingTiers = uriTemplates[i][3].split(",");
                    var getThrottlingTier, postThrottlingTier, deleteThrottlingTier, optionsThrottlingTier, putThrottlingTier;
                    var method;
                    var tierLimitDescriptions = [];
                    var tierLimitDes;

                    for (var n = 0; n < methods.length; n++) {
                        method = methods[n];
                        if (authTypes[n] == 'Application_User') {
                            authTypes[n] = 'Application User';
                        } else if (method == "GET") {
                            getThrottlingTier = throttlingTiers[n];
                        } else if (method == "POST") {
                            postThrottlingTier = throttlingTiers[n];
                        } else if (method == "PUT") {
                            putThrottlingTier = throttlingTiers[n];
                        } else if (method == "DELETE") {
                            deleteThrottlingTier = throttlingTiers[n];
                        } else if (method == "OPTIONS") {
                            optionsThrottlingTier = throttlingTiers[n];
                        }

                        for (var k = 0; k < tiersList.length; k++) {
                            if (tiersList[k].tierName == getThrottlingTier) {
                                tierLimitDes = "GET " + tiersList[k].tierDescription;
                                break;
                            } else if (tiersList[k].tierName == postThrottlingTier) {
                                tierLimitDes = "POST " + tiersList[k].tierDescription;
                                break;
                            } else if (tiersList[k].tierName == putThrottlingTier) {
                                tierLimitDes = "PUT " + tiersList[k].tierDescription;
                                break;
                            } else if (tiersList[k].tierName == deleteThrottlingTier) {
                                tierLimitDes = "DELETE " + tiersList[k].tierDescription;
                                break;
                            } else if (tiersList[k].tierName == optionsThrottlingTier) {
                                tierLimitDes = "OPTIONS " + tiersList[k].tierDescription;
                                break;
                            }
                        }
                        tierLimitDescriptions.push({"description" : tierLimitDes})
                    }

                    templateRepresentation.push({
                                                    "templateName": uriTemplates[i][0],
                                                    "tierLimitDescriptions": tierLimitDescriptions
                                                });
                }
            }
            page.templateRepresentation = templateRepresentation;
            //Set language specific helper messages and names
            var locale = require('/extensions/assets/api/locale/locale_default.json');
            page.locale = locale;
            var documents = apistore.getAllDocumentation(asset.attributes.overview_provider,
                                                         asset.name, asset.attributes.overview_version, userName).documents;
            var apiIdentifier = {};
            apiIdentifier.name = asset.attributes.overview_name;
            apiIdentifier.version = asset.name;
            apiIdentifier.provider = asset.attributes.overview_provider;
            page.apiIdentifier = apiIdentifier;

            var processedDocuments = [];
            var type, index;
            var docs, empty = true;
            var processedTypes = [], processed;
            for(var i = 0; i < documents.length; i++) {
                empty = false;
                docs = [], index = 0;
                processed = false;
                type = documents[i].type;
                for(var k = 0 ; k < processedTypes.length; k++) {
                    if (type == processedTypes[k]) {
                        processed = true;
                    }
                }

                if(processed) {
                    continue;
                }

                for(var j = 0; j <documents.length; j++) {
                    if(type == documents[j].type) {
                        docs[index] = documents[j];
                        index++;
                    }
                }

                processedDocuments.push({
                                            "type" : type,
                                            "docs" : docs
                                        });
                processedTypes.push(type);
            }
            processedDocuments.empty = empty;
            page.processedDocuments = processedDocuments;
            page.tenant = {"tenantId" : tenantId, "tenantDomain" : tenantDomain};
        },
        pageDecorators: {
            populateEndPoints : function(page){
                if (page.assets && page.assets.id) {
                    var httpEndpoint='',httpsEndpoint='';

                    var isDefaultVersion=page.api.isDefaultVersion;

                    page.assets.httpEndpoint = httpEndpoint;
                    page.assets.httpsEndpoint = httpsEndpoint;
                    page.assets.isDefaultVersion = isDefaultVersion;

                    //var prodEps = parse(page.assets.attributes.overview_endpointConfig).production_endpoints;
                    //var sandBoxEps = parse(page.assets.attributes.overview_endpointConfig).sandbox_endpoints;
                    //
                    //if(prodEps != null){
                    //    var prodEpArry = [];
                    //
                    //    for(var i = 0; prodEps.length > i; i++){
                    //        prodEpArry.push(prodEps[i].url);
                    //    }
                    //
                    //    page.assets.production_endpoint = prodEpArry.join(',');
                    //
                    //}else {
                    //    page.assets.production_endpoint = parse(page.assets.attributes.overview_endpointConfig).production_endpoints.url;
                    //}
                    //
                    //if(sandBoxEps != null){
                    //    var sandBoxEpArry = [];
                    //
                    //    for(var i = 0; prodEps.length > i; i++){
                    //        sandBoxEpArry.push(sandBoxEps[i].url);
                    //    }
                    //
                    //    page.assets.sandbox_endpoint = sandBoxEpArry.join(',');
                    //
                    //} else if(parse(page.assets.attributes.overview_endpointConfig).sandbox_endpoints != null && parse(page.assets.attributes.overview_endpointConfig).sandbox_endpoints.url != null) {
                    //    page.assets.sandbox_endpoint = parse(page.assets.attributes.overview_endpointConfig).sandbox_endpoints.url;
                    //}
                }
            },
            socialSitePopulator: function(page, meta) {
                var utils = require('utils');
                //If the
                if (!utils.reflection.isArray(page.assets || [])) {
                    var asset = page.assets;
                    var assetUrl = this.buildAssetPageUrl('api', '/details/' + asset.id);
                    page.social_sites = {};
                    var facebook = page.social_sites.facebook = {};
                    var gplus = page.social_sites.gplus = {};
                    var twitter = page.social_sites.twitter = {};
                    var diggit = page.social_sites.diggit = {};
                    facebook.href = facebookLink(assetUrl, asset);
                    gplus.href = gplusLink(assetUrl, asset);
                    twitter.href = twitterLink(assetUrl, asset);
                    diggit.href = diggitLink(assetUrl, asset);
                }
            },
            embedLinkPopulator: function(page, meta) {
                var utils = require('utils');
                if (!utils.reflection.isArray(page.assets || [])) {
                    var asset = page.assets;
                    var attributes = asset.attributes || {};
                    var widgetLink = '/apis/widget';
                    var assetUrl = widgetLink+'?name=' + asset.name + '&version=' + attributes.overview_version + '&provider=' + attributes.overview_provider;
                    page.api_embed_links = '<iframe width="450" height="120" src="' + assetUrl + '" frameborder="0" allowfullscreen></iframe>';
                }
            },  populateApiActionBar: function(page,meta){
                var action = {};
                action.url = '/asts/api/list';
                action.iconClass ='fa-cogs';
                action.name ='APIs';
                page.actionBar.actions.push(action);
                action = {};
                action.url = '/asts/api/prototyped_apis';
                action.iconClass ='fa-cog';
                action.name ='Prototyped APIs';
                page.actionBar.actions.push(action);
                action = {};
                action.url = '/asts/api/my_applications';
                action.iconClass ='fa-briefcase';
                action.name ='My Applications';
                page.actionBar.actions.push(action);
                action = {};
                action.url = '/asts/api/my_subscriptions';
                action.iconClass ='fa-tags';
                action.name ='My Subscriptions';
                page.actionBar.actions.push(action);
                action = {};
                action.url = '/asts/api/forum';
                action.iconClass ='fa-comment-o';
                action.name ='Forum';
                page.actionBar.actions.push(action);
                action = {};
                action.url = '/asts/api/statistics';
                action.iconClass ='fa-line-chart';
                action.name ='Statistics';
                page.actionBar.actions.push(action);
        }
        }
    }
}<|MERGE_RESOLUTION|>--- conflicted
+++ resolved
@@ -108,7 +108,6 @@
                         url: 'my_applications',
                         path: 'my_applications.jag',
                         secured: true
-<<<<<<< HEAD
                     },/** {
             title: 'API Details'
             url: 'details'
@@ -119,9 +118,6 @@
                     path: 'swagger.jag'
                     },
                     {
-=======
-                    },{
->>>>>>> adb778ce
                         title: 'My Subscriptions',
                         url: 'my_subscriptions',
                         path: 'my_subscriptions.jag',
@@ -165,6 +161,7 @@
             //=================== Getting subscription details ========================
 
             var carbonAPI = require('carbon');
+          
             var server = require('store').server;
             var user = server.current(ctx.session);
             var tenantId = null, tenantDomain = null;
@@ -197,6 +194,7 @@
                     showSubscribe = true;
                 }
             }
+
             if (userName != '__wso2.am.anon__') {
                 var applications = JSON.parse(apistore.getApplications(userName));
 
