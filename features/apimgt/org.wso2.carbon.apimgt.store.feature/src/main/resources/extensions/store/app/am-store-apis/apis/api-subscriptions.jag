<%
/*
 *  Copyright (c) 2015, WSO2 Inc. (http://www.wso2.org) All Rights Reserved.
 *
 *  WSO2 Inc. licenses this file to you under the Apache License,
 *  Version 2.0 (the "License"); you may not use this file except
 *  in compliance with the License.
 *  You may obtain a copy of the License at
 *
 *  http://www.apache.org/licenses/LICENSE-2.0
 *
 *  Unless required by applicable law or agreed to in writing,
 *  software distributed under the License is distributed on an
 *  "AS IS" BASIS, WITHOUT WARRANTIES OR CONDITIONS OF ANY
 *  KIND, either express or implied.  See the License for the
 *  specific language governing permissions and limitations
 *  under the License.
 *
 */
require('/modules/store.js').exec(function (ctx) {
    var log = new Log();
    // log.info("inside api");
    var server = require('store').server;
    var responseProcessor = require('utils').response;
    var user = server.current(ctx.session);
    var apistore = require('apistore').apistore.instance(user.username);
    var response = ctx.response;
    var options = request.getAllParameters('UTF-8');
    var method = request.getMethod();
<<<<<<< HEAD
    // log.info("methoddd"+method);
    // log.info(options.applicationId);

    switch (method) {   
        case 'POST':
            // log.info("options.name"+options.name);
            // log.info("options.provider"+options.provider);
            // log.info("options.version"+options.version);
            // log.info("options.name"+options.tier);
            // log.info("options.name"+user.username);
            apistore.addSubscription(options.name, options.version,options.provider,user.username, options.tier,
                    options.applicationId);
=======
    var constants = require("rxt").constants;

    switch (method) {   
        case 'POST':
            var obj;            
            var result=apistore.addSubscription(options.name, options.version,options.provider,user.username, options.tier,
                    options.applicationId);            
            if(result){
            obj = {error:false,status:result};
            response = responseProcessor.buildSuccessResponse(response, constants.STATUS_CODES.OK, obj);
            }else{
            obj={error:true,status:null};
            response = responseProcessor.buildErrorResponse(response,constants.STATUS_CODES.NOT_IMPLEMENTED,obj);
            }
>>>>>>> 00cf1db6
            break;

        default:
            // log.info('default :: ' + method);
            break;
    }

}, request, response, session);
%><|MERGE_RESOLUTION|>--- conflicted
+++ resolved
@@ -27,27 +27,16 @@
     var response = ctx.response;
     var options = request.getAllParameters('UTF-8');
     var method = request.getMethod();
-<<<<<<< HEAD
     // log.info("methoddd"+method);
     // log.info(options.applicationId);
 
-    switch (method) {   
-        case 'POST':
-            // log.info("options.name"+options.name);
-            // log.info("options.provider"+options.provider);
-            // log.info("options.version"+options.version);
-            // log.info("options.name"+options.tier);
-            // log.info("options.name"+user.username);
-            apistore.addSubscription(options.name, options.version,options.provider,user.username, options.tier,
-                    options.applicationId);
-=======
     var constants = require("rxt").constants;
 
-    switch (method) {   
+    switch (method) {
         case 'POST':
-            var obj;            
+            var obj;
             var result=apistore.addSubscription(options.name, options.version,options.provider,user.username, options.tier,
-                    options.applicationId);            
+                    options.applicationId);
             if(result){
             obj = {error:false,status:result};
             response = responseProcessor.buildSuccessResponse(response, constants.STATUS_CODES.OK, obj);
@@ -55,7 +44,6 @@
             obj={error:true,status:null};
             response = responseProcessor.buildErrorResponse(response,constants.STATUS_CODES.NOT_IMPLEMENTED,obj);
             }
->>>>>>> 00cf1db6
             break;
 
         default:
