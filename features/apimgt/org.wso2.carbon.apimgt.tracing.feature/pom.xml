--- conflicted
+++ resolved
@@ -21,11 +21,7 @@
     <parent>
         <artifactId>apimgt-feature</artifactId>
         <groupId>org.wso2.carbon.apimgt</groupId>
-<<<<<<< HEAD
-        <version>6.7.129-SNAPSHOT</version>
-=======
         <version>6.7.133-SNAPSHOT</version>
->>>>>>> c424a8fd
     </parent>
     <modelVersion>4.0.0</modelVersion>
 
