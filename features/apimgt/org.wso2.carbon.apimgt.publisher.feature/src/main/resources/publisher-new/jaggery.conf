--- conflicted
+++ resolved
@@ -16,17 +16,16 @@
             "path": "/site/public/pages/index.html"
         },
         {
-<<<<<<< HEAD
             "url":"/login/*",
             "path": "/site/public/pages/index.html"
-=======
+        },
+        {
             "url":"/services/config",
             "path": "/services/configs/config.jag"
         },
         {
             "url":"/services/token",
             "path": "/services/configs/token.jag"
->>>>>>> 3b4a8c5e
         },
         {
             "url":"/logout/*",
