--- conflicted
+++ resolved
@@ -129,15 +129,9 @@
     getPolicies() {
         const promisedPolicies = this.policies.map(policy => {
             return this.client.then(
-<<<<<<< HEAD
-                client => client.apis["Throttling Tier (Individual)"].get_policies__policyLevel___policyName_({
-                        tierLevel: 'subscription',
-                        tierName: policy
-=======
                 client => client.apis["Throttling Policies"].getThrottlingPolicyByName({
                         policyLevel: 'subscription',
                         policyName: policy
->>>>>>> 5133d131
                     },
                     this._requestMetaData(),
                 )
@@ -1182,13 +1176,8 @@
     static policies(policyLevel) {
         const apiClient = new APIClientFactory().getAPIClient(Utils.getCurrentEnvironment()).client;
         return apiClient.then((client) => {
-<<<<<<< HEAD
-            return client.apis['Throttling Tier (Collection)'].get_policies__policyLevel_({
-                    tierLevel: 'subscription'
-=======
             return client.apis["Throttling Policies"].getAllThrottlingPolicies({
                     policyLevel: 'subscription'
->>>>>>> 5133d131
                 },
                 this._requestMetaData(),
             );
