/*
 * Copyright (c) 2017, WSO2 Inc. (http://www.wso2.org) All Rights Reserved.
 *
 * WSO2 Inc. licenses this file to you under the Apache License,
 * Version 2.0 (the "License"); you may not use this file except
 * in compliance with the License.
 * You may obtain a copy of the License at
 *
 * http://www.apache.org/licenses/LICENSE-2.0
 *
 * Unless required by applicable law or agreed to in writing,
 * software distributed under the License is distributed on an
 * "AS IS" BASIS, WITHOUT WARRANTIES OR CONDITIONS OF ANY
 * KIND, either express or implied. See the License for the
 * specific language governing permissions and limitations
 * under the License.
 */

import React, { Component } from 'react';
import PropTypes from 'prop-types';

import LifeCycleIcon from '@material-ui/icons/Autorenew';
import EndpointIcon from '@material-ui/icons/GamesOutlined';
import ResourcesIcon from '@material-ui/icons/VerticalSplit';
import ScopesIcon from '@material-ui/icons/VpnKey';
import DocumentsIcon from '@material-ui/icons/LibraryBooks';
import BusinessIcon from '@material-ui/icons/Business';
import CodeIcon from '@material-ui/icons/Code';
import ConfigurationIcon from '@material-ui/icons/Build';
import PropertiesIcon from '@material-ui/icons/List';
import MonetizationIcon from '@material-ui/icons/LocalAtm';
import { withStyles } from '@material-ui/core/styles';
import { injectIntl, defineMessages } from 'react-intl';
import { Redirect, Route, Switch, Link, matchPath } from 'react-router-dom';
import Utils from 'AppData/Utils';
import ResourceNotFound from 'AppComponents/Base/Errors/ResourceNotFound';
import CustomIcon from 'AppComponents/Shared/CustomIcon';
import LeftMenuItem from 'AppComponents/Shared/LeftMenuItem';
import { PageNotFound } from 'AppComponents/Base/Errors';
import Api from 'AppData/api';
import APIProduct from 'AppData/APIProduct';
import { Progress } from 'AppComponents/Shared';
import Alert from 'AppComponents/Shared/Alert';
import { doRedirectToLogin } from 'AppComponents/Shared/RedirectToLogin';
import Overview from './NewOverview/Overview';
import Configuration from './Configuration/Configuration';
import LifeCycle from './LifeCycle/LifeCycle';
import Documents from './Documents';
import Operations from './Operations/Operations';
import Resources from './Resources/Resources';
import Endpoints from './Endpoints/Endpoints';
import Subscriptions from './Subscriptions/Subscriptions';
import Comments from './Comments/Comments';
import Scope from './Scopes';
import Security from './Security';
import APIDefinition from './APIDefinition/APIDefinition';
import APIDetailsTopMenu from './components/APIDetailsTopMenu';
import BusinessInformation from './BusinessInformation/BusinessInformation';
import Properties from './Properties/Properties';
<<<<<<< HEAD
import ApiContext from './components/ApiContext';
import Monetization from './Monetization';
=======
import { APIProvider } from './components/ApiContext';
>>>>>>> f12e805f
import CreateNewVersion from './NewVersion/NewVersion';

const styles = theme => ({
    LeftMenu: {
        backgroundColor: theme.palette.background.leftMenu,
        width: theme.custom.leftMenuWidth,
        textAlign: 'center',
        fontFamily: theme.typography.fontFamily,
        position: 'absolute',
        bottom: 0,
        left: 0,
        top: 0,
    },
    leftLInkMain: {
        borderRight: 'solid 1px ' + theme.palette.background.leftMenu,
        paddingBottom: theme.spacing.unit,
        paddingTop: theme.spacing.unit,
        cursor: 'pointer',
        backgroundColor: theme.palette.background.leftMenuActive,
        color: theme.palette.getContrastText(theme.palette.background.leftMenuActive),
        textDecoration: 'none',
    },
    detailsContent: {
        display: 'flex',
        flex: 1,
    },
    content: {
        display: 'flex',
        flex: 1,
        flexDirection: 'column',
        marginLeft: theme.custom.leftMenuWidth,
        paddingBottom: theme.spacing.unit * 3,
    },
    contentInside: {
        paddingLeft: theme.spacing.unit * 3,
        paddingRight: theme.spacing.unit * 3,
        paddingTop: theme.spacing.unit * 2,
    },
});

/**
 * Base component for API specific Details page,
 * What this component do is, Handle all the request coming under `/apis/:api_uuid` path, If the :api_uuid or
 *  the later part of the URL is not valid , This will return a `PageNotFound` component.
 * For valid API request , This component will fetch the API and pass the API response data to below components in `api`
 * prop name.
 * Note: If you want to add new route or new page under APIs detail, add the desired path to `PATHS` constant mapping.
 * This mapping will be used in parent component to directly return `PageNotFound` component, If user making a request
 * to an undefined path segment.
 */
class Details extends Component {
    /**
     * Return boolean , whether provided URL has a valid Route under the Details page.
     * Check https://github.com/ReactTraining/react-router/blob/master/packages/react-router-dom/modules/NavLink.js
     * code for the usage of public matchPath method
     * @static
     * @param {String} pathname location URL of an incoming request
     * @memberof Details
     * @returns {Boolean} whether URL matched with defined sub paths or not
     */
    static isValidURL(pathname) {
        for (const [subPathKey, subPath] of Object.entries(Details.subPaths)) {
            // Skip the BASE path , because it's will match for any `/apis/:apiUUID/*` values
            if (subPathKey !== 'BASE') {
                const matched = matchPath(pathname, subPath);
                if (matched) {
                    return matched;
                }
            }
        }
        return false;
    }

    /**
     * Creates an instance of Details.
     * @param {any} props @inheritDoc
     * @memberof Details
     */
    constructor(props) {
        super(props);
        this.handleMenuSelect = this.handleMenuSelect.bind(this);
        const { location } = this.props;
        const currentLink = location.pathname.match(/[^/]+(?=\/$|$)/g);
        let active = null;
        const isAPIProduct = null;
        if (currentLink && currentLink.length > 0) {
            [active] = currentLink;
        }
        this.state = {
            api: null,
            apiNotFound: false,
            active: active || 'overview',
            // updateAPI: this.updateAPI,
            isAPIProduct,
        };
        this.setAPI = this.setAPI.bind(this);
        this.setAPIProduct = this.setAPIProduct.bind(this);
        this.updateAPI = this.updateAPI.bind(this);
    }

    /**
     * @inheritDoc
     * @memberof Details
     */
    componentDidMount() {
        const {
            location: { pathname }, isAPIProduct,
        } = this.props;
        // Load API data iff request page is valid
        if (Details.isValidURL(pathname)) {
            if (isAPIProduct) {
                this.setAPIProduct();
            } else {
                this.setAPI();
            }
        }
    }

    /**
     *
     *
     * @returns
     * @memberof Details
     */
    componentDidUpdate() {
        const { api } = this.state;
        const { apiUUID } = this.props.match.params;
        const { isAPIProduct } = this.props.isAPIProduct;
        if (!api || api.id === apiUUID) {
            return;
        }
        if (isAPIProduct) {
            this.setAPIProduct();
        } else {
            this.setAPI();
        }
    }

    /**
     *
     *
     * @memberof Details
     */
    setAPI() {
        const { apiUUID } = this.props.match.params;
        const promisedApi = Api.get(apiUUID);
        promisedApi
            .then((api) => {
                this.setState({ api });
            })
            .catch((error) => {
                if (process.env.NODE_ENV !== 'production') {
                    console.log(error);
                }
                const { status } = error;
                if (status === 404) {
                    this.setState({ apiNotFound: true });
                } else if (status === 401) {
                    doRedirectToLogin();
                }
            });
    }

    /**
     *
     *
     * @memberof Details
     */
    setAPIProduct() {
        const { apiProdUUID } = this.props.match.params;
        const promisedApi = APIProduct.get(apiProdUUID);
        promisedApi
            .then((api) => {
                this.setState({ api });
            })
            .catch((error) => {
                if (process.env.NODE_ENV !== 'production') {
                    console.log(error);
                }
                const { status } = error;
                if (status === 404) {
                    this.setState({ apiNotFound: true });
                }
            });
    }

    getLeftMenuItemForAPIType(apiType) {
        const { active } = this.state;
        const { intl } = this.props;
        switch (apiType) {
            case 'GRAPHQL':
                return (
                    <React.Fragment>
                        <LeftMenuItem
                            text={intl.formatMessage({
                                id: 'Apis.Details.index.schema.definition',
                                defaultMessage: 'Schema Definition',
                            })}
                            handleMenuSelect={this.handleMenuSelect}
                            active={active}
                            Icon={<CodeIcon />}
                        />
                        <LeftMenuItem
                            text='operations'
                            handleMenuSelect={this.handleMenuSelect}
                            active={active}
                            Icon={<ResourcesIcon />}
                        />
                    </React.Fragment>);
            default:
                return (
                    <React.Fragment>
                        <LeftMenuItem
                            text={intl.formatMessage({
                                id: 'Apis.Details.index.api.definition',
                                defaultMessage: 'api definition',
                            })}
                            handleMenuSelect={this.handleMenuSelect}
                            active={active}
                            Icon={<CodeIcon />}
                        />
                        <LeftMenuItem
                            text={intl.formatMessage({
                                id: 'Apis.Details.index.resources',
                                defaultMessage: 'resources',
                            })}
                            handleMenuSelect={this.handleMenuSelect}
                            active={active}
                            Icon={<ResourcesIcon />}
                        />
                    </React.Fragment>);
        }
    }
    /**
     *
     *
     * @param {*} newAPI
     * @param {*} isAPIProduct
     * @memberof Details
     */
    updateAPI(newAPI, isAPIProduct) {
        const restAPI = (isAPIProduct || newAPI.apiType === Api.CONSTS.APIProduct) ? new APIProduct() : new Api();
        /* eslint no-underscore-dangle: ["error", { "allow": ["_data"] }] */
        /* eslint no-param-reassign: ["error", { "props": false }] */
        if (newAPI._data) delete newAPI._data;
        if (newAPI.client) delete newAPI.client;

        const modifiedNewAPI = JSON.parse(JSON.stringify(newAPI));
        if (modifiedNewAPI.apiType) delete modifiedNewAPI.apiType;

        if (isAPIProduct) {
            const promisedApi = restAPI.update(modifiedNewAPI);
            promisedApi
                .then((response) => {
                    const { obj: api } = response;
                    Alert.info(`${api.name} updated successfully.`);
                    this.setState({ api });
                })
                .catch((error) => {
                    if (process.env.NODE_ENV !== 'production') {
                        console.log(error);
                    }
                    const { status } = error;
                    if (status === 404) {
                        this.setState({ apiNotFound: true });
                    }
                });
        } else {
            const promisedApi = restAPI.update(modifiedNewAPI);
            promisedApi
                .then((response) => {
                    const { obj: api } = response;
                    Alert.info(`${api.name} updated successfully.`);
                    this.setState({ api });
                })
                .catch((error) => {
                    if (process.env.NODE_ENV !== 'production') {
                        console.log(error);
                    }
                    const { status } = error;
                    if (status === 404) {
                        this.setState({ apiNotFound: true });
                    }
                });
        }
    }

    /**
     *
     *
     * @param {*} menuLink
     * @memberof Details
     */
    handleMenuSelect(menuLink) {
        const { isAPIProduct } = this.state;
        const path = isAPIProduct ? '/api-products/'
         + this.props.match.params.apiProdUUID + '/' + menuLink :
            '/apis/' + this.props.match.params.apiUUID + '/' + menuLink;
        this.props.history.push({
            pathname: path,
        });
        this.setState({ active: menuLink });
    }

    /**
     * Renders Grid container layout with NavBar place static in LHS, Components which coming as children for
     * Details page
     * should wrap it's content with <Grid item > element
     * @returns {Component} Render API Details page
     */
    render() {
        const {
            api, apiNotFound, active, isAPIProduct,
        } = this.state;
        const {
            classes,
            theme,
            match,
            intl,
            location: pageLocation,
            location: { pathname }, // nested destructuring
        } = this.props;

        // pageLocation renaming is to prevent es-lint errors saying can't use global name location
        if (!Details.isValidURL(pathname)) {
            return <PageNotFound location={pageLocation} />;
        }

        const redirectUrl = '/' + (isAPIProduct ? 'api-products' : 'apis') + '/' + match.params.api_uuid + '/' + active;
        if (apiNotFound) {
            const { apiUUID } = match.params;
            const resourceNotFoundMessageText = defineMessages({
                titleMessage: {
                    id: 'Apis.Details.index.api.not.found.title',
                    defaultMessage: 'API is Not Found in the {environmentLabel} Environment',
                },
                bodyMessage: {
                    id: 'Apis.Details.index.api.not.found.body',
                    defaultMessage: "Can't find the API with the id {apiUUID}",
                },
            });
            const resourceNotFountMessage = {
                title: (intl.formatMessage(
                    resourceNotFoundMessageText.titleMessage,
                    { environmentLabel: `${Utils.getCurrentEnvironment().label}` },
                )),
                body: intl.formatMessage(resourceNotFoundMessageText.bodyMessage, { apiUUID: `${apiUUID}` }),
            };
            return <ResourceNotFound message={resourceNotFountMessage} />;
        }

        if (!api) {
            return <Progress />;
        }
        const { leftMenuIconMainSize } = theme.custom;

        return (
            <React.Fragment>
                <APIProvider value={{ api, updateAPI: this.updateAPI, isAPIProduct }}>
                    <div className={classes.LeftMenu}>
                        <Link to={'/' + (isAPIProduct ? 'api-products' : 'apis') + '/'}>
                            <div className={classes.leftLInkMain}>
                                <CustomIcon width={leftMenuIconMainSize} height={leftMenuIconMainSize} icon='api' />
                            </div>
                        </Link>
                        <LeftMenuItem
                            text={intl.formatMessage({
                                id: 'Apis.Details.index.overview',
                                defaultMessage: 'overview',
                            })}
                            handleMenuSelect={this.handleMenuSelect}
                            active={active}
                        />
                        <LeftMenuItem
                            text={intl.formatMessage({
                                id: 'Apis.Details.index.configuration',
                                defaultMessage: 'configuration',
                            })}
                            handleMenuSelect={this.handleMenuSelect}
                            active={active}
                            Icon={<ConfigurationIcon />}
                        />
                        {!isAPIProduct &&
                            <LeftMenuItem
                                text={intl.formatMessage({
                                    id: 'Apis.Details.index.endpoints',
                                    defaultMessage: 'endpoints',
                                })}
                                handleMenuSelect={this.handleMenuSelect}
                                active={active}
                                Icon={<EndpointIcon />}
                            />
                        }
                        {this.getLeftMenuItemForAPIType(api.type)}
                        <LeftMenuItem
                            text={intl.formatMessage({
                                id: 'Apis.Details.index.lifecycle',
                                defaultMessage: 'lifecycle',
                            })}
                            handleMenuSelect={this.handleMenuSelect}
                            active={active}
                            Icon={<LifeCycleIcon />}
                        />
                        <LeftMenuItem
                            text={intl.formatMessage({
                                id: 'Apis.Details.index.left.menu.scope',
                                defaultMessage: 'scopes',
                            })}
                            handleMenuSelect={this.handleMenuSelect}
                            active={active}
                            Icon={<ScopesIcon />}
                        />
                        <LeftMenuItem
                            text={intl.formatMessage({
                                id: 'Apis.Details.index.documents',
                                defaultMessage: 'documents',
                            })}
                            handleMenuSelect={this.handleMenuSelect}
                            active={active}
                            Icon={<DocumentsIcon />}
                        />
                        {/* TODO: uncomment when component run without errors */}
                        {/* <LeftMenuItem
                         text='subscriptions'
                         handleMenuSelect={this.handleMenuSelect}
                         active={active}
                         Icon={<SubscriptionsIcon />}
                         />
                         <LeftMenuItem
                         text='security'
                         handleMenuSelect={this.handleMenuSelect}
                         active={active}
                         Icon={<SecurityIcon />}
                         />
                         <LeftMenuItem
                         text='comments'
                         handleMenuSelect={this.handleMenuSelect}
                         active={active}
                         Icon={<CommentsIcon />}
                         /> */}
                        <LeftMenuItem
                            text={intl.formatMessage({
                                id: 'Apis.Details.index.business.info',
                                defaultMessage: 'business info',
                            })}
                            handleMenuSelect={this.handleMenuSelect}
                            active={active}
                            Icon={<BusinessIcon />}
                        />
                        <LeftMenuItem
                            text={intl.formatMessage({
                                id: 'Apis.Details.index.properties',
                                defaultMessage: 'properties',
                            })}
                            handleMenuSelect={this.handleMenuSelect}
                            active={active}
                            Icon={<PropertiesIcon />}
                        />
                        <LeftMenuItem
                            text='monetization'
                            handleMenuSelect={this.handleMenuSelect}
                            active={active}
                            Icon={<MonetizationIcon />}
                        />
                    </div>
                    <div className={classes.content}>
                        <APIDetailsTopMenu api={api} />
                        <div className={classes.contentInside}>
                            <Switch>
                                <Redirect exact from={Details.subPaths.BASE} to={redirectUrl} />
                                <Route
                                    path={Details.subPaths.OVERVIEW_PRODUCT}
                                    component={() => <Overview api={api} />}
                                />
                                <Route
                                    path={Details.subPaths.OVERVIEW}
                                    component={() => <Overview api={api} />}
                                />
                                <Route
                                    path={Details.subPaths.API_DEFINITION}
                                    component={() => <APIDefinition api={api} />}
                                />
                                <Route
                                    path={Details.subPaths.SCHEMA_DEFINITION}
                                    component={() => <APIDefinition api={api} />}
                                />
                                <Route path={Details.subPaths.LIFE_CYCLE} component={() => <LifeCycle api={api} />} />
                                <Route
                                    path={Details.subPaths.CONFIGURATION}
                                    component={() => <Configuration api={api} />}
                                />
                                <Route
                                    path={Details.subPaths.CONFIGURATION_PRODUCT}
                                    component={() => <Configuration api={api} />}
                                />
                                <Route path={Details.subPaths.ENDPOINTS} component={() => <Endpoints api={api} />} />

                                <Route path={Details.subPaths.OPERATIONS} component={() => <Operations api={api} />} />
                                <Route path={Details.subPaths.RESOURCES} component={() => <Resources api={api} />} />

                                <Route path={Details.subPaths.SCOPES} component={() => <Scope api={api} />} />
                                <Route path={Details.subPaths.SCOPES_PRODUCT} component={() => <Scope api={api} />} />
                                <Route path={Details.subPaths.DOCUMENTS} component={() => <Documents api={api} />} />
                                <Route
                                    path={Details.subPaths.DOCUMENTS_PRODUCT}
                                    component={() => <Documents api={api} />}
                                />
                                <Route
                                    path={Details.subPaths.SUBSCRIPTIONS}
                                    component={() => <Subscriptions api={api} />}
                                />
                                <Route path={Details.subPaths.SECURITY} component={() => <Security api={api} />} />
                                <Route path={Details.subPaths.COMMENTS} component={() => <Comments api={api} />} />
                                <Route
                                    path={Details.subPaths.BUSINESS_INFO}
                                    component={() => <BusinessInformation api={api} />}
                                />
                                <Route
                                    path={Details.subPaths.BUSINESS_INFO_PRODUCT}
                                    component={() => <BusinessInformation api={api} />}
                                />
                                <Route path={Details.subPaths.PROPERTIES} component={() => <Properties api={api} />} />
                                <Route
                                    path={Details.subPaths.PROPERTIES_PRODUCT}
                                    component={() => <Properties api={api} />}
                                />
                                <Route path={Details.subPaths.NEW_VERSION} component={() => <CreateNewVersion />} />
                                <Route
                                    path={Details.subPaths.MONETIZATION}
                                    component={() => <Monetization api={api} />}
                                />
                            </Switch>
                        </div>
                    </div>
                </APIProvider>
            </React.Fragment>
        );
    }
}

// Add your path here and refer it in above <Route/> component,
// Paths that are not defined here will be returned with Not Found error
// key name doesn't matter here, Use an appropriate name as the key
Details.subPaths = {
    BASE: '/apis/:api_uuid',
    BASE_PRODUCT: '/api-products/:apiprod_uuid',
    OVERVIEW: '/apis/:api_uuid/overview',
    OVERVIEW_PRODUCT: '/api-products/:apiprod_uuid/overview',
    API_DEFINITION: '/apis/:api_uuid/api definition',
    API_DEFINITION_PRODUCT: '/api-products/:apiprod_uuid/api definition',
    SCHEMA_DEFINITION: '/apis/:api_uuid/schema definition',
    LIFE_CYCLE: '/apis/:api_uuid/lifecycle',
    CONFIGURATION: '/apis/:api_uuid/configuration',
    CONFIGURATION_PRODUCT: '/api-products/:apiprod_uuid/configuration',
    ENDPOINTS: '/apis/:api_uuid/endpoints',
    OPERATIONS: '/apis/:api_uuid/operations',
    RESOURCES: '/apis/:api_uuid/resources',
    RESOURCES_PRODUCT: '/api_products/:apiprod_uuid/resources',
    SCOPES: '/apis/:api_uuid/scopes',
    SCOPES_PRODUCT: '/api-products/:apiprod_uuid/scopes',
    DOCUMENTS: '/apis/:api_uuid/documents',
    DOCUMENTS_PRODUCT: '/api-products/:apiprod_uuid/documents',
    SUBSCRIPTIONS: '/apis/:api_uuid/subscriptions',
    SECURITY: '/apis/:api_uuid/security',
    COMMENTS: '/apis/:api_uuid/comments',
    BUSINESS_INFO: '/apis/:api_uuid/business info',
    BUSINESS_INFO_PRODUCT: '/api-products/:apiprod_uuid/business info',
    PROPERTIES: '/apis/:api_uuid/properties',
    PROPERTIES_PRODUCT: '/api-products/:apiprod_uuid/properties',
    NEW_VERSION: '/apis/:api_uuid/new_version',
    MONETIZATION: '/apis/:api_uuid/monetization',
};

// To make sure that paths will not change by outsiders, Basically an enum
Object.freeze(Details.paths);

Details.propTypes = {
    classes: PropTypes.shape({
        LeftMenu: PropTypes.string,
        content: PropTypes.string,
        leftLInkMain: PropTypes.string,
        contentInside: PropTypes.string,
    }).isRequired,
    match: PropTypes.shape({
        params: PropTypes.object,
    }).isRequired,
    location: PropTypes.shape({
        pathname: PropTypes.object,
    }).isRequired,
    history: PropTypes.shape({
        push: PropTypes.object,
    }).isRequired,
    theme: PropTypes.shape({
        custom: PropTypes.shape({
            leftMenuIconMainSize: PropTypes.number,
        }),
    }).isRequired,
    isAPIProduct: PropTypes.bool.isRequired,
    intl: PropTypes.shape({ formatMessage: PropTypes.func }).isRequired,
};

export default injectIntl(withStyles(styles, { withTheme: true })(Details));<|MERGE_RESOLUTION|>--- conflicted
+++ resolved
@@ -28,7 +28,6 @@
 import CodeIcon from '@material-ui/icons/Code';
 import ConfigurationIcon from '@material-ui/icons/Build';
 import PropertiesIcon from '@material-ui/icons/List';
-import MonetizationIcon from '@material-ui/icons/LocalAtm';
 import { withStyles } from '@material-ui/core/styles';
 import { injectIntl, defineMessages } from 'react-intl';
 import { Redirect, Route, Switch, Link, matchPath } from 'react-router-dom';
@@ -57,12 +56,9 @@
 import APIDetailsTopMenu from './components/APIDetailsTopMenu';
 import BusinessInformation from './BusinessInformation/BusinessInformation';
 import Properties from './Properties/Properties';
-<<<<<<< HEAD
 import ApiContext from './components/ApiContext';
 import Monetization from './Monetization';
-=======
 import { APIProvider } from './components/ApiContext';
->>>>>>> f12e805f
 import CreateNewVersion from './NewVersion/NewVersion';
 
 const styles = theme => ({
@@ -521,12 +517,6 @@
                             active={active}
                             Icon={<PropertiesIcon />}
                         />
-                        <LeftMenuItem
-                            text='monetization'
-                            handleMenuSelect={this.handleMenuSelect}
-                            active={active}
-                            Icon={<MonetizationIcon />}
-                        />
                     </div>
                     <div className={classes.content}>
                         <APIDetailsTopMenu api={api} />
@@ -590,10 +580,6 @@
                                     component={() => <Properties api={api} />}
                                 />
                                 <Route path={Details.subPaths.NEW_VERSION} component={() => <CreateNewVersion />} />
-                                <Route
-                                    path={Details.subPaths.MONETIZATION}
-                                    component={() => <Monetization api={api} />}
-                                />
                             </Switch>
                         </div>
                     </div>
@@ -633,7 +619,6 @@
     PROPERTIES: '/apis/:api_uuid/properties',
     PROPERTIES_PRODUCT: '/api-products/:apiprod_uuid/properties',
     NEW_VERSION: '/apis/:api_uuid/new_version',
-    MONETIZATION: '/apis/:api_uuid/monetization',
 };
 
 // To make sure that paths will not change by outsiders, Basically an enum
