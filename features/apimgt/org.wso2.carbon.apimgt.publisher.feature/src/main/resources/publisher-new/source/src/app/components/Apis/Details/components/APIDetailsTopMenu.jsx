import React from 'react';
import PropTypes from 'prop-types';
import Typography from '@material-ui/core/Typography';
import LaunchIcon from '@material-ui/icons/Launch';
import KeyboardArrowLeft from '@material-ui/icons/KeyboardArrowLeft';
import { withStyles } from '@material-ui/core/styles';
import { Link } from 'react-router-dom';
import ThumbnailView from 'AppComponents/Apis/Listing/components/ImageGenerator/ThumbnailView';
import VerticalDivider from 'AppComponents/Shared/VerticalDivider';
import ApiContext from 'AppComponents/Apis/Details/components/ApiContext';
import DeleteApiButton from './DeleteApiButton';
import CreateNewVersionButton from './CreateNewVersionButton';

const styles = theme => ({
    root: {
        height: 70,
        background: theme.palette.background.paper,
        borderBottom: 'solid 1px ' + theme.palette.grey.A200,
        display: 'flex',
        alignItems: 'center',
    },
    backLink: {
        alignItems: 'center',
        textDecoration: 'none',
        display: 'flex',
    },
    backIcon: {
        color: theme.palette.primary.main,
        fontSize: 56,
        cursor: 'pointer',
    },
    backText: {
        color: theme.palette.primary.main,
        cursor: 'pointer',
        fontFamily: theme.typography.fontFamily,
    },
    viewInStoreLauncher: {
        display: 'flex',
        flexDirection: 'column',
        color: theme.palette.getContrastText(theme.palette.background.paper),
        textAlign: 'center',
    },
    linkText: {
        fontSize: theme.typography.fontSize,
    },
});

const DetailsTopMenu = ({ classes, theme }) => {
    // todo: need to support rev proxy ~tmkb
    return (
        <ApiContext.Consumer>
            {({ api }) => (
                <div className={classes.root}>
                    <Link to='/apis' className={classes.backLink}>
                        <KeyboardArrowLeft className={classes.backIcon} />
                        <div className={classes.backText}>
                            BACK TO <br />
                            LISTING
                        </div>
                    </Link>
                    <VerticalDivider height={70} />
                    <ThumbnailView api={api} width={70} height={50} />
                    <div style={{ marginLeft: theme.spacing.unit }}>
                        <Typography variant='display1'>
                            {api.name} : {api.version}
                        </Typography>
                        <Typography variant='caption' gutterBottom align='left'>
                            Created by: {api.provider}
                        </Typography>
                    </div>
                    <VerticalDivider height={70} />
                    <div className={classes.infoItem}>
                        <Typography variant='subheading' gutterBottom>
                            {api.lifeCycleStatus}
                        </Typography>
                        <Typography variant='caption' gutterBottom align='left'>
                            State
                        </Typography>
                    </div>

                    <VerticalDivider height={70} />

                    <a
                        target='_blank'
                        rel='noopener noreferrer'
                        href={`${window.location.origin}/store-new/apis/${api.id}/overview`}
                        className={classes.viewInStoreLauncher}
                    >
                        <div>
                            <LaunchIcon />
                        </div>
                        <div className={classes.linkText}>View In store</div>
                    </a>
                    <VerticalDivider height={70} />
                    <DeleteApiButton buttonClass={classes.viewInStoreLauncher} api={api} />
                </div>
<<<<<<< HEAD
            )}
        </ApiContext.Consumer>
=======
                <div className={classes.linkText}>View In store</div>
            </a>
            <VerticalDivider height={70} />
            <CreateNewVersionButton buttonClass={classes.viewInStoreLauncher} api={api} />
            <DeleteApiButton buttonClass={classes.viewInStoreLauncher} api={api} />
        </div>
>>>>>>> bd0f9de6
    );
};

DetailsTopMenu.propTypes = {
    classes: PropTypes.shape({}).isRequired,
    theme: PropTypes.shape({}).isRequired,
};

export default withStyles(styles, { withTheme: true })(DetailsTopMenu);<|MERGE_RESOLUTION|>--- conflicted
+++ resolved
@@ -92,19 +92,11 @@
                         <div className={classes.linkText}>View In store</div>
                     </a>
                     <VerticalDivider height={70} />
+                    <CreateNewVersionButton buttonClass={classes.viewInStoreLauncher} api={api} />
                     <DeleteApiButton buttonClass={classes.viewInStoreLauncher} api={api} />
                 </div>
-<<<<<<< HEAD
             )}
         </ApiContext.Consumer>
-=======
-                <div className={classes.linkText}>View In store</div>
-            </a>
-            <VerticalDivider height={70} />
-            <CreateNewVersionButton buttonClass={classes.viewInStoreLauncher} api={api} />
-            <DeleteApiButton buttonClass={classes.viewInStoreLauncher} api={api} />
-        </div>
->>>>>>> bd0f9de6
     );
 };
 
