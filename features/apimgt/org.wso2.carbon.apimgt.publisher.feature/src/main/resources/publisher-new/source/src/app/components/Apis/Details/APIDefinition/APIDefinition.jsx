/*
 * Copyright (c) 2019, WSO2 Inc. (http://www.wso2.org) All Rights Reserved.
 *
 * WSO2 Inc. licenses this file to you under the Apache License,
 * Version 2.0 (the "License"); you may not use this file except
 * in compliance with the License.
 * You may obtain a copy of the License at
 *
 * http://www.apache.org/licenses/LICENSE-2.0
 *
 * Unless required by applicable law or agreed to in writing,
 * software distributed under the License is distributed on an
 * "AS IS" BASIS, WITHOUT WARRANTIES OR CONDITIONS OF ANY
 * KIND, either express or implied. See the License for the
 * specific language governing permissions and limitations
 * under the License.
 */

import React, { Suspense } from 'react';
import PropTypes from 'prop-types';
import { withStyles } from '@material-ui/core/styles';
import Button from '@material-ui/core/Button';
import EditRounded from '@material-ui/icons/EditRounded';
import CloudUploadRounded from '@material-ui/icons/CloudUploadRounded';
import CloudDownloadRounded from '@material-ui/icons/CloudDownloadRounded';
import LockRounded from '@material-ui/icons/LockRounded';
import Dialog from '@material-ui/core/Dialog';
import IconButton from '@material-ui/core/IconButton';
import Icon from '@material-ui/core/Icon';
import Paper from '@material-ui/core/Paper';
import { FormattedMessage, injectIntl } from 'react-intl';
import { Progress } from 'AppComponents/Shared';
import Typography from '@material-ui/core/Typography';
import Slide from '@material-ui/core/Slide';
import DialogActions from '@material-ui/core/DialogActions';
import DialogContent from '@material-ui/core/DialogContent';
import DialogContentText from '@material-ui/core/DialogContentText';
import DialogTitle from '@material-ui/core/DialogTitle';
import MonacoEditor from 'react-monaco-editor';
import yaml from 'js-yaml';
import Alert from 'AppComponents/Shared/Alert';
import API from 'AppData/api.js';
import { doRedirectToLogin } from 'AppComponents/Shared/RedirectToLogin';

import Dropzone from 'react-dropzone';
import json2yaml from 'json2yaml';
import SwaggerParser from 'swagger-parser';

import ResourceNotFound from '../../../Base/Errors/ResourceNotFound';

const EditorDialog = React.lazy(() => import('./SwaggerEditorDrawer'));

const styles = theme => ({
    titleWrapper: {
        display: 'flex',
        flexDirection: 'row',
        alignItems: 'center',
    },
    swaggerEditorWrapper: {
        height: '100vh',
        overflowY: 'auto',
    },
    buttonIcon: {
        marginRight: 10,
    },
    dropzone: {
        border: 'none',
        cursor: 'pointer',
        padding: `${theme.spacing.unit * 2}px 0px`,
        position: 'relative',
        textAlign: 'center',
    },
    topBar: {
        display: 'flex',
        flexDirection: 'row',
    },
    converterWrapper: {
        display: 'flex',
        alignItems: 'center',
        justifyContent: 'flex-end',
        flex: '1',
        fontSize: '0.6964285714285714rem',
    },
    downloadLink: {
        color: 'black',
    },
});
/**
 * This component holds the functionality of viewing the api definition content of an api. The initial view is a
 * read-only representation of the api definition file.
 * Users can either edit the content by clicking the 'Edit' button or upload a new api definition file by clicking
 * 'Import API Definition'.
 * */
class APIDefinition extends React.Component {
    /**
     * @inheritDoc
     */
    constructor(props) {
        super(props);
        this.state = {
            openEditor: false,
            swagger: null,
            graphQL: null,
            format: null,
            convertTo: null,
        };
        this.onDrop = this.onDrop.bind(this);
        this.handleNo = this.handleNo.bind(this);
        this.handleOk = this.handleOk.bind(this);
        this.openEditor = this.openEditor.bind(this);
        this.transition = this.transition.bind(this);
        this.closeEditor = this.closeEditor.bind(this);
        this.hasJsonStructure = this.hasJsonStructure.bind(this);
        this.getConvertToFormat = this.getConvertToFormat.bind(this);
        this.onAuditApiClick = this.onAuditApiClick.bind(this);
        this.onChangeFormatClick = this.onChangeFormatClick.bind(this);
        this.openUpdateConfirmation = this.openUpdateConfirmation.bind(this);
        this.updateSwaggerDefinition = this.updateSwaggerDefinition.bind(this);
        this.validateAndUpdateApiDefinition = this.validateAndUpdateApiDefinition.bind(this);
        this.validateAndImportSchema = this.validateAndImportSchema.bind(this);
        this.updateGraphQLAPIDefinition = this.updateGraphQLAPIDefinition.bind(this);
    }

    /**
     * @inheritdoc
     */
    componentDidMount() {
        const { api } = this.props;
        let promisedApi;
        if (api.type === 'GRAPHQL') {
            promisedApi = api.getSchema(api.id);
        } else {
            promisedApi = api.getSwagger(api.id);
        }

        promisedApi
            .then((response) => {
                if (api.type === 'GRAPHQL') {
                    this.setState({
                        graphQL: response.obj.schemaDefinition,
                        format: 'txt',
                    });
                } else {
                    this.setState({
                        swagger: json2yaml.stringify(response.obj),
                        format: 'yaml',
                        convertTo: this.getConvertToFormat('yaml'),
                    });
                }
            })
            .catch((error) => {
                if (process.env.NODE_ENV !== 'production') {
                    console.log(error);
                }
                const { status } = error;
                if (status === 404) {
                    this.setState({ notFound: true });
                } else if (status === 401) {
                    doRedirectToLogin();
                }
            });
    }

    /**
     * Handles the file upload.
     * @param {object[]} files The uploaded file object array
     * */
    onDrop(files) {
        const file = files[0];
        const { intl } = this.props;
        const { graphQL } = this.state;
        if (file) {
            const reader = new FileReader();
            reader.onload = (e) => {
                const { result } = e.target;
                if (graphQL != null) {
                    this.validateAndImportSchema(file);
                } else {
                    this.validateAndUpdateApiDefinition(result);
                }
            };
            reader.readAsText(file);
        } else {
            Alert.error(intl.formatMessage({
                id: 'Apis.Details.APIDefinition.APIDefinition.unsupported.file.type',
                defaultMessage: 'Unsupported File Type.',
            }));
        }
    }

    /**
         * Audit the API Definition
         * @returns {string} the swagger definition
         */
    onAuditApiClick() {
        const { swagger } = this.state;
        if (this.hasJsonStructure(swagger) === false) {
            // Add logic to open up Report UI
            this.onChangeFormatClick();
        }
        return swagger;
    }

    /**
     * Toggle the format of the api definition.
     * JSON -> YAML, YAML -> JSON
     */
    onChangeFormatClick() {
        const { format, swagger, convertTo } = this.state;
        let formattedString = '';
        if (convertTo === 'json') {
            formattedString = JSON.stringify(yaml.load(swagger), null, 1);
        } else {
            formattedString = json2yaml.stringify(JSON.parse(swagger));
        }
        this.setState({ swagger: formattedString, format: convertTo, convertTo: format });
    }

    /**
     * Util function to get the format which the definition can be converted to.
     * @param {*} format : The current format of definition.
     * @returns {string} The possible conversion format.
     */
    getConvertToFormat(format) {
        return format === 'json' ? 'yaml' : 'json';
    }

    /**
     * Validates the given graphQL api schema.
     * @param {*}  file graphQL schema.
     */
    validateAndImportSchema(file) {
        const { api, intl } = this.props;
        const promisedValidation = api.validateGraphQLFile(file);
        promisedValidation
            .then((response) => {
                const { isValid, graphQLInfo } = response.obj;
                if (isValid === true) {
                    api.operations = graphQLInfo.operations;
                    this.updateGraphQLAPIDefinition(api, graphQLInfo.graphQLSchema.schemaDefinition);
                }
            })
            .catch((err) => {
                console.log(err);
                Alert.error(intl.formatMessage({
                    id: 'Error.while.validating.the.imported.graphQLSchema',
                    defaultMessage: 'Error while validating imported schema',
                }));
            });
    }

    /**
     * Update the graphQL api with its operation
     * @param {*}  api
     * @param {*}  graphQLInfo
     */
    updateGraphQLAPIDefinition(api, graphQLSchema) {
        const { intl } = this.props;
        const promisedAPI = api.updateGraphQLAPIDefinition(api.id, graphQLSchema);
        promisedAPI
            .then((response) => {
                this.setState({ graphQL: response.data });
                Alert.success(intl.formatMessage({
                    id: 'Apis.Details.APIDefinition.APIDefinition.graphQLDefinition.updated.successfully',
                    defaultMessage: 'GraphQL API Definition Updated Successfully',
                }));
            })
            .catch((err) => {
                console.log(err);
                Alert.error(intl.formatMessage({
                    id: 'Apis.Details.APIDefinition.APIDefinition.error.updating.graphQL.schema',
                    defaultMessage: 'Error while updating graphQL schema',
                }));
            });
    }

    /**
     * Validates the given api definition.
     * @param {*} apiDefinition JSON/ YAML api definition.
     */
    validateAndUpdateApiDefinition(apiDefinition) {
        const { intl } = this.props;
        let swaggerObj = {};
        let specFormat = null;
        if (this.hasJsonStructure(apiDefinition)) {
            swaggerObj = JSON.parse(apiDefinition);
            specFormat = 'json';
        } else {
            swaggerObj = yaml.safeLoad(apiDefinition);
            specFormat = 'yaml';
        }
        SwaggerParser.validate(swaggerObj, (err, api) => {
            if (api) {
                this.updateSwaggerDefinition(apiDefinition, specFormat, this.getConvertToFormat(specFormat));
            } else {
                Alert.error(intl.formatMessage({
                    id: 'Apis.Details.APIDefinition.APIDefinition.file.validation.failed',
                    defaultMessage: 'API Definition file validation failed.',
                }));
            }
        });
    }

    /**
     * Checks whether the swagger content is json type.
     * @param {string} definition The swagger string.
     * @return {boolean} Whether the content is a json or not.
     * */
    hasJsonStructure(definition) {
        if (typeof definition !== 'string') return false;
        try {
            const result = JSON.parse(definition);
            return result && typeof result === 'object';
        } catch (err) {
            return false;
        }
    }

    /**
     * Handles the yes button action of the save api definition confirmation dialog box.
     */
    handleOk() {
        const updatedContent = window.localStorage.getItem('swagger-editor-content');
        this.setState({ openDialog: false }, () => this.updateSwaggerDefinition(updatedContent, '', ''));
    }

    /**
     * Handles the No button action of the save api definition confirmation dialog box.
     */
    handleNo() {
        this.setState({ openDialog: false });
    }

    /**
     * Method to set the state for opening the swagger editor drawer.
     * Swagger editor loads the definition content from the local storage. Hence we set the swagger content to the
     * local storage.
     * */
    openEditor() {
        window.localStorage.setItem('swagger-editor-content', this.state.swagger);
        this.setState({ openEditor: true });
    }

    /**
     * Sets the state to close the swagger-editor drawer.
     * */
    closeEditor() {
        window.localStorage.setItem('swagger-editor-content', '');
        this.setState({ openEditor: false });
    }

    /**
     * Handles the transition of the drawer.
     * @param {object} props list of props
     * @return {object} The Slide transition component
     * */
    transition(props) {
        return <Slide direction='up' {...props} />;
    }

    /**
     * Updates swagger content in the local storage.
     * */
    openUpdateConfirmation() {
        this.setState({ openDialog: true });
    }

    /**
     * Updates swagger definition of the api.
     * @param {string} swaggerContent The swagger file that needs to be updated.
     * @param {string} specFormat The current format of the definition
     * @param {string} toFormat The format it can be converted to.
     * */
    updateSwaggerDefinition(swaggerContent, specFormat, toFormat) {
        const { api, intl } = this.props;
        let parsedContent = {};
        if (this.hasJsonStructure(swaggerContent)) {
            parsedContent = JSON.parse(swaggerContent);
        } else {
            try {
                parsedContent = yaml.load(swaggerContent);
            } catch (err) {
                console.log(err);
                Alert.error(intl.formatMessage({
                    id: 'Apis.Details.APIDefinition.APIDefinition.error.while.updating.api.definition',
                    defaultMessage: 'Error while updating the API Definition',
                }));
                return;
            }
        }
        const promise = api.updateSwagger(parsedContent);
        promise
            .then((response) => {
                if (response) {
                    Alert.success(intl.formatMessage({
                        id: 'Apis.Details.APIDefinition.APIDefinition.api.definition.updated.successfully',
                        defaultMessage: 'API Definition Updated Successfully',
                    }));
                    if (specFormat && toFormat) {
                        this.setState({ swagger: swaggerContent, format: specFormat, convertTo: toFormat });
                    } else {
                        this.setState({ swagger: swaggerContent });
                    }
                }
            })
            .catch((err) => {
                console.log(err);
                Alert.error(intl.formatMessage({
                    id: 'Apis.Details.APIDefinition.APIDefinition.error.while.updating.api.definition',
                    defaultMessage: 'Error while updating the API Definition',
                }));
            });
    }

    /**
     * @inheritdoc
     */
    render() {
        const {
            swagger, graphQL, openEditor, openDialog, format, convertTo, notFound,
        } = this.state;
        const { classes, resourceNotFountMessage } = this.props;
        let downloadLink;
        let fileName;
        let isGraphQL = 0;

        if (graphQL !== null) {
            downloadLink = 'data:text/' + format + ';charset=utf-8,' + encodeURIComponent(graphQL);
            fileName = 'schema.graphql';
            isGraphQL = 1;
        } else {
            downloadLink = 'data:text/' + format + ';charset=utf-8,' + encodeURIComponent(swagger);
            fileName = 'swagger.' + format;
        }
        const editorOptions = {
            selectOnLineNumbers: true,
            readOnly: true,
            smoothScrolling: true,
            wordWrap: 'on',
        };

        if (notFound) {
            return <ResourceNotFound message={resourceNotFountMessage} />;
        }
        if (!swagger && !graphQL) {
            return <Progress />;
        }

        return (
            <div className={classes.root}>
                <div className={classes.topBar}>
                    <div className={classes.titleWrapper}>
                        <Typography variant='h4' align='left' className={classes.mainTitle}>
                            {graphQL ? (
                                <FormattedMessage
                                    id='Apis.Details.APIDefinition.APIDefinition.schema.definition'
                                    defaultMessage='Schema Definition'
                                />) :
                                <FormattedMessage
                                    id='Apis.Details.APIDefinition.APIDefinition.api.definition'
                                    defaultMessage='API Definition'
                                /> }
                        </Typography>
                        {!graphQL && (
                            <Button size='small' className={classes.button} onClick={this.openEditor}>
                                <EditRounded className={classes.buttonIcon} />
                                <FormattedMessage
                                    id='Apis.Details.APIDefinition.APIDefinition.edit'
                                    defaultMessage='Edit'
                                />
                            </Button>)}
                        <Dropzone
                            multiple={false}
                            className={classes.dropzone}
                            onDrop={(files) => {
                                this.onDrop(files);
                            }}
                        >
                            <Button size='small' className={classes.button}>
                                <CloudUploadRounded className={classes.buttonIcon} />
                                <FormattedMessage
                                    id='Apis.Details.APIDefinition.APIDefinition.import.definition'
                                    defaultMessage='Import Definition'
                                />
                            </Button>
                        </Dropzone>

                        <a className={classes.downloadLink} href={downloadLink} download={fileName}>
                            <Button size='small' className={classes.button}>
                                <CloudDownloadRounded className={classes.buttonIcon} />
                                <FormattedMessage
                                    id='Apis.Details.APIDefinition.APIDefinition.download.definition'
                                    defaultMessage='Download Definition'
                                />
                            </Button>
                        </a>
<<<<<<< HEAD
                        {/**
                           * Code for the Audit API button
                           * TODO - Add onClick for the button
                        */}
                        <Button size='small' className={classes.button} onClick={this.onAuditApiClick}>
                            <LockRounded className={classes.buttonIcon} />
                            <FormattedMessage
                                id='Apis.Details.APIDefinition.APIDefinition.audit.api'
                                defaultMessage='Audit API'
                            />
                        </Button>
=======

>>>>>>> 866c930f
                    </div>
                    {isGraphQL === 0 &&
                    <div className={classes.converterWrapper}>
                        <Button size='small' className={classes.button} onClick={this.onChangeFormatClick}>
                            <FormattedMessage
                                id='Apis.Details.APIDefinition.APIDefinition.convert.to'
                                defaultMessage='Convert to:'
                            />
                            {convertTo}
                        </Button>
                    </div>
                    }
                </div>
                <div>
                    <MonacoEditor
                        width='100%'
                        height='calc(100vh - 51px)'
                        theme='vs-dark'
                        value={swagger !== null ? swagger : graphQL}
                        options={editorOptions}
                    />
                </div>
                <Dialog fullScreen open={openEditor} onClose={this.closeEditor} TransitionComponent={this.transition}>
                    <Paper square className={classes.popupHeader}>
                        <IconButton
                            className={classes.button}
                            color='inherit'
                            onClick={this.closeEditor}
                            aria-label={<FormattedMessage
                                id='Apis.Details.APIDefinition.APIDefinition.btn.close'
                                defaultMessage='Close'
                            />}
                        >
                            <Icon>close</Icon>
                        </IconButton>

                        <Button
                            className={classes.button}
                            variant='contained'
                            color='primary'
                            onClick={this.openUpdateConfirmation}
                        >
                            <FormattedMessage
                                id='Apis.Details.APIDefinition.APIDefinition.documents.swagger.editor.update.content'
                                defaultMessage='Update Content'
                            />
                        </Button>
                    </Paper>
                    <Suspense fallback={
                        <div>(
                            <FormattedMessage
                                id='Apis.Details.APIDefinition.APIDefinition.loading'
                                defaultMessage='Loading...'
                            />
                        )
                        </div>}
                    >
                        <EditorDialog />
                    </Suspense>
                </Dialog>
                <Dialog
                    open={openDialog}
                    onClose={this.handleNo}
                    aria-labelledby='alert-dialog-title'
                    aria-describedby='alert-dialog-description'
                >
                    <DialogTitle id='alert-dialog-title'>
                        <Typography align='left'>
                            <FormattedMessage
                                id='Apis.Details.APIDefinition.APIDefinition.save.api.definition'
                                defaultMessage='Save API Definition'
                            />
                        </Typography>
                    </DialogTitle>
                    <DialogContent>
                        <DialogContentText id='alert-dialog-description'>
                            <FormattedMessage
                                id='Apis.Details.APIDefinition.APIDefinition.api.definition.save.confirmation'
                                defaultMessage={'Do you want to save the API Definition? This will affect the' +
                                ' existing resources.'}
                            />
                        </DialogContentText>
                    </DialogContent>
                    <DialogActions>
                        <Button onClick={this.handleNo} color='secondary'>
                            <FormattedMessage
                                id='Apis.Details.APIDefinition.APIDefinition.btn.no'
                                defaultMessage='No'
                            />
                        </Button>
                        <Button onClick={this.handleOk} color='primary' autoFocus>
                            <FormattedMessage
                                id='Apis.Details.APIDefinition.APIDefinition.btn.yes'
                                defaultMessage='Yes'
                            />
                        </Button>
                    </DialogActions>
                </Dialog>
            </div>
        );
    }
}

APIDefinition.propTypes = {
    classes: PropTypes.shape({
        button: PropTypes.shape({}),
        popupHeader: PropTypes.shape({}),
        buttonIcon: PropTypes.shape({}),
        root: PropTypes.shape({}),
        topBar: PropTypes.shape({}),
        titleWrapper: PropTypes.shape({}),
        mainTitle: PropTypes.shape({}),
        converterWrapper: PropTypes.shape({}),
        dropzone: PropTypes.shape({}),
        downloadLink: PropTypes.shape({}),
    }).isRequired,
    api: PropTypes.shape({
        updateSwagger: PropTypes.func,
        getSwagger: PropTypes.func,
        id: PropTypes.string,
        apiType: PropTypes.oneOf([API.CONSTS.API, API.CONSTS.APIProduct]),
    }).isRequired,
    history: PropTypes.shape({
        push: PropTypes.object,
    }).isRequired,
    location: PropTypes.shape({
        pathname: PropTypes.object,
    }).isRequired,
    resourceNotFountMessage: PropTypes.shape({}).isRequired,
    theme: PropTypes.shape({}).isRequired,
    intl: PropTypes.shape({
        formatMessage: PropTypes.func,
    }).isRequired,
};
export default injectIntl(withStyles(styles, { withTheme: true })(APIDefinition));<|MERGE_RESOLUTION|>--- conflicted
+++ resolved
@@ -494,7 +494,6 @@
                                 />
                             </Button>
                         </a>
-<<<<<<< HEAD
                         {/**
                            * Code for the Audit API button
                            * TODO - Add onClick for the button
@@ -506,9 +505,6 @@
                                 defaultMessage='Audit API'
                             />
                         </Button>
-=======
-
->>>>>>> 866c930f
                     </div>
                     {isGraphQL === 0 &&
                     <div className={classes.converterWrapper}>
