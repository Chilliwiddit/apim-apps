--- conflicted
+++ resolved
@@ -118,7 +118,7 @@
      */
     addScope() {
         const {
-            intl, api, history, updateAPI,
+            intl, api, history,
         } = this.props;
         if (this.validateScopeName('name', this.state.apiScope.name)) {
             // return status of the validation
@@ -129,28 +129,11 @@
             type: 'role',
             values: this.state.roles,
         };
-<<<<<<< HEAD
-
         const scopes = api.scopes.map((aScope) => { return aScope; });
         scopes.push(scope);
         const updateProperties = { scopes };
         const promisedApiUpdate = api.update(updateProperties);
-        promisedApiUpdate.then((response) => {
-            // if (response.status !== 201) {
-            //     Alert.info(intl.formatMessage({
-            //         id: 'Apis.Details.Scopes.CreateScope.something.went.wrong.while.updating.the.scope',
-            //         defaultMessage: 'Something went wrong while adding a scope',
-            //     }));
-            //     return;
-            // }
-=======
-        // temp fix to deep copy
-        // eslint-disable-next-line no-underscore-dangle
-        const newApi = JSON.parse(JSON.stringify(api._data));
-        newApi.scopes.push(scope);
-        const promisedApiUpdate = updateAPI(newApi);
         promisedApiUpdate.then(() => {
->>>>>>> 45605c91
             Alert.info(intl.formatMessage({
                 id: 'Apis.Details.Scopes.CreateScope.scope.added.successfully',
                 defaultMessage: 'Scope added successfully',
@@ -165,7 +148,6 @@
             });
         });
         promisedApiUpdate.catch((error) => {
-            console.log(error);
             const { response } = error;
             if (response.body) {
                 const { description } = response.body;
@@ -362,7 +344,6 @@
     history: PropTypes.shape({ push: PropTypes.func }).isRequired,
     classes: PropTypes.shape({}).isRequired,
     intl: PropTypes.shape({ formatMessage: PropTypes.func }).isRequired,
-    updateAPI: PropTypes.func.isRequired,
 };
 
 CreateScope.defaultProps = {
