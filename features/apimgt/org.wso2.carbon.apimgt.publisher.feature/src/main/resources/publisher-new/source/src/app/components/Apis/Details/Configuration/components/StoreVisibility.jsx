/*
 * Copyright (c) 2019, WSO2 Inc. (http://www.wso2.org) All Rights Reserved.
 *
 * WSO2 Inc. licenses this file to you under the Apache License,
 * Version 2.0 (the "License"); you may not use this file except
 * in compliance with the License.
 * You may obtain a copy of the License at
 *
 * http://www.apache.org/licenses/LICENSE-2.0
 *
 * Unless required by applicable law or agreed to in writing,
 * software distributed under the License is distributed on an
 * "AS IS" BASIS, WITHOUT WARRANTIES OR CONDITIONS OF ANY
 * KIND, either express or implied. See the License for the
 * specific language governing permissions and limitations
 * under the License.
 */

import React, { useState } from 'react';
import PropTypes from 'prop-types';
import Grid from '@material-ui/core/Grid';
import FormControl from '@material-ui/core/FormControl';
import Tooltip from '@material-ui/core/Tooltip';
import HelpOutline from '@material-ui/icons/HelpOutline';
import { FormattedMessage } from 'react-intl';
import Input from '@material-ui/core/Input';
import InputLabel from '@material-ui/core/InputLabel';
import MenuItem from '@material-ui/core/MenuItem';
import FormHelperText from '@material-ui/core/FormHelperText';
import Select from '@material-ui/core/Select';
import ChipInput from 'material-ui-chip-input';
import APIValidation from 'AppData/APIValidation';
import base64url from 'base64url';
import Error from '@material-ui/icons/Error';
import InputAdornment from '@material-ui/core/InputAdornment';
import Chip from '@material-ui/core/Chip';
import { red } from '@material-ui/core/colors/';

/**
 *
 * api.accessControl possible values are `NONE` and `RESTRICTED`
 * @export
 * @param {*} props
 * @returns
 */
export default function StoreVisibility(props) {
    const [roleValidity, setRoleValidity] = useState(true);
    const { api, configDispatcher } = props;
    const [invalidRoles, setInvalidRoles] = useState([]);
    const isPublic = api.visibility === 'PUBLIC';
    const validateSystemRole = (value, role) => {
        value.then((resp) => {
            if (resp) {
                setRoleValidity(true);
                configDispatcher({ action: 'visibleRoles', value:
                    api.visibleRoles.length === 0 ? role : (api.visibleRoles + ',' + role) });
            } else {
                setRoleValidity(false);
                setInvalidRoles([...invalidRoles, role]);
            }
        }).catch((error) => {
            console.error('Error when validating roles ' + error);
        });
    };

    const handleRoleDeletion = (role) => {
        let index = invalidRoles.indexOf(role);
        const validRoles = [...api.visibleRoles];
        if (index > -1) {
            invalidRoles.splice(index, 1);
            setInvalidRoles(invalidRoles);
            if (invalidRoles.length === 0) {
                setRoleValidity(true);
            }
        } else {
            index = validRoles.indexOf(role);
            validRoles.splice(index, 1);
        }
        configDispatcher({ action: 'visibleRoles', value: validRoles.length === 0 ? '' : validRoles.join(',') });
    };

    return (
        <Grid container spacing={0} alignItems='flex-start'>
            <Grid item xs={11}>
                <FormControl style={{ display: 'flex' }} >
                    <InputLabel htmlFor='storeVisibility-selector'>
                        <FormattedMessage
                            id='Apis.Details.Configuration.components.storeVisibility.head.topic'
                            defaultMessage='Store Visibility'
                        />
                    </InputLabel>
                    <Select
                        value={api.visibility}
                        onChange={({ target: { value } }) => configDispatcher({ action: 'visibility', value })}
                        input={<Input name='storeVisibility' id='storeVisibility-selector' />}
                    >
                        <MenuItem value='PUBLIC'>
                            <FormattedMessage
                                id='Apis.Details.Configuration.components.StoreVisibility.dropdown.public'
                                defaultMessage='Public'
                            />
                        </MenuItem>
                        <MenuItem value='RESTRICTED'>
                            <FormattedMessage
                                id='Apis.Details.Configuration.components.storeVisibility.dropdown.restrict'
                                defaultMessage='Restrict by role(s)'
                            />
                        </MenuItem>
                    </Select>
                    <FormHelperText>
                        <FormattedMessage
                            id='Apis.Details.Configuration.components.storeVisibility.form.helper.text'
                            defaultMessage='By default API is visible to all store users'
                        />
                    </FormHelperText>
                </FormControl>
            </Grid>
            <Grid item xs={1}>
                <Tooltip
                    title={
                        <React.Fragment>
                            <p>
                                <strong>
                                    <FormattedMessage
                                        id='Apis.Details.Configuration.components.storeVisibility.tooltip.public'
                                        defaultMessage='Public :'
                                    />
                                </strong>
                                {'  '}
                                <FormattedMessage
                                    id='Apis.Details.Configuration.components.storeVisibility.tooltip.public.desc'
                                    defaultMessage={
                                        'The API is accessible to everyone and can be advertised ' +
                                        'in multiple stores - a central store and/or non-WSO2 stores.'
                                    }
                                />
                                <br />
                                <br />
                                <strong>
                                    <FormattedMessage
                                        id='Apis.Details.Configuration.components.storeVisibility.tooltip.restrict'
                                        defaultMessage='Restricted by roles(s) :'
                                    />
                                </strong>
                                {'  '}
                                <FormattedMessage
                                    id='Apis.Details.Configuration.components.storeVisibility.tooltip.restrict.desc'
                                    defaultMessage={
                                        'The API is visible only to specific user' +
                                        ' roles in the tenant store that you specify.'
                                    }
                                />
                            </p>
                        </React.Fragment>
                    }
                    aria-label='Store Visibility'
                    placement='right-end'
                    interactive
                >
                    <HelpOutline />
                </Tooltip>
            </Grid>
            {!isPublic && (
                <Grid item>
                    <ChipInput
                        value={api.visibleRoles.length ===0 ? invalidRoles :
                            api.visibleRoles.concat(invalidRoles)}
                        alwaysShowPlaceholder={false}
                        placeholder='Enter roles and press Enter'
                        blurBehavior='clear'
                        InputProps={{
                            endAdornment: !roleValidity && (
                                <InputAdornment position='end'>
                                    <Error color='error' />
                                </InputAdornment>
                            ),
                        }}
                        onAdd={(role) => {
                            validateSystemRole(APIValidation.role.validate(base64url.encode(role)), role);
                        }}
                        error={!roleValidity}
                        helperText={
                            roleValidity ? (
                                <FormattedMessage
                                    id='Apis.Details.Scopes.CreateScope.roles.help'
                                    defaultMessage='Enter valid role and press enter'
                                />
                            ) : (
                                <FormattedMessage
                                    id='Apis.Details.Scopes.Roles.Invalid'
                                    defaultMessage='Role is invalid'
                                />
                            )
                        }
<<<<<<< HEAD
                        chipRenderer={({ value }, key) => (
                            <Chip
                                key={key}
                                label={value}
                                onDelete={() => {
                                    handleRoleDeletion(value);
                                }}
                                style={{
                                    backgroundColor: invalidRoles.includes(value) ? red[300] : null,
                                    margin: '8px 8px 8px 0',
                                    float: 'left',
                                }}
                            />
                        )}
=======
                        style={{ marginTop: 20 }}
>>>>>>> 79f18db8
                    />
                </Grid>
            )}
        </Grid>
    );
}

StoreVisibility.propTypes = {
    api: PropTypes.shape({}).isRequired,
    configDispatcher: PropTypes.func.isRequired,
};<|MERGE_RESOLUTION|>--- conflicted
+++ resolved
@@ -192,7 +192,6 @@
                                 />
                             )
                         }
-<<<<<<< HEAD
                         chipRenderer={({ value }, key) => (
                             <Chip
                                 key={key}
@@ -207,9 +206,6 @@
                                 }}
                             />
                         )}
-=======
-                        style={{ marginTop: 20 }}
->>>>>>> 79f18db8
                     />
                 </Grid>
             )}
