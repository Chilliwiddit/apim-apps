--- conflicted
+++ resolved
@@ -28,7 +28,6 @@
 import MenuItem from '@material-ui/core/MenuItem';
 import FormHelperText from '@material-ui/core/FormHelperText';
 import Select from '@material-ui/core/Select';
-<<<<<<< HEAD
 import ChipInput from 'material-ui-chip-input';
 import APIValidation from 'AppData/APIValidation';
 import base64url from 'base64url';
@@ -37,9 +36,7 @@
 import Chip from '@material-ui/core/Chip';
 import { red } from '@material-ui/core/colors/';
 import Alert from 'AppComponents/Shared/Alert';
-=======
 import AuthManager from 'AppData/AuthManager';
->>>>>>> c191b950
 
 /**
  *
@@ -53,7 +50,8 @@
     const { api, configDispatcher } = props;
     const [invalidRoles, setInvalidRoles] = useState([]);
     const isPublic = api.visibility === 'PUBLIC';
-<<<<<<< HEAD
+    const isNotCreator = AuthManager.isNotCreator();
+    const isNotPublisher = AuthManager.isNotPublisher();
     useEffect(() => {
         if (invalidRoles.length === 0) {
             setRoleValidity(true);
@@ -88,10 +86,6 @@
         });
     };
 
-=======
-    const isNotCreator = AuthManager.isNotCreator();
-    const isNotPublisher = AuthManager.isNotPublisher();
->>>>>>> c191b950
     return (
         <Grid container spacing={0} alignItems='flex-start'>
             <Grid item xs={11}>
@@ -176,8 +170,8 @@
             </Grid>
             {!isPublic && (
                 <Grid item>
-<<<<<<< HEAD
                     <ChipInput
+                        disabled={isNotCreator && isNotPublisher}
                         value={api.visibleRoles.concat(invalidRoles)}
                         alwaysShowPlaceholder={false}
                         placeholder='Enter roles and press Enter'
@@ -191,15 +185,6 @@
                         }}
                         onAdd={handleRoleAddition}
                         error={!roleValidity}
-=======
-                    <TextField
-                        disabled={isNotCreator && isNotPublisher}
-                        label='Role(s)'
-                        margin='dense'
-                        variant='outlined'
-                        value={api.visibleRoles.join(',')}
-                        onChange={({ target: { value } }) => configDispatcher({ action: 'visibleRoles', value })}
->>>>>>> c191b950
                         helperText={
                             roleValidity ? (
                                 <FormattedMessage
