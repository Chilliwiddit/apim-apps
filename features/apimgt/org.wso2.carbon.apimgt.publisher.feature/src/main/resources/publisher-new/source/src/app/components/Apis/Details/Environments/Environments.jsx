/*
 * Copyright (c) 2019, WSO2 Inc. (http://www.wso2.org) All Rights Reserved.
 *
 * WSO2 Inc. licenses this file to you under the Apache License,
 * Version 2.0 (the "License"); you may not use this file except
 * in compliance with the License.
 * You may obtain a copy of the License at
 *
 * http://www.apache.org/licenses/LICENSE-2.0
 *
 * Unless required by applicable law or agreed to in writing,
 * software distributed under the License is distributed on an
 * "AS IS" BASIS, WITHOUT WARRANTIES OR CONDITIONS OF ANY
 * KIND, either express or implied. See the License for the
 * specific language governing permissions and limitations
 * under the License.
 */

import React, { useContext, useState } from 'react';
import { APIContext } from 'AppComponents/Apis/Details/components/ApiContext';
import { useAppContext } from 'AppComponents/Shared/AppContext';

import 'react-tagsinput/react-tagsinput.css';
import { FormattedMessage } from 'react-intl';
import Typography from '@material-ui/core/Typography';
import Grid from '@material-ui/core/Grid';
import Button from '@material-ui/core/Button';
import CircularProgress from '@material-ui/core/CircularProgress';
import { Link } from 'react-router-dom';
import Table from '@material-ui/core/Table';
import TableBody from '@material-ui/core/TableBody';
import TableCell from '@material-ui/core/TableCell';
import TableHead from '@material-ui/core/TableHead';
import TableRow from '@material-ui/core/TableRow';
import Checkbox from '@material-ui/core/Checkbox';
import Alert from 'AppComponents/Shared/Alert';
import Paper from '@material-ui/core/Paper';
import AuthManager from 'AppData/AuthManager';

/**
 * Renders an Environments list
 * @class Environments
 * @extends {React.Component}
 */
export default function Environments() {
    const { api, updateAPI } = useContext(APIContext);
    const { settings } = useAppContext();
    const [gatewayEnvironments, setGatewayEnvironments] = useState([...api.gatewayEnvironments]);
<<<<<<< HEAD
    const isNotCreator = AuthManager.isNotCreator();
    const isNotPublisher = AuthManager.isNotPublisher();
=======
    const [isUpdating, setUpdating] = useState(false);
>>>>>>> b4c67e89

    /**
     *
     * Handle the Environments save button action
     */
    function addEnvironments() {
        setUpdating(true);
        updateAPI({ gatewayEnvironments })
            .then(() => Alert.info('API Update Successfully'))
            .catch((error) => {
                if (error.response) {
                    Alert.error(error.response.body.description);
                } else {
                    Alert.error('Something went wrong while updating the environments');
                }
                console.error(error);
            })
            .finally(() => setUpdating(false));
    }

    return (
        <div>
            <Typography variant='h4' align='left' >
                <FormattedMessage
                    id='Apis.Details.Environments.Environments.APIGateways'
                    defaultMessage='API Gateways'
                />
            </Typography>

            <Paper>
                <Table >
                    <TableHead>
                        <TableRow>
                            <TableCell />
                            <TableCell>Name</TableCell>
                            <TableCell align='right'>Type</TableCell>
                            <TableCell align='right'>ServerURL</TableCell>
                            <TableCell align='right'>Http</TableCell>
                            <TableCell align='right'>Https</TableCell>
                        </TableRow>
                    </TableHead>
                    <TableBody>
                        {settings.environment.map(row => (
                            <TableRow key={row.name}>
                                <TableCell padding='checkbox'>
                                    <Checkbox
                                        disabled={isNotCreator && isNotPublisher}
                                        checked={gatewayEnvironments.includes(row.name)}
                                        onChange={
                                            (event) => {
                                                const { checked, name } = event.target;
                                                if (checked) {
                                                    setGatewayEnvironments([...gatewayEnvironments, name]);
                                                } else {
                                                    setGatewayEnvironments(gatewayEnvironments.filter(env =>
                                                        env !== name));
                                                }
                                            }
                                        }
                                        name={row.name}
                                    />
                                </TableCell>
                                <TableCell component='th' scope='row'>
                                    {row.name}
                                </TableCell>
                                <TableCell align='right'>{row.type}</TableCell>
                                <TableCell align='right'>{row.serverUrl}</TableCell>
                                <TableCell align='right'>{row.endpoints.http}</TableCell>
                                <TableCell align='right'>{row.endpoints.https}</TableCell>
                            </TableRow>
                        ))}
                    </TableBody>
                </Table>
            </Paper>
            <Grid
                container
                direction='row'
                alignItems='flex-start'
                spacing={4}
            >
                <Grid item>
                    <Button
                        disabled={isNotCreator && isNotPublisher}
                        type='submit'
                        variant='contained'
                        color='primary'
                        disabled={isUpdating}
                        onClick={addEnvironments}
                    >
                        <FormattedMessage
                            id='Apis.Details.Environments.Environments.save'
                            defaultMessage='Save'
                        />
                        {isUpdating && <CircularProgress size={20} />}
                    </Button>
                </Grid>
                <Grid item>
                    <Link to={'/apis/' + api.id + '/overview'}>
                        <Button>
                            <FormattedMessage
                                id='Apis.Details.Environments.Environments.cancel'
                                defaultMessage='Cancel'
                            />
                        </Button>
                    </Link>
                </Grid>
            </Grid>
        </div>
    );
}<|MERGE_RESOLUTION|>--- conflicted
+++ resolved
@@ -46,12 +46,9 @@
     const { api, updateAPI } = useContext(APIContext);
     const { settings } = useAppContext();
     const [gatewayEnvironments, setGatewayEnvironments] = useState([...api.gatewayEnvironments]);
-<<<<<<< HEAD
     const isNotCreator = AuthManager.isNotCreator();
     const isNotPublisher = AuthManager.isNotPublisher();
-=======
     const [isUpdating, setUpdating] = useState(false);
->>>>>>> b4c67e89
 
     /**
      *
@@ -134,11 +131,10 @@
             >
                 <Grid item>
                     <Button
-                        disabled={isNotCreator && isNotPublisher}
+                        disabled={isNotCreator && isNotPublisher && isUpdating}
                         type='submit'
                         variant='contained'
                         color='primary'
-                        disabled={isUpdating}
                         onClick={addEnvironments}
                     >
                         <FormattedMessage
