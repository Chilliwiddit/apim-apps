--- conflicted
+++ resolved
@@ -143,19 +143,7 @@
         }
     }
 
-<<<<<<< HEAD
     if (newApi.apiType === API.CONSTS.API) {
-=======
-    if (newApi.apiType === API.CONSTS.APIProduct) {
-        api.type = API.CONSTS.APIProduct;
-        endpointsCheckItem = null;
-        scopesCheckItem = null;
-        loadEndpoints = null;
-        loadScopes = null;
-    } else if (newApi.apiType === API.CONSTS.API) {
-        endpointsCheckItem = <CheckItem itemSuccess itemLabel='Endpoints' />;
-        scopesCheckItem = <CheckItem itemSuccess={newApi.scopes.length > 0} itemLabel='Scopes' />;
->>>>>>> 101a9b6b
         loadEndpoints = <Endpoints parentClasses={classes} api={newApi} />;
     }
     return (
