--- conflicted
+++ resolved
@@ -24,12 +24,9 @@
 import Paper from '@material-ui/core/Paper';
 import Typography from '@material-ui/core/Typography';
 import Button from '@material-ui/core/Button';
-<<<<<<< HEAD
 import API from 'AppData/api';
 import ApiContext from '../components/ApiContext';
-=======
 import { withAPI } from 'AppComponents/Apis/Details/components/ApiContext';
->>>>>>> 87492f40
 
 
 /**
@@ -41,29 +38,6 @@
 function Policies(props) {
     const { parentClasses, api } = props;
     return (
-<<<<<<< HEAD
-        <ApiContext.Consumer>
-            {({ api }) => (
-                <Paper className={classNames({ [parentClasses.root]: true, [parentClasses.specialGap]: true })}>
-                    <div className={parentClasses.titleWrapper}>
-                        <Typography variant='h5' component='h3' className={parentClasses.title}>
-                            <FormattedMessage
-                                id='Apis.Details.NewOverview.Policies.throttling.policies'
-                                defaultMessage='Throttling Policies'
-                            />
-                        </Typography>
-                        <Link to={(api.apiType === API.CONSTS.APIProduct ? '/api-products/' : '/apis/')
-                            + api.id + '/documents'}
-                        >
-                            <Button variant='contained' color='default'>
-                                <FormattedMessage
-                                    id='Apis.Details.NewOverview.Policies.edit'
-                                    defaultMessage='Edit'
-                                />
-                            </Button>
-                        </Link>
-                    </div>
-=======
         <Paper className={classNames({ [parentClasses.root]: true, [parentClasses.specialGap]: true })}>
             <div className={parentClasses.titleWrapper}>
                 <Typography variant='h5' component='h3' className={parentClasses.title}>
@@ -72,7 +46,8 @@
                         defaultMessage='Throttling Policies'
                     />
                 </Typography>
-                <Link to={'/apis/' + api.id + '/documents'}>
+                <Link to={(api.apiType === API.CONSTS.APIProduct ? '/api-products/' : '/apis/')
+                            + api.id + '/documents'}
                     <Button variant='contained' color='default'>
                         <FormattedMessage
                             id='Apis.Details.NewOverview.Policies.edit'
@@ -81,7 +56,6 @@
                     </Button>
                 </Link>
             </div>
->>>>>>> 87492f40
 
             {/* Throttling Policies */}
             <Typography component='p' variant='body1'>
