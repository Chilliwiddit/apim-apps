/**
 * Copyright (c) 2019, WSO2 Inc. (http://wso2.com) All Rights Reserved.
 *
 * Licensed under the Apache License, Version 2.0 (the "License");
 * you may not use this file except in compliance with the License.
 * You may obtain a copy of the License at
 *
 * http://www.apache.org/licenses/LICENSE-2.0
 *
 * Unless required by applicable law or agreed to in writing, software
 * distributed under the License is distributed on an "AS IS" BASIS,
 * WITHOUT WARRANTIES OR CONDITIONS OF ANY KIND, either express or implied.
 * See the License for the specific language governing permissions and
 * limitations under the License.
 */

import API from 'AppData/api';

import APIClientFactory from './APIClientFactory';
import Utils from './Utils';
import Resource from './Resource';

/**
 * An abstract representation of a Scopes
 */
class Wsdl extends Resource {
    /**
     * Validate a WSDL file or an archive
     *
     * @static
     * @param {*} file WSDL file or archive
     * @returns {*} WSDL validation response
     * @memberof Wsdl
     */
    static validateFileOrArchive(file) {
<<<<<<< HEAD
        const apiClient = new APIClientFactory().getAPIClient(Utils.getCurrentEnvironment()).client;
        const requestBody = {
            requestBody: {
                file,
            },
        };
=======
        const apiClient = new APIClientFactory().getAPIClient(Utils.getCurrentEnvironment(), Utils.CONST.API_CLIENT)
            .client;
>>>>>>> d4858da6
        return apiClient.then((client) => {
            return client.apis.Validation.validateWSDLDefinition(null, requestBody);
        });
    }

    /**
     * Validate a WSDL URL
     *
     * @static
     * @param {*} url WSDL URL
     * @returns {*} WSDL validation response
     * @memberof Wsdl
     */
    static validateUrl(url) {
        const apiClient = new APIClientFactory().getAPIClient(Utils.getCurrentEnvironment(), Utils.CONST.API_CLIENT)
            .client;
        return apiClient.then((client) => {
            return client.apis.Validation.validateWSDLDefinition(
                {},
                {
                    requestBody: { url },
                },
            );
        });
    }

    /**
     * Importing a WSDL and creating an API by a .wsdl file or a WSDL archive zip file
     *
     * @static
     * @param {*} url WSDL url
     * @param {*} additionalProperties additional properties of the API eg: name, version, context
     * @param {*} implementationType SOAPTOREST or SOAP
     * @returns {API} API object which was created
     * @memberof Wsdl
     */
    static importByUrl(url, additionalProperties, implementationType = 'SOAP') {
        const apiClient = new APIClientFactory().getAPIClient(Utils.getCurrentEnvironment(), Utils.CONST.API_CLIENT)
            .client;
        return apiClient.then((client) => {
            const promisedResponse = client.apis.APIs.importWSDLDefinition(
                {},
                {
                    requestBody: {
                        url,
                        additionalProperties: JSON.stringify(additionalProperties),
                        implementationType,
                    },
                },
            );
            return promisedResponse.then((response) => new API(response.body));
        });
    }

    /**
     * Importing a WSDL and creating an API by a .wsdl file or a WSDL archive zip file
     *
     * @static
     * @param {*} file WSDL file or archive
     * @param {*} additionalProperties additional properties of the API eg: name, version, context
     * @param {*} implementationType SOAPTOREST or SOAP
     * @returns {API} API object which was created
     * @memberof Wsdl
     */
    static importByFileOrArchive(file, additionalProperties, implementationType = 'SOAP') {
        const apiClient = new APIClientFactory().getAPIClient(Utils.getCurrentEnvironment(), Utils.CONST.API_CLIENT)
            .client;
        return apiClient.then((client) => {
            const promisedResponse = client.apis.APIs.importWSDLDefinition(
                null,
                {
                    requestBody: {
                        file,
                        additionalProperties: JSON.stringify(additionalProperties),
                        implementationType,
                    },
                },
            );

            return promisedResponse.then((response) => new API(response.body));
        });
    }
}

export default Wsdl;<|MERGE_RESOLUTION|>--- conflicted
+++ resolved
@@ -33,17 +33,13 @@
      * @memberof Wsdl
      */
     static validateFileOrArchive(file) {
-<<<<<<< HEAD
-        const apiClient = new APIClientFactory().getAPIClient(Utils.getCurrentEnvironment()).client;
+        const apiClient = new APIClientFactory().getAPIClient(Utils.getCurrentEnvironment(), Utils.CONST.API_CLIENT)
+            .client;
         const requestBody = {
             requestBody: {
                 file,
             },
         };
-=======
-        const apiClient = new APIClientFactory().getAPIClient(Utils.getCurrentEnvironment(), Utils.CONST.API_CLIENT)
-            .client;
->>>>>>> d4858da6
         return apiClient.then((client) => {
             return client.apis.Validation.validateWSDLDefinition(null, requestBody);
         });
