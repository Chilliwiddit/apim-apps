--- conflicted
+++ resolved
@@ -579,214 +579,6 @@
                                                 />
                                             );
                                         }
-<<<<<<< HEAD
-                                        return <div />;
-                                    })}
-                                </RadioGroup>
-                            </FormControl>
-                        </Grid>
-                        <Grid item xs={12}>
-                            {endpointType.key === 'INLINE'
-                                ? <InlineEndpoints paths={swaggerDef.paths} updatePaths={updatePaths} />
-                                : (
-                                    <Paper className={classes.endpointContainer}>
-                                        {endpointType.key === 'awslambda'
-                                            ? (
-                                                <Credentials
-                                                    apiId={api.id}
-                                                    endpointConfig={endpointConfig}
-                                                    endpointsDispatcher={endpointsDispatcher}
-                                                />
-                                            )
-                                            : (
-                                                <>
-                                                    {endpointType.key === 'default'
-                                                        ? (
-                                                            <InlineMessage>
-                                                                <div className={classes.contentWrapper}>
-                                                                    <Typography
-                                                                        component='p'
-                                                                        className={classes.content}
-                                                                    >
-                                                                        <FormattedMessage
-                                                                            id={'Apis.Details.Endpoints'
-                                                                + '.EndpointOverview.upload.mediation.message'}
-                                                                            defaultMessage={
-                                                                                'Please upload a mediation sequence '
-                                                                + 'file to Message Mediation Policies, which sets '
-                                                                + 'the endpoints.'
-                                                                            }
-                                                                        />
-                                                                        <IconButton
-                                                                            onClick={saveAndRedirect}
-                                                                        >
-                                                                            <LaunchIcon
-                                                                                style={{ marginLeft: '2px' }}
-                                                                                fontSize='small'
-                                                                                color='primary'
-                                                                            />
-                                                                        </IconButton>
-                                                                    </Typography>
-                                                                </div>
-                                                            </InlineMessage>
-                                                        )
-                                                        : (
-                                                            <>
-                                                                {endpointType.key === 'prototyped'
-                                                                    ? (
-                                                                        <Typography>
-                                                                            <FormattedMessage
-                                                                                id={'Apis.Details.Endpoints.'
-                                                                                + 'EndpointOverview.prototype.endpoint'
-                                                                                + '.label'}
-                                                                                defaultMessage='Prototype Endpoint'
-                                                                            />
-                                                                        </Typography>
-                                                                    )
-                                                                    : (
-                                                                        <FormControlLabel
-                                                                            control={(
-                                                                                <Checkbox
-                                                                                    checked={endpointCategory.prod}
-                                                                                    value='prod'
-                                                                                    color='primary'
-                                                                                    onChange={epCategoryOnChangeHandler}
-                                                                                />
-                                                                            )}
-                                                                            label={(
-                                                                                <Typography>
-                                                                                    <FormattedMessage
-                                                                                        id={'Apis.Details.'
-                                                                                        + 'Endpoints.EndpointOverview'
-                                                                                        + '.production.endpoint.label'}
-                                                                                        defaultMessage={'Production '
-                                                                                        + 'Endpoint'}
-                                                                                    />
-                                                                                </Typography>
-                                                                            )}
-                                                                        />
-                                                                    )}
-                                                                <Collapse in={endpointCategory.prod
-                                                                    && endpointType.key !== 'default'}
-                                                                >
-                                                                    <GenericEndpoint
-                                                                        autoFocus
-                                                                        name={endpointType.key === 'prototyped'
-                                                                            ? (
-                                                                                <FormattedMessage
-                                                                                    id={'Apis.Details.Endpoints.'
-                                                                                    + 'EndpointOverview.prototype'
-                                                                                    + '.endpoint.header'}
-                                                                                    defaultMessage='Prototype Endpoint'
-                                                                                />
-                                                                            ) : (
-                                                                                <FormattedMessage
-                                                                                    id={'Apis.Details.Endpoints.'
-                                                                                    + 'EndpointOverview.production'
-                                                                                    + '.endpoint.header'}
-                                                                                    defaultMessage='Production Endpoint'
-                                                                                />
-                                                                            )}
-                                                                        className={classes.defaultEndpointWrapper}
-                                                                        endpointURL={
-                                                                            getEndpoints('production_endpoints')
-                                                                        }
-                                                                        type=''
-                                                                        index={0}
-                                                                        category='production_endpoints'
-                                                                        editEndpoint={editEndpoint}
-                                                                        setAdvancedConfigOpen={toggleAdvanceConfig}
-                                                                        apiId={api.id}
-                                                                    />
-                                                                </Collapse>
-                                                            </>
-                                                        )}
-                                                    {endpointType.key === 'prototyped' || endpointType.key === 'default'
-                                                        ? <div />
-                                                        : (
-                                                            <>
-                                                                <FormControlLabel
-                                                                    control={(
-                                                                        <Checkbox
-                                                                            disabled={endpointType.key === 'default'}
-                                                                            checked={endpointCategory.sandbox}
-                                                                            value='sandbox'
-                                                                            color='primary'
-                                                                            onChange={(event) => (
-                                                                                handleOnChangeEndpointCategoryChange(
-                                                                                    'sandbox', event,
-                                                                                ))}
-                                                                        />
-                                                                    )}
-                                                                    label={(
-                                                                        <FormattedMessage
-                                                                            id={'Apis.Details.Endpoints.'
-                                                                            + 'EndpointOverview.sandbox.endpoint'}
-                                                                            defaultMessage='Sandbox Endpoint'
-                                                                        />
-                                                                    )}
-                                                                />
-                                                                <Collapse in={endpointCategory.sandbox
-                                                                    && endpointType.key !== 'default'}
-                                                                >
-                                                                    <GenericEndpoint
-                                                                        autoFocus
-                                                                        name='Sandbox Endpoint'
-                                                                        className={classes.defaultEndpointWrapper}
-                                                                        endpointURL={getEndpoints('sandbox_endpoints')}
-                                                                        type=''
-                                                                        index={0}
-                                                                        category='sandbox_endpoints'
-                                                                        editEndpoint={editEndpoint}
-                                                                        setAdvancedConfigOpen={toggleAdvanceConfig}
-                                                                        apiId={api.id}
-                                                                    />
-                                                                </Collapse>
-                                                            </>
-                                                        )}
-                                                </>
-                                            )}
-                                    </Paper>
-                                )}
-                        </Grid>
-                        {endpointType.key === 'INLINE'
-                        || endpointType.key === 'prototyped'
-                        || endpointType.key === 'awslambda'
-                            ? <div />
-                            : (
-                                <Grid item xs={12}>
-                                    <Typography variant='h4' align='left' className={classes.titleWrapper} gutterBottom>
-                                        <FormattedMessage
-                                            id='Apis.Details.Endpoints.EndpointOverview.general.config.header'
-                                            defaultMessage='General Endpoint Configurations'
-                                        />
-                                    </Typography>
-                                    <GeneralConfiguration
-                                        epConfig={(cloneDeep(epConfig))}
-                                        endpointSecurityInfo={endpointSecurityInfo}
-                                        handleToggleEndpointSecurity={handleToggleEndpointSecurity}
-                                        handleEndpointSecurityChange={handleEndpointSecurityChange}
-                                        endpointType={endpointType}
-                                    />
-                                </Grid>
-                            )}
-                        {
-                            endpointType.key === 'INLINE'
-                        || endpointType.key === 'default'
-                        || endpointType.key === 'prototyped'
-                        || endpointType.key === 'awslambda'
-                                ? <div />
-                                : (
-                                    <Grid item xs={12}>
-                                        <Typography
-                                            variant='h4'
-                                            align='left'
-                                            className={classes.titleWrapper}
-                                            gutterBottom
-                                        >
-                                            <FormattedMessage
-                                                id={'Apis.Details.Endpoints.'
-=======
                                     } else if (endpoint.key !== 'prototyped' && endpoint.key !== 'INLINE') {
                                         return (
                                             <FormControlLabel
@@ -812,147 +604,161 @@
                         ? <InlineEndpoints paths={swaggerDef.paths} updatePaths={updatePaths} />
                         : (
                             <Paper className={classes.endpointContainer}>
-                                {endpointType.key === 'default'
+                                {endpointType.key === 'awslambda'
                                     ? (
-                                        <InlineMessage>
-                                            <div className={classes.contentWrapper}>
-                                                <Typography component='p' className={classes.content}>
-                                                    <FormattedMessage
-                                                        id={'Apis.Details.Endpoints.EndpointOverview.upload'
-                                                    + '.mediation.message'}
-                                                        defaultMessage={
-                                                            'Please upload a mediation sequence file to '
-                                                    + 'Message Mediation Policies, which sets the endpoints.'
-                                                        }
-                                                    />
-                                                    <IconButton
-                                                        onClick={saveAndRedirect}
-                                                    >
-                                                        <LaunchIcon
-                                                            style={{ marginLeft: '2px' }}
-                                                            fontSize='small'
-                                                            color='primary'
-                                                        />
-                                                    </IconButton>
-                                                </Typography>
-                                            </div>
-                                        </InlineMessage>
+                                        <Credentials
+                                            apiId={api.id}
+                                            endpointConfig={endpointConfig}
+                                            endpointsDispatcher={endpointsDispatcher}
+                                        />
                                     )
                                     : (
                                         <>
-                                            {endpointType.key === 'prototyped'
+                                            {endpointType.key === 'default'
                                                 ? (
-                                                    <Typography>
-                                                        <FormattedMessage
-                                                            id={'Apis.Details.Endpoints.'
-                                                                    + 'EndpointOverview.prototype.endpoint'
-                                                                    + '.label'}
-                                                            defaultMessage='Prototype Endpoint'
-                                                        />
-                                                    </Typography>
+                                                    <InlineMessage>
+                                                        <div className={classes.contentWrapper}>
+                                                            <Typography component='p' className={classes.content}>
+                                                                <FormattedMessage
+                                                                    id={'Apis.Details.Endpoints.EndpointOverview.upload'
+                                                                + '.mediation.message'}
+                                                                    defaultMessage={
+                                                                        'Please upload a mediation sequence file to '
+                                                                + 'Message Mediation Policies, which sets the '
+                                                                + 'endpoints.'
+                                                                    }
+                                                                />
+                                                                <IconButton
+                                                                    onClick={saveAndRedirect}
+                                                                >
+                                                                    <LaunchIcon
+                                                                        style={{ marginLeft: '2px' }}
+                                                                        fontSize='small'
+                                                                        color='primary'
+                                                                    />
+                                                                </IconButton>
+                                                            </Typography>
+                                                        </div>
+                                                    </InlineMessage>
                                                 )
                                                 : (
-                                                    <FormControlLabel
-                                                        control={(
-                                                            <Checkbox
-                                                                checked={endpointCategory.prod}
-                                                                value='prod'
-                                                                color='primary'
-                                                                onChange={epCategoryOnChangeHandler}
+                                                    <>
+                                                        {endpointType.key === 'prototyped'
+                                                            ? (
+                                                                <Typography>
+                                                                    <FormattedMessage
+                                                                        id={'Apis.Details.Endpoints.'
+                                                                                + 'EndpointOverview.prototype.endpoint'
+                                                                                + '.label'}
+                                                                        defaultMessage='Prototype Endpoint'
+                                                                    />
+                                                                </Typography>
+                                                            )
+                                                            : (
+                                                                <FormControlLabel
+                                                                    control={(
+                                                                        <Checkbox
+                                                                            checked={endpointCategory.prod}
+                                                                            value='prod'
+                                                                            color='primary'
+                                                                            onChange={epCategoryOnChangeHandler}
+                                                                        />
+                                                                    )}
+                                                                    label={(
+                                                                        <Typography>
+                                                                            <FormattedMessage
+                                                                                id={'Apis.Details.'
+                                                                                        + 'Endpoints.EndpointOverview'
+                                                                                        + '.production.endpoint.label'}
+                                                                                defaultMessage='Production Endpoint'
+                                                                            />
+                                                                        </Typography>
+                                                                    )}
+                                                                />
+                                                            )}
+                                                        <Collapse in={endpointCategory.prod
+                                                                    && endpointType.key !== 'default'}
+                                                        >
+                                                            <GenericEndpoint
+                                                                autoFocus
+                                                                name={endpointType.key === 'prototyped'
+                                                                    ? (
+                                                                        <FormattedMessage
+                                                                            id={'Apis.Details.Endpoints.'
+                                                                                    + 'EndpointOverview.prototype'
+                                                                                    + '.endpoint.header'}
+                                                                            defaultMessage='Prototype Endpoint'
+                                                                        />
+                                                                    ) : (
+                                                                        <FormattedMessage
+                                                                            id={'Apis.Details.Endpoints.'
+                                                                                    + 'EndpointOverview.production'
+                                                                                    + '.endpoint.header'}
+                                                                            defaultMessage='Production Endpoint'
+                                                                        />
+                                                                    )}
+                                                                className={classes.defaultEndpointWrapper}
+                                                                endpointURL={getEndpoints('production_endpoints')}
+                                                                type=''
+                                                                index={0}
+                                                                category='production_endpoints'
+                                                                editEndpoint={editEndpoint}
+                                                                setAdvancedConfigOpen={toggleAdvanceConfig}
+                                                                apiId={api.id}
                                                             />
-                                                        )}
-                                                        label={(
-                                                            <Typography>
+                                                        </Collapse>
+                                                    </>
+                                                )}
+                                            {endpointType.key === 'prototyped' || endpointType.key === 'default'
+                                                ? <div />
+                                                : (
+                                                    <>
+                                                        <FormControlLabel
+                                                            control={(
+                                                                <Checkbox
+                                                                    disabled={endpointType.key === 'default'}
+                                                                    checked={endpointCategory.sandbox}
+                                                                    value='sandbox'
+                                                                    color='primary'
+                                                                    onChange={(event) => (
+                                                                        handleOnChangeEndpointCategoryChange(
+                                                                            'sandbox', event,
+                                                                        ))}
+                                                                />
+                                                            )}
+                                                            label={(
                                                                 <FormattedMessage
-                                                                    id={'Apis.Details.'
-                                                                            + 'Endpoints.EndpointOverview'
-                                                                            + '.production.endpoint.label'}
-                                                                    defaultMessage='Production Endpoint'
+                                                                    id={'Apis.Details.Endpoints.'
+                                                                            + 'EndpointOverview.sandbox.endpoint'}
+                                                                    defaultMessage='Sandbox Endpoint'
                                                                 />
-                                                            </Typography>
-                                                        )}
-                                                    />
+                                                            )}
+                                                        />
+                                                        <Collapse in={endpointCategory.sandbox
+                                                                    && endpointType.key !== 'default'}
+                                                        >
+                                                            <GenericEndpoint
+                                                                autoFocus
+                                                                name='Sandbox Endpoint'
+                                                                className={classes.defaultEndpointWrapper}
+                                                                endpointURL={getEndpoints('sandbox_endpoints')}
+                                                                type=''
+                                                                index={0}
+                                                                category='sandbox_endpoints'
+                                                                editEndpoint={editEndpoint}
+                                                                setAdvancedConfigOpen={toggleAdvanceConfig}
+                                                                apiId={api.id}
+                                                            />
+                                                        </Collapse>
+                                                    </>
                                                 )}
-                                            <Collapse in={endpointCategory.prod
-                                                        && endpointType.key !== 'default'}
-                                            >
-                                                <GenericEndpoint
-                                                    autoFocus
-                                                    name={endpointType.key === 'prototyped'
-                                                        ? (
-                                                            <FormattedMessage
-                                                                id={'Apis.Details.Endpoints.'
-                                                                        + 'EndpointOverview.prototype'
-                                                                        + '.endpoint.header'}
-                                                                defaultMessage='Prototype Endpoint'
-                                                            />
-                                                        ) : (
-                                                            <FormattedMessage
-                                                                id={'Apis.Details.Endpoints.'
-                                                                        + 'EndpointOverview.production'
-                                                                        + '.endpoint.header'}
-                                                                defaultMessage='Production Endpoint'
-                                                            />
-                                                        )}
-                                                    className={classes.defaultEndpointWrapper}
-                                                    endpointURL={getEndpoints('production_endpoints')}
-                                                    type=''
-                                                    index={0}
-                                                    category='production_endpoints'
-                                                    editEndpoint={editEndpoint}
-                                                    setAdvancedConfigOpen={toggleAdvanceConfig}
-                                                    apiId={api.id}
-                                                />
-                                            </Collapse>
-                                        </>
-                                    )}
-                                {endpointType.key === 'prototyped' || endpointType.key === 'default'
-                                    ? <div />
-                                    : (
-                                        <>
-                                            <FormControlLabel
-                                                control={(
-                                                    <Checkbox
-                                                        disabled={endpointType.key === 'default'}
-                                                        checked={endpointCategory.sandbox}
-                                                        value='sandbox'
-                                                        color='primary'
-                                                        onChange={(event) => (
-                                                            handleOnChangeEndpointCategoryChange(
-                                                                'sandbox', event,
-                                                            ))}
-                                                    />
-                                                )}
-                                                label={(
-                                                    <FormattedMessage
-                                                        id={'Apis.Details.Endpoints.'
-                                                                + 'EndpointOverview.sandbox.endpoint'}
-                                                        defaultMessage='Sandbox Endpoint'
-                                                    />
-                                                )}
-                                            />
-                                            <Collapse in={endpointCategory.sandbox
-                                                        && endpointType.key !== 'default'}
-                                            >
-                                                <GenericEndpoint
-                                                    autoFocus
-                                                    name='Sandbox Endpoint'
-                                                    className={classes.defaultEndpointWrapper}
-                                                    endpointURL={getEndpoints('sandbox_endpoints')}
-                                                    type=''
-                                                    index={0}
-                                                    category='sandbox_endpoints'
-                                                    editEndpoint={editEndpoint}
-                                                    setAdvancedConfigOpen={toggleAdvanceConfig}
-                                                    apiId={api.id}
-                                                />
-                                            </Collapse>
                                         </>
                                     )}
                             </Paper>
                         )}
                 </Grid>
-                {endpointType.key === 'INLINE' || endpointType.key === 'prototyped' || api.type === 'WS'
+                {endpointType.key === 'INLINE' || endpointType.key === 'prototyped' || endpointType.key === 'awslambda'
+                || api.type === 'WS'
                     ? <div />
                     : (
                         <Grid item xs={12}>
@@ -974,7 +780,9 @@
                 {
                     endpointType.key === 'INLINE'
                         || endpointType.key === 'default'
-                        || endpointType.key === 'prototyped' || api.type === 'WS'
+                        || endpointType.key === 'prototyped'
+                        || api.type === 'WS'
+                        || endpointType.key === 'awslambda'
                         ? <div />
                         : (
                             <Grid item xs={12}>
@@ -986,7 +794,6 @@
                                 >
                                     <FormattedMessage
                                         id={'Apis.Details.Endpoints.'
->>>>>>> b8a80de7
                                                 + 'EndpointOverview.lb.failover.endpoints.header'}
                                         defaultMessage='Load balance and Failover Configurations'
                                     />
