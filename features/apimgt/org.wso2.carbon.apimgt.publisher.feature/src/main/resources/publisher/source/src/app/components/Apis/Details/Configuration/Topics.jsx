--- conflicted
+++ resolved
@@ -201,13 +201,6 @@
         this.handleDeleteTopic = this.handleDeleteTopic.bind(this);
 
         this.handleAddProperty = this.handleAddProperty.bind(this);
-<<<<<<< HEAD
-        // this.handleSaveProperty = this.handleSaveProperty.bind(this);
-        // this.handleCancelSaveProperty = this.handleCancelSaveProperty.bind(this);
-        // this.handleEditProperty = this.handleEditProperty.bind(this);
-        // this.handleDeleteProperty = this.handleDeleteProperty.bind(this);
-=======
->>>>>>> 9da06cbc
         this.renderEditableProperty = this.renderEditableProperty.bind(this);
         this.loadTopics = this.loadTopics.bind(this);
         this.getSortedOperations = this.getSortedOperations.bind(this);
