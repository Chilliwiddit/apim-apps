--- conflicted
+++ resolved
@@ -1063,12 +1063,6 @@
             const requestBody = {
                 requestBody: updatedAPI,
             };
-
-
-            console.log('// -------- update api ---------');
-            console.log({ payload, requestBody });
-            console.log('-- -------- update api -------//')
-
             return client.apis['APIs'].updateAPI(payload, requestBody);
         });
         return promisedUpdate.then(response => {
@@ -2083,7 +2077,7 @@
     getRevisionsWithEnv(apiId) {
         const apiClient = new APIClientFactory().getAPIClient(Utils.getCurrentEnvironment(), Utils.CONST.API_CLIENT).client;
                 return apiClient.then(client => {
-                   return client.apis['API Revisions'].getAPIRevisions( 
+                   return client.apis['API Revisions'].getAPIRevisions(
                     {
                         apiId: apiId,
                         query: 'deployed:true',
@@ -2117,7 +2111,7 @@
                     { requestBody: body},
                     this._requestMetaData(),
                 );
-            });    
+            });
     }
 
     /**
@@ -2131,13 +2125,13 @@
         return apiClient.then(
             client => {
                 return client.apis['API Revisions'].deleteAPIRevision(
-                    {   
+                    {
                         apiId: apiId,
                         revisionId: revisionId
                     },
                     this._requestMetaData(),
                 );
-            });    
+            });
     }
 
     /**
@@ -2151,14 +2145,14 @@
         return apiClient.then(
             client => {
                 return client.apis['API Revisions'].undeployAPIRevision(
-                    {   
+                    {
                         apiId: apiId,
                         revisionId: revisionId
                     },
                     { requestBody: body},
                     this._requestMetaData(),
                 );
-            });    
+            });
     }
 
      /**
@@ -2172,14 +2166,14 @@
         return apiClient.then(
             client => {
                 return client.apis['API Revisions'].deployAPIRevision(
-                    {   
+                    {
                         apiId: apiId,
                         revisionId: revisionId
                     },
                     { requestBody: body},
                     this._requestMetaData(),
                 );
-            });    
+            });
     }
 
     /**
@@ -2193,13 +2187,13 @@
         return apiClient.then(
             client => {
                 return client.apis['API Revisions'].restoreAPIRevision(
-                    {   
+                    {
                         apiId: apiId,
                         revisionId: revisionId
                     },
                     this._requestMetaData(),
                 );
-            });    
+            });
     }
 
 
@@ -2827,7 +2821,6 @@
             return client.apis["APIs"].updateTopics(payload, requestBody, this._requestMetaData());
         });
     }
-<<<<<<< HEAD
 
     static validateAsyncAPIByFile(asyncAPIData){
         const apiClient = new APIClientFactory().getAPIClient(Utils.getCurrentEnvironment(), Utils.CONST.API_CLIENT).client;
@@ -3040,8 +3033,6 @@
         });
         return promise_updated;
     }
-=======
->>>>>>> 1a0d21a6
 }
 
 
