/**
 * Copyright (c) 2018, WSO2 Inc. (http://wso2.com) All Rights Reserved.
 *
 * Licensed under the Apache License, Version 2.0 (the "License");
 * you may not use this file except in compliance with the License.
 * You may obtain a copy of the License at
 *
 * http://www.apache.org/licenses/LICENSE-2.0
 *
 * Unless required by applicable law or agreed to in writing, software
 * distributed under the License is distributed on an "AS IS" BASIS,
 * WITHOUT WARRANTIES OR CONDITIONS OF ANY KIND, either express or implied.
 * See the License for the specific language governing permissions and
 * limitations under the License.
 */

/* eslint-disable */
import APIClientFactory from './APIClientFactory';
import Utils from './Utils';
import Resource from './Resource';
import MockResponses from './MockResponses';
import cloneDeep from 'lodash.clonedeep';

/**
 * An abstract representation of an API
 */
class API extends Resource {
    constructor(name, version, context, kwargs) {
        super();
        let properties = kwargs;
        if (name instanceof Object) {
            properties = name;
            Utils.deepFreeze(properties);
        } else {
            this.name = name;
            this.version = version;
            this.context = context;
            this.isDefaultVersion = false;
            this.gatewayEnvironments = ['Production and Sandbox']; //todo: load the environments from settings API
            this.transport = ['http', 'https'];
            this.visibility = 'PUBLIC';
            this.endpointConfig = {
                endpoint_type: 'http',
                sandbox_endpoints: {
                    url: '',
                },
                production_endpoints: {
                    url: '',
                },
            };
        }
        this.apiType = API.CONSTS.API;
        this._data = properties;
        for (const key in properties) {
            if (Object.prototype.hasOwnProperty.call(properties, key)) {
                this[key] = properties[key];
            }
        }
    }

    /**
     *
     * @param data
     * @returns {object} Metadata for API request
     * @private
     */
    _requestMetaData() {
        Resource._requestMetaData();
    }

    /**
     *
     * Instance method of the API class to provide raw JSON object
     * which is API body friendly to use with REST api requests
     * Use this method instead of accessing the private _data object for
     * converting to a JSON representation of an API object.
     * Note: This is deep coping, Use sparingly, Else will have a bad impact on performance
     * Basically this is the revers operation in constructor.
     * This method simply iterate through all the object properties (excluding the properties in `excludes` list)
     * and copy their values to new object.
     * So use this method with care!!
     * @memberof API
     * @param {Array} [userExcludes=[]] List of properties that are need to be excluded from the generated JSON object
     * @returns {JSON} JSON representation of the API
     */
    toJSON(userExcludes = []) {
        var copy = {},
            excludes = ['_data', 'client', 'apiType', ...userExcludes];
        for (var prop in this) {
            if (!excludes.includes(prop)) {
                copy[prop] = cloneDeep(this[prop]);
            }
        }
        return copy;
    }

    importOpenAPIByFile(openAPIData, callback = null) {
        let payload, promisedCreate;
        promisedCreate = this.client.then(client => {
            const apiData = this.getDataFromSpecFields(client);

            payload = {
                requestBody: {
                    file: openAPIData,
                    additionalProperties: JSON.stringify(apiData),
                }
            };

            const promisedResponse = client.apis['APIs'].importOpenAPIDefinition(
                null,
                payload,
                this._requestMetaData({
                    'Content-Type': 'multipart/form-data',
                }),
            );
            return promisedResponse.then(response => new API(response.body));
        });
        return promisedCreate;
    }

    importOpenAPIByUrl(openAPIUrl) {
        let payload, promise_create;

        promise_create = this.client.then(client => {
            const apiData = this.getDataFromSpecFields(client);

            payload = {
                requestBody: {
                    url: openAPIUrl,
                    additionalProperties: JSON.stringify(apiData),
                }
            };

            const promisedResponse = client.apis['APIs'].importOpenAPIDefinition(
                null,
                payload,
                this._requestMetaData({
                    'Content-Type': 'multipart/form-data',
                }),
            );
            return promisedResponse.then(response => new API(response.body));
        });
        return promise_create;
    }

    static validateOpenAPIByFile(openAPIData) {
        const apiClient = new APIClientFactory().getAPIClient(Utils.getCurrentEnvironment(), Utils.CONST.API_CLIENT).client;
        let payload, promisedValidate;
        payload = {
            file: openAPIData,
            'Content-Type': 'multipart/form-data',
        };
        const requestBody = {
            requestBody: {
                file: openAPIData,
            },
        };
        promisedValidate = apiClient.then(client => {
            return client.apis.Validation.validateOpenAPIDefinition(
                payload,
                requestBody,
                this._requestMetaData({
                    'Content-Type': 'multipart/form-data',
                }),
            );
        });
        return promisedValidate;
    }

    static validateOpenAPIByUrl(url, params = { returnContent: false }) {
        const apiClient = new APIClientFactory().getAPIClient(Utils.getCurrentEnvironment(), Utils.CONST.API_CLIENT).client;
        const payload = {
            'Content-Type': 'multipart/form-data',
            ...params
        };
        const requestBody = {
            requestBody: {
                url: url,
            },
        };
        return apiClient.then(client => {
            return client.apis['Validation'].validateOpenAPIDefinition(
                payload,
                requestBody,
                this._requestMetaData({
                    'Content-Type': 'multipart/form-data',
                }),
            );
        });

    }

    /**
     * Get API Security Audit Report
     */
    getSecurityAuditReport(apiId) {
        const promiseGetAuditReport = this.client.then((client) => {
            return client.apis['API Audit'].getAuditReportOfAPI({
                apiId: apiId
            }, this._requestMetaData());
        });
        return promiseGetAuditReport;
    }

    /**
     * export an API Directory as A Zpi file
     * @returns {promise} Promise Containing the ZPI file of the selected API
     */
    exportApi(apiId) {
        const apiZip = this.client.then((client) => {
            return client.apis['Import Export'].exportAPI({
                apiId: apiId
            },  this._requestMetaData({
                    'accept': 'application/zip'
                })
            );
        });
        return apiZip;
    }

    /**
     * Get detailed policy information of the API
     * @returns {Promise} Promise containing policy detail request calls for all the available policies
     * @memberof API
     */
    getPolicies() {
        const promisedPolicies = this.policies.map(policy => {
            return this.client.then(client =>
                client.apis['Throttling Policies'].getThrottlingPolicyByName(
                    {
                        policyLevel: 'subscription',
                        policyName: policy,
                    },
                    this._requestMetaData(),
                ),
            );
        });
        return Promise.all(promisedPolicies).then(policies => policies.map(response => response.body));
    }

    getResourcePolicies(sequenceType = 'in') {
        return this.client.then(client => {
            return client.apis['API Resource Policies'].getAPIResourcePolicies({
                apiId: this.id,
                sequenceType,
            });
        });
    }

    updateResourcePolicy(resourcePolicy) {
        return this.client.then(client => {
            return client.apis['API Resource Policies'].updateAPIResourcePoliciesByPolicyId(
                {
                    apiId: this.id,
                    resourcePolicyId: resourcePolicy.id,
                },
                {
                    requestBody: {
                        httpVerb: resourcePolicy.httpVerb,
                        resourcePath: resourcePolicy.resourcePath,
                        content: resourcePolicy.content,
                    }
                }
            );
        });
    }

    setInlineProductionEndpoint(serviceURL) {
        this.endpointConfig.production_endpoints.url = serviceURL;
        return this.endpointConfig;
    }

    getProductionEndpoint() {
        if (!this.endpointConfig) {
            return null;
        }
        if (!this.endpointConfig.production_endpoints) {
            return '';
        }
        if (Array.isArray(this.endpointConfig.production_endpoints)) {
            return this.endpointConfig.production_endpoints[0].url;
        } else {
            return this.endpointConfig.production_endpoints.url;
        }
    }

    getSandboxEndpoint() {
        if (!this.endpointConfig.sandbox_endpoints) {
            return '';
        }
        if (Array.isArray(this.endpointConfig.sandbox_endpoints)) {
            return this.endpointConfig.sandbox_endpoints[0].url;
        } else {
            return this.endpointConfig.sandbox_endpoints.url;
        }
    }

    /**
     * Tests the endpoints
     */
    testEndpoint(endpointUrl, apiId) {
        return this.client.then(client => {
            return client.apis['Validation'].validateEndpoint({ endpointUrl: endpointUrl, apiId: apiId });
        });
    }

    save(openAPIVersion = 'v3') {
        const promisedAPIResponse = this.client.then(client => {
            const properties = client.spec.components.schemas.API.properties;
            const data = {};
            Object.keys(this).forEach(apiAttribute => {
                if (apiAttribute in properties) {
                    data[apiAttribute] = this[apiAttribute];
                }
            });
            const payload = {
                'Content-Type': 'application/json',
                openAPIVersion,
            };
            const requestBody = {
                'requestBody': data,
            };
            return client.apis['APIs'].createAPI(payload, requestBody, this._requestMetaData());
        });
        return promisedAPIResponse.then(response => {
            return new API(response.body);
        });
    }

    saveStreamingAPI() {
        const promisedAPIResponse = this.client.then(client => {
            const properties = client.spec.components.schemas.API.properties;
            const data = {};
            Object.keys(this).forEach(apiAttribute => {
                if (apiAttribute in properties) {
                    data[apiAttribute] = this[apiAttribute];
                }
            });

            const payload = {
                'Content-Type': 'application/json',
            };
            const requestBody = {
                'requestBody': data,
            };
            return client.apis['APIs'].createAPI(payload, requestBody, this._requestMetaData());
        });
        return promisedAPIResponse.then(response => {
            return new API(response.body);
        });
    }

    saveProduct() {
        const promisedAPIResponse = this.client.then(client => {
            const properties = client.spec.definitions.APIProduct.properties;
            const data = {};

            Object.keys(this).forEach(apiAttribute => {
                if (apiAttribute in properties) {
                    data[apiAttribute] = this[apiAttribute];
                }
            });
            const payload = {
                body: data,
                'Content-Type': 'application/json',
            };
            return client.apis['API Products'].createAPIProduct(payload, this._requestMetaData());
        });
        return promisedAPIResponse.then(response => {
            return new API(response.body);
        });
    }

    /**
     * Get details of a given API
     * @param id {string} UUID of the api.
     * @param callback {function} A callback function to invoke after receiving successful response.
     * @returns {promise} With given callback attached to the success chain else API invoke promise.
     * @deprecated use static API.get() method instead
     */
    get(id, callback = null) {
        const promise_get = this.client.then(client => {
            return client.apis['APIs'].getAPI(
                {
                    apiId: id,
                },
                this._requestMetaData(),
            );
        });
        if (callback) {
            return promise_get.then(callback);
        } else {
            return promise_get;
        }
    }

    /**
     * Get details of a given API
     * @param id {string} UUID of the api.
     * @param callback {function} A callback function to invoke after receiving successful response.
     * @returns {promise} With given callback attached to the success chain else API invoke promise.
     * @deprecated use static API.get() method instead
     */
    getProduct(id, callback = null) {
        const promise_get = this.client.then(client => {
            return client.apis['API Products'].getAPIProduct(
                {
                    apiProductId: id,
                },
                this._requestMetaData(),
            );
        });
        if (callback) {
            return promise_get.then(callback);
        } else {
            return promise_get;
        }
    }

    /**
     * Validate the api parameters for existence. (api name, context)
     * @param {string} query The parameters that should be validated.
     * @return {promise}
     * */
    validateAPIParameter(query) {
        return this.client.then(client => {
            return client.apis.Validation.validateAPI({ query: query })
                .then(resp => {
                    return resp.ok;
                })
                .catch(err => {
                    console.log(err);
                    return false;
                });
        });
    }

    /**
     * Validate the given document name exists
     * @param {string} id The api id.
     * @param {string} name The document name
     * @return {promise}
     * */
    validateDocumentExists(id, name) {
        return this.client.then(client => {
            return client.apis['API Documents']
                .validateDocument({ apiId: id, name: name })
                .then(resp => {
                    return resp.ok;
                })
                .catch(err => {
                    console.log(err);
                    return false;
                });
        });
    }

    /**
     * Create a new version of a given API
     * @param version {string} new API version.
     * @param isDefaultVersion specifies whether new API version is set as default version
     * @param callback {function} A callback function to invoke after receiving successful response.
     * @returns {promise} With given callback attached to the success chain else API invoke promise.
     */
    createNewAPIVersion(version, isDefaultVersion, callback = null) {
        const promise_copy_api = this.client.then(client => {
            return client.apis['APIs'].createNewAPIVersion(
                {
                    apiId: this.id,
                    newVersion: version,
                    defaultVersion: isDefaultVersion,
                },
                this._requestMetaData(),
            );
        });
        if (callback) {
            return promise_copy_api.then(callback);
        } else {
            return promise_copy_api;
        }
    }

    /**
     * Get the swagger of an API
     * @param id {String} UUID of the API in which the swagger is needed
     * @param callback {function} Function which needs to be called upon success of the API deletion
     * @returns {promise} With given callback attached to the success chain else API invoke promise.
     */
    getSwagger(id = this.id, callback = null) {
        const promise_get = this.client.then(client => {
            return client.apis['APIs'].getAPISwagger(
                {
                    apiId: id,
                },
                this._requestMetaData(),
            );
        });
        return promise_get;
    }

    /**
     * Mock sample responses for Inline Prototyping
     * of a swagger OAS defintion
     *
     * @param id {String} The api id.
     */
    generateMockScripts(id=this.id) {
        const promise_get = this.client.then(client => {
            return client.apis['APIs'].generateMockScripts(
                {
                    apiId: id,
                },
                this._requestMetaData(),
            );
        });
        return promise_get;
    }


    /**
     * Resets sample responses for inline prototyping
     *
     * @param {String} id
     */
    getGeneratedMockScriptsOfAPI(id=this.id) {
        const promise_get = this.client.then(client => {
            return client.apis['APIs'].getGeneratedMockScriptsOfAPI(
                {
                    apiId: id,
                },
                this._requestMetaData(),
            );
        });
        return promise_get;
    }


    /**
     * Get the graphQL schema of an API
     * @param id {String} UUID of the API in which the schema is needed
     * @param callback {function} Function which needs to be called upon success of the retrieving schema
     * @returns {promise} With given callback attached to the success chain else API invoke promise.
     */
    getSchema(id, callback = null) {
        const promise_get = this.client.then(client => {
            return client.apis['GraphQL Schema (Individual)'].getAPIGraphQLSchema(
                {
                    apiId: id,
                },
                this._requestMetaData(),
            );
        });
        if (callback) {
            return promise_get.then(callback);
        } else {
            return promise_get;
        }
    }

    /**
     * Get all the scopes
     * @param offset {String} offset of the scopes list which needs to be retrieved
     * @param limit {String} limit of the scopes list which needs to be retrieved
     * @param callback {function} Function which needs to be called upon success of the API deletion
     * @returns {promise} With given callback attached to the success chain else API invoke promise.
     */
    static getAllScopes(offset = null, limit = null, callback = null) {
        const apiClient = new APIClientFactory().getAPIClient(Utils.getCurrentEnvironment(), Utils.CONST.API_CLIENT).client;
        const promise_scopes = apiClient.then(client => {
            return client.apis['Scopes'].getSharedScopes(
                { limit, offset},
                this._requestMetaData(),
            );
        });
        if (callback) {
            return promise_scopes.then(callback);
        } else {
            return promise_scopes;
        }
    }

    /**
     * Get settings of an API
     */
    getSettings() {
        const promisedSettings = this.client.then(client => {
            return client.apis['Settings'].getSettings();
        });
        return promisedSettings.then(response => response.body);
    }

    /**
     * Get Subscription Policies of an API
     * @param id {String} UUID of the API in which the swagger is needed
     * @param callback {function} Function which needs to be called upon success of the API deletion
     * @returns {promise} With given callback attached to the success chain else API invoke promise.
     */
    getSubscriptionPolicies(id, callback = null) {
        const promisePolicies = this.client.then(client => {
            return client.apis['APIs'].getAPISubscriptionPolicies(
                {
                    apiId: id,
                },
                this._requestMetaData(),
            );
        });
        return promisePolicies.then(response => response.body);
    }

    /**
     * Get monettization status of an API
     * @param id {String} UUID of the API in which the swagger is needed
     * @param callback {function} Function which needs to be called upon success of get Monetization status
     * @returns {promise} With given callback attached to the success chain else API invoke promise.
     */
    getMonetization(id, callback = null) {
        const promiseMonetization = this.client.then(client => {
            return client.apis['API Monetization'].getAPIMonetization(
                {
                    apiId: id,
                },
                this._requestMetaData(),
            );
        });
        return promiseMonetization.then(response => response.body);
    }

    /**
     * Get monettization Invoice
     * @param id {String} UUID of the subscription
     * @param callback {function} Function which needs to be called upon success of the API deletion
     * @returns {promise} With given callback attached to the success chain else API invoke promise.
     */
    getMonetizationInvoice(id, callback = null) {
        const promiseInvoice = this.client.then(client => {
            return client.apis['API Monetization'].getSubscriptionUsage(
                {
                    subscriptionId: id,
                },
                this._requestMetaData(),
            );
        });
        return promiseInvoice.then(response => response.body);
    }

    /**
     * configure monetization to an API
     * @param apiId APIID
     * @param body details of tiers
     */
    configureMonetizationToApi(apiId, body) {
        const promised_status = this.client.then(client => {
            return client.apis['API Monetization'].addAPIMonetization(
                { apiId },
                { requestBody: body },
            );
        });
        return promised_status;
    }

    getDeployments() {
        return this.client.then(client => {
            return client.apis['Deployments'].deploymentsGet();
        });
    }
    /**
     * Get a particular scope
     * @param scopeId {String} UUID of the scope
     * @param callback {function} Function which needs to be called upon success of the scope retrieval
     * @returns {promise} With given callback attached to the success chain else API invoke promise.
     */
    getSharedScopeDetails(scopeId, callback = null) {
        const promise_scopes = this.client.then(client => {
            return client.apis['Scopes'].getSharedScope(
                { scopeId },
                this._requestMetaData(),
            );
        });
        if (callback) {
            return promise_scopes.then(callback);
        } else {
            return promise_scopes;
        }
    }

    /**
     * Get usages of a particular scope
     * @param scopeId {String} UUID of the scope
     * @param callback {function} Function which needs to be called upon success of the scope usage retrieval
     * @returns {promise} With given callback attached to the success chain else API invoke promise.
     */
    static getSharedScopeUsages(scopeId, callback = null) {
        const apiClient = new APIClientFactory().getAPIClient(Utils.getCurrentEnvironment(), Utils.CONST.API_CLIENT).client;
        const promise_scopes = apiClient.then(client => {
            return client.apis['Scopes'].getSharedScopeUsages(
                { scopeId },
                this._requestMetaData(),
            );
        });
        if (callback) {
            return promise_scopes.then(callback);
        } else {
            return promise_scopes;
        }
    }

    /**
     * Add a shared scope
     * @param body {any} body of the shared scope details
     * @returns {promise} With given callback attached to the success chain else API invoke promise.
     */
    addSharedScope(body) {
        const promised_addSharedScope = this.client.then(client => {
            const payload = {
                'Content-Type': 'application/json',
            };
            return client.apis['Scopes'].addSharedScope(
                payload,
                {
                    requestBody: body
                },
                this._requestMetaData()
            );
        });
        return promised_addSharedScope;
    }

    /**
     * Update a shared scope
     * @param scopeId {String} UUID of the scope
     * @param body {any} body of the shared scope details
     * @returns {promise} With given callback attached to the success chain else API invoke promise.
     */
    updateSharedScope(scopeId, body) {
        const promised_updateSharedScope = this.client.then(client => {
            const payload = {
                scopeId,
                'Content-Type': 'application/json',
            };
            return client.apis['Scopes'].updateSharedScope(
                payload,
                {
                    requestBody: body
                },
                this._requestMetaData()
            );
        });
        return promised_updateSharedScope;
    }

    /**
     * Delete a shared scope
     * @param scopeId {String} UUID of the scope
     * @returns {promise} With given callback attached to the success chain else API invoke promise.
     */
    deleteSharedScope(scopeId) {
        const promise_deleteScope = this.client.then(client => {
            return client.apis['Scopes'].deleteSharedScope(
                {
                    scopeId: scopeId,
                },
                this._requestMetaData(),
            );
        });
        return promise_deleteScope;
    }

    /**
     * Update an api via PUT HTTP method, Need to give the updated API object as the argument.
     * @param api {Object} Updated API object(JSON) which needs to be updated
     * @deprecated
     */
    updateSwagger(id, swagger) {
        alert('update swagger() invoked!');
        const promised_update = this.client.then(client => {
            const payload = {
                apiId: id,
                'Content-Type': 'multipart/form-data',
            };

            const requestBody = {
                requestBody: {
                    apiDefinition: JSON.stringify(swagger),
                }
            };
            return client.apis['APIs'].updateAPISwagger(
                payload,
                requestBody,
                this._requestMetaData({
                    'Content-Type': 'multipart/form-data',
                }),
            );
        });
        return promised_update;
    }

    /**
     * Update API definition of a given API by URL content
     * @param apiId         API Identifier
     * @param openAPIUrl    OpenAPI definition content URL
     * @returns {boolean|*}
     */
    updateAPIDefinitionByUrl(apiId, openAPIUrl) {
        let payload, requestBody, promise_updated;

        promise_updated = this.client.then(client => {
            payload = {
                apiId,
                'Content-Type': 'multipart/form-data',
            };

            requestBody = {
                requestBody: {
                    url: openAPIUrl,
                }
            };

            const promisedResponse = client.apis['APIs'].updateAPISwagger(
                payload,
                requestBody,
                this._requestMetaData({
                    'Content-Type': 'multipart/form-data',
                }),
            );
            return promisedResponse.then(response => new API(response.body));
        });
        return promise_updated;
    }

    /**
     * Update API definition of a given API by file content
     * @param apiId         API Identifier
     * @param openAPIFile   OpenAPI definition file content
     * @returns {boolean|*}
     */
    updateAPIDefinitionByFile(apiId, openAPIFile) {
        let payload, requestBody, promise_updated;

        promise_updated = this.client.then(client => {
            payload = {
                apiId,
                'Content-Type': 'multipart/form-data',
            };

            requestBody = {
                requestBody: {
                    file: openAPIFile,
                }
            };

            const promisedResponse = client.apis['APIs'].updateAPISwagger(
                payload,
                requestBody,
                this._requestMetaData({
                    'Content-Type': 'multipart/form-data',
                }),
            );
            return promisedResponse.then(response => new API(response.body));
        });
        return promise_updated;
    }

    /**
     * Update an api via PUT HTTP method, Need to give the updated API object as the argument.
     * @param apiId {Object} Updated graphQL schema which needs to be updated
     * @param graphQLSchema
     */
    updateGraphQLAPIDefinition(apiId, graphQLSchema) {
        const promised_updateSchema = this.client.then(client => {
            const payload = {
                apiId: apiId,
                'Content-Type': 'multipart/form-data',
            };
            const requestBody = {
                requestBody: {
                    schemaDefinition: graphQLSchema
                }
            }
            return client.apis['GraphQL Schema'].updateAPIGraphQLSchema(
                payload,
                requestBody,
                this._requestMetaData({
                    'Content-Type': 'multipart/form-data',
                }),
            );
        });
        return promised_updateSchema;
    }

    /**
     * Update an api via PUT HTTP method, Need to give the updated API object as the argument.
     * @param api {Object} Updated API object(JSON) which needs to be updated
     *
     */
    updateSwagger(swagger) {
        const promised_update = this.client.then(client => {
            const payload = {
                apiId: this.id,
                'Content-Type': 'multipart/form-data',
            };
            const requestBody = {
                requestBody: {
                    apiDefinition: JSON.stringify(swagger),
                },
            };
            return client.apis['APIs'].updateAPISwagger(
                payload,
                requestBody,
                this._requestMetaData({
                    'Content-Type': 'multipart/form-data',
                }),
            );
        });
        return promised_update;
    }

    /**
     * Delete the current api instance
     * @param id {String} UUID of the API which want to delete
     * @param callback {function} Function which needs to be called upon success of the API deletion
     * @returns {promise} With given callback attached to the success chain else API invoke promise.
     */
    delete() {
        return this.client.then(client => {
            return client.apis['APIs'].deleteAPI(
                {
                    apiId: this.id,
                },
                this._requestMetaData(),
            );
        });
    }

    /**
     * Delete the current api product instance
     * @param id {String} UUID of the API which want to delete
     * @param callback {function} Function which needs to be called upon success of the API deletion
     * @returns {promise} With given callback attached to the success chain else API invoke promise.
     */
    deleteProduct() {
        return this.client.then(client => {
            return client.apis['API Products'].deleteAPIProduct(
                {
                    apiProductId: this.id,
                },
                this._requestMetaData(),
            );
        });
    }

    /**
     * Get the life cycle state of an API given its id (UUID)
     * @param id {string} UUID of the api
     * @param callback {function} Callback function which needs to be executed in the success call
     */
    getLcState(id, callback = null) {
        const promise_lc_get = this.client.then(client => {
            return client.apis['API Lifecycle'].getAPILifecycleState(
                {
                    apiId: id,
                },
                this._requestMetaData(),
            );
        });
        if (callback) {
            return promise_lc_get.then(callback);
        } else {
            return promise_lc_get;
        }
    }

    /**
     * Get the life cycle history data of an API given its id (UUID)
     * @param id {string} UUID of the api
     * @param callback {function} Callback function which needs to be executed in the success call
     */
    getLcHistory(id, callback = null) {
        const promise_lc_history_get = this.client.then(client => {
            return client.apis['API Lifecycle'].getAPILifecycleHistory(
                {
                    apiId: id,
                },
                this._requestMetaData(),
            );
        });
        if (callback) {
            return promise_lc_history_get.then(callback);
        } else {
            return promise_lc_history_get;
        }
    }

    /**
     *
     * Shortcut method to publish `this` API instance
     *
     * @param {Object} checkedItems State change checklist items
     * @returns {Promise}
     * @memberof API
     */
    publish(checkedItems) {
        const payload = {
            action: 'Publish',
            apiId: this.id,
            lifecycleChecklist: checkedItems,
            'Content-Type': 'application/json',
        };
        return this.client.then(client => {
            return client.apis['API Lifecycle'].changeAPILifecycle(payload, this._requestMetaData());
        });
    }

    /**
     * Update the life cycle state of an API given its id (UUID)
     * @param id {string} UUID of the api
     * @param state {string} Target state which need to be transferred
     * @param callback {function} Callback function which needs to be executed in the success call
     */
    updateLcState(id, state, checkedItems, callback = null) {
        const payload = {
            action: state,
            apiId: id,
            lifecycleChecklist: checkedItems,
            'Content-Type': 'application/json',
        };
        const promise_lc_update = this.client.then(client => {
            return client.apis['API Lifecycle'].changeAPILifecycle(payload, this._requestMetaData());
        });
        if (callback) {
            return promise_lc_update.then(callback);
        } else {
            return promise_lc_update;
        }
    }

    /**
     * Cleanup pending workflow state change task for API given its id (UUID)
     * @param id {string} UUID of the api
     * @param callback {function} Callback function which needs to be executed in the success call
     */
    cleanupPendingTask(id, callback = null) {
        const promise_deletePendingTask = this.client.then(client => {
            return client.apis['API Lifecycle'].deleteAPILifecycleStatePendingTasks(
                {
                    apiId: id,
                },
                this._requestMetaData(),
            );
        });
        return promise_deletePendingTask;
    }

    /**
     * Update an api via PUT HTTP method, Need to give the updated API object as the argument.
     * @param api {Object} Updated API object(JSON) which needs to be updated
     */
    update(updatedProperties) {
        const updatedAPI = { ...this.toJSON(), ...updatedProperties };
        const promisedUpdate = this.client.then(client => {
            const payload = {
                apiId: updatedAPI.id,
            };
            const requestBody = {
                requestBody: updatedAPI,
            };
            return client.apis['APIs'].updateAPI(payload, requestBody);
        });
        return promisedUpdate.then(response => {
            return new API(response.body);
        });
    }

    /**
     * Update an api via PUT HTTP method, Need to give the updated API object as the argument.
     * @param api {Object} Updated API object(JSON) which needs to be updated
     */
    updateProduct(api) {
        const promised_update = this.client.then(client => {
            const payload = {
                apiProductId: api.id,
            };
            const requestBody = {
                'requestBody': api,
            };
            return client.apis['API Products'].updateAPIProduct(payload, requestBody);
        });
        return promised_update;
    }
    /**
     * Get the available subscriptions for a given API
     * @param {String} apiId API UUID
     * @returns {Promise} With given callback attached to the success chain else API invoke promise.
     */
    subscriptions(apiId, offset = null, limit = null, query = null, callback = null) {
        const promise_subscription = this.client.then(client => {
            return client.apis['Subscriptions'].getSubscriptions(
                { apiId, limit, offset, query },
                this._requestMetaData(),
            );
        });
        if (callback) {
            return promise_subscription.then(callback);
        } else {
            return promise_subscription;
        }
    }
    /**
     * Block subscriptions for given subscriptionId
     * @param {String} id Subscription UUID
     * @param {String} state Subscription status
     * @returns {Promise} With given callback attached to the success chain else API invoke promise.
     */
    blockSubscriptions(id, state, callback = null) {
        const promise_subscription = this.client.then(client => {
            return client.apis['Subscriptions'].blockSubscription(
                {
                    subscriptionId: id,
                    blockState: state,
                },
                this._requestMetaData(),
            );
        });
        if (callback) {
            return promise_subscription.then(callback);
        } else {
            return promise_subscription;
        }
    }

    /**
     * Unblock subscriptions for given subscriptionId
     * @param {String} id Subscription UUID
     * @returns {Promise} With given callback attached to the success chain else API invoke promise.
     */
    unblockSubscriptions(id, callback = null) {
        const promise_subscription = this.client.then(client => {
            return client.apis['Subscriptions'].unBlockSubscription(
                {
                    subscriptionId: id,
                },
                this._requestMetaData(),
            );
        });
        if (callback) {
            return promise_subscription.then(callback);
        } else {
            return promise_subscription;
        }
    }

    /**
     * Retrieve subscriber information for a given subscriptionId
     * @param {String} id Subscription UUID
     * @returns {Promise} With given callback attached to the success chain else API invoke promise.
     */
    getSubscriberInfo(id) {
        const promise_subscription = this.client.then(client => {
            return client.apis['Subscriber'].getSubscriberInfoBySubscriptionId(
                {
                    subscriptionId: id,
                },
                this._requestMetaData(),
            );
        });
        return promise_subscription;
    }

    addDocument(api_id, body) {
        const promised_addDocument = this.client.then(client => {
            const payload = {
                apiId: api_id,
                'Content-Type': 'application/json',
            };
            const requestBody = {
                requestBody: body
            };
            return client.apis['API Documents'].addAPIDocument(payload, requestBody,
                this._requestMetaData());
        });
        return promised_addDocument;
    }

    /*
     Add a File resource to a document
     */
    addFileToDocument(api_id, docId, fileToDocument) {
        const promised_addFileToDocument = this.client.then(client => {
            const payload = {
                apiId: api_id,
                documentId: docId,
                'Content-Type': 'application/json',
            };
            return client.apis['API Documents'].addAPIDocumentContent(
                payload,
                {
                    requestBody: {
                        file: fileToDocument
                    }
                },
                this._requestMetaData({
                    'Content-Type': 'multipart/form-data',
                }),
            );
        });

        return promised_addFileToDocument;
    }

    /*
     Add inline content to a INLINE type document
     */
    addInlineContentToDocument(apiId, documentId, sourceType, inlineContent) {
        const promised_addInlineContentToDocument = this.client.then(client => {
            const payload = {
                apiId,
                documentId,
                sourceType,
                'Content-Type': 'application/json',
            };
            const requestBody = {
                requestBody: {
                    inlineContent: inlineContent,
                }
            };
            return client.apis['API Documents'].addAPIDocumentContent(
                payload,
                requestBody,
                this._requestMetaData({
                    'Content-Type': 'multipart/form-data',
                }),
            );
        });
        return promised_addInlineContentToDocument;
    }

    getFileForDocument(api_id, docId) {
        const promised_getDocContent = this.client.then(client => {
            const payload = {
                apiId: api_id,
                documentId: docId,
                Accept: 'application/octet-stream',
            };
            return client.apis['API Documents'].getAPIDocumentContentByDocumentId(
                payload,
                this._requestMetaData({
                    'Content-Type': 'multipart/form-data',
                }),
            );
        });
        return promised_getDocContent;
    }

    /*
     Get the inline content of a given document
     */
    getInlineContentOfDocument(api_id, docId) {
        const promised_getDocContent = this.client.then(client => {
            const payload = {
                apiId: api_id,
                documentId: docId,
            };
            return client.apis['API Documents'].getAPIDocumentContentByDocumentId(payload);
        });
        return promised_getDocContent;
    }

    getDocuments(api_id, callback) {
        const promise_get_all = this.client.then(client => {
            return client.apis['API Documents'].getAPIDocuments(
                {
                    apiId: api_id,
                },
                this._requestMetaData(),
            );
        });
        if (callback) {
            return promise_get_all.then(callback);
        } else {
            return promise_get_all;
        }
    }

    updateDocument(api_id, docId, body) {
        const promised_updateDocument = this.client.then(client => {
            const payload = {
                apiId: api_id,
                documentId: docId,
                'Content-Type': 'application/json',
            };
            return client.apis['API Documents'].updateAPIDocument(
                payload,
                {
                    requestBody: body,
                },
                this._requestMetaData(),
            );
        });
        return promised_updateDocument;
    }

    getDocument(api_id, docId, callback) {
        const promise_get = this.client.then(client => {
            return client.apis['API Documents'].getAPIDocumentByDocumentId(
                {
                    apiId: api_id,
                    documentId: docId,
                },
                this._requestMetaData(),
            );
        });
        return promise_get;
    }

    deleteDocument(api_id, document_id) {
        const promise_deleteDocument = this.client.then(client => {
            return client.apis['API Documents'].deleteAPIDocument(
                {
                    apiId: api_id,
                    documentId: document_id,
                },
                this._requestMetaData(),
            );
        });
        return promise_deleteDocument;
    }

    /**
     * Get the available labels.
     * @returns {Promise.<TResult>}
     * TODO: remove
     */
    labels() {
        const promise_labels = this.client.then(client => {
            return client.apis['Label (Collection)'].getLabels({}, this._requestMetaData());
        });
        return promise_labels;
    }

    /**
     * Create an API from GraphQL with the given parameters and call the callback method given optional.
     * @param {Object} api_data - API data which need to fill the placeholder values in the @get_template
     * @param {function} callback - An optional callback method
     * @returns {Promise} Promise after creating and optionally calling the callback method.
     */
    importGraphQL(api_data, callback = null) {
        let payload;
        let promise_create;
        payload = {
            'Content-Type': 'multipart/form-data',
        };
        const requestBody = {
            requestBody: {
                type: 'GraphQL',
                additionalProperties: api_data.additionalProperties,
                file: api_data.file,
            }
        };

        promise_create = this.client.then(client => {
            return client.apis['APIs'].importGraphQLSchema(
                payload,
                requestBody,
                this._requestMetaData({
                    'Content-Type': 'multipart/form-data',
                }),
            );
        });
        if (callback) {
            return promise_create.then(callback);
        } else {
            return promise_create;
        }
    }

    static validateGraphQLFile(file) {
        const apiClient = new APIClientFactory().getAPIClient(Utils.getCurrentEnvironment(), Utils.CONST.API_CLIENT).client;
        const promised_validationResponse = apiClient.then(client => {
            return client.apis['Validation'].validateGraphQLSchema(
                {
                    type: 'GraphQL',
                    'Content-Type': 'multipart/form-data',
                },
                {
                    requestBody: {
                        file,
                    }
                },
                this._requestMetaData({
                    'Content-Type': 'multipart/form-data',
                }),
            );
        });
        return promised_validationResponse;
    }

    /**
     * Downloads the WSDL of an API
     *
     * @param {string} apiId Id (UUID) of the API
     */
    getWSDL(apiId) {
        const promised_wsdlResponse = this.client.then(client => {
            return client.apis['APIs'].getWSDLOfAPI(
                {
                    apiId,
                },
                this._requestMetaData(),
            );
        });
        return promised_wsdlResponse;
    }

    /**
     * Get WSDL meta info of an API - indicates whether the WSDL is a ZIP or a single file.
     *
     * @param {string} apiId Id (UUID) of the API
     */
    getWSDLInfo(apiId) {
        const promised_wsdlResponse = this.client.then(client => {
            return client.apis['APIs'].getWSDLInfoOfAPI(
                {
                    apiId,
                },
                this._requestMetaData(),
            );
        });
        return promised_wsdlResponse;
    }

    /**
     * Updates the API's WSDL with the WSDL of the provided URL
     *
     * @param {string} apiId Id (UUID) of the API
     * @param {string} url WSDL url
     */
    updateWSDLByUrl(apiId, url) {
        const promised_wsdlResponse = this.client.then(client => {
            return client.apis['APIs'].updateWSDLOfAPI(
                {
                    apiId,
                },
                {
                    requestBody: {
                        url,
                    }
                },
                this._requestMetaData({
                    'Content-Type': 'multipart/form-data',
                }),
            );
        });
        return promised_wsdlResponse;
    }

    /**
     * Updates the API's WSDL with the WSDL of the provided file (zip or .wsdl)
     *
     * @param {string} apiId Id (UUID) of the API
     * @param {*} file WSDL file (zip or .wsdl)
     */
    updateWSDLByFileOrArchive(apiId, file) {
        const promised_wsdlResponse = this.client.then(client => {
            return client.apis['APIs'].updateWSDLOfAPI(
                {
                    apiId,
                },
                {
                    requestBody: {
                        file,
                    }
                },
                this._requestMetaData(),
            );
        });
        return promised_wsdlResponse;
    }

    /**
     * Get all threat protection policies
     * TODO: remove
     */
    getThreatProtectionPolicies() {
        const promisedPolicies = this.client.then(client => {
            return client.apis['Threat Protection Policies'].get_threat_protection_policies();
        });
        return promisedPolicies;
    }

    /**
     * Retrieve a single threat protection policy
     * @param id Threat protection policy id
     * TODO: remove
     */
    getThreatProtectionPolicy(id) {
        const promisedPolicies = this.client.then(client => {
            return client.apis['Threat Protection Policy'].get_threat_protection_policies__policyId_({
                policyId: id,
            });
        });
        return promisedPolicies;
    }

    /**
     * Add threat protection policy to an API
     * @param apiId APIID
     * @param policyId Threat protection policy id
     * TODO: remove
     */
    addThreatProtectionPolicyToApi(apiId, policyId) {
        const promisedPolicies = this.client.then(client => {
            return client.apis['API (Individual)'].post_apis__apiId__threat_protection_policies({
                apiId,
                policyId,
            });
        });
        return promisedPolicies;
    }

    /**
     * Delete threat protection policy from an API
     * @param apiId APIID
     * @param policyId Threat protection policy id
     * TODO: remove
     */
    deleteThreatProtectionPolicyFromApi(apiId, policyId) {
        console.log(apiId);
        const promisedDelete = this.client.then(client => {
            console.log(client.apis);
            return client.apis['API (Individual)'].delete_apis__apiId__threat_protection_policies({
                apiId,
                policyId,
            });
        });
        return promisedDelete;
    }

    /**
     * Get the thumnail of an API
     *
     * @param id {string} UUID of the api
     */
    getAPIThumbnail(id) {
        const promised_getAPIThumbnail = this.client.then(client => {
            return client.apis['APIs'].getAPIThumbnail(
                {
                    apiId: id,
                },
                this._requestMetaData(),
            );
        });

        return promised_getAPIThumbnail;
    }

    validateSystemRole(role) {
        const promise = this.client.then(client => {
            return client.apis.Roles.validateSystemRole({ roleId: role });
        });
        return promise;
    }

    validateUSerRole(role) {
        const promise = this.client.then(client => {
            return client.apis.Roles.validateUserRole({ roleId: role });
        });
        return promise;
    }

    validateScopeName(name) {
        const promise = this.client.then(client => {
            return client.apis['Scopes'].validateScope({ scopeId: name });
        });
        return promise;
    }

    /**
     * Add new thumbnail image to an API
     *
     * @param {String} api_id id of the API
     * @param {File} imageFile thumbnail image to be uploaded
     */
    addAPIThumbnail(api_id, imageFile) {
        const promised_addAPIThumbnail = this.client.then(client => {
            const payload = {
                apiId: api_id,
                'Content-Type': imageFile.type,
            };
            const requestBody = {
                requestBody: {
                    file: imageFile,
                },
            };
            return client.apis['APIs'].updateAPIThumbnail(
                payload,
                requestBody,
                this._requestMetaData({
                    'Content-Type': 'multipart/form-data',
                }),
            );
        });

        return promised_addAPIThumbnail;
    }

    /**
     * Add new comment to an existing API
     * @param apiId apiId of the api to which the comment is added
     * @param commentInfo comment text
     * * TODO: remove
     */
    addComment(apiId, commentInfo, callback = null) {
        let promise = this.client
            .then(client => {
                return client.apis['Comment (Individual)'].post_apis__apiId__comments(
                    { apiId: apiId, body: commentInfo },
                    this._requestMetaData(),
                );
            })
            .catch(error => {
                console.error(error);
            });
        if (callback) {
            return promise.then(callback);
        } else {
            return promise;
        }
    }

    /**
     * Get all comments for a particular API
     * @param apiId api id of the api to which the comment is added
     * * TODO: remove
     */
    getAllComments(apiId, callback = null) {
        let promise_get = this.client
            .then(client => {
                return client.apis['Comment (Collection)'].get_apis__apiId__comments(
                    { apiId: apiId },
                    this._requestMetaData(),
                );
            })
            .catch(error => {
                console.error(error);
            });
        if (callback) {
            return promise_get.then(callback);
        } else {
            return promise_get;
        }
    }

    /**
     * Delete a comment belongs to a particular API
     * @param apiId api id of the api to which the comment belongs to
     * @param commentId comment id of the comment which has to be deleted
     * * TODO: remove
     */
    deleteComment(apiId, commentId, callback = null) {
        let promise = this.client
            .then(client => {
                return client.apis['Comment (Individual)'].delete_apis__apiId__comments__commentId_(
                    { apiId: apiId, commentId: commentId },
                    this._requestMetaData(),
                );
            })
            .catch(error => {
                console.error(error);
            });
        if (callback) {
            return promise.then(callback);
        } else {
            return promise;
        }
    }

    /**
     * Update a comment belongs to a particular API
     * @param apiId apiId of the api to which the comment is added
     * @param commentId comment id of the comment which has to be updated
     * @param commentInfo comment text
     * TODO: remove
     */
    updateComment(apiId, commentId, commentInfo, callback = null) {
        let promise = this.client
            .then(client => {
                return client.apis['Comment (Individual)'].put_apis__apiId__comments__commentId_(
                    { apiId: apiId, commentId: commentId, body: commentInfo },
                    this._requestMetaData(),
                );
            })
            .catch(error => {
                console.error(error);
            });
        if (callback) {
            return promise.then(callback);
        } else {
            return promise;
        }
    }

    /**
     *
     * To get API object with the fields filled as per the definition
     * @param {Object} client Client object after resolving this.client.then()
     * @returns API Object corresponding to spec fields
     * @memberof API
     */
    getDataFromSpecFields(client) {
        const properties = client.spec.components.schemas.API.properties;
        const data = {};
        Object.keys(this).forEach(apiAttribute => {
            if (apiAttribute in properties) {
                data[apiAttribute] = this[apiAttribute];
            }
        });
        return data;
    }

    /**
     * Get all active Tenants
     * @param state state of the tenant
     */
    getTenantsByState(state) {
        return this.client.then(client => {
            return client.apis['Tenants'].getTenantsByState({ state });
        });
    }

    /**
     * Get list of microgateway labels
     */
    microgatewayLabelsGet() {
        return this.client.then(client => {
            return client.apis['Label Collection'].getLabels();
        });
    }

    /**
     * Get the complexity related details of an API
     */

    getGraphqlPoliciesComplexity(id) {
        const promisePolicies = this.client.then(client => {
            return client.apis['GraphQL Policies'].getGraphQLPolicyComplexityOfAPI(
                {
                    apiId: id,
                },
                this._requestMetaData(),
            );
        });
        return promisePolicies.then(response => response.body);
    }

    /**
     * Update complexity related details of an API
     */
    updateGraphqlPoliciesComplexity(api_id, body) {
        const promised_updateComplexity = this.client.then(client => {
            const payload = {
                apiId: api_id,
                'Content-Type': 'application/json',
            };
            return client.apis['GraphQL Policies'].updateGraphQLPolicyComplexityOfAPI(
                payload,
                { requestBody: body },
                this._requestMetaData(),
            );
        });
        return promised_updateComplexity;
    }

    /**
     * Retrieve all types and fields of a GraphQL Schema
     */
    getGraphqlPoliciesComplexityTypes(id) {
        const promisePolicies = this.client.then(client => {
            return client.apis['GraphQL Policies'].getGraphQLPolicyComplexityTypesOfAPI(
                {
                    apiId: id,
                },
                this._requestMetaData(),
            );
        });
        return promisePolicies.then(response => response.body);
    }



    /**
     *
     * Static method for get all APIs for current environment user.
     * @static
     * @param {Object} params APIs filtering parameters i:e { "name": "MyBank API"}
     * @returns {Promise} promise object return from SwaggerClient-js
     * @memberof API
     */
    static all(params) {
        let query = '';
        if (params && 'query' in params) {
            Object.entries(params.query).forEach(([key, value], index) => {
                query = `${key}:${value}`;
                if (Object.entries(params.query).length !== index + 1) {
                    query += ',';
                }
            });
            params.query = query;
        }
        const apiClient = new APIClientFactory().getAPIClient(Utils.getCurrentEnvironment(), Utils.CONST.API_CLIENT).client;
        const promisedAPIs = apiClient.then(client => {
            return client.apis['APIs'].getAllAPIs(params, Resource._requestMetaData());
        });

        return promisedAPIs.then(response => {
            response.obj.apiType = API.CONSTS.API;
            return response;
        });
    }

    /**
     *
     * Static method for get all API products for current environment user.
     * @static
     * @param {Object} params APIs filtering parameters i:e { "name": "MyBank API"}
     * @returns {Promise} promise object return from SwaggerClient-js
     * @memberof API
     */
    static allProducts(params) {
        let query = '';
        if (params && 'query' in params) {
            for (const [key, value] of Object.entries(params.query)) {
                query += `${key}:${value},`;
            }
            params.query = query;
        }
        const apiClient = new APIClientFactory().getAPIClient(Utils.getCurrentEnvironment(), Utils.CONST.API_CLIENT).client;
        return apiClient.then(client => {
            return client.apis['API Products'].getAllAPIProducts(params, Resource._requestMetaData());
        });
    }

     /**
     * Get details of a given API
     * @param id {string} UUID of the api.
     * @param callback {function} A callback function to invoke after receiving successful response.
     * @returns {promise} With given callback attached to the success chain else API invoke promise.
     */
    static getAPIById(id, callback = null) {
        const apiClient = new APIClientFactory().getAPIClient(Utils.getCurrentEnvironment(), Utils.CONST.API_CLIENT).client;
        const promiseGet = apiClient.then((client) => {
            return client.apis.APIs.getAPI({ apiId: id }, this._requestMetaData());
        });
        if (callback) {
            console.log('original object from API1');
            return promiseGet.then(callback);
        } else {
            console.log('original object from API2' + promiseGet.obj);
            return promiseGet;
        }
    }

    /**
     * Get the swagger of an API
     * @param apiId {String} UUID of the API in which the swagger is needed
     * @param environmentName {String} API environment name
     * @param callback {function} Function which needs to be called upon success of the API deletion
     * @returns {promise} With given callback attached to the success chain else API invoke promise.
     */
    static getSwaggerByAPIIdAndEnvironment(apiId, environmentName, callback = null) {
        const apiClient = new APIClientFactory().getAPIClient(Utils.getCurrentEnvironment(), Utils.CONST.API_CLIENT).client;
        const promiseGet = apiClient.then((client) => {
            return client.apis.APIs.getAPISwagger({ apiId, environmentName }, this._requestMetaData());
        });
        if (callback) {
            return promiseGet.then(callback);
        } else {
            return promiseGet;
        }
    }

    /**
     * Get keys of an application
     * @param applicationId id of the application that needs to get the keys
     * @param callback {function} Function which needs to be called upon success
     * @returns {promise} With given callback attached to the success chain else API invoke promise.
     */
    static getSubscriptions(apiId, applicationId, callback = null) {
        const payload = { apiId };
        if (applicationId) {
            payload[applicationId] = applicationId;
        }
        const apiClient = new APIClientFactory().getAPIClient(Utils.getCurrentEnvironment(), Utils.CONST.API_CLIENT).client;
        const promisedGet = apiClient.then((client) => {
            return client.apis.Subscriptions.getSubscriptions(payload, this._requestMetaData());
        });
        if (callback) {
            return promisedGet.then(callback);
        } else {
            return promisedGet;
        }
    }

    /**
     * Get the swagger of an API
     * @param apiId {String} UUID of the API in which the swagger is needed
     * @param labelName {String} Micro gateway label
     * @param callback {function} Function which needs to be called upon success of the API deletion
     * @returns {promise} With given callback attached to the success chain else API invoke promise.
     */
    static getSwaggerByAPIIdAndLabel(apiId, labelName, callback = null) {
        const apiClient = new APIClientFactory().getAPIClient(Utils.getCurrentEnvironment(), Utils.CONST.API_CLIENT).client;
        const promiseGet = apiClient.then((client) => {
            return client.apis.APIs.getAPISwagger({ apiId, labelName }, this._requestMetaData());
        });
        if (callback) {
            return promiseGet.then(callback);
        } else {
            return promiseGet;
        }
    }

    /**
     * Get the swagger of an API
     * @param apiId {String} UUID of the API in which the swagger is needed
     * @param environmentName {String} API environment name
     * @param callback {function} Function which needs to be called upon success of the API deletion
     * @returns {promise} With given callback attached to the success chain else API invoke promise.
     */
    static getSwaggerByAPIIdAndEnvironment(apiId, environmentName, callback = null) {
        const apiClient = new APIClientFactory().getAPIClient(Utils.getCurrentEnvironment(), Utils.CONST.API_CLIENT).client;
        const promiseGet = apiClient.then((client) => {
            return client.apis.APIs.getAPISwagger({ apiId, environmentName }, this._requestMetaData());
        });
        if (callback) {
            return promiseGet.then(callback);
        } else {
            return promiseGet;
        }
    }

    /**
     * Get the swagger of an API
     * @param apiId {String} UUID of the API in which the swagger is needed
     * @param callback {function} Function which needs to be called upon success of the API deletion
     * @returns {promise} With given callback attached to the success chain else API invoke promise.
     */
    static getSwaggerByAPIId(apiId, callback = null) {
        const apiClient = new APIClientFactory().getAPIClient(Utils.getCurrentEnvironment(), Utils.CONST.API_CLIENT).client;
        const promiseGet = apiClient.then((client) => {
            return client.apis.APIs.getAPISwagger({ apiId }, this._requestMetaData());
        });
        if (callback) {
            return promiseGet.then(callback);
        } else {
            return promiseGet;
        }
    }

    /**
     * Update the life cycle state of an API given its id (UUID)
     * @param id {string} UUID of the api
     * @param state {string} Target state which need to be transferred
     * @param callback {function} Callback function which needs to be executed in the success call
     */
    static updateLcState(id, state, checkedItems, callback = null) {
        const apiClient = new APIClientFactory().getAPIClient(Utils.getCurrentEnvironment(), Utils.CONST.API_CLIENT).client;
        const payload = {
            action: state,
            apiId: id,
            lifecycleChecklist: checkedItems,
            'Content-Type': 'application/json',
        };
        const promise_lc_update = apiClient.then(client => {
            return client.apis['API Lifecycle'].changeAPILifecycle(payload, this._requestMetaData());
        });
        if (callback) {
            return promise_lc_update.then(callback);
        } else {
            return promise_lc_update;
        }
    }

    /**
     * Get details of a given API
     * @param id {string} UUID of the api.
     * @param callback {function} A callback function to invoke after receiving successful response.
     * @returns {promise} With given callback attached to the success chain else API invoke promise.
     */
    static get(id, callback = null) {
        const apiClient = new APIClientFactory().getAPIClient(Utils.getCurrentEnvironment(), Utils.CONST.API_CLIENT).client;
        const promisedAPI = apiClient.then(client => {
            return client.apis['APIs'].getAPI(
                {
                    apiId: id,
                },
                this._requestMetaData(),
            );
        });
        if (callback) {
            return promisedAPI.then(callback);
        } else {
            return promisedAPI;
        }

    }

    /**
     * Update an api via PUT HTTP method, Need to give the updated API object as the argument.
     * @param api {Object} Updated API object(JSON) which needs to be updated
     */
    static update(updatedProperties, callback = null) {
        console.log('API factory');
        const apiClient = new APIClientFactory().getAPIClient(Utils.getCurrentEnvironment(), Utils.CONST.API_CLIENT).client;
        const updatedAPI = updatedProperties;
        console.log('updated api' + JSON.stringify(updatedAPI));
        const promisedUpdate = apiClient.then(client => {
            const payload = {
                apiId: updatedAPI.id,
                body: updatedAPI,
            };
            return client.apis['APIs'].updateAPI(payload);
        });
        if (callback) {
            return promisedUpdate.then(callback);
            console.log('promised update' + JSON.stringify(promisedUpdate));
        } else {
            return promisedUpdate;
            console.log('promised update' + JSON.stringify(promisedUpdate));
        }
    }

    /**
     * Get settings of an API
     */
    static getSettings() {
        const apiClient = new APIClientFactory().getAPIClient(Utils.getCurrentEnvironment(), Utils.CONST.API_CLIENT).client;
        const promisedSettings = apiClient.then(client => {
            return client.apis['Settings'].getSettings();
        });
        return promisedSettings.then(response => response.body);
    }

    /**
     *
     * Static method to search apis and documents based on content
     * @static
     * @param {Object} params APIs, Documents filtering parameters i:e { "name": "MyBank API"}
     * @returns {Promise} promise object return from SwaggerClient-js
     * @memberof API
     */
    static search(params) {
        const apiClient = new APIClientFactory().getAPIClient(Utils.getCurrentEnvironment(), Utils.CONST.API_CLIENT).client;
        return apiClient.then(client => {
            return client.apis['Unified Search'].search(params, Resource._requestMetaData());
        });
    }

    /**
     * Get list of revisions.
     *
     * @param {string} apiId Id of the API.
     * */
    getRevisions(apiId) {
        const apiClient = new APIClientFactory().getAPIClient(Utils.getCurrentEnvironment(), Utils.CONST.API_CLIENT).client;
                return apiClient.then(client => {
                   return client.apis['API Revisions'].getAPIRevisions( {
                    apiId: apiId,
                },
            );
        });
    }

    /**
     * Get list of revisions with environments.
     *
     * @param {string} apiId Id of the API.
     * */
    getRevisionsWithEnv(apiId) {
        const apiClient = new APIClientFactory().getAPIClient(Utils.getCurrentEnvironment(), Utils.CONST.API_CLIENT).client;
                return apiClient.then(client => {
                   return client.apis['API Revisions'].getAPIRevisions(
                    {
                        apiId: apiId,
                        query: 'deployed:true',
                    },
            );
        });
    }

    getRevisionsEnv(apiId) {
        const apiClient = new APIClientFactory().getAPIClient(Utils.getCurrentEnvironment(), Utils.CONST.API_CLIENT).client;
                return apiClient.then(client => {
                   return client.apis['API Revisions'].getAPIRevisionDeployments( {
                    apiId: apiId,
                },
            );
        });
    }

    /**
     * Add revision.
     *
     * @param {string} apiId Id of the API.
     * @param {Object} body Revision Object.
     * */
    createRevision(apiId, body) {
        const apiClient = new APIClientFactory().getAPIClient(Utils.getCurrentEnvironment(), Utils.CONST.API_CLIENT).client;
        return apiClient.then(
            client => {
                return client.apis['API Revisions'].createAPIRevision(
                    {apiId: apiId},
                    { requestBody: body},
                    this._requestMetaData(),
                );
            });
    }

    /**
     * Delete revision.
     *
     * @param {string} apiId Id of the API.
     * @param {Object} body Revision Object.
     * */
    deleteRevision(apiId, revisionId) {
        const apiClient = new APIClientFactory().getAPIClient(Utils.getCurrentEnvironment(), Utils.CONST.API_CLIENT).client;
        return apiClient.then(
            client => {
                return client.apis['API Revisions'].deleteAPIRevision(
                    {
                        apiId: apiId,
                        revisionId: revisionId
                    },
                    this._requestMetaData(),
                );
            });
    }

    /**
     * Undeploy revision.
     *
     * @param {string} apiId Id of the API.
     * @param {Object} body Revision Object.
     * */
    undeployRevision(apiId, revisionId, body) {
        const apiClient = new APIClientFactory().getAPIClient(Utils.getCurrentEnvironment(), Utils.CONST.API_CLIENT).client;
        return apiClient.then(
            client => {
                return client.apis['API Revisions'].undeployAPIRevision(
                    {
                        apiId: apiId,
                        revisionId: revisionId
                    },
                    { requestBody: body},
                    this._requestMetaData(),
                );
            });
    }

     /**
     * Undeploy revision.
     *
     * @param {string} apiId Id of the API.
     * @param {Object} body Revision Object.
     * */
    deployRevision(apiId, revisionId, body) {
        const apiClient = new APIClientFactory().getAPIClient(Utils.getCurrentEnvironment(), Utils.CONST.API_CLIENT).client;
        return apiClient.then(
            client => {
                return client.apis['API Revisions'].deployAPIRevision(
                    {
                        apiId: apiId,
                        revisionId: revisionId
                    },
                    { requestBody: body},
                    this._requestMetaData(),
                );
            });
    }

    /**
     * Restore revision.
     *
     * @param {string} apiId Id of the API.
     * @param {Object} body Revision Object.
     * */
    restoreRevision(apiId, revisionId) {
        const apiClient = new APIClientFactory().getAPIClient(Utils.getCurrentEnvironment(), Utils.CONST.API_CLIENT).client;
        return apiClient.then(
            client => {
                return client.apis['API Revisions'].restoreAPIRevision(
                    {
                        apiId: apiId,
                        revisionId: revisionId
                    },
                    this._requestMetaData(),
                );
            });
    }


    /**
     * Get details of a given API
     * @param id {string} UUID of the api.
     * @param callback {function} A callback function to invoke after receiving successful response.
     * @returns {promise} With given callback attached to the success chain else API invoke promise.
     */
    static get(id) {
        const apiClient = new APIClientFactory().getAPIClient(Utils.getCurrentEnvironment(), Utils.CONST.API_CLIENT).client;
        const promisedAPI = apiClient.then(client => {
            return client.apis['APIs'].getAPI(
                {
                    apiId: id,
                },
                this._requestMetaData(),
            );
        });
        return promisedAPI.then(response => {
            return new API(response.body);
        });
    }

    /**
     * Get details of a given API Product
     * @param id {string} UUID of the api product.
     * @param callback {function} A callback function to invoke after receiving successful response.
     * @returns {promise} With given callback attached to the success chain else API invoke promise.
     */
    static getProduct(id) {
        const apiClient = new APIClientFactory().getAPIClient(Utils.getCurrentEnvironment(), Utils.CONST.API_CLIENT).client;
        const promisedAPI = apiClient.then(client => {
            return client.apis['API Products'].getAPIProduct(
                {
                    apiProductId: id,
                },
                this._requestMetaData(),
            );
        });
        return promisedAPI.then(response => {
            return new API(response.body);
        });
    }

    /**
     *
     * Delete an API given its UUID
     * @static
     * @param {String} id API UUID
     * @returns {Promise} Swagger-Js promise object resolve to NT response object
     * @memberof API
     */
    static delete(id) {
        const apiClient = new APIClientFactory().getAPIClient(Utils.getCurrentEnvironment(), Utils.CONST.API_CLIENT).client;
        return apiClient.then(client => {
            return client.apis['APIs'].deleteAPI(
                {
                    apiId: id,
                },
                this._requestMetaData(),
            );
        });
    }

    /**
     *
     * Delete an API Product given its UUID
     * @static
     * @param {String} id API Product UUID
     * @returns {Promise} Swagger-Js promise object resolve to NT response object
     * @memberof API
     */
    static deleteProduct(id) {
        const apiClient = new APIClientFactory().getAPIClient(Utils.getCurrentEnvironment(), Utils.CONST.API_CLIENT).client;
        return apiClient.then(client => {
            return client.apis['API Products'].deleteAPIProduct(
                {
                    apiProductId: id,
                },
                this._requestMetaData(),
            );
        });
    }

    /**
     * Get the available policies information by tier level.
     * @param {String} policyLevel List API or Application or Resource type policies.parameter should be one
     * of api, application, subscription and resource
     * @returns {Promise}
     *
     */
    static policies(policyLevel) {
        const apiClient = new APIClientFactory().getAPIClient(Utils.getCurrentEnvironment(), Utils.CONST.API_CLIENT).client;
        return apiClient.then(client => {
            return client.apis['Throttling Policies'].getAllThrottlingPolicies(
                {
                    policyLevel: policyLevel,
                },
                this._requestMetaData(),
            );
        });
    }

    /**
     * Get all the endpoint certificates.
     * */
    static getEndpointCertificates() {
        const apiClient = new APIClientFactory().getAPIClient(Utils.getCurrentEnvironment(), Utils.CONST.API_CLIENT).client;
        return apiClient.then(client => {
            return client.apis['Endpoint Certificates'].getEndpointCertificates();
        });
    }

    /**
     * Upload endpoint certificate.
     *
     * @param {any} certificateFile The certificate file to be uploaded.
     * @param {string} endpoint The certificate endpoint.
     * @param {string} alias The certificate alias.
     * */
    static addCertificate(certificateFile, endpoint, alias) {
        const apiClient = new APIClientFactory().getAPIClient(Utils.getCurrentEnvironment(), Utils.CONST.API_CLIENT).client;
        return apiClient.then(
            client => {
                return client.apis['Endpoint Certificates'].addEndpointCertificate(
                    {},
                    {
                        requestBody: {
                            certificate: certificateFile,
                            endpoint: endpoint,
                            alias: alias,
                        }
                    });
            },
            this._requestMetaData({
                'Content-Type': 'multipart/form-data',
            }),
        );
    }

    /**
     * Upload endpoint certificate.
     *
     * @param {string} apiId API UUID
     * @param {any} certificateFile The certificate file to be uploaded.
     * @param {string} tier The tier the certificate needs to be associated.
     * @param {string} alias The certificate alias.
     * */
    static addClientCertificate(apiId, certificateFile, tier, alias) {
        const apiClient = new APIClientFactory().getAPIClient(Utils.getCurrentEnvironment(), Utils.CONST.API_CLIENT).client;
        return apiClient.then(
            client => {
                return client.apis['Client Certificates'].addAPIClientCertificate(
                    {
                        apiId,
                    },
                    {
                        requestBody: {
                            certificate: certificateFile,
                            alias: alias,
                            tier: tier,
                        }
                    }
                );
            },
            this._requestMetaData({
                'Content-Type': 'multipart/form-data',
            }),
        );
    }

    /**
     * Get all certificates for a particular API.
     *
     * @param apiId api id of the api to which the certificate is added
     */
    static getAllClientCertificates(apiId) {
        const apiClient = new APIClientFactory().getAPIClient(Utils.getCurrentEnvironment(), Utils.CONST.API_CLIENT).client;
        return apiClient.then(
            client => {
                return client.apis['Client Certificates'].getAPIClientCertificates(
                    { apiId: apiId },
                    this._requestMetaData(),
                );
            },
            this._requestMetaData({
                'Content-Type': 'multipart/form-data',
            }),
        );
    }

    /**
     * Get the status of the client certificate which matches the given alias.
     *
     * @param {string} alias The alias of the certificate which the information required.
     * @param apiId api id of the api of which the certificate is retrieved.
     * */
    static getClientCertificateStatus(alias, apiId) {
        const apiClient = new APIClientFactory().getAPIClient(Utils.getCurrentEnvironment(), Utils.CONST.API_CLIENT).client;
        return apiClient.then(client => {
            return client.apis['Client Certificates'].getAPIClientCertificateByAlias({
                alias,
                apiId,
            });
        }, this._requestMetaData());
    }

    /**
     * Delete the endpoint certificate which represented by the given alias.
     *
     * @param {string} alias The alias of the certificate.
     * @param apiId api id of the api of which the certificate is deleted.
     * */
    static deleteClientCertificate(alias, apiId) {
        const apiClient = new APIClientFactory().getAPIClient(Utils.getCurrentEnvironment(), Utils.CONST.API_CLIENT).client;
        return apiClient.then(client => {
            return client.apis['Client Certificates'].deleteAPIClientCertificateByAlias({
                alias,
                apiId,
            });
        }, this._requestMetaData());
    }

    /**
     * Get the status of the endpoint certificate which matches the given alias.
     *
     * @param {string} alias The alias of the certificate which the information required.
     * */
    static getCertificateStatus(alias) {
        const apiClient = new APIClientFactory().getAPIClient(Utils.getCurrentEnvironment(), Utils.CONST.API_CLIENT).client;
        return apiClient.then(client => {
            return client.apis['Endpoint Certificates'].getEndpointCertificateByAlias({
                alias: alias,
            });
        }, this._requestMetaData());
    }

    /**
     * Delete the endpoint certificate which represented by the given alias.
     *
     * @param {string} alias The alias of the certificate
     * */
    static deleteEndpointCertificate(alias) {
        const apiClient = new APIClientFactory().getAPIClient(Utils.getCurrentEnvironment(), Utils.CONST.API_CLIENT).client;
        return apiClient.then(client => {
            return client.apis['Endpoint Certificates'].deleteEndpointCertificateByAlias({
                alias,
            });
        }, this._requestMetaData());
    }

    /**
     * Get the available mediation policies by the api uuid.
     * @param {String} apiId uuid
     * @returns {Promise}
     *
     */
    static getMediationPolicies(apiId) {
        const restApiClient = new APIClientFactory().getAPIClient(Utils.getCurrentEnvironment(), Utils.CONST.API_CLIENT).client;
        return restApiClient.then(client => {
            return client.apis['API Mediation Policies'].getAllAPIMediationPolicies(
                {
                    apiId: apiId,
                },
                this._requestMetaData(),
            );
        });
    }

    /**
     * Add a mediation policy to a given api.
     * @param {String} apiId uuid
     * @returns {Promise}
     *
     */
    static addMediationPolicy(policyFile, apiId, type) {
        const restApiClient = new APIClientFactory().getAPIClient(Utils.getCurrentEnvironment(), Utils.CONST.API_CLIENT).client;
        return restApiClient.then(client => {
            return client.apis['API Mediation Policies'].addAPIMediationPolicy(
                {
                    apiId: apiId,
                },
                {
                    requestBody: {
                        type: type.toLowerCase(),
                        mediationPolicyFile: policyFile,
                    },
                },
                this._requestMetaData({
                    'Content-Type': 'multipart/form-data',
                }),
            );
        });
    }

    /**
     * Get the available mediation policies by the mediation policy uuid and api.
     * @param {String} seqId mediation policy uuid
     * @param {String} apiId uuid
     * @returns {Promise}
     *
     */
    static getMediationPolicy(seqId, apiId) {
        const restApiClient = new APIClientFactory().getAPIClient(Utils.getCurrentEnvironment(), Utils.CONST.API_CLIENT).client;
        return restApiClient.then(client => {
            return client.apis['API Mediation Policy'].getAPIMediationPolicyByPolicyId(
                {
                    mediationPolicyId: seqId,
                    apiId: apiId,
                },
                this._requestMetaData(),
            );
        });
    }

    /**
     * Delete the available mediation policies by the mediation policy uuid and api.
     * @param {String} seqId mediation policy uuid
     * @param {String} apiId uuid
     * @returns {Promise}
     *
     */
    static deleteMediationPolicy(seqId, apiId) {
        const restApiClient = new APIClientFactory().getAPIClient(Utils.getCurrentEnvironment(), Utils.CONST.API_CLIENT).client;
        return restApiClient.then(client => {
            return client.apis['API Mediation Policy'].deleteAPIMediationPolicyByPolicyId(
                {
                    mediationPolicyId: seqId,
                    apiId: apiId,
                },
                this._requestMetaData(),
            );
        });
    }

    /**
     * Update the available mediation policies by the mediation policy uuid and api.
     * @param {String} seqId mediation policy uuid
     * @param {String} apiId uuid
     * @returns {Promise}
     *
     */
    static updateMediationPolicyContent(seqId, apiId) {
        const restApiClient = new APIClientFactory().getAPIClient(Utils.getCurrentEnvironment(), Utils.CONST.API_CLIENT).client;
        return restApiClient.then(client => {
            return client.apis['API Mediation Policy'].updateAPIMediationPolicyContentByPolicyId(
                {
                    mediationPolicyId: seqId,
                    apiId: apiId,
                    type: 'in',
                },
                this._requestMetaData({
                    'Content-Type': 'multipart/form-data',
                }),
            );
        });
    }

    /**
     * Get the content of a mediation policy.
     * @param {String} mediationPolicyId mediation policy uuid
     * @param {String} apiId uuid of the api
     * @returns {Promise}
     *
     */
    static getMediationPolicyContent(mediationPolicyId, apiId) {
        const restApiClient = new APIClientFactory().getAPIClient(Utils.getCurrentEnvironment(), Utils.CONST.API_CLIENT).client;
        return restApiClient.then(client => {
            return client.apis['API Mediation Policy'].getAPIMediationPolicyContentByPolicyId(
                {
                    mediationPolicyId: mediationPolicyId,
                    apiId: apiId,
                },
                this._requestMetaData({
                    'Content-Type': 'multipart/form-data',
                }),
            );
        });
    }

    /**
     * Get global mediation policies.
     * @returns {Promise}
     *
     */
    static getGlobalMediationPolicies() {
        const restApiClient = new APIClientFactory().getAPIClient(Utils.getCurrentEnvironment(), Utils.CONST.API_CLIENT).client;
        return restApiClient.then(client => {
            return client.apis['Global Mediation Policies'].getAllGlobalMediationPolicies({}, this._requestMetaData());
        });
    }

    /**
     * Get the content of a mediation policy.
     * @param {String} mediationPolicyId mediation policy uuid
     * @param {String} apiId uuid of the api
     * @returns {Promise}
     *
     */
    static getGlobalMediationPolicyContent(mediationPolicyId) {
        const restApiClient = new APIClientFactory().getAPIClient(Utils.getCurrentEnvironment(), Utils.CONST.API_CLIENT).client;
        return restApiClient.then(client => {
            return client.apis['Global Mediation Policy'].getGlobalMediationPolicyContent(
                {
                    mediationPolicyId: mediationPolicyId,
                },
                this._requestMetaData(),
            );
        });
    }

    /**
     * @static
     * Get all the external stores configured for the current environment
     * @returns {Promise}
     */
    static getAllExternalStores() {
        const apiClient = new APIClientFactory().getAPIClient(Utils.getCurrentEnvironment(), Utils.CONST.API_CLIENT).client;
        return apiClient.then(client => {
            return client.apis['External Stores'].getAllExternalStores(this._requestMetaData());
        });
    }

    /**
     * @static
     * Get published external stores for the given API
     * @param {String} apiId uuid
     * @returns {Promise}
     */
    static getPublishedExternalStores(apiId) {
        const apiClient = new APIClientFactory().getAPIClient(Utils.getCurrentEnvironment(), Utils.CONST.API_CLIENT).client;
        return apiClient.then(client => {
            return client.apis['External Stores'].getAllPublishedExternalStoresByAPI(
                { apiId: apiId },
                this._requestMetaData,
            );
        });
    }

    /**
     * @static
     * Publish the given API to given set of external stores and remove from others which are not specified
     * @param {String} apiId uuid
     * @param {Array} externalStoreIds
     */
    static publishAPIToExternalStores(apiId, externalStoreIds) {
        const apiClient = new APIClientFactory().getAPIClient(Utils.getCurrentEnvironment(), Utils.CONST.API_CLIENT).client;
        return apiClient.then(client => {
            return client.apis['External Stores'].publishAPIToExternalStores(
                {
                    apiId: apiId,
                    externalStoreIds: externalStoreIds,
                },
                this._requestMetaData,
            );
        });
    }

    /**
     * @static
     * Get the supported alert types by the publisher.
     * @return {Promise}
     * */
    static getSupportedAlertTypes() {
        const apiClient = new APIClientFactory().getAPIClient(Utils.getCurrentEnvironment(), Utils.CONST.API_CLIENT).client;
        return apiClient.then(client => {
            return client.apis['Alerts'].getPublisherAlertTypes(this._requestMetaData());
        });
    }

    /**
     * @static
     * Get the subscribed alert types by the current user.
     * @returns {Promise}
     * */
    static getSubscribedAlertTypesByUser() {
        const apiClient = new APIClientFactory().getAPIClient(Utils.getCurrentEnvironment(), Utils.CONST.API_CLIENT).client;
        return apiClient.then(client => {
            return client.apis['Alert Subscriptions'].getSubscribedAlertTypes(this._requestMetaData());
        });
    }

    /**
     * @static
     * Subscribe to the provided set of alerts.
     * @return {Promise}
     * */
    static subscribeAlerts(alerts) {
        const apiClient = new APIClientFactory().getAPIClient(Utils.getCurrentEnvironment(), Utils.CONST.API_CLIENT).client;
        return apiClient.then(client => {
            return client.apis['Alert Subscriptions'].subscribeToAlerts(
                {},
                {
                    requestBody: alerts
                },
                this._requestMetaData());
        });
    }

    /**
     * @static
     * Unsubscribe from all the alerts.
     * @return {Promise}
     * */
    static unsubscribeAlerts() {
        const apiClient = new APIClientFactory().getAPIClient(Utils.getCurrentEnvironment(), Utils.CONST.API_CLIENT).client;
        return apiClient.then(client => {
            return client.apis['Alert Subscriptions'].unsubscribeAllAlerts(this._requestMetaData());
        });
    }

    /**
     * @static
     * Get the configuration for the given alert type.
     * @param {string} alertType The alert type name.
     * @return {Promise}
     * */
    static getAlertConfigurations(alertType) {
        const apiClient = new APIClientFactory().getAPIClient(Utils.getCurrentEnvironment(), Utils.CONST.API_CLIENT).client;
        return apiClient.then(client => {
            return client.apis['Alert Configuration'].getAllAlertConfigs(
                {
                    alertType: alertType,
                },
                this._requestMetaData(),
            );
        });
    }

    /**
     * @static
     * Add configuration for the given alert type.
     * @param {string} alertType The alert type name.
     * @param {object} alertConfig Alert configurations.
     * @param {string} configId The alert configuration id.
     * @return {Promise}
     * */
    static putAlertConfiguration(alertType, alertConfig, configId) {
        const apiClient = new APIClientFactory().getAPIClient(Utils.getCurrentEnvironment(), Utils.CONST.API_CLIENT).client;
        return apiClient.then(client => {
            return client.apis['Alert Configuration'].addAlertConfig(
                {
                    alertType: alertType,
                    configurationId: configId,
                },
                {
                    requestBody: alertConfig,
                },
                this._requestMetaData(),
            );
        });
    }

    /**
     * @static
     * Delete configuration.
     * @param {string} alertType The alert type name.
     * @param {string} configId The alert configuration id.
     * @return {Promise}
     * */
    static deleteAlertConfiguration(alertType, configId) {
        const apiClient = new APIClientFactory().getAPIClient(Utils.getCurrentEnvironment(), Utils.CONST.API_CLIENT).client;
        return apiClient.then(client => {
            return client.apis['Alert Configuration'].deleteAlertConfig(
                {
                    alertType: alertType,
                    configurationId: configId,
                },
                this._requestMetaData(),
            );
        });
    }

    /**
     * Get ARNs of an user role
     * @param id {string} UUID of the api product.
     * @param callback {function} A callback function to invoke after receiving successful response.
     * @returns {promise} With given callback attached to the success chain else API invoke promise.
     */
    static getAmznResourceNames(id) {
        const apiClient = new APIClientFactory().getAPIClient(Utils.getCurrentEnvironment(), Utils.CONST.API_CLIENT).client;
        return apiClient.then(client => {
            return client.apis['AWS Lambda (Individual)'].getAmazonResourceNamesOfAPI(
                {
                    apiId: id,
                },
                this._requestMetaData(),
            );
        });
    }

    /**
     * @static
     * Get all API Categories of the given tenant
     * @return {Promise}
     * */
    static apiCategories() {
        const apiClient = new APIClientFactory().getAPIClient(Utils.getCurrentEnvironment(), Utils.CONST.API_CLIENT).client;
        return apiClient.then(client => {
            return client.apis["API Category (Collection)"].getAllAPICategories(
                this._requestMetaData(),
            );
        });
    }
    static keyManagers() {
        const apiClient = new APIClientFactory().getAPIClient(Utils.getCurrentEnvironment(), Utils.CONST.API_CLIENT).client;
        return apiClient.then(client => {
            return client.apis["Key Managers (Collection)"].getAllKeyManagers(
                this._requestMetaData(),
            );
        });
    }

    static updateTopics(apiId, topics) {
        const apiClient = new APIClientFactory().getAPIClient(Utils.getCurrentEnvironment(), Utils.CONST.API_CLIENT).client;
        return apiClient.then(client => {
            const payload = {
                'Content-Type': 'application/json',
                apiId
            };
            const requestBody = {
                'requestBody': topics,
            };
            return client.apis["APIs"].updateTopics(payload, requestBody, this._requestMetaData());
        });
    }
<<<<<<< HEAD
=======

    static validateAsyncAPIByFile(asyncAPIData){
        const apiClient = new APIClientFactory().getAPIClient(Utils.getCurrentEnvironment(), Utils.CONST.API_CLIENT).client;
        let payload, promisedValidate;
        payload = {
            file: asyncAPIData,
            'Content-Type': 'multipart/form-data',
        };
        const requestBody = {
            requestBody: {
                file: asyncAPIData
            },
        };
        promisedValidate = apiClient.then(client => {
            return client.apis.Validation.validateAsyncAPISpecification(
                payload,
                requestBody,
                this._requestMetaData({
                    'Content-Type': 'multipart/form-data'
                }),
            );
        });
        return promisedValidate;
    }

    static validateAsyncAPIByUrl(url, params = {returnContent: false}) {
        const apiClient = new APIClientFactory().getAPIClient(Utils.getCurrentEnvironment(), Utils.CONST.API_CLIENT).client;
        const payload = {
            'Content-Type': 'multipart/form-data',
            ...params
        };
        const requestBody = {
            requestBody: {
                url: url,
            },
        };
        return apiClient.then(client => {
            return client.apis['Validation'].validateAsyncAPISpecification(
                payload,
                requestBody,
                this._requestMetaData({
                    'Content-Type': 'multipart/form-data',
                }),
            );
        });
    }

    importAsyncAPIByFile(asyncAPIData, callback = null) {
        let payload, promisedCreate;
        promisedCreate = this.client.then(client => {
            const apiData = this.getDataFromSpecFields(client);

            payload = {
                requestBody: {
                    file: asyncAPIData,
                    additionalProperties: JSON.stringify(apiData),
                }
            };

            const promisedResponse = client.apis['APIs'].importAsyncAPISpecification(
                null,
                payload,
                this._requestMetaData({
                    'Content-Type': 'multipart/form-data',
                }),
            );
            return promisedResponse.then(response => new API(response.body));
        });
        return promisedCreate;
    }

    importAsyncAPIByUrl(asyncAPIUrl) {
        let payload, promise_create;

        promise_create = this.client.then(client => {
            const apiData = this.getDataFromSpecFields(client);

            payload = {
                requestBody: {
                    url: asyncAPIUrl,
                    additionalProperties: JSON.stringify(apiData),
                }
            };

            const promisedResponse = client.apis['APIs'].importAsyncAPISpecification(
                null,
                payload,
                this._requestMetaData({
                    'Content-Type': 'multipart/form-data'
                }),
            );
            return promisedResponse.then(response => new API(response.body));
        });
        return promise_create;
    }

    /**
     * Get the swagger of an API
     * @param id {String} UUID of the API in which the AsyncAPI definition is needed
     * @param callback {function} Function which needs to be called upon success of the API deletion
     * @returns {promise} With given callback attached to the success chain else API invoke promise
     */
    getAsyncAPIDefinition(id = this.id, callback = null) {
        const promise_get = this.client.then(client => {
            return client.apis['APIs'].get_apis__apiId__asyncapi(
                {
                    apiId: id,
                },
                this._requestMetaData(),
            );
        });
        return promise_get;
    }

    /**
     * Update an api via PUT HTTP method, Need to gie the updated API object as the arguement.
     * @param api {Object} Updated API object(JSON) which needs to be updated
     */
    updateAsyncAPIDefinition(asyncAPI) {
        const promised_update = this.client.then(client => {
            const payload = {
                apiId: this.id,
                'Content-Type': 'multipart/form-data',
            };
            const requestBody = {
                requestBody: {
                    apiDefinition :JSON.stringify(asyncAPI)
                }
            };
            return client.apis['APIs'].put_apis__apiId__asyncapi(
                payload,
                requestBody,
                this._requestMetaData({
                    'Content-Type': 'multipart/form-data',
                }),
            );
        });
        return promised_update;
    }

    /**
     * Update AsyncAPI definition of a given API by URL content
     * @param apiId         API Identifier
     * @param AsyncAPIUrl    AsyncAPI definition content URL
     * @returns {boolean|*}
     */
    updateAsyncAPIDefinitionByUrl(apiId, AsyncAPIUrl) {
        let payload, promise_updated;

        promise_updated = this.client.then(client => {
            const apiData = this.getDataFromSpecFields(client);

            payload = {
                apiId: apiId,
                'Content-Type': 'multipart/form-data',
            };

            const requestBody = {
                requestBody: {
                    url: AsyncAPIUrl,
                }
            };

            const promisedResponse = client.apis['APIs'].put_apis__apiId__asyncapi(
                payload,
                requestBody,
                this._requestMetaData({
                    'Content-Type': 'multipart/form-data',
                }),
            );
            return promisedResponse.then(response => new API(response.body));
        });
        return promise_updated;
    }

    /**
     * Update AsyncAPI definition of a given API by file content
     * @param apiId         API Identifier
     * @param AsyncAPIFile   AsyncAPI definition file content
     * @returns {boolean|*}
     */
    updateAsyncAPIDefinitionByFile(apiId, AsyncAPIFile) {
        console.log('hello');
        console.log(apiId);
        console.log(AsyncAPIFile);
        let payload, promise_updated;

        promise_updated = this.client.then(client => {
            const apiData = this.getDataFromSpecFields(client);

            payload = {
                apiId: apiId,
                'Content-Type': 'multipart/form-data',
            };

            const requestBody = {
                requestBody: {
                    file: AsyncAPIFile,
                }
            };

            const promisedResponse = client.apis['APIs'].put_apis__apiId__asyncapi(
                payload,
                requestBody,
                this._requestMetaData({
                    'Content-Type': 'multipart/form-data',
                }),
            );
            return promisedResponse.then(response => new API(response.body));
        });
        return promise_updated;
    }
>>>>>>> b5a2b0e7
}


API.CONSTS = {
    API: 'API',
    APIProduct: 'APIPRODUCT',
};

Object.freeze(API.CONSTS);

export default API;<|MERGE_RESOLUTION|>--- conflicted
+++ resolved
@@ -2821,8 +2821,6 @@
             return client.apis["APIs"].updateTopics(payload, requestBody, this._requestMetaData());
         });
     }
-<<<<<<< HEAD
-=======
 
     static validateAsyncAPIByFile(asyncAPIData){
         const apiClient = new APIClientFactory().getAPIClient(Utils.getCurrentEnvironment(), Utils.CONST.API_CLIENT).client;
@@ -3035,7 +3033,6 @@
         });
         return promise_updated;
     }
->>>>>>> b5a2b0e7
 }
 
 
