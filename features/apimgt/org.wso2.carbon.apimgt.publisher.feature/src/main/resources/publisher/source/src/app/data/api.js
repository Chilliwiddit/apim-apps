--- conflicted
+++ resolved
@@ -2655,7 +2655,20 @@
         });
     }
 
-<<<<<<< HEAD
+    static updateTopics(apiId, topics) {
+        const apiClient = new APIClientFactory().getAPIClient(Utils.getCurrentEnvironment(), Utils.CONST.API_CLIENT).client;
+        return apiClient.then(client => {
+            const payload = {
+                'Content-Type': 'application/json',
+                apiId
+            };
+            const requestBody = {
+                'requestBody': topics,
+            };
+            return client.apis["APIs"].updateTopics(payload, requestBody, this._requestMetaData());
+        });
+    }
+
     static validateAsyncAPIByFile(asyncAPIData){
         const apiClient = new APIClientFactory().getAPIClient(Utils.getCurrentEnvironment(), Utils.CONST.API_CLIENT).client;
         let payload, promisedValidate;
@@ -2866,20 +2879,6 @@
             return promisedResponse.then(response => new API(response.body));
         });
         return promise_updated;
-=======
-    static updateTopics(apiId, topics) {
-        const apiClient = new APIClientFactory().getAPIClient(Utils.getCurrentEnvironment(), Utils.CONST.API_CLIENT).client;
-        return apiClient.then(client => {
-            const payload = {
-                'Content-Type': 'application/json',
-                apiId
-            };
-            const requestBody = {
-                'requestBody': topics,
-            };
-            return client.apis["APIs"].updateTopics(payload, requestBody, this._requestMetaData());
-        });
->>>>>>> 65c75085
     }
 }
 
