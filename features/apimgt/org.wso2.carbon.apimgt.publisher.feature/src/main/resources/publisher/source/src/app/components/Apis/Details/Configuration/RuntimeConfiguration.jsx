--- conflicted
+++ resolved
@@ -153,17 +153,10 @@
             accessControlAllowHeaders: [...api.corsConfiguration.accessControlAllowHeaders],
             accessControlAllowMethods: [...api.corsConfiguration.accessControlAllowMethods],
         },
-<<<<<<< HEAD
-        subscription: {
-            secret: api.subscription.secret,
-            signingAlgorithm: api.subscription.signingAlgorithm,
-            signatureHeader: api.subscription.signatureHeader,
-=======
         websubSubscriptionConfiguration: {
             secret: api.websubSubscriptionConfiguration.secret,
             signingAlgorithm: api.websubSubscriptionConfiguration.signingAlgorithm,
             signatureHeader: api.websubSubscriptionConfiguration.signatureHeader,
->>>>>>> 1a0d21a6
         },
     };
     return apiConfigJson;
@@ -296,11 +289,7 @@
             case 'secret':
             case 'signingAlgorithm':
             case 'signatureHeader':
-<<<<<<< HEAD
-                nextState.subscription[action] = value;
-=======
                 nextState.websubSubscriptionConfiguration[action] = value;
->>>>>>> 1a0d21a6
                 return nextState;
             default:
                 return state;
@@ -308,22 +297,11 @@
     }
     const { api, updateAPI } = useContext(APIContext);
     const isAsyncAPI = api.type === 'WS' || api.type === 'WEBSUB' || api.type === 'SSE';
-<<<<<<< HEAD
-    // TODO:
-    if (isAsyncAPI) {
-        api.subscription = api.subscription || {
-            secret: '',
-            signingAlgorithm: '',
-            signatureHeader: '',
-        };
-    }
-=======
     api.websubSubscriptionConfiguration = api.websubSubscriptionConfiguration || {
         secret: '',
         signingAlgorithm: '',
         signatureHeader: '',
     };
->>>>>>> 1a0d21a6
 
     const [isUpdating, setIsUpdating] = useState(false);
     const [updateComplexityList, setUpdateComplexityList] = useState(null);
@@ -498,11 +476,7 @@
                                             />
                                         </Box>
                                     )}
-<<<<<<< HEAD
-                                    {isAsyncAPI && (
-=======
                                     {api.type === 'WEBSUB' && (
->>>>>>> 1a0d21a6
                                         <Subscription api={apiConfig} configDispatcher={configDispatcher} />
                                     )}
                                 </Paper>
