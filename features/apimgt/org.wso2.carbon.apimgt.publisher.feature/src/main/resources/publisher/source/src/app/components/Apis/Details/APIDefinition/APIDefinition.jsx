/*
 * Copyright (c) 2019, WSO2 Inc. (http://www.wso2.org) All Rights Reserved.
 *
 * WSO2 Inc. licenses this file to you under the Apache License,
 * Version 2.0 (the "License"); you may not use this file except
 * in compliance with the License.
 * You may obtain a copy of the License at
 *
 * http://www.apache.org/licenses/LICENSE-2.0
 *
 * Unless required by applicable law or agreed to in writing,
 * software distributed under the License is distributed on an
 * "AS IS" BASIS, WITHOUT WARRANTIES OR CONDITIONS OF ANY
 * KIND, either express or implied. See the License for the
 * specific language governing permissions and limitations
 * under the License.
 */

<<<<<<< HEAD
import AppContext from 'AppComponents/Shared/AppContext';

import React, { Suspense } from 'react';
=======
import React, { Suspense, lazy } from 'react';
>>>>>>> e1bdb132
import PropTypes from 'prop-types';
import { withStyles } from '@material-ui/core/styles';
import Button from '@material-ui/core/Button';
import EditRounded from '@material-ui/icons/EditRounded';
import CloudDownloadRounded from '@material-ui/icons/CloudDownloadRounded';
import LockRounded from '@material-ui/icons/LockRounded';
import SwapHorizontalCircle from '@material-ui/icons/SwapHorizontalCircle';
import Dialog from '@material-ui/core/Dialog';
import IconButton from '@material-ui/core/IconButton';
import Icon from '@material-ui/core/Icon';
import Paper from '@material-ui/core/Paper';
import { FormattedMessage, injectIntl } from 'react-intl';
import { Progress } from 'AppComponents/Shared';
import Typography from '@material-ui/core/Typography';
import Slide from '@material-ui/core/Slide';
import DialogActions from '@material-ui/core/DialogActions';
import DialogContent from '@material-ui/core/DialogContent';
import DialogContentText from '@material-ui/core/DialogContentText';
import DialogTitle from '@material-ui/core/DialogTitle';
import yaml from 'js-yaml';
import Alert from 'AppComponents/Shared/Alert';
import API from 'AppData/api.js';
import { doRedirectToLogin } from 'AppComponents/Shared/RedirectToLogin';
import { withRouter } from 'react-router';
import json2yaml from 'json2yaml';
import { isRestricted } from 'AppData/AuthManager';
import ResourceNotFound from '../../../Base/Errors/ResourceNotFound';
import APISecurityAudit from './APISecurityAudit';
import ImportDefinition from './ImportDefinition';

const EditorDialog = lazy(() => import('./SwaggerEditorDrawer'));
const MonacoEditor = lazy(() => import('react-monaco-editor'));

const styles = theme => ({
    titleWrapper: {
        display: 'flex',
        flexDirection: 'row',
        alignItems: 'center',
    },
    swaggerEditorWrapper: {
        height: '100vh',
        overflowY: 'auto',
    },
    buttonIcon: {
        marginRight: 10,
    },
    topBar: {
        display: 'flex',
        flexDirection: 'row',
        marginBottom: theme.spacing(2),
    },
    converterWrapper: {
        display: 'flex',
        alignItems: 'center',
        justifyContent: 'flex-end',
        flex: '1',
        fontSize: '0.6964285714285714rem',
    },
    downloadLink: {
        color: 'black',
    },
    button: {
        marginLeft: theme.spacing(1),
    },
});
/**
 * This component holds the functionality of viewing the api definition content of an api. The initial view is a
 * read-only representation of the api definition file.
 * Users can either edit the content by clicking the 'Edit' button or upload a new api definition file by clicking
 * 'Import API Definition'.
 * */
class APIDefinition extends React.Component {
    static contextType = AppContext;
    /**
     * @inheritDoc
     */
    constructor(props) {
        super(props);
        this.state = {
            openEditor: false,
            swagger: null,
            graphQL: null,
            format: null,
            convertTo: null,
            isAuditApiClicked: false,
            securityAuditProperties: [],
        };
        this.handleNo = this.handleNo.bind(this);
        this.handleOk = this.handleOk.bind(this);
        this.openEditor = this.openEditor.bind(this);
        this.transition = this.transition.bind(this);
        this.closeEditor = this.closeEditor.bind(this);
        this.hasJsonStructure = this.hasJsonStructure.bind(this);
        this.getConvertToFormat = this.getConvertToFormat.bind(this);
        this.onAuditApiClick = this.onAuditApiClick.bind(this);
        this.onChangeFormatClick = this.onChangeFormatClick.bind(this);
        this.openUpdateConfirmation = this.openUpdateConfirmation.bind(this);
        this.updateSwaggerDefinition = this.updateSwaggerDefinition.bind(this);
    }

    /**
     * @inheritdoc
     */
    componentDidMount() {
        const { api } = this.props;
        const { settings } = this.context;
        let promisedApi;
        if (api.type === 'GRAPHQL') {
            promisedApi = api.getSchema(api.id);
        } else {
            promisedApi = api.getSwagger(api.id);
        }

        this.setState({ securityAuditProperties: settings.securityAuditProperties });

        promisedApi
            .then((response) => {
                if (api.type === 'GRAPHQL') {
                    this.setState({
                        graphQL: response.obj.schemaDefinition,
                        format: 'txt',
                    });
                } else {
                    this.setState({
                        swagger: json2yaml.stringify(response.obj),
                        format: 'yaml',
                        convertTo: this.getConvertToFormat('yaml'),
                    });
                }
            })
            .catch((error) => {
                if (process.env.NODE_ENV !== 'production') {
                    console.log(error);
                }
                const { status } = error;
                if (status === 404) {
                    this.setState({ notFound: true });
                } else if (status === 401) {
                    doRedirectToLogin();
                }
            });
    }

    /**
      * Set isAuditApiClicked to true when Audit API is clicked
      */
    onAuditApiClick() {
        this.setState({ isAuditApiClicked: true });
    }

    /**
     * Toggle the format of the api definition.
     * JSON -> YAML, YAML -> JSON
     */
    onChangeFormatClick() {
        const { format, swagger, convertTo } = this.state;
        let formattedString = '';
        if (convertTo === 'json') {
            formattedString = JSON.stringify(yaml.load(swagger), null, 1);
        } else {
            formattedString = json2yaml.stringify(JSON.parse(swagger));
        }
        this.setState({ swagger: formattedString, format: convertTo, convertTo: format });
    }

    setSchemaDefinition = (swagger, graphQL) => {
        if (swagger) {
            this.setState({ swagger });
        }
        if (graphQL) {
            this.setState({ graphQL });
        }
    };
    /**
     * Util function to get the format which the definition can be converted to.
     * @param {*} format : The current format of definition.
     * @returns {string} The possible conversion format.
     */
    getConvertToFormat(format) {
        return format === 'json' ? 'yaml' : 'json';
    }

    /**
     * Checks whether the swagger content is json type.
     * @param {string} definition The swagger string.
     * @return {boolean} Whether the content is a json or not.
     * */
    hasJsonStructure(definition) {
        if (typeof definition !== 'string') return false;
        try {
            const result = JSON.parse(definition);
            return result && typeof result === 'object';
        } catch (err) {
            return false;
        }
    }

    /**
     * Handles the yes button action of the save api definition confirmation dialog box.
     */
    handleOk() {
        const updatedContent = window.localStorage.getItem('swagger-editor-content');
        this.setState({ openDialog: false }, () => this.updateSwaggerDefinition(updatedContent, '', ''));
    }

    /**
     * Handles the No button action of the save api definition confirmation dialog box.
     */
    handleNo() {
        this.setState({ openDialog: false });
    }

    /**
     * Method to set the state for opening the swagger editor drawer.
     * Swagger editor loads the definition content from the local storage. Hence we set the swagger content to the
     * local storage.
     * */
    openEditor() {
        window.localStorage.setItem('swagger-editor-content', this.state.swagger);
        this.setState({ openEditor: true });
    }

    /**
     * Sets the state to close the swagger-editor drawer.
     * */
    closeEditor() {
        window.localStorage.setItem('swagger-editor-content', '');
        this.setState({ openEditor: false });
        const { intl, api, history } = this.props;
        const { isAuditApiClicked } = this.state;
        if (isAuditApiClicked === true) {
            Alert.info(intl.formatMessage({
                id: 'Apis.Details.APIDefinition.info.updating.auditapi',
                defaultMessage: 'To reflect the changes made, you need to click Audit API',
            }));
            const redirectUrl = '/apis/' + api.id + '/api definition';
            history.push(redirectUrl);
        }
    }

    /**
     * Handles the transition of the drawer.
     * @param {object} props list of props
     * @return {object} The Slide transition component
     * */
    transition(props) {
        return <Slide direction='up' {...props} />;
    }

    /**
     * Updates swagger content in the local storage.
     * */
    openUpdateConfirmation() {
        this.setState({ openDialog: true });
    }

    /**
     * Updates swagger definition of the api.
     * @param {string} swaggerContent The swagger file that needs to be updated.
     * @param {string} specFormat The current format of the definition
     * @param {string} toFormat The format it can be converted to.
     * */
    updateSwaggerDefinition(swaggerContent, specFormat, toFormat) {
        const { api, intl } = this.props;
        let parsedContent = {};
        if (this.hasJsonStructure(swaggerContent)) {
            parsedContent = JSON.parse(swaggerContent);
        } else {
            try {
                parsedContent = yaml.load(swaggerContent);
            } catch (err) {
                console.log(err);
                Alert.error(intl.formatMessage({
                    id: 'Apis.Details.APIDefinition.APIDefinition.error.while.updating.api.definition',
                    defaultMessage: 'Error occurred while updating the API Definition',
                }));
                return;
            }
        }
        const promise = api.updateSwagger(parsedContent);
        promise
            .then((response) => {
                if (response) {
                    Alert.success(intl.formatMessage({
                        id: 'Apis.Details.APIDefinition.APIDefinition.api.definition.updated.successfully',
                        defaultMessage: 'API Definition updated successfully',
                    }));
                    if (specFormat && toFormat) {
                        this.setState({ swagger: swaggerContent, format: specFormat, convertTo: toFormat });
                    } else {
                        this.setState({ swagger: swaggerContent });
                    }
                }
            })
            .catch((err) => {
                console.log(err);
                Alert.error(intl.formatMessage({
                    id: 'Apis.Details.APIDefinition.APIDefinition.error.while.updating.api.definition',
                    defaultMessage: 'Error occurred while updating the API Definition',
                }));
            });
    }

    /**
     * @inheritdoc
     */
    render() {
        const {
            swagger, graphQL, openEditor, openDialog, format, convertTo, notFound, isAuditApiClicked,
            securityAuditProperties,
        } = this.state;
        const { classes, resourceNotFountMessage, api } = this.props;
        let downloadLink;
        let fileName;
        let isGraphQL = 0;

        if (graphQL !== null) {
            downloadLink = 'data:text/' + format + ';charset=utf-8,' + encodeURIComponent(graphQL);
            fileName = api.provider + '-' + api.name + '-' + api.version + '.graphql';
            isGraphQL = 1;
        } else {
            downloadLink = 'data:text/' + format + ';charset=utf-8,' + encodeURIComponent(swagger);
            fileName = 'swagger.' + format;
        }
        const editorOptions = {
            selectOnLineNumbers: true,
            readOnly: true,
            smoothScrolling: true,
            wordWrap: 'on',
        };

        if (notFound) {
            return <ResourceNotFound message={resourceNotFountMessage} />;
        }
        if (!swagger && !graphQL && api === 'undefined') {
            return <Progress />;
        }

        return (
            <React.Fragment>
                <div className={classes.topBar}>
                    <div className={classes.titleWrapper}>
                        <Typography variant='h4'>
                            {graphQL ? (
                                <FormattedMessage
                                    id='Apis.Details.APIDefinition.APIDefinition.schema.definition'
                                    defaultMessage='Schema Definition'
                                />
                            ) : (
                                <FormattedMessage
                                    id='Apis.Details.APIDefinition.APIDefinition.api.definition'
                                    defaultMessage='API Definition'
                                />
                            )}
                        </Typography>
                        {!(graphQL || api.type === 'APIProduct') && (
                            <Button
                                size='small'
                                className={classes.button}
                                onClick={this.openEditor}
                                disabled={isRestricted(['apim:api_create'], api)}
                            >
                                <EditRounded className={classes.buttonIcon} />
                                <FormattedMessage
                                    id='Apis.Details.APIDefinition.APIDefinition.edit'
                                    defaultMessage='Edit'
                                />
                            </Button>
                        )}
                        {api.type !== 'APIProduct' && (
                            <ImportDefinition setSchemaDefinition={this.setSchemaDefinition} />
                        )}
                        <a className={classes.downloadLink} href={downloadLink} download={fileName}>
                            <Button size='small' className={classes.button}>
                                <CloudDownloadRounded className={classes.buttonIcon} />
                                <FormattedMessage
                                    id='Apis.Details.APIDefinition.APIDefinition.download.definition'
                                    defaultMessage='Download Definition'
                                />
                            </Button>
                        </a>
<<<<<<< HEAD

                        {(securityAuditProperties.apiToken && securityAuditProperties.collectionId) &&
                            (
                                <Button size='small' className={classes.button} onClick={this.onAuditApiClick}>
                                    <LockRounded className={classes.buttonIcon} />
                                    <FormattedMessage
                                        id='Apis.Details.APIDefinition.APIDefinition.audit.api'
                                        defaultMessage='Audit API'
                                    />
                                </Button>
                            )
                        }

                        {isRestricted(['apim:api_create'], api)
                            && (
                                <Typography variant='body2' color='primary'>
                                    <FormattedMessage
                                        id='Apis.Details.APIDefinition.APIDefinition.update.not.allowed'
                                        defaultMessage='Unauthorized: Insufficient permissions to update API Definition'
                                    />
                                </Typography>
                            )
                        }
=======
                        {isRestricted(['apim:api_create'], api) && (
                            <Typography variant='body2' color='primary'>
                                <FormattedMessage
                                    id='Apis.Details.APIDefinition.APIDefinition.update.not.allowed'
                                    defaultMessage='Unauthorized: Insufficient permissions to update API Definition'
                                />
                            </Typography>
                        )}
>>>>>>> e1bdb132
                    </div>
                    {isGraphQL === 0 && (
                        <div className={classes.titleWrapper}>
                            <Button size='small' className={classes.button} onClick={this.onChangeFormatClick}>
                                <SwapHorizontalCircle className={classes.buttonIcon} />
                                <FormattedMessage
                                    id='Apis.Details.APIDefinition.APIDefinition.convert.to'
                                    defaultMessage='Convert to '
                                />
                                {convertTo}
                            </Button>
                        </div>
                    )}
                </div>
<<<<<<< HEAD
                {isAuditApiClicked ? (
                    <APISecurityAudit apiId={api.id} />
                ) : (
                    <MonacoEditor
                        width='100%'
                        height='calc(100vh - 51px)'
                        theme='vs-dark'
                        value={swagger !== null ? swagger : graphQL}
                        options={editorOptions}
                    />
                )}
=======
                <div>
                    <Suspense fallback={<Progress />}>
                        <MonacoEditor
                            language={format}
                            width='100%'
                            height='calc(100vh - 51px)'
                            theme='vs-dark'
                            value={swagger !== null ? swagger : graphQL}
                            options={editorOptions}
                        />
                    </Suspense>
                </div>
>>>>>>> e1bdb132
                <Dialog fullScreen open={openEditor} onClose={this.closeEditor} TransitionComponent={this.transition}>
                    <Paper square className={classes.popupHeader}>
                        <IconButton
                            className={classes.button}
                            color='inherit'
                            onClick={this.closeEditor}
                            aria-label={
                                <FormattedMessage
                                    id='Apis.Details.APIDefinition.APIDefinition.btn.close'
                                    defaultMessage='Close'
                                />
                            }
                        >
                            <Icon>close</Icon>
                        </IconButton>

                        <Button
                            className={classes.button}
                            variant='contained'
                            color='primary'
                            onClick={this.openUpdateConfirmation}
                        >
                            <FormattedMessage
                                id='Apis.Details.APIDefinition.APIDefinition.documents.swagger.editor.update.content'
                                defaultMessage='Update Content'
                            />
                        </Button>
                    </Paper>
                    <Suspense
                        fallback={
                            <div>
                                (
                                <FormattedMessage
                                    id='Apis.Details.APIDefinition.APIDefinition.loading'
                                    defaultMessage='Loading...'
                                />
                                )
                            </div>
                        }
                    >
                        <EditorDialog />
                    </Suspense>
                </Dialog>
                <Dialog
                    open={openDialog}
                    onClose={this.handleNo}
                    aria-labelledby='alert-dialog-title'
                    aria-describedby='alert-dialog-description'
                >
                    <DialogTitle id='alert-dialog-title'>
                        <Typography align='left'>
                            <FormattedMessage
                                id='Apis.Details.APIDefinition.APIDefinition.save.api.definition'
                                defaultMessage='Save API Definition'
                            />
                        </Typography>
                    </DialogTitle>
                    <DialogContent>
                        <DialogContentText id='alert-dialog-description'>
                            <FormattedMessage
                                id='Apis.Details.APIDefinition.APIDefinition.api.definition.save.confirmation'
                                defaultMessage={
                                    'Are you sure you want to save the API Definition? This might affect the' +
                                    ' existing resources.'
                                }
                            />
                        </DialogContentText>
                    </DialogContent>
                    <DialogActions>
                        <Button onClick={this.handleNo} color='primary'>
                            <FormattedMessage
                                id='Apis.Details.APIDefinition.APIDefinition.btn.no'
                                defaultMessage='CANCEL'
                            />
                        </Button>
                        <Button onClick={this.handleOk} color='primary' autoFocus variant='contained'>
                            <FormattedMessage
                                id='Apis.Details.APIDefinition.APIDefinition.btn.yes'
                                defaultMessage='SAVE'
                            />
                        </Button>
                    </DialogActions>
                </Dialog>
            </React.Fragment>
        );
    }
}

APIDefinition.propTypes = {
    classes: PropTypes.shape({
        button: PropTypes.shape({}),
        popupHeader: PropTypes.shape({}),
        buttonIcon: PropTypes.shape({}),
        root: PropTypes.shape({}),
        topBar: PropTypes.shape({}),
        titleWrapper: PropTypes.shape({}),
        mainTitle: PropTypes.shape({}),
        converterWrapper: PropTypes.shape({}),
        dropzone: PropTypes.shape({}),
        downloadLink: PropTypes.shape({}),
    }).isRequired,
    api: PropTypes.shape({
        updateSwagger: PropTypes.func,
        getSwagger: PropTypes.func,
        id: PropTypes.string,
        apiType: PropTypes.oneOf([API.CONSTS.API, API.CONSTS.APIProduct]),
    }).isRequired,
    history: PropTypes.shape({
        push: PropTypes.object,
    }).isRequired,
    location: PropTypes.shape({
        pathname: PropTypes.object,
    }).isRequired,
    resourceNotFountMessage: PropTypes.shape({}).isRequired,
    theme: PropTypes.shape({}).isRequired,
    intl: PropTypes.shape({
        formatMessage: PropTypes.func,
    }).isRequired,
};
export default withRouter(injectIntl(withStyles(styles, { withTheme: true })(APIDefinition)));<|MERGE_RESOLUTION|>--- conflicted
+++ resolved
@@ -16,13 +16,8 @@
  * under the License.
  */
 
-<<<<<<< HEAD
+import React, { Suspense, lazy } from 'react';
 import AppContext from 'AppComponents/Shared/AppContext';
-
-import React, { Suspense } from 'react';
-=======
-import React, { Suspense, lazy } from 'react';
->>>>>>> e1bdb132
 import PropTypes from 'prop-types';
 import { withStyles } from '@material-ui/core/styles';
 import Button from '@material-ui/core/Button';
@@ -404,7 +399,6 @@
                                 />
                             </Button>
                         </a>
-<<<<<<< HEAD
 
                         {(securityAuditProperties.apiToken && securityAuditProperties.collectionId) &&
                             (
@@ -418,17 +412,6 @@
                             )
                         }
 
-                        {isRestricted(['apim:api_create'], api)
-                            && (
-                                <Typography variant='body2' color='primary'>
-                                    <FormattedMessage
-                                        id='Apis.Details.APIDefinition.APIDefinition.update.not.allowed'
-                                        defaultMessage='Unauthorized: Insufficient permissions to update API Definition'
-                                    />
-                                </Typography>
-                            )
-                        }
-=======
                         {isRestricted(['apim:api_create'], api) && (
                             <Typography variant='body2' color='primary'>
                                 <FormattedMessage
@@ -437,7 +420,6 @@
                                 />
                             </Typography>
                         )}
->>>>>>> e1bdb132
                     </div>
                     {isGraphQL === 0 && (
                         <div className={classes.titleWrapper}>
@@ -452,7 +434,6 @@
                         </div>
                     )}
                 </div>
-<<<<<<< HEAD
                 {isAuditApiClicked ? (
                     <APISecurityAudit apiId={api.id} />
                 ) : (
@@ -464,7 +445,6 @@
                         options={editorOptions}
                     />
                 )}
-=======
                 <div>
                     <Suspense fallback={<Progress />}>
                         <MonacoEditor
@@ -477,7 +457,6 @@
                         />
                     </Suspense>
                 </div>
->>>>>>> e1bdb132
                 <Dialog fullScreen open={openEditor} onClose={this.closeEditor} TransitionComponent={this.transition}>
                     <Paper square className={classes.popupHeader}>
                         <IconButton
