/**
 * Copyright (c) 2017, WSO2 Inc. (http://www.wso2.org) All Rights Reserved.
 *
 * WSO2 Inc. licenses this file to you under the Apache License,
 * Version 2.0 (the "License"); you may not use this file except
 * in compliance with the License.
 * You may obtain a copy of the License at
 *
 *     http://www.apache.org/licenses/LICENSE-2.0
 *
 * Unless required by applicable law or agreed to in writing,
 * software distributed under the License is distributed on an
 * "AS IS" BASIS, WITHOUT WARRANTIES OR CONDITIONS OF ANY
 * KIND, either express or implied. See the License for the
 * specific language governing permissions and limitations
 * under the License.
 *
 */
const MonacoWebpackPlugin = require('monaco-editor-webpack-plugin');
const path = require('path');
const fs = require('fs');
const { CleanWebpackPlugin } = require('clean-webpack-plugin');
const { WebpackManifestPlugin } = require('webpack-manifest-plugin');
const ESLintPlugin = require('eslint-webpack-plugin');
const { BundleAnalyzerPlugin } = require('webpack-bundle-analyzer');

const config = {
    entry: {
        index: './source/index.jsx',
        swaggerWorkerInit: './source/src/app/webWorkers/swaggerWorkerInit.js',
    },
    output: {
        path: path.resolve(__dirname, 'site/public/dist'),
        filename: '[name].[contenthash].bundle.js',
        chunkFilename: '[name].[contenthash].bundle.js',
        publicPath: 'site/public/dist/',
    },
    node: {
        fs: 'empty',
        net: 'empty', // To fix joi issue: https://github.com/hapijs/joi/issues/665#issuecomment-113713020
    },
    watch: false,
    watchOptions: {
        aggregateTimeout: 200,
        poll: true,
        ignored: ['files/**/*.js', 'node_modules/**'],
    },
    devtool: 'source-map', // todo: Commented out the source
    // mapping in case need to speed up the build time & reduce size
    resolve: {
        alias: {
            AppData: path.resolve(__dirname, 'source/src/app/data/'),
            AppComponents: path.resolve(__dirname, 'source/src/app/components/'),
            OverrideData: path.resolve(__dirname, 'override/src/app/data/'),
            OverrideComponents: path.resolve(__dirname, 'override/src/app/components/'),
            AppTests: path.resolve(__dirname, 'source/Tests/'),
            react: fs.existsSync('../../../../../node_modules/react')
                ? path.resolve('../../../../../node_modules/react') : path.resolve('../node_modules/react'),
            reactDom: fs.existsSync('../../../../../node_modules/react-dom')
                ? path.resolve('../../../../../node_modules/react-dom') : path.resolve('../node_modules/react-dom'),
        },
        extensions: ['.js', '.jsx'],
    },
    module: {
        rules: [
            {
                test: /\.worker\.js$/,
                use: { loader: 'worker-loader' },
            },
            {
                test: /\.(js|jsx)$/,
                exclude: [/node_modules\/(?!(@hapi)\/).*/, /coverage/],
                use: [
                    {
                        loader: 'babel-loader',
                    },
                    {
                        loader: path.resolve('loader.js'),
                    },
                ],
            },
            {
                test: /\.css$/,
                use: ['style-loader', 'css-loader'],
            },
            {
                test: /\.less$/,
                use: [
                    {
                        loader: 'style-loader', // creates style nodes from JS strings
                    },
                    {
                        loader: 'css-loader', // translates CSS into CommonJS
                    },
                    {
                        loader: 'less-loader', // compiles Less to CSS
                    },
                ],
            },
            {
                test: /\.(woff|woff2|eot|ttf|svg)$/,
                use: { loader: 'url-loader?limit=100000' },
            },
        ],
    },
    externals: {
        userCustomThemes: 'userThemes', // Should use long names for preventing global scope JS variable conflicts
        MaterialIcons: 'MaterialIcons',
        Config: 'AppConfig',
        Settings: 'Settings',
    },
    plugins: [
        new MonacoWebpackPlugin({ languages: ['xml', 'json', 'yaml'], features: ['!gotoSymbol'] }),
        new CleanWebpackPlugin(),
        new WebpackManifestPlugin(),
        new ESLintPlugin({
            extensions: ['js', 'ts', 'jsx'],
            failOnError: true,
            quiet: true,
            exclude: ['/devportal/', 'node_modules'],
        }),
    ],
};

// Note: for more info about monaco plugin: https://github.com/Microsoft/monaco-editor-webpack-plugin
if (process.env.NODE_ENV === 'development') {
    config.watch = true;
<<<<<<< HEAD
} else if (process.env.NODE_ENV === 'production') {
    /* ESLint will only run in production build to increase the continues build(watch) time in the development mode */
    // const esLintLoader = {
    //     enforce: 'pre',
    //     test: /\.(js|jsx)$/,
    //     loader: 'eslint-loader',
    //     exclude: /devportal/,
    //     options: {
    //         failOnError: true,
    //         quiet: true,
    //     },
    // };
    // config.module.rules.push(esLintLoader);
=======
>>>>>>> 0d4f6633
}

module.exports = function (env) {
    if (env && env.analysis) {
        config.plugins.push(new BundleAnalyzerPlugin());
    }
    return config;
};<|MERGE_RESOLUTION|>--- conflicted
+++ resolved
@@ -125,22 +125,6 @@
 // Note: for more info about monaco plugin: https://github.com/Microsoft/monaco-editor-webpack-plugin
 if (process.env.NODE_ENV === 'development') {
     config.watch = true;
-<<<<<<< HEAD
-} else if (process.env.NODE_ENV === 'production') {
-    /* ESLint will only run in production build to increase the continues build(watch) time in the development mode */
-    // const esLintLoader = {
-    //     enforce: 'pre',
-    //     test: /\.(js|jsx)$/,
-    //     loader: 'eslint-loader',
-    //     exclude: /devportal/,
-    //     options: {
-    //         failOnError: true,
-    //         quiet: true,
-    //     },
-    // };
-    // config.module.rules.push(esLintLoader);
-=======
->>>>>>> 0d4f6633
 }
 
 module.exports = function (env) {
