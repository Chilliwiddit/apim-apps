<% jagg.template("stats/developers-time", function(inputs, outputs, jagg) { %>

<div id="developerstime-stat-page" class="stat-page">
    <div class="title-section"> <h2><%= i18n.localize("Developer Signups")%></h2> </div>

    <div class="col-md-12">
    <br />

<div class="row">
	<div class="form-group col-sm-2">
<<<<<<< HEAD
        <label class="control-label"><%=i18n.localize("All APIs")%></label>
=======
        <!--label class="control-label"><%=i18n.localize("allAPIs")%></label-->
>>>>>>> 3780f4cc
        <!--select class="select form-control" id="apiFilter" name="apiFilter">
            <option value="allAPIs"><%=i18n.localize("All APIs")%></option>
            <option value="myAPIs"><%=i18n.localize("My APIs")%></option>
        </select-->
	</div>
	<div class="col-sm-4"></div>
    <div class="col-sm-6">
        <div id="rangeSliderWrapper" >
           <div id="dateRangePickerContainer" style="text-align:right">
               <div class="btn-group" role="group">
                   <button id="hour-btn" type="button" class="btn btn-default date-range"><%= i18n.localize("Hour")%></button>
                   <button id="today-btn" type="button" class="btn btn-default date-range"><%= i18n.localize("Day")%>
                   </button>
                   <button id="week-btn" type="button" class="btn btn-default date-range"><%= i18n.localize("Week")%></button>
                   <button id="month-btn" type="button" class="btn btn-default date-range active"><%= i18n.localize("Month")%></button>
                   <button id="date-range" type="button" class="btn btn-default date-range last-child" >
                     <i class="fw fw-calendar" title="<%= i18n.localize("Click to set custom date range")%>"></i>
                     <span></span> <b class="caret"></b>
                   </button>
               </div>
           </div>
        </div>
    </div>
</div>

<!--form class="form-inline">
  <div class="form-group">
    <label class="control-label"><%= i18n.localize("Subscribed to")%>&nbsp;&nbsp;</label>
    <select class="selectpicker" id="apiSelect" data-live-search="true">
       <option><%= i18n.localize("All")%></option>
    </select>
  </div>
</form-->

        <div id="chartContainer"  class="col-sm-12" style="height:600px;">
                <svg style="height:600px;"></svg>
        </div>
    </div>
</div>


<% }); %>

<|MERGE_RESOLUTION|>--- conflicted
+++ resolved
@@ -8,11 +8,7 @@
 
 <div class="row">
 	<div class="form-group col-sm-2">
-<<<<<<< HEAD
-        <label class="control-label"><%=i18n.localize("All APIs")%></label>
-=======
-        <!--label class="control-label"><%=i18n.localize("allAPIs")%></label-->
->>>>>>> 3780f4cc
+        <!--label class="control-label"><%=i18n.localize("All APIs")%></label-->
         <!--select class="select form-control" id="apiFilter" name="apiFilter">
             <option value="allAPIs"><%=i18n.localize("All APIs")%></option>
             <option value="myAPIs"><%=i18n.localize("My APIs")%></option>
