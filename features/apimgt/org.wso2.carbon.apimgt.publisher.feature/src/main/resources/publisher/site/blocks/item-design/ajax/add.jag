<%
include("/jagg/jagg.jag");
var log = new Log();

function loadSwaggerObj(path)
{
    var obj, file = new File(path);
    if(file.isExists()){
        obj = require(path);
    } else {
        obj = require("/site/blocks/item-design/ajax/default_swagger.json");
    }
    return obj;
}

function isPositiveInteger(s) {
    return !!s.match(/^[0-9]+$/);
}

(function () {
    response.contentType = "text/plain; charset=UTF-8";
    response.addHeader('Cache-Control','no-cache, no-store, must-revalidate'); // HTTP 1.1.
    response.addHeader('Pragma','no-cache'); // HTTP 1.0.
    response.addHeader('Expires','0');
    var mod, obj, result, username,
    action = request.getParameter("action"),
    site = require("/site/conf/site.json"),
    msg = require("/site/conf/ui-messages.jag");

    if(jagg.getUser() == null){
        print({
            error:true,
            message:'timeout'
        });
    }else{
        if (request.getMethod() == 'POST' && (action === "start")) {
            var l = new Log();
            var type = request.getParameter("type");
            var swagger = null;
            var wsdl = null;
            if(type == "rest"){
                var url = request.getParameter("swagger-url");
                var file = request.getFile("swagger-file"); 
                var import_type = request.getParameter("import-definition");               
                if(import_type == "swagger-url" && url){
                    url = url.trim();
                    var data = { };
                    var content = get(url, data ,"json");
                    swagger = content.data;                    
                }
                else if(import_type == "swagger-file" && file){
                    file.open("r");
                    swagger = file.readAll();
                    file.close();                    
                }else{
                    var obj = require("/site/blocks/item-design/ajax/default_swagger.json");
                    swagger = stringify(obj);
                }
            }
            else if(type == "soap"){
                var url = request.getParameter("wsdl-url");
                var file = request.getFile("wsdl-file"); 
                var import_type = request.getParameter("import-definition");  
                wsdl = "soap";
                if(url){
                    wsdl = url.trim();    
                }                
                var obj = loadSwaggerObj("/site/conf/soap_swagger.json");
                swagger = stringify(obj);            
            }
            if(swagger){
                session.put("swagger", swagger);
            }            
            if(wsdl){
                session.put("wsdl", wsdl);
            }
            print({
                error:false,
                message:'imported'
            });

        }else if (request.getMethod() == 'POST' && (action === "design")) {
            mod = jagg.module("api");
            var apiData = {};
            apiData.apiName = request.getParameter("name", "UTF-8");
            apiData.name = request.getParameter("name", "UTF-8");
            apiData.version = request.getParameter("version");
            if (request.getParameter("provider") == null) {
                apiData.provider = jagg.getUser().username;
            } else {
                apiData.provider = request.getParameter("provider")
            }
            var apiId = {
                apiName : request.getParameter("name", "UTF-8"),
                version : request.getParameter("version"),
                provider: apiData.provider
            };            
            apiData.context = request.getParameter("context","UTF-8");
            apiData.imageUrl = request.getFile("apiThumb");

            //validate uploaded image
            if(apiData.imageUrl != null &&!jagg.isValiedImage(apiData.imageUrl)){
                obj = {
                    error:true,
                    message:"Please upload a valid image file for the API icon."
                };
                print(obj);
                return;
            }


            //If API not exist create
            result = mod.checkIfResourceExists(apiData);
            if(!result){
                result = mod.createAPI(apiData);
                if (result.error==true) {
                    obj = {
                        error:true,
                        message:result.message
                    };
                    print(obj);
                    return;
                }
            }

            apiData.description = request.getParameter("description","UTF-8");
            apiData.tags = request.getParameter("tags","UTF-8");
            apiData.bizOwner = request.getParameter("bizOwner","UTF-8");
            apiData.bizOwnerEmail = request.getParameter("bizOwnerMail","UTF-8");
            apiData.techOwner = request.getParameter("techOwner","UTF-8");
            apiData.techOwnerEmail = request.getParameter("techOwnerMail","UTF-8");
            apiData.visibility = request.getParameter("visibility");
            apiData.visibleRoles = request.getParameter("roles","UTF-8");
            apiData.wsdl = request.getParameter("wsdl");            

            apiData.swagger = request.getParameter("swagger", "UTF-8");

            result = mod.updateAPIDesign(apiData);
            if (result.error==true) {
                obj = {
                    error:true,
                    message:result.message
                };
            } else {
                obj = {
                    error:false,
                    data :apiId
                }
            }
            print(obj);

        } else if (request.getMethod() == 'POST' && action === "implement") {
            mod = jagg.module("api");
            var apiData = {};
            apiData.apiName = request.getParameter("name", "UTF-8");
            apiData.version = request.getParameter("version");
            apiData.provider= request.getParameter("provider");
            var apiId = {
                apiName : request.getParameter("name", "UTF-8"),
                version : request.getParameter("version"),
                provider: request.getParameter("provider")
            };
            apiData.context = request.getParameter("context","UTF-8");

            apiData.implementation_type = request.getParameter("implementation_methods");
            apiData.wsdl = request.getParameter("wsdl");
            apiData.wadl = request.getParameter("wadl");
            apiData.endpointSecured = request.getParameter("endpointType");
            apiData.endpointUTUsername = request.getParameter("epUsername");
            apiData.endpointUTPassword = request.getParameter("epPassword");
            apiData.endpoint_config= request.getParameter("endpoint_config","UTF-8");
            apiData.destinationStats= request.getParameter("destinationStats","UTF-8");

            apiData.swagger = request.getParameter("swagger", "UTF-8");

            result = mod.updateAPIImplementation(apiData);
            if (result.error==true) {
                obj = {
                    error:true,
                    message:result.message,
                    data :apiId,
                };
            } else {
                obj = {
                    error:false,
                    data :apiId,
                }
            }
            print(obj);
        }else if (request.getMethod() == 'POST' && action === "manage") {
            mod = jagg.module("api");
            var apiData = {};
            apiData.apiName = request.getParameter("name", "UTF-8");
            apiData.version = request.getParameter("version");
            apiData.provider= request.getParameter("provider");
            var apiId = {
                apiName : request.getParameter("name", "UTF-8"),
                version : request.getParameter("version"),
                provider: request.getParameter("provider")
            };
            apiData.context = request.getParameter("context","UTF-8");

            apiData.defaultVersion=request.getParameter("default_version_checked");


            apiData.swagger = request.getParameter("swagger", "UTF-8");
            apiData.tier = request.getParameter("tiersCollection");
            if(request.getParameter("transport_http") == null && request.getParameter("transport_https") == null){
                apiData.transports = null;
            }
            else if(request.getParameter("transport_http") != null && request.getParameter("transport_https") != null) {
                apiData.transports=request.getParameter("transport_http")+","+request.getParameter("transport_https");
            
            }else if(request.getParameter("transport_http") != null){
            apiData.transports=request.getParameter("transport_http");
            }else{
            apiData.transports=request.getParameter("transport_https");
            }
            apiData.inSequence = request.getParameter("inSequence");
            apiData.outSequence= request.getParameter("outSequence");
            apiData.responseCache = request.getParameter("responseCache","UTF-8");
            apiData.subscriptionAvailability = request.getParameter("subscriptions");
            apiData.subscriptionTenants = request.getParameter("tenants","UTF-8");
            apiData.bizOwner = request.getParameter("bizOwner");
<<<<<<< HEAD
        apiData.bizOwnerMail = request.getParameter("bizOwnerMail");
        apiData.techOwner = request.getParameter("techOwner");
        apiData.techOwnerMail = request.getParameter("techOwnerMail");
=======
    		apiData.bizOwnerMail = request.getParameter("bizOwnerMail");
    		apiData.techOwner = request.getParameter("techOwner");
    		apiData.techOwnerMail = request.getParameter("techOwnerMail");
>>>>>>> ecc96420
            apiData.faultSequence = request.getParameter("faultSequence");
            apiData.responseCache = request.getParameter("responseCache","UTF-8");
            apiData.cacheTimeout= request.getParameter("cacheTimeout","UTF-8");
            apiData.destinationStats= request.getParameter("destinationStats","UTF-8");
            apiData.environments = request.getParameter("environments");
            apiData.productionTps = request.getParameter("productionTps");
            apiData.sandboxTps = request.getParameter("sandboxTps");

            var errorMsg = null;
            if(apiData.productionTps != null && apiData.productionTps != ""  && !isPositiveInteger(apiData.productionTps)){
                errorMsg = "Invalid input for Production TPS";
            }

            if(apiData.sandboxTps != null && apiData.sandboxTps != "" && !isPositiveInteger(apiData.sandboxTps)){
                errorMsg = "Invalid input for Sandbox TPS";
            }

            if(errorMsg != null){
             obj = {
                    error:true,
                    message:errorMsg,
                    data :apiId,
                };
            print(obj);
            return;    
            }

            result = mod.manageAPI(apiData);
            if (result.error==true) {
                obj = {
                    error:true,
                    message:result.message,
                    data :apiId,
                };
            } else {
                obj = {
                    error:false,
                    data :apiId,
                }
            }
            print(obj);
        }else if (action === "swagger") {
            mod = jagg.module("api");
            var apiData = {};
            apiData.apiName = request.getParameter("name", "UTF-8");
            apiData.version = request.getParameter("version");
            if (request.getParameter("provider") == null) {
                apiData.provider = jagg.getUser().username;
            } else {
                apiData.provider = request.getParameter("provider")
            }
            var data = mod.getSwagger12Resource(apiData);
            print(data.swagger);
        }else if (request.getMethod() == 'POST' && (action === "sampleDesign")) {
            mod = jagg.module("api");
            var apiData = {};
            apiData.apiName = request.getParameter("name", "UTF-8");
            apiData.name = request.getParameter("name", "UTF-8");
            apiData.version = request.getParameter("version");
            if (request.getParameter("provider") == null) {
                apiData.provider = jagg.getUser().username;
            } else {
                apiData.provider = request.getParameter("provider")
            }
            var apiId = {
                apiName : request.getParameter("name", "UTF-8"),
                version : request.getParameter("version"),
                provider: apiData.provider
            };            
            apiData.context = request.getParameter("context","UTF-8");
            apiData.imageURL = request.getParameter("apiThumb","UTF-8");
            var file = new File(apiData.imageURL);
            file.open("r");
            apiData.imageUrl = file;

            //validate uploaded image
            if(apiData.imageUrl != null &&!jagg.isValiedImage(apiData.imageUrl)){
                obj = {
                    error:true,
                    message:"Please upload a valid image file for the API icon."
                };
                print(obj);
                return;
            }


            //If API not exist create
            result = mod.checkIfResourceExists(apiData);
            if(!result){
                result = mod.createAPI(apiData);
                if (result.error==true) {
                    obj = {
                        error:true,
                        message:result.message
                    };
                    print(obj);
                    return;
                }
            }

            apiData.description = request.getParameter("description","UTF-8");
            apiData.tags = request.getParameter("tags","UTF-8");
            apiData.bizOwner = request.getParameter("bizOwner","UTF-8");
            apiData.bizOwnerEmail = request.getParameter("bizOwnerMail","UTF-8");
            apiData.techOwner = request.getParameter("techOwner","UTF-8");
            apiData.techOwnerEmail = request.getParameter("techOwnerMail","UTF-8");
            apiData.visibility = request.getParameter("visibility");
            apiData.visibleRoles = request.getParameter("roles","UTF-8");

            apiData.swagger = stringify(parse(request.getParameter("swagger", "UTF-8")));

            result = mod.updateAPIDesign(apiData);
            if (result.error==true) {
                obj = {
                    error:true,
                    message:result.message
                };
            } else {
                obj = {
                    error:false,
                    data :apiId
                }
            }
            print(obj);

        } else if (action === "validateScope") {
            mod = jagg.module("api");
            var scope = request.getParameter("scope");            
            var data = mod.isScopeExist(scope, jagg.getUser().username);
            print(data);
        } else {
            print({
                      error:true,
                      message:msg.error.invalidAction(action)
            });
        }
    }
}());
%><|MERGE_RESOLUTION|>--- conflicted
+++ resolved
@@ -23,7 +23,7 @@
     response.addHeader('Pragma','no-cache'); // HTTP 1.0.
     response.addHeader('Expires','0');
     var mod, obj, result, username,
-    action = request.getParameter("action"),
+	action = request.getParameter("action"),
     site = require("/site/conf/site.json"),
     msg = require("/site/conf/ui-messages.jag");
 
@@ -86,9 +86,9 @@
             apiData.name = request.getParameter("name", "UTF-8");
             apiData.version = request.getParameter("version");
             if (request.getParameter("provider") == null) {
-                apiData.provider = jagg.getUser().username;
-            } else {
-                apiData.provider = request.getParameter("provider")
+            	apiData.provider = jagg.getUser().username;
+            } else {
+            	apiData.provider = request.getParameter("provider")
             }
             var apiId = {
                 apiName : request.getParameter("name", "UTF-8"),
@@ -212,9 +212,9 @@
                 apiData.transports=request.getParameter("transport_http")+","+request.getParameter("transport_https");
             
             }else if(request.getParameter("transport_http") != null){
-            apiData.transports=request.getParameter("transport_http");
+        	apiData.transports=request.getParameter("transport_http");
             }else{
-            apiData.transports=request.getParameter("transport_https");
+        	apiData.transports=request.getParameter("transport_https");
             }
             apiData.inSequence = request.getParameter("inSequence");
             apiData.outSequence= request.getParameter("outSequence");
@@ -222,20 +222,14 @@
             apiData.subscriptionAvailability = request.getParameter("subscriptions");
             apiData.subscriptionTenants = request.getParameter("tenants","UTF-8");
             apiData.bizOwner = request.getParameter("bizOwner");
-<<<<<<< HEAD
-        apiData.bizOwnerMail = request.getParameter("bizOwnerMail");
-        apiData.techOwner = request.getParameter("techOwner");
-        apiData.techOwnerMail = request.getParameter("techOwnerMail");
-=======
     		apiData.bizOwnerMail = request.getParameter("bizOwnerMail");
     		apiData.techOwner = request.getParameter("techOwner");
     		apiData.techOwnerMail = request.getParameter("techOwnerMail");
->>>>>>> ecc96420
             apiData.faultSequence = request.getParameter("faultSequence");
             apiData.responseCache = request.getParameter("responseCache","UTF-8");
             apiData.cacheTimeout= request.getParameter("cacheTimeout","UTF-8");
             apiData.destinationStats= request.getParameter("destinationStats","UTF-8");
-            apiData.environments = request.getParameter("environments");
+		    apiData.environments = request.getParameter("environments");
             apiData.productionTps = request.getParameter("productionTps");
             apiData.sandboxTps = request.getParameter("sandboxTps");
 
@@ -278,9 +272,9 @@
             apiData.apiName = request.getParameter("name", "UTF-8");
             apiData.version = request.getParameter("version");
             if (request.getParameter("provider") == null) {
-                apiData.provider = jagg.getUser().username;
-            } else {
-                apiData.provider = request.getParameter("provider")
+            	apiData.provider = jagg.getUser().username;
+            } else {
+            	apiData.provider = request.getParameter("provider")
             }
             var data = mod.getSwagger12Resource(apiData);
             print(data.swagger);
@@ -291,9 +285,9 @@
             apiData.name = request.getParameter("name", "UTF-8");
             apiData.version = request.getParameter("version");
             if (request.getParameter("provider") == null) {
-                apiData.provider = jagg.getUser().username;
-            } else {
-                apiData.provider = request.getParameter("provider")
+            	apiData.provider = jagg.getUser().username;
+            } else {
+            	apiData.provider = request.getParameter("provider")
             }
             var apiId = {
                 apiName : request.getParameter("name", "UTF-8"),
