<% jagg.template("item-manage", function(inputs, outputs, jagg) { 
    var isSynapseGateway = outputs.isSynapseGateway;

    var api = outputs.api;
    var createPermitted = outputs.isCreatePermitted;
    var apiUrlId = "name="+encode.forHtml(api.name)+"&version="+encode.forHtml(api.version)+"&provider="+encode.forHtml(api.provider);
    //get environments detail from api-manager.xml
    var provider = jagg.module("manager").getAPIProviderObj();
    var environmentsList=provider.getEnvironments();
    //fetch and display tiers
    var mod = jagg.module("api");
    var tiers = mod.getTiers().tiers;
    var default_tier = tiers[tiers.length -1].tierName;
    var enableSelectedTenantSubscription = site.enableSelectedTenantSubscription;
    %> 
<script language="javascript">
    var VERBS = [ 'GET' , 'POST' , 'PUT' , 'DELETE', 'OPTIONS'];
    var AUTH_TYPES = [
      { "value": "None", "text":"<%=i18n.localize("none")%>"} ,
      { "value": "Application", "text":"<%=i18n.localize("application")%>"},
      { "value": "Application User", "text":"<%=i18n.localize("applicationUser")%>"},
      { "value": "Application & Application User", "text":"<%=i18n.localize("application&applicationUser")%>"}
    ];
    var TIERS =[
        <% for (var i = 0; i < tiers.length; i++) { 
        %>{ "value": "<%= tiers[i].tierName %>", "text": "<%= tiers[i].tierDisplayName %>" }<% if((i+1) != tiers.length){%>,<%}%>
        <% } %>
    ];

    var DEFAULT_TIER = "<%= tiers[tiers.length -1].tierName%>";
    var DEFAULT_AUTH = "Application & Application User";
    var OPTION_DEFAULT_AUTH = "None";

    var insequence = "<%=api.inSequence%>";
    var outsequence = "<%=api.outSequence%>";
    var faultsequence = "<%=api.faultSequence%>";
    var inSequencesLoaded = false;
    var outSequencesLoaded = false;
    var faultSequencesLoaded = false;        
</script>
<div id="item-add">
<%
    var design_w_link = jagg.url('/design?'+apiUrlId);
    var implement_w_link = jagg.url('/implement?'+apiUrlId);
    var manage_w_link = jagg.url('/manage?'+apiUrlId);    
%>
<center>
<%if(createPermitted){%>
<ul class="new-sub-menu-wizard" style="margin:0 auto">
    <li>
        <a href="<%= design_w_link %>" class="wizard-done">
            <div class="wizard-number">1</div>
            <span>Design</span>
        </a>
    </li>
    <li>
        <a href="<%= implement_w_link %>" class="wizard-done">
            <div class="wizard-number">2</div>
            <span>Implement</span>
        </a>
    </li>
    <li>
        <a href="<%= manage_w_link %>" class="wizard-active">
            <div class="wizard-number">3</div>
            <span>Manage</span>
        </a>
    </li>
</ul>
<%}%>

</center>
    <div class="title-section">
<<<<<<< HEAD
        <h2>Manage API: <%= encode.forHtml(api.name) %> : <%= encode.forHtml(api.context) %>/<%= encode.forHtml(api.version) %></h2>
=======
        <h2><%= encode.forHtml(api.name) %>(<%= encode.forHtml(api.version) %>) : <%= encode.forHtml(api.context) %></h2>
>>>>>>> 18c61ea0
    </div>     
    <div class="content-section shadow-up">
    <div class="content-data">   
    <div class="alert alert-error" id="addAPIError" style="display:none">
        <span id="addErrorSpan"></span>
    </div>
<%
    if(api != null && api.subs > 0){%>
    <div class="alert alert-block" id="editAPIWarn" style="display:block">
        <span id="editWarnSpan"><b>Warning!</b><br/>
        You are editing an API with active subscribers. Tier Availability changes will not be reflected on
        active subscriptions.<br/>
        API Definition for Swagger will not be overriden with the changes you will do to the API.
        </span>
    </div>
  <%  }%>

    <div class="row-fluid">
        <div class="span12">                           
            <form class="form-horizontal" method="POST"
              id="manage_form"
              enctype="multipart/form-data" action="<%= jagg.url("/site/blocks/item-design/ajax/add.jag?" + apiUrlId ) %>&action=manage">
    <fieldset>
    <legend>Configurations</legend>

            <div class="control-group">
                    <label  class="control-label" >Make this default version</label>
                     <div class="controls">
                        <input type="checkbox" class="default_version_check" id="default_version" name="default_version" value="default_version" <%if(api.isDefaultVersion=="true"){%>checked<%}%>/>

                        <a class="icon-question-sign help_popup" help_data="default_api_help"></a>
            
                        <p id="default_api_help" class="hide"><%=i18n.localize("defaultAPIHelpMsg")%></p>

                        <%if(api.isDefaultVersion=="false"){if(api.hasDefaultVersion){%>
                            <p class="help-block">Currently set to version : <%=api.currentDefaultVersion%></p>
                        <%}else{%>
                            <p class="help-block">No default version defined for the current API</p>
                        <%}}%>

                        <input type="hidden" id="default_version_checked" name="default_version_checked" value=<%if(api.isDefaultVersion=="true"){%>"default_version"<%}else{%>""<%}%>/>
                    </div>
                    
            </div>

                <div class="control-group">
                    <label class="control-label" for="tier"><%=i18n.localize("tier")%>:<span class="requiredAstrix">*</span></label>
                    <div class="controls">                   
                        <select id="tier" name="tier"  class="multiselect selected hide required" multiple="multiple">
                        <%
                        for (var i = 0; i < tiers.length; i++) {
                            var isSelected = api.availableTiers.indexOf(tiers[i].tierName) > -1;
                            %><option value="<%= tiers[i].tierName %>" <%if(isSelected){%>selected="selected"<%}%>><%= tiers[i].tierDisplayName %></option>%%><%
                        }
                        %>
                        </select>
                        <script type="text/javascript">

                        </script> 
                        <a class="icon-question-sign help_popup" help_data="tier_help"></a>
                        <p id="tier_help" class="hide"><%=i18n.localize("tierHelpMsg")%></p>
                    </div>
                </div>

                <div class="control-group transport-styles">
                <label class="control-label" for="transports"><%=i18n.localize("transports")%>:<span class="requiredAstrix">*</span></label>
                <div class="controls">
                    <div class="checkbox">
                        <label  class="checkbox inline " >
                            <input type="checkbox"  id="transport_http" name="transport_http"  value="http" <%if(api.transport_http=="checked"){%>checked<%}%> />
                         
                            <%=i18n.localize("httpTransport")%>
                        </label>
                        <label  class="checkbox inline" >
                            <input type="checkbox" id="transport_https" name="transport_https"  value="https" <%if(api.transport_https=="checked"){%>checked<%}%>/>
                            
                            <%=i18n.localize("httpsTransport")%>
                        </label>
                    </div>
                </div>
             </div> 

            <% if (isSynapseGateway) { %>
            <div class="control-group">
                <label class="control-label" for="sequence"><%=i18n.localize("sequence")%>:</label>


                <div class="controls">
                <label class="checkbox">
                    <input type="checkbox" id="toggleSequence" name="sequence_check" id="sequence_check"
                <%
                if((api.inSequence && (!"none".equals(api.inSequence)))|| (api.outSequence && (!"none".equals(api.outSequence)))
                	|| ( api.faultSequence && (!"none".equals(api.faultSequence)))){ %>
                checked="checked"<%}%>><%=i18n.localize("sequenceMsg")%>
                </label>
                <table class="table table-bordered table-striped" id="seqTable"
                <% if(!api.inSequence && !api.outSequence && !api.faultSequence){ %>style="display:none"<%}%>>
                    <thead>
                        <tr>
                            <th><%=i18n.localize("inFlow")%></th>
                            <th><%=i18n.localize("outFlow")%></th>
                            <th><%=i18n.localize("faultFlow")%></th>
                        </tr>
                    </thead>
                        <tr>
                            <td>
                                <select id="inSequence"  name="inSequence" >
                                    <option value="none" selected="selected"><%=i18n.localize("none")%></option>
                                </select>
                            </td>
                            <td>
                                <select id="outSequence"  name="outSequence">
                                    <option value="none" selected="selected"><%=i18n.localize("none")%></option>
                                </select>
                            </td>
                            <td>
                                <select id="faultSequence"  name="faultSequence">
                                    <option value="none" selected="selected"><%=i18n.localize("none")%></option>
                                </select>
                            </td>
                        </tr>
                    </table>
                </div>
            </div>
            <%}%>


            <!--Response Caching -->
                <div class="control-group">
                    <label class="control-label" for="responseCache"><%=i18n.localize("responseCache")%>:</label>
                      <div class="controls"> 
                       <select class="select required" id="responseCache" name="responseCache">
                            <option value="disabled" <%if(api.responseCache != "Enabled"){%> selected="selected" <%}%>><%=i18n.localize("disabled")%></option>
                            <option value="enabled" <%if(api.responseCache=="Enabled"){%> selected="selected" <%}%>><%=i18n.localize("enabled")%></option>
                        </select>                                
                        <a class="icon-question-sign help_popup" help_data="cache_help"></a>
                        <p id="cache_help" class="hide"><%=i18n.localize("cacheHelpMsg")%></p>           
                     </div>
                </div>
                <div class="control-group" id="cacheTimeout"  <%if(api.responseCache != "Enabled"){%> style="display:none;" <%}%>>
                    <label class="control-label" for="cacheTimeout"><%=i18n.localize("cacheTimeout")%>:<span class="requiredAstrix">*</span></label>
                    <div class="controls">
                        <input type="text" style="text-align:right;" class="input-small required validInput number" id="cacheTimeout" name="cacheTimeout" value=<%=api.cacheTimeout%>>
                    </div>
                </div>
            <!--Response Caching End -->

                <div class="control-group">
		        <% mod = jagg.module("api");
		 	result = mod.isMultipleTenantsAvailable();
	         	var isMultipleTenantsAvailable = result.status;
			if(api.visibility == "public" && isMultipleTenantsAvailable == true){%>
                        <label class="control-label" for="subscriptions"><%=i18n.localize("subscriptionsTitle")%>:</label>
                        <div class="controls">
                        	<% if(api.visibility!="public") {%>
                           	<select class="select required" id="subscriptions" name="subscriptions" >
                               	<option value="current_tenant"  selected="selected"><%=i18n.localize("availableToCurrentTenant")%></option>
                           	</select> 
                        	<%} else {%>
                            	<select class="select required" id="subscriptions" name="subscriptions" >
                               	<option value="current_tenant" <%if(api.subscriptionAvailability=="current_tenant"){%> selected="selected" <%}%> ><%=i18n.localize("availableToCurrentTenant")%></option>
                                <option value="all_tenants" <%if(api.subscriptionAvailability=="all_tenants"){%> selected="selected" <%}%> ><%=i18n.localize("availableToAllTenants")%></option>
                                	<% if(!(enableSelectedTenantSubscription == 'false')) {%>
                                	<option value="specific_tennats" <%if(api.subscriptionAvailability=="specific_tennats"){%> selected="selected" <%}%> ><%=i18n.localize("availableToSpecificTenants")%></option>
                                	<% } %>
                            	</select> 
                        	<%}%>     
                            	<a class="icon-question-sign help_popup" help_data="subscriptions_help"></a>
                           	<div id="subscriptions_help" class="hide"><%=i18n.localize("subscriptionHelpMsg")%></div>
                       </div>
                       <% } %>            
                <br/>
                    <div class="control-group" id="tennatsDiv" <%if(api.subscriptionAvailability!="specific_tennats"){%>style="display: none;"<%}%>>
                        <label class="control-label" for="tenants" id="tennatLabel" name="tennatLabel">
                            <%=i18n.localize("tenants")%>:<span class="requiredAstrix">*</span>
                        </label>
                        <div class="controls">
                            <input type="text" class="input required"
                            id="tenants" name="tenants" value="<%=api.subscriptionTenants%>"/>
                            <p class="help-block" id="tennatsHelp"><%=i18n.localize("tenantsHelpMsg")%></p>
                        </div>
                    
                    </div>
                </div>
    </fieldset>

       <fieldset>
    	<legend class="legend-with-hidden-info js_hidden_section_title">Gateway Environments<i class="icon-chevron-right icon-keys"></i></legend>
    	 <div style="display: none">
    	<!--legend>Environments</legend-->
    <div class="environments_headings">
    <div class="environments_checkbox"></div>
    <div class="environments_data">Environment Name</div>
    <div class="environments_data">Type</div>
    <div class="environments_data">Description</div>
    </div>

             <%
             var environmentsJson=api.environments;
             if(environmentsJson=="none"){
                    for(i=0 ;i<environmentsList.length;i++){
             %>

              <div class="environments_headings">
                             <div class="environments_checkbox"><input type="checkbox" value="<%=environmentsList[i].name%>" class="env"></div>
                             <div class="environments_data"><%=environmentsList[i].name%></div>
                             <div class="environments_data"><%=environmentsList[i].type%></div>
                                 <div class="environments_data"><%=environmentsList[i].description%></div>
                        </div>

             <%}}
             else{
                 for(i=0 ;i<environmentsList.length;i++){
                        if(environmentsJson.split(",").indexOf(environmentsList[i].name)>=0){%>
                      <div class="data_headings">
                                                     <div class="environments_checkbox"><input type="checkbox" value="<%=environmentsList[i].name%>" checked class="env"></div>
                                                     <div class="environments_data"><%=environmentsList[i].name%></div>
                                                     <div class="environments_data"><%=environmentsList[i].type%></div>
                                                         <div class="environments_data"><%=environmentsList[i].description%></div>
                                                   </div>
                      <%}else{%>
                      <div class="data_headings">
                                                     <div class="environments_checkbox"><input type="checkbox" value="<%=environmentsList[i].name%>" class="env"></div>
                                                     <div class="environments_data"><%=environmentsList[i].name%></div>
                                                     <div class="environments_data"><%=environmentsList[i].type%></div>
                                                         <div class="environments_data"><%=environmentsList[i].description%></div>
                                                  </div>

                       <%}}}%>
                     </div>
                    <script>
                    $('input').on('change', function() {
                        var values = $('input:checked.env').map(function() {
                            return this.value;
                        }).get();
                    if(values==""){
                    values="none";
                    }
                        $('#environments').val(values.toString());
                    });
                                    </script>
                <style>
                .environments_headings{
                    border-bottom: solid 1px;
                    border-bottom-color: gainsboro;
                    padding-bottom: 5px;
                    alignment-baseline: auto;
                    font-weight:bold;
                }

                .data_headings{
                    border-bottom: solid 1px;
                    border-bottom-color: gainsboro;
                    padding-bottom: 5px;
                    alignment-baseline: auto;
                }

                .environments_checkbox{
                    text-align: left;
                   display: inline-block;
                   vertical-align: top;
                   *display: inline;
                	padding :5px;
                	width:20px;
                }
                .environments_data{
                    text-align: left;
                   display: inline-block;
                   vertical-align: top;
                   *display: inline;
                   *zoom: 1;
                padding :5px;
                text-align:left;
                width:200px;
                }
                </style>
                </fieldset>
    <fieldset>
	<legend class="legend-with-hidden-info js_hidden_section_title"><%=i18n.localize("businessInformationTitle")%> <i class="icon-chevron-right icon-keys"></i></legend>
	 <div style="display: none">
	<!--legend>Business Information</legend-->
                               
                    <div class="control-group">
                        <label class="control-label" for="bizOwner"><%=i18n.localize("busiOwner")%>:</label>
                        <div class="controls">
                             <input type="text" class="input-xlarge validInput" id="bizOwner" name="bizOwner" value="<%=api.bizOwner%>"/>
                        </div>
                    </div>
                     <div class="control-group">
                        <label class="control-label" for="bizOwnerMail"><%=i18n.localize("busiOwnerMail")%>:</label>
                        <div class="controls">
                             <input type="text" class="input-xlarge email" id="bizOwnerMail" name="bizOwnerMail" value="<%=api.bizOwnerMail%>"/>
                        </div>
                    </div>
                     <div class="control-group">
                        <label class="control-label" for="techOwner"><%=i18n.localize("techOwner")%>:</label>
                        <div class="controls">
                             <input type="text" class="input-xlarge validInput" id="techOwner" name="techOwner" value="<%=api.techOwner%>"/>
                        </div>
                    </div>
                     <div class="control-group">
                        <label class="control-label" for="techOwnerMail"><%=i18n.localize("techOwnerMail")%>:</label>
                        <div class="controls">
                             <input type="text" class="input-xlarge email" id="techOwnerMail" name="techOwnerMail" value="<%=api.techOwnerMail%>"/>
                        </div>
                    </div>
                 </div>
            </fieldset>

                <div id="api_designer">
                    <div id ="apidoc_details"></div>
                    <legend>Resources</legend>
                    <div id="scopes_view"></div>
                    <div id ="resource_details"></div>
                </div>           
                <input type="hidden" id="environments" name="environments" value='<%=environmentsJson%>'/>
                <input type="hidden" name="name" value="<%= encode.forHtml(api.name) %>" />
                <input type="hidden" name="version" value="<%= encode.forHtml(api.version) %>" />
                <input type="hidden" name="provider" value="<%= encode.forHtml(api.provider) %>" />
                <input type="hidden" name="action" value="manage" />
                <input type="hidden" id="swagger" name="swagger" value="" />
                <div class="form-actions" style="display:none" id="saveMessage">
                    <div class="btn loadingButton">Saving API. Please wait..</div>
                </div>
                <div class="form-actions" id="saveButtons"> 
                    <button class="btn btn-primary" id="save_api"/><%=i18n.localize("save")%></button>
                    <%if(outputs.isPermitted){%> <a class="btn btn-info" id="publish_api" >Save & Publish</a>  <%}%>
                    <input type="reset" class="btn" value="<%=i18n.localize("cancel")%>" onclick="javascript:window.location.href='./'" />                                         
                </div>
            </form>

        </div>
    </div>
    </div>
    </div>
</div>

<script id="designer-apidoc-template" type="text/x-handlebars-template">    
</script>

<script id="designer-resource-template" type="text/x-handlebars-template">
<div class="resource_body_padding">
    <h5>Implementation Notes</h5>
    <a class="notes" data-path="{{resource_path}}" data-attr="notes">{{ notes }}</a>
    <br />
    <br />    
    <h5>Response Content Type : <a href="#" data-path="{{resource_path}}" data-attr="content_type" class="content_type" data-type="typeahead" data-pk="1" data-title="Responce Content Type">{{ content_type }}</a></h5>
    <br />
    <h5>Parameters</h5>
    {{#if parameters}}
    <table class="table table-condensed table-hover table-bordered">
        <tr>
        <th width="200px">Parameter Name</th>
        <th>Description</th>
        <th width="100px">Parameter Type</th>
        <th width="100px">Data Type</th>
        <th width="100px">Required</th>            
        </tr>    
    {{#each parameters}}
        <tr>
        <td>{{ name }}</td>
        <td>{{ description }}</td>
        <td>{{ paramType }}</td>
        <td>{{ type }}</td>
        <td>{{ required }}</td>
        </tr> 
    {{/each}}
    {{/if}}
    </table>
</div>  
</script>


<script id="designer-resources-template" type="text/x-handlebars-template"> 
<table style="width:100%">                       
{{#each api_doc.apis}}
{{ setIndex @index}}
    <tr>
    <td colspan="6"><h4 class="resource_group_title">{{ path }}</h4></td>
    </tr>
    {{# each file.apis}}
        {{ setIndex @index}}
        {{# each operations}}
        <tr class="resource_container" data-path="$.apis[{{ ../../index}}].file.apis[{{ ../index }}].operations[{{ @index }}]">
            <td class="resource-method-td resource_expand" data-path="$.apis[{{ ../../index}}].file.apis[{{ ../index }}].operations[{{ @index }}]">
                <span class=" resource-method resource-method-{{ method }}">{{ method }}</span>
            </td>
            <td class="resource_expand"><a class="resource-path">{{ ../path }}</a></td>   
            <td width="99%"><span class="operation-summary change_summary" data-path="$.apis[{{ ../../index}}].file.apis[{{ ../index }}].operations[{{ @index }}]" data-attr="summary" >{{ summary }}</span></td>
            <td><a class="operation-summary auth_type_select"  data-type="select" data-path="$.apis[{{ ../../index}}].file.apis[{{ ../index }}].operations[{{ @index }}]" data-attr="auth_type" data-value="{{ auth_type }}"></a></td>        
            <td><a class='operation-summary throttling_select'  data-type="select" data-path="$.apis[{{ ../../index}}].file.apis[{{ ../index }}].operations[{{ @index }}]" data-attr="throttling_tier">{{ throttling_tier }}</a></td>
            <td><a class="operation-summary scope_select"  data-type="select" data-path="$.apis[{{ ../../index}}].file.apis[{{ ../index }}].operations[{{ @index }}]" data-attr="scope">{{ scope }}</a></td>
        </tr>
        <tr><td colspan="6" class="resource_body hide" data-path="$.apis[{{ ../../index}}].file.apis[{{ ../index }}].operations[{{ @index }}]"></td></tr>
        {{/each}}
    {{/each}}

{{/each}}
</table>                           
</script>

<script id="scopes-template" type="text/x-handlebars-template">
    <div class="scope_container">
    {{#if api_doc.authorizations.oauth2.scopes}}
        <h4>Scopes</h4>
        <ul>
            {{#each api_doc.authorizations.oauth2.scopes}}
            <li>
                <h6><a data-index='{{ @index }}' class='delete_scope'><i class='icon-trash'></i></a> &nbsp;&nbsp; {{ key }} {{#if name }}: {{ name }}{{/if}}  </h6>
                <strong>Roles</strong> : {{ roles }}    
                <p>{{ description }}</p>
            </li>
            {{/each}}
        </ul>
    {{/if}}
        <a id="define_scopes" class="pointer btn"><i class="icon-plus-sign"></i>&nbsp;Add Scopes</a>
    </div>
</script>

<script>
    $(document).ready(function(){
        $.ajaxSetup({
            contentType: "application/x-www-form-urlencoded; charset=utf-8"
        });

        $.get( "<%= jagg.url("/site/blocks/item-design/ajax/add.jag?" + apiUrlId ) %>&action=swagger" , function( data ) {
            var data = jQuery.parseJSON(data);
            var designer = APIDesigner();
            designer.load_api_document(data);
            designer.set_default_management_values();
            designer.render_resources();
            $("#swaggerUpload").modal('hide');
        });

        var publish_api = function(e){
            $.ajax({
                type: "POST",
                url: "<%= jagg.url("/site/blocks/life-cycles/ajax/life-cycles.jag") %>",
		async : false,
                data: {
                    action :"updateStatus",
                    name:"<%=api.name%>",
                    version:"<%=api.version%>",
                    provider: "<%=api.provider%>",
                    status: "PUBLISHED",
                    publishToGateway:true,
                    requireResubscription:true
                },
                success: function(responseText){
                    $("body").unbind('api_saved');
                    if (!responseText.error) {
                        //jagg.message({content:"API Published",type:"info"});
                        location.href = "<%= jagg.url("/info?"+ apiUrlId ) %>";                                                
                    } else {
                         if (responseText.message == "timeout") {
                             if (ssoEnabled) {
                                 var currentLoc = window.location.pathname;
                                 if (currentLoc.indexOf(".jag") >= 0) {
                                     location.href = "index.jag";
                                 } else {
                                     location.href = 'site/pages/index.jag';
                                 }
                             } else {
                                 jagg.showLogin();
                             }
                         } else {
                              var message=responseText.message;
                                   if(message.split("||")[1]=="warning"){
                                     var environmentsFailed=JSON.parse(message.split("||")[0]);
                                     var failedToPublishEnvironments=environmentsFailed.PUBLISHED;
                                     var failedToUnpublishedEnvironments=environmentsFailed.UNPUBLISHED;
                                     var divPublish="",divUnpublished="";
                                     for(i= 0; i< failedToPublishEnvironments.split(",").length;i++){
                                        divPublish+=failedToPublishEnvironments.split(",")[i]+"<br>";
                                         }
                                     for(i= 0; i< failedToUnpublishedEnvironments.split(",").length;i++){
                                        divUnpublished+=failedToUnpublishedEnvironments.split(",")[i]+"<br>";
                                         }
                                       $( "#modal-published-content" ).empty();
                                       $( "#modal-unpublished-content" ).empty();
                                       $( "#modal-published-content" ).append(divPublish);
                                       $( "#modal-unpublished-content" ).append(divUnpublished);
                                       if(failedToPublishEnvironments==""){
                                       $("#modal-published-header").hide();
                                       $("#modal-published-content").hide();
                                        }
                                       if(failedToUnpublishedEnvironments==""){
                                            $("#modal-unpublished-header").hide();
                                            $("#modal-unpublished-content").hide();
                                          }
                                         $("#retryType").val("manage");
                                         $("#environmentsRetry-modal").modal('show');
                                   }
                                   else{
                                   jagg.message({content:responseText.message,type:"error"});
                                       }
                         }
                     }
                },
                dataType: "json"
            });
        };

        var v = $("#manage_form").validate({
            submitHandler: function(form) {
            if(!validate_tiers()){
                return false;
            }
            if(!validate_Transports()){
                return false;
            }
            var designer = APIDesigner();
            $('#swagger').val(JSON.stringify(designer.api_doc));
            $('#saveMessage').show();
            $('#saveButtons').hide();        
            $(form).ajaxSubmit({
                success:function(responseText, statusText, xhr, $form) {
                    $('#saveMessage').hide();
                    $('#saveButtons').show();                
                    if (!responseText.error) {                
                        $( "body" ).trigger( "api_saved" );       
                    } else {
                         if (responseText.message == "timeout") {
                             if (ssoEnabled) {
                                 var currentLoc = window.location.pathname;
                                 if (currentLoc.indexOf(".jag") >= 0) {
                                     location.href = "index.jag";
                                 } else {
                                     location.href = 'site/pages/index.jag';
                                 }
                             } else {
                                 jagg.showLogin();
                             }
                         } else {
                         var message=responseText.message;
                         if(message.split("||")[1]=="warning"){
                          var environmentsFailed=JSON.parse(message.split("||")[0]);
                          var failedToPublishEnvironments=environmentsFailed.PUBLISHED;
                           var failedToUnpublishedEnvironments=environmentsFailed.UNPUBLISHED;
                           var divPublish="",divUnpublished="";
                                       for(i= 0; i< failedToPublishEnvironments.split(",").length;i++){
                                      divPublish+=failedToPublishEnvironments.split(",")[i]+"<br>";
                                     }
                                   for(i= 0; i< failedToUnpublishedEnvironments.split(",").length;i++){
                                   divUnpublished+=failedToUnpublishedEnvironments.split(",")[i]+"<br>";
                                  }
                                  $( "#modal-published-content" ).empty();
                                 $( "#modal-unpublished-content" ).empty();
                            $( "#modal-published-content" ).append(divPublish);
                           $( "#modal-unpublished-content" ).append(divUnpublished);
                             if(failedToPublishEnvironments==""){
                                            $("#modal-published-header").hide();
                                            $("#modal-published-content").hide();
                                            }
                                                 if(failedToUnpublishedEnvironments==""){
                                                                    $("#modal-unpublished-header").hide();
                                                                    $("#modal-unpublished-content").hide();
                                                                    }
                                $("#retryType").val("lifeCycle");
                                $("#environmentsRetry-modal").modal('show');
                         }
                         else{
                        jagg.message({content:responseText.message,type:"error"});
                         }
                                                  }
                    }
                }, dataType: 'json'
            });
            }
        });

        $('#publish_api').click(function(e){
            $("body").on("api_saved", publish_api);
            $("#manage_form").submit();
        });

        
        $('#responseCache').change(function(){
            var cache = $('#responseCache').find(":selected").val();
            if(cache == "enabled"){
                $('#cacheTimeout').show();
            }
            else{
                $('#cacheTimeout').hide();
            }
        });

    });
</script>

<div  id="define_scope_modal" class="modal hide fade">
    <div class="modal-header">
    <button type="button" class="close" data-dismiss="modal" aria-hidden="true">&times;</button>
    <h3>Define Scope</h3>
    </div>
    <div class="modal-body">
    <form id="scope_form" class="form-horizontal">
        <div class="control-group">
            <label class="control-label" for="scopeKey">Scope Key</label>
            <div class="controls">
            <input type="text" id="scopeKey" placeholder="Eg: api_name_read">
            </div>
        </div>
        <div class="control-group">
            <label class="control-label" for="scopeName">Scope Name</label>
            <div class="controls">
            <input type="text" id="scopeName" placeholder="Eg: Read My Data">
            </div>
        </div>
        <div class="control-group">
            <label class="control-label" for="scopeRoles">Roles</label>
            <div class="controls">
            <input type="text" id="scopeRoles" placeholder="Eg: role1,role2,role3">
            </div>
        </div>
        <div class="control-group">
            <label class="control-label" for="inputEmail">Description</label>
            <div class="controls">
            <textarea id="scopeDescription" placeholder="Eg: This scope will group all the administration APIs"></textarea>
            </div>
        </div>        
    </form>
    </div>
    <div class="modal-footer">
    <div id="res" class="hide" style="color:red;float:left"></div>
    <a class="btn" data-dismiss="modal">Close</a>
    <a class="btn btn-primary" id="scope_submit">Add Scope</a>
    </div>
</div>

<div  id="environmentsRetry-modal" class="modal hide fade">
        <div class="modal-header">
        <button type="button" class="close" data-dismiss="modal" aria-hidden="true">&times;</button>
        <h3>Gateway Failures</h3>
        </div>
        <div class="modal-body">
        <div id="modal-published-header">
        Failed to Publish Environments
        </div>
        <div id="modal-published-content">
        </div>
        <div id="modal-unpublished-header">
                Failed to UnPublish Environments
                </div>
                <div id="modal-unpublished-content">
                </div>
                <input type="hidden" id="retryType"/>
        </div>
        <div class="modal-footer">
        <div id="res" class="hide" style="color:red;float:left"></div>
        <a class="btn btn-primary" id="retry" onClick="doGatewayAction()">OK</a>
                                   <script type="text/javascript">
                            function doGatewayAction() {
                            var type=$("#retryType").val();
                            if(type=="manage"){
                               $("#environmentsRetry-modal").modal('hide');
                               $( "body" ).trigger( "api_saved" );
                               location.href = "<%= jagg.url("/info?"+ apiUrlId ) %>";
                            }else{
                               location.href = "<%= jagg.url("/info?"+ apiUrlId ) %>";
                            }
                              }
                                   </script>
        </div>
<% }); %><|MERGE_RESOLUTION|>--- conflicted
+++ resolved
@@ -70,11 +70,9 @@
 
 </center>
     <div class="title-section">
-<<<<<<< HEAD
+
         <h2>Manage API: <%= encode.forHtml(api.name) %> : <%= encode.forHtml(api.context) %>/<%= encode.forHtml(api.version) %></h2>
-=======
-        <h2><%= encode.forHtml(api.name) %>(<%= encode.forHtml(api.version) %>) : <%= encode.forHtml(api.context) %></h2>
->>>>>>> 18c61ea0
+
     </div>     
     <div class="content-section shadow-up">
     <div class="content-data">   
