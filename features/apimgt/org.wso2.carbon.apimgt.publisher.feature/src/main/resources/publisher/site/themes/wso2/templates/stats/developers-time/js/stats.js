--- conflicted
+++ resolved
@@ -74,12 +74,8 @@
             .showYAxis(true)        //Show the y-axis
             .showXAxis(true) ;       //Show the x-axis
 
-<<<<<<< HEAD
         chart.xAxis.axisLabel(i18n.t('Time'))
-=======
-        chart.xAxis.axisLabel('Time')
         .rotateLabels(-20)
->>>>>>> 3780f4cc
         .tickFormat(function (d) {
              return d3.time.format('%m/%d %H:%M')(new Date(d)) });
 
