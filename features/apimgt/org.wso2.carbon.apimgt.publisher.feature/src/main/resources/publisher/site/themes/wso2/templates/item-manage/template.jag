<% jagg.template("item-manage", function(inputs, outputs, jagg) {

    var api = outputs.api;
    var createPermitted = outputs.isCreatePermitted;
    var apiUrlId = "name="+encode.forHtml(api.name)+"&version="+encode.forHtml(api.version)+"&provider="+encode.forHtml(api.provider);
    //get environments detail from api-manager.xml
    var provider = jagg.module("manager").getAPIProviderObj();
    var environmentsList=provider.getEnvironments();
    //fetch and display tiers
    var mod = jagg.module("api");
    var tiers = mod.getTiers().tiers;
    var resourceTiers = mod.getResourceTiers().tiers;
    var default_tier = tiers[tiers.length -1].tierName;
    for (var i = 0; i < tiers.length; i++){
        if(tiers[i].defaultTier){
            default_tier = tiers[i].tierName;
            break;
        }
    }

    var subscriptionLevelPolicies;
    var apiLevelPolicies;
    if(mod.isGlobalCEPThrottlingEnabled()){
        subscriptionLevelPolicies = mod.getSubsriptionLevelPolicies().policies;
        apiLevelPolicies = mod.getAPILevelPolicies().policies;
    }

    var enableSelectedTenantSubscription = site.enableSelectedTenantSubscription;
    var storeUrl = jagg.module("manager").getAPIStoreURL().url;

    var MultitenantUtils = Packages.org.wso2.carbon.utils.multitenancy.MultitenantUtils;
    var tenantDomain = MultitenantUtils.getTenantDomain(jagg.getUser().username);
%>
<script language="javascript">
    var VERBS = [ 'GET' , 'POST' , 'PUT' , 'DELETE', 'PATCH', 'OPTIONS'];
    var AUTH_TYPES = [
      { "value": "None", "text":"<%=i18n.localize("none")%>"} ,
      { "value": "Application", "text":"<%=i18n.localize("application")%>"},
      { "value": "Application User", "text":"<%=i18n.localize("applicationUser")%>"},
      { "value": "Application & Application User", "text":"<%=i18n.localize("application&applicationUser")%>"}
    ];
    var TIERS =[
        <% for (var i = 0; i < resourceTiers.length; i++) {
        %>{ "value": "<%= resourceTiers[i].tierName %>", "text": "<%= resourceTiers[i].tierDisplayName %>" }<% if((i+1) != resourceTiers.length){%>,<%}%>
        <% } %>
    ];

    var DEFAULT_TIER = "<%=default_tier%>";
    var DEFAULT_AUTH = "Application & Application User";
    var OPTION_DEFAULT_AUTH = "None";

    var insequence = "<%=api.inSequence%>";
    var outsequence = "<%=api.outSequence%>";
    var faultsequence = "<%=api.faultSequence%>";
    var inSequencesLoaded = false;
    var outSequencesLoaded = false;
    var faultSequencesLoaded = false;
</script>
<div id="item-add">
<%
    var design_w_link = jagg.url('/design?'+apiUrlId);
    var implement_w_link = jagg.url('/implement?'+apiUrlId);
    var manage_w_link = jagg.url('/manage?'+apiUrlId);    
%>
<!-- <center>
<%if(createPermitted){%>
<ul class="new-sub-menu-wizard" style="margin:0 auto">
    <li>
        <a href="<%= design_w_link %>" class="wizard-done">
            <div class="wizard-number">1</div>
            <span>Design</span>
        </a>
    </li>
    <li>
        <a href="<%= implement_w_link %>" class="wizard-done">
            <div class="wizard-number">2</div>
            <span>Implement</span>
        </a>
    </li>
    <li>
        <a href="<%= manage_w_link %>" class="wizard-active">
            <div class="wizard-number">3</div>
            <span>Manage</span>
        </a>
    </li>
</ul>
<%}%>

</center>-->
	<div class="page-header">
 		<h2> <%= encode.forHtml(api.name) %> : <%= encode.forHtml(api.context) %>
        </h2>
 	</div>     
    <div class="content-section shadow-up">
    <div class="content-data">   
	    <div class="alert alert-danger" id="addAPIError" style="display:none">
	        <span id="addErrorSpan"></span>
	    </div>
		<% if(api != null && api.subs > 0){%>
		    <div class="message message-warning">
                <h4><i class="icon fw fw-warning"></i>Warning!</h4>
                <p>You are editing an API with active subscribers. Tier Availability changes will not be reflected on
	        active subscriptions.</p>
            </div>
		  <%  }%>
		  
		  
		  <div class="container">
                <div class="row">
                    <div class="wizard">
                        <div class="wizard-inner">
                        	<%if(createPermitted){%>
	                            <ol class="wiz-nav-inner no-controls" >
	                                <li class="wiz-step completed"><a href="<%= design_w_link %>"><span>1</span><span class="hidden-xs">Design</span></a></li>
	                                <li class="wiz-step completed"><a href="<%= implement_w_link %>"><span>2</span><span class="hidden-xs">Implement</span></a></li>
	                                <li class="wiz-step current"><a href="<%= manage_w_link %>"><span>3</span><span class="hidden-xs">Manage</span></a></li>
	                            </ol>
	                        <%} %>
                        </div>
                        <div class="wiz-content">
                        
                        		   <div class="row">
        <div class="col-sm-12">
            <form class="form-horizontal apim-form" method="POST"
              id="manage_form"
              enctype="multipart/form-data" action="<%= jagg.url("/site/blocks/item-design/ajax/add.jag?" + apiUrlId ) %>&action=manage">

              	<div class="form-heading">
					<h4 class="panel-title">
						<div>
                   			<div class="heading">Configurations</div>
						</div>
                    	<div class="clearfix"></div>
					</h4>
				</div>

	            <div class="form-group">
	                        <label class = "col-sm-3 control-label">Make this the Default Version:
	                        <a class="help_popup" help_data="default_api_help" data-trigger="hover" data-placement="bottom">
	                        	<span class="icon fw-stack fw-lg" style="font-size:6px">
									<i class="fw fw-circle fw-stack-2x"></i>
									<i class="fw fw-question fw-stack-1x fw-inverse" style="font-size:8px"></i>
								</span>
	                        </a>
	                         <p id="default_api_help" class="hide"><%=i18n.localize("defaultAPIHelpMsg")%></p>
	                         </label>
	                     	<div class="col-sm-8">
	                     	  <label class="checkbox">
	                            <input type="checkbox" id="default_version" class="default_version_check" name="default_version" value="default_version" <%if(api.isDefaultVersion=="true"){%>checked<%}%>>
	                            <span class="helper"></span>
	                    	</label>

	                         <%if(api.isDefaultVersion=="false"){if(api.hasDefaultVersion){%>
	                             <p class="help-block">Currently set to version : <%=api.currentDefaultVersion%></p>
	                         <%}else{%>
	                             <p class="help-block">No default version defined for the current API</p>
	                         <%}}%>

	                     </div>
	                     <input type="hidden" id="default_version_checked" name="default_version_checked" value=<%if(api.isDefaultVersion=="true"){%>"default_version"<%}else{%>""<%}%>/>
	            </div>

             <%  if(mod.isGlobalCEPThrottlingEnabled()){%>
                  <!--<div class="form-group">
                        <label class="control-label col-sm-3" for="apiPolicy"><%=i18n.localize("apiPolicy")%>:<span class="requiredAstrix">*</span>
                            <a class="help_popup" help_data="tier_help" data-trigger="hover" data-placement="bottom"><i class="fa fa-question-circle"></i></a>
                            <p id="tier_help" class="hide"><%=i18n.localize("tierHelpMsg")%></p>
                        </label>

                    <div class="controls col-sm-8 tierSelect">
                        <select id="apiPolicy" name="apiPolicy"  class="select required form-control">
<<<<<<< HEAD
                        <%
=======
                        <option value="none" <%if(api.apiLevelPolicy == null){%> selected="selected" <%}%>><%=i18n.localize("apiPolicyNone")%></option>
                        <%               
>>>>>>> 03406257
                        for (var i = 0; i < apiLevelPolicies.length; i++) {
                            var isSelected = false;
                            if(apiLevelPolicies[i].getPolicyName() == api.apiLevelPolicy){
                                isSelected = true;
                            }
                            %><option value="<%= apiLevelPolicies[i].getPolicyName() %>" <%if(isSelected){%>selected="selected"<%}%>><%= apiLevelPolicies[i].getPolicyName() %></option>%%><%
                        }
                        %>
                        </select>
                        <script type="text/javascript">

                        </script>
                        <a class=" help_popup" help_data="tier_help"></a>
                        <p id="tier_help" class="hide"><%=i18n.localize("tierHelpMsg")%></p>
                    </div>
                </div> -->

                 <div class="form-group">
                        <label class="control-label col-sm-3" for="subPolicysubPolicy"><%=i18n.localize("subPolicy")%>:<span class="requiredAstrix">*</span>
                            <a class="help_popup" help_data="tier_help" data-trigger="hover" data-placement="bottom"><i class="fa fa-question-circle"></i></a>
                            <p id="tier_help" class="hide"><%=i18n.localize("tierHelpMsg")%></p>
                        </label>

                    <div class="controls col-sm-8 tierSelect">
                        <select id="subPolicy" name="subPolicy"  class="form-control multiselect selected required" multiple="multiple">
                        <%
                         for (var i = 0; i < subscriptionLevelPolicies.length; i++) {

                            var isSelected = api.availableSubscriptionPolicy.indexOf(subscriptionLevelPolicies[i].getPolicyName()) > -1;
                            %><option value="<%= subscriptionLevelPolicies[i].getPolicyName() %>" <%if(isSelected){%>selected="selected"<%}%>><%= subscriptionLevelPolicies[i].getPolicyName() %></option>%%><%
                        }
                        %>
                        </select>
                        <script type="text/javascript">

                        </script>
                        <a class=" help_popup" help_data="tier_help"></a>
                        <p id="tier_help" class="hide"><%=i18n.localize("tierHelpMsg")%></p>
                    </div>

                 <% } else {%>
                     <div class="form-group">
                        <label class="control-label col-sm-3" for="tier"><%=i18n.localize("tier")%>:<span class="requiredAstrix">*</span>
                        	<a class="help_popup" help_data="tier_help" data-trigger="hover" data-placement="bottom">
                        		<span class="icon fw-stack fw-lg" style="font-size:6px">
									<i class="fw fw-circle fw-stack-2x"></i>
									<i class="fw fw-question fw-stack-1x fw-inverse" style="font-size:8px"></i>
								</span>
                        	</a>
                        	<p id="tier_help" class="hide"><%=i18n.localize("tierHelpMsg")%></p>
                        </label>

                        <div class="controls col-sm-8 tierSelect">
                            <select id="tier" name="tier"  class="form-control multiselect selected required" multiple="multiple">
                            <%
                            for (var i = 0; i < tiers.length; i++) {
                                var isSelected = api.availableTiers.indexOf(tiers[i].tierName) > -1;
                                %><option value="<%= tiers[i].tierName %>" <%if(isSelected){%>selected="selected"<%}%>><%= tiers[i].tierDisplayName %></option>%%><%
                            }
                            %>
                            </select>
                            <script type="text/javascript">

                            </script>

                        </div>
                    </div>
                  <% }%>


                <div class="form-group transport-styles">
                <label class="control-label col-sm-3" for="transports"><%=i18n.localize("transports")%>:<span class="requiredAstrix">*</span>
                	<a class="help_popup" help_data="http_help" data-trigger="hover" data-placement="bottom">
                		<span class="icon fw-stack fw-lg" style="font-size:6px">
								<i class="fw fw-circle fw-stack-2x"></i>
								<i class="fw fw-question fw-stack-1x fw-inverse" style="font-size:8px"></i>
						</span>
                	</a>
                	<p id="http_help" class="hide"><%=i18n.localize("httpHelpMsg")%></p>
                </label>
                <div class="controls col-sm-8">
                	<label class="checkbox">
                            <input type="checkbox" id="transport_https" name="transport_https"  value="https" <%if(api.transport_https=="checked"){%>checked<%}%>/>
                            <span class="helper"><%=i18n.localize("httpsTransport")%></span>
                    </label>
                    <label class="checkbox">
                            <input type="checkbox" id="transport_http" name="transport_http"  value="http" <%if(api.transport_http=="checked"){%>checked<%}%>/>
                            <span class="helper"><%=i18n.localize("httpsTransport")%></span>
                    </label>                    
                </div>
             </div>

            <% if (isSynapseGateway) { %>

            <div class="form-group">
                            <label class="control-label col-sm-3" for="throttle"><%=i18n.localize("throttle")%></label>
                            <div class="col-sm-8">
                            <label class="checkbox">
	                            <input type="checkbox" name="throttle_check"   id="toggleThrottle"                         <%
                            		if((api.productionTps && (!"none".equals(api.productionTps))) || (api.sandboxTps && (!"none".equals(api.sandboxTps)))){ %>
                            		checked="checked"<%}%>>
	                            <span class="helper"><%=i18n.localize("throttleMsg")%></span>
                    		</label>                            
                            </div>
                        </div>
              <div class="form-group">
              	<div class="col-sm-3"></div>
              	<div class="col-sm-8">
              		<table class="table table-bordered table-striped" id="throttleTable" <%if((!api.productionTps || ("none".equals(api.productionTps))) && (!api.sandboxTps || ("none".equals(api.sandboxTps)))){ %>style="display:none"<%} %>>
                                <thead>
                                    <tr>
                                        <th></th>
                                        <th><%=i18n.localize("maxCount")%></th>
                                    </tr>
                                </thead>
                                    <tr>
                                        <td>
                                            <%=i18n.localize("prodLimit")%>
                                        </td>
                                        <td>
                                            <input type="text" class="validInput" id="productionTps" name="productionTps" placeholder="Max TPS" value="<%=api.productionTps%>">
                                        </td>
                                    </tr>
                                    <tr>
                                        <td>
                                            <%=i18n.localize("sandLimit")%>
                                        </td>
                                        <td>
                                            <input type="text" class="validInput" id="sandboxTps" name="sandboxTps" placeholder="Max TPS" value="<%=api.sandboxTps%>">
                                        </td>
                                    </tr>
                                </table>
              	</div>
              </div>

            <%}%>


            <!--Response Caching -->
                <div class="form-group">
                    <label class="control-label col-sm-3" for="responseCache"><%=i18n.localize("responseCache")%>:
                    	<a class="help_popup" help_data="cache_help" data-trigger="hover" data-placement="bottom">
                    		<span class="icon fw-stack fw-lg" style="font-size:6px">
								<i class="fw fw-circle fw-stack-2x"></i>
								<i class="fw fw-question fw-stack-1x fw-inverse" style="font-size:8px"></i>
							</span>
                    	</a>
                        <p id="cache_help" class="hide"><%=i18n.localize("cacheHelpMsg")%></p>
                    </label>
                      <div class="col-sm-4 responseCacheSelect">
                       <select class="select required form-control" id="responseCache" name="responseCache">
                            <option value="disabled" <%if(api.responseCache != "Enabled"){%> selected="selected" <%}%>><%=i18n.localize("disabled")%></option>
                            <option value="enabled" <%if(api.responseCache=="Enabled"){%> selected="selected" <%}%>><%=i18n.localize("enabled")%></option>
                        </select>                        
                     </div>
                </div>
                <div class="form-group" id="cacheTimeout"  <%if(api.responseCache != "Enabled"){%> style="display:none;" <%}%>>
                    <label class="control-label col-sm-3" for="cacheTimeout"><%=i18n.localize("cacheTimeout")%>:<span class="requiredAstrix">*</span></label>
                    <div class="col-sm-4">
                        <input type="text" style="text-align:right;" class="form-control input-small required validInput number" id="cacheTimeout" name="cacheTimeout" value=<%=api.cacheTimeout%>>
                    </div>
                </div>
            <!--Response Caching End -->

                
                <% mod = jagg.module("api");
            		result = mod.isMultipleTenantsAvailable();
                	var isMultipleTenantsAvailable = result.status;
            		if(api.visibility == "public" && isMultipleTenantsAvailable == true){%>
            			<div class="form-group">
	                        <label class="control-label col-sm-3" for="subscriptions"><%=i18n.localize("subscriptionsTitle")%>:
	                        	<a class="help_popup" help_data="subscriptions_help" data-trigger="hover" data-placement="bottom">
	                        		<span class="icon fw-stack fw-lg" style="font-size:6px">
										<i class="fw fw-circle fw-stack-2x"></i>
										<i class="fw fw-question fw-stack-1x fw-inverse" style="font-size:8px"></i>
									</span>
	                        	</a>
	                            <p id="subscriptions_help" class="hide"><%=i18n.localize("subscriptionHelpMsg")%></p>
	                        </label>
	                        <div class="col-sm-4">
	                            <% if(api.visibility!="public") {%>
	                            <select class="select required form-control" id="subscriptions" name="subscriptions" >
	                                <option value="current_tenant"  selected="selected"><%=i18n.localize("availableToCurrentTenant")%></option>
	                            </select>
	                            <%} else {%>
	                                <select class="select required form-control" id="subscriptions" name="subscriptions" >
	                                <option value="current_tenant" <%if(api.subscriptionAvailability=="current_tenant"){%> selected="selected" <%}%> ><%=i18n.localize("availableToCurrentTenant")%></option>
	                                <option value="all_tenants" <%if(api.subscriptionAvailability=="all_tenants"){%> selected="selected" <%}%> ><%=i18n.localize("availableToAllTenants")%></option>
	                                    <% if(!(enableSelectedTenantSubscription == 'false')) {%>
	                                    <option value="specific_tenants" <%if(api.subscriptionAvailability=="specific_tenants"){%> selected="selected" <%}%> ><%=i18n.localize("availableToSpecificTenants")%></option>
	                                    <% } %>
	                                </select>
	                            <%}%>                            	
	                       </div>
                           </div>
                               <div class="form-group" id="tenantsDiv" <%if(api.subscriptionAvailability!="specific_tenants"){%>style="display: none;"<%}%>>
                                   <label class="control-label col-sm-3" for="tenants" id="tenantLabel" name="tenantLabel">
                                       <%=i18n.localize("tenants")%>:<span class="requiredAstrix">*</span>
                                   </label>
                                   <div class="col-sm-4">
                                       <input type="text" class="input form-control"
                                       id="tenants" name="tenants" value="<%=api.subscriptionTenants%>"/>
                                       <p class="help-block" id="tenantsHelp"><%=i18n.localize("tenantsHelpMsg")%></p>
                                   </div>

                               </div>
                        <% } %>

<!-- End of configuration panel -->
<div id="accordion1" class="panel-group" role="tablist" aria-multiselectable="true">
	<div class="panel panel-default">
    <div class="panel-heading" role="tab" id="headingOne" data-toggle="collapse" data-parent="#accordion1" href="#accordion1-collapse1" aria-controls="accordion1-collapse1">
			<h4 class="panel-title">
				<label class="radio">
				</label>
				<div>
					<div class="heading">Gateway Environments</div>
					<div class="description truncate" title=""></div>
					<div class="status">
						<i class="fw fw-down"></i>
					</div>
				</div>
				<div class="clearfix"></div>
			</h4>

    </div>
    <div id="accordion1-collapse1" class="panel-collapse collapse" role="tabpanel" aria-labelledby="headingOne">
        <table class="table table-striped table-hover table-bordered display data-table">
             <thead>
             <tr>
                <th width="5%"><div class="environments_checkbox"></div></th>
                <th><div class="environments_data">Environment Name</div></th>
                <th><div class="environments_data">Type</div></th>
                <th><div class="environments_data">Description</div></th>
             </tr>
             </thead>
             <tbody>

             <%
             var environmentsJson=api.environments;
             if(environmentsJson=="none"){
                    for(i=0 ;i<environmentsList.length;i++){
             %>
                <tr data-type="selectable">
                    <td>
                    	<div class="environments_checkbox">
                    		<label class="checkbox">
	                            <input type="checkbox" value="<%=environmentsList[i].name%>" class="env">
	                            <span class="helper"></span>
                    		</label>
                    	</div>
                   	</td>
                    <td><div class="environments_data"><%=environmentsList[i].name%></div></td>
                    <td><div class="environments_data"><%=environmentsList[i].type%></div></td>
                    <td><div class="environments_data"><%=environmentsList[i].description%></div></td>
                </tr>
             <%}}
             else{
                 for(i=0 ;i<environmentsList.length;i++){
                        if(environmentsJson.split(",").indexOf(environmentsList[i].name)>=0){%>
                            <tr data-type="selectable">
                                 <td>
                                 	<div class="environments_checkbox">
                                 		<label class="checkbox">
				                            <input type="checkbox" value="<%=environmentsList[i].name%>" checked class="env">
				                            <span class="helper"></span>
			                    		</label>
                                 	</div>
                                 </td>
                                 <td><div class="environments_data"><%=environmentsList[i].name%></div></td>
                                 <td><div class="environments_data"><%=environmentsList[i].type%></div></td>
                                 <td><div class="environments_data"><%=environmentsList[i].description%></div></td>
                            </tr>
                      <%}else{%>
                            <tr data-type="selectable">
                                 <td>
                                 	<div class="environments_checkbox">
                                 		<label class="checkbox">
				                            <input type="checkbox" value="<%=environmentsList[i].name%>" class="env">
				                            <span class="helper"></span>
			                    		</label>
                                 	</div>
                                 </td>
                                 <td><div class="environments_data"><%=environmentsList[i].name%></div></td>
                                 <td><div class="environments_data"><%=environmentsList[i].type%></div></td>
                                 <td><div class="environments_data"><%=environmentsList[i].description%></div></td>
                            </tr>

                       <%}}}%>
                       </tbody>
                       </table>
                    <script>
                    $('input').on('change', function() {
                        var values = $('input:checked.env').map(function() {
                            return this.value;
                        }).get();
                    if(values==""){
                    values="none";
                    }
                        $('#environments').val(values.toString());
                    });
                    </script>                       
    </div>
  </div><!-- Gateway environments -->

  <div class="panel panel-default">
  	<div class="panel-heading" role="tab" id="headingTwo" data-toggle="collapse" data-parent="#accordion1" href="#accordion1-collapse2" aria-controls="accordion1-collapse2">
			<h4 class="panel-title">
				<label class="radio">
				</label>
				<div>
					<div class="heading"><%=i18n.localize("businessInformationTitle")%></div>
					<div class="description truncate" title=""></div>
					<div class="status">
						<i class="fw fw-down"></i>
					</div>
				</div>
				<div class="clearfix"></div>
			</h4>

    </div>
    <div id="accordion1-collapse2" class="panel-collapse collapse" role="tabpanel" aria-labelledby="headingTwo">
      <div class="panel-body">
                    <div class="form-group">
                        <label class="control-label col-sm-3" for="bizOwner"><%=i18n.localize("busiOwner")%>:</label>
                        <div class="controls col-sm-8">
                             <input type="text" class=" validInput form-control businessInfo" id="bizOwner" name="bizOwner" value="<%=api.bizOwner%>"/>
                        </div>
                    </div>
                     <div class="form-group">
                        <label class="control-label col-sm-3" for="bizOwnerMail"><%=i18n.localize("busiOwnerMail")%>:</label>
                        <div class="controls col-sm-8">
                             <input type="text" class=" email form-control businessInfo" id="bizOwnerMail" name="bizOwnerMail" value="<%=api.bizOwnerMail%>"/>
                        </div>
                    </div>
                     <div class="form-group">
                        <label class="control-label col-sm-3" for="techOwner"><%=i18n.localize("techOwner")%>:</label>
                        <div class="controls col-sm-8">
                             <input type="text" class=" validInput form-control businessInfo" id="techOwner" name="techOwner" value="<%=api.techOwner%>"/>
                        </div>
                    </div>
                     <div class="form-group">
                        <label class="control-label col-sm-3" for="techOwnerMail"><%=i18n.localize("techOwnerMail")%>:</label>
                        <div class="controls col-sm-8">
                             <input type="text" class=" email form-control businessInfo" id="techOwnerMail" name="techOwnerMail" value="<%=api.techOwnerMail%>"/>
                        </div>
                    </div>
      </div>
    </div>
  </div><!-- Business Information -->
  </div>
<!-- Resources Information -->
	<div class="form-heading">
		<h4 class="panel-title">
			<div>
				<div class="heading">Resources</div>
				</div>
                <div class="clearfix"></div>
		</h4>
	</div>

	<div id="api_designer">
                    <div id ="apidoc_details"></div>
                    <div id="scopes_view"></div>
                    <div id ="resource_details"></div>
    </div>
<!-- Resources Information -->






                          
                <input type="hidden" id="environments" name="environments" value='<%=environmentsJson%>'/>
                <input type="hidden" name="name" value="<%= encode.forHtml(api.name) %>" />
                <input type="hidden" name="version" value="<%= encode.forHtml(api.version) %>" />
                <input type="hidden" name="provider" value="<%= encode.forHtml(api.provider) %>" />
                <input type="hidden" name="action" value="manage" />
                <input type="hidden" id="swagger" name="swagger" value="" />
				<div class="form-actions" style="display:none" id="saveMessage">
                    <div class="btn loadingButton">Saving API. Please wait..</div>
                </div>
                <div class="form-actions" id="saveButtons">

                    <button class="btn btn-secondary has-spinner" id="save_api"><%=i18n.localize("save")%></button>
                    <%if(outputs.isPermitted){%> <a class="btn btn-primary has-spinner" id="publish_api">Save & Publish</a>  <%}%>

                    <input type="reset" class="btn btn-secondary" value="<%=i18n.localize("cancel")%>" onclick="javascript:window.location.href='./'" />
                </div>
            </form>

        </div>

        <div id="publish-success" class="modal fade">
          <div class="modal-dialog">
            <div class="modal-content">
              <div class="modal-header">
                <button type="button" class="close" data-dismiss="modal" aria-label="Close"><span aria-hidden="true">&times;</span></button>
                <h3>Congratulations</h3>
              </div>
              <div class="modal-body">
                <label class="publish-label">You have successfully published your API : <%=api.name%>-<%=api.version%></label>
                </br>
                <label class="publish-label">What's Next</label>
              </div>
              <div class="modal-footer successMsgFooter">
                <div class="pull-right">
                <button id="editAPI-btn" class="btn btn-secondary" data-dismiss="modal" aria-hidden="true">Keep Editing API</button>
                <a href='javascript:void(0)' id="goToStore-btn" class="btn btn-secondary">Go to API Store</a>
                <a href="<%= jagg.url("/info?"+ apiUrlId ) %>" class="btn btn-primary">Go to Overview</a>
                </div>
              </div>
            </div><!-- /.modal-content -->
          </div><!-- /.modal-dialog -->
        </div><!-- /.modal -->


    </div>

                        </div>
                    </div>
                </div>
            </div>

 
    </div>
    </div>
</div>

<script id="designer-apidoc-template" type="text/x-handlebars-template">    
</script>

<script id="designer-resource-template" type="text/x-handlebars-template">
<div class="resource_body_padding">
    <h5>Description :</h5>
    <a class="notes" data-path="{{resource_path}}" data-attr="description">{{ description }}</a><br />       
    <h5>Response Content Type : <a href="#" data-path="{{resource_path}}" data-attr="content_type" class="content_type" data-type="typeahead" data-pk="1" data-title="Responce Content Type">{{ content_type }}</a></h5>
    <h5>Parameters :</h5>
    {{#if parameters}}
    <table class="table table-condensed table-hover table-bordered">
        <tr>
        <th width="200px">Parameter Name</th>
        <th>Description</th>
        <th width="100px">Parameter Type</th>
        <th width="100px">Data Type</th>
        <th width="100px">Required</th>            
        </tr>    
    {{#each parameters}}
        <tr>
        <td>{{ name }}</td>
        <td>{{ description }}</td>
        <td>{{ in }}</td>
        <td>{{ type }}</td>
        <td>{{toString required }}</td>
        </tr> 
    {{/each}}
    {{/if}}
    </table>
</div>  
</script>


<script id="designer-resources-template" type="text/x-handlebars-template">
<br />
<table style="width:100%">                       
{{#each doc.paths}}
    {{# each this}}
        <tr class="resource_container" data-path="$.paths.{{ path }}.{{@key}}">
            <td class="resource-method-td resource_expand" data-path="$.paths.{{ path}}.{{ @key }}">
                <span class=" resource-method resource-method-{{ @key }}">{{ @key }}</span>
            </td>
            <td class="resource_expand"><a class="resource-path">{{ path }}</a></td>    
            <td><span class="operation-summary change_summary" data-path="$.paths.{{ path }}.{{@key}}" data-attr="summary" >{{ summary }}</span></td>
            <td><a class="operation-summary auth_type_select"  data-type="select" data-path="$.paths.{{ path }}.{{@key}}" data-attr="x-auth-type" data-value="{{ x-auth-type }}"></a></td>        
            <td><a class='operation-summary throttling_select'  data-type="select" data-path="$.paths.{{ path }}.{{@key}}" data-attr="x-throttling-tier">{{ x-throttling-tier }}</a></td>
            <td><a class="operation-summary scope_select"  data-type="select" data-path="$.paths.{{ path }}.{{@key}}" data-attr="x-scope">{{ x-scope }}</a></td>        </tr>
        <tr><td colspan="6" class="resource_body " data-path="$.paths.{{ path }}.{{@key}}"></td></tr>
    {{/each}}
{{/each}}
</table>                           
</script>

<script id="scopes-template" type="text/x-handlebars-template">
    <div class="scope_container">
    {{#if api_doc.x-wso2-security.apim.x-wso2-scopes }}
        <h4>Scopes</h4>
        <ul>
            {{#each api_doc.x-wso2-security.apim.x-wso2-scopes }}
            <li>
                <h6><a data-index='{{ @index }}' class='delete_scope'><i class='icon-trash'></i></a> &nbsp;&nbsp; {{ key }} {{#if name }}: {{ name }}{{/if}}  </h6>
                <strong>Roles</strong> : {{ roles }}    
                <p>{{ description }}</p>
            </li>
            {{/each}}
        </ul>
    {{/if}}
        <a id="define_scopes" class="pointer btn">
				<span class="icon fw-stack">
	            	<i class="fw fw-add fw-stack-1x"></i>
	                <i class="fw fw-circle-outline fw-stack-2x"></i>
	            </span> Add Scopes</a>
    </div>
</script>

<script>
    $(document).ready(function(){
        $.ajaxSetup({
            contentType: "application/x-www-form-urlencoded; charset=utf-8"
        });

        $.get( "<%= jagg.url("/site/blocks/item-design/ajax/add.jag?" + apiUrlId ) %>&action=swagger" , function( data ) {
            var data = jQuery.parseJSON(data);
            var designer = APIDesigner();
            designer.load_api_document(data);
            designer.set_default_management_values();
            designer.render_resources();
            $("#swaggerUpload").modal('hide');
        });

        var publish_api = function(e){
            $.ajax({
                type: "POST",
                url: "<%= jagg.url("/site/blocks/life-cycles/ajax/life-cycles.jag") %>",
		async : false,
                data: {
                    action :"updateStatus",
                    name:"<%=api.name%>",
                    version:"<%=api.version%>",
                    provider: "<%=api.provider%>",
                    status: "Publish",
                    publishToGateway:true,
                    requireResubscription:true
                },
                success: function(responseText){
                    $("body").unbind('api_saved');
                    if (!responseText.error) {
                        $('#publish-success').modal({
                            backdrop: 'static',
                            keyboard: false
                        });
                        $('#publish-success').modal('show');
                        $('#goToStore-btn').click(function(){
                            window.open('<%=storeUrl%>/apis/info?name=<%=api.name%>&version=<%=api.version%>&provider=<%=api.provider%>&tenant=<%=tenantDomain%>', '_blank');
                            location.href = '<%= jagg.url("/info?"+ apiUrlId ) %>';
                        });
                    } else {
                         if (responseText.message == "timeout") {
                             if (ssoEnabled) {
                                 var currentLoc = window.location.pathname;
                                 var queryString=encodeURIComponent(window.location.search);
                                 if (currentLoc.indexOf(".jag") >= 0) {
                                     location.href = "login.jag?requestedPage=" + currentLoc + queryString;
                                 } else {
                                     location.href = 'site/pages/login.jag?requestedPage=' + currentLoc + queryString;
                                 }
                             } else {
                                 jagg.showLogin();
                             }
                         } else {
                              var message=responseText.message;
                                   if(message.split("||")[1]=="warning"){
                                     var environmentsFailed=JSON.parse(message.split("||")[0]);
                                     var failedToPublishEnvironments=environmentsFailed.PUBLISHED;
                                     var failedToUnpublishedEnvironments=environmentsFailed.UNPUBLISHED;
                                     var divPublish="",divUnpublished="";
                                     for(i= 0; i< failedToPublishEnvironments.split(",").length;i++){
                                        var splitPublished = (failedToPublishEnvironments.split(",")[i]).split(":");
                                        divPublish+=splitPublished[0]+"<br>"+splitPublished[1]+"<br>";
                                         }
                                     for(i= 0; i< failedToUnpublishedEnvironments.split(",").length;i++){
                                        var splitUnPublished = (failedToUnpublishedEnvironments.split(",")[i]).split(":");

                                        divUnpublished+=splitUnPublished[0]+"<br>"+splitUnPublished[1]+"<br>";
                                         }
                                       $( "#modal-published-content" ).empty();
                                       $( "#modal-unpublished-content" ).empty();
                                       $( "#modal-published-content" ).append(divPublish);
                                       $( "#modal-unpublished-content" ).append(divUnpublished);
                                       if(failedToPublishEnvironments==""){
                                       $("#modal-published-header").hide();
                                       $("#modal-published-content").hide();
                                        }
                                       if(failedToUnpublishedEnvironments==""){
                                            $("#modal-unpublished-header").hide();
                                            $("#modal-unpublished-content").hide();
                                          }
                                         $("#retryType").val("manage");
                                         $("#environmentsRetry-modal").modal('show');
                                   }
                                   else{
                                   jagg.message({content:responseText.message,type:"error"});
                                       }
                         }
                     }
                },
                dataType: "json"
            });
        };

        $("#scope_form").validate();

        var v = $("#manage_form").validate({
            submitHandler: function(form) {
            var tiersValidated = validate_tiers();
            var subscriptionValidated = validateSubscription();
            if(!tiersValidated || !subscriptionValidated){
                return false;
            }
            if(!validate_Transports()){
                return false;
            }
            var designer = APIDesigner();
            $('#swagger').val(JSON.stringify(designer.api_doc));
            $('#'+thisID).buttonLoader('start');
            $(form).ajaxSubmit({
                success:function(responseText, statusText, xhr, $form) {
                    $('#'+thisID).buttonLoader('stop');
                    if (!responseText.error) {                
                        $( "body" ).trigger( "api_saved" );       
                    } else {
                         if (responseText.message == "timeout") {
                             if (ssoEnabled) {
                                 var currentLoc = window.location.pathname;
                                 var queryString=encodeURIComponent(window.location.search);
                                 if (currentLoc.indexOf(".jag") >= 0) {
                                     location.href = "login.jag?requestedPage=" + currentLoc + queryString;
                                 } else {
                                     location.href = 'site/pages/login.jag?requestedPage=' + currentLoc + queryString;
                                 }
                             } else {
                                 jagg.showLogin();
                             }
                         } else {
                         var message=responseText.message;
                         if(message.split("||")[1]=="warning"){
                          var environmentsFailed=JSON.parse(message.split("||")[0]);
                          var failedToPublishEnvironments=environmentsFailed.PUBLISHED;
                           var failedToUnpublishedEnvironments=environmentsFailed.UNPUBLISHED;
                           var divPublish="",divUnpublished="";
                                       for(i= 0; i< failedToPublishEnvironments.split(",").length;i++){
                                      divPublish+=failedToPublishEnvironments.split(",")[i]+"<br>";
                                     }
                                   for(i= 0; i< failedToUnpublishedEnvironments.split(",").length;i++){
                                   divUnpublished+=failedToUnpublishedEnvironments.split(",")[i]+"<br>";
                                  }
                                  $( "#modal-published-content" ).empty();
                                 $( "#modal-unpublished-content" ).empty();
                            $( "#modal-published-content" ).append(divPublish);
                           $( "#modal-unpublished-content" ).append(divUnpublished);
                             if(failedToPublishEnvironments==""){
                                            $("#modal-published-header").hide();
                                            $("#modal-published-content").hide();
                                            }
                                                 if(failedToUnpublishedEnvironments==""){
                                                                    $("#modal-unpublished-header").hide();
                                                                    $("#modal-unpublished-content").hide();
                                                                    }
                                $("#retryType").val("lifeCycle");
                                $("#environmentsRetry-modal").modal('show');
                         }
                         else{
                        jagg.message({content:responseText.message,type:"error"});
                         }
                                                  }
                    }
                },
                error: function(){
                    $('#'+thisID).buttonLoader('stop');
                    jagg.message({content:"Error occurred while updating API",type:"error"});
                },
                dataType: 'json'
            });
            }
        });

        var thisID='';
        $('#publish_api').click(function(e){
            $("body").on("api_saved", publish_api);
            thisID = $(this).attr('id');
                if(!$("#toggleThrottle").attr('checked')) {
                // Setting text field values to null if check box is not selected.
                    $('#productionTps').val(null);
                    $('#sandboxTps').val(null);
            } 
            $("#manage_form").submit();
        });

        $('#save_api').click(function(e){
            thisID=$(this).attr('id');
        });

        
        $('#responseCache').change(function(){
            var cache = $('#responseCache').find(":selected").val();
            if(cache == "enabled"){
                $('#cacheTimeout').show();
            }
            else{
                $('#cacheTimeout').hide();
            }
        });

    });
</script>


<div  id="define_scope_modal" class="modal fade">
    <div class="modal-dialog">
    <div class="modal-content">
    <div class="modal-header">
    <button type="button" class="close" data-dismiss="modal" aria-hidden="true">&times;</button>
    <h3>Define Scope</h3>
    </div>
    <div class="modal-body">
    <form id="scope_form" class="form-horizontal">
        <div class="control-group">
            <label class="control-label" for="scopeKey">Scope Key<span class="requiredAstrix">*</span></label>
            <div class="controls">
            <input type="text" id="scopeKey" name="scopeKey" class="form-control required" placeholder="Eg: api_name_read">
            </div>
        </div>
        <div class="control-group">
            <label class="control-label" for="scopeName">Scope Name<span class="requiredAstrix">*</span></label>
            <div class="controls">
            <input type="text" id="scopeName" name="scopeName"  class="form-control required" placeholder="Eg: Read My Data">
            </div>
        </div>
        <div class="control-group">
            <label class="control-label" for="scopeRoles">Roles</label>
            <div class="controls">
            <input type="text" id="scopeRoles" class="form-control" placeholder="E.g.: role1,role2,role3" data-role="tagsinput" />
            </div>
        </div>
        <div class="control-group">
            <label class="control-label" for="inputEmail">Description</label>
            <div class="controls">
            <textarea id="scopeDescription" class="form-control" placeholder="Eg: This scope will group all the administration APIs"></textarea>
            </div>
        </div>        
    </form>
    </div>
    <div class="modal-footer">
    <div id="res" class="hide" style="color:red;float:left"></div>
    <a class="btn" data-dismiss="modal">Close</a>
    <a class="btn btn-primary" id="scope_submit">Add Scope</a>
    </div>
    </div>
    </div>
</div>

<div  id="environmentsRetry-modal" class="modal hide fade">
        <div class="modal-header">
        <button type="button" class="close" data-dismiss="modal" aria-hidden="true">&times;</button>
        <h3>Gateway Failures</h3>
        </div>
        <div class="modal-body">
        <div id="modal-published-header">
        Failed to Publish Environments
        </div>
        <div id="modal-published-content">
        </div>
        <div id="modal-unpublished-header">
                Failed to UnPublish Environments
                </div>
                <div id="modal-unpublished-content">
                </div>
                <input type="hidden" id="retryType"/>
        </div>
        <div class="modal-footer">
        <div id="res" class="hide" style="color:red;float:left"></div>
        <a class="btn btn-primary" id="retry" onClick="doGatewayAction()">OK</a>
                                   <script type="text/javascript">
                            function doGatewayAction() {
                            var type=$("#retryType").val();
                            if(type=="manage"){
                               $("#environmentsRetry-modal").modal('hide');
                               $( "body" ).trigger( "api_saved" );
                               location.href = "<%= jagg.url("/info?"+ apiUrlId ) %>";
                            }else{
                               location.href = "<%= jagg.url("/info?"+ apiUrlId ) %>";
                            }
                              }
                                   </script>
        </div>
        </div>
<% }); %><|MERGE_RESOLUTION|>--- conflicted
+++ resolved
@@ -88,7 +88,10 @@
 
 </center>-->
 	<div class="page-header">
- 		<h2> <%= encode.forHtml(api.name) %> : <%= encode.forHtml(api.context) %>
+ 		<h2> <%= encode.forHtml(api.name) %> : <%= encode.forHtml(api.context) %>&nbsp;
+        <% if(api){ %>
+           <button type="button" class="btn btn-secondary pull-right" onclick="window.location='<%= jagg.url("/info?"+ apiUrlId ) %>'"><i class=" glyphicon glyphicon-list-alt"></i> Go to Overview</button>
+        <% } %>
         </h2>
  	</div>     
     <div class="content-section shadow-up">
@@ -125,40 +128,39 @@
               id="manage_form"
               enctype="multipart/form-data" action="<%= jagg.url("/site/blocks/item-design/ajax/add.jag?" + apiUrlId ) %>&action=manage">
 
-              	<div class="form-heading">
-					<h4 class="panel-title">
-						<div>
-                   			<div class="heading">Configurations</div>
-						</div>
-                    	<div class="clearfix"></div>
-					</h4>
-				</div>
-
-	            <div class="form-group">
-	                        <label class = "col-sm-3 control-label">Make this the Default Version:
-	                        <a class="help_popup" help_data="default_api_help" data-trigger="hover" data-placement="bottom">
-	                        	<span class="icon fw-stack fw-lg" style="font-size:6px">
-									<i class="fw fw-circle fw-stack-2x"></i>
-									<i class="fw fw-question fw-stack-1x fw-inverse" style="font-size:8px"></i>
-								</span>
-	                        </a>
-	                         <p id="default_api_help" class="hide"><%=i18n.localize("defaultAPIHelpMsg")%></p>
-	                         </label>
-	                     	<div class="col-sm-8">
-	                     	  <label class="checkbox">
-	                            <input type="checkbox" id="default_version" class="default_version_check" name="default_version" value="default_version" <%if(api.isDefaultVersion=="true"){%>checked<%}%>>
-	                            <span class="helper"></span>
-	                    	</label>
-
-	                         <%if(api.isDefaultVersion=="false"){if(api.hasDefaultVersion){%>
-	                             <p class="help-block">Currently set to version : <%=api.currentDefaultVersion%></p>
-	                         <%}else{%>
-	                             <p class="help-block">No default version defined for the current API</p>
-	                         <%}}%>
-
-	                     </div>
-	                     <input type="hidden" id="default_version_checked" name="default_version_checked" value=<%if(api.isDefaultVersion=="true"){%>"default_version"<%}else{%>""<%}%>/>
-	            </div>
+<div id="accordion1" role="tablist" aria-multiselectable="true">
+  <div class="panel panel-default">
+    <div class="panel-heading" role="tab" id="headingOne">
+    	<h4 class="panel-title">
+			<div>
+	        	<div class="heading">Configurations</div>
+			</div>
+	        <div class="clearfix"></div>										        
+		</h4>
+	</div>
+    <div id="collapseOne" role="tabpanel" class="panel-collapse collapse in" aria-labelledby="headingOne">
+      <div class="panel-body">
+
+            <div class="form-group">
+                        <label class = "col-sm-3 control-label">Make this the Default Version:
+                        <a class="help_popup" help_data="default_api_help" data-trigger="hover" data-placement="bottom"><i class="fa fa-question-circle"></i></a>
+                         <p id="default_api_help" class="hide"><%=i18n.localize("defaultAPIHelpMsg")%></p>
+                         </label>
+                     	<div class="col-sm-8">
+                     	  <label class="checkbox">
+                            <input type="checkbox" id="default_version" class="default_version_check" name="default_version" value="default_version" <%if(api.isDefaultVersion=="true"){%>checked<%}%>>
+                            <span class="helper"></span>
+                    	</label>                         
+
+                         <%if(api.isDefaultVersion=="false"){if(api.hasDefaultVersion){%>
+                             <p class="help-block">Currently set to version : <%=api.currentDefaultVersion%></p>
+                         <%}else{%>
+                             <p class="help-block">No default version defined for the current API</p>
+                         <%}}%>
+
+                     </div>
+                     <input type="hidden" id="default_version_checked" name="default_version_checked" value=<%if(api.isDefaultVersion=="true"){%>"default_version"<%}else{%>""<%}%>/>
+            </div>
 
              <%  if(mod.isGlobalCEPThrottlingEnabled()){%>
                   <!--<div class="form-group">
@@ -169,12 +171,9 @@
 
                     <div class="controls col-sm-8 tierSelect">
                         <select id="apiPolicy" name="apiPolicy"  class="select required form-control">
-<<<<<<< HEAD
+                        <option value="none" <%if(api.apiLevelPolicy == null){%> selected="selected" <%}%>><%=i18n.localize("apiPolicyNone")%></option>
                         <%
-=======
-                        <option value="none" <%if(api.apiLevelPolicy == null){%> selected="selected" <%}%>><%=i18n.localize("apiPolicyNone")%></option>
-                        <%               
->>>>>>> 03406257
+                        <%
                         for (var i = 0; i < apiLevelPolicies.length; i++) {
                             var isSelected = false;
                             if(apiLevelPolicies[i].getPolicyName() == api.apiLevelPolicy){
@@ -203,7 +202,7 @@
                         <%
                          for (var i = 0; i < subscriptionLevelPolicies.length; i++) {
 
-                            var isSelected = api.availableSubscriptionPolicy.indexOf(subscriptionLevelPolicies[i].getPolicyName()) > -1;
+                            var isSelected = api.availableSubscriptionPolicy.indexOf(subscriptionLevelPolicies[i].getPolicyName()) > -1;                       
                             %><option value="<%= subscriptionLevelPolicies[i].getPolicyName() %>" <%if(isSelected){%>selected="selected"<%}%>><%= subscriptionLevelPolicies[i].getPolicyName() %></option>%%><%
                         }
                         %>
@@ -218,13 +217,8 @@
                  <% } else {%>
                      <div class="form-group">
                         <label class="control-label col-sm-3" for="tier"><%=i18n.localize("tier")%>:<span class="requiredAstrix">*</span>
-                        	<a class="help_popup" help_data="tier_help" data-trigger="hover" data-placement="bottom">
-                        		<span class="icon fw-stack fw-lg" style="font-size:6px">
-									<i class="fw fw-circle fw-stack-2x"></i>
-									<i class="fw fw-question fw-stack-1x fw-inverse" style="font-size:8px"></i>
-								</span>
-                        	</a>
-                        	<p id="tier_help" class="hide"><%=i18n.localize("tierHelpMsg")%></p>
+                            <a class="help_popup" help_data="tier_help" data-trigger="hover" data-placement="bottom"><i class="fa fa-question-circle"></i></a>
+                            <p id="tier_help" class="hide"><%=i18n.localize("tierHelpMsg")%></p>
                         </label>
 
                         <div class="controls col-sm-8 tierSelect">
@@ -239,7 +233,7 @@
                             <script type="text/javascript">
 
                             </script>
-
+                            
                         </div>
                     </div>
                   <% }%>
@@ -247,12 +241,7 @@
 
                 <div class="form-group transport-styles">
                 <label class="control-label col-sm-3" for="transports"><%=i18n.localize("transports")%>:<span class="requiredAstrix">*</span>
-                	<a class="help_popup" help_data="http_help" data-trigger="hover" data-placement="bottom">
-                		<span class="icon fw-stack fw-lg" style="font-size:6px">
-								<i class="fw fw-circle fw-stack-2x"></i>
-								<i class="fw fw-question fw-stack-1x fw-inverse" style="font-size:8px"></i>
-						</span>
-                	</a>
+                	<a class="help_popup" help_data="http_help" data-trigger="hover" data-placement="bottom"><i class="fa fa-question-circle"></i></a>	
                 	<p id="http_help" class="hide"><%=i18n.localize("httpHelpMsg")%></p>
                 </label>
                 <div class="controls col-sm-8">
@@ -316,12 +305,7 @@
             <!--Response Caching -->
                 <div class="form-group">
                     <label class="control-label col-sm-3" for="responseCache"><%=i18n.localize("responseCache")%>:
-                    	<a class="help_popup" help_data="cache_help" data-trigger="hover" data-placement="bottom">
-                    		<span class="icon fw-stack fw-lg" style="font-size:6px">
-								<i class="fw fw-circle fw-stack-2x"></i>
-								<i class="fw fw-question fw-stack-1x fw-inverse" style="font-size:8px"></i>
-							</span>
-                    	</a>
+                    	<a class="help_popup" help_data="cache_help" data-trigger="hover" data-placement="bottom"><i class="fa fa-question-circle"></i></a>	
                         <p id="cache_help" class="hide"><%=i18n.localize("cacheHelpMsg")%></p>
                     </label>
                       <div class="col-sm-4 responseCacheSelect">
@@ -346,12 +330,7 @@
             		if(api.visibility == "public" && isMultipleTenantsAvailable == true){%>
             			<div class="form-group">
 	                        <label class="control-label col-sm-3" for="subscriptions"><%=i18n.localize("subscriptionsTitle")%>:
-	                        	<a class="help_popup" help_data="subscriptions_help" data-trigger="hover" data-placement="bottom">
-	                        		<span class="icon fw-stack fw-lg" style="font-size:6px">
-										<i class="fw fw-circle fw-stack-2x"></i>
-										<i class="fw fw-question fw-stack-1x fw-inverse" style="font-size:8px"></i>
-									</span>
-	                        	</a>
+	                        	<a class="help_popup" help_data="subscriptions_help" data-trigger="hover" data-placement="bottom"><i class="fa fa-question-circle"></i></a>	
 	                            <p id="subscriptions_help" class="hide"><%=i18n.localize("subscriptionHelpMsg")%></p>
 	                        </label>
 	                        <div class="col-sm-4">
@@ -382,26 +361,21 @@
 
                                </div>
                         <% } %>
-
-<!-- End of configuration panel -->
-<div id="accordion1" class="panel-group" role="tablist" aria-multiselectable="true">
-	<div class="panel panel-default">
-    <div class="panel-heading" role="tab" id="headingOne" data-toggle="collapse" data-parent="#accordion1" href="#accordion1-collapse1" aria-controls="accordion1-collapse1">
-			<h4 class="panel-title">
-				<label class="radio">
-				</label>
-				<div>
-					<div class="heading">Gateway Environments</div>
-					<div class="description truncate" title=""></div>
-					<div class="status">
-						<i class="fw fw-down"></i>
-					</div>
-				</div>
-				<div class="clearfix"></div>
-			</h4>
-
-    </div>
-    <div id="accordion1-collapse1" class="panel-collapse collapse" role="tabpanel" aria-labelledby="headingOne">
+                </div>
+      </div>
+    </div>
+  </div><!-- End of configuration panel -->
+  <div class="panel panel-default" id="accordion1">
+    <div class="panel-heading" role="tab" id="headingTwo">
+    	<h4 class="panel-title">
+			<div class="collapsed" data-toggle="collapse" href="#collapseTwo" aria-expanded="false" aria-controls="collapseTwo">
+	        	<div class="heading">Gateway Environments</div>
+			</div>
+	        <div class="clearfix"></div>										        
+		</h4>
+
+    </div>
+    <div id="collapseTwo" class="panel-collapse collapse" role="tabpanel" aria-labelledby="headingTwo">
         <table class="table table-striped table-hover table-bordered display data-table">
              <thead>
              <tr>
@@ -419,14 +393,7 @@
                     for(i=0 ;i<environmentsList.length;i++){
              %>
                 <tr data-type="selectable">
-                    <td>
-                    	<div class="environments_checkbox">
-                    		<label class="checkbox">
-	                            <input type="checkbox" value="<%=environmentsList[i].name%>" class="env">
-	                            <span class="helper"></span>
-                    		</label>
-                    	</div>
-                   	</td>
+                    <td><div class="environments_checkbox"><input type="checkbox" value="<%=environmentsList[i].name%>" class="env"></div></td>
                     <td><div class="environments_data"><%=environmentsList[i].name%></div></td>
                     <td><div class="environments_data"><%=environmentsList[i].type%></div></td>
                     <td><div class="environments_data"><%=environmentsList[i].description%></div></td>
@@ -436,28 +403,14 @@
                  for(i=0 ;i<environmentsList.length;i++){
                         if(environmentsJson.split(",").indexOf(environmentsList[i].name)>=0){%>
                             <tr data-type="selectable">
-                                 <td>
-                                 	<div class="environments_checkbox">
-                                 		<label class="checkbox">
-				                            <input type="checkbox" value="<%=environmentsList[i].name%>" checked class="env">
-				                            <span class="helper"></span>
-			                    		</label>
-                                 	</div>
-                                 </td>
+                                 <td><div class="environments_checkbox"><input type="checkbox" value="<%=environmentsList[i].name%>" checked class="env"></div></td>
                                  <td><div class="environments_data"><%=environmentsList[i].name%></div></td>
                                  <td><div class="environments_data"><%=environmentsList[i].type%></div></td>
                                  <td><div class="environments_data"><%=environmentsList[i].description%></div></td>
                             </tr>
                       <%}else{%>
                             <tr data-type="selectable">
-                                 <td>
-                                 	<div class="environments_checkbox">
-                                 		<label class="checkbox">
-				                            <input type="checkbox" value="<%=environmentsList[i].name%>" class="env">
-				                            <span class="helper"></span>
-			                    		</label>
-                                 	</div>
-                                 </td>
+                                 <td><div class="environments_checkbox"><input type="checkbox" value="<%=environmentsList[i].name%>" class="env"></div></td>
                                  <td><div class="environments_data"><%=environmentsList[i].name%></div></td>
                                  <td><div class="environments_data"><%=environmentsList[i].type%></div></td>
                                  <td><div class="environments_data"><%=environmentsList[i].description%></div></td>
@@ -480,23 +433,16 @@
     </div>
   </div><!-- Gateway environments -->
 
-  <div class="panel panel-default">
-  	<div class="panel-heading" role="tab" id="headingTwo" data-toggle="collapse" data-parent="#accordion1" href="#accordion1-collapse2" aria-controls="accordion1-collapse2">
-			<h4 class="panel-title">
-				<label class="radio">
-				</label>
-				<div>
-					<div class="heading"><%=i18n.localize("businessInformationTitle")%></div>
-					<div class="description truncate" title=""></div>
-					<div class="status">
-						<i class="fw fw-down"></i>
-					</div>
-				</div>
-				<div class="clearfix"></div>
-			</h4>
-
-    </div>
-    <div id="accordion1-collapse2" class="panel-collapse collapse" role="tabpanel" aria-labelledby="headingTwo">
+  <div class="panel panel-default" id="accordion1">
+    <div class="panel-heading" role="tab" id="headingThree">
+    	<h4 class="panel-title">
+			<div class="collapsed" data-toggle="collapse" href="#collapseThree" aria-expanded="false" aria-controls="collapseThree">
+	        	<div class="heading"><%=i18n.localize("businessInformationTitle")%></div>
+			</div>
+	        <div class="clearfix"></div>										        
+		</h4>
+    </div>
+    <div id="collapseThree" class="panel-collapse collapse" role="tabpanel" aria-labelledby="headingThree">
       <div class="panel-body">
                     <div class="form-group">
                         <label class="control-label col-sm-3" for="bizOwner"><%=i18n.localize("busiOwner")%>:</label>
@@ -525,23 +471,26 @@
       </div>
     </div>
   </div><!-- Business Information -->
-  </div>
-<!-- Resources Information -->
-	<div class="form-heading">
-		<h4 class="panel-title">
+
+  <div class="panel panel-default" id="accordion1">
+    <div class="panel-heading" role="tab" id="headingFour">
+      <h4 class="panel-title">
 			<div>
-				<div class="heading">Resources</div>
-				</div>
-                <div class="clearfix"></div>
+	        	<div class="heading">Resources</div>
+			</div>
+	        <div class="clearfix"></div>										        
 		</h4>
-	</div>
-
-	<div id="api_designer">
+    </div>
+    <div id="collapseThree" class="panel-collapse " role="tabpanel" aria-labelledby="headingFour">
+      <div class="panel-body">
+                <div id="api_designer">
                     <div id ="apidoc_details"></div>
                     <div id="scopes_view"></div>
                     <div id ="resource_details"></div>
-    </div>
-<!-- Resources Information -->
+                </div>      
+      </div>
+    </div>
+  </div><!-- Resources Information -->  
 
 
 
