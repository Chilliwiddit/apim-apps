$(document).ready(function(){

    $(".implementation_methods").change(function(event){
        $(".implementation_method").hide();
        $(".implementation_method_"+$(this).val()).show();
    });


    $('#endpointType').on('change',function(){
        var endpointType = $('#endpointType').find(":selected").val();
        if(endpointType == "secured"){
            $('#credentials').show();
        }
        else{
            $('#credentials').hide();
        }
    });
    $('#endpointType').trigger('change');

    /*$("#implement_form").submit(function (e) {
      e.preventDefault();
    });*/


   var previousClicked = "";
    $('.api-implement-type').click(function(){
        $($(this).attr('value')).slideToggle();
        if(previousClicked !="" && previousClicked != $(this).attr('value')){
            $(previousClicked).slideUp();
        }
        previousClicked=$(this).attr('value');
    });


    var v = $("#implement_form").validate({
        submitHandler: function(form) {        
        var designer = APIDesigner();
        APP.update_ep_config();
        $('.swagger').val(JSON.stringify(designer.api_doc));

        $('#'+thisID).buttonLoader('start');

        $(form).ajaxSubmit({
            success:function(responseText, statusText, xhr, $form) {
             if (!responseText.error) {
                var designer = APIDesigner();
                designer.saved_api = {};
                designer.saved_api.name = responseText.data.apiName;
                designer.saved_api.version = responseText.data.version;
                designer.saved_api.provider = responseText.data.provider;
                $('#'+thisID).buttonLoader('stop');
                $( "body" ).trigger( "api_saved" );                             
             } else {
                 if (responseText.message == "timeout") {
                     if (ssoEnabled) {
                         var currentLoc = window.location.pathname;
                         if (currentLoc.indexOf(".jag") >= 0) {
                             location.href = "index.jag";
                         } else {
                             location.href = 'site/pages/index.jag';
                         }
                     } else {
                         jagg.showLogin();
                     }
                 } else {
                     jagg.message({content:responseText.message,type:"error"});
                 }
                 $('#'+thisID).buttonLoader('stop');
             }
            }, dataType: 'json'
        });
        }
    });

    var v = $("#prototype_form").validate({
        submitHandler: function(form) {        
        var designer = APIDesigner();
        APP.update_ep_config();
        $('.swagger').val(JSON.stringify(designer.api_doc));

<<<<<<< HEAD
        $('#'+thisID).addClass('active');
        $(".prototype_config").val('{"production_endpoints":{"url":"'+$("#prototype_endpoint").val()+'","config":null},"endpoint_type":"http"}');
=======
        $('#'+thisID).buttonLoader('start');

>>>>>>> 37ad806f
        $(form).ajaxSubmit({
            success:function(responseText, statusText, xhr, $form) {
             if (!responseText.error) {
                var designer = APIDesigner();
                designer.saved_api = {};
                designer.saved_api.name = responseText.data.apiName;
                designer.saved_api.version = responseText.data.version;
                designer.saved_api.provider = responseText.data.provider;
                $('#'+thisID).buttonLoader('stop');
                $( "body" ).trigger( "prototype_saved" );                             
             } else {
                 if (responseText.message == "timeout") {
                     if (ssoEnabled) {
                         var currentLoc = window.location.pathname;
                         if (currentLoc.indexOf(".jag") >= 0) {
                             location.href = "index.jag";
                         } else {
                             location.href = 'site/pages/index.jag';
                         }
                     } else {
                         jagg.showLogin();
                     }
                 } else {
                     jagg.message({content:responseText.message,type:"error"});
                 }
                 $('#'+thisID).buttonLoader('stop');
             }
            }, dataType: 'json'
        });
        }
    });
    
    $("#prototyped_api").click(function(e){
        $("body").on("prototype_saved", function(e){
            $("body").unbind("prototype_saved");
                var designer = APIDesigner();            
                $.ajax({
                    type: "POST",
                    url: jagg.site.context + "/site/blocks/life-cycles/ajax/life-cycles.jag",
                    data: {
                        action :"updateStatus",
                        name:designer.saved_api.name,
                        version:designer.saved_api.version,
                        provider: designer.saved_api.provider,
                        status: "PROTOTYPED",
                        publishToGateway:true,
                        requireResubscription:true
                    },
                    success: function(responseText){
                        if (!responseText.error) {
                            jagg.message({content:"API deployed as a Prototype.",type:"info"});
                        }else{
                             if (responseText.message == "timeout") {
                                 if (ssoEnabled) {
                                     var currentLoc = window.location.pathname;
                                     if (currentLoc.indexOf(".jag") >= 0) {
                                         location.href = "index.jag";
                                     } else {
                                    	 location.href = 'site/pages/index.jag';
                                     }
                                 } else {
                                     jagg.showLogin();
                                 }
                             } else {
                                 jagg.message({content:responseText.message,type:"error"});
                             }
                        }
                    },
                    dataType: "json"
                });               
            });
        $("#prototype_form").submit();                        
    });

});

var thisID='';
$('#saveBtn').click(function(e){
    thisID = $(this).attr('id');
});

$('#savePrototypeBtn').click(function(e){
    thisID = $(this).attr('id');
});

$('#prototyped_api').click(function(e){
    thisID = $(this).attr('id');
});

$('#go_to_manage').click(function(e){
    thisID = $(this).attr('id');
});<|MERGE_RESOLUTION|>--- conflicted
+++ resolved
@@ -78,13 +78,8 @@
         APP.update_ep_config();
         $('.swagger').val(JSON.stringify(designer.api_doc));
 
-<<<<<<< HEAD
-        $('#'+thisID).addClass('active');
-        $(".prototype_config").val('{"production_endpoints":{"url":"'+$("#prototype_endpoint").val()+'","config":null},"endpoint_type":"http"}');
-=======
         $('#'+thisID).buttonLoader('start');
 
->>>>>>> 37ad806f
         $(form).ajaxSubmit({
             success:function(responseText, statusText, xhr, $form) {
              if (!responseText.error) {
