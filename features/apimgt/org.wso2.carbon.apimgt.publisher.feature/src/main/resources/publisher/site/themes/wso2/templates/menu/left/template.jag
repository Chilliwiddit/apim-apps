<% jagg.template("menu/left", function(inputs, outputs, jagg) { %>
<%  var tenant= encode.forUriComponent(request.getParameter("tenant"));
    var urlPrefix;
    var urlPostfix;
    if(tenant!='null') {urlPrefix="?tenant="+tenant;}else{urlPrefix='';}
    if(tenant!='null') {urlPostfix="&tenant="+tenant;}else{urlPostfix='';}

    var site = require("/site/conf/site.json");
    var ssoEnabled = site.ssoConfiguration.enabled;

    var reqUrl = request.getRequestURI();
    var listUrl=jagg.getAbsoluteUrl("/site/pages/index.jag");
    var listMappedUrl=jagg.getMappedUrl("/site/pages/index.jag");
    var infoUrl=jagg.getAbsoluteUrl("/site/pages/item-info.jag");
    var infoMappedUrl=jagg.getMappedUrl("/site/pages/item-info.jag");
    var addUrl=jagg.getAbsoluteUrl("/site/pages/add.jag");
    var addMappedUrl=jagg.getMappedUrl("/site/pages/add.jag");
    var addDesignUrl=jagg.getMappedUrl("/site/pages/design.jag");
    var subsUrl=jagg.getAbsoluteUrl("/site/pages/subscriptions.jag");
    var subsMappedUrl=jagg.getMappedUrl("/site/pages/subscriptions.jag");
    var userUrl=jagg.getAbsoluteUrl("/site/pages/user.jag");
    var userMappedUrl=jagg.getMappedUrl("/site/pages/user.jag");
    var statsUrl=jagg.getAbsoluteUrl("/site/pages/statistics.jag");
    var statsMappedUrl=jagg.getMappedUrl("/site/pages/statistics.jag");
    var allStatsUrl=jagg.getAbsoluteUrl("/site/pages/all-statistics.jag");
    var allStatsMappedUrl=jagg.getMappedUrl("/site/pages/all-statistics.jag");
    var tierPermissionsUrl=jagg.getAbsoluteUrl("/site/pages/tiers.jag");
    var tierPermissionsMappedUrl=jagg.getMappedUrl("/site/pages/tiers.jag");
<<<<<<< HEAD
    var throttlePolicyUrl=jagg.getMappedUrl("/site/pages/policy-list.jag");
=======
    var manageAlertTypesUrl =jagg.getAbsoluteUrl("/site/pages/manage-alert-type.jag");
    var manageAlertTypesMappedUrl =jagg.getMappedUrl("/site/pages/manage-alert-type.jag");
>>>>>>> 44a8a7c6

	var page = request.getParameter("page");
    	if(page == null ) {
    	    page = "";
    	}
	
    var  mod,isPermitted, isManageTierPermitted;
    isPermitted=jagg.getCreatePermitted().permitted;
    isManageTierPermitted = jagg.getManageTierPermitted().permitted;
%>

   <div class="sidebar-wrapper sidebar-nav hidden-xs" id="left-sidebar" data-side="left" data-width="300" data-fixed-offset-top="0" data-spy="affix" data-offset-top="80" style="width: 300px; left: 0px;">
		<div class="nano">
			<div class="nano-content">
				<ul class="nav nav-pills  nav-stacked pages">
					<li <%if(reqUrl.equals(jagg.url(""))||reqUrl.equals(jagg.url("/"))||reqUrl.indexOf(listUrl)>=0 || reqUrl.indexOf(listMappedUrl)>=0||reqUrl.indexOf(infoUrl)>=0 || reqUrl.indexOf(infoMappedUrl)>=0){%>class="active"<% } %>><a
						href="<%=listMappedUrl%>?page=1<%=urlPostfix%>" title="<%=i18n.localize("apis")%>"
						onclick="jagg.sessionAwareJS({redirect:'<%=listMappedUrl%>?page=1<%=urlPostfix%>',e:event,ssoEnabled:<%=ssoEnabled%>})"><i class="fw fw-api fw-2x" title="<%=i18n.localize("apis")%>"></i> <%=i18n.localize("apis")%></a></li>


                        
                        
					<li><a href="#" id="left-bar-menu-toggle" data-toggle="collapse" data-target="#secondaryMenu" title="<%=i18n.localize("statistics")%>"
                               aria-expanded="false"><i class="fw fw-statistics fw-2x" title="<%=i18n.localize("statistics")%>"></i> <%=i18n.localize("statistics")%>
                               <i class="icon fw fw-down fw-1x secondary-nav-toggle" title="<%=i18n.localize("statistics")%>"></i>
                               </a>
					<ul class="nav nav-pills secondary-nav collapse <%if(reqUrl.indexOf(allStatsUrl) >= 0 || reqUrl.indexOf(allStatsMappedUrl) >= 0) {%>in <%} %>" id="secondaryMenu" role="menu" aria-labelledby="btn-1"
					<%if(reqUrl.indexOf(allStatsUrl) >= 0 || reqUrl.indexOf(allStatsMappedUrl) >= 0) {%>aria-expanded="true" <%} %>>
							<li <% if(page == "api-subscriptions"){ %> class="active"
								<% } %>><a class="substats" title="<%=i18n.localize("apiSubscriptons")%>"
								href="<%=allStatsMappedUrl%>?page=api-subscriptions&stat=all-stat<%=urlPrefix%>"
								onclick="jagg.sessionAwareJS({redirect:'<%=allStatsMappedUrl%>?page=api-subscriptions&stat=all-stat<%=urlPrefix%>',e:event,ssoEnabled:<%=ssoEnabled%>})">
								<i class="icon fw fw-pie-chart" title="<%=i18n.localize("apiSubscriptons")%>"></i>
								<%=i18n.localize("apiSubscriptons")%></a></li>
							<li <% if(page == "api-usage-user"){ %> class="active"
								<% } %>><a class="substats" title="<%=i18n.localize("apiUsage")%>"
								href="<%=allStatsMappedUrl%>?page=api-usage-user&stat=all-stat<%=urlPrefix%>"
								onclick="jagg.sessionAwareJS({redirect:'<%=allStatsMappedUrl%>?page=api-usage-user&stat=all-stat<%=urlPrefix%>',e:event,ssoEnabled:<%=ssoEnabled%>})">
								<i class="icon fw fw-bar-chart" title="<%=i18n.localize("apiUsage")%>"></i>
								<%=i18n.localize("apiUsage")%></a></li>
							<li <% if(page == "api-response-times"){ %> class="active"
								<% } %>><a class="substats" title="<%=i18n.localize("apiResponseTimes")%>"
								href="<%=allStatsMappedUrl%>?page=api-response-times&stat=all-stat<%=urlPrefix%>"
								onclick="jagg.sessionAwareJS({redirect:'<%=allStatsMappedUrl%>?page=api-response-times&stat=all-stat<%=urlPrefix%>',e:event,ssoEnabled:<%=ssoEnabled%>})">
								<i class="icon fw fw-bar-chart" title="<%=i18n.localize("apiResponseTimes")%>"></i>
								<%=i18n.localize("apiResponseTimes")%></a></li>
							<li <% if(page == "api-last-access-times"){ %>
								class="active" <% } %>><a class="substats" title="<%=i18n.localize("apiLastAccessTimes")%>"
								href="<%=allStatsMappedUrl%>?page=api-last-access-times&stat=all-stat<%=urlPrefix%>"
								onclick="jagg.sessionAwareJS({redirect:'<%=allStatsMappedUrl%>?page=api-last-access-times&stat=all-stat<%=urlPrefix%>',e:event,ssoEnabled:<%=ssoEnabled%>})">
								<i class="icon fw fw-table" title="<%=i18n.localize("apiLastAccessTimes")%>"></i>
								<%=i18n.localize("apiLastAccessTimes")%></a></li>
							<li <% if(page == "api-usage-resource-path"){ %>
								class="active" <% } %>><a class="substats"  title="<%=i18n.localize("usageResourcePath")%>"
								href="<%=allStatsMappedUrl%>?page=api-usage-resource-path&stat=all-stat<%=urlPrefix%>"
								onclick="jagg.sessionAwareJS({redirect:'<%=allStatsMappedUrl%>?page=api-usage-resource-path&stat=all-stat<%=urlPrefix%>',e:event,ssoEnabled:<%=ssoEnabled%>})">
								<i class="icon fw fw-table" title="<%=i18n.localize("usageResourcePath")%>"></i>
								<%=i18n.localize("usageResourcePath")%></a></li>
							<li <% if(page == "api-usage-destination"){ %>
								class="active" <% } %>><a class="substats" title="<%=i18n.localize("usageFromDestination")%>"
								href="<%=allStatsMappedUrl%>?page=api-usage-destination&stat=all-stat<%=urlPrefix%>"
								onclick="jagg.sessionAwareJS({redirect:'<%=allStatsMappedUrl%>?page=api-usage-destination&stat=all-stat<%=urlPrefix%>',e:event,ssoEnabled:<%=ssoEnabled%>})">
								<i class="icon fw fw-table" title="<%=i18n.localize("usageFromDestination")%>"></i>
								<%=i18n.localize("usageFromDestination")%></a></li>
							<li <% if(page == "api-usage"){ %> class="active" <% } %>><a
								class="substats"  title="<%=i18n.localize("apiUsageComparison")%>"
								href="<%=allStatsMappedUrl%>?page=api-usage&stat=all-stat<%=urlPrefix%>"
								onclick="jagg.sessionAwareJS({redirect:'<%=allStatsMappedUrl%>?page=api-usage&stat=all-stat<%=urlPrefix%>',e:event,ssoEnabled:<%=ssoEnabled%>})">
								<i class="icon fw fw-pie-chart" title="<%=i18n.localize("apiUsageComparison")%>"></i>
								<%=i18n.localize("apiUsageComparison")%></a></li>
							<li <% if(page == "api-throttledcounts"){ %> class="active"
								<% } %>><a class="substats"  title="<%=i18n.localize("apiThrottledRequests")%>"
								href="<%=allStatsMappedUrl%>?page=api-throttledcounts&stat=all-stat<%=urlPrefix%>"
								onclick="jagg.sessionAwareJS({redirect:'<%=allStatsMappedUrl%>?page=api-throttledcounts&stat=all-stat<%=urlPrefix%>',e:event,ssoEnabled:<%=ssoEnabled%>})">
								<i class="icon fw fw-bar-chart" title="<%=i18n.localize("apiThrottledRequests")%>"></i>
								<%=i18n.localize("apiThrottledRequests")%></a></li>
							<li <% if(page == "application-throttledcounts"){ %>
								class="active" <% } %>><a class="substats" title="<%=i18n.localize("applicationThrottledRequests")%>"
								href="<%=allStatsMappedUrl%>?page=application-throttledcounts&stat=all-stat<%=urlPrefix%>"
								onclick="jagg.sessionAwareJS({redirect:'<%=allStatsMappedUrl%>?page=application-throttledcounts&stat=all-stat<%=urlPrefix%>',e:event,ssoEnabled:<%=ssoEnabled%>})">
								<i class="icon fw fw-bar-chart" title="<%=i18n.localize("applicationThrottledRequests")%>"></i>
								<%=i18n.localize("applicationThrottledRequests")%></a></li>
							<li <% if(page == "faulty-invocations"){ %> class="active"
								<% } %>><a class="substats"  title="<%=i18n.localize("faultyInvocations")%>"
								href="<%=allStatsMappedUrl%>?page=faulty-invocations&stat=all-stat<%=urlPrefix%>"
								onclick="jagg.sessionAwareJS({redirect:'<%=allStatsMappedUrl%>?page=faulty-invocations&stat=all-stat<%=urlPrefix%>',e:event,ssoEnabled:<%=ssoEnabled%>})">
								<i class="icon fw fw-bar-chart" title="<%=i18n.localize("faultyInvocations")%>"></i>
								<%=i18n.localize("faultyInvocations")%></a></li>
							<li <% if(page == "api-latencytime"){ %> class="active" 
							    <% } %>><a class="substats" title="<%=i18n.localize("apiLatencyTime")%>"
							    href="<%=allStatsMappedUrl%>?page=api-latencytime&stat=stat<%=urlPrefix%>" 
							    onclick="jagg.sessionAwareJS({redirect:'<%=allStatsMappedUrl%>?page=api-latencytime&stat=stat<%=urlPrefix%>',e:event,ssoEnabled:<%=ssoEnabled%>})">
								<i class="icon fw fw-stack-chart" title="<%=i18n.localize("apiLatencyTime")%>"></i>
							    <%=i18n.localize("apiLatencyTime")%></a></li>
                             <li <% if(page == "api-geolocation-usage"){ %>
                              class="active" <% } %>><a class="substats" title="<%=i18n.localize("apiGeoLocationUsage")%>"
                              href="<%=allStatsMappedUrl%>?page=api-geolocation-usage&stat=stat<%=urlPrefix%>" 
                              onclick="jagg.sessionAwareJS({redirect:'<%=allStatsMappedUrl%>?page=api-geolocation-usage&stat=stat<%=urlPrefix%>',e:event,ssoEnabled:<%=ssoEnabled%>})">
                              <i class="icon fw fw-map-chart" title="<%=i18n.localize("apiGeoLocationUsage")%>"></i>
                              <%=i18n.localize("apiGeoLocationUsage")%></a></li>
                             <li <% if(page == "api-user-agent-usage"){ %>
                              class="active" <% } %>><a class="substats" "<%=i18n.localize("apiUserAgentUsage")%>"
                              href="<%=allStatsMappedUrl%>?page=api-user-agent-usage&stat=stat<%=urlPrefix%>" 
                              onclick="jagg.sessionAwareJS({redirect:'<%=allStatsMappedUrl%>?page=api-user-agent-usage&stat=stat<%=urlPrefix%>',e:event,ssoEnabled:<%=ssoEnabled%>})">
                              <i class="icon fw fw-pie-chart" title="<%=i18n.localize("apiUserAgentUsage")%>"></i>
                              <%=i18n.localize("apiUserAgentUsage")%></a></li>
						</ul>

</li>

					<%if(isPermitted){%>
					<li <%if(reqUrl.equals(subsMappedUrl) || reqUrl.equals(subsUrl)){ %>class="active"<%} %>><a class="js_toggler" title="<%=i18n.localize("manageSubscriptions")%>"
						href="<%=subsMappedUrl%><%=urlPrefix%>"
						onclick="jagg.sessionAwareJS({redirect:'<%=subsMappedUrl%><%=urlPrefix%>',e:event,ssoEnabled:<%=ssoEnabled%>})"><i class="fw fw-settings fw-2x" title="<%=i18n.localize("manageSubscriptions")%>"></i> <%=i18n.localize("manageSubscriptions")%></a></li>
					
					<%}%>
<<<<<<< HEAD

                                <!-- TODO use correct permission when throttle policy management implement -->
                            <%if(true){%>
			                    <li <% if(reqUrl.indexOf(throttlePolicyUrl)>=0||reqUrl.indexOf(throttlePolicyUrl)>=0){%>class="active"<% } %>><a href="<%=throttlePolicyUrl%><%=urlPrefix%>" onclick="jagg.sessionAwareJS({redirect:'<%=throttlePolicyUrl%><%=urlPrefix%>',e:event,ssoEnabled:<%=ssoEnabled%>})"><%=i18n.localize("throttlePolicies")%></a></li>
		                        <%}%>
=======
					<%
						var APIUtil = org.wso2.carbon.apimgt.impl.utils.APIUtil;
						var isAnalyticsEnabled = APIUtil.isAnalyticsEnabled();
						if(isAnalyticsEnabled) {
							%>
							<%if(isPermitted){%>
								<li <%if(reqUrl.equals(manageAlertTypesMappedUrl) || reqUrl.equals(manageAlertTypesUrl)){ %>class="active"<%} %>><a class="js_toggler"
									href="<%=manageAlertTypesMappedUrl%><%=urlPrefix%>"
									onclick="jagg.sessionAwareJS({redirect:'<%=manageAlertTypesMappedUrl%><%=urlPrefix%>',e:event,ssoEnabled:<%=ssoEnabled%>})"><i class="fw fw-settings fw-2x"></i> <%=i18n.localize("manageAlertTypes")%></a></li>
							<%}%>
                    	<%
						}
					%>
>>>>>>> 44a8a7c6
				</ul>
			</div>
		</div>
</div>
<%});%>
<|MERGE_RESOLUTION|>--- conflicted
+++ resolved
@@ -26,12 +26,8 @@
     var allStatsMappedUrl=jagg.getMappedUrl("/site/pages/all-statistics.jag");
     var tierPermissionsUrl=jagg.getAbsoluteUrl("/site/pages/tiers.jag");
     var tierPermissionsMappedUrl=jagg.getMappedUrl("/site/pages/tiers.jag");
-<<<<<<< HEAD
-    var throttlePolicyUrl=jagg.getMappedUrl("/site/pages/policy-list.jag");
-=======
     var manageAlertTypesUrl =jagg.getAbsoluteUrl("/site/pages/manage-alert-type.jag");
     var manageAlertTypesMappedUrl =jagg.getMappedUrl("/site/pages/manage-alert-type.jag");
->>>>>>> 44a8a7c6
 
 	var page = request.getParameter("page");
     	if(page == null ) {
@@ -148,13 +144,6 @@
 						onclick="jagg.sessionAwareJS({redirect:'<%=subsMappedUrl%><%=urlPrefix%>',e:event,ssoEnabled:<%=ssoEnabled%>})"><i class="fw fw-settings fw-2x" title="<%=i18n.localize("manageSubscriptions")%>"></i> <%=i18n.localize("manageSubscriptions")%></a></li>
 					
 					<%}%>
-<<<<<<< HEAD
-
-                                <!-- TODO use correct permission when throttle policy management implement -->
-                            <%if(true){%>
-			                    <li <% if(reqUrl.indexOf(throttlePolicyUrl)>=0||reqUrl.indexOf(throttlePolicyUrl)>=0){%>class="active"<% } %>><a href="<%=throttlePolicyUrl%><%=urlPrefix%>" onclick="jagg.sessionAwareJS({redirect:'<%=throttlePolicyUrl%><%=urlPrefix%>',e:event,ssoEnabled:<%=ssoEnabled%>})"><%=i18n.localize("throttlePolicies")%></a></li>
-		                        <%}%>
-=======
 					<%
 						var APIUtil = org.wso2.carbon.apimgt.impl.utils.APIUtil;
 						var isAnalyticsEnabled = APIUtil.isAnalyticsEnabled();
@@ -168,7 +157,6 @@
                     	<%
 						}
 					%>
->>>>>>> 44a8a7c6
 				</ul>
 			</div>
 		</div>
