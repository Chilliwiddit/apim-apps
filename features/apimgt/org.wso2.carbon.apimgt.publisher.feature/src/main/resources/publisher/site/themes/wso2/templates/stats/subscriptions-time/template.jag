<% jagg.template("stats/subscriptions-time", function(inputs, outputs, jagg) { %>

<div id="apiSubscriptionTime-stat-page" class="stat-page">
    <div class="title-section"> <h2><%=i18n.localize("API Subscription Over Time")%></h2> </div>
    <div class="col-md-12">
<br/>

<div class="row">
	<div class="form-group col-sm-2">
        <select class="select form-control" id="apiFilter" name="apiFilter">
            <option value="allAPIs"><%=i18n.localize("All APIs")%></option>
            <option value="myAPIs"><%=i18n.localize("My APIs")%></option>
        </select>
	</div>
	<div class="col-sm-4"></div>
    <div class="col-sm-6">
        <div id="rangeSliderWrapper" >
           <div id="dateRangePickerContainer" style="text-align:right">
               <div class="btn-group" role="group">
                   <button id="hour-btn" type="button" class="btn btn-default date-range"><%=i18n.localize("Hour")%></button>
                   <button id="today-btn" type="button" class="btn btn-default date-range"><%=i18n.localize("Day")%>
                   </button>
                   <button id="week-btn" type="button" class="btn btn-default date-range"><%=i18n.localize("Week")%></button>
                   <button id="month-btn" type="button" class="btn btn-default date-range active"><%=i18n.localize("Month")%></button>
                   <buttton id="date-range" type="button" class="btn btn-default date-range last-child" >
                     <i class="fw fw-calendar" title="date-range"></i>
                     <span></span> <b class="caret"></b>
                   </button>
               </div>
           </div>
        </div>
    </div>
</div>

<div class="col-md-5 filters">
    <label class="control-label">API&nbsp;&nbsp;</label>
<<<<<<< HEAD
    <select id="apiSelect" name="selValue" class="selectpicker" data-live-search="true" title="<%=i18n.localize("Select API")%>">
       <option><%=i18n.localize("None")%></option>
=======
    <select id="apiSelect" name="selValue" class="selectpicker" data-live-search="true" title="Select API">
       <option>All</option>
>>>>>>> 3780f4cc
    </select>
</div>

<div id="noData">
</div>
        <br/ >

        <div id="chartContainer"  class="col-sm-12" style="margin-bottom :20px;height: 100%">
            <svg style="height:600px;"></svg>
        </div>
    </div>
</div>

<% }); %>

<|MERGE_RESOLUTION|>--- conflicted
+++ resolved
@@ -33,14 +33,9 @@
 </div>
 
 <div class="col-md-5 filters">
-    <label class="control-label">API&nbsp;&nbsp;</label>
-<<<<<<< HEAD
+    <label class="control-label"><%=i18n.localize("API")%>&nbsp;&nbsp;</label>
     <select id="apiSelect" name="selValue" class="selectpicker" data-live-search="true" title="<%=i18n.localize("Select API")%>">
-       <option><%=i18n.localize("None")%></option>
-=======
-    <select id="apiSelect" name="selValue" class="selectpicker" data-live-search="true" title="Select API">
-       <option>All</option>
->>>>>>> 3780f4cc
+       <option><%=i18n.localize("All")%></option>
     </select>
 </div>
 
