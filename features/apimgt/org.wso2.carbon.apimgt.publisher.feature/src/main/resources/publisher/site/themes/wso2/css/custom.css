.api-wrapper {
	background-color: #EFEFEF;
	position: relative;
}
.center-wrapper{
    margin:0 auto;
    margin-left:auto;
    margin-right:auto;
    align:center;
    text-align:center;
    padding-top: 100px;
    padding-bottom: 100px;
}

input.ep-field{
    min-width: 50%;
}
._jsonform-array-ul label{
    width:118px;
    margin-left: 0px;
}
._jsonform-array-ul label .help_popup{
    display: none;
}
#description {
    resize: vertical;
}
.modal-content{
    background: #FFF;
    color:#000;
}
.modal-header h3{
    padding: 0px;
    margin:0px 0px 20px 0px;
}
.modal-header{
    background: #e5e5e5;
    margin-bottom: 20px;
}
.navbar-menu-toggle,.navbar-menu-toggle:hover, .navbar-menu-toggle:focus, .navbar-menu-toggle:active{
    background:#222;
}
.navbar-menu-toggle[aria-expanded=true]{
    background:#242932;
}
.form-group label>.requiredAstrix {
    color: #E74C3C;
    font-weight: 400;
    margin-left:2px;
}
.api-search .input-group-btn button{
    line-height:31px;
}
#resource_details .editableform .control-group{
    margin:0px;
}
#resource_details .editable-buttons .editable-cancel{
    margin-left:2px;
}
.sub-form-group label{
    color: #777;
}
.tier_checkbox_label{
    display: block;
}
.checkbox p {
    padding: 0 0 0 23px;
    position: relative;
    margin: 0;
}
#resource_policy_modal.modal .modal-body {
    max-height: 600px !important;
    overflow-y: auto !important;
}
#resource_policy_modal select{
    margin: -6px;
}
.panel-group .panel .form-horizontal,
.wiz-content .form-horizontal,
.modal-body .form-horizontal,
.tab-pane .form-horizontal,
.login-form-wrapper .form-horizontal{
    max-width:100%;
}
.modal-header .close{
    color:#222;
}
.form-group .label{
    display:inline-block;
    margin-top:2px;
    padding:2px 10px;
    line-height: 13px;
    -webkit-border-radius: 0px;
    -moz-border-radius: 0px;
    border-radius: 0px;
}
.input-group {
    margin-top: 3px;
}

.list-group-item-success .noty_text,
.list-group-item-info .noty_text,
.list-group-item-warning .noty_text,
.list-group-item-danger .noty_text{
    color:#fff;
}

.lifecycle-state .btn-group > .btn{
    border-right:1px solid #999;
    height:40px;
}

#swaggerEditer {
    overflow: hidden;
    padding-top: 40px !important;
}

.main-header {
    padding-left: 5px !important;
}

<<<<<<< HEAD
.scopes-list{
    margin:0px;
    padding:0px;
    list-style:none;
}
.scopes-list li{
    margin-bottom:4px;
    padding:10px;
    background:#f2f2f2;
}
.scopes-list li div{
    padding-bottom:8px;
    margin-bottom:4px;
    border-bottom:1px solid #e2e2e2;
}
.scopes-list li p{
    margin:0px;
}
=======
.swagger_editer_header{
    padding:0px !important;
}
.swagger_editer_header .btn{
    height: 100% !important;
}
.swagger_editer_header .fw-stack{
    margin: 1px 7px 0px 0px;
}
>>>>>>> 11143e45
<|MERGE_RESOLUTION|>--- conflicted
+++ resolved
@@ -115,11 +115,20 @@
     padding-top: 40px !important;
 }
 
+.swagger_editer_header{
+    padding:0px !important;
+}
+.swagger_editer_header .btn{
+    height: 100% !important;
+}
+.swagger_editer_header .fw-stack{
+    margin: 1px 7px 0px 0px;
+}
+
 .main-header {
     padding-left: 5px !important;
 }
 
-<<<<<<< HEAD
 .scopes-list{
     margin:0px;
     padding:0px;
@@ -138,14 +147,3 @@
 .scopes-list li p{
     margin:0px;
 }
-=======
-.swagger_editer_header{
-    padding:0px !important;
-}
-.swagger_editer_header .btn{
-    height: 100% !important;
-}
-.swagger_editer_header .fw-stack{
-    margin: 1px 7px 0px 0px;
-}
->>>>>>> 11143e45
