<%
var getAPI = function (api) {
    var api, result, defaultVersion,
            log = new Log(),
            provider = jagg.module("manager").getAPIProviderObj();

    try {
        result = provider.getAPI(api.provider, api.name, api.version);
        defaultVersion=provider.getDefaultAPIVersion(api.provider, api.name);
        hasDefaultVersion=(defaultVersion!=null);
        if (log.isDebugEnabled()) {
            log.debug("getAPI : " + stringify(result));
        }

        api = {
            name:result[0],
            version:result[4],
            description:result[1],
            endpoint:result[2],
            wsdl:result[3],
            tags:result[5],
            availableTiers:result[6],
            status:result[7],
            thumb:result[8],
            context:result[9],
            lastUpdated:result[10],
            subs:result[11],
            templates:result[12],
            sandbox:result[13],
            tierDescs:result[14],
            bizOwner:result[15],
            bizOwnerMail:result[16],
            techOwner:result[17],
            techOwnerMail:result[18],
            wadl:result[19],
            visibility:result[20],
            roles:result[21],
            tenants:result[22],
            epUsername:result[23],
            epPassword:result[24],
            endpointTypeSecured:result[25],
            provider:result[26],
            transport_http:result[27],
            transport_https:result[28],
            apiStores:result[29],
            inSequence:result[30],
            outSequence:result[31],
            subscriptionAvailability:result[32],
            subscriptionTenants:result[33],
            endpointConfig:result[34],
            responseCache:result[35],
            cacheTimeout:result[36],
            availableTiersDisplayNames:result[37],
            faultSequence:result[38],
            destinationStats:result[39],
            resources:result[40],
            scopes:result[41],
            isDefaultVersion:result[42],
            implementation:result[43],
            environments:result[44],
            productionTps:result[46],
            sandboxTps:result[47],
            endpointAuthTypeDigest:result[48],
            corsConfiguration:result[49],
            hasDefaultVersion:hasDefaultVersion,
            currentDefaultVersion:defaultVersion,
            availableSubscriptionPolicy:result[50],
            apiLevelPolicy:result[51],
<<<<<<< HEAD
            ws:result[52]
=======
            gatewayUrls:result[52]
>>>>>>> 9910cc33
        };
        return {
            error:false,
            api:api
        };
    } catch (e) {
        log.error(e.message);
        return {
            error:e,
            api:null,
            message:e.message.split(":")[1]
        };
    }
};

var getAPIsByProvider = function (username) {
    var i, length, api, apis,
            list = [],
            log = new Log(),
            provider = jagg.module("manager").getAPIProviderObj();

    try {
        apis = provider.getAPIsByProvider(username);
        if (log.isDebugEnabled()) {
            log.debug("getAPIsByProvider : " + stringify(apis));
        }
        return {
            error:false,
            apis:apis
        };

    } catch (e) {
        log.error(e.message);
        return {
            error:e,
            apis:null,
            message:e.message.split(":")[1]
        };
    }
};

var getAllAPIs = function () {
    var i, length, api, apis,
    list = [],
    log = new Log(),
    provider = jagg.module("manager").getAPIProviderObj();

    try {
        apis = provider.getAllAPIs();
        length = apis.length;
        return {
            error:false,
            apis:apis
        };

    } catch (e) {
        log.error(e.message);
        return {
            error:e,
            apis:null,
            message:e.message.split(":")[1]
        };
    }
};

var getAllAPIDetails = function () {
    var i, length, api, apis,result,resultAPI,
    list = [],
    log = new Log(),
    provider = jagg.module("manager").getAPIProviderObj();

    try {
        apis = provider.getAllAPIs();
        length = apis.length;
        for (i = 0; i < length; i++) {
            api = apis[i];
            resultAPI=getAPI({name:apiName, version:version, provider:provider});


            result=resultAPI.api;
            list.push(result);
        }
        return {
            error:false,
            apis:list
        };

    } catch (e) {
        log.error(e.message);
        return {
            error:e,
            apis:null,
            message:e.message.split(":")[1]
        };
    }
};
var getAllPaginatedAPIs = function (tenantDomain,start,end) {
    var api, result,
            log = new Log(),
            provider = jagg.module("manager").getAPIProviderObj();

    try {
        result = provider.getAllPaginatedAPIs(tenantDomain,start,end);
        if (log.isDebugEnabled()) {
            log.debug("getAllPaginatedAPIs : " + stringify(result.apis));
        }
        return {
            error:false,
            response:result,
            totalLength:result.totalLength,
        };
    } catch (e) {
        log.error(e.message);
        return {
            error:e,
            response:null,
            message:e.message.split(":")[1]
        };
    }
};
%><|MERGE_RESOLUTION|>--- conflicted
+++ resolved
@@ -66,11 +66,8 @@
             currentDefaultVersion:defaultVersion,
             availableSubscriptionPolicy:result[50],
             apiLevelPolicy:result[51],
-<<<<<<< HEAD
-            ws:result[52]
-=======
-            gatewayUrls:result[52]
->>>>>>> 9910cc33
+            gatewayUrls:result[52],
+            ws:result[53]
         };
         return {
             error:false,
