<%
log = new Log(),
apiProvider = jagg.module("manager").getAPIProviderObj(),
usageClient = jagg.module("manager").getUsageClient(),
user = jagg.getUser();
var gson=com.google.gson.Gson();

//methods for usage monitoring
function getProviderAPIVersionUsage(providerName, apiName, server) {
    var usage = [];

    try {

        usage = apiProvider.getProviderAPIVersionUsage(providerName, apiName, server);
        if (log.isDebugEnabled()) {
            log.debug("getProviderAPIVersionUsage for : " + server);
        }

        return {
            error:false,
            usage:usage
        };
    } catch (e) {
        log.error(e.message);
        return {
            error:e,
            usage:null

        };
    }

}

function getSubscriberCountByAPIVersions(providerName, apiName) {
    var usage = [];

    try {
        usage = apiProvider.getSubscriberCountByAPIVersions(providerName, apiName);
        if (log.isDebugEnabled()) {
            log.debug("getSubscriberCountByAPIVersions for : " +apiName);
        }
        return {
            error:false,
            usage:usage
        };
    } catch (e) {
        log.error(e.message);
        return {
            error:e,
            usage:null

        };
    }
}

function getProviderAPIUsage(providerName,from,to, server) {
    var usage = [];
    var usageout = [];
    try {
        usage = usageClient.getProviderAPIUsage(providerName,from,to, 10);
        if (log.isDebugEnabled()) {
            log.debug("getProviderAPIUsage for : " + server);
        }
        if (usage == null) {
            return {
                error:true
            };

        } else {
            usage=JSON.parse(gson.toJson(usage));
            return {
                error:false,
                usage:usage
            };
        }
    } catch (e) {
        log.error(e.message);
        return {
            error:e,
            usage:null

        };
    }
}

function getProviderAPIUserUsage(providerName, apiName, server) {
    var usage = [];
    var usageout = [];
    try {
        usage = apiProvider.getProviderAPIUserUsage(providerName, apiName, server);
        if (log.isDebugEnabled()) {
            log.debug("getProviderAPIUserUsage for : " + server);
        }
        if (usage == null) {
            return {
                error:true
            };

        } else {

            return {
                error:false,
                usage:usage
            };
        }
    } catch (e) {
        log.error(e.message);
        return {
            error:e,
            usage:null

        };
    }
}

function getAPIUsageByResourcePath(providerName,from,to) {
    var usage = [];
    var usageout = [];
    try {
        usage = usageClient.getAPIUsageByResourcePath(providerName,from,to);
        if (log.isDebugEnabled()) {
            log.debug("getAPIUsageByResourcePath for : " + providerName);
        }
        if (usage == null) {
            return {
                error:true
            };

        } else {
            usage=JSON.parse(gson.toJson(usage));
            return {
                error:false,
                usage:usage
            };
        }
    } catch (e) {
        log.error(e.message);
        return {
            error:e,
            usage:null

        };
    }
}

function getAPIUsageByDestination(providerName,from,to) {
    var usage = [];
    var usageout = [];
    try {
        usage = usageClient.getAPIUsageByDestination(providerName,from,to);
        if (log.isDebugEnabled()) {
            log.debug("getAPIUsageByDestination for : " + providerName);
        }
        if (usage == null) {
            return {
                error:true
            };

        } else {
            usage=JSON.parse(gson.toJson(usage));
            return {
                error:false,
                usage:usage
            };
        }
    } catch (e) {
        log.error(e.message);
        return {
            error:e,
            usage:null

        };
    }
}

function getAPIUsageByUser(providerName,from,to) {
    var usage = [];
    var usageout = [];
    try {
        usage = usageClient.getAPIUsageByUser(providerName,from,to);
        if (log.isDebugEnabled()) {
            log.debug("getAPIUsageByUser for : " + providerName);
        }
        if (usage == null) {
            return {
                error:true
            };

        } else {
            usage=JSON.parse(gson.toJson(usage));
            return {
                error:false,
                usage:usage
            };
        }
    } catch (e) {
        log.error(e.message);
        return {
            error:e,
            usage:null

        };
    }
}

function getProviderAPIVersionUserLastAccess(providerName,from,to, server) {
    var usage = [];
    try {
        usage = usageClient.getProviderAPIVersionUserLastAccess(providerName,from,to, 10);
        if (log.isDebugEnabled()) {
            log.debug("getProviderAPIVersionUserLastAccess for : " + server);
        }
        if (usage == null) {
            return {
                error:true
            };

        } else {
            usage=JSON.parse(gson.toJson(usage));
            return {
                error:false,
                usage:usage
            };
        }
    } catch (e) {
        log.error(e.message);
        return {
            error:e,
            usage:null

        };
    }
}

function getProviderAPIServiceTime(providerName,from,to, server) {
    var usage = [];
    var usageout = [];
    try {
        usage = usageClient.getProviderAPIServiceTime(providerName,from,to, 10);
        if (log.isDebugEnabled()) {
            log.debug("getProviderAPIServiceTime for : " + server);
        }
        if (usage == null) {
            return {
                error:true
            };

        } else {
            usage=JSON.parse(gson.toJson(usage));
            return {
                error:false,
                usage:usage
            };
        }
    } catch (e) {
        log.error(e.message);
        return {
            error:e,
            usage:null

        };
    }
}

function getSubscriberCountByAPIs(providerName) {
    var usage = [];
    var usageout = [];
    try {
        usage = org.wso2.carbon.apimgt.usage.client.UsageClient.getSubscriberCountByAPIs(providerName);
        if (log.isDebugEnabled()) {
            log.debug("getSubscriberCountByAPIs for : " + providerName);
        }
        if (usage == null) {
            return {
                error:true
            };

        } else {
            usage=JSON.parse(gson.toJson(usage));
            return {
                error:false,
                usage:usage
            };
        }
    } catch (e) {
        log.error(e.message);
        return {
            error:e,
            usage:null

        };
    }
}

function getProviderAPIVersionUserUsage(providerName,apiName,version,serverUrl) {
    var usage = [];
    var usageout = [];
    try {
        usage = apiProvider.getProviderAPIVersionUserUsage(providerName,apiName,version,serverUrl);
        if (log.isDebugEnabled()) {
            log.debug("getProviderAPIVersionUserUsage for : " + providerName);
        }
        if (usage == null) {
            return {
                error:true
            };

        } else {
            return {
                error:false,
                usage:usage
            };
        }
    } catch (e) {
        log.error(e.message);
        return {
            error:e,
            usage:null

        };
    }
}

function getAPIResponseFaultCount(providerName,from,to) {
     var usage = [];
     var usageout = [];
     try {
         usage = usageClient.getAPIResponseFaultCount(providerName,from,to);
         if (log.isDebugEnabled()) {
             log.debug("getAPIResponseFaultCount for : " + providerName);
         }
         if (usage == null) {
             return {
                 error:true
             };

         } else {
             usage=JSON.parse(gson.toJson(usage));
             return {
                 error:false,
                 usage:usage
             };
         }
     } catch (e) {
         log.error(e.message);
         return {
             error:e,
             usage:null

         };
     }
 }

<<<<<<< HEAD
function getAPIFaultyAnalyzeByTime(providerName) {
     var usage = [];
     var usageout = [];
     try {
         usage = apiProvider.getAPIFaultyAnalyzeByTime(providerName);
         if (log.isDebugEnabled()) {
             log.debug("getAPIFaultyAnalyzeByTime for : " + providerName);
         }
         if (usage == null) {
             return {
                 error:true
             };

         } else {
             return {
                 error:false,
                 usage:usage
             };
         }
     } catch (e) {
         log.error(e.message);
         return {
             error:e,
             usage:null

         };
     }
 }

function getFirstAccessTime(providerName) {
=======
function getFirstAccessTime(providerName, server) {
>>>>>>> a7e51470
    var usage = [];
    var usageout = [];
    try {
        usage = usageClient.getFirstAccessTime(providerName);
        if (log.isDebugEnabled()) {
            log.debug("getProviderAPIFirstAccessTime for : ");
        }
        if (usage == null) {
            return {
                error:true
            };

        } else {
            usage=JSON.parse(gson.toJson(usage));
            return {
                error:false,
                usage:usage
            };
        }
    } catch (e) {
        log.error(e.message);
        return {
            error:e,
            usage:null

        };
    }
}

function isDataPublishingEnabled(providerName, server) {
    var usage = [];
    var usageout = [];
    try {
        usage = org.wso2.carbon.apimgt.usage.client.UsageClient.isDataPublishingEnabled();
        if (log.isDebugEnabled()) {
            log.debug("isDataPublishingEnabled check");
        }
        if (usage == null) {
            return {
                error:true
            };

        } else {

            return {
                error:false,
                usage:usage
            };
        }
    } catch (e) {
        log.error(e.message);
        return {
            error:e,
            usage:null

        };
    }
}

function getUserAgentSummaryForALLAPIs(){
    var usage = [];
    try {
        usage = apiProvider.getUserAgentSummaryForALLAPIs();
        if (log.isDebugEnabled()) {
            log.debug("getUserAgentSummaryForALLAPIs check");
        }
        if (usage == null) {
            return {
                error:true
            };

        } else {
            return {
                error:false,
                usage:usage
            };
        }
    } catch (e) {
        log.error(e.message);
        return {
            error:e,
            usage:null

        };
    }
}

function getAPIRequestsPerHour(from,to,api){
    var usage = [];
    try {
        usage = apiProvider.getAPIRequestsPerHour(from,to,api);
        if (log.isDebugEnabled()) {
            log.debug("getAPIRequestsPerHour check");
        }
        if (usage == null) {
            return {
                error:true
            };

        } else {
            return {
                error:false,
                usage:usage
            };
        }
    } catch (e) {
        log.error(e.message);
        return {
            error:e,
            usage:null

        };
    }
}

function getAPIsFromAPIRequestsPerHourTable(from,to){
    var usage = [];
    try {
        usage = apiProvider.getAPIsFromAPIRequestsPerHourTable(from,to);
        if (log.isDebugEnabled()) {
            log.debug("getAPIRequestsPerHour check");
        }
        if (usage == null) {
            return {
                error:true
            };

        } else {
            return {
                error:false,
                usage:usage
            };
        }
    } catch (e) {
        log.error(e.message);
        return {
            error:e,
            usage:null

        };
    }
}

%><|MERGE_RESOLUTION|>--- conflicted
+++ resolved
@@ -351,40 +351,7 @@
      }
  }
 
-<<<<<<< HEAD
-function getAPIFaultyAnalyzeByTime(providerName) {
-     var usage = [];
-     var usageout = [];
-     try {
-         usage = apiProvider.getAPIFaultyAnalyzeByTime(providerName);
-         if (log.isDebugEnabled()) {
-             log.debug("getAPIFaultyAnalyzeByTime for : " + providerName);
-         }
-         if (usage == null) {
-             return {
-                 error:true
-             };
-
-         } else {
-             return {
-                 error:false,
-                 usage:usage
-             };
-         }
-     } catch (e) {
-         log.error(e.message);
-         return {
-             error:e,
-             usage:null
-
-         };
-     }
- }
-
-function getFirstAccessTime(providerName) {
-=======
 function getFirstAccessTime(providerName, server) {
->>>>>>> a7e51470
     var usage = [];
     var usageout = [];
     try {
