--- conflicted
+++ resolved
@@ -137,7 +137,6 @@
         <div class="form-group">
             <label class="custom-form-label col-lg-2 col-md-2 col-sm-12 col-xs-12" for="imageUrl">{{t "Thumbnail"}}</label>
             <div class="custom-form-right col-lg-5 col-md-8 col-sm-9 col-xs-10">
-<<<<<<< HEAD
                     {{#unless thumb}}
                         <div class="col-lg-4 col-md-4 col-sm-6 col-xs-6">
                             <img id="apiEditThumb" alt="" src="{{url "/themes/default/img/icons/ico-sort.png"}}"/>
@@ -147,17 +146,6 @@
                             <img id="apiEditThumb" alt="" src="<%=jagg.getRegistryPath(api.thumb)%>"/>
                         </div>
                     {{/unless}}
-=======
-                    {{#if api.thumb}}
-	                    <div class="col-lg-4 col-md-4 col-sm-6 col-xs-6">
-		                    <img src='{{url ""}}/storage/{{assets.type}}/{{id}}/{{api.thumb}}' alt="" id="apiEditThumb"/>
-	                    </div>
-                    {{else}}
-	                    <div class="col-lg-4 col-md-4 col-sm-6 col-xs-6">
-		                    <img id="apiEditThumb" alt="" src="{{url "/extensions/assets/api/themes/default/imgs/api-default.png"}}"/>
-	                    </div>
-                    {{/if}}
->>>>>>> eac11bd5
                 <div class="col-lg-8 col-md-8 col-sm-6 col-xs-6">
                     <a onclick="javascript:$('#imageUrl').toggle('slow')" class="btn btn-primary">
                         <i class="icon-picture"></i> {{t "Change Icon"}}
