$(document).ready(function(){
    $( "body" ).delegate( "button.check_url_valid", "click", function() {
        var btn = this;
<<<<<<< HEAD
        var url = $(this).parent().find('input:first').val();
        var type = '';
        var attr = $(this).attr('url-type');
        if (typeof attr !== typeof undefined && attr !== false) {
            type = $(btn).attr('url-type');
        } else {
            type = $.parseJSON($("#endpoint_config").val())['endpoint_type']
        }
=======
        var url = $(this).parent().prev().find('input:first').val();
        var type = $.parseJSON($("#endpoint_config").val())['endpoint_type']
>>>>>>> 3797602f
        $(btn).parent().parent().find('.url_validate_label').remove();
        $(btn).addClass("loadingButton-small");
        $(btn).val("Validating..");

        if (url == '') {
            $(btn).parent().after(' <span class="label label-important url_validate_label"><i class="icon-remove icon-white"></i>Invalid URL</span>');
            var toFade = $(btn).next();
            $(btn).removeClass("loadingButton-small");
            $(btn).val("Test URI");
            var foo = setTimeout(function(){$(toFade).hide()},3000);
            return;
        }
        if (!type) {
            type = "";
        }
       /* jagg.post("/site/blocks/item-add/ajax/add.jag", { action:"isURLValid", type:type,url:url },
                  function (result) {
                      if (!result.error) {
                          if (result.response == "success") {
                              $(btn).parent().after(' <span class="label label-success url_validate_label"><i class="icon-ok icon-white"></i>'+ i18n.t('validationMsgs.valid')+'</span>');

                          } else {
                              $(btn).parent().after(' <span class="label label-important url_validate_label"><i class="icon-remove icon-white"></i>'+ i18n.t('validationMsgs.invalid')+'</span>');
                          }
                          var toFade = $(btn).parent().parent().find('.url_validate_label');
                          var foo = setTimeout(function() {
                                $(toFade).hide();
                          }, 3000);

                      }
                      $(btn).removeClass("loadingButton-small");
                      $(btn).val(i18n.t('validationMsgs.testUri'));
        }, "json");*/

     $.ajax({
        type: "POST",
        url: "../apis/validation",
        dataType:"json",
        data: { action:"isURLValid", type:type ,url:url },
        success: function (response) {
          if (!response.error) {
            if(response.status === "success") {
              $(btn).parent().after(' <span class="label label-success url_validate_label"><i class="icon-ok icon-white"></i>Valid URL</span>');
            } else if(response.status === "error") {
              $(btn).parent().after(' <span class="label label-important url_validate_label"><i class="icon-remove icon-white"></i>Invalid URL</span>');
            }
            var toFade = $(btn).parent().parent().find('.url_validate_label');
            var foo = setTimeout(function() {
              $(toFade).hide();
            }, 3000);
          }
          $(btn).removeClass("loadingButton-small");
          $(btn).val("Test URI");
        }
    })

    });
});<|MERGE_RESOLUTION|>--- conflicted
+++ resolved
@@ -1,7 +1,6 @@
 $(document).ready(function(){
     $( "body" ).delegate( "button.check_url_valid", "click", function() {
         var btn = this;
-<<<<<<< HEAD
         var url = $(this).parent().find('input:first').val();
         var type = '';
         var attr = $(this).attr('url-type');
@@ -10,10 +9,6 @@
         } else {
             type = $.parseJSON($("#endpoint_config").val())['endpoint_type']
         }
-=======
-        var url = $(this).parent().prev().find('input:first').val();
-        var type = $.parseJSON($("#endpoint_config").val())['endpoint_type']
->>>>>>> 3797602f
         $(btn).parent().parent().find('.url_validate_label').remove();
         $(btn).addClass("loadingButton-small");
         $(btn).val("Validating..");
