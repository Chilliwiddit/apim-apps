<APIManager xmlns:svns="http://org.wso2.securevault/configuration">
    <!-- JNDI name of the data source to be used by the API publisher, API Developer Portal and API
         key manager. This data source should be defined in the master-datasources.xml file
         in conf/datasources directory. -->
    <DataSourceName>{{apim.datasource.name}}</DataSourceName>

    <!-- This parameter is used when adding api management capability to other products like GReg, AS, DSS etc.-->
    <GatewayType>{{apim.gateway_type}}</GatewayType>

    <!-- This parameter is used to enable the securevault support when try to publish endpoint secured APIs. Values should be "true" or "false".
    By default secure vault is disabled.-->
    <EnableSecureVault>{{apim.enable_secure_vault}}</EnableSecureVault>

    <!-- This parameter is used to enable mutual tls based authentication support for APIs, when this is disabled,
    APIs will be protected with OAuth2 security-->
    <EnableMTLSForAPIs>true</EnableMTLSForAPIs>

    <!-- Authentication manager configuration for API publisher and API Developer Portal. This is
         a required configuration for both web applications as their user authentication
         logic relies on this. -->
    <AuthManager>
        <!-- Server URL of the Authentication service -->
        <ServerURL>https://localhost:${mgt.transport.https.port}${carbon.context}services/</ServerURL>
        <!-- Admin username for the Authentication manager. -->
        <Username>${admin.username}</Username>
        <!-- Admin password for the Authentication manager. -->
        <Password>${admin.password}</Password>
        <!-- Indicates whether the permissions checking of the user (on the Publisher and Developer Portal) should be done
           via a remote service. The check will be done on the local server when false. -->
        <CheckPermissionsRemotely>false</CheckPermissionsRemotely>
    </AuthManager>

    <JWTConfiguration>
        <!-- Enable/Disable JWT generation. Default is false. -->
        <EnableJWTGeneration>{{apim.jwt.enable}}</EnableJWTGeneration>

        <!-- Name of the security context header to be added to the validated requests. -->
        <JWTHeader>{{apim.jwt.header}}</JWTHeader>

        <!-- Fully qualified name of the class that will retrieve additional user claims
             to be appended to the JWT. If not specified no claims will be appended.If user wants to add all user claims in the
             jwt token, he needs to enable this parameter.
             The DefaultClaimsRetriever class adds user claims from the default carbon user store. -->
        {% if apim.jwt.enable_user_claims %}
        <ClaimsRetrieverImplClass>{{apim.jwt.claims_extractor_impl}}</ClaimsRetrieverImplClass>
        {% else %}
        <!--ClaimsRetrieverImplClass>org.wso2.carbon.apimgt.impl.token.DefaultClaimsRetriever</ClaimsRetrieverImplClass-->
        {% endif %}

        <!-- The dialectURI under which the claimURIs that need to be appended to the
             JWT are defined. Not used with custom ClaimsRetriever implementations. The
             same value is used in the keys for appending the default properties to the
             JWT. -->
        <ConsumerDialectURI>{{apim.jwt.claim_dialect}}</ConsumerDialectURI>

        <!-- Signature algorithm. Accepts "SHA256withRSA" or "NONE". To disable signing explicitly specify "NONE". -->
        <SignatureAlgorithm>{{apim.jwt.signing_algorithm}}</SignatureAlgorithm>

        <!-- This parameter specifies which implementation should be used for generating the Token. JWTGenerator is the
	     default implementation provided. -->
        {% if apim.jwt.generator_impl is defined %}
        <JWTGeneratorImpl>{{apim.jwt.generator_impl}}</JWTGeneratorImpl>
        {% else %}
        <JWTGeneratorImpl>org.wso2.carbon.apimgt.keymgt.token.JWTGenerator</JWTGeneratorImpl>
        {% endif %}
        <!-- This parameter specifies which implementation should be used for generating the Token. For URL safe JWT
             Token generation the implementation is provided in URLSafeJWTGenerator -->
        <!--<JWTGeneratorImpl>org.wso2.carbon.apimgt.keymgt.token.URLSafeJWTGenerator</JWTGeneratorImpl>-->

    </JWTConfiguration>

    <!-- Primary/secondary login configuration for API Developer Portal. If user likes to keep two login attributes in a distributed setup, to login the API Developer Portal,
		he should configure this section. Primary login doesn't have a claimUri associated with it. But secondary login, which is a claim attribute,
		is associated with a claimuri.-->
    <!--LoginConfig>
        <UserIdLogin  primary="true">
            <ClaimUri></ClaimUri>
        </UserIdLogin>
        <EmailLogin  primary="false">
            <ClaimUri>http://wso2.org/claims/emailaddress</ClaimUri>
        </EmailLogin>
    </LoginConfig-->

    <!-- Credentials for the API gateway admin server. This configuration
         is mainly used by the API publisher and API Developer Portal to connect to the API gateway and
         create/update published API configurations. -->
    <APIGateway>
        <!-- The environments to which an API will be published -->
        <Environments>
            <!-- Environments can be of different types. Allowed values are 'hybrid', 'production' and 'sandbox'.
                 An API deployed on a 'production' type gateway will only support production keys
                 An API deployed on a 'sandbox' type gateway will only support sandbox keys
                 An API deployed on a 'hybrid' type gateway will support both production and sandbox keys. -->
            <!-- api-console element specifies whether the environment should be listed in API Console or not -->
            {% for environment_name in apim.gateway.environment%}
            <Environment type="{{environment_name.type}}" api-console="{{environment_name.display_in_api_console}}" isDefault="{{environment_name.show_as_token_endpoint_url}}">
                <Name>{{environment_name.name}}</Name>
                <Description>{{environment_name.description}}</Description>
                <!-- Server URL of the API gateway -->
                <ServerURL>{{environment_name.service_url}}</ServerURL>
                <!-- Admin username for the API gateway. -->
                <Username>{{environment_name.username}}</Username>
                <!-- Admin password for the API gateway.-->
                <Password>{{environment_name.password}}</Password>
                <!-- Endpoint URLs for the APIs hosted in this API gateway.-->
                {% if environment_name.http_endpoint is defined and environment_name.https_endpoint is defined %}
                <GatewayEndpoint>{{environment_name.https_endpoint}},{{environment_name.http_endpoint}}</GatewayEndpoint>
                {% elif environment_name.http_endpoint is not defined and environment_name.https_endpoint is defined %}
                <GatewayEndpoint>{{environment_name.https_endpoint}}</GatewayEndpoint>
                {% elif environment_name.http_endpoint is defined and environment_name.https_endpoint is not defined %}
                <GatewayEndpoint>{{environment_name.http_endpoint}}</GatewayEndpoint>
                {% else %}
                <GatewayEndpoint></GatewayEndpoint>
                {% endif %}
                <!-- Endpoint URLs of the WebSocket APIs hosted in this API Gateway -->
                {% if environment_name.ws_endpoint is defined and environment_name.wss_endpoint is defined %}
                <GatewayWSEndpoint>{{environment_name.ws_endpoint}},{{environment_name.wss_endpoint}}</GatewayWSEndpoint>
                {% elif environment_name.ws_endpoint is not defined and environment_name.wss_endpoint is defined %}
                <GatewayWSEndpoint>{{environment_name.wss_endpoint}}</GatewayWSEndpoint>
                {% elif environment_name.ws_endpoint is defined and environment_name.wss_endpoint is not defined %}
                <GatewayWSEndpoint>{{environment_name.ws_endpoint}}</GatewayWSEndpoint>
                {% else %}
                <GatewayWSEndpoint></GatewayWSEndpoint>
                {% endif %}
            </Environment>
            {% endfor %}
        </Environments>
    </APIGateway>

    <CacheConfigurations>
	    <!-- Enable/Disable token caching at the Gateway-->
        <EnableGatewayTokenCache>{{apim.cache.gateway_token.enable}}</EnableGatewayTokenCache>
	    <!-- Enable/Disable API resource caching at the Gateway-->
        <EnableGatewayResourceCache>{{apim.cache.resource.enable}}</EnableGatewayResourceCache>
        <!-- Enable/Disable API key validation information caching at key-management server -->
        <EnableKeyManagerTokenCache>{{apim.cache.km_token.enable}}</EnableKeyManagerTokenCache>
        <!-- This parameter specifies whether Recently Added APIs will be loaded from the cache or not.
             If there are multiple API modification during a short time period, better to disable cache. -->
        <EnableRecentlyAddedAPICache>{{apim.cache.recent_apis.enable}}</EnableRecentlyAddedAPICache>
        <!-- This parameter specifies whether scopes are taken from cache or not. If you are modifying application
        subscriptions frequently, modifying the user roles frequently or updating the subscribed APIs frequently, it
        is better to turn-off this cache-->
        <EnableScopeCache>{{apim.cache.scopes.enable}}</EnableScopeCache>
        <!-- This indicates whether the role cache need to enabled in the publisher. If this is disabled, there will
        be a call to key manager to all the calls to API publisher APIs. It is highly recommended to enable this
        cache. However, if the system is in a state, where the role addition and deletion happens seamlessly, the
        cache will be in in-valid state.-->
        <EnablePublisherRoleCache>{{apim.cache.publisher_roles.enable}}</EnablePublisherRoleCache>
        <!-- Enable/Disable token caching at the Product REST APIs-->
        <EnableRESTAPITokenCache>{{apim.cache.restapi_token.enable}}</EnableRESTAPITokenCache>
	    <!-- JWT claims Cache expiry in seconds -->
        {% if apim.cache.jwt_claim.expiry_time is defined %}
        <JWTClaimCacheExpiry>{{apim.cache.jwt_claim.expiry_time}}</JWTClaimCacheExpiry>
        {% endif %}
        <!-- Expiry time for the apim key mgt validation info cache -->
        {% if apim.cache.token_expiry_time is defined %}
        <TokenCacheExpiry>{{apim.cache.token_expiry_time}}</TokenCacheExpiry>
        {% endif %}
        <!-- Expiry time for the resource cache  -->
        {% if apim.cache.resource.expiry_time is defined %}
        <GatewayResourceCacheExpiry>{{apim.cache.resource.expiry_time}}</GatewayResourceCacheExpiry>
        {% endif %}
        <!-- Expiry time for the apim REST API token cache -->
        {% if apim.cache.restapi_token.expiry_time is defined %}
        <RESTAPITokenCacheExpiry>{{apim.cache.restapi_token.expiry_time}}</RESTAPITokenCacheExpiry>
        {% endif %}
        <!-- This parameter specifies the expiration time of the TagCache. TagCache will
             only be created when this element is uncommented. When the specified
             time duration gets elapsed ,tag cache will get re-generated. -->
        <!--change to expiray-->
        {% if apim.cache.tags.expiry_time is defined %}
        <TagCacheDuration>{{apim.cache.tags.expiry_time}}</TagCacheDuration>
        {% endif %}
        <!-- JWT Claim cache can be disabled only if below config <EnableJWTClaimCache> is set as 'false'. The default
          value is 'true'.
          Other than this config, also <EnableGatewayTokenCache> and <EnableKeyManagerTokenCache> should have been set
          as 'false' to completely disable JWTClaimCache.
         -->
        <EnableJWTClaimCache>{{apim.cache.jwt_claim.enable}}</EnableJWTClaimCache>
    </CacheConfigurations>

    <!--
        API usage tracker configuration used by the StreamProcessor data publisher and
        Google Analytics publisher in API gateway.
    -->
    <Analytics>
        <!-- Enable Analytics for API Manager -->
        <Enabled>{{apim.analytics.enable}}</Enabled>
        <!-- Server URL of the remote StreamProcessor server used to collect statistics. Must
             be specified in protocol://hostname:port/ format.

             An event can also be published to multiple Receiver Groups each having 1 or more receivers. Receiver
             Groups are delimited by curly braces whereas receivers are delimited by commas.
             Ex - Multiple Receivers within a single group
             tcp://localhost:7612/,tcp://localhost:7613/,tcp://localhost:7614/

             Ex - Multiple Receiver Groups with two receivers each
             {tcp://localhost:7612/,tcp://localhost:7613},{tcp://localhost:7712/,tcp://localhost:7713/} -->
        {% if apim.analytics.receiver_urls is defined %}
        <StreamProcessorServerURL>{{apim.analytics.receiver_urls}}</StreamProcessorServerURL>
        {% elif apim.analytics.url_group is defined %}
        <StreamProcessorServerURL>
            {%- for group in apim.analytics.url_group -%}
            {%- if group.type == "loadbalance" -%}
            { {{- group.analytics_url.toList()|join(',') -}} }
            {%- else -%}{ {{- group.analytics_url.toList()|join('|') -}} }
            {%- endif -%}
            {{- "," if not loop.last -}}
            {%- endfor -%}
        </StreamProcessorServerURL>
        {% else %}
        <StreamProcessorServerURL>{tcp://localhost:7612}</StreamProcessorServerURL>
        {% endif %}


        {% if apim.analytics.receiver_auth_urls is defined %}
        <StreamProcessorAuthServerURL>{{apim.analytics.receiver_auth_urls}}</StreamProcessorAuthServerURL>
        {% elif apim.analytics.url_group is defined%}
        <StreamProcessorAuthServerURL>
            {%- for group in apim.analytics.url_group -%}
            {%- if group.type == "loadbalance" -%}
            { {{- group.analytics_auth_url.toList()|join(',') -}} }
            {%- else -%}{ {{- group.analytics_auth_url.toList()|join('|') -}} }
            {%- endif -%}
            {{- "," if not loop.last -}}
            {%- endfor -%}
        </StreamProcessorAuthServerURL>
        {% endif %}
        <!-- Administrator username to login to the remote StreamProcessor server. -->
        <StreamProcessorUsername>{{apim.analytics.receiver_username}}</StreamProcessorUsername>

        <!-- Administrator password to login to the remote StreamProcessor server. -->
        <StreamProcessorPassword>{{apim.analytics.receiver_password}}</StreamProcessorPassword>

        <!-- For APIM implemented Statistic client for RDBMS -->
        <StatsProviderImpl>{{apim.analytics.provider_impl}}</StatsProviderImpl>

        <!-- StreamProcessor REST API configuration -->
        <StreamProcessorRestApiURL>{{apim.analytics.store_api_url}}</StreamProcessorRestApiURL>

        <StreamProcessorRestApiUsername>{{apim.analytics.store_api_username}}</StreamProcessorRestApiUsername>

        <StreamProcessorRestApiPassword>{{apim.analytics.store_api_password}}</StreamProcessorRestApiPassword>

        <!-- Below property is used to skip trying to connect to event receiver nodes when publishing events even if
            the stats enabled flag is set to true. -->
        <SkipEventReceiverConnection>false</SkipEventReceiverConnection>

        <!--Skip workflow data publisher initiation and even publishing-->
        <SkipWorkflowEventPublisher>true</SkipWorkflowEventPublisher>

        <!-- API Usage Data Publisher. -->
        <PublisherClass>{{apim.analytics.event_publisher_impl}}</PublisherClass>

        <!-- If below property set to true,then the response message size will be calculated and publish
             with each successful API invocation event. -->
        <PublishResponseMessageSize>{{apim.analytics.publish_response_size}}</PublishResponseMessageSize>
        <!-- Data publishing stream names and versions of API requests, responses and faults. If the default values
            are changed, the toolbox also needs to be changed accordingly. -->

        <Streams>
            <Request>
                <Name>org.wso2.apimgt.statistics.request</Name>
                <Version>3.0.0</Version>
            </Request>
            <Fault>
                <Name>org.wso2.apimgt.statistics.fault</Name>
                <Version>3.0.0</Version>
            </Fault>
            <Throttle>
                <Name>org.wso2.apimgt.statistics.throttle</Name>
                <Version>3.0.0</Version>
            </Throttle>
            <Workflow>
                <Name>org.wso2.apimgt.statistics.workflow</Name>
                <Version>1.0.0</Version>
            </Workflow>
            <AlertTypes>
                <Name>org.wso2.analytics.apim.alertStakeholderInfo</Name>
                <Version>1.0.1</Version>
            </AlertTypes>
            <botData>
                <Name>org.wso2.botDetectionData.request.stream</Name>
                <Version>1.0.0</Version>
            </botData>
        </Streams>

    </Analytics>

    <!--
        API key validator configuration used by API key manager (IS), API Developer Portal and API gateway.
        API gateway uses it to validate and authenticate users against the provided API keys.
    -->
    <APIKeyValidator>
        <!-- Server URL of the API key manager -->
        <ServerURL>{{apim.key_manager.service_url}}</ServerURL>

        <!-- Admin username for API key manager. -->
        <Username>{{apim.key_manager.username}}</Username>
        <!-- Admin password for API key manager. -->
        <Password>{{apim.key_manager.password}}</Password>

        <!-- Configurations related to enable thrift support for key-management related communication.
             If you want to switch back to Web Service Client, change the value of "KeyValidatorClientType" to "WSClient".
             In a distributed environment;
             -If you are at the Gateway node, you need to point "ThriftClientPort" value to the "ThriftServerPort" value given at KeyManager node.
             -If you need to start two API Manager instances in the same machine, you need to give different ports to "ThriftServerPort" value in two nodes.
             -ThriftServerHost - Allows to configure a hostname for the thrift server. It uses the carbon hostname by default.
	         -The Gateway uses this parameter to connect to the key validation thrift service. -->
        <KeyValidatorClientType>WSClient</KeyValidatorClientType>
        <ConnectionPool>
            <MaxIdle>{{apim.key_manager.pool.max_idle}}</MaxIdle>
            <InitIdleCapacity>{{apim.key_manager.pool.init_idle_capacity}}</InitIdleCapacity>
        </ConnectionPool>
        <!-- Specifies the implementation to be used for KeyValidationHandler. Steps for validating a token can be controlled by plugging in a
             custom KeyValidation Handler -->
        <KeyValidationHandlerClassName>{{apim.key_manager.key_validation_handler_impl}}</KeyValidationHandlerClassName>
    </APIKeyValidator>

    <!-- Uncomment this section only if you are going to have an instance other than KeyValidator as your KeyManager.
         Unless a ThirdParty KeyManager is used, you don't need to configure this section. -->
    <!--APIKeyManager>
        <KeyManagerClientImpl>org.wso2.carbon.apimgt.impl.AMDefaultKeyManagerImpl</KeyManagerClientImpl>
        <Configuration>
            <ServerURL>https://localhost:${mgt.transport.https.port}${carbon.context}services/</ServerURL>
            <Username>${admin.username}</Username>
            <Password>${admin.password}</Password>
            <TokenURL>https://${carbon.local.ip}:${https.nio.port}/token</TokenURL>
            <RevokeURL>https://${carbon.local.ip}:${https.nio.port}/revoke</RevokeURL>
        </Configuration>
    </APIKeyManager-->

    <OAuthConfigurations>
        <!-- Remove OAuth headers from outgoing message. -->
        <RemoveOAuthHeadersFromOutMessage>{{not apim.oauth_config.enable_outbound_auth_header}}</RemoveOAuthHeadersFromOutMessage>
        {% if apim.oauth_config.auth_header is defined %}
        <!--Authorization header-->
        <AuthorizationHeader>{{apim.oauth_config.auth_header}}</AuthorizationHeader>
        {% endif %}
        <!-- Scope used for marking Application Tokens. If a token is generated with this scope, they will be treated as Application Access Tokens -->
        <ApplicationTokenScope>{{apim.oauth_config.default_app_scope}}</ApplicationTokenScope>
        <!-- All  scopes under the ScopeWhitelist element are not validating against roles that has assigned to it.
             By default ^device_.* and openid scopes have been white listed internally. -->
        <ScopeWhitelist>
        {%for scope in apim.oauth_config.white_listed_scopes%}
            <Scope>{{scope}}</Scope>
        {% endfor %}
        </ScopeWhitelist>

        <!-- Name of the token API -->
        <TokenEndPointName>/oauth2/token</TokenEndPointName>
        <!-- This the API URL for revoke API. When we revoke tokens revoke requests should go through this
             API deployed in API gateway. Then it will do cache invalidations related to revoked tokens.
             In distributed deployment we should configure this property in key manager node by pointing
             gateway https( /http, we recommend users to use 'https' endpoints for security purpose) url.
             Also please note that we should point gateway revoke service to key manager -->
        <RevokeAPIURL>{{apim.oauth_config.revoke_endpoint}}</RevokeAPIURL>
        <!-- Whether to encrypt tokens when storing in the Database
        Note: If changing this value to true, change the value of <TokenPersistenceProcessor> to
        org.wso2.carbon.identity.oauth.tokenprocessor.EncryptionDecryptionPersistenceProcessor in the identity.xml -->
        <EncryptPersistedTokens>{{apim.oauth_config.enable_token_encryption}}</EncryptPersistedTokens>
        <!-- Whether to hash the tokens when storing in the Database
        Note: If changing this value to true, change the value of <TokenPersistenceProcessor> to
        org.wso2.carbon.identity.oauth.tokenprocessor.HashingPersistenceProcessor and change the value of
        <EnableClientSecretHash> to true in the identity.xml -->
        <EnableTokenHashMode>{{apim.oauth_config.enable_token_hashing}}</EnableTokenHashMode>
    </OAuthConfigurations>

    <TokenRevocationNotifiers class="{{apim.token.revocation.notifier_impl}}">
        {% if apim.token.revocation.enable_realtime_notifier %}
        <RealtimeNotifier>
            {% for key,value in apim.token.revocation.realtime_notifier.items() %}
            <Property name="{{key}}">{{value}}</Property>
            {% endfor %}
        </RealtimeNotifier>
        {% endif %}
        {% if apim.token.revocation.enable_persistent_notifier %}
        <PersistentNotifier>
            {% for key,value in apim.token.revocation.persistent_notifier.items() %}
            <Property name="{{key}}">{{value}}</Property>
            {% endfor %}
        </PersistentNotifier>
        {% endif %}
    </TokenRevocationNotifiers>

    <!-- Settings related to managing API access tiers. -->
    <TierManagement>
        <!-- Enable the providers to expose their APIs over the special 'Unlimited' tier which
             basically disables tier based throttling for the specified APIs. -->
        <EnableUnlimitedTier>true</EnableUnlimitedTier>
    </TierManagement>

    <!-- API Developer Portal Related Configurations -->
    <APIStore>
        {% if apim.devportal.enable_application_sharing%}
            {% if apim.devportal.application_sharing_impl is defined %}
        <GroupingExtractor>{{apim.devportal.application_sharing_impl}}</GroupingExtractor>
        <RESTApiGroupingExtractor>{{apim.devportal.application_sharing_impl}}</RESTApiGroupingExtractor>
            {% else %}
        <GroupingExtractor>org.wso2.carbon.apimgt.impl.DefaultGroupIDExtractorImpl</GroupingExtractor>
        <RESTApiGroupingExtractor>org.wso2.carbon.apimgt.impl.DefaultGroupIDExtractorImpl</RESTApiGroupingExtractor>
            {% endif %}
        {% endif %}
        <DefaultGroupExtractorClaimUri>{{apim.devportal.application_sharing_claim}}</DefaultGroupExtractorClaimUri>
        <!--This property is used to indicate how we do user name comparision for token generation https://wso2.org/jira/browse/APIMANAGER-2225-->
        <CompareCaseInsensitively>{{apim.devportal.login_username_case_insensitive}}</CompareCaseInsensitively>
        <DisplayURL>false</DisplayURL>
        <URL>{{apim.devportal.url}}</URL>

        <!-- Server URL of the API Developer Portal. -->
        <ServerURL>https://localhost:${mgt.transport.https.port}${carbon.context}services/</ServerURL>
        <!-- Admin username for API Developer Portal. -->
        <Username>${admin.username}</Username>

        <!-- Admin password for API Developer Portal. -->
        <Password>${admin.password}</Password>
        <!-- This parameter specifies whether to display multiple versions of same
             API or only showing the latest version of an API. -->
        <DisplayMultipleVersions>{{apim.devportal.display_multiple_versions}}</DisplayMultipleVersions>
        <!-- This parameter specifies whether to display all the APIs
             [which are having DEPRECATED/PUBLISHED status] or only display the APIs
             with having their status is as 'PUBLISHED' -->
        <DisplayAllAPIs>{{apim.devportal.display_deprecated_apis}}</DisplayAllAPIs>
        <!-- Uncomment this to limit the number of APIs in api the API Developer Portal -->
        <!--APIsPerPage>5</APIsPerPage-->

        <!-- This parameter specifies whether to display the comment editing facility or not.
             Default is "true". If user wants to disable, he must set this param as "false" -->
        <DisplayComments>{{apim.devportal.enable_comments}}</DisplayComments>

        <!-- This parameter specifies whether to display the ratings  or not.
             Default is "true". If user wants to disable, he must set this param as "false" -->
        <DisplayRatings>{{apim.devportal.enable_ratings}}</DisplayRatings>

        <!--set isStoreForumEnabled to false for disable forum in API Developer Portal-->
        <isStoreForumEnabled>{{apim.devportal.enable_forum}}</isStoreForumEnabled>

        <!--This parameter specifies whether Provisioning Out-of-Band OAuth Clients is enabled-->
        <MapExistingAuthApps>{{apim.devportal.enable_map_auth}}</MapExistingAuthApps>
    </APIStore>

    <APIPublisher>
        <DisplayURL>false</DisplayURL>
        <URL>https://localhost:${mgt.transport.https.port}/publisher</URL>
        <!-- This parameter specifies enabling the capability of setting API documentation level granular visibility levels.
             By default any document associate with an API will have the same permissions set as the API.With enabling below
             property,it will show two additional permission levels as visible only to all registered users in a particular
             domain or only visible to API doc creator -->
        <EnableAPIDocVisibilityLevels>{{apim.publisher.enable_api_doc_visibility}}</EnableAPIDocVisibilityLevels>
        <!-- Uncomment this to limit the number of APIs in api the API Publisher -->
        <!--APIsPerPage>30</APIsPerPage-->
        <!-- This property need to be enabled to enable the publisher access control support -->
        <EnableAccessControl>true</EnableAccessControl>
    </APIPublisher>

    <!-- Status observers can be registered against the API Publisher to listen for
         API status update events. Each observer must implement the APIStatusObserver
         interface. Multiple observers can be engaged if necessary and in such situations
         they will be notified in the order they are defined here.
         This configuration is unused from API Manager version 1.10.0 -->
    <!--StatusObservers>
        <Observer>org.wso2.carbon.apimgt.impl.observers.SimpleLoggingObserver</Observer>
    </StatusObservers-->

    <!-- Configuration to enable/disable sending CORS headers in the Gateway response
         and define the Access-Control-Allow-Origin header value.-->
    <CORSConfiguration>
        <!-- Configuration to enable/disable sending CORS headers from the Gateway-->
        <Enabled>{{apim.cors.enable}}</Enabled>

        <!-- The value of the Access-Control-Allow-Origin header. Default values are
             API Developer Portal addresses, which is needed for swagger to function. -->
        <Access-Control-Allow-Origin>{% for origin in apim.cors.allow_origins %}{{origin}}{{ "," if not loop.last }}{% endfor %}</Access-Control-Allow-Origin>

        <!-- Configure Access-Control-Allow-Methods -->
        <Access-Control-Allow-Methods>{% for method in apim.cors.allow_methods %}{{method}}{{ "," if not loop.last }}{% endfor %}</Access-Control-Allow-Methods>

        <!-- Configure Access-Control-Allow-Headers -->
        <Access-Control-Allow-Headers>{% for header in apim.cors.allow_headers %}{{header}}{{ "," if not loop.last }}{% endfor %}</Access-Control-Allow-Headers>

        <!-- Configure Access-Control-Allow-Credentials -->
        <!-- Specifying this header to true means that the server allows cookies (or other user credentials) to be included on cross-origin requests.
             It is false by default and if you set it to true then make sure that the Access-Control-Allow-Origin header does not contain the wildcard (*) -->
        <Access-Control-Allow-Credentials>{{apim.cors.allow_credentials}}</Access-Control-Allow-Credentials>
    </CORSConfiguration>

    <!-- This property is there to configure velocity log output into existing Log4j carbon Logger.
         You can enable this and set preferable Logger name. -->
    <!-- VelocityLogger>VELOCITY</VelocityLogger -->

    <RESTAPI>
        <!--Configure white-listed URIs of REST API. Accessing white-listed URIs does not require credentials (does not require Authorization header). -->
        <WhiteListedURIs>
             <WhiteListedURI>
                <URI>/api/am/store/{version}/tenants</URI>
                <HTTPMethods>GET,HEAD</HTTPMethods>
             </WhiteListedURI>
            <WhiteListedURI>
                <URI>/api/am/publisher/{version}/swagger.json</URI>
                <HTTPMethods>GET,HEAD</HTTPMethods>
            </WhiteListedURI>
            <WhiteListedURI>
                <URI>/api/am/store/{version}/swagger.json</URI>
                <HTTPMethods>GET,HEAD</HTTPMethods>
            </WhiteListedURI>
            <WhiteListedURI>
                <URI>/api/am/admin/{version}/swagger.json</URI>
                <HTTPMethods>GET,HEAD</HTTPMethods>
            </WhiteListedURI>
            <WhiteListedURI>
                <URI>/api/am/publisher/{version}/swagger.yaml</URI>
                <HTTPMethods>GET,HEAD</HTTPMethods>
            </WhiteListedURI>
            <WhiteListedURI>
                <URI>/api/am/store/{version}/swagger.yaml</URI>
                <HTTPMethods>GET,HEAD</HTTPMethods>
            </WhiteListedURI>
            <WhiteListedURI>
                <URI>/api/am/admin/{version}/swagger.yaml</URI>
                <HTTPMethods>GET,HEAD</HTTPMethods>
            </WhiteListedURI>
            <WhiteListedURI>
                <URI>/api/am/store/{version}/apis</URI>
                <HTTPMethods>GET,HEAD</HTTPMethods>
            </WhiteListedURI>
            <WhiteListedURI>
                <URI>/api/am/store/{version}/apis/{apiId}</URI>
                <HTTPMethods>GET,HEAD</HTTPMethods>
            </WhiteListedURI>
            <WhiteListedURI>
                <URI>/api/am/store/{version}/apis/{apiId}/swagger</URI>
                <HTTPMethods>GET,HEAD</HTTPMethods>
            </WhiteListedURI>
            <WhiteListedURI>
                <URI>/api/am/store/{version}/apis/{apiId}/wsdl</URI>
                <HTTPMethods>GET,HEAD</HTTPMethods>
            </WhiteListedURI>
            <WhiteListedURI>
                 <URI>/api/am/store/{version}/apis/{apiId}/graphql-schema</URI>
                 <HTTPMethods>GET</HTTPMethods>
            </WhiteListedURI>
            <WhiteListedURI>
                <URI>/api/am/store/{version}/apis/{apiId}/documents</URI>
                <HTTPMethods>GET,HEAD</HTTPMethods>
            </WhiteListedURI>
            <WhiteListedURI>
                <URI>/api/am/store/{version}/apis/{apiId}/documents/{documentId}</URI>
                <HTTPMethods>GET,HEAD</HTTPMethods>
            </WhiteListedURI>
            <WhiteListedURI>
                <URI>/api/am/store/{version}/apis/{apiId}/documents/{documentId}/content</URI>
                <HTTPMethods>GET,HEAD</HTTPMethods>
            </WhiteListedURI>
            <WhiteListedURI>
                <URI>/api/am/store/{version}/apis/{apiId}/thumbnail</URI>
                <HTTPMethods>GET,HEAD</HTTPMethods>
            </WhiteListedURI>
            <WhiteListedURI>
                <URI>/api/am/store/{version}/api-products</URI>
                <HTTPMethods>GET,HEAD</HTTPMethods>
            </WhiteListedURI>
            <WhiteListedURI>
                <URI>/api/am/store/{version}/api-products/{apiId}</URI>
                <HTTPMethods>GET,HEAD</HTTPMethods>
            </WhiteListedURI>
            <WhiteListedURI>
                <URI>/api/am/store/{version}/api-products/{apiId}/swagger</URI>
                <HTTPMethods>GET,HEAD</HTTPMethods>
            </WhiteListedURI>
            <WhiteListedURI>
                <URI>/api/am/store/{version}/api-products/{apiId}/documents</URI>
                <HTTPMethods>GET,HEAD</HTTPMethods>
            </WhiteListedURI>
            <WhiteListedURI>
                <URI>/api/am/store/{version}/api-products/{apiId}/documents/{documentId}</URI>
                <HTTPMethods>GET,HEAD</HTTPMethods>
            </WhiteListedURI>
            <WhiteListedURI>
                <URI>/api/am/store/{version}/api-products/{apiId}/documents/{documentId}/content</URI>
                <HTTPMethods>GET,HEAD</HTTPMethods>
            </WhiteListedURI>
            <WhiteListedURI>
                <URI>/api/am/store/{version}/api-products/{apiId}/thumbnail</URI>
                <HTTPMethods>GET,HEAD</HTTPMethods>
            </WhiteListedURI>
            <WhiteListedURI>
                <URI>/api/am/store/{version}/tags</URI>
                <HTTPMethods>GET,HEAD</HTTPMethods>
            </WhiteListedURI>
            <WhiteListedURI>
                <URI>/api/am/store/{version}/tiers/{tierLevel}</URI>
                <HTTPMethods>GET,HEAD</HTTPMethods>
            </WhiteListedURI>
            <WhiteListedURI>
                <URI>/api/am/store/{version}/tiers/{tierLevel}/{tierName}</URI>
                <HTTPMethods>GET,HEAD</HTTPMethods>
            </WhiteListedURI>
            <WhiteListedURI>
                <URI>/api/am/store/{version}/search</URI>
                <HTTPMethods>GET</HTTPMethods>
            </WhiteListedURI>
            <WhiteListedURI>
                <URI>/api/am/store/{version}/settings</URI>
                <HTTPMethods>GET</HTTPMethods>
            </WhiteListedURI>
            <WhiteListedURI>
                <URI>/api/am/publisher/{version}/settings</URI>
                <HTTPMethods>GET</HTTPMethods>
            </WhiteListedURI>
        </WhiteListedURIs>
        <ETagSkipList>
            <ETagSkipURI>
                <URI>/api/am/store/{version}/apis</URI>
                <HTTPMethods>GET</HTTPMethods>
            </ETagSkipURI>
            <ETagSkipURI>
                <URI>/api/am/store/{version}/apis/generate-sdk</URI>
                <HTTPMethods>POST</HTTPMethods>
            </ETagSkipURI>
            <ETagSkipURI>
                <URI>/api/am/store/{version}/apis/{apiId}/documents</URI>
                <HTTPMethods>GET</HTTPMethods>
            </ETagSkipURI>
            <ETagSkipURI>
                <URI>/api/am/store/{version}/applications</URI>
                <HTTPMethods>GET</HTTPMethods>
            </ETagSkipURI>
            <ETagSkipURI>
                <URI>/api/am/store/{version}/applications/generate-keys</URI>
                <HTTPMethods>POST</HTTPMethods>
            </ETagSkipURI>
            <ETagSkipURI>
                <URI>/api/am/store/{version}/subscriptions</URI>
                <HTTPMethods>GET,POST</HTTPMethods>
            </ETagSkipURI>
            <ETagSkipURI>
                <URI>/api/am/store/{version}/tags</URI>
                <HTTPMethods>GET</HTTPMethods>
            </ETagSkipURI>
            <ETagSkipURI>
                <URI>/api/am/store/{version}/tiers/{tierLevel}</URI>
                <HTTPMethods>GET</HTTPMethods>
            </ETagSkipURI>
            <ETagSkipURI>
                <URI>/api/am/store/{version}/tiers/{tierLevel}/{tierName}</URI>
                <HTTPMethods>GET</HTTPMethods>
            </ETagSkipURI>
            <ETagSkipURI>
                <URI>/api/am/publisher/{version}/apis</URI>
                <HTTPMethods>GET,POST</HTTPMethods>
            </ETagSkipURI>
            <ETagSkipURI>
                <URI>/api/am/publisher/{version}/apis/{apiId}</URI>
                <HTTPMethods>GET,DELETE,PUT</HTTPMethods>
            </ETagSkipURI>
            <ETagSkipURI>
                <URI>/api/am/publisher/{version}/apis/{apiId}/swagger</URI>
                <HTTPMethods>GET,PUT</HTTPMethods>
            </ETagSkipURI>
            <ETagSkipURI>
                <URI>/api/am/publisher/{version}/apis/{apiId}/thumbnail</URI>
                <HTTPMethods>GET,POST</HTTPMethods>
            </ETagSkipURI>
            <ETagSkipURI>
                <URI>/api/am/publisher/{version}/apis/{apiId}/change-lifecycle</URI>
                <HTTPMethods>POST</HTTPMethods>
            </ETagSkipURI>
            <ETagSkipURI>
                <URI>/api/am/publisher/{version}/apis/{apiId}/copy-api</URI>
                <HTTPMethods>POST</HTTPMethods>
            </ETagSkipURI>
            <ETagSkipURI>
                <URI>/api/am/publisher/{version}/applications/{applicationId}</URI>
                <HTTPMethods>GET</HTTPMethods>
            </ETagSkipURI>
            <ETagSkipURI>
                <URI>/api/am/publisher/{version}/apis/{apiId}/documents</URI>
                <HTTPMethods>GET,POST</HTTPMethods>
            </ETagSkipURI>
            <ETagSkipURI>
                <URI>/api/am/publisher/{version}/apis/{apiId}/documents/{documentId}/content</URI>
                <HTTPMethods>GET,POST</HTTPMethods>
            </ETagSkipURI>
            <ETagSkipURI>
                <URI>/api/am/publisher/{version}/apis/{apiId}/documents/{documentId}</URI>
                <HTTPMethods>GET,PUT,DELETE</HTTPMethods>
            </ETagSkipURI>
            <ETagSkipURI>
                <URI>/api/am/publisher/{version}/environments</URI>
                <HTTPMethods>GET</HTTPMethods>
            </ETagSkipURI>
            <ETagSkipURI>
                <URI>/api/am/publisher/{version}/subscriptions</URI>
                <HTTPMethods>GET</HTTPMethods>
            </ETagSkipURI>
            <ETagSkipURI>
                <URI>/api/am/publisher/{version}/subscriptions/block-subscription</URI>
                <HTTPMethods>POST</HTTPMethods>
            </ETagSkipURI>
            <ETagSkipURI>
                <URI>/api/am/publisher/{version}/subscriptions/{subscriptionId}</URI>
                <HTTPMethods>GET</HTTPMethods>
            </ETagSkipURI>
            <ETagSkipURI>
                <URI>/api/am/publisher/{version}/subscriptions/unblock-subscription</URI>
                <HTTPMethods>POST</HTTPMethods>
            </ETagSkipURI>
            <ETagSkipURI>
                <URI>/api/am/publisher/{version}/tiers/{tierLevel}</URI>
                <HTTPMethods>GET,POST</HTTPMethods>
            </ETagSkipURI>
            <ETagSkipURI>
                <URI>/api/am/publisher/{version}/tiers/{tierLevel}/{tierName}</URI>
                <HTTPMethods>GET,PUT,DELETE</HTTPMethods>
            </ETagSkipURI>
            <ETagSkipURI>
                <URI>/api/am/publisher/{version}/tiers/update-permission</URI>
                <HTTPMethods>POST</HTTPMethods>
            </ETagSkipURI>
        </ETagSkipList>
    </RESTAPI>
    <ThrottlingConfigurations>
        <EnableAdvanceThrottling>{{apim.throttling.enable_advanced_throttling}}</EnableAdvanceThrottling>
        <TrafficManager>
            <Type>{{apim.throttling.event_type}}</Type>


            {% if apim.throttling.receiver_url is defined %}
            <ReceiverUrlGroup>{{apim.throttling.receiver_url}}</ReceiverUrlGroup>
            {% elif apim.throttling.url_group is defined%}
            <ReceiverUrlGroup>
            {%- for group in apim.throttling.url_group -%}
                {%- if group.type == "loadbalance" -%}
            { {{- group.traffic_manager_urls.toList()|join(',') -}} }
                {%- else -%}{ {{- group.traffic_manager_urls.toList()|join('|') -}} }
                {%- endif -%}
                {{- "," if not loop.last -}}
            {%- endfor -%}
            </ReceiverUrlGroup>
            {%- else -%}
            <ReceiverUrlGroup>tcp://${carbon.local.ip}:${receiver.url.port}</ReceiverUrlGroup>
            {% endif %}


            {% if apim.throttling.receiver_auth_url is defined %}
            <AuthUrlGroup>{{apim.throttling.receiver_auth_url}}</AuthUrlGroup>
            {% elif apim.throttling.url_group is defined%}
            <AuthUrlGroup>
                {%- for group in apim.throttling.url_group -%}
                {%- if group.type == "loadbalance" -%}
                { {{- group.traffic_manager_auth_urls.toList()|join(',') -}} }
                {%- else -%}{ {{- group.traffic_manager_auth_urls.toList()|join('|') -}} }
                {%- endif -%}
                {{- "," if not loop.last -}}
                {%- endfor -%}
            </AuthUrlGroup>
            {% else %}
            <AuthUrlGroup>ssl://${carbon.local.ip}:${auth.url.port}</AuthUrlGroup>
            {% endif %}
            <Username>{{apim.throttling.receiver_username}}</Username>
            <Password>{{apim.throttling.receiver_password}}</Password>
        </TrafficManager>
        <DataPublisher>
            <Enabled>{{apim.throttling.enable_data_publishing}}</Enabled>
            <DataPublisherPool>
                <MaxIdle>{{apim.throttling.publisher.max_idle}}</MaxIdle>
                <InitIdleCapacity>{{apim.throttling.publisher.init_idle_size}}</InitIdleCapacity>
            </DataPublisherPool>
            <DataPublisherThreadPool>
                <CorePoolSize>{{apim.throttling.publisher.pool_size}}</CorePoolSize>
                <MaxmimumPoolSize>{{apim.throttling.publisher.max_pool_size}}</MaxmimumPoolSize>
                <KeepAliveTime>{{apim.throttling.publisher.keep_alive_time}}</KeepAliveTime>
            </DataPublisherThreadPool>
        </DataPublisher>
        <PolicyDeployer>
            <Enabled>{{apim.throttling.enable_policy_deploy}}</Enabled>
            <ServiceURL>{{apim.throttling.service_url}}</ServiceURL>
            <Username>{{apim.throttling.policy_deploy.username}}</Username>
            <Password>{{apim.throttling.policy_deploy.password}}</Password>
        </PolicyDeployer>
        <BlockCondition>
            <Enabled>{{apim.throttling.enable_blacklist_condition}}</Enabled>
            {% if apim.throttling.blacklist_condition.start_delay is defined %}
            <InitDelay>{{apim.throttling.blacklist_condition.start_delay}}</InitDelay>
            {% endif %}
            {% if apim.throttling.blacklist_condition.period is defined %}
            <Period>{{apim.throttling.blacklist_condition.period}}</Period>
            {% endif %}
        </BlockCondition>
        <JMSConnectionDetails>
            <Enabled>{{apim.throttling.enable_decision_connection}}</Enabled>
            {% if apim.throttling.jms.start_delay is defined %}
            <InitDelay>{{apim.throttling.jms.start_delay}}</InitDelay>
            {% endif %}
            <JMSConnectionParameters>
                <transport.jms.ConnectionFactoryJNDIName>{{apim.throttling.jms.conn_jndi_name}}</transport.jms.ConnectionFactoryJNDIName>
                <transport.jms.DestinationType>{{apim.throttling.jms.destination_type}}</transport.jms.DestinationType>
                <java.naming.factory.initial>{{apim.throttling.jms.java_naming_factory_initial}}</java.naming.factory.initial>
                {% if apim.throttling.jms.topic_connection_factory is defined %}
                <connectionfactory.TopicConnectionFactory>{{apim.throttling.jms.topic_connection_factory}}</connectionfactory.TopicConnectionFactory>
                {% elif apim.throttling.throttle_decision_endpoints is defined %}
                <connectionfactory.TopicConnectionFactory>amqp://{{apim.throttling.jms.username}}:{{apim.throttling.jms.password}}@clientid/carbon?brokerlist='{% for url in apim.throttling.throttle_decision_endpoints %}{{url}}?retries='5'%26connectdelay='50';{% endfor %}'</connectionfactory.TopicConnectionFactory>
                {% else %}
                <connectionfactory.TopicConnectionFactory>amqp://${admin.username}:${admin.password}@clientid/carbon?brokerlist='tcp://${carbon.local.ip}:${jms.port}'</connectionfactory.TopicConnectionFactory>
                {% endif %}
            </JMSConnectionParameters>
        </JMSConnectionDetails>

        <!--DefaultLimits>
            <SubscriptionTierLimits>
                <Gold>5000</Gold>
                <Silver>2000</Silver>
                <Bronze>1000</Bronze>
                <Unauthenticated>60</Unauthenticated>
            </SubscriptionTierLimits>
            <ApplicationTierLimits>
                <50PerMin>50</50PerMin>
                <20PerMin>20</20PerMin>
                <10PerMin>10</10PerMin>
            </ApplicationTierLimits>
            <ResourceLevelTierLimits>
                <50KPerMin>50000</50KPerMin>
                <20KPerMin>20000</20KPerMin>
                <10KPerMin>10000</10KPerMin>
            </ResourceLevelTierLimits>
        </DefaultLimits-->
        <EnableUnlimitedTier>{{apim.throttling.enable_unlimited_tier}}</EnableUnlimitedTier>
        <EnableHeaderConditions>{{apim.throttling.enable_header_based_throttling}}</EnableHeaderConditions>
        <EnableJWTClaimConditions>{{apim.throttling.enable_jwt_claim_based_throttling}}</EnableJWTClaimConditions>
        <EnableQueryParamConditions>{{apim.throttling.enable_query_param_based_throttling}}</EnableQueryParamConditions>
    </ThrottlingConfigurations>

    <WorkflowConfigurations>
        <Enabled>{{apim.workflow.enable}}</Enabled>
    	<ServerUrl>{{apim.workflow.service_url}}</ServerUrl>
    	<ServerUser>{{apim.workflow.wf_engine_user}}</ServerUser>
    	<ServerPassword>{{apim.workflow.wf_engine_pass}}</ServerPassword>
    	<WorkflowCallbackAPI>{{apim.workflow.callback_endpoint}}</WorkflowCallbackAPI>
        <TokenEndPoint>{{apim.workflow.token_endpoint}}</TokenEndPoint>
        <DCREndPoint>{{apim.workflow.client_registration_endpoint}}</DCREndPoint>
        <DCREndPointUser>{{apim.workflow.client_registration_username}}</DCREndPointUser>
        <DCREndPointPassword>{{apim.workflow.client_registration_password}}</DCREndPointPassword>
    </WorkflowConfigurations>

    <SwaggerCodegen>
        <ClientGeneration>
            <GroupId>{{apim.sdk.group_id}}</GroupId>
            <ArtifactId>{{apim.sdk.artifact_id}}</ArtifactId>
            <ModelPackage>{{apim.sdk.model_package}}</ModelPackage>
            <ApiPackage>{{apim.sdk.api_package}}</ApiPackage>
            <!-- Configure supported languages/Frameworks as comma separated values,
             Supported Languages/Frameworks : android, java, scala, csharp, dart, flash, groovy, javascript, jmeter,
             nodejs, perl, php, python, ruby, swift, clojure, asyncScala, csharpDotNet2-->
            <SupportedLanguages>{{apim.sdk.supported_languages}}</SupportedLanguages>
        </ClientGeneration>
    </SwaggerCodegen>

    <!--Specify the implementation class of the monetization interface-->
    <Monetization>
        <MonetizationImpl>{{apim.monetization.monetization_impl}}</MonetizationImpl>
        <UsagePublisher>
            <Granularity>{{apim.monetization.granularity}}</Granularity>
            <!--Number of days to reduce from the current time to get the last publish time of monetization
            usgae publish job, when there is no record of the last publish time.-->
            <PublishTimeDurationInDays>{{apim.monetization.publish_duration}}</PublishTimeDurationInDays>
        </UsagePublisher>
        {% if apim.monetization.additional_attributes is defined %}
            <AdditionalAttributes>
               {% for attribute in apim.monetization.additional_attributes %}
               <Attribute required="{{attribute.required}}">
                   <Name>{{attribute.name}}</Name>
                   <DisplayName>{{attribute.display_name}}</DisplayName>
                   <Description>{{attribute.description}}</Description>
                   <Default>{{attribute.default}}</Default>
               </Attribute>
               {% endfor %}
            </AdditionalAttributes>
        {% endif %}
    </Monetization>

    <OpenTracer>
        <RemoteTracer>
            <Enabled>{{apim.open_tracer.remote_tracer.enable}}</Enabled>
            <Name>{{apim.open_tracer.remote_tracer.name}}</Name>
            <Properties>
                <HostName>{{apim.open_tracer.remote_tracer.properties.hostname}}</HostName>
                <Port>{{apim.open_tracer.remote_tracer.properties.port}}</Port>
            </Properties>
        </RemoteTracer>
        <LogTracer>
            <Enabled>{{apim.open_tracer.log_tracer.enable}}</Enabled>
        </LogTracer>
    </OpenTracer>

<<<<<<< HEAD
    {% if security_audit is defined %}
        <APISecurityAudit>
            <APIToken>{{security_audit.api_token}}</APIToken>
            <CollectionID>{{security_audit.collection_id}}</CollectionID>
        </APISecurityAudit>
    {% endif %}

    {% if apim.store.application_attributes is defined %}
=======
    {% if apim.devportal.application_attributes is defined %}
>>>>>>> 3ff283d7
    <ApplicationConfiguration>
        <ApplicationAttributes>
            {% for attribute in apim.devportal.application_attributes %}
            <Attribute Required="{{attribute.required}}" Hidden="{{attribute.hidden}}">
                <Name>{{attribute.name}}</Name>
                <Description>{{attribute.description}}</Description>
                <Default>{{attribute.default}}</Default>
            </Attribute>
            {% endfor %}
        </ApplicationAttributes>
    </ApplicationConfiguration>
    {% endif %}

</APIManager><|MERGE_RESOLUTION|>--- conflicted
+++ resolved
@@ -892,7 +892,6 @@
         </LogTracer>
     </OpenTracer>
 
-<<<<<<< HEAD
     {% if security_audit is defined %}
         <APISecurityAudit>
             <APIToken>{{security_audit.api_token}}</APIToken>
@@ -900,10 +899,7 @@
         </APISecurityAudit>
     {% endif %}
 
-    {% if apim.store.application_attributes is defined %}
-=======
     {% if apim.devportal.application_attributes is defined %}
->>>>>>> 3ff283d7
     <ApplicationConfiguration>
         <ApplicationAttributes>
             {% for attribute in apim.devportal.application_attributes %}
