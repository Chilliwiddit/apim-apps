--- conflicted
+++ resolved
@@ -231,7 +231,7 @@
         <!--ThriftServerHost>localhost</ThriftServerHost-->
         <EnableThriftServer>true</EnableThriftServer>
 
-        <!-- Specifies the implementation to be used for KeyValidationHandler. Steps for validating a token can be controlled by plugging in a
+        <!-- Specifies the implementation to be used for KeyValidationHandler. Steps for validating a token can be controlled by plugging in a 
              custom KeyValidation Handler -->
         <KeyValidationHandlerClassName>org.wso2.carbon.apimgt.keymgt.handlers.DefaultKeyValidationHandler</KeyValidationHandlerClassName>
     </APIKeyValidator>
@@ -330,7 +330,7 @@
     <!-- Status observers can be registered against the API Publisher to listen for
          API status update events. Each observer must implement the APIStatusObserver
          interface. Multiple observers can be engaged if necessary and in such situations
-         they will be notified in the order they are defined here.
+         they will be notified in the order they are defined here. 
          This configuration is unused from API Manager version 1.10.0 -->
     <!--StatusObservers>
         <Observer>org.wso2.carbon.apimgt.impl.observers.SimpleLoggingObserver</Observer>
@@ -397,17 +397,11 @@
              It is false by default and if you set it to true then make sure that the Access-Control-Allow-Origin header does not contain the wildcard (*) -->
         <Access-Control-Allow-Credentials>false</Access-Control-Allow-Credentials>
     </CORSConfiguration>
-
+    
     <!-- This property is there to configure velocity log output into existing Log4j carbon Logger.
          You can enable this and set preferable Logger name. -->
     <!-- VelocityLogger>VELOCITY</VelocityLogger -->
 
-    <!-- For APIM implemented Statistic client for DAS REST API -->
-    <StatisticClientProvider>org.wso2.carbon.apimgt.usage.client.impl.APIUsageStatisticsRestClientImpl</StatisticClientProvider>
-    <!-- For APIM implemented Statistic client for RDBMS -->
-    <!--StatisticClientProvider>org.wso2.carbon.apimgt.usage.client.impl.APIUsageStatisticsRdbmsClientImpl</StatisticClientProvider-->
-
-
     <RESTAPI>
         <!--Configure white-listed URIs of REST API. Accessing white-listed URIs does not require credentials (does not require Authorization header). -->
         <WhiteListedURIs>
@@ -449,7 +443,6 @@
             </WhiteListedURI>
         </WhiteListedURIs>
     </RESTAPI>
-<<<<<<< HEAD
     <ThrottlingConfigurations>
         <EnableAdvanceThrottling>false</EnableAdvanceThrottling>
         <DataPublisher>
@@ -503,7 +496,6 @@
         </JMSConnectionDetails>
         <EnableUnlimitedTier>true</EnableUnlimitedTier>
     </ThrottlingConfigurations>
-=======
 
     <SwaggerCodegen>
         <ClientGeneration>
@@ -513,5 +505,4 @@
             <ApiPackage>org.wso2.client.api.</ApiPackage>
         </ClientGeneration>
     </SwaggerCodegen>
->>>>>>> d0deebf3
 </APIManager>