--- conflicted
+++ resolved
@@ -10,7 +10,7 @@
     <!-- This parameter is used to enable the securevault support when try to publish endpoint secured APIs. Values should be "true" or "false".
     By default secure vault is disabled.-->
     <EnableSecureVault>false</EnableSecureVault>
-     
+
     <!-- Authentication manager configuration for API publisher and API store. This is
          a required configuration for both web applications as their user authentication
          logic relies on this. -->
@@ -29,7 +29,7 @@
     <JWTConfiguration>
         <!-- Enable/Disable JWT generation. Default is false. -->
         <!-- EnableJWTGeneration>false</EnableJWTGeneration-->
-        
+
         <!-- Name of the security context header to be added to the validated requests. -->
         <JWTHeader>X-JWT-Assertion</JWTHeader>
 
@@ -47,7 +47,7 @@
 
         <!-- Signature algorithm. Accepts "SHA256withRSA" or "NONE". To disable signing explicitly specify "NONE". -->
         <!--SignatureAlgorithm>SHA256withRSA</SignatureAlgorithm-->
-        
+
         <!-- This parameter specifies which implementation should be used for generating the Token. JWTGenerator is the
 	     default implementation provided. -->
         <JWTGeneratorImpl>org.wso2.carbon.apimgt.impl.token.JWTGenerator</JWTGeneratorImpl>
@@ -133,7 +133,7 @@
              Groups are delimited by curly braces whereas receivers are delimited by commas.
              Ex - Multiple Receivers within a single group
              tcp://localhost:7612/,tcp://localhost:7613/,tcp://localhost:7614/
-             
+
              Ex - Multiple Receiver Groups with two receivers each
              {tcp://localhost:7612/,tcp://localhost:7613},{tcp://localhost:7712/,tcp://localhost:7713/} -->
         <DASServerURL>{tcp://localhost:7612}</DASServerURL>
@@ -216,7 +216,7 @@
         <Username>${admin.username}</Username>
         <!-- Admin password for API key manager. -->
         <Password>${admin.password}</Password>
-        
+
         <!-- Configurations related to enable thrift support for key-management related communication.
              If you want to switch back to Web Service Client, change the value of "KeyValidatorClientType" to "WSClient".
              In a distributed environment;
@@ -229,9 +229,9 @@
         <ThriftClientConnectionTimeOut>10000</ThriftClientConnectionTimeOut>
         <ThriftServerPort>10397</ThriftServerPort>
         <!--ThriftServerHost>localhost</ThriftServerHost-->
-        <EnableThriftServer>true</EnableThriftServer>        
-
-        <!-- Specifies the implementation to be used for KeyValidationHandler. Steps for validating a token can be controlled by plugging in a 
+        <EnableThriftServer>true</EnableThriftServer>
+
+        <!-- Specifies the implementation to be used for KeyValidationHandler. Steps for validating a token can be controlled by plugging in a
              custom KeyValidation Handler -->
         <KeyValidationHandlerClassName>org.wso2.carbon.apimgt.keymgt.handlers.DefaultKeyValidationHandler</KeyValidationHandlerClassName>
     </APIKeyValidator>
@@ -330,7 +330,7 @@
     <!-- Status observers can be registered against the API Publisher to listen for
          API status update events. Each observer must implement the APIStatusObserver
          interface. Multiple observers can be engaged if necessary and in such situations
-         they will be notified in the order they are defined here. 
+         they will be notified in the order they are defined here.
          This configuration is unused from API Manager version 1.10.0 -->
     <!--StatusObservers>
         <Observer>org.wso2.carbon.apimgt.impl.observers.SimpleLoggingObserver</Observer>
@@ -397,24 +397,18 @@
              It is false by default and if you set it to true then make sure that the Access-Control-Allow-Origin header does not contain the wildcard (*) -->
         <Access-Control-Allow-Credentials>false</Access-Control-Allow-Credentials>
     </CORSConfiguration>
-    
+
     <!-- This property is there to configure velocity log output into existing Log4j carbon Logger.
-<<<<<<< HEAD
-      You can enable this and set preferable Logger name.
-    -->
-    <!--VelocityLogger>VELOCITY</VelocityLogger-->
+         You can enable this and set preferable Logger name. -->
+    <!-- VelocityLogger>VELOCITY</VelocityLogger -->
 
     <!-- For APIM implemented Statistic client for DAS REST API -->
     <StatisticClientProvider>org.wso2.carbon.apimgt.usage.client.impl.APIUsageStatisticsRestClientImpl</StatisticClientProvider>
     <!-- For APIM implemented Statistic client for RDBMS -->
     <!--StatisticClientProvider>org.wso2.carbon.apimgt.usage.client.impl.APIUsageStatisticsRdbmsClientImpl</StatisticClientProvider-->
-    
+
     <!-- To use global event processor for throttling -->
     <EnableGlobalCEPThrottling>false</EnableGlobalCEPThrottling>
-=======
-         You can enable this and set preferable Logger name. -->
-    <!-- VelocityLogger>VELOCITY</VelocityLogger -->
->>>>>>> 44a8a7c6
 
     <RESTAPI>
         <!--Configure white-listed URIs of REST API. Accessing white-listed URIs does not require credentials (does not require Authorization header). -->
