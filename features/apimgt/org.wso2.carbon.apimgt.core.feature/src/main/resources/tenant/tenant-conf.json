{
  "EnableMonetization" : false,
  "IsUnlimitedTierPaid" : false,
  "ExtensionHandlerPosition": "bottom",
  "RESTAPIScopes": {
    "Scope": [
      {
        "Name": "apim:api_publish",
        "Roles": "admin,Internal/publisher"
      },
      {
        "Name": "apim:api_create",
        "Roles": "admin,Internal/creator"
      },
      {
        "Name": "apim:api_view",
        "Roles": "admin,Internal/publisher,Internal/creator"
      },
      {
        "Name": "apim:api_delete",
        "Roles": "admin,Internal/creator"
      },
      {
        "Name": "apim:subscribe",
        "Roles": "admin,Internal/subscriber"
      },
      {
        "Name": "apim:tier_view",
        "Roles": "admin,Internal/publisher,Internal/creator"
      },
      {
        "Name": "apim:tier_manage",
        "Roles": "admin"
      },
      {
        "Name": "apim:bl_view",
        "Roles": "admin"
      },
      {
        "Name": "apim:bl_manage",
        "Roles": "admin"
      },
      {
        "Name": "apim:subscription_view",
        "Roles": "admin,Internal/creator,Internal/publisher"
      },
      {
        "Name": "apim:subscription_block",
        "Roles": "admin,Internal/publisher"
      },
      {
        "Name": "apim:mediation_policy_view",
        "Roles": "admin,Internal/creator"
      },
      {
        "Name": "apim:mediation_policy_create",
        "Roles": "admin,Internal/creator"
      },
      {
        "Name": "apim:api_workflow",
        "Roles": "admin"
      },
      {
        "Name": "apim:app_owner_change",
        "Roles": "admin"
      },
      {
        "Name": "apim:app_import_export",
        "Roles": "admin"
      },
      {
        "Name": "apim:label_manage",
        "Roles": "admin"
      },
      {
        "Name": "apim:label_read",
        "Roles": "admin"
      },
      {
        "Name": "apim:app_update",
        "Roles": "admin,Internal/subscriber"
      },
      {
        "Name": "apim:app_manage",
        "Roles": "admin,Internal/subscriber"
      },
      {
        "Name": "apim:sub_manage",
        "Roles": "admin,Internal/subscriber"
      },
      {
        "Name" : "apim:monetization_usage_publish",
        "Roles": "admin, Internal/publisher"
      },
      {
        "Name": "apim:document_create",
        "Roles": "admin, Internal/creator,Internal/publisher"
      },
      {
        "Name": "apim:ep_certificates_update",
        "Roles": "admin,Internal/creator"
      },
      {
        "Name": "apim:client_certificates_update",
        "Roles": "admin,Internal/creator"
      },
      {
        "Name": "apim:threat_protection_policy_manage",
        "Roles": "admin,Internal/creator"
      },
      {
        "Name": "apim:document_manage",
        "Roles": "admin, Internal/creator,Internal/publisher"
      },
      {
        "Name": "apim:client_certificates_add",
        "Roles": "admin,Internal/creator"
      },
      {
        "Name": "apim:publisher_settings",
        "Roles": "admin,Internal/creator,Internal/publisher"
      },
      {
        "Name": "apim:store_settings",
        "Roles": "admin,Internal/subscriber"
      },
      {
        "Name": "apim:client_certificates_view",
        "Roles": "admin,Internal/creator"
      },
      {
        "Name": "apim:mediation_policy_manage",
        "Roles": "admin,Internal/creator"
      },
      {
        "Name": "apim:threat_protection_policy_create",
        "Roles": "admin,Internal/creator"
      },
      {
        "Name": "apim:ep_certificates_add",
        "Roles": "admin,Internal/creator"
      },
      {
        "Name": "apim:ep_certificates_view",
        "Roles": "admin,Internal/creator"
      },
      {
<<<<<<< HEAD
        "Name": "apim:api_key",
        "Roles": "admin,Internal/subscriber"
=======
        "Name": "apim:pub_alert_manage",
        "Roles": "admin,Internal/creator"
      },
      {
        "Name": "apim:sub_alert_manage",
        "Roles": "admin,Internal/creator"
>>>>>>> 90665215
      },
      {
        "Name": "apim_analytics:admin",
        "Roles": "admin"
      },
      {
        "Name": "apim_analytics:creator",
        "Roles": "admin,Internal/creator"
      },
      {
        "Name": "apim_analytics:publisher_owner",
        "Roles": "admin,Internal/publisher"
      },
      {
        "Name": "apim_analytics:publisher_editor",
        "Roles": "admin,Internal/publisher"
      },
      {
        "Name": "apim_analytics:publisher_viewer",
        "Roles": "admin,Internal/publisher"
      },
      {
        "Name": "apim_analytics:subscriber_owner",
        "Roles": "admin,Internal/subscriber"
      },
      {
        "Name": "apim_analytics:subscriber_editor",
        "Roles": "admin,Internal/subscriber"
      },
      {
        "Name": "apim_analytics:subscriber_viewer",
        "Roles": "admin,Internal/subscriber"
      },
      {
        "Name": "apim_analytics:everyone",
        "Roles": "Internal/everyone"
      }
    ]
  },
  "NotificationsEnabled":"false",
  "Notifications":[{
    "Type":"new_api_version",
    "Notifiers" :[{
      "Class":"org.wso2.carbon.apimgt.impl.notification.NewAPIVersionEmailNotifier",
      "ClaimsRetrieverImplClass":"org.wso2.carbon.apimgt.impl.token.DefaultClaimsRetriever",
      "Title": "Version $2 of $1 Released",
      "Template": " <html> <body> <h3 style=\"color:Black;\">We’re happy to announce the arrival of the next major version $2 of $1 API which is now available in Our API Store.</h3><a href=\"https://localhost:9443/store\">Click here to Visit WSO2 API Store</a></body></html>"
    }]
  }
  ],
  "DefaultRoles" : {
    "PublisherRole" : {
      "CreateOnTenantLoad" : true,
      "RoleName" : "Internal/publisher"
    },
    "CreatorRole" : {
      "CreateOnTenantLoad" : true,
      "RoleName" : "Internal/creator"
    },
    "SubscriberRole" : {
      "CreateOnTenantLoad" : true
    }
  }
}<|MERGE_RESOLUTION|>--- conflicted
+++ resolved
@@ -145,17 +145,16 @@
         "Roles": "admin,Internal/creator"
       },
       {
-<<<<<<< HEAD
         "Name": "apim:api_key",
         "Roles": "admin,Internal/subscriber"
-=======
+      },
+      {
         "Name": "apim:pub_alert_manage",
         "Roles": "admin,Internal/creator"
       },
       {
         "Name": "apim:sub_alert_manage",
         "Roles": "admin,Internal/creator"
->>>>>>> 90665215
       },
       {
         "Name": "apim_analytics:admin",
