/*
 * Copyright (c) 2020, WSO2 Inc. (http://www.wso2.org) All Rights Reserved.
 *
 * WSO2 Inc. licenses this file to you under the Apache License,
 * Version 2.0 (the "License"); you may not use this file except
 * in compliance with the License.
 * You may obtain a copy of the License at
 *
 * http://www.apache.org/licenses/LICENSE-2.0
 *
 * Unless required by applicable law or agreed to in writing,
 * software distributed under the License is distributed on an
 * "AS IS" BASIS, WITHOUT WARRANTIES OR CONDITIONS OF ANY
 * KIND, either express or implied. See the License for the
 * specific language governing permissions and limitations
 * under the License.
 */

<<<<<<< HEAD
import React, { useReducer, useState } from 'react';
=======
import React, { useReducer, useEffect, useState } from 'react';
>>>>>>> 70622f12
import API from 'AppData/api';
import PropTypes from 'prop-types';
import TextField from '@material-ui/core/TextField';
import { FormattedMessage } from 'react-intl';
import { makeStyles } from '@material-ui/core/styles';
import FormDialogBase from 'AppComponents/AdminPages/Addons/FormDialogBase';
import Alert from 'AppComponents/Shared/Alert';

const useStyles = makeStyles((theme) => ({
    error: {
        color: theme.palette.error.dark,
    },
}));

/**
 * Reducer
 * @param {JSON} state State
 * @returns {Promise}.
 */
function reducer(state, { field, value }) {
    switch (field) {
        case 'name':
        case 'description':
            return { ...state, [field]: value };
        case 'editDetails':
            return value;
        default:
            return state;
    }
}

/**
 * Render a pop-up dialog to add/edit an API category
 * @param {JSON} props .
 * @returns {JSX}.
 */
function AddEdit(props) {
    const classes = useStyles();
    const {
        updateList, dataRow, icon, triggerButtonText, title,
    } = props;

<<<<<<< HEAD
    const [id, SetId] = useState();
    const initialState = {
        description: '',
    };

=======
    const [initialState, setInitialState] = useState({
        description: '',
    });
    const [editMode, setIsEditMode] = useState(false);
>>>>>>> 70622f12
    const [state, dispatch] = useReducer(reducer, initialState);
    const { name, description } = state;

    const onChange = (e) => {
        dispatch({ field: e.target.name, value: e.target.value });
    };

    useEffect(() => {
        setInitialState({
            description: '',
        });
    }, []);

    const hasErrors = (fieldName, value) => {
        let error;
        switch (fieldName) {
            case 'name':
                if (value === undefined) {
                    error = false;
                    break;
                }
                if (value === '') {
                    error = 'Name is Empty';
                } else if (value.length > 255) {
                    error = 'API Category name is too long';
                } else if (/\s/.test(value)) {
                    error = 'Name contains spaces';
                } else if (/[!@#$%^&*(),?"{}[\]|<>\t\n]/i.test(value)) {
                    error = 'Name field contains special characters';
                } else {
                    error = false;
                }
                break;
            default:
                break;
        }
        return error;
    };
    const getAllFormErrors = () => {
        let errorText = '';
        let NameErrors;
        if (name === undefined) {
            dispatch({ field: 'name', value: '' });
            NameErrors = hasErrors('name', '');
        } else {
            NameErrors = hasErrors('name', name);
        }
        if (NameErrors) {
            errorText += NameErrors + '\n';
        }
        return errorText;
    };
    const formSaveCallback = () => {
        const formErrors = getAllFormErrors();
        if (formErrors !== '') {
            Alert.error(formErrors);
            return false;
        }
        const restApi = new API();
        let promiseAPICall;
        if (dataRow) {
            // assign the update promise to the promiseAPICall
            promiseAPICall = restApi.updateAPICategory(dataRow.id, name, description);
        } else {
            // assign the create promise to the promiseAPICall
            promiseAPICall = restApi.createAPICategory(name, description);
        }

        return promiseAPICall
            .then(() => {
                if (dataRow) {
                    return (
                        <FormattedMessage
                            id='AdminPages.ApiCategories.AddEdit.form.edit.successful'
                            defaultMessage='API Category edited successfully'
                        />
                    );
                } else {
                    return (
                        <FormattedMessage
                            id='AdminPages.ApiCategories.AddEdit.form.add.successful'
                            defaultMessage='API Category added successfully'
                        />
                    );
                }
            })
            .catch((error) => {
                const { response } = error;
                if (response.body) {
                    throw response.body.description;
                }
            })
            .finally(() => {
                updateList();
            });
    };
<<<<<<< HEAD

    const dialogOpenCallback = () => {
        if (dataRow) {
            SetId(dataRow.id);
            dispatch({ field: 'name', value: dataRow.name });
            dispatch({ field: 'description', value: dataRow.description });
        }
    };

=======
    const dialogOpenCallback = () => {
        if (dataRow) {
            const { name: originalName, description: originalDescription } = dataRow;
            setIsEditMode(true);
            dispatch({ field: 'editDetails', value: { name: originalName, description: originalDescription } });
        }
    };
>>>>>>> 70622f12
    return (
        <FormDialogBase
            title={title}
            saveButtonText='Save'
            icon={icon}
            triggerButtonText={triggerButtonText}
            formSaveCallback={formSaveCallback}
            dialogOpenCallback={dialogOpenCallback}
        >
            <TextField
                autoFocus
                margin='dense'
                name='name'
                value={name}
                onChange={onChange}
                label={(
                    <span>
                        <FormattedMessage id='AdminPages.ApiCategories.AddEdit.form.name' defaultMessage='Name' />
                        <span className={classes.error}>*</span>
                    </span>
                )}
                fullWidth
                error={hasErrors('name', name)}
                helperText={hasErrors('name', name) || 'Name of the API category'}
                variant='outlined'
                disabled={editMode}
            />
            <TextField
                margin='dense'
                name='description'
                value={description}
                onChange={onChange}
                label='Description'
                fullWidth
                multiline
                helperText='Description of the API category'
                variant='outlined'
            />
        </FormDialogBase>
    );
}

AddEdit.defaultProps = {
    icon: null,
    dataRow: null,
};

AddEdit.propTypes = {
    updateList: PropTypes.func.isRequired,
    dataRow: PropTypes.shape({
        id: PropTypes.string.isRequired,
        description: PropTypes.string.isRequired,
        name: PropTypes.string.isRequired,
    }),
    icon: PropTypes.element,
    triggerButtonText: PropTypes.shape({}).isRequired,
    title: PropTypes.shape({}).isRequired,
};

export default AddEdit;<|MERGE_RESOLUTION|>--- conflicted
+++ resolved
@@ -16,11 +16,7 @@
  * under the License.
  */
 
-<<<<<<< HEAD
-import React, { useReducer, useState } from 'react';
-=======
 import React, { useReducer, useEffect, useState } from 'react';
->>>>>>> 70622f12
 import API from 'AppData/api';
 import PropTypes from 'prop-types';
 import TextField from '@material-ui/core/TextField';
@@ -63,18 +59,10 @@
         updateList, dataRow, icon, triggerButtonText, title,
     } = props;
 
-<<<<<<< HEAD
-    const [id, SetId] = useState();
-    const initialState = {
-        description: '',
-    };
-
-=======
     const [initialState, setInitialState] = useState({
         description: '',
     });
     const [editMode, setIsEditMode] = useState(false);
->>>>>>> 70622f12
     const [state, dispatch] = useReducer(reducer, initialState);
     const { name, description } = state;
 
@@ -171,17 +159,6 @@
                 updateList();
             });
     };
-<<<<<<< HEAD
-
-    const dialogOpenCallback = () => {
-        if (dataRow) {
-            SetId(dataRow.id);
-            dispatch({ field: 'name', value: dataRow.name });
-            dispatch({ field: 'description', value: dataRow.description });
-        }
-    };
-
-=======
     const dialogOpenCallback = () => {
         if (dataRow) {
             const { name: originalName, description: originalDescription } = dataRow;
@@ -189,7 +166,6 @@
             dispatch({ field: 'editDetails', value: { name: originalName, description: originalDescription } });
         }
     };
->>>>>>> 70622f12
     return (
         <FormDialogBase
             title={title}
