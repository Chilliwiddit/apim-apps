--- conflicted
+++ resolved
@@ -17,18 +17,14 @@
  */
 import React from 'react';
 import PropTypes from 'prop-types';
-<<<<<<< HEAD
 import withStyles from '@mui/styles/withStyles';
 import Select from '@mui/material/Select';
 import MenuItem from '@mui/material/MenuItem';
 import Button from '@mui/material/Button';
-=======
-import { withStyles } from '@material-ui/core/styles';
-import Autocomplete from '@material-ui/lab/Autocomplete';
-import MenuItem from '@material-ui/core/MenuItem';
-import Button from '@material-ui/core/Button';
-import TextField from '@material-ui/core/TextField';
->>>>>>> 737c4310
+import Autocomplete from '@mui/lab/Autocomplete';
+import MenuItem from '@mui/material/MenuItem';
+import Button from '@mui/material/Button';
+import TextField from '@mui/material/TextField';
 import { FormattedMessage } from 'react-intl';
 import { ScopeValidation, resourceMethods, resourcePaths } from '../../Shared/ScopeValidation';
 
@@ -88,16 +84,10 @@
             policies
             && (
                 <div className={classes.root}>
-<<<<<<< HEAD
-                    <Select
-                        variant='standard'
-                        className={classes.select}
-=======
                     <Autocomplete
                         id='policy-select'
                         disableClearable
                         options={policies}
->>>>>>> 737c4310
                         value={selectedPolicy}
                         onChange={(e, value) => {
                             this.setState({ selectedPolicy: value });
