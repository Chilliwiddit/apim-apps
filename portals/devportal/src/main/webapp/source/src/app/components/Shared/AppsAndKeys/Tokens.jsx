/*
 * Copyright (c) 2019, WSO2 Inc. (http://www.wso2.org) All Rights Reserved.
 *
 * WSO2 Inc. licenses this file to you under the Apache License,
 * Version 2.0 (the "License"); you may not use this file except
 * in compliance with the License.
 * You may obtain a copy of the License at
 *
 * http://www.apache.org/licenses/LICENSE-2.0
 *
 * Unless required by applicable law or agreed to in writing,
 * software distributed under the License is distributed on an
 * "AS IS" BASIS, WITHOUT WARRANTIES OR CONDITIONS OF ANY
 * KIND, either express or implied. See the License for the
 * specific language governing permissions and limitations
 * under the License.
 */
import React from 'react';
import { FormattedMessage } from 'react-intl';
import PropTypes from 'prop-types';
<<<<<<< HEAD
import withStyles from '@mui/styles/withStyles';
import Input from '@mui/material/Input';
import InputLabel from '@mui/material/InputLabel';
import FormControl from '@mui/material/FormControl';
import Typography from '@mui/material/Typography';
import Chip from '@mui/material/Chip';
import MenuItem from '@mui/material/MenuItem';
import Select from '@mui/material/Select';
=======
import { withStyles } from '@material-ui/core/styles';
import Autocomplete from '@material-ui/lab/Autocomplete';
import Checkbox from '@material-ui/core/Checkbox';
import CheckBoxIcon from '@material-ui/icons/CheckBox';
import CheckBoxOutlineBlankIcon from '@material-ui/icons/CheckBoxOutlineBlank';
import FormControl from '@material-ui/core/FormControl';
import TextField from '@material-ui/core/TextField';
import Typography from '@material-ui/core/Typography';

>>>>>>> 737c4310

// Styles for Grid and Paper elements
const styles = theme => ({
    FormControl: {
        padding: theme.spacing(2),
        width: '100%',
    },
    FormControlOdd: {
        padding: theme.spacing(2),
        backgroundColor: theme.palette.background.paper,
        width: '100%',
    },
    quotaHelp: {
        position: 'relative',
    },
    chips: {
        display: 'flex',
        flexWrap: 'wrap',
    },
    chip: {
        margin: theme.spacing(0.25),
    },
});

const MenuProps = {
    PaperProps: {
        style: {
            maxHeight: 224,
            width: 250,
        },
    },
    anchorOrigin: {
        vertical: "bottom",
        horizontal: "left"
    },
    transformOrigin: {
        vertical: "top",
        horizontal: "left"
    },
    getContentAnchorEl: null,
};

const icon = <CheckBoxOutlineBlankIcon fontSize='small' />;
const checkedIcon = <CheckBoxIcon fontSize='small' />;

/**
 * Used to display generate access token UI
 */
const tokens = (props) => {
    /**
    * This method is used to handle the updating of create application
    * request object.
    * @param {*} field field that should be updated in appliction request
    * @param {*} event event fired
    */
    const handleChange = (field, event) => {
        const { accessTokenRequest, updateAccessTokenRequest } = props;
        const newRequest = { ...accessTokenRequest };

        const { target: currentTarget } = event;

        switch (field) {
            case 'scopesSelected':
                newRequest.scopesSelected = currentTarget.value;
                break;
            case 'keyType':
                newRequest.keyType = currentTarget.value;
                break;
            default:
                break;
        }
        updateAccessTokenRequest(newRequest);
    };
    const {
        classes, accessTokenRequest, subscriptionScopes,
    } = props;

    return (
        <>
            <FormControl
                variant="standard"
                margin='normal'
                className={classes.FormControlOdd}
                disabled={subscriptionScopes.length === 0}
            >
<<<<<<< HEAD
                <InputLabel htmlFor='quota-helper' className={classes.quotaHelp}>
                    <FormattedMessage
                        id='Shared.AppsAndKeys.Tokens.when.you.generate.scopes'
                        defaultMessage='Scopes'
                    />

                </InputLabel>
                <Select
                    variant="standard"
                    name='scopesSelected'
=======
                <Autocomplete
>>>>>>> 737c4310
                    multiple
                    limitTags={5}
                    id='scopesSelected'
                    name='scopesSelected'
                    options={subscriptionScopes}
                    noOptionsText='No scopes available'
                    disableCloseOnSelect
                    value={accessTokenRequest.scopesSelected}
                    onChange={(e, newValue) => handleChange('scopesSelected', { target: { value: newValue } })}
                    renderOption={(option, { selected }) => (
                        <>
                            <Checkbox
                                id={'access-token-scope-' + option}
                                icon={icon}
                                checkedIcon={checkedIcon}
                                style={{ marginRight: 8 }}
                                checked={selected}
                            />
                            {option}
                        </>
                    )}
                    renderInput={(params) => (
                        <TextField {...params}
                            margin='dense'
                            variant='outlined'
                            label={<FormattedMessage
                                htmlFor='quota-helper'
                                className={classes.quotaHelp}
                                id='Shared.AppsAndKeys.Tokens.when.you.generate.scopes'
                                defaultMessage='Scopes'
                            />}
                        />
                    )}
                />
                <Typography variant='caption'>
                    <FormattedMessage
                        id='Shared.AppsAndKeys.Tokens.when.you.generate'
                        defaultMessage={'When you generate access tokens to APIs protected by scope/s,'
                            + ' you can select the scope/s and then generate the token for it. Scopes enable '
                            + 'fine-grained access control to API resources based on user roles. You define scopes to '
                            + 'an API resource. When a user invokes the API, his/her OAuth 2 bearer token cannot grant '
                            + 'access to any API resource beyond its associated scopes.'}
                    />
                </Typography>
            </FormControl>
        </>
    );
};
tokens.contextTypes = {
    intl: PropTypes.shape({}).isRequired,
};
export default withStyles(styles)(tokens);<|MERGE_RESOLUTION|>--- conflicted
+++ resolved
@@ -18,7 +18,6 @@
 import React from 'react';
 import { FormattedMessage } from 'react-intl';
 import PropTypes from 'prop-types';
-<<<<<<< HEAD
 import withStyles from '@mui/styles/withStyles';
 import Input from '@mui/material/Input';
 import InputLabel from '@mui/material/InputLabel';
@@ -27,17 +26,11 @@
 import Chip from '@mui/material/Chip';
 import MenuItem from '@mui/material/MenuItem';
 import Select from '@mui/material/Select';
-=======
-import { withStyles } from '@material-ui/core/styles';
-import Autocomplete from '@material-ui/lab/Autocomplete';
-import Checkbox from '@material-ui/core/Checkbox';
-import CheckBoxIcon from '@material-ui/icons/CheckBox';
-import CheckBoxOutlineBlankIcon from '@material-ui/icons/CheckBoxOutlineBlank';
-import FormControl from '@material-ui/core/FormControl';
-import TextField from '@material-ui/core/TextField';
-import Typography from '@material-ui/core/Typography';
-
->>>>>>> 737c4310
+import Autocomplete from '@mui/lab/Autocomplete';
+import Checkbox from '@mui/material/Checkbox';
+import CheckBoxIcon from '@mui/icons-material/CheckBox';
+import CheckBoxOutlineBlankIcon from '@mui/icons-material/CheckBoxOutlineBlank';
+import TextField from '@mui/material/TextField';
 
 // Styles for Grid and Paper elements
 const styles = theme => ({
@@ -123,20 +116,7 @@
                 className={classes.FormControlOdd}
                 disabled={subscriptionScopes.length === 0}
             >
-<<<<<<< HEAD
-                <InputLabel htmlFor='quota-helper' className={classes.quotaHelp}>
-                    <FormattedMessage
-                        id='Shared.AppsAndKeys.Tokens.when.you.generate.scopes'
-                        defaultMessage='Scopes'
-                    />
-
-                </InputLabel>
-                <Select
-                    variant="standard"
-                    name='scopesSelected'
-=======
                 <Autocomplete
->>>>>>> 737c4310
                     multiple
                     limitTags={5}
                     id='scopesSelected'
