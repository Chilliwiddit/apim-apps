--- conflicted
+++ resolved
@@ -323,10 +323,7 @@
                                 route='policies'
                                 to={pathPrefix + 'policies'}
                                 Icon={<PoliciesIcon />}
-<<<<<<< HEAD
-=======
                                 data-testid='left-menu-policies'
->>>>>>> b4813aad
                                 id='left-menu-policies'
                             />
                         )}
