<!DOCTYPE html>
<html lang="en">

<head>

    <meta charset="utf-8">
    <meta http-equiv="X-UA-Compatible" content="IE=edge">
    <meta name="viewport" content="width=device-width, initial-scale=1">
    <meta name="description" content="">
    <meta name="author" content="">


    <link rel="stylesheet" type="text/css" href="assets/css/bootstrap.min.css">
    <link rel="stylesheet" type="text/css" href="assets/css/bootstrap-theme.min.css">
    <link rel="stylesheet" type="text/css" href="assets/css/github.css">
    <link rel="stylesheet" type="text/css" href="assets/css/style.css">
    <script src="assets/js/jquery-2.2.0.min.js" type="text/javascript"></script>
    <script src="assets/js/bootstrap.min.js" type="text/javascript"></script>
    <script src="assets/js/highlight.pack.js" type="text/javascript"></script>
    <script src="assets/js/main.js" type="text/javascript"></script>
    <script src="assets/js/marked.min.js" type="text/javascript"></script>

    <title>WSO2 API Manager - Publisher API : vv1.0</title>


    <!-- Custom CSS -->
    <link href="css/simple-sidebar.css" rel="stylesheet">

    <!-- HTML5 Shim and Respond.js IE8 support of HTML5 elements and media queries -->
    <!-- WARNING: Respond.js doesn't work if you view the page via file:// -->
    <!--[if lt IE 9]>
    <script src="https://oss.maxcdn.com/libs/html5shiv/3.7.0/html5shiv.js"></script>
    <script src="https://oss.maxcdn.com/libs/respond.js/1.4.2/respond.min.js"></script>
    <![endif]-->

</head>

<body>
<nav class="navbar navbar-fixed-top">
    <div class="navbar-header">
        <button type="button" class="navbar-toggle collapsed" data-toggle="collapse" data-target="#navbar"
                aria-expanded="false" aria-controls="navbar">
            <span class="sr-only">Toggle navigation</span>
            <span class="icon-bar"></span>
            <span class="icon-bar"></span>
            <span class="icon-bar"></span>
        </button>
        <a class="navbar-brand" href="https://docs.wso2.com/api-manager">
            <img src="assets/images/logo.png" alt="WSO2 Api manager" title="WSO2 Api Manager Documentation">
        </a>
    </div>
    <div id="navbar" class="collapse navbar-collapse pull-right">
        <ul class="nav navbar-nav">
            <li>
                <a href="#menu-toggle" id="menu-toggle" class="button-primary"><span
                        class="glyphicon glyphicon-list"></span> Navigation</a>
            </li>
        </ul>
    </div><!--/.nav-collapse -->
</nav>
<div id="wrapper">
    <!-- Sidebar -->
    <div id="sidebar-wrapper">
        <nav class="bs-docs-sidebar" id="navbar">
            <h3>Overview</h3>
            <ul class="nav nav-stacked fixed">
                <li class="section-box">
                    <ul class="nav nav-stacked">
                        <li id="ov-index"><a href="index.html">Introduction</a></li>
                        <li id="ov-guide"><a href="#guide">Getting Started</a></li>
                        <li id="ov-configuring-rest-api"><a href="#configuring-rest-api">Configuring the REST API</a></li>
                    </ul>
                </li>
            </ul>
            <h3>Resources</h3>
            <ul class="nav nav-stacked fixed">
                        <hr/>
                        <span class="class-name">API Documents</span>
                        <li class="section-box">
                            <ul class="nav nav-stacked">
                                        <li id="op-apisApiIdDocumentsDocumentIdContentGet"><a href="#!/operations#APIDocuments#apisApiIdDocumentsDocumentIdContentGet">Get the content of an API document</a></li>
                                        <li id="op-apisApiIdDocumentsDocumentIdContentPost"><a href="#!/operations#APIDocuments#apisApiIdDocumentsDocumentIdContentPost">Upload the content of an API document</a></li>
                                        <li id="op-apisApiIdDocumentsDocumentIdDelete"><a href="#!/operations#APIDocuments#apisApiIdDocumentsDocumentIdDelete">Delete a document of an API</a></li>
                                        <li id="op-apisApiIdDocumentsDocumentIdGet"><a href="#!/operations#APIDocuments#apisApiIdDocumentsDocumentIdGet">Get a document of an API</a></li>
                                        <li id="op-apisApiIdDocumentsDocumentIdPut"><a href="#!/operations#APIDocuments#apisApiIdDocumentsDocumentIdPut">Update a document of an API</a></li>
                                        <li id="op-apisApiIdDocumentsGet"><a href="#!/operations#APIDocuments#apisApiIdDocumentsGet">Get a list of documents of an API</a></li>
                                        <li id="op-apisApiIdDocumentsPost"><a href="#!/operations#APIDocuments#apisApiIdDocumentsPost">Add a new document to an API</a></li>
                            </ul>
                        </li>
                        <hr/>
                        <span class="class-name">API Lifecycle</span>
                        <li class="section-box">
                            <ul class="nav nav-stacked">
                                        <li id="op-apisApiIdLifecycleHistoryGet"><a href="#!/operations#APILifecycle#apisApiIdLifecycleHistoryGet">Get Lifecycle state change history of the API.</a></li>
                                        <li id="op-apisApiIdLifecycleStateGet"><a href="#!/operations#APILifecycle#apisApiIdLifecycleStateGet">Get Lifecycle state data of the API.</a></li>
                                        <li id="op-apisApiIdLifecycleStatePendingTasksDelete"><a href="#!/operations#APILifecycle#apisApiIdLifecycleStatePendingTasksDelete">Delete pending lifecycle state change tasks.</a></li>
                                        <li id="op-apisChangeLifecyclePost"><a href="#!/operations#APILifecycle#apisChangeLifecyclePost">Change API Status</a></li>
                            </ul>
                        </li>
                        <hr/>
                        <span class="class-name">API Monetization</span>
                        <li class="section-box">
                            <ul class="nav nav-stacked">
                                        <li id="op-apisApiIdMonetizationGet"><a href="#!/operations#APIMonetization#apisApiIdMonetizationGet">Get monetization status for each tier in a given API</a></li>
                                        <li id="op-apisApiIdMonetizePost"><a href="#!/operations#APIMonetization#apisApiIdMonetizePost">Configure monetization for a given API</a></li>
                                        <li id="op-apisApiIdRevenueGet"><a href="#!/operations#APIMonetization#apisApiIdRevenueGet">Get total revenue details of a given monetized API with meterd billing.</a></li>
                                        <li id="op-subscriptionsSubscriptionIdUsageGet"><a href="#!/operations#APIMonetization#subscriptionsSubscriptionIdUsageGet">Get details of a pending invoice for a monetized subscription with meterd billing.</a></li>
                            </ul>
                        </li>
                        <hr/>
                        <span class="class-name">API Product Documents</span>
                        <li class="section-box">
                            <ul class="nav nav-stacked">
                                        <li id="op-apiProductsApiProductIdDocumentsDocumentIdContentGet"><a href="#!/operations#APIProductDocuments#apiProductsApiProductIdDocumentsDocumentIdContentGet">Get the content of an API Product document</a></li>
                                        <li id="op-apiProductsApiProductIdDocumentsDocumentIdContentPost"><a href="#!/operations#APIProductDocuments#apiProductsApiProductIdDocumentsDocumentIdContentPost">Upload the content of an API Product document</a></li>
                                        <li id="op-apiProductsApiProductIdDocumentsDocumentIdDelete"><a href="#!/operations#APIProductDocuments#apiProductsApiProductIdDocumentsDocumentIdDelete">Delete a document of an API Product</a></li>
                                        <li id="op-apiProductsApiProductIdDocumentsDocumentIdGet"><a href="#!/operations#APIProductDocuments#apiProductsApiProductIdDocumentsDocumentIdGet">Get a document of an API</a></li>
                                        <li id="op-apiProductsApiProductIdDocumentsDocumentIdPut"><a href="#!/operations#APIProductDocuments#apiProductsApiProductIdDocumentsDocumentIdPut">Update a document of an API Product</a></li>
                                        <li id="op-apiProductsApiProductIdDocumentsGet"><a href="#!/operations#APIProductDocuments#apiProductsApiProductIdDocumentsGet">Get a list of documents of an API Product</a></li>
                                        <li id="op-apiProductsApiProductIdDocumentsPost"><a href="#!/operations#APIProductDocuments#apiProductsApiProductIdDocumentsPost">Add a new document to an API Product</a></li>
                            </ul>
                        </li>
                        <hr/>
                        <span class="class-name">API Products</span>
                        <li class="section-box">
                            <ul class="nav nav-stacked">
                                        <li id="op-apiProductsApiProductIdDelete"><a href="#!/operations#APIProducts#apiProductsApiProductIdDelete">Delete an API Product</a></li>
                                        <li id="op-apiProductsApiProductIdGet"><a href="#!/operations#APIProducts#apiProductsApiProductIdGet">Get details of an API Product</a></li>
                                        <li id="op-apiProductsApiProductIdPut"><a href="#!/operations#APIProducts#apiProductsApiProductIdPut">Update an API product</a></li>
                                        <li id="op-apiProductsApiProductIdSwaggerGet"><a href="#!/operations#APIProducts#apiProductsApiProductIdSwaggerGet">Get swagger definition</a></li>
                                        <li id="op-apiProductsApiProductIdSwaggerPut"><a href="#!/operations#APIProducts#apiProductsApiProductIdSwaggerPut">upload swagger definition</a></li>
                                        <li id="op-apiProductsApiProductIdThumbnailGet"><a href="#!/operations#APIProducts#apiProductsApiProductIdThumbnailGet">Get thumbnail image</a></li>
                                        <li id="op-apiProductsApiProductIdThumbnailPut"><a href="#!/operations#APIProducts#apiProductsApiProductIdThumbnailPut">Upload a thumbnail image</a></li>
                                        <li id="op-apiProductsGet"><a href="#!/operations#APIProducts#apiProductsGet">Retrieve/Search API Products
</a></li>
                                        <li id="op-apiProductsPost"><a href="#!/operations#APIProducts#apiProductsPost">Create a new API Product</a></li>
                            </ul>
                        </li>
                        <hr/>
                        <span class="class-name">API Resource Policies</span>
                        <li class="section-box">
                            <ul class="nav nav-stacked">
                                        <li id="op-apisApiIdResourcePoliciesGet"><a href="#!/operations#APIResourcePolicies#apisApiIdResourcePoliciesGet">Get the resource policy (inflow/outflow) definitions</a></li>
                                        <li id="op-apisApiIdResourcePoliciesResourcePolicyIdGet"><a href="#!/operations#APIResourcePolicies#apisApiIdResourcePoliciesResourcePolicyIdGet">Get the resource policy (inflow/outflow) definition for a given resource identifier.</a></li>
                                        <li id="op-apisApiIdResourcePoliciesResourcePolicyIdPut"><a href="#!/operations#APIResourcePolicies#apisApiIdResourcePoliciesResourcePolicyIdPut">Update the resource policy(inflow/outflow) definition for the given resource identifier</a></li>
                            </ul>
                        </li>
                        <hr/>
                        <span class="class-name">API Scopes</span>
                        <li class="section-box">
                            <ul class="nav nav-stacked">
                                        <li id="op-apisApiIdScopesGet"><a href="#!/operations#APIScopes#apisApiIdScopesGet">Get a list of scopes of an API</a></li>
                                        <li id="op-apisApiIdScopesNameDelete"><a href="#!/operations#APIScopes#apisApiIdScopesNameDelete">Delete a scope of an API</a></li>
                                        <li id="op-apisApiIdScopesNameGet"><a href="#!/operations#APIScopes#apisApiIdScopesNameGet">Get a scope of an API</a></li>
                                        <li id="op-apisApiIdScopesNamePut"><a href="#!/operations#APIScopes#apisApiIdScopesNamePut">Update a Scope of an API</a></li>
                                        <li id="op-apisApiIdScopesPost"><a href="#!/operations#APIScopes#apisApiIdScopesPost">Add a new scope to an API</a></li>
                            </ul>
                        </li>
                        <hr/>
                        <span class="class-name">APIs</span>
                        <li class="section-box">
                            <ul class="nav nav-stacked">
                                        <li id="op-apisApiIdDelete"><a href="#!/operations#APIs#apisApiIdDelete">Delete an API</a></li>
                                        <li id="op-apisApiIdGet"><a href="#!/operations#APIs#apisApiIdGet">Get details of an API</a></li>
                                        <li id="op-apisApiIdPut"><a href="#!/operations#APIs#apisApiIdPut">Update an API</a></li>
                                        <li id="op-apisApiIdResourcePathsGet"><a href="#!/operations#APIs#apisApiIdResourcePathsGet">Get Resource Paths of an API</a></li>
                                        <li id="op-apisApiIdSubscriptionPoliciesGet"><a href="#!/operations#APIs#apisApiIdSubscriptionPoliciesGet">Get details of the subscription throttling policies of an API
</a></li>
                                        <li id="op-apisApiIdSwaggerGet"><a href="#!/operations#APIs#apisApiIdSwaggerGet">Get swagger definition</a></li>
                                        <li id="op-apisApiIdSwaggerPut"><a href="#!/operations#APIs#apisApiIdSwaggerPut">Update swagger definition</a></li>
                                        <li id="op-apisApiIdThumbnailGet"><a href="#!/operations#APIs#apisApiIdThumbnailGet">Get thumbnail image</a></li>
                                        <li id="op-apisCopyApiPost"><a href="#!/operations#APIs#apisCopyApiPost">Create a new API version</a></li>
                                        <li id="op-apisGet"><a href="#!/operations#APIs#apisGet">Retrieve/Search APIs
</a></li>
                                        <li id="op-apisImportGraphqlSchemaPost"><a href="#!/operations#APIs#apisImportGraphqlSchemaPost">Import API Definition</a></li>
                                        <li id="op-apisPost"><a href="#!/operations#APIs#apisPost">Create a new API</a></li>
                                        <li id="op-getWSDLOfAPI"><a href="#!/operations#APIs#getWSDLOfAPI">Get WSDL definition</a></li>
                                        <li id="op-importOpenAPIDefinition"><a href="#!/operations#APIs#importOpenAPIDefinition">Import an OpenAPI Definition</a></li>
                                        <li id="op-importWSDLDefinition"><a href="#!/operations#APIs#importWSDLDefinition">Import a WSDL Definition</a></li>
                                        <li id="op-updateAPIThumbnail"><a href="#!/operations#APIs#updateAPIThumbnail">Upload a thumbnail image</a></li>
<<<<<<< HEAD
                                        <li id="op-updateWSDLOfAPI"><a href="#!/operations#APIs#updateWSDLOfAPI">Update WSDL definition</a></li>
=======
                                        <li id="op-validateAPI"><a href="#!/operations#APIs#validateAPI">Check given API attibute name is already exist
</a></li>
>>>>>>> 0aa71022
                            </ul>
                        </li>
                        <hr/>
                        <span class="class-name">Client Certificates</span>
                        <li class="section-box">
                            <ul class="nav nav-stacked">
                                        <li id="op-apisApiIdClientCertificatesAliasContentGet"><a href="#!/operations#ClientCertificates#apisApiIdClientCertificatesAliasContentGet">Download a certificate.</a></li>
                                        <li id="op-apisApiIdClientCertificatesAliasDelete"><a href="#!/operations#ClientCertificates#apisApiIdClientCertificatesAliasDelete">Delete a certificate.</a></li>
                                        <li id="op-apisApiIdClientCertificatesAliasGet"><a href="#!/operations#ClientCertificates#apisApiIdClientCertificatesAliasGet">Get the certificate information.</a></li>
                                        <li id="op-apisApiIdClientCertificatesAliasPut"><a href="#!/operations#ClientCertificates#apisApiIdClientCertificatesAliasPut">Update a certificate.</a></li>
                                        <li id="op-apisApiIdClientCertificatesGet"><a href="#!/operations#ClientCertificates#apisApiIdClientCertificatesGet">Retrieve/ Search uploaded Client Certificates.</a></li>
                                        <li id="op-apisApiIdClientCertificatesPost"><a href="#!/operations#ClientCertificates#apisApiIdClientCertificatesPost">Upload a new certificate.</a></li>
                            </ul>
                        </li>
                        <hr/>
                        <span class="class-name">Endpoint Certificates</span>
                        <li class="section-box">
                            <ul class="nav nav-stacked">
                                        <li id="op-endpointCertificatesAliasContentGet"><a href="#!/operations#EndpointCertificates#endpointCertificatesAliasContentGet">Download a certificate.</a></li>
                                        <li id="op-endpointCertificatesAliasDelete"><a href="#!/operations#EndpointCertificates#endpointCertificatesAliasDelete">Delete a certificate.</a></li>
                                        <li id="op-endpointCertificatesAliasGet"><a href="#!/operations#EndpointCertificates#endpointCertificatesAliasGet">Get the certificate information.</a></li>
                                        <li id="op-endpointCertificatesAliasPut"><a href="#!/operations#EndpointCertificates#endpointCertificatesAliasPut">Update a certificate.</a></li>
                                        <li id="op-endpointCertificatesGet"><a href="#!/operations#EndpointCertificates#endpointCertificatesGet">Retrieve/Search uploaded certificates.</a></li>
                                        <li id="op-endpointCertificatesPost"><a href="#!/operations#EndpointCertificates#endpointCertificatesPost">Upload a new Certificate.</a></li>
                            </ul>
                        </li>
                        <hr/>
                        <span class="class-name">External Stores</span>
                        <li class="section-box">
                            <ul class="nav nav-stacked">
                                        <li id="op-getAllExternalStores"><a href="#!/operations#ExternalStores#getAllExternalStores">Retrieve external store list to publish an API</a></li>
                                        <li id="op-getAllPublishedExternalStoresByAPI"><a href="#!/operations#ExternalStores#getAllPublishedExternalStoresByAPI">Get the list of external stores which an API is published to</a></li>
                                        <li id="op-publishAPIToExternalStores"><a href="#!/operations#ExternalStores#publishAPIToExternalStores">Publish an API to external stores</a></li>
                            </ul>
                        </li>
                        <hr/>
                        <span class="class-name">GraphQL Schema</span>
                        <li class="section-box">
                            <ul class="nav nav-stacked">
                                        <li id="op-apisApiIdGraphqlSchemaPut"><a href="#!/operations#GraphQLSchema#apisApiIdGraphqlSchemaPut">Add a Schema to a GraphQL API</a></li>
                            </ul>
                        </li>
                        <hr/>
                        <span class="class-name">GraphQL Schema (Individual)</span>
                        <li class="section-box">
                            <ul class="nav nav-stacked">
                                        <li id="op-apisApiIdGraphqlSchemaGet"><a href="#!/operations#GraphQLSchemaIndividual#apisApiIdGraphqlSchemaGet">Get the Schema of a GraphQL API</a></li>
                            </ul>
                        </li>
                        <hr/>
                        <span class="class-name">Mediation Policies</span>
                        <li class="section-box">
                            <ul class="nav nav-stacked">
                                        <li id="op-apisApiIdMediationPoliciesGet"><a href="#!/operations#MediationPolicies#apisApiIdMediationPoliciesGet">Get all mediation policies of an API
</a></li>
                                        <li id="op-apisApiIdMediationPoliciesMediationPolicyIdDelete"><a href="#!/operations#MediationPolicies#apisApiIdMediationPoliciesMediationPolicyIdDelete">Delete an API specific mediation policy</a></li>
                                        <li id="op-apisApiIdMediationPoliciesMediationPolicyIdGet"><a href="#!/operations#MediationPolicies#apisApiIdMediationPoliciesMediationPolicyIdGet">Get an API specific mediation policy</a></li>
                                        <li id="op-apisApiIdMediationPoliciesMediationPolicyIdPut"><a href="#!/operations#MediationPolicies#apisApiIdMediationPoliciesMediationPolicyIdPut">Update an API specific mediation policy</a></li>
                                        <li id="op-apisApiIdMediationPoliciesPost"><a href="#!/operations#MediationPolicies#apisApiIdMediationPoliciesPost">Add an API specific mediation policy</a></li>
                                        <li id="op-mediationPoliciesGet"><a href="#!/operations#MediationPolicies#mediationPoliciesGet">Get all global level mediation policies
</a></li>
                            </ul>
                        </li>
                        <hr/>
                        <span class="class-name">Roles</span>
                        <li class="section-box">
                            <ul class="nav nav-stacked">
                                        <li id="op-validateSystemRole"><a href="#!/operations#Roles#validateSystemRole">Check given role name is already exist</a></li>
                                        <li id="op-validateUserRole"><a href="#!/operations#Roles#validateUserRole">Validate whether the logged-in user has the given role</a></li>
                            </ul>
                        </li>
                        <hr/>
                        <span class="class-name">Settings</span>
                        <li class="section-box">
                            <ul class="nav nav-stacked">
                                        <li id="op-settingsGatewayEnvironmentsGet"><a href="#!/operations#Settings#settingsGatewayEnvironmentsGet">Get all gateway environments</a></li>
                                        <li id="op-settingsGet"><a href="#!/operations#Settings#settingsGet">Retreive publisher settings</a></li>
                            </ul>
                        </li>
                        <hr/>
                        <span class="class-name">Subscriptions</span>
                        <li class="section-box">
                            <ul class="nav nav-stacked">
                                        <li id="op-subscriptionsBlockSubscriptionPost"><a href="#!/operations#Subscriptions#subscriptionsBlockSubscriptionPost">Block a subscription</a></li>
                                        <li id="op-subscriptionsGet"><a href="#!/operations#Subscriptions#subscriptionsGet">Get all Subscriptions</a></li>
                                        <li id="op-subscriptionsUnblockSubscriptionPost"><a href="#!/operations#Subscriptions#subscriptionsUnblockSubscriptionPost">Unblock a Subscription</a></li>
                            </ul>
                        </li>
                        <hr/>
                        <span class="class-name">Tenants</span>
                        <li class="section-box">
                            <ul class="nav nav-stacked">
                                        <li id="op-getTenantExistence"><a href="#!/operations#Tenants#getTenantExistence">Check whether the given tenant already exists</a></li>
                                        <li id="op-getTenantsByState"><a href="#!/operations#Tenants#getTenantsByState">Get get tenants by state
</a></li>
                            </ul>
                        </li>
                        <hr/>
                        <span class="class-name">Throttling Policies</span>
                        <li class="section-box">
                            <ul class="nav nav-stacked">
                                        <li id="op-getAllThrottlingPolicies"><a href="#!/operations#ThrottlingPolicies#getAllThrottlingPolicies">Get all throttling policies for the given type</a></li>
                                        <li id="op-getThrottlingPolicyByName"><a href="#!/operations#ThrottlingPolicies#getThrottlingPolicyByName">Get details of a policy</a></li>
                            </ul>
                        </li>
                        <hr/>
                        <span class="class-name">Unified Search</span>
                        <li class="section-box">
                            <ul class="nav nav-stacked">
                                        <li id="op-searchGet"><a href="#!/operations#UnifiedSearch#searchGet">Retrieve/Search APIs and API Documents by content
</a></li>
                            </ul>
                        </li>
                        <hr/>
                        <span class="class-name">Validation</span>
                        <li class="section-box">
                            <ul class="nav nav-stacked">
                                        <li id="op-apisValidateGraphqlSchemaPost"><a href="#!/operations#Validation#apisValidateGraphqlSchemaPost">Validate GraphQL API definition and retrieve a summary</a></li>
                                        <li id="op-validateOpenAPIDefinition"><a href="#!/operations#Validation#validateOpenAPIDefinition">Validate an OpenAPI Definition</a></li>
                                        <li id="op-validateWSDLDefinition"><a href="#!/operations#Validation#validateWSDLDefinition">Validate a WSDL Definition</a></li>
                            </ul>
                        </li>
            </ul>
            <h3>Definitions</h3>
            <ul class="nav nav-stacked fixed">
                        <li class="section-box">
                            <ul class="nav nav-stacked">
                                <li id="def-API"><a href="#!/models#API">API</a></li>
                            </ul>
                        </li>
                        <li class="section-box">
                            <ul class="nav nav-stacked">
                                <li id="def-APIBusinessInformation"><a href="#!/models#APIBusinessInformation">APIBusinessInformation</a></li>
                            </ul>
                        </li>
                        <li class="section-box">
                            <ul class="nav nav-stacked">
                                <li id="def-APICorsConfiguration"><a href="#!/models#APICorsConfiguration">APICorsConfiguration</a></li>
                            </ul>
                        </li>
                        <li class="section-box">
                            <ul class="nav nav-stacked">
                                <li id="def-APIEndpointSecurity"><a href="#!/models#APIEndpointSecurity">APIEndpointSecurity</a></li>
                            </ul>
                        </li>
                        <li class="section-box">
                            <ul class="nav nav-stacked">
                                <li id="def-APIExternalStore"><a href="#!/models#APIExternalStore">APIExternalStore</a></li>
                            </ul>
                        </li>
                        <li class="section-box">
                            <ul class="nav nav-stacked">
                                <li id="def-APIExternalStoreList"><a href="#!/models#APIExternalStoreList">APIExternalStoreList</a></li>
                            </ul>
                        </li>
                        <li class="section-box">
                            <ul class="nav nav-stacked">
                                <li id="def-APIInfo"><a href="#!/models#APIInfo">APIInfo</a></li>
                            </ul>
                        </li>
                        <li class="section-box">
                            <ul class="nav nav-stacked">
                                <li id="def-APIList"><a href="#!/models#APIList">APIList</a></li>
                            </ul>
                        </li>
                        <li class="section-box">
                            <ul class="nav nav-stacked">
                                <li id="def-APIMaxTps"><a href="#!/models#APIMaxTps">APIMaxTps</a></li>
                            </ul>
                        </li>
                        <li class="section-box">
                            <ul class="nav nav-stacked">
                                <li id="def-APIMonetizationInfo"><a href="#!/models#APIMonetizationInfo">APIMonetizationInfo</a></li>
                            </ul>
                        </li>
                        <li class="section-box">
                            <ul class="nav nav-stacked">
                                <li id="def-APIMonetizationUsage"><a href="#!/models#APIMonetizationUsage">APIMonetizationUsage</a></li>
                            </ul>
                        </li>
                        <li class="section-box">
                            <ul class="nav nav-stacked">
                                <li id="def-APIOperations"><a href="#!/models#APIOperations">APIOperations</a></li>
                            </ul>
                        </li>
                        <li class="section-box">
                            <ul class="nav nav-stacked">
                                <li id="def-APIProduct"><a href="#!/models#APIProduct">APIProduct</a></li>
                            </ul>
                        </li>
                        <li class="section-box">
                            <ul class="nav nav-stacked">
                                <li id="def-APIProductBusinessInformation"><a href="#!/models#APIProductBusinessInformation">APIProductBusinessInformation</a></li>
                            </ul>
                        </li>
                        <li class="section-box">
                            <ul class="nav nav-stacked">
                                <li id="def-APIProductInfo"><a href="#!/models#APIProductInfo">APIProductInfo</a></li>
                            </ul>
                        </li>
                        <li class="section-box">
                            <ul class="nav nav-stacked">
                                <li id="def-APIProductList"><a href="#!/models#APIProductList">APIProductList</a></li>
                            </ul>
                        </li>
                        <li class="section-box">
                            <ul class="nav nav-stacked">
                                <li id="def-APIRevenue"><a href="#!/models#APIRevenue">APIRevenue</a></li>
                            </ul>
                        </li>
                        <li class="section-box">
                            <ul class="nav nav-stacked">
                                <li id="def-API_threatProtectionPolicies"><a href="#!/models#API_threatProtectionPolicies">API_threatProtectionPolicies</a></li>
                            </ul>
                        </li>
                        <li class="section-box">
                            <ul class="nav nav-stacked">
                                <li id="def-API_threatProtectionPolicies_list"><a href="#!/models#API_threatProtectionPolicies_list">API_threatProtectionPolicies_list</a></li>
                            </ul>
                        </li>
                        <li class="section-box">
                            <ul class="nav nav-stacked">
                                <li id="def-API_wsdlInfo"><a href="#!/models#API_wsdlInfo">API_wsdlInfo</a></li>
                            </ul>
                        </li>
                        <li class="section-box">
                            <ul class="nav nav-stacked">
                                <li id="def-Application"><a href="#!/models#Application">Application</a></li>
                            </ul>
                        </li>
                        <li class="section-box">
                            <ul class="nav nav-stacked">
                                <li id="def-ApplicationInfo"><a href="#!/models#ApplicationInfo">ApplicationInfo</a></li>
                            </ul>
                        </li>
                        <li class="section-box">
                            <ul class="nav nav-stacked">
                                <li id="def-CertMetadata"><a href="#!/models#CertMetadata">CertMetadata</a></li>
                            </ul>
                        </li>
                        <li class="section-box">
                            <ul class="nav nav-stacked">
                                <li id="def-CertificateInfo"><a href="#!/models#CertificateInfo">CertificateInfo</a></li>
                            </ul>
                        </li>
                        <li class="section-box">
                            <ul class="nav nav-stacked">
                                <li id="def-CertificateValidity"><a href="#!/models#CertificateValidity">CertificateValidity</a></li>
                            </ul>
                        </li>
                        <li class="section-box">
                            <ul class="nav nav-stacked">
                                <li id="def-Certificates"><a href="#!/models#Certificates">Certificates</a></li>
                            </ul>
                        </li>
                        <li class="section-box">
                            <ul class="nav nav-stacked">
                                <li id="def-ClientCertMetadata"><a href="#!/models#ClientCertMetadata">ClientCertMetadata</a></li>
                            </ul>
                        </li>
                        <li class="section-box">
                            <ul class="nav nav-stacked">
                                <li id="def-ClientCertificates"><a href="#!/models#ClientCertificates">ClientCertificates</a></li>
                            </ul>
                        </li>
                        <li class="section-box">
                            <ul class="nav nav-stacked">
                                <li id="def-Document"><a href="#!/models#Document">Document</a></li>
                            </ul>
                        </li>
                        <li class="section-box">
                            <ul class="nav nav-stacked">
                                <li id="def-DocumentList"><a href="#!/models#DocumentList">DocumentList</a></li>
                            </ul>
                        </li>
                        <li class="section-box">
                            <ul class="nav nav-stacked">
                                <li id="def-Endpoint"><a href="#!/models#Endpoint">Endpoint</a></li>
                            </ul>
                        </li>
                        <li class="section-box">
                            <ul class="nav nav-stacked">
                                <li id="def-EndpointConfig"><a href="#!/models#EndpointConfig">EndpointConfig</a></li>
                            </ul>
                        </li>
                        <li class="section-box">
                            <ul class="nav nav-stacked">
                                <li id="def-EndpointConfig_attributes"><a href="#!/models#EndpointConfig_attributes">EndpointConfig_attributes</a></li>
                            </ul>
                        </li>
                        <li class="section-box">
                            <ul class="nav nav-stacked">
                                <li id="def-EndpointList"><a href="#!/models#EndpointList">EndpointList</a></li>
                            </ul>
                        </li>
                        <li class="section-box">
                            <ul class="nav nav-stacked">
                                <li id="def-Endpoint_endpointConfig"><a href="#!/models#Endpoint_endpointConfig">Endpoint_endpointConfig</a></li>
                            </ul>
                        </li>
                        <li class="section-box">
                            <ul class="nav nav-stacked">
                                <li id="def-Endpoint_endpointSecurity"><a href="#!/models#Endpoint_endpointSecurity">Endpoint_endpointSecurity</a></li>
                            </ul>
                        </li>
                        <li class="section-box">
                            <ul class="nav nav-stacked">
                                <li id="def-Environment"><a href="#!/models#Environment">Environment</a></li>
                            </ul>
                        </li>
                        <li class="section-box">
                            <ul class="nav nav-stacked">
                                <li id="def-EnvironmentEndpoints"><a href="#!/models#EnvironmentEndpoints">EnvironmentEndpoints</a></li>
                            </ul>
                        </li>
                        <li class="section-box">
                            <ul class="nav nav-stacked">
                                <li id="def-EnvironmentList"><a href="#!/models#EnvironmentList">EnvironmentList</a></li>
                            </ul>
                        </li>
                        <li class="section-box">
                            <ul class="nav nav-stacked">
                                <li id="def-Error"><a href="#!/models#Error">Error</a></li>
                            </ul>
                        </li>
                        <li class="section-box">
                            <ul class="nav nav-stacked">
                                <li id="def-ErrorListItem"><a href="#!/models#ErrorListItem">ErrorListItem</a></li>
                            </ul>
                        </li>
                        <li class="section-box">
                            <ul class="nav nav-stacked">
                                <li id="def-ExternalStore"><a href="#!/models#ExternalStore">ExternalStore</a></li>
                            </ul>
                        </li>
                        <li class="section-box">
                            <ul class="nav nav-stacked">
                                <li id="def-ExternalStoreList"><a href="#!/models#ExternalStoreList">ExternalStoreList</a></li>
                            </ul>
                        </li>
                        <li class="section-box">
                            <ul class="nav nav-stacked">
                                <li id="def-FileInfo"><a href="#!/models#FileInfo">FileInfo</a></li>
                            </ul>
                        </li>
                        <li class="section-box">
                            <ul class="nav nav-stacked">
                                <li id="def-GraphQLSchema"><a href="#!/models#GraphQLSchema">GraphQLSchema</a></li>
                            </ul>
                        </li>
                        <li class="section-box">
                            <ul class="nav nav-stacked">
                                <li id="def-GraphQLValidationResponse"><a href="#!/models#GraphQLValidationResponse">GraphQLValidationResponse</a></li>
                            </ul>
                        </li>
                        <li class="section-box">
                            <ul class="nav nav-stacked">
                                <li id="def-GraphQLValidationResponse_graphQLInfo"><a href="#!/models#GraphQLValidationResponse_graphQLInfo">GraphQLValidationResponse_graphQLInfo</a></li>
                            </ul>
                        </li>
                        <li class="section-box">
                            <ul class="nav nav-stacked">
                                <li id="def-Label"><a href="#!/models#Label">Label</a></li>
                            </ul>
                        </li>
                        <li class="section-box">
                            <ul class="nav nav-stacked">
                                <li id="def-LabelList"><a href="#!/models#LabelList">LabelList</a></li>
                            </ul>
                        </li>
                        <li class="section-box">
                            <ul class="nav nav-stacked">
                                <li id="def-LifecycleHistory"><a href="#!/models#LifecycleHistory">LifecycleHistory</a></li>
                            </ul>
                        </li>
                        <li class="section-box">
                            <ul class="nav nav-stacked">
                                <li id="def-LifecycleHistoryItem"><a href="#!/models#LifecycleHistoryItem">LifecycleHistoryItem</a></li>
                            </ul>
                        </li>
                        <li class="section-box">
                            <ul class="nav nav-stacked">
                                <li id="def-LifecycleState"><a href="#!/models#LifecycleState">LifecycleState</a></li>
                            </ul>
                        </li>
                        <li class="section-box">
                            <ul class="nav nav-stacked">
                                <li id="def-LifecycleState_availableTransitions"><a href="#!/models#LifecycleState_availableTransitions">LifecycleState_availableTransitions</a></li>
                            </ul>
                        </li>
                        <li class="section-box">
                            <ul class="nav nav-stacked">
                                <li id="def-LifecycleState_checkItems"><a href="#!/models#LifecycleState_checkItems">LifecycleState_checkItems</a></li>
                            </ul>
                        </li>
                        <li class="section-box">
                            <ul class="nav nav-stacked">
                                <li id="def-Mediation"><a href="#!/models#Mediation">Mediation</a></li>
                            </ul>
                        </li>
                        <li class="section-box">
                            <ul class="nav nav-stacked">
                                <li id="def-MediationInfo"><a href="#!/models#MediationInfo">MediationInfo</a></li>
                            </ul>
                        </li>
                        <li class="section-box">
                            <ul class="nav nav-stacked">
                                <li id="def-MediationList"><a href="#!/models#MediationList">MediationList</a></li>
                            </ul>
                        </li>
                        <li class="section-box">
                            <ul class="nav nav-stacked">
                                <li id="def-MediationPolicy"><a href="#!/models#MediationPolicy">MediationPolicy</a></li>
                            </ul>
                        </li>
                        <li class="section-box">
                            <ul class="nav nav-stacked">
                                <li id="def-MonetizationAttribute"><a href="#!/models#MonetizationAttribute">MonetizationAttribute</a></li>
                            </ul>
                        </li>
                        <li class="section-box">
                            <ul class="nav nav-stacked">
                                <li id="def-OpenAPIDefinitionValidationResponse"><a href="#!/models#OpenAPIDefinitionValidationResponse">OpenAPIDefinitionValidationResponse</a></li>
                            </ul>
                        </li>
                        <li class="section-box">
                            <ul class="nav nav-stacked">
                                <li id="def-OpenAPIDefinitionValidationResponse_info"><a href="#!/models#OpenAPIDefinitionValidationResponse_info">OpenAPIDefinitionValidationResponse_info</a></li>
                            </ul>
                        </li>
                        <li class="section-box">
                            <ul class="nav nav-stacked">
                                <li id="def-Pagination"><a href="#!/models#Pagination">Pagination</a></li>
                            </ul>
                        </li>
                        <li class="section-box">
                            <ul class="nav nav-stacked">
                                <li id="def-ProductAPI"><a href="#!/models#ProductAPI">ProductAPI</a></li>
                            </ul>
                        </li>
                        <li class="section-box">
                            <ul class="nav nav-stacked">
                                <li id="def-ResourcePath"><a href="#!/models#ResourcePath">ResourcePath</a></li>
                            </ul>
                        </li>
                        <li class="section-box">
                            <ul class="nav nav-stacked">
                                <li id="def-ResourcePathList"><a href="#!/models#ResourcePathList">ResourcePathList</a></li>
                            </ul>
                        </li>
                        <li class="section-box">
                            <ul class="nav nav-stacked">
                                <li id="def-ResourcePolicyInfo"><a href="#!/models#ResourcePolicyInfo">ResourcePolicyInfo</a></li>
                            </ul>
                        </li>
                        <li class="section-box">
                            <ul class="nav nav-stacked">
                                <li id="def-ResourcePolicyList"><a href="#!/models#ResourcePolicyList">ResourcePolicyList</a></li>
                            </ul>
                        </li>
                        <li class="section-box">
                            <ul class="nav nav-stacked">
                                <li id="def-Scope"><a href="#!/models#Scope">Scope</a></li>
                            </ul>
                        </li>
                        <li class="section-box">
                            <ul class="nav nav-stacked">
                                <li id="def-ScopeList"><a href="#!/models#ScopeList">ScopeList</a></li>
                            </ul>
                        </li>
                        <li class="section-box">
                            <ul class="nav nav-stacked">
                                <li id="def-ScopeList_list"><a href="#!/models#ScopeList_list">ScopeList_list</a></li>
                            </ul>
                        </li>
                        <li class="section-box">
                            <ul class="nav nav-stacked">
                                <li id="def-Scope_bindings"><a href="#!/models#Scope_bindings">Scope_bindings</a></li>
                            </ul>
                        </li>
                        <li class="section-box">
                            <ul class="nav nav-stacked">
                                <li id="def-SearchResult"><a href="#!/models#SearchResult">SearchResult</a></li>
                            </ul>
                        </li>
                        <li class="section-box">
                            <ul class="nav nav-stacked">
                                <li id="def-SearchResultList"><a href="#!/models#SearchResultList">SearchResultList</a></li>
                            </ul>
                        </li>
                        <li class="section-box">
                            <ul class="nav nav-stacked">
                                <li id="def-Settings"><a href="#!/models#Settings">Settings</a></li>
                            </ul>
                        </li>
                        <li class="section-box">
                            <ul class="nav nav-stacked">
                                <li id="def-Subscription"><a href="#!/models#Subscription">Subscription</a></li>
                            </ul>
                        </li>
                        <li class="section-box">
                            <ul class="nav nav-stacked">
                                <li id="def-SubscriptionList"><a href="#!/models#SubscriptionList">SubscriptionList</a></li>
                            </ul>
                        </li>
                        <li class="section-box">
                            <ul class="nav nav-stacked">
                                <li id="def-Tenant"><a href="#!/models#Tenant">Tenant</a></li>
                            </ul>
                        </li>
                        <li class="section-box">
                            <ul class="nav nav-stacked">
                                <li id="def-TenantList"><a href="#!/models#TenantList">TenantList</a></li>
                            </ul>
                        </li>
                        <li class="section-box">
                            <ul class="nav nav-stacked">
                                <li id="def-ThreatProtectionPolicy"><a href="#!/models#ThreatProtectionPolicy">ThreatProtectionPolicy</a></li>
                            </ul>
                        </li>
                        <li class="section-box">
                            <ul class="nav nav-stacked">
                                <li id="def-ThreatProtectionPolicyList"><a href="#!/models#ThreatProtectionPolicyList">ThreatProtectionPolicyList</a></li>
                            </ul>
                        </li>
                        <li class="section-box">
                            <ul class="nav nav-stacked">
                                <li id="def-ThrottlingPolicy"><a href="#!/models#ThrottlingPolicy">ThrottlingPolicy</a></li>
                            </ul>
                        </li>
                        <li class="section-box">
                            <ul class="nav nav-stacked">
                                <li id="def-ThrottlingPolicyList"><a href="#!/models#ThrottlingPolicyList">ThrottlingPolicyList</a></li>
                            </ul>
                        </li>
                        <li class="section-box">
                            <ul class="nav nav-stacked">
                                <li id="def-WSDLValidationResponse"><a href="#!/models#WSDLValidationResponse">WSDLValidationResponse</a></li>
                            </ul>
                        </li>
                        <li class="section-box">
                            <ul class="nav nav-stacked">
                                <li id="def-WSDLValidationResponse_wsdlInfo"><a href="#!/models#WSDLValidationResponse_wsdlInfo">WSDLValidationResponse_wsdlInfo</a></li>
                            </ul>
                        </li>
                        <li class="section-box">
                            <ul class="nav nav-stacked">
                                <li id="def-WSDLValidationResponse_wsdlInfo_endpoints"><a href="#!/models#WSDLValidationResponse_wsdlInfo_endpoints">WSDLValidationResponse_wsdlInfo_endpoints</a></li>
                            </ul>
                        </li>
                        <li class="section-box">
                            <ul class="nav nav-stacked">
                                <li id="def-WorkflowResponse"><a href="#!/models#WorkflowResponse">WorkflowResponse</a></li>
                            </ul>
                        </li>
                        <li class="section-box">
                            <ul class="nav nav-stacked">
                                <li id="def-APISearchResult"><a href="#!/models#APISearchResult">APISearchResult</a></li>
                            </ul>
                        </li>
                        <li class="section-box">
                            <ul class="nav nav-stacked">
                                <li id="def-DocumentSearchResult"><a href="#!/models#DocumentSearchResult">DocumentSearchResult</a></li>
                            </ul>
                        </li>
            </ul>
        </nav>
    </div>
    <!-- /#sidebar-wrapper -->

    <!-- Page Content -->
    <div id="page-content-wrapper">
        <div class="container-fluid main-content">
            <div class="row" class="">
                <div class="col-lg-12 col-md-12 col-sm-12 col-xs-12">
                    <div class="non-sidebar">
                        <div class="main-content">
                            <h2>Introduction</h2>

                            <p class="marked">This specifies a **RESTful API** for WSO2 **API Manager** - Publisher.

Please see [full swagger definition](https://raw.githubusercontent.com/wso2/carbon-apimgt/v6.0.4/components/apimgt/org.wso2.carbon.apimgt.rest.api.publisher/src/main/resources/publisher-api.yaml) of the API which is written using [swagger 2.0](http://swagger.io/) specification.
</p>

                            <div class="sect2">
                                    <h3>Version information</h3>

                                    <div class="paragraph">
                                        <p class="marked">v1.0</p>
                                    </div>

                                        <h3>Contact information</h3>

                                        <div class="paragraph">
                                            <p class="marked">Contact: <a href="http://wso2.com/products/api-manager/">WSO2</a></p>

                                            <p>Email: architecture@wso2.com</p>
                                        </div>

                                        <h3>License information</h3>

                                        <div class="paragraph">
                                            <p class="marked">License: Apache 2.0</p>

                                            <p class="marked">URL: http://www.apache.org/licenses/LICENSE-2.0.html</p>
                                        </div>

                                    <h3>URI Scheme</h3>

                                    <div class="paragraph">
                                        <p class="marked">Host: apis.wso2.com</p>

                                        <p class="marked">BasePath: /api/am/publisher/v1.0</p>
                                        <code>Scheme: [HTTPS, HTTP]</code>
                                    </div>
                                    <h3>Consumes</h3>

                                    <div class="paragraph">
                                        <code>[application/json]</code>
                                    </div>
                                    <h3>Produces</h3>

                                    <div class="paragraph">
                                        <code>[application/json]</code>
                                    </div>
                            </div>
                        </div>
                    </div>
                </div>
            </div>
        </div>
        <!-- /#page-content-wrapper -->

    </div>
</div>
<!-- /#wrapper -->
</body>

</html><|MERGE_RESOLUTION|>--- conflicted
+++ resolved
@@ -178,12 +178,9 @@
                                         <li id="op-importOpenAPIDefinition"><a href="#!/operations#APIs#importOpenAPIDefinition">Import an OpenAPI Definition</a></li>
                                         <li id="op-importWSDLDefinition"><a href="#!/operations#APIs#importWSDLDefinition">Import a WSDL Definition</a></li>
                                         <li id="op-updateAPIThumbnail"><a href="#!/operations#APIs#updateAPIThumbnail">Upload a thumbnail image</a></li>
-<<<<<<< HEAD
                                         <li id="op-updateWSDLOfAPI"><a href="#!/operations#APIs#updateWSDLOfAPI">Update WSDL definition</a></li>
-=======
                                         <li id="op-validateAPI"><a href="#!/operations#APIs#validateAPI">Check given API attibute name is already exist
 </a></li>
->>>>>>> 0aa71022
                             </ul>
                         </li>
                         <hr/>
