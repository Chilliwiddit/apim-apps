# Update to any of the packages Adding/Removing/Updating will require approval from one of the code owners
# This is done to make sure we don't accidentally add vulnerable, deprecated or libraries with invalid license support

<<<<<<< HEAD
# See: https://help.github.com/articles/about-codeowners/
# These owners will be the default owners for everything in the repo.
*       @lasanthaS @Krishanx92 @tharikaGitHub

=======
* @lasanthaS @piyumaldk
>>>>>>> 96cb25ca
<|MERGE_RESOLUTION|>--- conflicted
+++ resolved
@@ -1,11 +1,7 @@
 # Update to any of the packages Adding/Removing/Updating will require approval from one of the code owners
 # This is done to make sure we don't accidentally add vulnerable, deprecated or libraries with invalid license support
 
-<<<<<<< HEAD
+
 # See: https://help.github.com/articles/about-codeowners/
 # These owners will be the default owners for everything in the repo.
-*       @lasanthaS @Krishanx92 @tharikaGitHub
-
-=======
-* @lasanthaS @piyumaldk
->>>>>>> 96cb25ca
+* @lasanthaS @Krishanx92 @tharikaGitHub @piyumaldk
