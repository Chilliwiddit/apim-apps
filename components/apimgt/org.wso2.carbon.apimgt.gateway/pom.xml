<?xml version="1.0" encoding="utf-8"?>
<!--
 ~ Copyright (c) 2009-2010, WSO2 Inc. (http://www.wso2.org) All Rights Reserved.
 ~
 ~ Licensed under the Apache License, Version 2.0 (the "License");
 ~ you may not use this file except in compliance with the License.
 ~ You may obtain a copy of the License at
 ~
 ~      http://www.apache.org/licenses/LICENSE-2.0
 ~
 ~ Unless required by applicable law or agreed to in writing, software
 ~ distributed under the License is distributed on an "AS IS" BASIS,
 ~ WITHOUT WARRANTIES OR CONDITIONS OF ANY KIND, either express or implied.
 ~ See the License for the specific language governing permissions and
 ~ limitations under the License.
-->
<project xmlns="http://maven.apache.org/POM/4.0.0" xmlns:xsi="http://www.w3.org/2001/XMLSchema-instance"
         xsi:schemaLocation="http://maven.apache.org/POM/4.0.0 http://maven.apache.org/maven-v4_0_0.xsd">

    <parent>
        <groupId>org.wso2.carbon.apimgt</groupId>
        <artifactId>apimgt</artifactId>
<<<<<<< HEAD
        <version>5.0.3</version>
=======
        <version>6.0.0-SNAPSHOT</version>
>>>>>>> 7dc31f7f
        <relativePath>../pom.xml</relativePath>
    </parent>

    <modelVersion>4.0.0</modelVersion>
    <artifactId>org.wso2.carbon.apimgt.gateway</artifactId>
    <packaging>bundle</packaging>
    <version>5.0.3</version>
    <name>WSO2 Carbon - API Gateway</name>
    <url>http://wso2.org</url>

    <dependencies>

<<<<<<< HEAD
=======

>>>>>>> 7dc31f7f
        <dependency>
            <artifactId>throttler-core</artifactId>
            <groupId>org.wso2.throttle</groupId>
            <version>1.0-SNAPSHOT</version>
        </dependency>


<<<<<<< HEAD
=======

>>>>>>> 7dc31f7f
        <dependency>
            <groupId>org.apache.synapse</groupId>
            <artifactId>synapse-extensions</artifactId>
        </dependency>
        <dependency>
            <groupId>org.wso2.carbon</groupId>
            <artifactId>org.wso2.carbon.core</artifactId>
        </dependency>
        <dependency>
            <groupId>org.wso2.carbon.mediation</groupId>
            <artifactId>org.wso2.carbon.mediation.initializer</artifactId>
        </dependency>
        <dependency>
            <groupId>org.apache.synapse</groupId>
            <artifactId>synapse-core</artifactId>
            <exclusions>
                <exclusion>
                    <groupId>org.apache.axis2</groupId>
                    <artifactId>axis2-codegen</artifactId>
                </exclusion>
            </exclusions>
        </dependency>
        <dependency>
            <groupId>org.wso2.carbon</groupId>
            <artifactId>org.wso2.carbon.logging</artifactId>
        </dependency>
        <dependency>
            <groupId>org.wso2.carbon.apimgt</groupId>
            <artifactId>org.wso2.carbon.apimgt.keymgt.stub</artifactId>
        </dependency>
        <dependency>
            <groupId>org.wso2.carbon.apimgt</groupId>
            <artifactId>org.wso2.carbon.apimgt.impl</artifactId>
            <exclusions>
                <exclusion>
                    <groupId>org.slf4j</groupId>
                    <artifactId>slf4j-jdk14</artifactId>
                </exclusion>
            </exclusions>
        </dependency>
        <dependency>
            <groupId>org.wso2.carbon</groupId>
            <artifactId>org.wso2.carbon.ui</artifactId>
        </dependency>
        <dependency>
            <groupId>org.wso2.carbon.identity</groupId>
            <artifactId>org.wso2.carbon.identity.oauth.stub</artifactId>
        </dependency>
        <dependency>
            <groupId>org.wso2.carbon</groupId>
            <artifactId>org.wso2.carbon.utils</artifactId>
        </dependency>
        <dependency>
            <groupId>org.wso2.carbon.mediation</groupId>
            <artifactId>org.wso2.carbon.sequences.stub</artifactId>
        </dependency>
        <dependency>
            <groupId>org.wso2.carbon.mediation</groupId>
            <artifactId>org.wso2.carbon.mediation.security.stub</artifactId>
        </dependency>
        <dependency>
            <groupId>org.wso2.carbon.mediation</groupId>
            <artifactId>org.wso2.carbon.mediation.dependency.mgt</artifactId>
        </dependency>
        <dependency>
            <groupId>org.wso2.carbon.mediation</groupId>
            <artifactId>org.wso2.carbon.mediation.registry</artifactId>
        </dependency>
        <dependency>
            <groupId>org.wso2.carbon.mediation</groupId>
            <artifactId>org.wso2.carbon.rest.api.stub</artifactId>
        </dependency>
        <dependency>
            <groupId>org.apache.axis2</groupId>
            <artifactId>axis2-kernel</artifactId>
        </dependency>
        <dependency>
            <groupId>org.wso2.carbon.apimgt</groupId>
            <artifactId>org.wso2.carbon.apimgt.statsupdate.stub</artifactId>
        </dependency>
        <dependency>
            <groupId>org.wso2.carbon.metrics</groupId>
            <artifactId>org.wso2.carbon.metrics.manager</artifactId>
            <version>${carbon.metrics.version}</version>
        </dependency>
    </dependencies>

    <build>
        <plugins>
            <plugin>
                <groupId>org.apache.maven.plugins</groupId>
                <artifactId>maven-compiler-plugin</artifactId>
                <version>2.0</version>
                <configuration>
                    <source>1.5</source>
                    <target>1.5</target>
                </configuration>
            </plugin>
            <plugin>
                <groupId>org.apache.axis2</groupId>
                <artifactId>axis2-java2wsdl-maven-plugin</artifactId>
                <executions>
                    <execution>
                        <goals>
                            <goal>java2wsdl</goal>
                        </goals>
                    </execution>
                </executions>
                <configuration>
                    <className>
                        org.wso2.carbon.apimgt.gateway.service.APIGatewayAdmin
                    </className>
                </configuration>
            </plugin>

            <plugin>
                <groupId>org.apache.felix</groupId>
                <artifactId>maven-scr-plugin</artifactId>
            </plugin>
            <plugin>
                <groupId>org.apache.felix</groupId>
                <artifactId>maven-bundle-plugin</artifactId>
                <version>1.4.0</version>
                <extensions>true</extensions>
                <configuration>
                    <instructions>
                        <Bundle-SymbolicName>${project.artifactId}</Bundle-SymbolicName>
                        <Bundle-Name>${project.artifactId}</Bundle-Name>
                        <Private-Package>
                            org.wso2.carbon.apimgt.gateway.internal
                        </Private-Package>
                        <Export-Package>
                            !javax.servlet,
                            !javax.servlet.http,
                            !org.wso2.carbon.apimgt.gateway.internal,
                            !org.wso2.carbon.apimgt.gateway.stub.*,
                            org.wso2.carbon.apimgt.gateway.*;version="${carbon.apimgt.version}",
                            org.wso2.throttle.*
                        </Export-Package>
                        <Import-Package>
                            !javax.xml.soap,
                            javax.xml.stream.*; version="${javax.xml.stream.imp.pkg.version}",
                            org.apache.axis2.rpc.receivers; version="${axis2.osgi.version.range}",
                            org.apache.axiom.*; version="${axiom.osgi.version.range}",
                            org.apache.axis2; version="${axis2.osgi.version.range}",
                            org.apache.axis2.description; version="${axis2.osgi.version.range}",
                            org.apache.axis2.engine; version="${axis2.osgi.version.range}",
                            org.apache.axis2.rpc.receivers; version="${axis2.osgi.version.range}",
                            org.apache.axis2.context; version="${axis2.osgi.version.range}",
                            org.apache.commons.logging,
                            org.apache.synapse,
                            org.apache.synapse.config,
                            org.apache.synapse.config.xml,
                            org.apache.synapse.core,
                            org.apache.synapse.core.axis2,
                            org.apache.synapse.endpoints.*,
                            org.apache.synapse.mediators.base,
                            org.apache.axis2.transport.base,
                            org.wso2.carbon.core; version="${carbon.platform.package.import.version.range}",
                            org.wso2.carbon.registry.core.service; version="${carbon.registry.imp.pkg.version}",
                            org.wso2.carbon.registry.api; version="${carbon.registry.imp.pkg.version}",
                            org.wso2.carbon.apimgt.impl.*; version="${carbon.apimgt.imp.pkg.version}",
                            javax.xml.soap; version="${javax.xml.soap.imp.pkg.version}",
                            org.wso2.carbon.apimgt.api.*; version="${carbon.apimgt.imp.pkg.version}",
                            edu.emory.mathcs.backport.*,
                            org.apache.axis2.*; version="${imp.pkg.version.axis2}",
                            javax.activation.*; version="[0.0.0, 1.0.0)",
                            javax.cache,
                            javax.net.ssl,
                            javax.xml.namespace,
                            org.apache.http.*,
                            org.apache.commons.*,
                            org.apache.synapse.*,
                            org.apache.thrift.*,
                            org.apache.neethi.*; version="2.0.4.wso2v4",
                            org.wso2.carbon.registry.core.*; version="${carbon.registry.imp.pkg.version}",
                            org.wso2.carbon.throttle.core.*; version="${imp.pkg.version.carbon.throttle}",
                            org.wso2.carbon.utils; version="${carbon.platform.package.import.version.range}",
                            org.osgi.service.component,
                            org.slf4j,
                            org.wso2.carbon.apimgt.keymgt.stub.validator; version="${carbon.apimgt.imp.pkg.version}",
                            org.wso2.carbon.base.*; version="${imp.pkg.version.carbon.base}",
                            org.osgi.framework.*,
                            org.wso2.carbon.bam.service.data.publisher.*,
                            org.wso2.carbon.rest.api.stub.*,
                            org.wso2.carbon.sequences.stub.types,
                            org.wso2.carbon.context,
                            org.wso2.carbon.mediation.*; version="${carbon.mediation.imp.pkg.version}",
                            *;resolution:=optional
                        </Import-Package>
                    </instructions>
                </configuration>
            </plugin>
        </plugins>
    </build>
</project><|MERGE_RESOLUTION|>--- conflicted
+++ resolved
@@ -14,33 +14,24 @@
  ~ See the License for the specific language governing permissions and
  ~ limitations under the License.
 -->
-<project xmlns="http://maven.apache.org/POM/4.0.0" xmlns:xsi="http://www.w3.org/2001/XMLSchema-instance"
-         xsi:schemaLocation="http://maven.apache.org/POM/4.0.0 http://maven.apache.org/maven-v4_0_0.xsd">
+<project xmlns="http://maven.apache.org/POM/4.0.0" xmlns:xsi="http://www.w3.org/2001/XMLSchema-instance" xsi:schemaLocation="http://maven.apache.org/POM/4.0.0 http://maven.apache.org/maven-v4_0_0.xsd">
 
     <parent>
         <groupId>org.wso2.carbon.apimgt</groupId>
         <artifactId>apimgt</artifactId>
-<<<<<<< HEAD
-        <version>5.0.3</version>
-=======
         <version>6.0.0-SNAPSHOT</version>
->>>>>>> 7dc31f7f
         <relativePath>../pom.xml</relativePath>
     </parent>
 
     <modelVersion>4.0.0</modelVersion>
     <artifactId>org.wso2.carbon.apimgt.gateway</artifactId>
     <packaging>bundle</packaging>
-    <version>5.0.3</version>
     <name>WSO2 Carbon - API Gateway</name>
     <url>http://wso2.org</url>
 
     <dependencies>
 
-<<<<<<< HEAD
-=======
-
->>>>>>> 7dc31f7f
+
         <dependency>
             <artifactId>throttler-core</artifactId>
             <groupId>org.wso2.throttle</groupId>
@@ -48,10 +39,7 @@
         </dependency>
 
 
-<<<<<<< HEAD
-=======
-
->>>>>>> 7dc31f7f
+
         <dependency>
             <groupId>org.apache.synapse</groupId>
             <artifactId>synapse-extensions</artifactId>
@@ -101,29 +89,29 @@
             <artifactId>org.wso2.carbon.identity.oauth.stub</artifactId>
         </dependency>
         <dependency>
-            <groupId>org.wso2.carbon</groupId>
-            <artifactId>org.wso2.carbon.utils</artifactId>
-        </dependency>
-        <dependency>
-            <groupId>org.wso2.carbon.mediation</groupId>
+             <groupId>org.wso2.carbon</groupId>
+             <artifactId>org.wso2.carbon.utils</artifactId>       			 
+         </dependency>
+        <dependency>
+           <groupId>org.wso2.carbon.mediation</groupId>
             <artifactId>org.wso2.carbon.sequences.stub</artifactId>
         </dependency>
-        <dependency>
-            <groupId>org.wso2.carbon.mediation</groupId>
-            <artifactId>org.wso2.carbon.mediation.security.stub</artifactId>
-        </dependency>
-        <dependency>
-            <groupId>org.wso2.carbon.mediation</groupId>
-            <artifactId>org.wso2.carbon.mediation.dependency.mgt</artifactId>
-        </dependency>
-        <dependency>
-            <groupId>org.wso2.carbon.mediation</groupId>
-            <artifactId>org.wso2.carbon.mediation.registry</artifactId>
-        </dependency>
-        <dependency>
-            <groupId>org.wso2.carbon.mediation</groupId>
-            <artifactId>org.wso2.carbon.rest.api.stub</artifactId>
-        </dependency>
+		<dependency>
+			<groupId>org.wso2.carbon.mediation</groupId>
+			<artifactId>org.wso2.carbon.mediation.security.stub</artifactId>
+		</dependency>
+		<dependency>
+			<groupId>org.wso2.carbon.mediation</groupId>
+			<artifactId>org.wso2.carbon.mediation.dependency.mgt</artifactId>
+		</dependency>
+		<dependency>
+			<groupId>org.wso2.carbon.mediation</groupId>
+			<artifactId>org.wso2.carbon.mediation.registry</artifactId>
+		</dependency>
+		<dependency>
+			<groupId>org.wso2.carbon.mediation</groupId>
+			<artifactId>org.wso2.carbon.rest.api.stub</artifactId>
+		</dependency>
         <dependency>
             <groupId>org.apache.axis2</groupId>
             <artifactId>axis2-kernel</artifactId>
@@ -161,9 +149,9 @@
                     </execution>
                 </executions>
                 <configuration>
-                    <className>
-                        org.wso2.carbon.apimgt.gateway.service.APIGatewayAdmin
-                    </className>
+                     <className>
+                         org.wso2.carbon.apimgt.gateway.service.APIGatewayAdmin
+                     </className>
                 </configuration>
             </plugin>
 
