/*
*  Copyright (c) 2005-2008, WSO2 Inc. (http://www.wso2.org) All Rights Reserved.
*
*  WSO2 Inc. licenses this file to you under the Apache License,
*  Version 2.0 (the "License"); you may not use this file except
*  in compliance with the License.
*  You may obtain a copy of the License at
*
*    http://www.apache.org/licenses/LICENSE-2.0
*
*  Unless required by applicable law or agreed to in writing,
*  software distributed under the License is distributed on an
*  "AS IS" BASIS, WITHOUT WARRANTIES OR CONDITIONS OF ANY
*  KIND, either express or implied.  See the License for the
*  specific language governing permissions and limitations
*  under the License.
*
*/

package org.wso2.carbon.apimgt.gateway.internal;

import org.apache.axis2.context.ConfigurationContext;
import org.apache.axis2.engine.AxisConfiguration;
import org.apache.commons.io.FileUtils;
import org.apache.commons.logging.Log;
import org.apache.commons.logging.LogFactory;
import org.apache.synapse.SynapseConstants;
import org.apache.synapse.config.xml.MultiXMLConfigurationBuilder;
import org.wso2.carbon.apimgt.impl.caching.CacheProvider;
import org.wso2.carbon.base.CarbonBaseUtils;
import org.wso2.carbon.context.PrivilegedCarbonContext;
import org.wso2.carbon.context.RegistryType;
import org.wso2.carbon.mediation.initializer.configurations.ConfigurationManager;
import org.wso2.carbon.registry.core.session.UserRegistry;
import org.wso2.carbon.utils.AbstractAxis2ConfigurationContextObserver;

import java.io.File;
import java.io.IOException;
import java.rmi.RemoteException;
import java.util.concurrent.locks.Lock;
import java.util.concurrent.locks.ReentrantLock;


/**
 * This creates the {@link org.apache.synapse.config.SynapseConfiguration}
 * for the respective tenants. This class specifically add to deploy API Manager
 * related synapse sequences. This class used to deploy resource mismatch handler, auth failure handler,
 * sandbox error handler, throttle out handler, build sequence, main sequence and fault sequence into tenant
 * synapse artifact space.
 */
public class TenantServiceCreator extends AbstractAxis2ConfigurationContextObserver {
    private static final Log log = LogFactory.getLog(TenantServiceCreator.class);
    private String resourceMisMatchSequenceName = "_resource_mismatch_handler_";
    private String authFailureHandlerSequenceName = "_auth_failure_handler_";
    private String graphqlAuthFailureHandlerSequenceName = "_graphql_failure_handler_";
    private String sandboxKeyErrorSequenceName = "_sandbox_key_error_";
    private String productionKeyErrorSequenceName = "_production_key_error_";
    private String throttleOutSequenceName = "_throttle_out_handler_";
    private String faultSequenceName = "fault";
    private String mainSequenceName = "main";
    private String corsSequenceName = "_cors_request_handler_";
    private String threatFaultSequenceName = "_threat_fault_";
    private String webSocketInboundEp = "WebSocketInboundEndpoint";
<<<<<<< HEAD
    private String securedWebSocketInboundEp = "SecureWebSocketEP";
=======
    private String securedWebSocketInboundEp = "SecureWebSocketInboundEndpoint";
>>>>>>> d07e91be
    private String webHookServerHTTP = "WebhookServer";
    private String synapseConfigRootPath = CarbonBaseUtils.getCarbonHome() + "/repository/resources/apim-synapse-config/";

    public void createdConfigurationContext(ConfigurationContext configurationContext) {
        String tenantDomain = PrivilegedCarbonContext.getThreadLocalCarbonContext().getTenantDomain();
        log.info("Initializing APIM TenantServiceCreator for the tenant domain : " + tenantDomain);
        try {

            // first check which configuration should be active
            org.wso2.carbon.registry.core.Registry registry =
                    (org.wso2.carbon.registry.core.Registry) PrivilegedCarbonContext
                            .getThreadLocalCarbonContext().
                                    getRegistry(RegistryType.SYSTEM_CONFIGURATION);

            AxisConfiguration axisConfig = configurationContext.getAxisConfiguration();

            // initialize the lock
            Lock lock = new ReentrantLock();
            axisConfig.addParameter("synapse.config.lock", lock);

            // creates the synapse configuration directory hierarchy if not exists
            // useful at the initial tenant creation
            File tenantAxis2Repo = new File(
                    configurationContext.getAxisConfiguration().getRepository().getFile());
            File synapseConfigsDir = new File(tenantAxis2Repo, "synapse-configs");
            if (!synapseConfigsDir.exists()) {
                if (!synapseConfigsDir.mkdir()) {
                    log.fatal("Couldn't create the synapse-config root on the file system " +
                            "for the tenant domain : " + tenantDomain);
                    return;
                }
            }

            String synapseConfigsDirLocation = synapseConfigsDir.getAbsolutePath();
            // set the required configuration parameters to initialize the ESB
            axisConfig.addParameter(SynapseConstants.Axis2Param.SYNAPSE_CONFIG_LOCATION,
                    synapseConfigsDirLocation);

            // init the multiple configuration tracker
            ConfigurationManager manger = new ConfigurationManager((UserRegistry) registry,
                    configurationContext);
            manger.init();

            File synapseConfigDir = new File(synapseConfigsDir, manger.getTracker().getCurrentConfigurationName());
            StringBuilder filepath = new StringBuilder();
            filepath.append(synapseConfigsDir).append('/').append(manger.getTracker().getCurrentConfigurationName()).append('/').
                    append(MultiXMLConfigurationBuilder.SEQUENCES_DIR).append('/').append(authFailureHandlerSequenceName).
                    append(".xml");
             File authFailureHandlerSequenceNameFile = new File(filepath.toString());
            //Here we will check authfailurehandler sequence exist in synapse artifact. If it is not available we will create
            //sequence synapse configurations by using resource artifacts
            if (!authFailureHandlerSequenceNameFile.exists()) {
                createTenantSynapseConfigHierarchy(synapseConfigDir, tenantDomain);
            }

            String graphqlFilepath = String.valueOf(synapseConfigsDir) + '/' +
                    manger.getTracker().getCurrentConfigurationName() + '/' + MultiXMLConfigurationBuilder.SEQUENCES_DIR
                    + '/' + graphqlAuthFailureHandlerSequenceName + ".xml";
            File graphqlFailureHandlerSequenceNameFile = new File(graphqlFilepath);
            if (!graphqlFailureHandlerSequenceNameFile.exists()) {
                createTenantSynapseConfigHierarchy(synapseConfigDir, tenantDomain);
            }

            String threatFaultConfigLocation = synapseConfigsDir.getAbsolutePath() + File.separator +
                    manger.getTracker().getCurrentConfigurationName() + File.separator +
                    MultiXMLConfigurationBuilder.SEQUENCES_DIR + File.separator + threatFaultSequenceName + ".xml";
            File threatFaultXml = new File(threatFaultConfigLocation);
            if (!threatFaultXml.exists()) {
                FileUtils.copyFile(new File(synapseConfigRootPath + threatFaultSequenceName + ".xml"),
                        new File(synapseConfigDir.getAbsolutePath() + File.separator +
                                MultiXMLConfigurationBuilder.SEQUENCES_DIR + File.separator +
                                threatFaultSequenceName + ".xml"));
            }
        } catch (RemoteException e) {
            log.error("Failed to create Tenant's synapse sequences.", e);
        } catch (Exception e) {
            log.error("Failed to create Tenant's synapse sequences.", e);
        }

        //Create caches for tenants
        CacheProvider.removeAllCaches();
        CacheProvider.createGatewayKeyCache();
        CacheProvider.createResourceCache();
        CacheProvider.createGatewayTokenCache();
        CacheProvider.createInvalidTokenCache();
        CacheProvider.createGatewayBasicAuthResourceCache();
        CacheProvider.createGatewayUsernameCache();
        CacheProvider.createInvalidUsernameCache();

        //Initialize product REST API token caches
        CacheProvider.createRESTAPITokenCache();
        CacheProvider.createRESTAPIInvalidTokenCache();
        CacheProvider.createGatewayJWTTokenCache();
        CacheProvider.createTenantConfigCache();
        CacheProvider.createRecommendationsCache();
        CacheProvider.createParsedSignJWTCache();

    }

    /**
     * Create the file system for holding the synapse configuration for a new tanent.
     *
     * @param synapseConfigDir configuration directory where synapse configuration is created
     * @param tenantDomain     name of the tenent
     */
    @SuppressWarnings({"ResultOfMethodCallIgnored"})
    private void createTenantSynapseConfigHierarchy(File synapseConfigDir, String tenantDomain) {
        Thread tenantSynapseConfigHierarchyCreator
                = new Thread(new TenantSynapseConfigHierarchyCreator(synapseConfigDir, tenantDomain));
        tenantSynapseConfigHierarchyCreator.start();
    }

    public static boolean isRunningSamplesMode() {
        return true;
    }

    private class TenantSynapseConfigHierarchyCreator implements Runnable{

        private File synapseConfigDir;
        private String tenantDomain;
        final private int timeoutInSeconds = 60;

        public TenantSynapseConfigHierarchyCreator(File synapseConfigDir, String tenantDomain) {
            this.synapseConfigDir = synapseConfigDir;
            this.tenantDomain = tenantDomain;
        }

        @Override
        public void run() {
            final long startTime = System.currentTimeMillis();

            //wait until the synpase config directory structure is created by carbon-mediation
            while(!synapseConfigDir.exists()){
                if((System.currentTimeMillis() - startTime) / 1000 > timeoutInSeconds ){
                    log.error("Waiting for Synapse Configuration hierarchy of tenant " + tenantDomain +
                              " timed out. Copying custom sequence files failed!");
                    return;
                }
                try {
                    Thread.sleep(500);
                } catch (InterruptedException e) {
                    log.error("Error occurred while waiting for Synapse Configuration hierarchy of tenant "
                              + tenantDomain, e);
                }
            }

            try {
                FileUtils.copyFile(new File(synapseConfigRootPath + mainSequenceName + ".xml"),
                                   new File(synapseConfigDir.getAbsolutePath() + File.separator + "sequences"
                                            + File.separator + mainSequenceName + ".xml"));
                FileUtils.copyFile(new File(synapseConfigRootPath + faultSequenceName + ".xml"),
                                   new File(synapseConfigDir.getAbsolutePath() + File.separator + "sequences"
                                            + File.separator + faultSequenceName + ".xml"));
                FileUtils.copyFile(new File(synapseConfigRootPath + authFailureHandlerSequenceName + ".xml"),
                                   new File(synapseConfigDir.getAbsolutePath() + File.separator + "sequences"
                                            + File.separator + authFailureHandlerSequenceName + ".xml"));
                FileUtils.copyFile(new File(synapseConfigRootPath + graphqlAuthFailureHandlerSequenceName + ".xml"),
                        new File(synapseConfigDir.getAbsolutePath() + File.separator + "sequences"
                                + File.separator + graphqlAuthFailureHandlerSequenceName + ".xml"));
                FileUtils.copyFile(new File(synapseConfigRootPath + resourceMisMatchSequenceName + ".xml"),
                                   new File(synapseConfigDir.getAbsolutePath() + File.separator + "sequences"
                                            + File.separator + resourceMisMatchSequenceName + ".xml"));
                FileUtils.copyFile(new File(synapseConfigRootPath + throttleOutSequenceName + ".xml"),
                                   new File(synapseConfigDir.getAbsolutePath() + File.separator + "sequences"
                                            + File.separator + throttleOutSequenceName + ".xml"));
                FileUtils.copyFile(new File(synapseConfigRootPath + sandboxKeyErrorSequenceName + ".xml"),
                                   new File(synapseConfigDir.getAbsolutePath() + File.separator + "sequences"
                                            + File.separator + sandboxKeyErrorSequenceName + ".xml"));
                FileUtils.copyFile(new File(synapseConfigRootPath + productionKeyErrorSequenceName + ".xml"),
                                   new File(synapseConfigDir.getAbsolutePath() + File.separator + "sequences"
                                            + File.separator + productionKeyErrorSequenceName + ".xml"));
                FileUtils.copyFile(new File(synapseConfigRootPath + corsSequenceName + ".xml"),
                                   new File(synapseConfigDir.getAbsolutePath() + File.separator + "sequences"
                                            + File.separator + corsSequenceName + ".xml"));
                FileUtils.copyFile(new File(synapseConfigRootPath + threatFaultSequenceName + ".xml"),
                        new File(synapseConfigDir.getAbsolutePath() + File.separator + "sequences"
                                + File.separator + threatFaultSequenceName + ".xml"));
                FileUtils.copyFile(new File(synapseConfigRootPath + webSocketInboundEp + ".xml"), new File(
                        synapseConfigDir.getAbsolutePath() + File.separator
                                + MultiXMLConfigurationBuilder.INBOUND_ENDPOINT_DIR + File.separator
                                + webSocketInboundEp + ".xml"));
                FileUtils.copyFile(new File(synapseConfigRootPath + securedWebSocketInboundEp + ".xml"), new File(
                        synapseConfigDir.getAbsolutePath() + File.separator
                                + MultiXMLConfigurationBuilder.INBOUND_ENDPOINT_DIR + File.separator
                                + securedWebSocketInboundEp + ".xml"));
                FileUtils.copyFile(new File(synapseConfigRootPath + webHookServerHTTP + ".xml"), new File(
                        synapseConfigDir.getAbsolutePath() + File.separator
                                + MultiXMLConfigurationBuilder.INBOUND_ENDPOINT_DIR + File.separator + webHookServerHTTP
                                + ".xml"));
            } catch (IOException e) {
                log.error("Error while copying API manager specific synapse sequences" + e);
            }
        }
    }
}<|MERGE_RESOLUTION|>--- conflicted
+++ resolved
@@ -61,11 +61,7 @@
     private String corsSequenceName = "_cors_request_handler_";
     private String threatFaultSequenceName = "_threat_fault_";
     private String webSocketInboundEp = "WebSocketInboundEndpoint";
-<<<<<<< HEAD
-    private String securedWebSocketInboundEp = "SecureWebSocketEP";
-=======
     private String securedWebSocketInboundEp = "SecureWebSocketInboundEndpoint";
->>>>>>> d07e91be
     private String webHookServerHTTP = "WebhookServer";
     private String synapseConfigRootPath = CarbonBaseUtils.getCarbonHome() + "/repository/resources/apim-synapse-config/";
 
