--- conflicted
+++ resolved
@@ -573,24 +573,15 @@
                         applicationObj = payload.getJSONObjectClaim(APIConstants.JwtTokenConstants.APPLICATION);
 
                 authContext
-<<<<<<< HEAD
-                .setApplicationId(String.valueOf(applicationObj.getInt(APIConstants.JwtTokenConstants.APPLICATION_ID)));
-                authContext.setApplicationName(applicationObj.getString(APIConstants.JwtTokenConstants.APPLICATION_NAME));
-                authContext.setApplicationTier(applicationObj.getString(APIConstants.JwtTokenConstants.APPLICATION_TIER));
-                authContext.setSubscriber(applicationObj.getString(APIConstants.JwtTokenConstants.APPLICATION_OWNER));
-                
-                //check whether the quota type is there and it is equal to bandwithVolume type.
-                if (applicationObj.has(APIConstants.JwtTokenConstants.QUOTA_TYPE)
-                        && APIConstants.JwtTokenConstants.QUOTA_TYPE_BANDWIDTH
-                                .equals(applicationObj.getString(APIConstants.JwtTokenConstants.QUOTA_TYPE))) {
-                    authContext.setIsContentAware(true);;
-                }
-=======
                 .setApplicationId(String.valueOf(applicationObj.getAsNumber(APIConstants.JwtTokenConstants.APPLICATION_ID)));
                 authContext.setApplicationName(applicationObj.getAsString(APIConstants.JwtTokenConstants.APPLICATION_NAME));
                 authContext.setApplicationTier(applicationObj.getAsString(APIConstants.JwtTokenConstants.APPLICATION_TIER));
                 authContext.setSubscriber(applicationObj.getAsString(APIConstants.JwtTokenConstants.APPLICATION_OWNER));
->>>>>>> df354c5e
+                if (applicationObj.containsKey(APIConstants.JwtTokenConstants.QUOTA_TYPE)
+                        && APIConstants.JwtTokenConstants.QUOTA_TYPE_BANDWIDTH
+                                .equals(applicationObj.getAsString(APIConstants.JwtTokenConstants.QUOTA_TYPE))) {
+                    authContext.setIsContentAware(true);;
+                }
             }
         }
         if (isOauth) {
@@ -624,9 +615,9 @@
                             subscriptionTierObj.getAsString(APIConstants.JwtTokenConstants.SPIKE_ARREST_UNIT));
                 }
                 //check whether the quota type is there and it is equal to bandwithVolume type.
-                if (subscriptionTierObj.has(APIConstants.JwtTokenConstants.QUOTA_TYPE)
+                if (subscriptionTierObj.containsKey(APIConstants.JwtTokenConstants.QUOTA_TYPE)
                         && APIConstants.JwtTokenConstants.QUOTA_TYPE_BANDWIDTH
-                                .equals(subscriptionTierObj.getString(APIConstants.JwtTokenConstants.QUOTA_TYPE))) {
+                                .equals(subscriptionTierObj.getAsString(APIConstants.JwtTokenConstants.QUOTA_TYPE))) {
                     authContext.setIsContentAware(true);;
                 }
             }
