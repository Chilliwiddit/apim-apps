--- conflicted
+++ resolved
@@ -62,10 +62,6 @@
         messageContext.setProperty("RESPONSE", "true");
         messageContext.setTo(null);        
         axis2MC.removeProperty("NO_ENTITY_BODY");
-<<<<<<< HEAD
-        String method = (String) axis2MC.getProperty(Constants.Configuration.HTTP_METHOD);
-=======
->>>>>>> 6764c341
 
         // Always remove the ContentType - Let the formatter do its thing
         axis2MC.removeProperty(Constants.Configuration.CONTENT_TYPE);
@@ -73,7 +69,6 @@
         if (headers != null) {
             headers.remove(HttpHeaders.AUTHORIZATION);
             headers.remove(HttpHeaders.AUTHORIZATION);
-<<<<<<< HEAD
             //headers.remove(HttpHeaders.ACCEPT);
             //Default we will send xml out put if error_message_type is json then we will send json response to client
             // We can set this parameter in _auth_failure_handler_ as follows
@@ -81,8 +76,6 @@
             <property name="error_message_type" value="application/json"/>
             <sequence key="_build_"/>
             </sequence>     */
-=======
->>>>>>> 6764c341
 
             headers.remove(HttpHeaders.HOST);
         }
