--- conflicted
+++ resolved
@@ -42,27 +42,20 @@
     private ThrottleDataPublisherPool() {
         //Using stack object pool to handle high concurrency scenarios without droping any messages.
         //Tuning this pool is mandatory according to use cases.
-<<<<<<< HEAD
-        ThrottleProperties.DataPublisherPool dataPublisherPoolConfiguration = ServiceReferenceHolder
-                .getInstance().getThrottleProperties().getDataPublisherPool();
-=======
         //A finite number of "sleeping" or idle instances is enforced, but when the pool is empty, new instances
         // are created to support the new load. Hence this following data stricture places no limit on the number of "
         // active" instance created by the pool, but is quite useful for re-using Objects without introducing
         // artificial limits.
         //Proper tuning is mandatory for good performance according to system load.
->>>>>>> 4140a6d7
+        ThrottleProperties.DataPublisherPool dataPublisherPoolConfiguration = ServiceReferenceHolder
+                .getInstance().getThrottleProperties().getDataPublisherPool();
         clientPool = new StackObjectPool(new BasePoolableObjectFactory() {
             @Override
             public Object makeObject() throws Exception {
                 log.debug("Initializing new ThrottleDataPublisher instance");
                 return new DataProcessAndPublishingAgent();
             }
-<<<<<<< HEAD
         }, dataPublisherPoolConfiguration.getMaxIdle(), dataPublisherPoolConfiguration.getInitIdleCapacity());
-=======
-        }, 300, 200);
->>>>>>> 4140a6d7
     }
 
     public static ThrottleDataPublisherPool getInstance() {
