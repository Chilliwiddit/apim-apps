--- conflicted
+++ resolved
@@ -141,7 +141,6 @@
     public static final String GOOGLE_ANALYTICS_ERROR = "Error in Google Analytics Handler";
 
     /**
-<<<<<<< HEAD
      * Constants for swagger schema validator
      */
     public static final String API_ELECTED_RESOURCE = "API_ELECTED_RESOURCE";
@@ -167,10 +166,10 @@
     public static final String COMPONENTS = "components";
     public static final String SCHEMAS = "schemas";
     public static final String CONTENT = "content";
-=======
+
+    /**
      * Constants for trust store access
      * */
     public static final String TRUST_STORE_PASSWORD = "Security.TrustStore.Password";
     public static final String TRUST_STORE_LOCATION = "Security.TrustStore.Location";
->>>>>>> 5bfb70e2
 }
