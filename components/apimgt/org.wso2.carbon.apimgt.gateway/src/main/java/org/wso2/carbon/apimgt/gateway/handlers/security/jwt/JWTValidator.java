/*
 * Copyright (c) 2019, WSO2 Inc. (http://www.wso2.org) All Rights Reserved.
 *
 * Licensed under the Apache License, Version 2.0 (the "License");
 * you may not use this file except in compliance with the License.
 * You may obtain a copy of the License at
 *
 * http://www.apache.org/licenses/LICENSE-2.0
 *
 * Unless required by applicable law or agreed to in writing, software
 * distributed under the License is distributed on an "AS IS" BASIS,
 * WITHOUT WARRANTIES OR CONDITIONS OF ANY KIND, either express or implied.
 * See the License for the specific language governing permissions and
 * limitations under the License.
 */

package org.wso2.carbon.apimgt.gateway.handlers.security.jwt;

import com.nimbusds.jwt.JWTClaimsSet;
import com.nimbusds.jwt.util.DateUtils;
import org.apache.axis2.Constants;
import org.apache.commons.lang.StringUtils;
import org.apache.commons.logging.Log;
import org.apache.commons.logging.LogFactory;
import org.apache.synapse.MessageContext;
import org.apache.synapse.core.axis2.Axis2MessageContext;
import org.apache.synapse.rest.RESTConstants;
import org.json.JSONObject;
import org.wso2.carbon.apimgt.api.APIManagementException;
import org.wso2.carbon.apimgt.gateway.APIMgtGatewayConstants;
import org.wso2.carbon.apimgt.gateway.MethodStats;
import org.wso2.carbon.apimgt.impl.APIManagerConfiguration;
import org.wso2.carbon.apimgt.common.gateway.dto.JWTInfoDto;
import org.wso2.carbon.apimgt.common.gateway.exception.JWTGeneratorException;
import org.wso2.carbon.apimgt.gateway.handlers.security.APIKeyValidator;
import org.wso2.carbon.apimgt.gateway.handlers.security.APISecurityConstants;
import org.wso2.carbon.apimgt.gateway.handlers.security.APISecurityException;
import org.wso2.carbon.apimgt.gateway.handlers.security.AuthenticationContext;
import org.wso2.carbon.apimgt.common.gateway.jwtgenerator.AbstractAPIMgtGatewayJWTGenerator;
<<<<<<< HEAD
import org.wso2.carbon.apimgt.gateway.handlers.websocket.WebSocketApiConstants;
=======
import org.wso2.carbon.apimgt.gateway.handlers.streaming.websocket.WebSocketApiConstants;
>>>>>>> b5a2b0e7
import org.wso2.carbon.apimgt.gateway.internal.ServiceReferenceHolder;
import org.wso2.carbon.apimgt.gateway.jwt.RevokedJWTDataHolder;
import org.wso2.carbon.apimgt.gateway.utils.GatewayUtils;
import org.wso2.carbon.apimgt.impl.APIConstants;
import org.wso2.carbon.apimgt.impl.caching.CacheProvider;
import org.wso2.carbon.apimgt.impl.dto.APIKeyValidationInfoDTO;
import org.wso2.carbon.apimgt.common.gateway.dto.JWTConfigurationDto;
import org.wso2.carbon.apimgt.common.gateway.dto.JWTValidationInfo;
import org.wso2.carbon.apimgt.impl.jwt.JWTValidationService;
import org.wso2.carbon.apimgt.impl.jwt.SignedJWTInfo;
import org.wso2.carbon.apimgt.keymgt.service.TokenValidationContext;
import org.wso2.carbon.base.MultitenantConstants;
import org.wso2.carbon.context.PrivilegedCarbonContext;
import org.wso2.carbon.identity.oauth.config.OAuthServerConfiguration;

import java.util.Base64;
import java.util.Date;
import java.util.HashSet;
import java.util.Set;
import javax.cache.Cache;

/**
 * A Validator class to validate JWT tokens in an API request.
 */
public class JWTValidator {

    private static final Log log = LogFactory.getLog(JWTValidator.class);
    private boolean isGatewayTokenCacheEnabled;
    private APIKeyValidator apiKeyValidator;
    private boolean jwtGenerationEnabled;
    private AbstractAPIMgtGatewayJWTGenerator apiMgtGatewayJWTGenerator;
    JWTConfigurationDto jwtConfigurationDto;
    JWTValidationService jwtValidationService;
    private static volatile long ttl = -1L;

    public JWTValidator(APIKeyValidator apiKeyValidator) throws APIManagementException{

        this.isGatewayTokenCacheEnabled = GatewayUtils.isGatewayTokenCacheEnabled();
        this.apiKeyValidator = apiKeyValidator;
        jwtConfigurationDto =
                (JWTConfigurationDto) ServiceReferenceHolder.getInstance().getAPIManagerConfiguration().getJwtConfigurationDto();
        jwtGenerationEnabled = jwtConfigurationDto.isEnabled();
        apiMgtGatewayJWTGenerator =
                ServiceReferenceHolder.getInstance().getApiMgtGatewayJWTGenerator()
                        .get(jwtConfigurationDto.getGatewayJWTGeneratorImpl());
        if (jwtGenerationEnabled) {
            // Set certificate to jwtConfigurationDto
            jwtConfigurationDto.setPublicCert(ServiceReferenceHolder.getInstance().getPublicCert());

            // Set private key to jwtConfigurationDto
            jwtConfigurationDto.setPrivateKey(ServiceReferenceHolder.getInstance().getPrivateKey());

            // Set ttl to jwtConfigurationDto
            jwtConfigurationDto.setTtl(getTtl());

            //setting the jwt configuration dto
            apiMgtGatewayJWTGenerator.setJWTConfigurationDto(jwtConfigurationDto);
        }

        jwtValidationService = ServiceReferenceHolder.getInstance().getJwtValidationService();
    }

    protected JWTValidator(String apiLevelPolicy, boolean isGatewayTokenCacheEnabled,
                           APIKeyValidator apiKeyValidator, boolean jwtGenerationEnabled,
                           AbstractAPIMgtGatewayJWTGenerator apiMgtGatewayJWTGenerator,
                           JWTConfigurationDto jwtConfigurationDto,
                           JWTValidationService jwtValidationService) {

        this.isGatewayTokenCacheEnabled = isGatewayTokenCacheEnabled;
        this.apiKeyValidator = apiKeyValidator;
        this.jwtGenerationEnabled = jwtGenerationEnabled;
        this.apiMgtGatewayJWTGenerator = apiMgtGatewayJWTGenerator;
        this.jwtConfigurationDto = jwtConfigurationDto;
        this.jwtValidationService = jwtValidationService;
    }

    /**
     * Authenticates the given request with a JWT token to see if an API consumer is allowed to access
     * a particular API or not.
     *
     * @param signedJWTInfo The JWT token sent with the API request
     * @param synCtx   The message to be authenticated
     * @return an AuthenticationContext object which contains the authentication information
     * @throws APISecurityException in case of authentication failure
     */
    @MethodStats
    public AuthenticationContext authenticate(SignedJWTInfo signedJWTInfo, MessageContext synCtx)
            throws APISecurityException {

        String apiContext = (String) synCtx.getProperty(RESTConstants.REST_API_CONTEXT);
        String apiVersion = (String) synCtx.getProperty(RESTConstants.SYNAPSE_REST_API_VERSION);

        String httpMethod = (String) ((Axis2MessageContext) synCtx).getAxis2MessageContext().
                getProperty(Constants.Configuration.HTTP_METHOD);
        String matchingResource = (String) synCtx.getProperty(APIConstants.API_ELECTED_RESOURCE);
        String jwtTokenIdentifier = getJWTTokenIdentifier(signedJWTInfo);
        String jwtHeader = signedJWTInfo.getSignedJWT().getHeader().toString();
        if (StringUtils.isNotEmpty(jwtTokenIdentifier)) {
            if (RevokedJWTDataHolder.isJWTTokenSignatureExistsInRevokedMap(jwtTokenIdentifier)) {
                if (log.isDebugEnabled()) {
                    log.debug("Token retrieved from the revoked jwt token map. Token: " + GatewayUtils.
                            getMaskedToken(jwtHeader));
                }
                log.error("Invalid JWT token. " + GatewayUtils.getMaskedToken(jwtHeader));
                throw new APISecurityException(APISecurityConstants.API_AUTH_INVALID_CREDENTIALS,
                        "Invalid JWT token");
            }

        }

        JWTValidationInfo jwtValidationInfo = getJwtValidationInfo(signedJWTInfo, jwtTokenIdentifier);

        if (jwtValidationInfo != null) {
            if (jwtValidationInfo.isValid()) {

                // Validate subscriptions
                APIKeyValidationInfoDTO apiKeyValidationInfoDTO;

                log.debug("Begin subscription validation via Key Manager: " + jwtValidationInfo.getKeyManager());
                apiKeyValidationInfoDTO = validateSubscriptionUsingKeyManager(synCtx, jwtValidationInfo);

                if (log.isDebugEnabled()) {
                    log.debug("Subscription validation via Key Manager. Status: "
                            + apiKeyValidationInfoDTO.isAuthorized());
                }
                if (!apiKeyValidationInfoDTO.isAuthorized()){
                    log.debug(
                            "User is NOT authorized to access the Resource. API Subscription validation failed.");
                    throw new APISecurityException(apiKeyValidationInfoDTO.getValidationStatus(),
                            "User is NOT authorized to access the Resource. API Subscription validation failed.");

                }
                // Validate scopes
                validateScopes(apiContext, apiVersion, matchingResource, httpMethod, jwtValidationInfo, signedJWTInfo);
                synCtx.setProperty(APIMgtGatewayConstants.SCOPES, jwtValidationInfo.getScopes().toString());
                if (apiKeyValidationInfoDTO.isAuthorized()) {
                    /*
                     * Set api.ut.apiPublisher of the subscribed api to the message context.
                     * This is necessary for the functionality of Publisher alerts.
                     * Set API_NAME of the subscribed api to the message context.
                     * */
                    synCtx.setProperty(APIMgtGatewayConstants.API_PUBLISHER, apiKeyValidationInfoDTO.getApiPublisher());
                    synCtx.setProperty("API_NAME", apiKeyValidationInfoDTO.getApiName());
                    /* GraphQL Query Analysis Information */
                    if (APIConstants.GRAPHQL_API.equals(synCtx.getProperty(APIConstants.API_TYPE))) {
                        synCtx.setProperty(APIConstants.MAXIMUM_QUERY_DEPTH,
                                apiKeyValidationInfoDTO.getGraphQLMaxDepth());
                        synCtx.setProperty(APIConstants.MAXIMUM_QUERY_COMPLEXITY,
                                apiKeyValidationInfoDTO.getGraphQLMaxComplexity());
                    }
                    log.debug("JWT authentication successful.");
                }
                log.debug("JWT authentication successful.");
                String endUserToken = null;
                if (jwtGenerationEnabled) {
                    JWTInfoDto jwtInfoDto = GatewayUtils
                            .generateJWTInfoDto(null, jwtValidationInfo, apiKeyValidationInfoDTO, synCtx);
                    endUserToken = generateAndRetrieveJWTToken(jwtTokenIdentifier, jwtInfoDto);
                }
                return GatewayUtils.generateAuthenticationContext(jwtTokenIdentifier, jwtValidationInfo, apiKeyValidationInfoDTO,
                        endUserToken, true);
            } else {
                throw new APISecurityException(jwtValidationInfo.getValidationCode(),
                        APISecurityConstants.getAuthenticationFailureMessage(jwtValidationInfo.getValidationCode()));
            }
        } else {
            throw new APISecurityException(APISecurityConstants.API_AUTH_GENERAL_ERROR,
                    APISecurityConstants.API_AUTH_GENERAL_ERROR_MESSAGE);
        }
    }

    private long getTtl() {
        if (ttl != -1) {
            return ttl;
        }
        synchronized (AbstractAPIMgtGatewayJWTGenerator.class) {
            if (ttl != -1) {
                return ttl;
            }
            APIManagerConfiguration config = org.wso2.carbon.apimgt.impl.internal.ServiceReferenceHolder.getInstance().
                    getAPIManagerConfigurationService().getAPIManagerConfiguration();

            String gwTokenCacheConfig = config.getFirstProperty(APIConstants.GATEWAY_TOKEN_CACHE_ENABLED);
            boolean isGWTokenCacheEnabled = Boolean.parseBoolean(gwTokenCacheConfig);

            if (isGWTokenCacheEnabled) {
                String apimKeyCacheExpiry = config.getFirstProperty(APIConstants.TOKEN_CACHE_EXPIRY);

                if (apimKeyCacheExpiry != null) {
                    ttl = Long.parseLong(apimKeyCacheExpiry);
                } else {
                    ttl = Long.valueOf(900);
                }
            } else {
                String ttlValue = config.getFirstProperty(APIConstants.JWT_EXPIRY_TIME);
                if (ttlValue != null) {
                    ttl = Long.parseLong(ttlValue);
                } else {
                    //15 * 60 (convert 15 minutes to seconds)
                    ttl = Long.valueOf(900);
                }
            }
            return ttl;
        }
    }

    private String generateAndRetrieveJWTToken(String tokenSignature, JWTInfoDto jwtInfoDto)
            throws APISecurityException {

        String endUserToken = null;
        boolean valid = false;
        String jwtTokenCacheKey = jwtInfoDto.getApicontext().concat(":").concat(jwtInfoDto.getVersion()).concat(":")
                .concat(tokenSignature);
        if (isGatewayTokenCacheEnabled) {
            Object token = getGatewayJWTTokenCache().get(jwtTokenCacheKey);
            if (token != null) {
                endUserToken = (String) token;
                String[] splitToken = ((String) token).split("\\.");
                JSONObject payload = new JSONObject(new String(Base64.getUrlDecoder().decode(splitToken[1])));
                long exp = payload.getLong("exp");
                long timestampSkew = getTimeStampSkewInSeconds() * 1000;
                valid = (exp - System.currentTimeMillis() > timestampSkew);
            }
            if (StringUtils.isEmpty(endUserToken) || !valid) {
                try {
                    endUserToken = apiMgtGatewayJWTGenerator.generateToken(jwtInfoDto);
                    getGatewayJWTTokenCache().put(jwtTokenCacheKey, endUserToken);
                } catch (JWTGeneratorException e) {
                    log.error("Error while Generating Backend JWT", e);
                    throw new APISecurityException(APISecurityConstants.API_AUTH_GENERAL_ERROR,
                            APISecurityConstants.API_AUTH_GENERAL_ERROR_MESSAGE, e);
                }
            }
        } else {
            try {
                endUserToken = apiMgtGatewayJWTGenerator.generateToken(jwtInfoDto);
            } catch (JWTGeneratorException e) {
                log.error("Error while Generating Backend JWT", e);
                throw new APISecurityException(APISecurityConstants.API_AUTH_GENERAL_ERROR,
                        APISecurityConstants.API_AUTH_GENERAL_ERROR_MESSAGE, e);
            }
        }
        return endUserToken;
    }

    private APIKeyValidationInfoDTO validateSubscriptionUsingKeyManager(MessageContext synCtx,
                                                                        JWTValidationInfo jwtValidationInfo)
            throws APISecurityException {

        String apiContext = (String) synCtx.getProperty(RESTConstants.REST_API_CONTEXT);
        String apiVersion = (String) synCtx.getProperty(RESTConstants.SYNAPSE_REST_API_VERSION);
        return validateSubscriptionUsingKeyManager(apiContext, apiVersion, jwtValidationInfo);
    }

    private APIKeyValidationInfoDTO validateSubscriptionUsingKeyManager(String apiContext, String apiVersion,
                                                                        JWTValidationInfo jwtValidationInfo)
            throws APISecurityException {

        String tenantDomain = PrivilegedCarbonContext.getThreadLocalCarbonContext().getTenantDomain();

        String consumerKey = jwtValidationInfo.getConsumerKey();
        String keyManager = jwtValidationInfo.getKeyManager();
        if (consumerKey != null && keyManager != null) {
            return apiKeyValidator.validateSubscription(apiContext, apiVersion, consumerKey, tenantDomain, keyManager);
        }
        log.debug("Cannot call Key Manager to validate subscription. " +
                "Payload of the token does not contain the Authorized party - the party to which the ID Token was " +
                "issued");
        throw new APISecurityException(APISecurityConstants.API_AUTH_FORBIDDEN,
                APISecurityConstants.API_AUTH_FORBIDDEN_MESSAGE);
    }

    /**
     * Authenticates the given WebSocket handshake request with a JWT token to see if an API consumer is allowed to
     * access a particular API or not.
     *
     * @param signedJWTInfo    The JWT token sent with the API request
     * @param apiContext       The context of the invoked API
     * @param apiVersion       The version of the invoked API
     * @param matchingResource template of matching api resource
     * @return an AuthenticationContext object which contains the authentication information
     * @throws APISecurityException in case of authentication failure
     */
    @MethodStats
    public AuthenticationContext authenticateForWebSocket(SignedJWTInfo signedJWTInfo, String apiContext,
                                                          String apiVersion, String matchingResource)
            throws APISecurityException {

        String tokenSignature = signedJWTInfo.getSignedJWT().getSignature().toString();

        JWTValidationInfo jwtValidationInfo;
        String jwtHeader = signedJWTInfo.getSignedJWT().getHeader().toString();
        String jti;
        JWTClaimsSet jwtClaimsSet = signedJWTInfo.getJwtClaimsSet();
        jti = jwtClaimsSet.getJWTID();

        jwtValidationInfo = getJwtValidationInfo(signedJWTInfo, jti);
        if (RevokedJWTDataHolder.isJWTTokenSignatureExistsInRevokedMap(tokenSignature)) {
            if (log.isDebugEnabled()) {
                log.debug("Token retrieved from the revoked jwt token map. Token: " + GatewayUtils.
                        getMaskedToken(jwtHeader));
            }
            log.error("Invalid JWT token. " + GatewayUtils.getMaskedToken(jwtHeader));
            throw new APISecurityException(APISecurityConstants.API_AUTH_INVALID_CREDENTIALS,
                    "Invalid JWT token");
        }

        if (jwtValidationInfo != null && jwtValidationInfo.isValid()) {
            log.debug("Begin subscription validation via Key Manager: " + jwtValidationInfo.getKeyManager());
            APIKeyValidationInfoDTO apiKeyValidationInfoDTO = validateSubscriptionUsingKeyManager(apiContext,
                    apiVersion, jwtValidationInfo);
            if (log.isDebugEnabled()) {
                log.debug("Subscription validation via Key Manager: " + jwtValidationInfo.getKeyManager() + ". Status: " +
                        apiKeyValidationInfoDTO.isAuthorized());
            }
            if (apiKeyValidationInfoDTO.isAuthorized()) {
<<<<<<< HEAD
                validateScopes(apiContext, apiVersion, matchingResource,
                               WebSocketApiConstants.WEBSOCKET_DUMMY_HTTP_METHOD_NAME, jwtValidationInfo,
                               signedJWTInfo);
=======
                validateScopes(apiContext, apiVersion, matchingResource, null, jwtValidationInfo, signedJWTInfo);
>>>>>>> b5a2b0e7
                log.debug("JWT authentication successful. user: " + apiKeyValidationInfoDTO.getEndUserName());
                String endUserToken = null;
                JWTInfoDto jwtInfoDto;
                if (jwtGenerationEnabled) {
                    jwtInfoDto = GatewayUtils.generateJWTInfoDto(jwtValidationInfo,
                            apiKeyValidationInfoDTO, apiContext, apiVersion);
                    endUserToken = generateAndRetrieveJWTToken(tokenSignature, jwtInfoDto);
                }
                AuthenticationContext context = GatewayUtils
                        .generateAuthenticationContext(jti, jwtValidationInfo, apiKeyValidationInfoDTO,
                                endUserToken, true);
                context.setApiVersion(apiVersion);
                return context;
            } else {
                String message = "User is NOT authorized to access the Resource. API Subscription validation failed.";
                log.debug(message);
                throw new APISecurityException(apiKeyValidationInfoDTO.getValidationStatus(), message);
            }
        } else if (!jwtValidationInfo.isValid()) {
            throw new APISecurityException(APISecurityConstants.API_AUTH_INVALID_CREDENTIALS,
                    "Invalid JWT token");
        }
        throw new APISecurityException(APISecurityConstants.API_AUTH_GENERAL_ERROR,
                APISecurityConstants.API_AUTH_GENERAL_ERROR_MESSAGE);
    }

    /**
     * Validate scopes bound to the resource of the API being invoked against the scopes specified
     * in the JWT token payload.
     *
     * @param apiContext        API Context
     * @param apiVersion        API Version
     * @param matchingResource  Accessed API resource
     * @param httpMethod        API resource's HTTP method
     * @param jwtValidationInfo Validated JWT Information
     * @param jwtToken          JWT Token
     * @throws APISecurityException in case of scope validation failure
     */
    private void validateScopes(String apiContext, String apiVersion, String matchingResource, String httpMethod,
                                JWTValidationInfo jwtValidationInfo, SignedJWTInfo jwtToken)
            throws APISecurityException {

        String tenantDomain = PrivilegedCarbonContext.getThreadLocalCarbonContext().getTenantDomain();

        // Generate TokenValidationContext
        TokenValidationContext tokenValidationContext = new TokenValidationContext();

        APIKeyValidationInfoDTO apiKeyValidationInfoDTO = new APIKeyValidationInfoDTO();
        Set<String> scopeSet = new HashSet<>();
        scopeSet.addAll(jwtValidationInfo.getScopes());
        apiKeyValidationInfoDTO.setScopes(scopeSet);
        tokenValidationContext.setValidationInfoDTO(apiKeyValidationInfoDTO);

        tokenValidationContext.setAccessToken(jwtToken.getToken());
        tokenValidationContext.setHttpVerb(httpMethod);
        tokenValidationContext.setMatchingResource(matchingResource);
        tokenValidationContext.setContext(apiContext);
        tokenValidationContext.setVersion(apiVersion);

        boolean valid = this.apiKeyValidator.validateScopes(tokenValidationContext, tenantDomain);
        if (valid) {
            if (log.isDebugEnabled()) {
                log.debug("Scope validation successful for the resource: " + matchingResource
                        + ", user: " + jwtValidationInfo.getUser());
            }
        } else {
            String message = "User is NOT authorized to access the Resource: " + matchingResource
                    + ". Scope validation failed.";
            log.debug(message);
            throw new APISecurityException(APISecurityConstants.INVALID_SCOPE, message);
        }
    }

    /**
     * Check whether the jwt token is expired or not.
     *
     * @param tokenIdentifier The token Identifier of JWT.
     * @param payload        The payload of the JWT token
     * @param tenantDomain   The tenant domain from which the token cache is retrieved
     * @throws APISecurityException if the token is expired
     * @return
     */
    private JWTValidationInfo checkTokenExpiration(String tokenIdentifier, JWTValidationInfo payload,
                                                   String tenantDomain)
            throws APISecurityException {

        long timestampSkew = getTimeStampSkewInSeconds();

        Date now = new Date();
        Date exp = new Date(payload.getExpiryTime());
        if (!DateUtils.isAfter(exp, now, timestampSkew)) {
            if (isGatewayTokenCacheEnabled) {
                getGatewayTokenCache().remove(tokenIdentifier);
                getGatewayJWTTokenCache().remove(tokenIdentifier);
                getInvalidTokenCache().put(tokenIdentifier, tenantDomain);
            }
            payload.setValid(false);
            payload.setValidationCode(APISecurityConstants.API_AUTH_INVALID_CREDENTIALS);
            return payload;
        }
        return payload;
    }

    protected long getTimeStampSkewInSeconds() {

        return OAuthServerConfiguration.getInstance().getTimeStampSkewInSeconds();
    }

    private JWTValidationInfo getJwtValidationInfo(SignedJWTInfo signedJWTInfo, String jti)
            throws APISecurityException {

        String jwtHeader = signedJWTInfo.getSignedJWT().getHeader().toString();
        String tenantDomain = GatewayUtils.getTenantDomain();
        JWTValidationInfo jwtValidationInfo = null;
        if (isGatewayTokenCacheEnabled &&
                !SignedJWTInfo.ValidationStatus.NOT_VALIDATED.equals(signedJWTInfo.getValidationStatus())) {
            String cacheToken = (String) getGatewayTokenCache().get(jti);
            if (SignedJWTInfo.ValidationStatus.VALID.equals(signedJWTInfo.getValidationStatus())
                    && cacheToken != null) {
                if (getGatewayKeyCache().get(jti) != null) {
                    JWTValidationInfo tempJWTValidationInfo = (JWTValidationInfo) getGatewayKeyCache().get(jti);
                    checkTokenExpiration(jti, tempJWTValidationInfo, tenantDomain);
                    jwtValidationInfo = tempJWTValidationInfo;
                }
            } else if (SignedJWTInfo.ValidationStatus.INVALID.equals(signedJWTInfo.getValidationStatus())
                    && getInvalidTokenCache().get(jti) != null) {
                if (log.isDebugEnabled()) {
                    log.debug("Token retrieved from the invalid token cache. Token: " + GatewayUtils
                            .getMaskedToken(jwtHeader));
                }
                log.error("Invalid JWT token. " + GatewayUtils.getMaskedToken(jwtHeader));

                jwtValidationInfo = new JWTValidationInfo();
                jwtValidationInfo.setValidationCode(APISecurityConstants.API_AUTH_INVALID_CREDENTIALS);
                jwtValidationInfo.setValid(false);
            }
        }
        if (jwtValidationInfo == null) {

            try {
                jwtValidationInfo = jwtValidationService.validateJWTToken(signedJWTInfo);
                signedJWTInfo.setValidationStatus(jwtValidationInfo.isValid() ?
                        SignedJWTInfo.ValidationStatus.VALID : SignedJWTInfo.ValidationStatus.INVALID);

                if (isGatewayTokenCacheEnabled) {
                    // Add token to tenant token cache
                    if (jwtValidationInfo.isValid()) {
                        getGatewayTokenCache().put(jti, tenantDomain);
                        getGatewayKeyCache().put(jti, jwtValidationInfo);
                    } else {
                        getInvalidTokenCache().put(jti, tenantDomain);
                    }

                    if (!MultitenantConstants.SUPER_TENANT_DOMAIN_NAME.equals(tenantDomain)) {
                        //Add the tenant domain as a reference to the super tenant cache so we know from which tenant
                        // cache
                        //to remove the entry when the need occurs to clear this particular cache entry.
                        try {
                            // Start super tenant flow
                            PrivilegedCarbonContext.startTenantFlow();
                            PrivilegedCarbonContext.getThreadLocalCarbonContext()
                                    .setTenantDomain(MultitenantConstants.SUPER_TENANT_DOMAIN_NAME, true);
                            // Add token to super tenant token cache
                            if (jwtValidationInfo.isValid()) {
                                getGatewayTokenCache().put(jti, tenantDomain);
                            } else {
                                getInvalidTokenCache().put(jti, tenantDomain);
                            }
                        } finally {
                            PrivilegedCarbonContext.endTenantFlow();
                        }

                    }
                }
                return jwtValidationInfo;
            } catch (APIManagementException e) {
                throw new APISecurityException(APISecurityConstants.API_AUTH_GENERAL_ERROR,
                        APISecurityConstants.API_AUTH_GENERAL_ERROR_MESSAGE);
            }
        }
        return jwtValidationInfo;
    }

    private String getJWTTokenIdentifier(SignedJWTInfo signedJWTInfo) {

        JWTClaimsSet jwtClaimsSet = signedJWTInfo.getJwtClaimsSet();
        String jwtid = jwtClaimsSet.getJWTID();
        if (StringUtils.isNotEmpty(jwtid)) {
            return jwtid;
        }
        return signedJWTInfo.getSignedJWT().getSignature().toString();
    }
    protected Cache getGatewayTokenCache() {

        return CacheProvider.getGatewayTokenCache();
    }

    protected Cache getInvalidTokenCache() {

        return CacheProvider.getInvalidTokenCache();
    }

    protected Cache getGatewayKeyCache() {

        return CacheProvider.getGatewayKeyCache();
    }

    protected Cache getGatewayJWTTokenCache() {

        return CacheProvider.getGatewayJWTTokenCache();
    }

}<|MERGE_RESOLUTION|>--- conflicted
+++ resolved
@@ -29,27 +29,23 @@
 import org.wso2.carbon.apimgt.api.APIManagementException;
 import org.wso2.carbon.apimgt.gateway.APIMgtGatewayConstants;
 import org.wso2.carbon.apimgt.gateway.MethodStats;
-import org.wso2.carbon.apimgt.impl.APIManagerConfiguration;
 import org.wso2.carbon.apimgt.common.gateway.dto.JWTInfoDto;
 import org.wso2.carbon.apimgt.common.gateway.exception.JWTGeneratorException;
 import org.wso2.carbon.apimgt.gateway.handlers.security.APIKeyValidator;
 import org.wso2.carbon.apimgt.gateway.handlers.security.APISecurityConstants;
 import org.wso2.carbon.apimgt.gateway.handlers.security.APISecurityException;
 import org.wso2.carbon.apimgt.gateway.handlers.security.AuthenticationContext;
-import org.wso2.carbon.apimgt.common.gateway.jwtgenerator.AbstractAPIMgtGatewayJWTGenerator;
-<<<<<<< HEAD
-import org.wso2.carbon.apimgt.gateway.handlers.websocket.WebSocketApiConstants;
-=======
 import org.wso2.carbon.apimgt.gateway.handlers.streaming.websocket.WebSocketApiConstants;
->>>>>>> b5a2b0e7
 import org.wso2.carbon.apimgt.gateway.internal.ServiceReferenceHolder;
 import org.wso2.carbon.apimgt.gateway.jwt.RevokedJWTDataHolder;
 import org.wso2.carbon.apimgt.gateway.utils.GatewayUtils;
 import org.wso2.carbon.apimgt.impl.APIConstants;
 import org.wso2.carbon.apimgt.impl.caching.CacheProvider;
 import org.wso2.carbon.apimgt.impl.dto.APIKeyValidationInfoDTO;
+import org.wso2.carbon.apimgt.common.gateway.jwtgenerator.AbstractAPIMgtGatewayJWTGenerator;
 import org.wso2.carbon.apimgt.common.gateway.dto.JWTConfigurationDto;
 import org.wso2.carbon.apimgt.common.gateway.dto.JWTValidationInfo;
+import org.wso2.carbon.apimgt.impl.APIManagerConfiguration;
 import org.wso2.carbon.apimgt.impl.jwt.JWTValidationService;
 import org.wso2.carbon.apimgt.impl.jwt.SignedJWTInfo;
 import org.wso2.carbon.apimgt.keymgt.service.TokenValidationContext;
@@ -358,13 +354,9 @@
                         apiKeyValidationInfoDTO.isAuthorized());
             }
             if (apiKeyValidationInfoDTO.isAuthorized()) {
-<<<<<<< HEAD
                 validateScopes(apiContext, apiVersion, matchingResource,
                                WebSocketApiConstants.WEBSOCKET_DUMMY_HTTP_METHOD_NAME, jwtValidationInfo,
                                signedJWTInfo);
-=======
-                validateScopes(apiContext, apiVersion, matchingResource, null, jwtValidationInfo, signedJWTInfo);
->>>>>>> b5a2b0e7
                 log.debug("JWT authentication successful. user: " + apiKeyValidationInfoDTO.getEndUserName());
                 String endUserToken = null;
                 JWTInfoDto jwtInfoDto;
