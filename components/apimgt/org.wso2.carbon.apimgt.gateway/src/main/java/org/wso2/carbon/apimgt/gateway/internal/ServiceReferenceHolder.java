--- conflicted
+++ resolved
@@ -21,7 +21,6 @@
 import org.wso2.carbon.apimgt.impl.APIManagerConfiguration;
 import org.wso2.carbon.apimgt.impl.APIManagerConfigurationService;
 import org.wso2.carbon.utils.ConfigurationContextService;
-import org.wso2.throttle.core.Throttler;
 
 import org.wso2.throttle.core.Throttler;
 
@@ -39,17 +38,6 @@
         this.throttler = throttler;
     }
 
-<<<<<<< HEAD
-    public Throttler getThrottler() {
-        return throttler;
-    }
-
-    public void setThrottler(Throttler throttler) {
-        this.throttler = throttler;
-    }
-
-=======
->>>>>>> 7dc31f7f
     private Throttler throttler;
     private ServiceReferenceHolder() {
 
