--- conflicted
+++ resolved
@@ -28,11 +28,8 @@
 import org.wso2.carbon.apimgt.impl.APIConstants;
 import org.wso2.carbon.apimgt.impl.APIManagerConfiguration;
 import org.wso2.carbon.apimgt.impl.APIManagerConfigurationService;
-<<<<<<< HEAD
+import org.wso2.carbon.mediation.initializer.services.SynapseConfigurationService;
 import org.wso2.carbon.event.throttle.core.ThrottlerService;
-=======
-import org.wso2.carbon.mediation.initializer.services.SynapseConfigurationService;
->>>>>>> 27294ea7
 import org.wso2.carbon.utils.Axis2ConfigurationContextObserver;
 import org.wso2.carbon.utils.CarbonUtils;
 import org.wso2.carbon.utils.ConfigurationContextService;
@@ -45,15 +42,12 @@
  * @scr.reference name="api.manager.config.service"
  * interface="org.wso2.carbon.apimgt.impl.APIManagerConfigurationService" cardinality="1..1"
  * policy="dynamic" bind="setAPIManagerConfigurationService" unbind="unsetAPIManagerConfigurationService"
-<<<<<<< HEAD
  * @scr.reference name="throttle.event.core.service"
  * interface="org.wso2.carbon.event.throttle.core.ThrottlerService" cardinality="1..1"
  * policy="dynamic" bind="setThrottlerService" unbind="unsetThrottlerService"
-=======
  * @scr.reference name="synapse.configuration.service"
  * interface="org.wso2.carbon.mediation.initializer.services.SynapseConfigurationService" cardinality="1..1"
  * policy="dynamic" bind="setSynapseConfigurationService" unbind="unsetSynapseConfigurationService"
->>>>>>> 27294ea7
  */
 public class APIHandlerServiceComponent {
 
@@ -124,7 +118,6 @@
         ServiceReferenceHolder.getInstance().setAPIManagerConfigurationService(null);
     }
 
-<<<<<<< HEAD
     protected void setThrottlerService(ThrottlerService throttlerService) {
         if (log.isDebugEnabled()) {
             log.debug("API manager configuration service bound to the API handlers");
@@ -137,7 +130,8 @@
             log.debug("API manager configuration service unbound from the API handlers");
         }
         ServiceReferenceHolder.getInstance().setThrottler(null);
-=======
+    }
+
     protected void setSynapseConfigurationService(SynapseConfigurationService synConfService) {
         //do nothing
         /*Here we have this service dependency only to make this component wait until SynapseConfigurationService
@@ -147,6 +141,5 @@
 
     protected void unsetSynapseConfigurationService(SynapseConfigurationService synConfService) {
         //do nothing
->>>>>>> 27294ea7
     }
 }