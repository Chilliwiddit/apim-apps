--- conflicted
+++ resolved
@@ -23,7 +23,6 @@
 import org.apache.commons.logging.LogFactory;
 import org.apache.synapse.MessageContext;
 import org.apache.synapse.core.axis2.Axis2MessageContext;
-import org.eclipse.jetty.server.Authentication;
 import org.wso2.carbon.apimgt.gateway.APIMgtGatewayConstants;
 import org.wso2.carbon.apimgt.gateway.handlers.security.AuthenticationContext;
 import org.wso2.carbon.apimgt.gateway.internal.ServiceReferenceHolder;
@@ -111,49 +110,8 @@
             String apiLevelThrottleKey, String apiLevelTier,
             String subscriptionLevelThrottleKey, String subscriptionLevelTier,
             String resourceLevelThrottleKey, String resourceLevelTier,
-<<<<<<< HEAD
-            String authorizedUser, String apiContext, String apiVersion, String appTenant,
-            String appId, MessageContext messageContext) {
-        //DataProcessAndPublishingAgent agent = null;
-        //long start = System.currentTimeMillis();
-        //String remoteIP = "127.0.0.1";
-        //(String) ((TreeMap) synCtx.getProperty(org.apache.axis2.context.MessageContext
-        //.TRANSPORT_HEADERS)).get(APIMgtGatewayConstants.X_FORWARDED_FOR);
-        //if (remoteIP != null && !remoteIP.isEmpty()) {
-        //    if (remoteIP.indexOf(",") > 0) {
-        //        remoteIP = remoteIP.substring(0, remoteIP.indexOf(","));
-        //    }
-        //} else {
-        //    remoteIP = (String) synCtx.getProperty(org.apache.axis2.context.MessageContext.REMOTE_ADDR);
-        // }
-
-        //todo Added some dummy parameters
-        //Map propertiesMap = new HashMap<String, String>();
-        //propertiesMap.put("remoteIp", remoteIP);
-        //propertiesMap.put("roleID", subscriptionLevelTier);
-
-        //this parameter will be used to capture message size and pass it to calculation logic
-                        /*int messageSizeInBytes = 0;
-                        //getThrottleData.isContentAwareTierPresent
-                        if (authContext.isContentAwareTierPresent()) {
-                            //this request can match with with bandwidth policy. So we need to get message size.
-                            httpVerb = verbInfoDTO.getHttpVerb();
-                            Object obj = ((TreeMap) ((Axis2MessageContext) synCtx).getAxis2MessageContext().
-                                    getProperty("TRANSPORT_HEADERS")).get("Content-Length");
-                            if (obj != null) {
-                                messageSizeInBytes = Integer.parseInt(obj.toString());
-                            }
-
-                        }*/
-
-                        /*Object[] objects = new Object[]{synCtx.getMessageID(), applicationLevelThrottleKey,
-                                subscriptionLevelThrottleKey, applicationLevelTier, subscriptionLevelTier,
-                                authorizedUser, propertiesMap};
-                        *///After publishing events return true
-=======
             String authorizedUser, MessageContext messageContext,
             AuthenticationContext authenticationContext) {
->>>>>>> 563dde81
         //log.info("##########################################Publishing event");
         try {
             DataProcessAndPublishingAgent agent = dataPublisherPool.get();
@@ -161,11 +119,7 @@
                      apiLevelThrottleKey,  apiLevelTier,
                      subscriptionLevelThrottleKey,  subscriptionLevelTier,
                      resourceLevelThrottleKey,  resourceLevelTier,
-<<<<<<< HEAD
-                     authorizedUser,  apiContext, apiVersion, appTenant, appId, messageContext);
-=======
-                     authorizedUser,  messageContext, authenticationContext);
->>>>>>> 563dde81
+                     authorizedUser,  apiContext, apiVersion, appTenant, appId, messageContext, authenticationContext);
             executor.execute(agent);
             //log.info("##########################################Time Taken:"+(System.currentTimeMillis() -start));
 
