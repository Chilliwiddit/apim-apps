--- conflicted
+++ resolved
@@ -105,22 +105,6 @@
      * @param messageContext is message context object that holds
      */
     public void publishNonThrottledEvent(
-<<<<<<< HEAD
-        String applicationLevelThrottleKey, String applicationLevelTier,
-        String apiLevelThrottleKey, String apiLevelTier,
-        String subscriptionLevelThrottleKey, String subscriptionLevelTier,
-        String resourceLevelThrottleKey, String resourceLevelTier,
-        String authorizedUser, String apiContext, String apiVersion, String appTenant,
-        String appId, MessageContext messageContext,
-        AuthenticationContext authenticationContext) {
-        try {
-            DataProcessAndPublishingAgent agent = dataPublisherPool.get();
-            agent.setDataReference(applicationLevelThrottleKey, applicationLevelTier,
-                    apiLevelThrottleKey, apiLevelTier,
-                    subscriptionLevelThrottleKey, subscriptionLevelTier,
-                    resourceLevelThrottleKey, resourceLevelTier,
-                    authorizedUser, apiContext, apiVersion, appTenant, appId, messageContext, authenticationContext);
-=======
             String applicationLevelThrottleKey, String applicationLevelTier,
             String apiLevelThrottleKey, String apiLevelTier,
             String subscriptionLevelThrottleKey, String subscriptionLevelTier,
@@ -137,8 +121,9 @@
                                    resourceLevelThrottleKey, resourceLevelTier,
                                    authorizedUser, apiContext, apiVersion, appTenant, apiTenant, appId, messageContext,
                                    authenticationContext);
->>>>>>> 3f5cf4d1
             executor.execute(agent);
+            //log.info("##########################################Time Taken:"+(System.currentTimeMillis() -start));
+
         } catch (Exception e) {
             throw new ThrottlingRunTimeException("Error while publishing throttling events to global policy server");
         }
