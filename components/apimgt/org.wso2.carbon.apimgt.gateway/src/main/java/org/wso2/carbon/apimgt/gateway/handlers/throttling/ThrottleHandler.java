--- conflicted
+++ resolved
@@ -146,13 +146,13 @@
         //Throttle Keys
         String applicationLevelThrottleKey;
         String subscriptionLevelThrottleKey;
-        String resourceLevelThrottleKey="";
+        String resourceLevelThrottleKey = "";
         String apiLevelThrottleKey = "";
 
         //Throttle Tiers
         String applicationLevelTier;
         String subscriptionLevelTier;
-        String resourceLevelTier ="";
+        String resourceLevelTier = "";
         String apiLevelTier;
 
         //Other Relevant parameters
@@ -182,16 +182,16 @@
             //Following throttle data list can be use to hold throttle data and api level throttle key
             //should be its first element.
             //if ((authContext.getThrottlingDataList() != null) && (authContext.getThrottlingDataList().get(0) != null)) {
-                apiLevelThrottleKey = apiContext + ":" +apiVersion; //authContext.getApiTier();
-                //Check if request is blocked. If request is blocked then will not proceed further and
-                //inform to client.
-                //TODO handle blocked and throttled requests separately.
-
-                ipLevelBlockingKey = MultitenantUtils.getTenantDomain(authorizedUser) + ":" + getClientIp(synCtx);
-                appLevelBlockingKey = authContext.getSubscriber() + ":" + authContext.getApplicationName();
+            apiLevelThrottleKey = apiContext + ":" + apiVersion; //authContext.getApiTier();
+            //Check if request is blocked. If request is blocked then will not proceed further and
+            //inform to client.
+            //TODO handle blocked and throttled requests separately.
+
+            ipLevelBlockingKey = MultitenantUtils.getTenantDomain(authorizedUser) + ":" + getClientIp(synCtx);
+            appLevelBlockingKey = authContext.getSubscriber() + ":" + authContext.getApplicationName();
             //}
             isBlockedRequest = ServiceReferenceHolder.getInstance().getThrottleDataHolder().isRequestBlocked(
-                   apiContext, appLevelBlockingKey, authorizedUser,ipLevelBlockingKey);
+                    apiContext, appLevelBlockingKey, authorizedUser, ipLevelBlockingKey);
             if (isBlockedRequest) {
                 String msg = "Request blocked as it violates defined blocking conditions, for API:" + apiContext +
                         " ,application:" + appLevelBlockingKey + " ,user:" + authorizedUser;
@@ -271,15 +271,15 @@
 
                             //if application level not throttled means it does not throttled at any level.
                             if (!isApplicationLevelThrottled) {
-                                if(!validateCustomPolicy(authorizedUser,applicationLevelThrottleKey,
+                                if (!validateCustomPolicy(authorizedUser, applicationLevelThrottleKey,
                                         resourceLevelThrottleKey, apiLevelThrottleKey)) {
                                     //Pass message context and continue to avaoid peformance issue.
                                     //Did not throttled at any level. So let message go and publish event.
                                     //publish event to Global Policy Server
-                                    if (isHardLimitThrottled(synCtx)){
-                                         isThrottled = true;
-
-                                    }else{
+                                    if (isHardLimitThrottled(synCtx)) {
+                                        isThrottled = true;
+
+                                    } else {
                                         throttleDataPublisher.publishNonThrottledEvent(
                                                 applicationLevelThrottleKey, applicationLevelTier,
                                                 apiLevelThrottleKey, apiLevelTier,
@@ -287,8 +287,7 @@
                                                 resourceLevelThrottleKey, resourceLevelTier,
                                                 authorizedUser, synCtx);
                                     }
-                                }
-                                else {
+                                } else {
                                     if (log.isDebugEnabled()) {
                                         log.debug("Request throttled at custom throttling");
                                     }
@@ -593,11 +592,7 @@
         String apiVersion = (String) synCtx.getProperty(RESTConstants.SYNAPSE_REST_API_VERSION);
         String subscriptionLevelThrottleKey = authContext.getApplicationId() + ":" + apiContext + ":"
                 + apiVersion;
-<<<<<<< HEAD
-
-=======
->>>>>>> 98cac56e
-        String unitTime =null;
+        String unitTime = null;
         String maxRequestCount = null;
         List<String> throttlingDataList = authContext.getThrottlingDataList();
         if (throttlingDataList != null && throttlingDataList.size() > 0) {
@@ -632,26 +627,16 @@
                                     throttle.addThrottleContext(subscriptionLevelThrottleKey, subscriptionLevelSpikeThrottle);
                                 }
                             }
-<<<<<<< HEAD
                         }
                     }
                 } catch (ThrottleException e) {
-                    log.error("Error while initializing throttling object for subscription level spike arrest policy"+
+                    log.error("Error while initializing throttling object for subscription level spike arrest policy" +
                             e.getMessage());
-=======
-
->>>>>>> 98cac56e
-
-                        }
-                    }
-                } catch (ThrottleException e) {
-                    log.error("Error while initializing throttling object for subscription level spike arrest policy"
-                            + e.getMessage());
                 }
             }
-        }
-<<<<<<< HEAD
-=======
+
+        }
+
     }
 
     /**
@@ -659,7 +644,6 @@
      * This method need to be called for each and every request of spike arrest is enabled.
      * If throttle context for incoming message is already created method will do nothing. Else
      * it will create throttle object and context.
-     *
      */
     private void initThrottleForHardLimitThrottling() {
         OMElement hardThrottlingPolicy = createHardThrottlingPolicy();
@@ -674,16 +658,15 @@
                                 .ROLE_BASE,
                         newThrottleConfig);
                 tempThrottle.addThrottleContext(APIThrottleConstants.HARD_THROTTLING_CONFIGURATION, hardThrottling);
-                if (throttle != null){
+                if (throttle != null) {
                     throttle.addThrottleContext(APIThrottleConstants.HARD_THROTTLING_CONFIGURATION, hardThrottling);
-                }else{
-                 throttle = tempThrottle;
+                } else {
+                    throttle = tempThrottle;
                 }
             } catch (ThrottleException e) {
                 log.error("Error occurred while creating policy file for Hard Throttling.", e);
             }
-            }
->>>>>>> 98cac56e
+        }
     }
 
     /**
@@ -739,21 +722,21 @@
      * Validate custom policy is handle by this method. This method call is an expensive operation
      * and should not enabled by default. If we enabled this policy then all APIs available in system
      * will have to go through this check.
-     * 
+     *
      * @param messageContext
      * @return
      */
-    public boolean validateCustomPolicy(String userID, String appKey, String resourceKey,String apiKey ){
+    public boolean validateCustomPolicy(String userID, String appKey, String resourceKey, String apiKey) {
         Map<String, String> keyTemplateMap = ServiceReferenceHolder.getInstance().getThrottleDataHolder().
                 getKeyTemplateMap();
-        if(keyTemplateMap != null && keyTemplateMap.size() >0){
-            for(String key : keyTemplateMap.keySet()){
+        if (keyTemplateMap != null && keyTemplateMap.size() > 0) {
+            for (String key : keyTemplateMap.keySet()) {
                 key = key.replaceAll("\\$appKey", appKey);
                 key = key.replaceAll("\\$resourceKey", resourceKey);
                 key = key.replaceAll("\\$userId", userID);
                 key = key.replaceAll("\\$apiKey", apiKey);
-                if(ServiceReferenceHolder.getInstance().getThrottleDataHolder().
-                        getThrottleDataMap().containsKey(key)){
+                if (ServiceReferenceHolder.getInstance().getThrottleDataHolder().
+                        getThrottleDataMap().containsKey(key)) {
                     return false;
                 }
             }
