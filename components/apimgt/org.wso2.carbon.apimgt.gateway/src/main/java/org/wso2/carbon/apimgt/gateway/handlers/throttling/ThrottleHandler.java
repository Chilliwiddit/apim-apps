/*
*  Copyright (c) 2016, WSO2 Inc. (http://www.wso2.org) All Rights Reserved.
*
*  WSO2 Inc. licenses this file to you under the Apache License,
*  Version 2.0 (the "License"); you may not use this file except
*  in compliance with the License.
*  You may obtain a copy of the License at
*
*    http://www.apache.org/licenses/LICENSE-2.0
*
* Unless required by applicable law or agreed to in writing,
* software distributed under the License is distributed on an
* "AS IS" BASIS, WITHOUT WARRANTIES OR CONDITIONS OF ANY
* KIND, either express or implied.  See the License for the
* specific language governing permissions and limitations
* under the License.
*/

package org.wso2.carbon.apimgt.gateway.handlers.throttling;

import org.apache.axiom.om.OMAbstractFactory;
import org.apache.axiom.om.OMElement;
import org.apache.axiom.om.OMFactory;
import org.apache.axiom.om.OMNamespace;
import org.apache.axiom.om.util.AXIOMUtil;
import org.apache.axis2.AxisFault;
import org.apache.axis2.context.ConfigurationContext;
import org.apache.commons.lang.StringUtils;
import org.apache.commons.logging.Log;
import org.apache.commons.logging.LogFactory;
import org.apache.http.HttpStatus;
import org.apache.neethi.PolicyEngine;
import org.apache.synapse.Mediator;
import org.apache.synapse.MessageContext;
import org.apache.synapse.SynapseConstants;
import org.apache.synapse.commons.throttle.core.*;
import org.apache.synapse.commons.throttle.core.factory.ThrottleContextFactory;
import org.apache.synapse.core.axis2.Axis2MessageContext;
import org.apache.synapse.rest.AbstractHandler;
import org.apache.synapse.rest.RESTConstants;
import org.apache.synapse.transport.passthru.PassThroughConstants;
import org.apache.synapse.transport.passthru.util.RelayUtils;
import org.wso2.carbon.apimgt.gateway.handlers.Utils;
import org.wso2.carbon.apimgt.gateway.handlers.security.APISecurityUtils;
import org.wso2.carbon.apimgt.gateway.handlers.security.AuthenticationContext;
import org.wso2.carbon.apimgt.gateway.internal.ServiceReferenceHolder;
import org.wso2.carbon.apimgt.gateway.throttling.publisher.ThrottleDataPublisher;
import org.wso2.carbon.apimgt.gateway.utils.GatewayUtils;
import org.wso2.carbon.apimgt.impl.APIConstants;
import org.wso2.carbon.apimgt.impl.dto.VerbInfoDTO;

import org.wso2.carbon.databridge.agent.DataPublisher;

import org.wso2.carbon.utils.multitenancy.MultitenantUtils;

import javax.xml.stream.XMLStreamException;

import java.util.List;
import java.util.Map;

/**
 * This class is Handling new throttling check. This class will use inside each API as throttle handler.
 * It will fetch some of data from incoming message and use them to take throttling decisions.
 * To execute this handler requests must go through authentication handler and auth context should be present
 * in message context.
 */
public class ThrottleHandler extends AbstractHandler {

    private static final Log log = LogFactory.getLog(ThrottleHandler.class);
    private static final String HEADER_X_FORWARDED_FOR = "X-FORWARDED-FOR";
    private volatile Throttle throttle;

    private static volatile DataPublisher dataPublisher = null;

    private static volatile ThrottleDataPublisher throttleDataPublisher = null;

    private String policyKeyApplication = null;

<<<<<<< HEAD
    //TODO load this from configuration
    private boolean subscriptionLevelSpikeArrestEnabled = true;
=======
    private boolean subscriptionLevelSpikeArrestEnabled;
>>>>>>> 94601da2
    /**
     * The key for getting the throttling policy - key refers to a/an [registry] Resource entry
     */
    private String policyKeyResource = null;
    /**
     * The key for getting the throttling policy - key refers to a/an [registry] entry
     */
    private String policyKey = null;
    /**
     * The concurrent access control group id
     */
    private String id;
    /**
     * Version number of the throttle policy
     */

    /**
     * Created throttle handler object.
     */
    private String sandboxUnitTime = "1000";

    private String productionUnitTime = "60000";

    private String sandboxMaxCount;

    private String maxCount;
    private RoleBasedAccessRateController roleBasedAccessController;

    //Throttle Handler rename
    public ThrottleHandler() {
        subscriptionLevelSpikeArrestEnabled = ServiceReferenceHolder.getInstance().getThrottleProperties()
                .isEnabledSubscriptionLevelSpikeArrest();
        if (log.isDebugEnabled()) {
            log.debug("Throttle Handler initialized");
        }
        this.roleBasedAccessController = new RoleBasedAccessRateController();

        /**
         * This method will initialize data publisher and this data publisher will be used to push events to central policy
         * server.
         */
        if (throttleDataPublisher == null) {
            // The publisher initializes in the first request only
            synchronized (this) {
                throttleDataPublisher = new ThrottleDataPublisher();
            }
        }
    }

    /**
     * This method is responsible for throttle incoming messages. This method will perform Application, Subscription
     * and Resource level throttling.
     *
     * @param synCtx Synapse message context that contains message details.
     * @param cc     Configuration context which holds current configuration context.
     * @return
     */
    private boolean doRoleBasedAccessThrottlingWithCEP(MessageContext synCtx, ConfigurationContext cc) {

        //Throttle Keys
        String applicationLevelThrottleKey;
        String subscriptionLevelThrottleKey;
        String resourceLevelThrottleKey;
        String apiLevelThrottleKey = "";

        //Throttle Tiers
        String applicationLevelTier;
        String subscriptionLevelTier;
        String resourceLevelTier;
        String apiLevelTier;

        //Other Relevant parameters
        AuthenticationContext authContext = APISecurityUtils.getAuthenticationContext(synCtx);
        String authorizedUser;

        //Throttled decisions
        boolean isThrottled = false;
        boolean isResourceLevelThrottled = false;
        boolean isApplicationLevelThrottled = false;
        boolean isSubscriptionLevelThrottled = false;
        boolean isApiLevelThrottled = false;
        boolean isBlockedRequest;
        String ipLevelBlockingKey = null;
        String appLevelBlockingKey = null;
        String apiContext = (String) synCtx.getProperty(RESTConstants.REST_API_CONTEXT);
        String apiVersion = (String) synCtx.getProperty(RESTConstants.SYNAPSE_REST_API_VERSION);
        apiContext = apiContext != null ? apiContext : "";
        apiVersion = apiVersion != null ? apiVersion : "";
        List<String> resourceLevelThrottleConditions;


        //If Authz context is not null only we can proceed with throttling
        if (authContext != null) {
            authorizedUser = authContext.getUsername();
            applicationLevelThrottleKey = authContext.getApplicationId() + ":" + authorizedUser;
            //Following throttle data list can be use to hold throttle data and api level throttle key
            //should be its first element.
            if ((authContext.getThrottlingDataList() != null) && (authContext.getThrottlingDataList().get(0) != null)) {
                apiLevelThrottleKey = authContext.getThrottlingDataList().get(0);
                //Check if request is blocked. If request is blocked then will not proceed further and
                //inform to client.
                //TODO handle blocked and throttled requests separately.

                ipLevelBlockingKey = MultitenantUtils.getTenantDomain(authorizedUser) + ":" + getClientIp(synCtx);
                appLevelBlockingKey = authContext.getSubscriber() + ":" + authContext.getApplicationName();
            }
            isBlockedRequest = false;
            // isBlockedRequest = ServiceReferenceHolder.getInstance().getThrottleDataHolder().isRequestBlocked(
            //       apiContext, appLevelBlockingKey, authorizedUser,ipLevelBlockingKey);
            if (isBlockedRequest) {
                String msg = "Request blocked as it violates defined blocking conditions, for API:" + apiContext +
                        " ,application:" + appLevelBlockingKey + " ,user:" + authorizedUser;
                if (log.isDebugEnabled()) {
                    log.debug(msg);
                }
                synCtx.setProperty(APIThrottleConstants.BLOCKED_REASON, msg);
                isThrottled = true;
            } else {
                //If request is not blocked then only we perform throttling.
                VerbInfoDTO verbInfoDTO = (VerbInfoDTO) synCtx.getProperty(APIConstants.VERB_INFO_DTO);
                applicationLevelTier = authContext.getApplicationTier();
                subscriptionLevelTier = authContext.getTier();
                apiLevelTier = authContext.getApiTier();
                //If API level throttle policy is present then it will apply and no resource level policy will apply
                // for it
                if (apiLevelTier != null && apiLevelTier.length() > 0 && apiLevelThrottleKey.length() > 0) {
                    isThrottled = isApiLevelThrottled = ServiceReferenceHolder.getInstance().getThrottleDataHolder().
                            isThrottled(apiLevelThrottleKey);
                } else {
                    //If API level tier is not present only we should move to resource level tiers.
                    if (verbInfoDTO == null) {
                        log.warn("Error while getting throttling information for resource and http verb");
                        return false;
                    } else {
                        //If verbInfo is present then only we will do resource level throttling
                        if (APIConstants.UNLIMITED_TIER.equalsIgnoreCase(verbInfoDTO.getThrottling())) {
                            //If unlimited tier throttling will not apply at resource level and pass it
                            if (log.isDebugEnabled()) {
                                log.debug("Resource level throttling set as unlimited and request will pass " +
                                        "resource level");
                            }
                        } else {
                            //If tier is not unlimited only throttling will apply.
                            resourceLevelThrottleConditions = verbInfoDTO.getThrottlingConditions();
                            if (resourceLevelThrottleConditions != null && resourceLevelThrottleConditions.size() > 0) {
                                //Then we will apply resource level throttling
                                resourceLevelThrottleKey = verbInfoDTO.getRequestKey();
                                for (String conditionString : resourceLevelThrottleConditions) {
                                    resourceLevelThrottleKey = verbInfoDTO.getRequestKey() + conditionString;
                                    if (ServiceReferenceHolder.getInstance().getThrottleDataHolder().
                                            isThrottled(resourceLevelThrottleKey)) {
                                        isResourceLevelThrottled = isThrottled = true;
                                        break;
                                    }
                                }

                            } else {
                                log.warn("Unable to find throttling information for resource and http verb. Throttling "
                                        + "will not apply");
                            }
                        }

                    }
                }
                if (!isApiLevelThrottled) {
                    //Here check resource level throttled. If throttled then call handler throttled and pass.
                    //Else go for subscription level and application level throttling
                    //if resource level not throttled then move to subscription level
                    if (!isResourceLevelThrottled) {
                        //Subscription Level Throttling
                        subscriptionLevelThrottleKey = authContext.getApplicationId() + ":" + apiContext + ":"
                                + apiVersion;
                        isSubscriptionLevelThrottled = ServiceReferenceHolder.getInstance().getThrottleDataHolder().
                                isThrottled(subscriptionLevelThrottleKey);
                        if (subscriptionLevelSpikeArrestEnabled) {
                            isSubscriptionLevelThrottled = isSubscriptionLevelSpike(synCtx, subscriptionLevelThrottleKey);
                        }
                        //if subscription level not throttled then move to application level
                        //Stop on quata reach
                        if (!isSubscriptionLevelThrottled) {
                            //Application Level Throttling
                            isApplicationLevelThrottled = ServiceReferenceHolder.getInstance().getThrottleDataHolder().
                                    isThrottled(applicationLevelThrottleKey);

                            //if application level not throttled means it does not throttled at any level.
                            if (!isApplicationLevelThrottled) {
                                //Pass message context and continue to avaoid peformance issue.
                                //Did not throttled at any level. So let message go and publish event.
                                //publish event to Global Policy Server
                                throttleDataPublisher.publishNonThrottledEvent(synCtx);

                            } else {
                                if (log.isDebugEnabled()) {
                                    log.debug("Request throttled at application level for throttle key" +
                                            applicationLevelThrottleKey);
                                }
                                synCtx.setProperty(APIThrottleConstants.THROTTLED_OUT_REASON,
                                        APIThrottleConstants.APPLICATION_LIMIT_EXCEEDED);
                                isThrottled = isApplicationLevelThrottled = true;
                            }
                        } else {
                            if (log.isDebugEnabled()) {
                                log.debug("Request throttled at subscription level for throttle key" +
                                        subscriptionLevelThrottleKey);
                            }
                            synCtx.setProperty(APIThrottleConstants.THROTTLED_OUT_REASON,
                                    APIThrottleConstants.SUBSCRIPTION_LIMIT_EXCEEDED);
                            isThrottled = isSubscriptionLevelThrottled = true;
                        }
                    } else {
                        if (log.isDebugEnabled()) {
                            log.debug("Request throttled at resource level for throttle key" +
                                    verbInfoDTO.getRequestKey());
                        }
                        synCtx.setProperty(APIThrottleConstants.THROTTLED_OUT_REASON,
                                APIThrottleConstants.RESOURCE_LIMIT_EXCEEDED);
                        //is throttled and resource level throttling
                    }
                } else {
                    if (log.isDebugEnabled()) {
                        log.debug("Request throttled at api level for throttle key" + apiLevelThrottleKey);
                    }
                    synCtx.setProperty(APIThrottleConstants.THROTTLED_OUT_REASON,
                            APIThrottleConstants.API_LIMIT_EXCEEDED);
                }
            }
        }

        //if we need to publish throttled level or some other information we can do it here. Just before return.
        return isThrottled;
    }


    /**
     * HAndle incoming requests and call throttling method to perform throttling.
     *
     * @param messageContext message context object which contains message details.
     * @return return true if message flow need to continue and pass requests to next handler in chain. Else return
     * false to notify error with handler
     */
    public boolean handleRequest(MessageContext messageContext) {

        return doThrottle(messageContext);
    }

    /**
     * This method will handle responses. Usually we do not perform throttling for responses going back to clients.
     * However if we consider bandwidth scenarios we may need to consider handle response and response patch as well
     * because that also contribute data amount pass through server.
     *
     * @param messageContext message context holds message details.
     * @return return true if message flow need to continue and pass requests to next handler in chain. Else return
     * false to notify error with handler
     */
    public boolean handleResponse(MessageContext messageContext) {
        return true;//return doThrottle(messageContext);
    }


    /**
     * Do Throttle method will initialize throttle flow.
     *
     * @param messageContext message context object which contains message details.
     * @return return true if message flow need to continue(message not throttled) and pass requests to next
     * handler in chain. Else return false to notify throttled message.
     */
    private boolean doThrottle(MessageContext messageContext) {
        //long start = System.currentTimeMillis();

        org.apache.axis2.context.MessageContext axis2MC = ((Axis2MessageContext) messageContext).
                getAxis2MessageContext();
        ConfigurationContext cc = axis2MC.getConfigurationContext();
        if (subscriptionLevelSpikeArrestEnabled) {
            initThrottleForSubscriptionLevelSpikeArrest(messageContext);
        }
        boolean isThrottled = false;
        if (!messageContext.isResponse()) {
            //org.apache.axis2.context.MessageContext axis2MC = ((Axis2MessageContext) messageContext).
            //      getAxis2MessageContext();
            //ConfigurationContext cc = axis2MC.getConfigurationContext();
            long start = System.nanoTime();
            isThrottled = doRoleBasedAccessThrottlingWithCEP(messageContext, cc);
            log.info("===============================================Time:" + (System.nanoTime() - start));

        }
        if (isThrottled) {
            // return false;
        }
        long end = System.currentTimeMillis();
        //log.info("Total-Time:" + (end - start));
        return true;
    }


    private OMElement getFaultPayload(int throttleErrorCode, String message, String description) {
        OMFactory fac = OMAbstractFactory.getOMFactory();
        OMNamespace ns = fac.createOMNamespace(APIThrottleConstants.API_THROTTLE_NS,
                APIThrottleConstants.API_THROTTLE_NS_PREFIX);
        OMElement payload = fac.createOMElement("fault", ns);

        OMElement errorCode = fac.createOMElement("code", ns);
        errorCode.setText(String.valueOf(throttleErrorCode));
        OMElement errorMessage = fac.createOMElement("message", ns);
        errorMessage.setText(message);
        OMElement errorDetail = fac.createOMElement("description", ns);
        errorDetail.setText(description);

        payload.addChild(errorCode);
        payload.addChild(errorMessage);
        payload.addChild(errorDetail);
        return payload;
    }

    private void handleThrottleOut(MessageContext messageContext) {

        String errorMessage = null;
        String errorDescription = null;
        int errorCode = -1;
        int httpErrorCode = -1;

        if (APIThrottleConstants.HARD_LIMIT_EXCEEDED.equals(
                messageContext.getProperty(APIThrottleConstants.THROTTLED_OUT_REASON))) {
            errorCode = APIThrottleConstants.HARD_LIMIT_EXCEEDED_ERROR_CODE;
            errorMessage = "API Limit Reached";
            errorDescription = "API not accepting requests";
            // It it's a hard limit exceeding, we tell it as service not being available.
            httpErrorCode = HttpStatus.SC_SERVICE_UNAVAILABLE;
        } else {
            errorCode = 503;
            errorMessage = "Message throttled out";
            // By default we send a 429 response back
            httpErrorCode = APIThrottleConstants.SC_TOO_MANY_REQUESTS;
            errorDescription = "You have exceeded your quota";
        }

        messageContext.setProperty(SynapseConstants.ERROR_CODE, errorCode);
        messageContext.setProperty(SynapseConstants.ERROR_MESSAGE, errorMessage);
        Mediator sequence = messageContext.getSequence(APIThrottleConstants.API_THROTTLE_OUT_HANDLER);

        // Invoke the custom error handler specified by the user
        if (sequence != null && !sequence.mediate(messageContext)) {
            // If needed user should be able to prevent the rest of the fault handling
            // logic from getting executed
            return;
        }
        org.apache.axis2.context.MessageContext axis2MC = ((Axis2MessageContext) messageContext).
                getAxis2MessageContext();
        // This property need to be set to avoid sending the content in pass-through pipe (request message)
        // as the response.
        axis2MC.setProperty(PassThroughConstants.MESSAGE_BUILDER_INVOKED, Boolean.TRUE);
        try {
            RelayUtils.consumeAndDiscardMessage(axis2MC);
        } catch (AxisFault axisFault) {
            //In case of an error it is logged and the process is continued because we're setting a fault message
            // in the payload.
            log.error("Error occurred while consuming and discarding the message", axisFault);
        }

        if (messageContext.isDoingPOX() || messageContext.isDoingGET()) {
            Utils.setFaultPayload(messageContext, getFaultPayload(errorCode, errorMessage, errorDescription));
        } else {
            Utils.setSOAPFault(messageContext, "Server", errorMessage, errorDescription);
        }

        Utils.sendFault(messageContext, httpErrorCode);
    }

    public void setId(String id) {
        this.id = id;
    }

    public String getId() {
        return id;
    }

    public void setPolicyKey(String policyKey) {
        this.policyKey = policyKey;
    }

    public String gePolicyKey() {
        return policyKey;
    }

    public void setPolicyKeyApplication(String policyKeyApplication) {
        this.policyKeyApplication = policyKeyApplication;
    }

    public String gePolicyKeyApplication() {
        return policyKeyApplication;
    }

    public void setPolicyKeyResource(String policyKeyResource) {
        this.policyKeyResource = policyKeyResource;
    }

    public String gePolicyKeyResource() {
        return policyKeyResource;
    }

    private String getClientIp(MessageContext synCtx) {
        String clientIp;
        org.apache.axis2.context.MessageContext axis2MsgContext =
                ((Axis2MessageContext) synCtx).getAxis2MessageContext();
        Map headers =
                (Map) (axis2MsgContext).getProperty(org.apache.axis2.context.MessageContext.TRANSPORT_HEADERS);
        String xForwardForHeader = (String) headers.get(HEADER_X_FORWARDED_FOR);
        if (!StringUtils.isEmpty(xForwardForHeader)) {
            clientIp = xForwardForHeader;
            int idx = xForwardForHeader.indexOf(',');
            if (idx > -1) {
                clientIp = clientIp.substring(0, idx);
            }
        } else {
            clientIp = (String) axis2MsgContext.getProperty(org.apache.axis2.context.MessageContext.REMOTE_ADDR);
        }
        return clientIp;
    }


    private OMElement createSpikeArrestSubscriptionLevelPolicy(String policyName, String maxCount, String time) {
        if (maxCount == null) {
            return null;
        }

        OMElement parsedPolicy = null;

        StringBuilder policy = new StringBuilder("<wsp:Policy xmlns:wsp=\"http://schemas.xmlsoap.org/ws/2004/09/policy\" " +
                "xmlns:throttle=\"http://www.wso2.org/products/wso2commons/throttle\">\n" +
                "    <throttle:MediatorThrottleAssertion>\n");

        if (maxCount != null && time != null) {
            policy.append(createSpikeArrestPolicy(policyName, time, maxCount));
        }

        policy.append("    </throttle:MediatorThrottleAssertion>\n" +
                "</wsp:Policy>");
        try {
            parsedPolicy = AXIOMUtil.stringToOM(policy.toString());
        } catch (XMLStreamException e) {
            log.error("Error occurred while creating policy file for Hard Throttling.", e);
        }
        return parsedPolicy;
    }

    /**
     * This method will create policy string for given policy name, unit time and max count.
     * This will simple return policy string according to WS policy specification.
     *
     * @param policyName policy name of given policy
     * @param unitTime   unit time in milli seconds
     * @param maxCount   maximum request count within given time window
     * @return policy string for created policy.
     */
    private String createSpikeArrestPolicy(String policyName, String unitTime, String maxCount) {
        return "<wsp:Policy>\n" +
                "     <throttle:ID throttle:type=\"ROLE\">" + policyName + "</throttle:ID>\n" +
                "            <wsp:Policy>\n" +
                "                <throttle:Control>\n" +
                "                    <wsp:Policy>\n" +
                "                        <throttle:MaximumCount>" + maxCount + "</throttle:MaximumCount>\n" +
                "                        <throttle:UnitTime>" + unitTime + "</throttle:UnitTime>\n" +
                "                    </wsp:Policy>\n" +
                "                </throttle:Control>\n" +
                "            </wsp:Policy>\n" +
                " </wsp:Policy>\n";
    }

    /**
     * This method will intialize subscription level throttling context and throttle object.
     * This method need to be called for each and every request of spike arrest is enabled.
     * If throttle context for incoming message is already created method will do nothing. Else
     * it will create throttle object and context.
     *
     * @param synCtx synapse message context which contains message data
     */
    private void initThrottleForSubscriptionLevelSpikeArrest(MessageContext synCtx) {
        AuthenticationContext authContext = APISecurityUtils.getAuthenticationContext(synCtx);
        policyKey = authContext.getTier();
        String apiContext = (String) synCtx.getProperty(RESTConstants.REST_API_CONTEXT);
        String apiVersion = (String) synCtx.getProperty(RESTConstants.SYNAPSE_REST_API_VERSION);
        String subscriptionLevelThrottleKey = authContext.getApplicationId() + ":" + apiContext + ":"
                + apiVersion;
        String unitTime = "30000";
        String maxRequestCount = "5";
        try {
            synchronized (this) {
                if (throttle == null) {
                    OMElement spikeArrestSubscriptionLevelPolicy = createSpikeArrestSubscriptionLevelPolicy(
                            subscriptionLevelThrottleKey, maxRequestCount, unitTime);
                    if (spikeArrestSubscriptionLevelPolicy != null) {
                        throttle = ThrottleFactory.createMediatorThrottle(
                                PolicyEngine.getPolicy(spikeArrestSubscriptionLevelPolicy));
                    }
                } else {
                    if (throttle.getThrottleContext(subscriptionLevelThrottleKey) == null) {
                        OMElement spikeArrestSubscriptionLevelPolicy = createSpikeArrestSubscriptionLevelPolicy(
                                subscriptionLevelThrottleKey, maxRequestCount, unitTime);
                        if (spikeArrestSubscriptionLevelPolicy != null) {
                            Throttle tempThrottle = ThrottleFactory.createMediatorThrottle(
                                    PolicyEngine.getPolicy(spikeArrestSubscriptionLevelPolicy));
                            ThrottleConfiguration newThrottleConfig = tempThrottle.
                                    getThrottleConfiguration(ThrottleConstants.ROLE_BASED_THROTTLE_KEY);
                            ThrottleContext subscriptionLevelSpikeThrottle = ThrottleContextFactory.
                                    createThrottleContext(ThrottleConstants.ROLE_BASE, newThrottleConfig);
                            throttle.addThrottleContext(subscriptionLevelThrottleKey, subscriptionLevelSpikeThrottle);
                        }
                    }


                }
            }
        } catch (ThrottleException e) {
            log.error("Error while initializing throttling object for subscription level spike arrest policy"
                    +e.getMessage());
        }

    }

    /**
     * This method will check if coming request is hitting subscription level spikes.
     *
     * @param synCtx      synapse message context which contains message data
     * @param throttleKey subscription level throttle key.
     * @return true if message is throttled else false
     */
    public boolean isSubscriptionLevelSpike(MessageContext synCtx, String throttleKey) {
        ThrottleContext resourceLevelSpikeArrestThrottleContext = throttle.getThrottleContext(throttleKey);
        try {
            AuthenticationContext authContext = APISecurityUtils.getAuthenticationContext(synCtx);

            if (resourceLevelSpikeArrestThrottleContext != null && authContext.getKeyType() != null) {
                AccessInformation info = null;
                if (GatewayUtils.isClusteringEnabled()) {
                    org.apache.axis2.context.MessageContext axis2MC = ((Axis2MessageContext) synCtx).
                            getAxis2MessageContext();
                    ConfigurationContext cc = axis2MC.getConfigurationContext();
                    resourceLevelSpikeArrestThrottleContext.setConfigurationContext(cc);
                }

                resourceLevelSpikeArrestThrottleContext.setThrottleId(id + APIThrottleConstants.PRODUCTION_HARD_LIMIT);
                info = roleBasedAccessController.canAccess(resourceLevelSpikeArrestThrottleContext, throttleKey,
                        throttleKey);
                System.out.println(resourceLevelSpikeArrestThrottleContext.getCallerContext(throttleKey).getLocalCounter());
                System.out.println(resourceLevelSpikeArrestThrottleContext.getCallerContext(throttleKey).getGlobalCounter());
                System.out.println(resourceLevelSpikeArrestThrottleContext.getCallerContext(throttleKey).getRoleId());
                System.out.println(info.isAccessAllowed() + "     " + info.getFaultReason());
                if (log.isDebugEnabled()) {
                    log.debug("Throttle by hard limit " + throttleKey);
                    log.debug("Allowed = " + (info != null ? info.isAccessAllowed() : "false"));
                }

                if (info != null && !info.isAccessAllowed()) {
                    synCtx.setProperty(APIThrottleConstants.THROTTLED_OUT_REASON, APIThrottleConstants.HARD_LIMIT_EXCEEDED);
                    log.info("Hard Throttling limit exceeded.");
                    return false;
                }
            }

        } catch (ThrottleException e) {
            log.warn("Exception occurred while performing role " +
                    "based throttling", e);
            synCtx.setProperty(APIThrottleConstants.THROTTLED_OUT_REASON, APIThrottleConstants.HARD_LIMIT_EXCEEDED);
            return false;
        }
        return true;
    }
}<|MERGE_RESOLUTION|>--- conflicted
+++ resolved
@@ -76,12 +76,7 @@
 
     private String policyKeyApplication = null;
 
-<<<<<<< HEAD
-    //TODO load this from configuration
-    private boolean subscriptionLevelSpikeArrestEnabled = true;
-=======
     private boolean subscriptionLevelSpikeArrestEnabled;
->>>>>>> 94601da2
     /**
      * The key for getting the throttling policy - key refers to a/an [registry] Resource entry
      */
