package org.wso2.carbon.apimgt.gateway.throttling.publisher;


import com.google.gson.Gson;
import org.apache.commons.lang.StringUtils;
import org.apache.commons.logging.Log;
import org.apache.commons.logging.LogFactory;
import org.apache.synapse.MessageContext;
import org.apache.synapse.rest.RESTConstants;
import org.apache.synapse.rest.RESTUtils;
import org.apache.synapse.core.axis2.Axis2MessageContext;
import org.wso2.carbon.apimgt.gateway.APIMgtGatewayConstants;
import org.wso2.carbon.apimgt.gateway.handlers.security.APISecurityUtils;
import org.wso2.carbon.apimgt.gateway.handlers.security.AuthenticationContext;
<<<<<<< HEAD
import org.wso2.carbon.apimgt.impl.utils.APIUtil;
=======
import org.wso2.carbon.apimgt.impl.dto.ThrottleDataDTO;
>>>>>>> cabb6d92
import org.wso2.carbon.databridge.agent.DataPublisher;
import org.wso2.carbon.utils.multitenancy.MultitenantUtils;

import java.util.HashMap;
import java.util.Map;
import java.util.TreeMap;
import java.util.xsd.Set;

/**
 * This class is responsible for executing data publishing logic. This class implements runnable interface and
 * need to execute using thread pool executor. Primary task of this class it is accept message context as parameter
 * and perform time consuming data extraction and publish event to data publisher. Having data extraction and
 * transformation logic in this class will help to reduce overhead added to main message flow.
 */
public class DataProcessAndPublishingAgent implements Runnable {
    private static final Log log = LogFactory.getLog(DataProcessAndPublishingAgent.class);

    private static String streamID = "org.wso2.throttle.request.stream:1.0.0";
    private MessageContext messageContext;
    private DataPublisher dataPublisher = ThrottleDataPublisher.getDataPublisher();
    String applicationLevelThrottleKey;
    String applicationLevelTier;
    String apiLevelThrottleKey;
    String apiLevelTier;
    String subscriptionLevelThrottleKey;
    String subscriptionLevelTier;
    String resourceLevelThrottleKey;
    String authorizedUser;
    String resourceLevelTier;
    String apiContext;
    String apiVersion;
    String appTenant;
    String apiTenant;
    String apiName;
    String appId;
    private AuthenticationContext authenticationContext;

    public DataProcessAndPublishingAgent() {

    }

    /**
     * This method will use to set message context.
     *
     */
    public void setDataReference(String applicationLevelThrottleKey, String applicationLevelTier,
                                 String apiLevelThrottleKey, String apiLevelTier,
                                 String subscriptionLevelThrottleKey, String subscriptionLevelTier,
                                 String resourceLevelThrottleKey, String resourceLevelTier,
<<<<<<< HEAD
                                 String authorizedUser, String apiContext, String apiVersion, String appTenant,
                                 String appId, MessageContext messageContext, AuthenticationContext authenticationContext){
        if(resourceLevelTier==null && apiLevelTier!=null){
=======
                                 String authorizedUser, MessageContext messageContext,
                                 AuthenticationContext authenticationContext) {
        if(StringUtils.isEmpty(resourceLevelTier) && apiLevelTier!=null){
>>>>>>> cabb6d92
            resourceLevelTier = apiLevelTier;
            resourceLevelThrottleKey = apiLevelThrottleKey;
        }
        this.authenticationContext = authenticationContext;
        this.messageContext = messageContext;
        this.applicationLevelThrottleKey = applicationLevelThrottleKey;
        this.applicationLevelTier = applicationLevelTier;
        this.apiLevelThrottleKey = apiLevelThrottleKey;
        this.applicationLevelTier = apiLevelTier;
        this.subscriptionLevelThrottleKey = subscriptionLevelThrottleKey;
        this.subscriptionLevelTier = subscriptionLevelTier;
        this.resourceLevelThrottleKey = resourceLevelThrottleKey;
        this.resourceLevelTier = resourceLevelTier;
        this.authorizedUser = authorizedUser;
        this.apiContext = apiContext;
        this.apiVersion = apiVersion;
        this.appTenant = appTenant;
        this.apiTenant = MultitenantUtils.getTenantDomainFromRequestURL(RESTUtils.getFullRequestPath
                (messageContext)); //TODO this may be efficient hence double check
        this.appId = appId;
        String apiName = (String) messageContext.getProperty(RESTConstants.SYNAPSE_REST_API);
        this.apiName = APIUtil.getAPINamefromRESTAPI(apiName);
    }

    @Override
    public void run() {
        //TODO implement logic to get message details from message context
        ThrottleDataDTO throttleDataDTO = new ThrottleDataDTO();

        String propertiesMap = "{\n" +
                "  \"name\": \"org.wso2.throttle.request.stream\",\n" +
                "  \"version\": \"1.0.0\"}";
        String remoteIP = null;
        Object object = messageContext.getProperty(org.apache.axis2.context.MessageContext.TRANSPORT_HEADERS);
        if(object!=null){
             remoteIP= (String) ((TreeMap) object).get(APIMgtGatewayConstants.X_FORWARDED_FOR) ;
        }

        if (remoteIP != null && !remoteIP.isEmpty()) {
            if (remoteIP.indexOf(",") > 0) {
                remoteIP = remoteIP.substring(0, remoteIP.indexOf(","));
            }
        } else {
            remoteIP = (String) messageContext.getProperty(org.apache.axis2.context.MessageContext.REMOTE_ADDR);
        }

        if(remoteIP !=null && remoteIP.length()>0) {
            throttleDataDTO.setClientIP(remoteIP);
        }
        /**java.util.Set<String> transportHeaderMap = ((TreeMap) ((Axis2MessageContext) messageContext).getAxis2MessageContext().
                getProperty(org.apache.axis2.context.MessageContext.TRANSPORT_HEADERS)).keySet();
        for(Object key: transportHeaderMap){
            throttleDataDTO.getTransportHeaders().put(key, )
            
        }**/
        ((Axis2MessageContext) messageContext).getAxis2MessageContext().
                getProperty(org.apache.axis2.context.MessageContext.TRANSPORT_HEADERS);

        //todo Added some parameters
        Map otherPrameters = new HashMap<String, String>();
        otherPrameters.put("remoteIp", remoteIP);
        throttleDataDTO.setQueryParameters(otherPrameters);
        Gson gson = new Gson();
        propertiesMap = gson.toJson(throttleDataDTO);

        //this parameter will be used to capture message size and pass it to calculation logic
        int messageSizeInBytes = 0;
        if (authenticationContext.isContentAwareTierPresent()) {
            //this request can match with with bandwidth policy. So we need to get message size.
            Object obj = ((TreeMap) ((Axis2MessageContext) messageContext).getAxis2MessageContext().
                    getProperty("TRANSPORT_HEADERS")).get("Content-Length");
            if (obj != null) {
                messageSizeInBytes = Integer.parseInt(obj.toString());
            }

        }
        Object[] objects = new Object[]{messageContext.getMessageID(), this.applicationLevelThrottleKey, this.applicationLevelTier,
                this.apiLevelThrottleKey, this.apiLevelTier,
                this.subscriptionLevelThrottleKey, this.subscriptionLevelTier,
                this.resourceLevelThrottleKey, this.resourceLevelTier,
                this.authorizedUser, this.apiContext, this.apiVersion, this.appTenant, this.apiTenant, this.appId ,this.apiName ,propertiesMap};

        org.wso2.carbon.databridge.commons.Event event = new org.wso2.carbon.databridge.commons.Event(streamID,
                System.currentTimeMillis(), null, null, objects);
        dataPublisher.tryPublish(event);
    }

}<|MERGE_RESOLUTION|>--- conflicted
+++ resolved
@@ -10,20 +10,15 @@
 import org.apache.synapse.rest.RESTUtils;
 import org.apache.synapse.core.axis2.Axis2MessageContext;
 import org.wso2.carbon.apimgt.gateway.APIMgtGatewayConstants;
-import org.wso2.carbon.apimgt.gateway.handlers.security.APISecurityUtils;
 import org.wso2.carbon.apimgt.gateway.handlers.security.AuthenticationContext;
-<<<<<<< HEAD
 import org.wso2.carbon.apimgt.impl.utils.APIUtil;
-=======
 import org.wso2.carbon.apimgt.impl.dto.ThrottleDataDTO;
->>>>>>> cabb6d92
 import org.wso2.carbon.databridge.agent.DataPublisher;
 import org.wso2.carbon.utils.multitenancy.MultitenantUtils;
 
 import java.util.HashMap;
 import java.util.Map;
 import java.util.TreeMap;
-import java.util.xsd.Set;
 
 /**
  * This class is responsible for executing data publishing logic. This class implements runnable interface and
@@ -66,15 +61,9 @@
                                  String apiLevelThrottleKey, String apiLevelTier,
                                  String subscriptionLevelThrottleKey, String subscriptionLevelTier,
                                  String resourceLevelThrottleKey, String resourceLevelTier,
-<<<<<<< HEAD
                                  String authorizedUser, String apiContext, String apiVersion, String appTenant,
                                  String appId, MessageContext messageContext, AuthenticationContext authenticationContext){
         if(resourceLevelTier==null && apiLevelTier!=null){
-=======
-                                 String authorizedUser, MessageContext messageContext,
-                                 AuthenticationContext authenticationContext) {
-        if(StringUtils.isEmpty(resourceLevelTier) && apiLevelTier!=null){
->>>>>>> cabb6d92
             resourceLevelTier = apiLevelTier;
             resourceLevelThrottleKey = apiLevelThrottleKey;
         }
@@ -99,7 +88,6 @@
         this.apiName = APIUtil.getAPINamefromRESTAPI(apiName);
     }
 
-    @Override
     public void run() {
         //TODO implement logic to get message details from message context
         ThrottleDataDTO throttleDataDTO = new ThrottleDataDTO();
@@ -128,7 +116,7 @@
                 getProperty(org.apache.axis2.context.MessageContext.TRANSPORT_HEADERS)).keySet();
         for(Object key: transportHeaderMap){
             throttleDataDTO.getTransportHeaders().put(key, )
-            
+
         }**/
         ((Axis2MessageContext) messageContext).getAxis2MessageContext().
                 getProperty(org.apache.axis2.context.MessageContext.TRANSPORT_HEADERS);
