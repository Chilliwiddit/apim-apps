/*
 *  Copyright (c) 2021, WSO2 Inc. (http://www.wso2.org) All Rights Reserved.
 *
 *  WSO2 Inc. licenses this file to you under the Apache License,
 *  Version 2.0 (the "License"); you may not use this file except
 *  in compliance with the License.
 *  You may obtain a copy of the License at
 *
 *    http://www.apache.org/licenses/LICENSE-2.0
 *
 * Unless required by applicable law or agreed to in writing,
 * software distributed under the License is distributed on an
 * "AS IS" BASIS, WITHOUT WARRANTIES OR CONDITIONS OF ANY
 * KIND, either express or implied.  See the License for the
 * specific language governing permissions and limitations
 * under the License.
 */

package org.wso2.carbon.apimgt.gateway.handlers.streaming.webhook;

import org.apache.axiom.om.OMAbstractFactory;
import org.apache.axiom.om.OMElement;
import org.apache.axiom.om.OMFactory;
import org.apache.axiom.om.OMNamespace;
import org.apache.commons.logging.Log;
import org.apache.commons.logging.LogFactory;
import org.apache.http.HttpStatus;
import org.apache.synapse.Mediator;
import org.apache.synapse.MessageContext;
import org.apache.synapse.api.ApiUtils;
import org.apache.synapse.core.axis2.Axis2MessageContext;
import org.apache.synapse.rest.AbstractHandler;
import org.apache.synapse.rest.RESTConstants;
import org.wso2.carbon.apimgt.gateway.handlers.Utils;
import org.wso2.carbon.apimgt.gateway.handlers.security.APISecurityConstants;
import org.wso2.carbon.apimgt.impl.APIConstants;

import java.io.UnsupportedEncodingException;
import java.net.URLDecoder;

import static org.apache.axis2.Constants.Configuration.HTTP_METHOD;

/**
 * Handler used for web hook apis. This handler retrieves the topic name, to which subscription request is coming and
 * will set it to the synapse msg context.
 * <pre>
 * {@code
 * <handler class="org.wso2.carbon.apimgt.gateway.handlers.streaming.webhook.WebhookApiHandler">
 *     <property name="eventReceiverResourcePath" value="/webhooks_events_receiver_resource"/>
 *     <property name="topicQueryParamName" value="hub.topic"/>
 * </handler>
 * }
 * </pre>
 */
public class WebhookApiHandler extends AbstractHandler {

    private static final Log log = LogFactory.getLog(WebhookApiHandler.class);
<<<<<<< HEAD
=======
    private static final String DEFAULT_TOPIC_QUERY_PARAM_NAME = "hub.topic";
>>>>>>> 28911b67
    private static final String EMPTY_STRING = "";

    private String eventReceiverResourcePath = APIConstants.WebHookProperties.DEFAULT_SUBSCRIPTION_RESOURCE_PATH;
    private String topicQueryParamName = APIConstants.WebHookProperties.DEFAULT_TOPIC_QUERY_PARAM_NAME;

    @Override
    public boolean handleRequest(MessageContext synCtx) {

        String requestSubPath = getRequestSubPath(synCtx);
        // all other requests are assumed to be for subscription as there will be only 2 resources for web hook api
        if (!requestSubPath.startsWith(eventReceiverResourcePath)) {
            String topicName = getTopicName(ApiUtils.getFullRequestPath(synCtx));
            if (topicName.isEmpty()) {
                handleFailure(synCtx, "Topic name not found for web hook subscription request");
                return false;
            }
            org.apache.axis2.context.MessageContext axisCtx = ((Axis2MessageContext) synCtx).getAxis2MessageContext();
            Object httpVerb = axisCtx.getProperty(HTTP_METHOD);
            synCtx.setProperty(APIConstants.HTTP_VERB, httpVerb);
            axisCtx.setProperty(HTTP_METHOD, APIConstants.SubscriptionCreatedStatus.SUBSCRIBE);
            synCtx.setProperty(APIConstants.API_TYPE, APIConstants.API_TYPE_WEBSUB);
            synCtx.setProperty(APIConstants.API_ELECTED_RESOURCE, topicName);
        }
        return true;
    }

    @Override
    public boolean handleResponse(MessageContext messageContext) {
        return true;
    }

    private String getRequestSubPath(MessageContext synCtx) {

        Object requestSubPath = synCtx.getProperty(RESTConstants.REST_SUB_REQUEST_PATH);
        if (requestSubPath != null) {
            return requestSubPath.toString();
        }
        return Utils.getSubRequestPath(Utils.getSelectedAPI(synCtx), synCtx);
    }

    /**
     * Retrieves the name of the topic from the query param to which the subscription request is entering for the
     * web hook api.
     *
     * @param url request url
     * @return topic name
     */
    private String getTopicName(String url) {

        int queryIndex = url.indexOf('?');
        if (queryIndex != -1 && url.contains(topicQueryParamName)) {
            String query = url.substring(queryIndex + 1);
            String[] entries = query.split(RESTConstants.QUERY_PARAM_DELIMITER);
            String name;
            for (String entry : entries) {
                int index = entry.indexOf('=');
                if (index != -1) {
                    try {
                        name = entry.substring(0, index);
                        if (name.equalsIgnoreCase(topicQueryParamName)) {
                            return URLDecoder.decode(entry.substring(index + 1), RESTConstants.DEFAULT_ENCODING);
                        }
                    } catch (UnsupportedEncodingException | IllegalArgumentException e) {
                        log.error("Error extracting topic name from query param", e);
                        return EMPTY_STRING;
                    }
                }
            }
        }
        return EMPTY_STRING;
    }

    /**
     * This method handle the failure
     *
     * @param messageContext   message context of the request
     * @param errorDescription description of the error
     */
    private void handleFailure(MessageContext messageContext, String errorDescription) {

        OMElement payload = getFaultPayload(errorDescription);
        Utils.setFaultPayload(messageContext, payload);
        Mediator sequence =
                messageContext.getSequence(APIConstants.WebHookProperties.WEB_HOOK_SUBSCRIPTION_FAILURE_HANDLER);
        if (sequence != null && !sequence.mediate(messageContext)) {
            return;
        }
        Utils.sendFault(messageContext, HttpStatus.SC_UNPROCESSABLE_ENTITY);
    }

    /**
     * @param description description of the error
     * @return the OMElement
     */
    private OMElement getFaultPayload(String description) {
        OMFactory fac = OMAbstractFactory.getOMFactory();
        OMNamespace ns = fac.createOMNamespace(APISecurityConstants.API_SECURITY_NS,
                                               APISecurityConstants.API_SECURITY_NS_PREFIX);
        OMElement payload = fac.createOMElement("fault", ns);
        OMElement error = fac.createOMElement("error", ns);
        error.setText(description);
        payload.addChild(error);
        return payload;
    }

    public void setEventReceiverResourcePath(String eventReceiverResourcePath) {
        this.eventReceiverResourcePath = eventReceiverResourcePath;
    }

    public void setTopicQueryParamName(String topicQueryParamName) {
        this.topicQueryParamName = topicQueryParamName;
    }
}<|MERGE_RESOLUTION|>--- conflicted
+++ resolved
@@ -55,10 +55,6 @@
 public class WebhookApiHandler extends AbstractHandler {
 
     private static final Log log = LogFactory.getLog(WebhookApiHandler.class);
-<<<<<<< HEAD
-=======
-    private static final String DEFAULT_TOPIC_QUERY_PARAM_NAME = "hub.topic";
->>>>>>> 28911b67
     private static final String EMPTY_STRING = "";
 
     private String eventReceiverResourcePath = APIConstants.WebHookProperties.DEFAULT_SUBSCRIPTION_RESOURCE_PATH;
