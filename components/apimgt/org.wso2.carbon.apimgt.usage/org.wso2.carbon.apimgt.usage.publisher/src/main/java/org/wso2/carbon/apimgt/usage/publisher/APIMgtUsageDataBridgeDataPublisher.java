/*
*  Copyright (c) 2005-2010, WSO2 Inc. (http://www.wso2.org) All Rights Reserved.
*
*  WSO2 Inc. licenses this file to you under the Apache License,
*  Version 2.0 (the "License"); you may not use this file except
*  in compliance with the License.
*  You may obtain a copy of the License at
*
*    http://www.apache.org/licenses/LICENSE-2.0
*
* Unless required by applicable law or agreed to in writing,
* software distributed under the License is distributed on an
* "AS IS" BASIS, WITHOUT WARRANTIES OR CONDITIONS OF ANY
* KIND, either express or implied.  See the License for the
* specific language governing permissions and limitations
* under the License.
*/
package org.wso2.carbon.apimgt.usage.publisher;

import org.apache.commons.logging.Log;
import org.apache.commons.logging.LogFactory;
import org.json.simple.parser.JSONParser;
import org.wso2.carbon.apimgt.gateway.dto.ExecutionTimePublisherDTO;
import org.wso2.carbon.apimgt.usage.publisher.dto.*;
import org.wso2.carbon.apimgt.usage.publisher.internal.DataPublisherAlreadyExistsException;
import org.wso2.carbon.apimgt.usage.publisher.internal.UsageComponent;
import org.wso2.carbon.context.CarbonContext;
import org.wso2.carbon.databridge.agent.DataPublisher;
import org.wso2.carbon.databridge.agent.exception.DataEndpointAgentConfigurationException;
import org.wso2.carbon.databridge.agent.exception.DataEndpointAuthenticationException;
import org.wso2.carbon.databridge.agent.exception.DataEndpointConfigurationException;
import org.wso2.carbon.databridge.agent.exception.DataEndpointException;
import org.wso2.carbon.databridge.commons.exception.TransportException;

public class APIMgtUsageDataBridgeDataPublisher implements APIMgtUsageDataPublisher{

    private static final Log log   = LogFactory.getLog(APIMgtUsageDataBridgeDataPublisher.class);

    private DataPublisher dataPublisher;

    public void init(){
        try {
            if(log.isDebugEnabled()){
                log.debug("Initializing APIMgtUsageDataBridgeDataPublisher");
            }

            this.dataPublisher = getDataPublisher();
<<<<<<< HEAD
            
            if (dataPublisher != null) {
                //If Request Stream Definition does not exist.
                if(!dataPublisher.isStreamDefinitionAdded(DataPublisherUtil.getApiManagerAnalyticsConfiguration().
                                getRequestStreamName(), DataPublisherUtil.getApiManagerAnalyticsConfiguration().
                        getRequestStreamVersion())){
    
                    //Get Request Stream Definition
                    String requestStreamDefinition =  DataBridgeRequestPublisherDTO.getStreamDefinition();
    
                    //Add Request Stream Definition.
                    dataPublisher.addStreamDefinition(requestStreamDefinition,
                            DataPublisherUtil.getApiManagerAnalyticsConfiguration().getRequestStreamName(),
                            DataPublisherUtil.getApiManagerAnalyticsConfiguration().getRequestStreamVersion());
                }
    
                //If Response Stream Definition does not exist.
                if(!dataPublisher.isStreamDefinitionAdded(DataPublisherUtil.getApiManagerAnalyticsConfiguration().
                                getResponseStreamName(), DataPublisherUtil.getApiManagerAnalyticsConfiguration()
                        .getResponseStreamVersion())){
    
                    //Get Response Stream Definition.
                    String responseStreamDefinition = DataBridgeResponsePublisherDTO.getStreamDefinition();
    
                    //Add Response Stream Definition.
                    dataPublisher.addStreamDefinition(responseStreamDefinition,
                            DataPublisherUtil.getApiManagerAnalyticsConfiguration().getResponseStreamName(),
                            DataPublisherUtil.getApiManagerAnalyticsConfiguration().getResponseStreamVersion());
    
                }
    
                //If Fault Stream Definition does not exist.
                if(!dataPublisher.isStreamDefinitionAdded(DataPublisherUtil.getApiManagerAnalyticsConfiguration().
                        getFaultStreamName(), DataPublisherUtil.getApiManagerAnalyticsConfiguration().
                        getFaultStreamVersion())){
    
                    //Get Fault Stream Definition
                    String faultStreamDefinition = DataBridgeFaultPublisherDTO.getStreamDefinition();
    
                    //Add Fault Stream Definition;
                    dataPublisher.addStreamDefinition(faultStreamDefinition,
                            DataPublisherUtil.getApiManagerAnalyticsConfiguration().getFaultStreamName(),
                            DataPublisherUtil.getApiManagerAnalyticsConfiguration().getFaultStreamVersion());
                }
    
                //If Throttle Stream Definition does not exist.
                if(!dataPublisher.isStreamDefinitionAdded(DataPublisherUtil.getApiManagerAnalyticsConfiguration().
                        getThrottleStreamName(), DataPublisherUtil.getApiManagerAnalyticsConfiguration().
                        getThrottleStreamVersion())){
    
                    //Get Throttle Stream Definition
                    String throttleStreamDefinition = DataBridgeThrottlePublisherDTO.getStreamDefinition();
    
                    //Add Throttle Stream Definition;
                    dataPublisher.addStreamDefinition(throttleStreamDefinition,
                            DataPublisherUtil.getApiManagerAnalyticsConfiguration().getThrottleStreamName(),
                            DataPublisherUtil.getApiManagerAnalyticsConfiguration().getThrottleStreamVersion());
                }
                //If Execution Time Stream Definition does not exist.
                if (!dataPublisher.isStreamDefinitionAdded(DataPublisherUtil.getApiManagerAnalyticsConfiguration().
                        getExecutionTimeStreamName(), DataPublisherUtil.getApiManagerAnalyticsConfiguration().
                        getExecutionTimeStreamVersion())) {

                    //Get Execution Time Stream Definition
                    String executionStreamDefinition = DataBridgeExecutionTimePublisherDTO.getStreamDefinition();
                    //Add Execution Time Definition;
                    dataPublisher.addStreamDefinition(executionStreamDefinition,
                            DataPublisherUtil.getApiManagerAnalyticsConfiguration().getExecutionTimeStreamName(),
                            DataPublisherUtil.getApiManagerAnalyticsConfiguration().getExecutionTimeStreamVersion());
                }
            }
=======

>>>>>>> 3129e85a
        }catch (Exception e){
            log.error("Error initializing APIMgtUsageDataBridgeDataPublisher", e);
        }
    }

    public void publishEvent(RequestPublisherDTO requestPublisherDTO) {
        DataBridgeRequestPublisherDTO dataBridgeRequestPublisherDTO = new DataBridgeRequestPublisherDTO(requestPublisherDTO);
        try {

            String streamID= DataPublisherUtil.getApiManagerAnalyticsConfiguration().getRequestStreamName()+","
                             +DataPublisherUtil.getApiManagerAnalyticsConfiguration().getRequestStreamVersion();
            //Publish Request Data
            dataPublisher.publish( streamID ,
                                  System.currentTimeMillis(), new Object[]{"external"}, null,
                                  (Object[]) dataBridgeRequestPublisherDTO.createPayload());
        } catch(Exception e){
            log.error("Error while publishing Request event", e);
        }

    }

    public void publishEvent(ResponsePublisherDTO responsePublisherDTO) {
        DataBridgeResponsePublisherDTO dataBridgeResponsePublisherDTO = new DataBridgeResponsePublisherDTO(responsePublisherDTO);
        try {
            String streamID = DataPublisherUtil.getApiManagerAnalyticsConfiguration().getRequestStreamName() + ","
                              + DataPublisherUtil.getApiManagerAnalyticsConfiguration().getRequestStreamVersion();
            dataBridgeResponsePublisherDTO.createPayload();
            //Publish Response Data
            dataPublisher.publish(streamID,
                                  System.currentTimeMillis(), new Object[]{"external"}, null,
                                  (Object[]) dataBridgeResponsePublisherDTO.createPayload());

        } catch (Exception e) {
            log.error("Error while publishing Response event", e);
        }
    }

    public void publishEvent(FaultPublisherDTO faultPublisherDTO) {
        DataBridgeFaultPublisherDTO dataBridgeFaultPublisherDTO = new DataBridgeFaultPublisherDTO(faultPublisherDTO);
        try {

            String streamID = DataPublisherUtil.getApiManagerAnalyticsConfiguration().getRequestStreamName() + ","
                              + DataPublisherUtil.getApiManagerAnalyticsConfiguration().getRequestStreamVersion();
            //Publish Fault Data
            dataPublisher.publish(streamID,
                                  System.currentTimeMillis(), new Object[]{"external"}, null,
                                  (Object[]) dataBridgeFaultPublisherDTO.createPayload());

        } catch (Exception e) {
            log.error("Error while publishing Fault event", e);
        }
    }

    public void publishEvent(ThrottlePublisherDTO throttPublisherDTO) {
        DataBridgeThrottlePublisherDTO dataBridgeThrottlePublisherDTO = new
                DataBridgeThrottlePublisherDTO(throttPublisherDTO);

        try {
            String streamID = DataPublisherUtil.getApiManagerAnalyticsConfiguration().getRequestStreamName() + "," +
                              DataPublisherUtil.getApiManagerAnalyticsConfiguration().getRequestStreamVersion();
            //Publish Throttle data
            dataPublisher.publish(streamID,
                                  System.currentTimeMillis(), new Object[]{"external"}, null,
                                  (Object[]) dataBridgeThrottlePublisherDTO.createPayload());

        } catch (Exception e) {
            log.error("Error while publishing Throttle exceed event", e);
        }
    }

<<<<<<< HEAD
    @Override
    public void publishEvent(ExecutionTimePublisherDTO executionTimePublisherDTO) {
        DataBridgeExecutionTimePublisherDTO dataBridgeExecutionTimePublisherDTO = new
                DataBridgeExecutionTimePublisherDTO(executionTimePublisherDTO);
        try {
            //Publish Throttle data
            dataPublisher.publish(DataPublisherUtil.getApiManagerAnalyticsConfiguration().getExecutionTimeStreamName(),
                    DataPublisherUtil.getApiManagerAnalyticsConfiguration().getExecutionTimeStreamVersion(),
                    System.currentTimeMillis(), new Object[]{"external"}, null,
                    (Object[]) dataBridgeExecutionTimePublisherDTO.createPayload());

        } catch (AgentException e) {
            log.error("Error while publishing Execution time events", e);
        }
    }

    private static LoadBalancingDataPublisher getDataPublisher()
            throws AgentException, MalformedURLException, AuthenticationException,
                   TransportException {
=======
    private static DataPublisher getDataPublisher() {
>>>>>>> 3129e85a

        String tenantDomain = CarbonContext.getThreadLocalCarbonContext().getTenantDomain();

        //Get DataPublisher which has been registered for the tenant.
        DataPublisher dataPublisher = UsageComponent.getDataPublisher(tenantDomain);

        //If a DataPublisher had not been registered for the tenant.
        if (dataPublisher == null &&
            DataPublisherUtil.getApiManagerAnalyticsConfiguration().getBamServerUrlGroups() != null) {

            String serverUser = DataPublisherUtil.getApiManagerAnalyticsConfiguration().getBamServerUser();
            String serverPassword = DataPublisherUtil.getApiManagerAnalyticsConfiguration().getBamServerPassword();
            String serverURL = DataPublisherUtil.getApiManagerAnalyticsConfiguration().getBamServerUrlGroups();

            try {
                //Create new DataPublisher for the tenant.
                dataPublisher = new DataPublisher(null, serverURL, null, serverUser, serverPassword);

                //Add created DataPublisher.
                UsageComponent.addDataPublisher(tenantDomain, dataPublisher);
            } catch (DataPublisherAlreadyExistsException e) {
                log.warn("Attempting to register a data publisher for the tenant " + tenantDomain +
                         " when one already exists. Returning existing data publisher");
                return UsageComponent.getDataPublisher(tenantDomain);
            } catch (DataEndpointConfigurationException e) {
                log.error("Error while creating data publisher", e);
            } catch (DataEndpointException e) {
                log.error("Error while creating data publisher", e);
            } catch (DataEndpointAgentConfigurationException e) {
                log.error("Error while creating data publisher", e);
            } catch (TransportException e) {
                log.error("Error while creating data publisher", e);
            } catch (DataEndpointAuthenticationException e) {
                log.error("Error while creating data publisher", e);
            }
        }

        return dataPublisher;
    }
}<|MERGE_RESOLUTION|>--- conflicted
+++ resolved
@@ -19,9 +19,15 @@
 
 import org.apache.commons.logging.Log;
 import org.apache.commons.logging.LogFactory;
-import org.json.simple.parser.JSONParser;
 import org.wso2.carbon.apimgt.gateway.dto.ExecutionTimePublisherDTO;
-import org.wso2.carbon.apimgt.usage.publisher.dto.*;
+import org.wso2.carbon.apimgt.usage.publisher.dto.DataBridgeFaultPublisherDTO;
+import org.wso2.carbon.apimgt.usage.publisher.dto.DataBridgeRequestPublisherDTO;
+import org.wso2.carbon.apimgt.usage.publisher.dto.DataBridgeResponsePublisherDTO;
+import org.wso2.carbon.apimgt.usage.publisher.dto.DataBridgeThrottlePublisherDTO;
+import org.wso2.carbon.apimgt.usage.publisher.dto.FaultPublisherDTO;
+import org.wso2.carbon.apimgt.usage.publisher.dto.RequestPublisherDTO;
+import org.wso2.carbon.apimgt.usage.publisher.dto.ResponsePublisherDTO;
+import org.wso2.carbon.apimgt.usage.publisher.dto.ThrottlePublisherDTO;
 import org.wso2.carbon.apimgt.usage.publisher.internal.DataPublisherAlreadyExistsException;
 import org.wso2.carbon.apimgt.usage.publisher.internal.UsageComponent;
 import org.wso2.carbon.context.CarbonContext;
@@ -45,81 +51,7 @@
             }
 
             this.dataPublisher = getDataPublisher();
-<<<<<<< HEAD
-            
-            if (dataPublisher != null) {
-                //If Request Stream Definition does not exist.
-                if(!dataPublisher.isStreamDefinitionAdded(DataPublisherUtil.getApiManagerAnalyticsConfiguration().
-                                getRequestStreamName(), DataPublisherUtil.getApiManagerAnalyticsConfiguration().
-                        getRequestStreamVersion())){
-    
-                    //Get Request Stream Definition
-                    String requestStreamDefinition =  DataBridgeRequestPublisherDTO.getStreamDefinition();
-    
-                    //Add Request Stream Definition.
-                    dataPublisher.addStreamDefinition(requestStreamDefinition,
-                            DataPublisherUtil.getApiManagerAnalyticsConfiguration().getRequestStreamName(),
-                            DataPublisherUtil.getApiManagerAnalyticsConfiguration().getRequestStreamVersion());
-                }
-    
-                //If Response Stream Definition does not exist.
-                if(!dataPublisher.isStreamDefinitionAdded(DataPublisherUtil.getApiManagerAnalyticsConfiguration().
-                                getResponseStreamName(), DataPublisherUtil.getApiManagerAnalyticsConfiguration()
-                        .getResponseStreamVersion())){
-    
-                    //Get Response Stream Definition.
-                    String responseStreamDefinition = DataBridgeResponsePublisherDTO.getStreamDefinition();
-    
-                    //Add Response Stream Definition.
-                    dataPublisher.addStreamDefinition(responseStreamDefinition,
-                            DataPublisherUtil.getApiManagerAnalyticsConfiguration().getResponseStreamName(),
-                            DataPublisherUtil.getApiManagerAnalyticsConfiguration().getResponseStreamVersion());
-    
-                }
-    
-                //If Fault Stream Definition does not exist.
-                if(!dataPublisher.isStreamDefinitionAdded(DataPublisherUtil.getApiManagerAnalyticsConfiguration().
-                        getFaultStreamName(), DataPublisherUtil.getApiManagerAnalyticsConfiguration().
-                        getFaultStreamVersion())){
-    
-                    //Get Fault Stream Definition
-                    String faultStreamDefinition = DataBridgeFaultPublisherDTO.getStreamDefinition();
-    
-                    //Add Fault Stream Definition;
-                    dataPublisher.addStreamDefinition(faultStreamDefinition,
-                            DataPublisherUtil.getApiManagerAnalyticsConfiguration().getFaultStreamName(),
-                            DataPublisherUtil.getApiManagerAnalyticsConfiguration().getFaultStreamVersion());
-                }
-    
-                //If Throttle Stream Definition does not exist.
-                if(!dataPublisher.isStreamDefinitionAdded(DataPublisherUtil.getApiManagerAnalyticsConfiguration().
-                        getThrottleStreamName(), DataPublisherUtil.getApiManagerAnalyticsConfiguration().
-                        getThrottleStreamVersion())){
-    
-                    //Get Throttle Stream Definition
-                    String throttleStreamDefinition = DataBridgeThrottlePublisherDTO.getStreamDefinition();
-    
-                    //Add Throttle Stream Definition;
-                    dataPublisher.addStreamDefinition(throttleStreamDefinition,
-                            DataPublisherUtil.getApiManagerAnalyticsConfiguration().getThrottleStreamName(),
-                            DataPublisherUtil.getApiManagerAnalyticsConfiguration().getThrottleStreamVersion());
-                }
-                //If Execution Time Stream Definition does not exist.
-                if (!dataPublisher.isStreamDefinitionAdded(DataPublisherUtil.getApiManagerAnalyticsConfiguration().
-                        getExecutionTimeStreamName(), DataPublisherUtil.getApiManagerAnalyticsConfiguration().
-                        getExecutionTimeStreamVersion())) {
 
-                    //Get Execution Time Stream Definition
-                    String executionStreamDefinition = DataBridgeExecutionTimePublisherDTO.getStreamDefinition();
-                    //Add Execution Time Definition;
-                    dataPublisher.addStreamDefinition(executionStreamDefinition,
-                            DataPublisherUtil.getApiManagerAnalyticsConfiguration().getExecutionTimeStreamName(),
-                            DataPublisherUtil.getApiManagerAnalyticsConfiguration().getExecutionTimeStreamVersion());
-                }
-            }
-=======
-
->>>>>>> 3129e85a
         }catch (Exception e){
             log.error("Error initializing APIMgtUsageDataBridgeDataPublisher", e);
         }
@@ -189,8 +121,6 @@
             log.error("Error while publishing Throttle exceed event", e);
         }
     }
-
-<<<<<<< HEAD
     @Override
     public void publishEvent(ExecutionTimePublisherDTO executionTimePublisherDTO) {
         DataBridgeExecutionTimePublisherDTO dataBridgeExecutionTimePublisherDTO = new
@@ -206,13 +136,7 @@
             log.error("Error while publishing Execution time events", e);
         }
     }
-
-    private static LoadBalancingDataPublisher getDataPublisher()
-            throws AgentException, MalformedURLException, AuthenticationException,
-                   TransportException {
-=======
     private static DataPublisher getDataPublisher() {
->>>>>>> 3129e85a
 
         String tenantDomain = CarbonContext.getThreadLocalCarbonContext().getTenantDomain();
 
