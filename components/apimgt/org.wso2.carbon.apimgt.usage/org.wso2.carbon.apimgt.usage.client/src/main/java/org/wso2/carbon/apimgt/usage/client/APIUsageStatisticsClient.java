package org.wso2.carbon.apimgt.usage.client;

import com.google.gson.Gson;
import org.wso2.carbon.apimgt.impl.APIConstants;
import org.wso2.carbon.apimgt.impl.APIManagerConfiguration;
import org.wso2.carbon.apimgt.impl.utils.APIMgtDBUtil;
import org.wso2.carbon.apimgt.usage.client.billing.APIUsageRangeCost;
import org.wso2.carbon.apimgt.usage.client.dto.APIThrottlingOverTimeDTO;
import org.wso2.carbon.apimgt.usage.client.dto.APIVersionUsageDTO;
import org.wso2.carbon.apimgt.usage.client.dto.AppRegisteredUsersDTO;
import org.wso2.carbon.apimgt.usage.client.dto.RegisteredAppUsersDTO;
import org.wso2.carbon.apimgt.usage.client.exception.APIMgtUsageQueryServiceClientException;
import org.wso2.carbon.apimgt.usage.client.internal.APIUsageClientServiceComponent;
import org.wso2.carbon.core.util.CryptoUtil;

import java.sql.*;
import java.util.*;

/**
 * Created by rukshan on 10/6/15.
 */
public abstract class APIUsageStatisticsClient {

    protected static Map<String, String> subscriberAppsMap = new HashMap<String, String>();

    public abstract String perAppPerAPIUsage(String subscriberName, String groupId, String fromDate, String toDate, int limit)
            throws APIMgtUsageQueryServiceClientException;

    public abstract String getTopAppUsers(String subscriberName, String groupId, String fromDate, String toDate, int limit)
            throws APIMgtUsageQueryServiceClientException;

    public abstract String getAppApiCallType(String subscriberName, String groupId, String fromDate, String toDate, int limit)
            throws APIMgtUsageQueryServiceClientException;

    public abstract String getPerAppFaultCount(String subscriberName, String groupId, String fromDate, String toDate, int limit)
            throws APIMgtUsageQueryServiceClientException;

    public abstract String getAPIUsageByUser(String providerName, String fromDate, String toDate)
            throws APIMgtUsageQueryServiceClientException;

    public abstract String getResponseTimesByAPIs(String providerName, String fromDate, String toDate, int limit)
            throws APIMgtUsageQueryServiceClientException;

    public abstract String getLastAccessTimesByAPI(String providerName, String fromDate, String toDate, int limit)
            throws APIMgtUsageQueryServiceClientException;

    public abstract String getAPIUsageByResourcePath(String providerName, String fromDate, String toDate)
            throws APIMgtUsageQueryServiceClientException;

    public abstract String getAPIUsageByDestination(String providerName, String fromDate, String toDate)
            throws APIMgtUsageQueryServiceClientException;

    public abstract String getUsageByAPIs(String providerName, String fromDate, String toDate, int limit)
            throws APIMgtUsageQueryServiceClientException;


    public abstract String getAPIResponseFaultCount(String providerName, String fromDate, String toDate)
            throws APIMgtUsageQueryServiceClientException;

    public abstract List<APIThrottlingOverTimeDTO> getThrottleDataOfAPIAndApplication(String apiName, String provider, String appName,
            String fromDate, String toDate, String groupBy)
            throws APIMgtUsageQueryServiceClientException;

    public abstract List<APIThrottlingOverTimeDTO> getThrottleDataOfApplication(String appName, String provider, String fromDate,
            String toDate)
            throws APIMgtUsageQueryServiceClientException;

    public abstract List<String> getAPIsForThrottleStats(String provider)
            throws APIMgtUsageQueryServiceClientException;

    public abstract List<String> getAppsForThrottleStats(String provider, String apiName)
            throws APIMgtUsageQueryServiceClientException;

    public abstract List<APIVersionUsageDTO> getUsageByAPIVersions(String providerName, String apiName, String fromDate, String toDate) throws APIMgtUsageQueryServiceClientException;

    public abstract List<String> getFirstAccessTime(String providerName)
            throws APIMgtUsageQueryServiceClientException;

    public String getAppRegisteredUsers(String subscriberName, String groupId)
            throws APIMgtUsageQueryServiceClientException {

        List<String> subscriberApps = getAppsBySubscriber(subscriberName, groupId);

<<<<<<< HEAD
        Collection<AppRegisteredUsersDTO> usageData = getAppUsers();
=======
                query = "SELECT " +
                        APIUsageStatisticsClientConstants.USER_ID + "," +
                        APIUsageStatisticsClientConstants.CONSUMERKEY + "," +
                        "SUM(" + APIUsageStatisticsClientConstants.REQUEST + ") AS net_total_requests" +
                        " FROM " + tableName +
                        " WHERE " + APIUsageStatisticsClientConstants.CONSUMERKEY + " IN (" + keyString + ")" +
                        " AND time BETWEEN " + "'" + fromDate + "' AND \'" + toDate + "' " +
                        " GROUP BY " + APIUsageStatisticsClientConstants.CONSUMERKEY + "," +
                        APIUsageStatisticsClientConstants.USER_ID
                        + " ORDER BY net_total_requests DESC";
>>>>>>> 036df2ed

        List<RegisteredAppUsersDTO> appUserList = new ArrayList<RegisteredAppUsersDTO>();
        RegisteredAppUsersDTO appUsers;
        for (AppRegisteredUsersDTO usage : usageData) {
            for (String subscriberApp : subscriberApps) {
                if (subscriberApp != null && subscriberApp.equals(usage.getconsumerKey())) {

                    String appName = subscriberAppsMap.get(usage.getconsumerKey());
                    String user = usage.getUser();

                    boolean found = false;
                    for (RegisteredAppUsersDTO dto : appUserList) {
                        if (dto.getAppName().equals(appName)) {
                            dto.addToUserArray(user);
                            found = true;
                            break;
                        }
                    }

                    if (!found) {
                        appUsers = new RegisteredAppUsersDTO();
                        appUsers.setAppName(appName);
                        appUsers.addToUserArray(user);
                        appUserList.add(appUsers);
                    }

                }
            }
        }

        Gson gson=new Gson();
        return gson.toJson(appUserList);
    }

    protected List<String> getAppsBySubscriber(String subscriberName, String groupId)
            throws APIMgtUsageQueryServiceClientException {

        Connection connection = null;
        PreparedStatement statement = null;
        ResultSet rs = null;
        try {
            connection = APIMgtDBUtil.getConnection();

            String query = "SELECT CONSUMER_KEY, NAME FROM AM_APPLICATION_KEY_MAPPING INNER JOIN AM_APPLICATION ON " +
                    "AM_APPLICATION_KEY_MAPPING.APPLICATION_ID=AM_APPLICATION.APPLICATION_ID INNER JOIN " +
                    "AM_SUBSCRIBER" +
                    " ON AM_APPLICATION.SUBSCRIBER_ID = AM_SUBSCRIBER.SUBSCRIBER_ID WHERE ";

            boolean sharedApp;
            if (groupId != null && !"".equals(groupId)) {
                query = query + "AM_APPLICATION.GROUP_ID = ? ";
                sharedApp = true;
            } else {
                query = query + "AM_SUBSCRIBER.USER_ID = ? ";
                sharedApp = false;
            }

            statement = connection.prepareStatement(query);

            if (!sharedApp) {
                statement.setString(1, subscriberName);
            } else {
                statement.setString(1, groupId);
            }

<<<<<<< HEAD
            rs = statement.executeQuery();
=======
                query = "SELECT " +
                        APIUsageStatisticsClientConstants.API + "," +
                        APIUsageStatisticsClientConstants.METHOD + "," +
                        APIUsageStatisticsClientConstants.CONSUMERKEY + "," +
                        APIUsageStatisticsClientConstants.RESOURCE +
                        " FROM " + tableName +
                        " WHERE " +
                        APIUsageStatisticsClientConstants.CONSUMERKEY + " IN (" + keyString + ") " +
                        " AND time BETWEEN " + "'" + fromDate + "' AND \'" + toDate + "' " +
                        " GROUP BY " + APIUsageStatisticsClientConstants.CONSUMERKEY + "," +
                        APIUsageStatisticsClientConstants.API + "," + APIUsageStatisticsClientConstants.METHOD + "," +
                        APIUsageStatisticsClientConstants.RESOURCE;


                resultSet = statement.executeQuery(query);
                AppCallTypeDTO appCallTypeDTO;
                while (resultSet.next()) {
                    String apiName = resultSet.getString(APIUsageStatisticsClientConstants.API);
                    String callType = resultSet.getString(APIUsageStatisticsClientConstants.METHOD);
                    String consumerKey = resultSet.getString(APIUsageStatisticsClientConstants.CONSUMERKEY);
                    String resource = resultSet.getString(APIUsageStatisticsClientConstants.RESOURCE);
>>>>>>> 036df2ed

            List<String> consumerKeys = new ArrayList<String>();
            while (rs.next()) {
                String consumerKey = rs.getString("CONSUMER_KEY");
                String appName = rs.getString("NAME");
                APIManagerConfiguration config = APIUsageClientServiceComponent.getAPIManagerConfiguration();
                String tokenEncryptionConfig = config.getFirstProperty(APIConstants.API_KEY_VALIDATOR_ENCRYPT_TOKENS);

                boolean isTokenEncryptionEnabled = Boolean.parseBoolean(tokenEncryptionConfig);

                if (isTokenEncryptionEnabled) {
                    String decryptedConsumerKey = new String(
                            CryptoUtil.getDefaultCryptoUtil().base64DecodeAndDecrypt(consumerKey));
                    consumerKeys.add(decryptedConsumerKey);
                    subscriberAppsMap.put(decryptedConsumerKey, appName);
                } else {
                    consumerKeys.add(consumerKey);
                    subscriberAppsMap.put(consumerKey, appName);
                }
            }
            return consumerKeys;

        } catch (Exception e) {
            throw new APIMgtUsageQueryServiceClientException("Error occurred while querying from JDBC database", e);
        } finally {
            if (rs != null) {
                try {
                    rs.close();
                } catch (SQLException ignore) {

                }
            }
            if (statement != null) {
                try {
                    statement.close();
                } catch (SQLException e) {

                }
            }
            if (connection != null) {
                try {
                    connection.close();
                } catch (SQLException e) {

                }
            }
        }
    }

    private List<AppRegisteredUsersDTO> getAppUsers() throws APIMgtUsageQueryServiceClientException {

        Connection connection = null;
        Statement statement = null;
        ResultSet rs = null;
        try {
            connection = APIMgtDBUtil.getConnection();
            statement = connection.createStatement();
            String query;

            query = "SELECT CONSUMER_KEY,AUTHZ_USER FROM IDN_OAUTH2_ACCESS_TOKEN AS A INNER JOIN IDN_OAUTH_CONSUMER_APPS AS B ON B.ID=A.CONSUMER_KEY_ID";

            rs = statement.executeQuery(query);

            int columnCount = rs.getMetaData().getColumnCount();
            List<AppRegisteredUsersDTO> usageData = new ArrayList<AppRegisteredUsersDTO>();
            AppRegisteredUsersDTO appRegUsersDTO;
            while (rs.next()) {
                String[] appDetail = new String[2];
                for (int i = 1; i <= columnCount; i++) {
                    String columnName = rs.getMetaData().getColumnName(i);
                    String columnValue = rs.getString(columnName);
                    appDetail[i - 1] = columnValue;

                }
                appRegUsersDTO = new AppRegisteredUsersDTO();
                appRegUsersDTO.setconsumerKey(appDetail[0]);
                appRegUsersDTO.setUser(appDetail[1]);
                usageData.add(appRegUsersDTO);

            }
            return usageData;

        } catch (Exception e) {
            throw new APIMgtUsageQueryServiceClientException("Error occurred while querying from JDBC database", e);
        } finally {
            if (rs != null) {
                try {
                    rs.close();
                } catch (SQLException ignore) {

                }
            }
            if (statement != null) {
                try {
                    statement.close();
                } catch (SQLException e) {

                }
            }
            if (connection != null) {
                try {
                    connection.close();
                } catch (SQLException e) {

                }
            }
        }
    }

<<<<<<< HEAD
    public abstract List<APIUsageRangeCost> evaluate(String param, int calls) throws Exception;
=======
    public List<APIUsageDTO> perAppPerAPIUsage(String subscriberName, String groupId, String fromDate, String toDate, int limit)
            throws APIMgtUsageQueryServiceClientException {

        List<String> subscriberApps = getAppsbySubscriber(subscriberName, groupId);
        String concatenatedKeySetString = "";

        int size = subscriberApps.size();
        if (size > 0) {
            concatenatedKeySetString += "'" + subscriberApps.get(0) + "'";
        } else {
            return new ArrayList<APIUsageDTO>();
        }
        for (int i = 1; i < subscriberApps.size(); i++) {
            concatenatedKeySetString += ",'" + subscriberApps.get(i) + "'";
        }

        return getPerAppAPIUsageData(APIUsageStatisticsClientConstants.API_REQUEST_SUMMARY, concatenatedKeySetString,
                fromDate, toDate, limit);
    }

    /**
     * This method builds a single string from a set of strings in a string array, to be used in database query
     *
     * @param keyArray string array containing the keys
     * @return set of keys as a comma separated single string
     */
    private String buildKeySetString(String[] keyArray){

        String keySetString = "";

        for (int i = 0; i < keyArray.length; i++) {
            keySetString = keySetString + "'" + keyArray[i] + "'";
            if (i != keyArray.length - 1) {
                //adds a comma to the end of the string if the current key is not the last in the array
                keySetString = keySetString + ",";
            }
        }
        if (keySetString.isEmpty()) {
            keySetString = "''";
        }
        return keySetString;
    }

    /**
     * This method gets the API usage data per application
     *
     * @param tableName name of the required table in the database
     * @param keyString concatenated key set of applications
     * @return a collection containing the data related to per App API usage
     * @throws APIMgtUsageQueryServiceClientException if an error occurs while querying the database
     */
    private List<APIUsageDTO> getPerAppAPIUsageData(String tableName, String keyString, String fromDate, String toDate,
            int limit)
            throws APIMgtUsageQueryServiceClientException {

        Connection connection = null;
        Statement statement = null;
        ResultSet resultSet = null;
        List<APIUsageDTO> perAppUsageDataList = new ArrayList<APIUsageDTO>();

        try {
            connection = dataSource.getConnection();
            statement = connection.createStatement();
            String query;

            //check whether table exist first
            if (isTableExist(tableName, connection)) {

                query = "SELECT " +
                        APIUsageStatisticsClientConstants.API + "," +
                        APIUsageStatisticsClientConstants.CONSUMERKEY + "," +
                        " SUM(" + APIUsageStatisticsClientConstants.REQUEST + ") AS total_calls " +
                        " FROM " + APIUsageStatisticsClientConstants.API_REQUEST_SUMMARY +
                        " WHERE " +
                        APIUsageStatisticsClientConstants.CONSUMERKEY + " IN (" + keyString + ") " +
                        " AND time BETWEEN " + "'" + fromDate + "' AND \'" + toDate + "' " +
                        " GROUP BY " +
                        APIUsageStatisticsClientConstants.API + "," + APIUsageStatisticsClientConstants.CONSUMERKEY;

                resultSet = statement.executeQuery(query);
                APIUsageDTO apiUsageDTO;

                while (resultSet.next()) {
                    String apiName = resultSet.getString(APIUsageStatisticsClientConstants.API);
                    long requestCount = resultSet.getLong("total_calls");
                    String consumerKey = resultSet.getString(APIUsageStatisticsClientConstants.CONSUMERKEY);

                    apiUsageDTO = new APIUsageDTO();
                    apiUsageDTO.setApiName(apiName);
                    apiUsageDTO.setappName(subscriberAppsMap.get(consumerKey));
                    apiUsageDTO.setconsumerKey(consumerKey);
                    apiUsageDTO.setCount(requestCount);

                    perAppUsageDataList.add(apiUsageDTO);
                }
            }
        } catch (SQLException e) {
            throw new APIMgtUsageQueryServiceClientException
                    ("Error occurred while querying per App usage data from JDBC database", e);
        } finally {
            if (resultSet != null) {
                try {
                    resultSet.close();
                } catch (SQLException e) {

                    //this is logged and the process is continued because the query has executed
                    log.error("Error occurred while closing the result set from JDBC database.", e);
                }
            }
            if (statement != null) {
                try {
                    statement.close();
                } catch (SQLException e) {

                    //this is logged and the process is continued because the query has executed
                    log.error("Error occurred while closing the statement from JDBC database.", e);
                }
            }
            if (connection != null) {
                try {
                    connection.close();
                } catch (SQLException e) {

                    //this is logged and the process is continued because the query has executed
                    log.error("Error occurred while closing JDBC database connection.", e);
                }
            }
        }
        return perAppUsageDataList;
    }

    private List<String> getAppsbySubscriber(String subscriberName, String groupId) throws APIMgtUsageQueryServiceClientException {

        Connection connection = null;
        PreparedStatement statement = null;
        ResultSet rs = null;
        try {
            connection = APIMgtDBUtil.getConnection();

            String query = "SELECT CONSUMER_KEY, NAME FROM AM_APPLICATION_KEY_MAPPING INNER JOIN AM_APPLICATION ON " +
                           "AM_APPLICATION_KEY_MAPPING.APPLICATION_ID=AM_APPLICATION.APPLICATION_ID INNER JOIN " +
                           "AM_SUBSCRIBER" +
                           " ON AM_APPLICATION.SUBSCRIBER_ID = AM_SUBSCRIBER.SUBSCRIBER_ID WHERE ";

            boolean sharedApp;
            if (groupId != null && !"".equals(groupId)) {
                query = query + "AM_APPLICATION.GROUP_ID = ? ";
                sharedApp = true;
            } else {
                query = query + "AM_SUBSCRIBER.USER_ID = ? ";
                sharedApp = false;
            }

            statement = connection.prepareStatement(query);

            if (!sharedApp) {
                statement.setString(1, subscriberName);
            } else {
                statement.setString(1, groupId);
            }

            rs = statement.executeQuery();

            List<String> consumerKeys = new ArrayList<String>();
            while (rs.next()) {
                String consumerKey = rs.getString("CONSUMER_KEY");
                String appName = rs.getString("NAME");
                APIManagerConfiguration config = APIUsageClientServiceComponent.getAPIManagerConfiguration();
                String tokenEncryptionConfig = config.getFirstProperty(APIConstants.API_KEY_VALIDATOR_ENCRYPT_TOKENS);

                boolean isTokenEncryptionEnabled = Boolean.parseBoolean(tokenEncryptionConfig);

                if (isTokenEncryptionEnabled)   {
                    String decryptedConsumerKey = new String(CryptoUtil.getDefaultCryptoUtil().base64DecodeAndDecrypt(consumerKey));
                    consumerKeys.add(decryptedConsumerKey);
                    subscriberAppsMap.put(decryptedConsumerKey, appName);
                } else {
                    consumerKeys.add(consumerKey);
                    subscriberAppsMap.put(consumerKey, appName);
                }
            }
            return consumerKeys;


        } catch (Exception e) {
            throw new APIMgtUsageQueryServiceClientException("Error occurred while querying from JDBC database", e);
        } finally {
            if (rs != null) {
                try {
                    rs.close();
                } catch (SQLException ignore) {

                }
            }
            if (statement != null) {
                try {
                    statement.close();
                } catch (SQLException e) {

                }
            }
            if (connection != null) {
                try {
                    connection.close();
                } catch (SQLException e) {

                }
            }
        }
    }

    /**
     * Returns a list of APIUsageDTO objects that contain information related to APIs that
     * belong to a particular provider and the number of total API calls each API has processed
     * up to now. This method does not distinguish between different API versions. That is all
     * versions of a single API are treated as one, and their individual request counts are summed
     * up to calculate a grand total per each API.
     *
     * @param providerName Name of the API provider
     * @return a List of APIUsageDTO objects - possibly empty
     * @throws org.wso2.carbon.apimgt.usage.client.exception.APIMgtUsageQueryServiceClientException if an error occurs while contacting backend services
     */
    public List<APIUsageDTO> getUsageByAPIs(String providerName, String fromDate, String toDate, int limit)
            throws APIMgtUsageQueryServiceClientException {

        Collection<APIUsage> usageData = getAPIUsageData(APIUsageStatisticsClientConstants.API_VERSION_USAGE_SUMMARY);
        List<API> providerAPIs = getAPIsByProvider(providerName);
        Map<String, APIUsageDTO> usageByAPIs = new TreeMap<String, APIUsageDTO>();
        for (APIUsage usage : usageData) {
            for (API providerAPI : providerAPIs) {
                if (providerAPI.getId().getApiName().equals(usage.apiName) &&
                        providerAPI.getId().getVersion().equals(usage.apiVersion) &&
                        providerAPI.getContext().equals(usage.context)) {
                    String[] apiData = {usage.apiName, usage.apiVersion,  providerAPI.getId().getProviderName()};

                    JSONArray jsonArray = new JSONArray();
                    jsonArray.add(0,apiData[0]);
                    jsonArray.add(1,apiData[1]);
                    jsonArray.add(2,apiData[2]);
                    String apiName = jsonArray.toJSONString();

                    APIUsageDTO usageDTO = usageByAPIs.get(apiName);
                    if (usageDTO != null) {
                        usageDTO.setCount(usageDTO.getCount() + usage.requestCount);
                    } else {
                        usageDTO = new APIUsageDTO();
                        usageDTO.setApiName(apiName);
                        usageDTO.setCount(usage.requestCount);
                        usageByAPIs.put(apiName, usageDTO);
                    }
                }
            }
        }
        return getAPIUsageTopEntries(new ArrayList<APIUsageDTO>(usageByAPIs.values()), limit);
    }

    /**
     * This method gets the usage data for a given API across all versions
     *
     * @param tableName name of the table in the database
     * @return a collection containing the API usage data
     * @throws APIMgtUsageQueryServiceClientException if an error occurs while querying the database
     */
    private Collection<APIUsage> getAPIUsageData(String tableName) throws APIMgtUsageQueryServiceClientException {

        Connection connection = null;
        Statement statement = null;
        ResultSet resultSet = null;
        Collection<APIUsage> usageDataList = new ArrayList<APIUsage>();

        try {
            connection = dataSource.getConnection();
            statement = connection.createStatement();
            String query;

            //check whether table exist first
            if (isTableExist(tableName, connection)) {

                query = "SELECT " +
                        APIUsageStatisticsClientConstants.API + "," +
                        APIUsageStatisticsClientConstants.CONTEXT + "," +
                        APIUsageStatisticsClientConstants.VERSION + "," +
                        " SUM(" + APIUsageStatisticsClientConstants.REQUEST + ") AS aggregateSum " +
                        " FROM " +
                        tableName +
                        " GROUP BY " +
                        APIUsageStatisticsClientConstants.API +","+
                        APIUsageStatisticsClientConstants.CONTEXT+","+
                        APIUsageStatisticsClientConstants.VERSION;

                resultSet = statement.executeQuery(query);

                while (resultSet.next()) {
                    String apiName = resultSet.getString(APIUsageStatisticsClientConstants.API);
                    String context = resultSet.getString(APIUsageStatisticsClientConstants.CONTEXT);
                    String version = resultSet.getString(APIUsageStatisticsClientConstants.VERSION);
                    long requestCount = resultSet.getLong("aggregateSum");
                    usageDataList.add(new APIUsage(apiName, context, version, requestCount));
                }
            }
        } catch (SQLException e) {
            throw new APIMgtUsageQueryServiceClientException
                    ("Error occurred while querying API usage data from JDBC database", e);
        } finally {
            if (resultSet != null) {
                try {
                    resultSet.close();
                } catch (SQLException e) {

                    //this is logged and the process is continued because the query has executed
                    log.error("Error occurred while closing the result set from JDBC database.", e);
                }
            }
            if (statement != null) {
                try {
                    statement.close();
                } catch (SQLException e) {

                    //this is logged and the process is continued because the query has executed
                    log.error("Error occurred while closing the statement from JDBC database.", e);
                }
            }
            if (connection != null) {
                try {
                    connection.close();
                } catch (SQLException e) {

                    //this is logged and the process is continued because the query has executed
                    log.error("Error occurred while closing JDBC database connection.", e);
                }
            }
        }
        return usageDataList;
    }

    /**
     * Returns a list of APIVersionUsageDTO objects that contain information related to a
     * particular API of a specified provider, along with the number of API calls processed
     * by each version of that API.
     *
     * @param providerName Name of the API provider
     * @param apiName      Name of th API
     * @return a List of APIVersionUsageDTO objects, possibly empty
     * @throws org.wso2.carbon.apimgt.usage.client.exception.APIMgtUsageQueryServiceClientException on error
     */
    public List<APIVersionUsageDTO> getUsageByAPIVersions(String providerName, String apiName)
            throws APIMgtUsageQueryServiceClientException {

        List<APIUsage> usageData = this
                .queryBetweenTwoDaysForAPIUsageByVersion(APIUsageStatisticsClientConstants.API_VERSION_USAGE_SUMMARY,
                        null, null, apiName);
//        Collection<APIUsage> usageData = getUsageData(omElement);
        List<API> providerAPIs = getAPIsByProvider(providerName);
        Map<String, APIVersionUsageDTO> usageByVersions = new TreeMap<String, APIVersionUsageDTO>();

        for (APIUsage usage : usageData) {
            for (API providerAPI : providerAPIs) {
                if (providerAPI.getId().getApiName().equals(usage.apiName) &&
                        providerAPI.getId().getVersion().equals(usage.apiVersion) &&
                        providerAPI.getContext().equals(usage.context)) {

                    APIVersionUsageDTO usageDTO = new APIVersionUsageDTO();
                    usageDTO.setVersion(usage.apiVersion);
                    usageDTO.setCount(usage.requestCount);
                    usageByVersions.put(usage.apiVersion, usageDTO);
                }
            }
        }

        return new ArrayList<APIVersionUsageDTO>(usageByVersions.values());
    }

    /**
     * Returns a list of APIVersionUsageDTO objects that contain information related to a
     * particular API of a specified provider, along with the number of API calls processed
     * by each version of that API for a particular time preriod.
     *
     * @param providerName
     * @param apiName
     * @param fromDate
     * @param toDate
     * @return
     * @throws org.wso2.carbon.apimgt.usage.client.exception.APIMgtUsageQueryServiceClientException
     */
    public List<APIVersionUsageDTO> getUsageByAPIVersions(String providerName, String apiName,
                                                          String fromDate, String toDate) throws APIMgtUsageQueryServiceClientException {

        List<APIUsage> usageData = this.queryBetweenTwoDaysForAPIUsageByVersion(
                APIUsageStatisticsClientConstants.API_VERSION_USAGE_SUMMARY, fromDate, toDate, apiName);
//        Collection<APIUsage> usageData = getUsageData(omElement);
        List<API> providerAPIs = getAPIsByProvider(providerName);
        Map<String, APIVersionUsageDTO> usageByVersions = new TreeMap<String, APIVersionUsageDTO>();

        for (APIUsage usage : usageData) {
            for (API providerAPI : providerAPIs) {
                if (providerAPI.getId().getApiName().equals(usage.apiName) &&
                    providerAPI.getId().getVersion().equals(usage.apiVersion) &&
                    providerAPI.getContext().equals(usage.context)) {

                    APIVersionUsageDTO usageDTO = new APIVersionUsageDTO();
                    usageDTO.setVersion(usage.apiVersion);
                    usageDTO.setCount(usage.requestCount);
                    usageByVersions.put(usage.apiVersion, usageDTO);
                }
            }
        }
        return new ArrayList<APIVersionUsageDTO>(usageByVersions.values());
    }

    /**
     * Returns a list of APIVersionUsageDTO objects that contain information related to a
     * particular API of a specified provider, along with the number of API calls processed
     * by each resource path of that API.
     *
     * @param providerName Name of the API provider
     * @return a List of APIResourcePathUsageDTO objects, possibly empty
     * @throws org.wso2.carbon.apimgt.usage.client.exception.APIMgtUsageQueryServiceClientException on error
     */
    public List<APIResourcePathUsageDTO> getAPIUsageByResourcePath(String providerName, String fromDate, String toDate)
            throws APIMgtUsageQueryServiceClientException {

        Collection<APIUsageByResourcePath> usageData = this
                .queryToGetAPIUsageByResourcePath(APIUsageStatisticsClientConstants.API_Resource_Path_USAGE_SUMMARY,
                        fromDate, toDate);
        List<API> providerAPIs = getAPIsByProvider(providerName);
        List<APIResourcePathUsageDTO> usageByResourcePath = new ArrayList<APIResourcePathUsageDTO>();

        for (APIUsageByResourcePath usage : usageData) {
            for (API providerAPI : providerAPIs) {
                if (providerAPI.getId().getApiName().equals(usage.apiName) &&
                        providerAPI.getId().getVersion().equals(usage.apiVersion) &&
                        providerAPI.getContext().equals(usage.context)) {

                    APIResourcePathUsageDTO usageDTO = new APIResourcePathUsageDTO();
                    usageDTO.setApiName(usage.apiName);
                    usageDTO.setVersion(usage.apiVersion);
                    usageDTO.setMethod(usage.method);
                    usageDTO.setContext(usage.context);
                    usageDTO.setCount(usage.requestCount);
                    usageDTO.setTime(usage.time);
                    usageByResourcePath.add(usageDTO);
                }
            }
        }
        return usageByResourcePath;
    }

    public List<APIDestinationUsageDTO> getAPIUsageByDestination(String providerName, String fromDate, String toDate)
            throws APIMgtUsageQueryServiceClientException {

        List<APIUsageByDestination> usageData= this.queryToGetAPIUsageByDestination(
                APIUsageStatisticsClientConstants.API_USAGEBY_DESTINATION_SUMMARY, fromDate, toDate);

        List<API> providerAPIs = getAPIsByProvider(providerName);
        List<APIDestinationUsageDTO> usageByResourcePath = new ArrayList<APIDestinationUsageDTO>();

        for (APIUsageByDestination usage : usageData) {
            for (API providerAPI : providerAPIs) {
                if (providerAPI.getId().getApiName().equals(usage.apiName) &&
                        providerAPI.getId().getVersion().equals(usage.apiVersion) &&
                        providerAPI.getContext().equals(usage.context)) {

                    APIDestinationUsageDTO usageDTO = new APIDestinationUsageDTO();
                    usageDTO.setApiName(usage.apiName);
                    usageDTO.setVersion(usage.apiVersion);
                    usageDTO.setDestination(usage.destination);
                    usageDTO.setContext(usage.context);
                    usageDTO.setCount(usage.requestCount);
                    usageByResourcePath.add(usageDTO);
                }
            }
        }
        return usageByResourcePath;
    }

    /**
     * Returns a list of APIUsageByUserDTO objects that contain information related to
     * User wise API Usage, along with the number of invocations, and API Version
     *
     * @param providerName Name of the API provider
     * @return a List of APIUsageByUserDTO objects, possibly empty
     * @throws org.wso2.carbon.apimgt.usage.client.exception.APIMgtUsageQueryServiceClientException on error
     */
    public List<APIUsageByUserDTO> getAPIUsageByUser(String providerName, String fromDate, String toDate)
            throws APIMgtUsageQueryServiceClientException {

        List<APIUsageByUserName> usageData = this.queryBetweenTwoDaysForAPIUsageByUser(providerName, fromDate, toDate, null);
        
        String tenantDomain = MultitenantUtils.getTenantDomain(providerName);
        
        List<APIUsageByUserDTO> usageByName = new ArrayList<APIUsageByUserDTO>();

        for (APIUsageByUserName usage : usageData) {
            if (tenantDomain.equals(MultitenantUtils.getTenantDomain(usage.apipublisher))) {
                APIUsageByUserDTO usageDTO = new APIUsageByUserDTO();
                usageDTO.setApiName(usage.apiName);
                usageDTO.setVersion(usage.apiVersion);
                usageDTO.setUserID(usage.userID);
                usageDTO.setCount(usage.requestCount);
                usageByName.add(usageDTO);
            }
        }

        return usageByName;
    }

    /**
     * Gets a list of APIResponseTimeDTO objects containing information related to APIs belonging
     * to a particular provider along with their average response times.
     *
     * @param providerName Name of the API provider
     * @return a List of APIResponseTimeDTO objects, possibly empty
     * @throws org.wso2.carbon.apimgt.usage.client.exception.APIMgtUsageQueryServiceClientException on error
     */
    public List<APIResponseTimeDTO> getResponseTimesByAPIs(String providerName, String fromDate, String toDate, int limit)
            throws APIMgtUsageQueryServiceClientException {

        Collection<APIResponseTime> responseTimes =
                getAPIResponseTimeData(APIUsageStatisticsClientConstants.API_VERSION_SERVICE_TIME_SUMMARY);
        List<API> providerAPIs = getAPIsByProvider(providerName);
        Map<String, Double> apiCumulativeServiceTimeMap = new HashMap<String, Double>();
        Map<String, Long> apiUsageMap = new TreeMap<String, Long>();
        for (APIResponseTime responseTime : responseTimes) {
            for (API providerAPI : providerAPIs) {
                if (providerAPI.getId().getApiName().equals(responseTime.apiName) &&
                        providerAPI.getId().getVersion().equals(responseTime.apiVersion) &&
                        providerAPI.getContext().equals(responseTime.context)) {

                    String apiName = responseTime.apiName + " (" + providerAPI.getId().getProviderName() + ")";
                    Double cumulativeResponseTime = apiCumulativeServiceTimeMap.get(apiName);

                    if (cumulativeResponseTime != null) {
                        apiCumulativeServiceTimeMap.put(apiName,
                                cumulativeResponseTime + responseTime.responseTime * responseTime.responseCount);
                        apiUsageMap.put(apiName,
                                apiUsageMap.get(apiName) + responseTime.responseCount);
                    } else {
                        apiCumulativeServiceTimeMap.put(apiName,
                                responseTime.responseTime * responseTime.responseCount);
                        apiUsageMap.put(apiName, responseTime.responseCount);
                    }
                }
            }
        }

        Map<String, APIResponseTimeDTO> responseTimeByAPI = new TreeMap<String, APIResponseTimeDTO>();
        DecimalFormat format = new DecimalFormat("#.##");
        for (String key : apiUsageMap.keySet()) {
            APIResponseTimeDTO responseTimeDTO = new APIResponseTimeDTO();
            responseTimeDTO.setApiName(key);
            double responseTime = apiCumulativeServiceTimeMap.get(key) / apiUsageMap.get(key);
            responseTimeDTO.setServiceTime(Double.parseDouble(format.format(responseTime)));
            responseTimeByAPI.put(key, responseTimeDTO);
        }
        return getResponseTimeTopEntries(new ArrayList<APIResponseTimeDTO>(responseTimeByAPI.values()), limit);
    }

    /**
     * This method gets the response times for APIs
     *
     * @param tableName name of the required table in the database
     * @return a collection containing the data related to API response times
     * @throws APIMgtUsageQueryServiceClientException if an error occurs while querying the database
     */
    private Collection<APIResponseTime> getAPIResponseTimeData(String tableName)
            throws APIMgtUsageQueryServiceClientException {

        Connection connection = null;
        Statement statement = null;
        ResultSet resultSet = null;
        Collection<APIResponseTime> responseTimeData = new ArrayList<APIResponseTime>();

        try {
            connection = dataSource.getConnection();
            statement = connection.createStatement();
            String tempTableName = "TempTable";
            String query;

            query = "SELECT " +
                    tempTableName + "." + APIUsageStatisticsClientConstants.API_VERSION + ", " +
                    tempTableName + "." + APIUsageStatisticsClientConstants.CONTEXT + ", " +
                    "SUM(" + APIUsageStatisticsClientConstants.RESPONSE + ") AS totalTime ," +
                    "SUM(weighted_service_time) AS totalWeightTime " +
                    " FROM " +
                    "(SELECT " +
                    APIUsageStatisticsClientConstants.RESPONSE + "," +
                    APIUsageStatisticsClientConstants.API_VERSION + "," +
                    APIUsageStatisticsClientConstants.CONTEXT + "," + "(" +
                    APIUsageStatisticsClientConstants.SERVICE_TIME + " * " +
                    APIUsageStatisticsClientConstants.RESPONSE + ") AS weighted_service_time " +
                    " FROM " +
                    APIUsageStatisticsClientConstants.API_VERSION_SERVICE_TIME_SUMMARY + ") " + "TempTable " +
                    " GROUP BY " +
                    tempTableName + "." + APIUsageStatisticsClientConstants.API_VERSION + ", " +
                    tempTableName + "." + APIUsageStatisticsClientConstants.CONTEXT;

            resultSet = statement.executeQuery(query);

            while (resultSet.next()) {
                String apiName = resultSet.getString(APIUsageStatisticsClientConstants.API_VERSION).split(":v")[0];
                String version = resultSet.getString(APIUsageStatisticsClientConstants.API_VERSION).split(":v")[1];
                String context = resultSet.getString(APIUsageStatisticsClientConstants.CONTEXT);
                long responseCount = resultSet.getLong("totalTime");
                double responseTime = resultSet.getDouble("totalWeightTime") / responseCount;
                responseTimeData.add(new APIResponseTime(apiName, version, context, responseTime, responseCount));
            }

        } catch (SQLException e) {
            throw new APIMgtUsageQueryServiceClientException
                    ("Error occurred while querying API response times from JDBC database", e);
        } finally {
            if (resultSet != null) {
                try {
                    resultSet.close();
                } catch (SQLException e) {

                    //this is logged and the process is continued because the query has executed
                    log.error("Error occurred while closing the result set from JDBC database.", e);
                }
            }
            if (statement != null) {
                try {
                    statement.close();
                } catch (SQLException e) {

                    //this is logged and the process is continued because the query has executed
                    log.error("Error occurred while closing the statement from JDBC database.", e);
                }
            }
            if (connection != null) {
                try {
                    connection.close();
                } catch (SQLException e) {

                    //this is logged and the process is continued because the query has executed
                    log.error("Error occurred while closing JDBC database connection.", e);
                }
            }
        }
        return responseTimeData;
    }

    /**
     * Returns a list of APIVersionLastAccessTimeDTO objects for all the APIs belonging to the
     * specified provider. Last access times are calculated without taking API versions into
     * account. That is all the versions of an API are treated as one.
     *
     * @param providerName Name of the API provider
     * @return a list of APIVersionLastAccessTimeDTO objects, possibly empty
     * @throws org.wso2.carbon.apimgt.usage.client.exception.APIMgtUsageQueryServiceClientException on error
     */
    public List<APIVersionLastAccessTimeDTO> getLastAccessTimesByAPI(String providerName, String fromDate, String toDate, int limit)
            throws APIMgtUsageQueryServiceClientException {

        Collection<APIAccessTime> accessTimes =
                getLastAccessData(APIUsageStatisticsClientConstants.API_VERSION_KEY_LAST_ACCESS_SUMMARY);
        List<API> providerAPIs = getAPIsByProvider(providerName);
        Map<String, APIAccessTime> lastAccessTimes = new TreeMap<String, APIAccessTime>();
        for (APIAccessTime accessTime : accessTimes) {
            for (API providerAPI : providerAPIs) {
                if (providerAPI.getId().getApiName().equals(accessTime.apiName) &&
                        providerAPI.getId().getVersion().equals(accessTime.apiVersion) &&
                        providerAPI.getContext().equals(accessTime.context)) {

                    String apiName = accessTime.apiName + " (" + providerAPI.getId().getProviderName() + ")";
                    APIAccessTime lastAccessTime = lastAccessTimes.get(apiName);
                    if (lastAccessTime == null || lastAccessTime.accessTime < accessTime.accessTime) {
                        lastAccessTimes.put(apiName, accessTime);
                        break;
                    }
                }
            }
        }
        Map<String, APIVersionLastAccessTimeDTO> accessTimeByAPI = new TreeMap<String, APIVersionLastAccessTimeDTO>();
        List<APIVersionLastAccessTimeDTO> accessTimeDTOs = new ArrayList<APIVersionLastAccessTimeDTO>();
        DateFormat dateFormat = new SimpleDateFormat();
        for (Map.Entry<String, APIAccessTime> entry : lastAccessTimes.entrySet()) {
            APIVersionLastAccessTimeDTO accessTimeDTO = new APIVersionLastAccessTimeDTO();
            accessTimeDTO.setApiName(entry.getKey());
            APIAccessTime lastAccessTime = entry.getValue();
            accessTimeDTO.setApiVersion(lastAccessTime.apiVersion);
            accessTimeDTO.setLastAccessTime(dateFormat.format(lastAccessTime.accessTime));
            accessTimeDTO.setUser(lastAccessTime.username);
            accessTimeByAPI.put(entry.getKey(), accessTimeDTO);
        }
        return getLastAccessTimeTopEntries(new ArrayList<APIVersionLastAccessTimeDTO>(accessTimeByAPI.values()), limit);

    }

    /**
     * This method gets the last access times for APIs
     *
     * @param tableName name of the required table in the database
     * @return a collection containing the data related to API last access times
     * @throws APIMgtUsageQueryServiceClientException if an error occurs while querying the database
     */
    private Collection<APIAccessTime> getLastAccessData(String tableName)
            throws APIMgtUsageQueryServiceClientException {

        Connection connection = null;
        Statement statement = null;
        ResultSet resultSet = null;
        Collection<APIAccessTime> lastAccessTimeData = new ArrayList<APIAccessTime>();

        try {
            connection = dataSource.getConnection();
            statement = connection.createStatement();
            String dataTableName = "dataTable";
            String maxTimesTable = "maxTimesTable";
            String query;

            query = "SELECT " +
                    dataTableName + "." + APIUsageStatisticsClientConstants.API + "," +
                    dataTableName + "." + APIUsageStatisticsClientConstants.VERSION + "," +
                    dataTableName + "." + APIUsageStatisticsClientConstants.CONTEXT + "," +
                    dataTableName + "." + APIUsageStatisticsClientConstants.REQUEST_TIME + "," +
                    dataTableName + "." + APIUsageStatisticsClientConstants.USER_ID +
                    " FROM (" +
                    " SELECT " + APIUsageStatisticsClientConstants.API + "," +
                    "apiPublisher" + "," + "MAX(" + APIUsageStatisticsClientConstants.TIME + ")" +
                    "AS maxTime FROM " + tableName + " GROUP BY " +
                    APIUsageStatisticsClientConstants.API + ",apiPublisher) maxTimesTable INNER JOIN " +
                    " (SELECT " +
                    APIUsageStatisticsClientConstants.API + "," +
                    APIUsageStatisticsClientConstants.VERSION + "," +
                    APIUsageStatisticsClientConstants.CONTEXT + "," +
                    "apiPublisher" + "," +
                    APIUsageStatisticsClientConstants.REQUEST_TIME + "," +
                    APIUsageStatisticsClientConstants.TIME + "," +
                    APIUsageStatisticsClientConstants.USER_ID +
                    " FROM " + tableName + ")"+
                    dataTableName + " ON " +
                    maxTimesTable+"." + APIUsageStatisticsClientConstants.API + "=" +
                    dataTableName + "." + APIUsageStatisticsClientConstants.API + " AND " +
                    maxTimesTable+"."+"apiPublisher" + "=" + dataTableName+"."+"apiPublisher" + " AND " +
                    maxTimesTable+"."+"maxTime="+dataTableName+"." + APIUsageStatisticsClientConstants.TIME;

            resultSet = statement.executeQuery(query);

            while (resultSet.next()) {
                String apiName = resultSet.getString(APIUsageStatisticsClientConstants.API);
                String version = resultSet.getString(APIUsageStatisticsClientConstants.VERSION);
                String context = resultSet.getString(APIUsageStatisticsClientConstants.CONTEXT);
                double accessTime = resultSet.getDouble(APIUsageStatisticsClientConstants.REQUEST_TIME);
                String username = resultSet.getString(APIUsageStatisticsClientConstants.USER_ID);
                lastAccessTimeData.add(new APIAccessTime(apiName, version, context, accessTime, username));
            }

        } catch (SQLException e) {
            throw new APIMgtUsageQueryServiceClientException
                    ("Error occurred while querying last access data for APIs from JDBC database", e);
        } finally {
            if (resultSet != null) {
                try {
                    resultSet.close();
                } catch (SQLException e) {

                    //this is logged and the process is continued because the query has executed
                    log.error("Error occurred while closing the result set from JDBC database.", e);
                }
            }
            if (statement != null) {
                try {
                    statement.close();
                } catch (SQLException e) {

                    //this is logged and the process is continued because the query has executed
                    log.error("Error occurred while closing the statement from JDBC database.", e);
                }
            }
            if (connection != null) {
                try {
                    connection.close();
                } catch (SQLException e) {

                    //this is logged and the process is continued because the query has executed
                    log.error("Error occurred while closing JDBC database connection.", e);
                }
            }
        }
        return lastAccessTimeData;
    }

    /**
     * Returns a sorted list of PerUserAPIUsageDTO objects related to a particular API. The returned
     * list will only have at most limit + 1 entries. This method does not differentiate between
     * API versions.
     *
     * @param providerName API provider name
     * @param apiName      Name of the API
     * @param limit        Number of sorted entries to return
     * @return a List of PerUserAPIUsageDTO objects - Possibly empty
     * @throws org.wso2.carbon.apimgt.usage.client.exception.APIMgtUsageQueryServiceClientException on error
     */
    public List<PerUserAPIUsageDTO> getUsageBySubscribers(String providerName, String apiName, int limit)
            throws APIMgtUsageQueryServiceClientException {

        Collection<APIUsageByUser> usageData = getUsageOfAPI(apiName, null);
        Map<String, PerUserAPIUsageDTO> usageByUsername = new TreeMap<String, PerUserAPIUsageDTO>();
        List<API> apiList = getAPIsByProvider(providerName);
        for (APIUsageByUser usageEntry : usageData) {
            for (API api : apiList) {
                if (api.getContext().equals(usageEntry.context) &&
                        api.getId().getApiName().equals(apiName)) {
                    PerUserAPIUsageDTO usageDTO = usageByUsername.get(usageEntry.username);
                    if (usageDTO != null) {
                        usageDTO.setCount(usageDTO.getCount() + usageEntry.requestCount);
                    } else {
                        usageDTO = new PerUserAPIUsageDTO();
                        usageDTO.setUsername(usageEntry.username);
                        usageDTO.setCount(usageEntry.requestCount);
                        usageByUsername.put(usageEntry.username, usageDTO);
                    }
                    break;
                }
            }
        }

        return getTopEntries(new ArrayList<PerUserAPIUsageDTO>(usageByUsername.values()), limit);
    }

    public List<APIRequestsByUserAgentsDTO> getUserAgentSummaryForALLAPIs() throws APIMgtUsageQueryServiceClientException{

        OMElement omElement = this.buildOMElementFromDatabaseTable("API_USERAGENT_SUMMARY");
        Collection<APIUserAgent> userAgentData = getUserAgent(omElement);
        Map<String, APIRequestsByUserAgentsDTO> apiRequestByUserAgents = new TreeMap<String, APIRequestsByUserAgentsDTO>();
        APIRequestsByUserAgentsDTO userAgentsDTO = null;
        for (APIUserAgent usageEntry : userAgentData) {
            if(!apiRequestByUserAgents.containsKey(usageEntry.userAgent)) {
                userAgentsDTO = new APIRequestsByUserAgentsDTO();
                userAgentsDTO.setUserAgent(usageEntry.userAgent);
                userAgentsDTO.setCount(usageEntry.totalRequestCount);
                apiRequestByUserAgents.put(usageEntry.userAgent, userAgentsDTO);
            }else{
                userAgentsDTO = new APIRequestsByUserAgentsDTO();
                userAgentsDTO=(APIRequestsByUserAgentsDTO)apiRequestByUserAgents.get(usageEntry.userAgent);
                userAgentsDTO.setCount(userAgentsDTO.getCount()+usageEntry.totalRequestCount);
                apiRequestByUserAgents.remove(usageEntry.userAgent);
                apiRequestByUserAgents.put(usageEntry.userAgent, userAgentsDTO);
            }
        }
        return new ArrayList<APIRequestsByUserAgentsDTO>(apiRequestByUserAgents.values());
    }

    public List<APIRequestsByHourDTO> getAPIRequestsByHour(String fromDate, String toDate,String apiName) throws APIMgtUsageQueryServiceClientException{
        String Date = null ;
        OMElement omElement = this.queryBetweenTwoDaysForAPIRequestsByHour("API_REQUESTS_PERHOUR", fromDate, toDate,apiName);
        Collection<APIRequestsByHour> apiRequestsByHoursData = getAPIRequestsByHour(omElement);
        Map<String, APIRequestsByHourDTO> apiRequestsByHour = new TreeMap<String, APIRequestsByHourDTO>();
        APIRequestsByHourDTO apiRequestsByHourDTO = null;
        for (APIRequestsByHour usageEntry : apiRequestsByHoursData) {
            apiRequestsByHourDTO = new APIRequestsByHourDTO();
            apiRequestsByHourDTO.setApi(usageEntry.apiName);
            apiRequestsByHourDTO.setApi_version(usageEntry.apiVersion);
            apiRequestsByHourDTO.setDate(usageEntry.date);
            apiRequestsByHourDTO.setRequestCount(usageEntry.requestCount);
            apiRequestsByHourDTO.setTier(usageEntry.tier);
            apiRequestsByHour.put(usageEntry.date.concat(usageEntry.tier),apiRequestsByHourDTO);
        }
        return new ArrayList<APIRequestsByHourDTO>(apiRequestsByHour.values());
    }

    public List<String> getAPIsFromAPIRequestsPerHourTable(String fromDate, String toDate) throws APIMgtUsageQueryServiceClientException{
        String Date = null ;
        OMElement omElement = this.queryBetweenTwoDaysForAPIsFromAPIRequestsPerHourTable("API_REQUESTS_PERHOUR", fromDate, toDate);
        Collection<String> apisList = getAPIsFromAPIRequestByHour(omElement);

        return new ArrayList<String>(apisList);
    }

    public List<APIResponseFaultCountDTO> getAPIResponseFaultCount(String providerName, String fromDate, String toDate)
            throws APIMgtUsageQueryServiceClientException {

        List<APIResponseFaultCount> faultyData = this
                .queryBetweenTwoDaysForFaulty(APIUsageStatisticsClientConstants.API_FAULT_SUMMARY, fromDate, toDate);
        List<API> providerAPIs = getAPIsByProvider(providerName);
        List<APIResponseFaultCountDTO> faultyCount = new ArrayList<APIResponseFaultCountDTO>();
        List<APIVersionUsageDTO> apiVersionUsageList;
        APIVersionUsageDTO apiVersionUsageDTO;
        for (APIResponseFaultCount fault : faultyData) {
            for (API providerAPI : providerAPIs) {
                if (providerAPI.getId().getApiName().equals(fault.apiName) &&
                        providerAPI.getId().getVersion().equals(fault.apiVersion) &&
                        providerAPI.getContext().equals(fault.context)) {

                    APIResponseFaultCountDTO faultyDTO = new APIResponseFaultCountDTO();
                    faultyDTO.setApiName(fault.apiName);
                    faultyDTO.setVersion(fault.apiVersion);
                    faultyDTO.setContext(fault.context);
                    faultyDTO.setCount(fault.faultCount);

                    apiVersionUsageList = getUsageByAPIVersions(providerName, fault.apiName, fromDate, toDate);
                    for (int i = 0; i < apiVersionUsageList.size(); i++) {
                        apiVersionUsageDTO = apiVersionUsageList.get(i);
                        if (apiVersionUsageDTO.getVersion().equals(fault.apiVersion)) {
                            long requestCount = apiVersionUsageDTO.getCount();
                            double faultPercentage = ((double)requestCount - fault.faultCount) / requestCount * 100;
                            DecimalFormat twoDForm = new DecimalFormat("#.##");
                            faultPercentage = 100 - Double.valueOf(twoDForm.format(faultPercentage));
                            faultyDTO.setFaultPercentage(faultPercentage);
                            faultyDTO.setRequestCount(requestCount);
                            break;
                        }
                    }

                    faultyCount.add(faultyDTO);

                }
            }
        }
        return faultyCount;
    }

    public List<PerUserAPIUsageDTO> getUsageBySubscribers(String providerName, String apiName,
                                                          String apiVersion, int limit) throws APIMgtUsageQueryServiceClientException {

        Collection<APIUsageByUser> usageData = getUsageOfAPI(apiName, apiVersion);
        Map<String, PerUserAPIUsageDTO> usageByUsername = new TreeMap<String, PerUserAPIUsageDTO>();
        List<API> apiList = getAPIsByProvider(providerName);
        for (APIUsageByUser usageEntry : usageData) {
            for (API api : apiList) {
                if (api.getContext().equals(usageEntry.context) &&
                        api.getId().getApiName().equals(apiName) &&
                        api.getId().getVersion().equals(apiVersion) &&
                        apiVersion.equals(usageEntry.apiVersion)) {
                    PerUserAPIUsageDTO usageDTO = usageByUsername.get(usageEntry.username);
                    if (usageDTO != null) {
                        usageDTO.setCount(usageDTO.getCount() + usageEntry.requestCount);
                    } else {
                        usageDTO = new PerUserAPIUsageDTO();
                        usageDTO.setUsername(usageEntry.username);
                        usageDTO.setCount(usageEntry.requestCount);
                        usageByUsername.put(usageEntry.username, usageDTO);
                    }
                    break;
                }
            }
        }

        return getTopEntries(new ArrayList<PerUserAPIUsageDTO>(usageByUsername.values()), limit);
    }

    public List<APIVersionUserUsageDTO> getUsageBySubscriber(String subscriberName, String period) throws Exception, APIManagementException {

        List<APIVersionUserUsageDTO> apiUserUsages = new ArrayList<APIVersionUserUsageDTO>();

        String periodYear = period.split("-")[0];
        String periodMonth = period.split("-")[1];
        if (periodMonth.length() == 1) {
            periodMonth = "0" + periodMonth;
        }
        period = periodYear + "-" + periodMonth;

        if (subscriberName.equals(MultitenantUtils.getTenantAwareUsername(subscriberName))) {
            subscriberName = subscriberName + "@" + MultitenantConstants.SUPER_TENANT_DOMAIN_NAME;
        }

        Collection<APIVersionUsageByUserMonth> usageData = getUsageAPIBySubscriberMonthly(subscriberName, period);

            for (APIVersionUsageByUserMonth usageEntry : usageData) {

                if (usageEntry.username.equals(subscriberName) && usageEntry.month.equals(period)) {

                    List<APIUsageRangeCost> rangeCosts = evaluate(usageEntry.apiName, (int) usageEntry.requestCount);

                    for (APIUsageRangeCost rangeCost : rangeCosts)  {
                        APIVersionUserUsageDTO userUsageDTO = new APIVersionUserUsageDTO();
                        userUsageDTO.setApiname(usageEntry.apiName);
                        userUsageDTO.setContext(usageEntry.context);
                        userUsageDTO.setVersion(usageEntry.apiVersion);
                        userUsageDTO.setCount(rangeCost.getRangeInvocationCount());
                        userUsageDTO.setCost(rangeCost.getCost().toString());
                        userUsageDTO.setCostPerAPI(rangeCost.getCostPerUnit().toString());
                        apiUserUsages.add(userUsageDTO);

                    }
                }
            }

        return apiUserUsages;
    }

    private Set<SubscribedAPI> getSubscribedAPIs(String subscriberName) throws APIManagementException {
        return apiConsumerImpl.getSubscribedAPIs(new Subscriber(subscriberName));
    }

    private List<PerUserAPIUsageDTO> getTopEntries(List<PerUserAPIUsageDTO> usageData, int limit) {
        Collections.sort(usageData, new Comparator<PerUserAPIUsageDTO>() {
            public int compare(PerUserAPIUsageDTO o1, PerUserAPIUsageDTO o2) {
                // Note that o2 appears before o1
                // This is because we need to sort in the descending order
                return (int) (o2.getCount() - o1.getCount());
            }
        });
        if (usageData.size() > limit) {
            PerUserAPIUsageDTO other = new PerUserAPIUsageDTO();
            other.setUsername("[Other]");
            for (int i = limit; i < usageData.size(); i++) {
                other.setCount(other.getCount() + usageData.get(i).getCount());
            }
            while (usageData.size() > limit) {
                usageData.remove(limit);
            }
            usageData.add(other);
        }

        return usageData;
    }

    private List<APIUsageDTO> getAPIUsageTopEntries(List<APIUsageDTO> usageData, int limit) {
        Collections.sort(usageData, new Comparator<APIUsageDTO>() {
            public int compare(APIUsageDTO o1, APIUsageDTO o2) {
                // Note that o2 appears before o1
                // This is because we need to sort in the descending order
                return (int) (o2.getCount() - o1.getCount());
            }
        });
        if (usageData.size() > limit) {
            APIUsageDTO other = new APIUsageDTO();
            other.setApiName("[\"Other\"]");
            for (int i = limit; i < usageData.size(); i++) {
                other.setCount(other.getCount() + usageData.get(i).getCount());
            }
            while (usageData.size() > limit) {
                usageData.remove(limit);
            }
            usageData.add(other);
        }

        return usageData;
    }

    private List<APIResponseTimeDTO> getResponseTimeTopEntries(List<APIResponseTimeDTO> usageData,
                                                               int limit) {
        Collections.sort(usageData, new Comparator<APIResponseTimeDTO>() {
            public int compare(APIResponseTimeDTO o1, APIResponseTimeDTO o2) {
                // Note that o2 appears before o1
                // This is because we need to sort in the descending order
                return (int) (o2.getServiceTime() - o1.getServiceTime());
            }
        });
        if (usageData.size() > limit) {
            while (usageData.size() > limit) {
                usageData.remove(limit);
            }
        }
        return usageData;
    }

    private List<APIVersionLastAccessTimeDTO> getLastAccessTimeTopEntries(
            List<APIVersionLastAccessTimeDTO> usageData, int limit) {
        Collections.sort(usageData, new Comparator<APIVersionLastAccessTimeDTO>() {
            public int compare(APIVersionLastAccessTimeDTO o1, APIVersionLastAccessTimeDTO o2) {
                // Note that o2 appears before o1
                // This is because we need to sort in the descending order
                return o2.getLastAccessTime().compareToIgnoreCase(o1.getLastAccessTime());
            }
        });
        if (usageData.size() > limit) {
            while (usageData.size() > limit) {
                usageData.remove(limit);
            }
        }

        return usageData;
    }

    private String getNextStringInLexicalOrder(String str) {
        if ((str == null) || (str.equals(""))) {
            return str;
        }
        byte[] bytes = str.getBytes();
        byte last = bytes[bytes.length - 1];
        last = (byte) (last + 1);        // Not very accurate. Need to improve this more to handle overflows.
        bytes[bytes.length - 1] = last;
        return new String(bytes);
    }

    /**
     * @deprecated please do not use this function as this may cause memory overflow. This loads a whole database table into memory as XML object
     * @param tableName - database table
     * @return OMElement
     * @throws APIMgtUsageQueryServiceClientException
     * Fetches the data from the passed table and builds a OEMElemnet
     */
    @Deprecated
    private OMElement buildOMElementFromDatabaseTable(String tableName) throws APIMgtUsageQueryServiceClientException {

        if (dataSource == null) {
            throw new APIMgtUsageQueryServiceClientException("BAM data source hasn't been initialized. Ensure " +
                    "that the data source is properly configured in the APIUsageTracker configuration.");
        }

        Connection connection = null;
        Statement statement = null;
        ResultSet rs = null;
        try {
            connection = dataSource.getConnection();
            statement = connection.createStatement();
            String query;
            StringBuilder returnStringBuilder = new StringBuilder("<omElement><rows>");
            //check whether table exist first
            if (isTableExist(tableName, connection)) {//Table Exist

                query = "SELECT * FROM  " + tableName;

                rs = statement.executeQuery(query);
                int columnCount = rs.getMetaData().getColumnCount();

                while (rs.next()) {
                    returnStringBuilder.append("<row>");
                    for (int i = 1; i <= columnCount; i++) {
                        String columnName = rs.getMetaData().getColumnName(i);
                        String columnValue = rs.getString(columnName);
                        returnStringBuilder.append("<" + columnName.toLowerCase() + ">" + columnValue +
                                "</" + columnName.toLowerCase() + ">");
                    }
                    returnStringBuilder.append("</row>");
                }
            }
            returnStringBuilder.append("</rows></omElement>");
            String returnString = returnStringBuilder.toString();
            return AXIOMUtil.stringToOM(returnString);

        } catch (Exception e) {
            throw new APIMgtUsageQueryServiceClientException("Error occurred while querying from JDBC database", e);
        } finally {
            if (rs != null) {
                try {
                    rs.close();
                } catch (SQLException ignore) {

                }
            }
            if (statement != null) {
                try {
                    statement.close();
                } catch (SQLException e) {

                }
            }
            if (connection != null) {
                try {
                    connection.close();
                } catch (SQLException e) {

                }
            }
        }
    }

    /**
     * @deprecated please do not use this function as this may cause memory overflow.
     * This loads a whole database table into memory as XML object
     *
     * @param columnFamily name of the table
     * @param fromDate starting date of the duration for the query
     * @param toDate last date of the duration for the query
     * @return XML object containing the specified table
     * @throws APIMgtUsageQueryServiceClientException if an error occurs while retrieving data
     */
    @Deprecated
    private OMElement queryBetweenTwoDays(String columnFamily, String fromDate, String toDate)
            throws APIMgtUsageQueryServiceClientException {

        if (dataSource == null) {
            throw new APIMgtUsageQueryServiceClientException("BAM data source hasn't been initialized. Ensure " +
                    "that the data source is properly configured in the APIUsageTracker configuration.");
        }

        Connection connection = null;
        Statement statement = null;
        ResultSet rs = null;
        try {
            connection = dataSource.getConnection();
            statement = connection.createStatement();
            String query;
            //TODO: API_FAULT_COUNT need to populate according to match with given time range
            if (!columnFamily.equals(APIUsageStatisticsClientConstants.API_FAULT_SUMMARY)) {
                query = "SELECT * FROM  " + columnFamily + " WHERE " + APIUsageStatisticsClientConstants.TIME + " BETWEEN " +
                        "\'" + fromDate + "\' AND \'" + toDate + "\'";
            } else {
                query = "SELECT * FROM  " + columnFamily;
            }
            rs = statement.executeQuery(query);
            StringBuilder returnStringBuilder = new StringBuilder("<omElement><rows>");
            int columnCount = rs.getMetaData().getColumnCount();
            while (rs.next()) {
                returnStringBuilder.append("<row>");
                for (int i = 1; i <= columnCount; i++) {
                    String columnName = rs.getMetaData().getColumnName(i);
                    String columnValue = rs.getString(columnName);
                    String xmlEscapedValue = StringEscapeUtils.escapeXml(columnValue);
                    returnStringBuilder.append("<" + columnName.toLowerCase() + ">" + xmlEscapedValue +
                            "</" + columnName.toLowerCase() + ">");
                }
                returnStringBuilder.append("</row>");
            }
            returnStringBuilder.append("</rows></omElement>");
            String returnString = returnStringBuilder.toString();
            return AXIOMUtil.stringToOM(returnString);

        } catch (Exception e) {
            throw new APIMgtUsageQueryServiceClientException("Error occurred while querying from JDBC database", e);
        } finally {
            if (rs != null) {
                try {
                    rs.close();
                } catch (SQLException ignore) {

                }
            }
            if (statement != null) {
                try {
                    statement.close();
                } catch (SQLException e) {

                }
            }
            if (connection != null) {
                try {
                    connection.close();
                } catch (SQLException e) {

                }
            }
        }
    }

    private OMElement queryBetweenTwoDaysForAPIRequestsByHour(String columnFamily, String fromDate, String toDate,String apiName)
            throws APIMgtUsageQueryServiceClientException {

        if (dataSource == null) {
            throw new APIMgtUsageQueryServiceClientException("BAM data source hasn't been initialized. Ensure " +
                                                             "that the data source is properly configured in the APIUsageTracker configuration.");
        }

        Connection connection = null;
        Statement statement = null;
        ResultSet rs = null;
        try {
            connection = dataSource.getConnection();
            statement = connection.createStatement();
            String query;
            //TODO: API_FAULT_COUNT need to populate according to match withQuery given time range

            query = "SELECT * FROM  " + columnFamily + " WHERE " + " API =\'" + apiName + "\' AND "+" requestTime "+ " BETWEEN " +
                    "\'" + fromDate + "\' AND \'" + toDate + "\' ";

            rs = statement.executeQuery(query);
            StringBuilder returnStringBuilder = new StringBuilder("<omElement><rows>");
            int columnCount = rs.getMetaData().getColumnCount();
            while (rs.next()) {
                returnStringBuilder.append("<row>");
                for (int i = 1; i <= columnCount; i++) {
                    String columnName = rs.getMetaData().getColumnName(i);
                    String columnValue = rs.getString(columnName);
                    String xmlEscapedValue = StringEscapeUtils.escapeXml(columnValue);
                    returnStringBuilder.append("<" + columnName.toLowerCase() + ">" + xmlEscapedValue +
                                               "</" + columnName.toLowerCase() + ">");
                }
                returnStringBuilder.append("</row>");
            }
            returnStringBuilder.append("</rows></omElement>");
            String returnString = returnStringBuilder.toString();
            return AXIOMUtil.stringToOM(returnString);

        } catch (Exception e) {
            throw new APIMgtUsageQueryServiceClientException("Error occurred while querying from JDBC database", e);
        } finally {
            if (rs != null) {
                try {
                    rs.close();
                } catch (SQLException ignore) {

                }
            }
            if (statement != null) {
                try {
                    statement.close();
                } catch (SQLException e) {

                }
            }
            if (connection != null) {
                try {
                    connection.close();
                } catch (SQLException e) {

                }
            }
        }
    }

    @Deprecated
    private OMElement queryBetweenTwoDaysForAPIsFromAPIRequestsPerHourTable(String columnFamily, String fromDate, String toDate)
            throws APIMgtUsageQueryServiceClientException {

        if (dataSource == null) {
            throw new APIMgtUsageQueryServiceClientException("BAM data source hasn't been initialized. Ensure " +
                                                             "that the data source is properly configured in the APIUsageTracker configuration.");
        }

        Connection connection = null;
        Statement statement = null;
        ResultSet rs = null;
        try {
            connection = dataSource.getConnection();
            statement = connection.createStatement();
            String query;
            //TODO: API_FAULT_COUNT need to populate according to match with given time range

            query = "SELECT DISTINCT API FROM  " + columnFamily + " WHERE TIER<>\'Unauthenticated\' AND"+" requestTime "+ " BETWEEN " +
                    "\'" + fromDate + "\' AND \'" + toDate + "\' ";

            rs = statement.executeQuery(query);
            StringBuilder returnStringBuilder = new StringBuilder("<omElement><rows>");
            int columnCount = rs.getMetaData().getColumnCount();
            while (rs.next()) {
                returnStringBuilder.append("<row>");
                for (int i = 1; i <= columnCount; i++) {
                    String columnName = rs.getMetaData().getColumnName(i);
                    String columnValue = rs.getString(columnName);
                    String xmlEscapedValue = StringEscapeUtils.escapeXml(columnValue);
                    returnStringBuilder.append("<" + columnName.toLowerCase() + ">" + xmlEscapedValue +
                                               "</" + columnName.toLowerCase() + ">");
                }
                returnStringBuilder.append("</row>");
            }
            returnStringBuilder.append("</rows></omElement>");
            String returnString = returnStringBuilder.toString();
            return AXIOMUtil.stringToOM(returnString);

        } catch (Exception e) {
            throw new APIMgtUsageQueryServiceClientException("Error occurred while querying from JDBC database", e);
        } finally {
            if (rs != null) {
                try {
                    rs.close();
                } catch (SQLException ignore) {

                }
            }
            if (statement != null) {
                try {
                    statement.close();
                } catch (SQLException e) {

                }
            }
            if (connection != null) {
                try {
                    connection.close();
                } catch (SQLException e) {

                }
            }
        }
    }

    private List<APIResponseFaultCount> queryBetweenTwoDaysForFaulty(String tableName, String fromDate,
            String toDate)
            throws APIMgtUsageQueryServiceClientException {

        if (dataSource == null) {
            throw new APIMgtUsageQueryServiceClientException("BAM data source hasn't been initialized. Ensure " +
                    "that the data source is properly configured in the APIUsageTracker configuration.");
        }

        Connection connection = null;
        Statement statement = null;
        ResultSet rs = null;
        List<APIResponseFaultCount> faultusage = new ArrayList<APIResponseFaultCount>();

        try {
            connection = dataSource.getConnection();
            statement = connection.createStatement();
            String query;

            query = "SELECT api,version,apiPublisher,context,SUM(total_fault_count) as total_fault_count FROM  "
                    + tableName + " WHERE " + APIUsageStatisticsClientConstants.TIME + " BETWEEN " +
                    "\'" + fromDate + "\' AND \'" + toDate + "\'" + " GROUP BY api,version,apiPublisher,context";

            rs = statement.executeQuery(query);
            APIResponseFaultCount apiResponseFaultCount;

            while (rs.next()) {
                String apiName = rs.getString("api");
                String version = rs.getString("version");
                String context = rs.getString("context");
                long requestCount = rs.getLong("total_fault_count");
                apiResponseFaultCount = new APIResponseFaultCount(apiName, version, context, requestCount);
                faultusage.add(apiResponseFaultCount);
            }
            return faultusage;

        } catch (Exception e) {
            throw new APIMgtUsageQueryServiceClientException("Error occurred while querying from JDBC database", e);
        } finally {
            if (rs != null) {
                try {
                    rs.close();
                } catch (SQLException ignore) {

                }
            }
            if (statement != null) {
                try {
                    statement.close();
                } catch (SQLException e) {

                }
            }
            if (connection != null) {
                try {
                    connection.close();
                } catch (SQLException e) {

                }
            }
        }
    }

    private List<APIUsageByResourcePath> queryToGetAPIUsageByResourcePath(String tableName, String fromDate,
            String toDate)
            throws APIMgtUsageQueryServiceClientException {

        if (dataSource == null) {
            throw new APIMgtUsageQueryServiceClientException("BAM data source hasn't been initialized. Ensure " +
                    "that the data source is properly configured in the APIUsageTracker configuration.");
        }

        Connection connection = null;
        Statement statement = null;
        ResultSet rs = null;
        List<APIUsageByResourcePath> usage=new ArrayList<APIUsageByResourcePath>();
        try {
            connection = dataSource.getConnection();
            statement = connection.createStatement();
            String query;

            query = "SELECT api,version,apiPublisher,context,method,total_request_count,time FROM "
                    + tableName + " WHERE " + APIUsageStatisticsClientConstants.TIME + " BETWEEN " +
                    "\'" + fromDate + "\' AND \'" + toDate + "\'";
            rs = statement.executeQuery(query);
            APIUsageByResourcePath apiUsageByResourcePath;

            while (rs.next()) {
                String apiName = rs.getString("api");
                String version = rs.getString("version");
                String context = rs.getString("context");
                String method = rs.getString("method");
                long hits = rs.getLong("total_request_count");
                String time = rs.getString("time");
                apiUsageByResourcePath = new APIUsageByResourcePath(apiName, version, method, context, hits, time);
                usage.add(apiUsageByResourcePath);
            }
            return usage;

        } catch (Exception e) {
            throw new APIMgtUsageQueryServiceClientException("Error occurred while querying from JDBC database", e);
        } finally {
            if (rs != null) {
                try {
                    rs.close();
                } catch (SQLException ignore) {

                }
            }
            if (statement != null) {
                try {
                    statement.close();
                } catch (SQLException e) {

                }
            }
            if (connection != null) {
                try {
                    connection.close();
                } catch (SQLException e) {

                }
            }
        }
    }

    private List<APIUsageByDestination> queryToGetAPIUsageByDestination(String tableName, String fromDate,
            String toDate)
            throws APIMgtUsageQueryServiceClientException {
        if (dataSource == null) {
            throw new APIMgtUsageQueryServiceClientException("BAM data source hasn't been initialized. Ensure " +
                    "that the data source is properly configured in the APIUsageTracker configuration.");
        }

        Connection connection = null;
        Statement statement = null;
        ResultSet rs = null;
        List<APIUsageByDestination> usageByResourcePath = new ArrayList<APIUsageByDestination>();

        try {
            connection = dataSource.getConnection();
            statement = connection.createStatement();
            String query;

            query = "SELECT api,version,apiPublisher,context,destination,SUM(total_request_count) as total_request_count FROM  "
                    + tableName + " WHERE " + APIUsageStatisticsClientConstants.TIME + " BETWEEN " +
                    "\'" + fromDate + "\' AND \'" + toDate + "\'" + " GROUP BY api,version,apiPublisher,context,destination";

            rs = statement.executeQuery(query);
            APIUsageByDestination apiUsageByDestination;

            while (rs.next()) {
                String apiName = rs.getString("api");
                String version = rs.getString("version");
                String context = rs.getString("context");
                String destination = rs.getString("destination");
                long requestCount = rs.getLong("total_request_count");
                apiUsageByDestination = new APIUsageByDestination(apiName, version, context, destination,
                        requestCount);
                usageByResourcePath.add(apiUsageByDestination);
            }
            return usageByResourcePath;

        } catch (Exception e) {
            throw new APIMgtUsageQueryServiceClientException("Error occurred while querying from JDBC database", e);
        } finally {
            if (rs != null) {
                try {
                    rs.close();
                } catch (SQLException ignore) {

                }
            }
            if (statement != null) {
                try {
                    statement.close();
                } catch (SQLException e) {

                }
            }
            if (connection != null) {
                try {
                    connection.close();
                } catch (SQLException e) {

                }
            }
        }
    }

    private List<APIUsage> queryBetweenTwoDaysForAPIUsageByVersion(String tableName, String fromDate, String toDate,
            String apiName)
            throws APIMgtUsageQueryServiceClientException {

        if (dataSource == null) {
            throw new APIMgtUsageQueryServiceClientException("BAM data source hasn't been initialized. Ensure " +
                    "that the data source is properly configured in the APIUsageTracker configuration.");
        }

        Connection connection = null;
        Statement statement = null;
        ResultSet rs = null;
        List<APIUsage> usageDataList = new ArrayList<APIUsage>();

        try {
            connection = dataSource.getConnection();
            statement = connection.createStatement();
            String query;
            if (fromDate != null && toDate != null) {
                query = "SELECT api,version,apiPublisher,context,SUM(total_request_count) as total_request_count" +
                        " FROM  " + tableName +
                        " WHERE api =\'" + apiName + "\' " +
                        " AND " + APIUsageStatisticsClientConstants.TIME +
                        " BETWEEN " + "\'" + fromDate + "\' " +
                        " AND \'" + toDate + "\'" +
                        " GROUP BY api,version,apiPublisher,context";
            } else {
                query = "SELECT api,version,apiPublisher,context,SUM(total_request_count) as total_request_count" +
                        " FROM  " + tableName +
                        " WHERE api =\'" + apiName + "\' " +
                        " GROUP BY api,version,apiPublisher,context";
            }
            rs = statement.executeQuery(query);

            while (rs.next()) {
                String context = rs.getString(APIUsageStatisticsClientConstants.CONTEXT);
                String version = rs.getString(APIUsageStatisticsClientConstants.VERSION);
                long requestCount = rs.getLong("total_request_count");
                usageDataList.add(new APIUsage(apiName, context, version, requestCount));
            }

            return usageDataList;

        } catch (Exception e) {
            throw new APIMgtUsageQueryServiceClientException("Error occurred while querying from JDBC database", e);
        } finally {
            if (rs != null) {
                try {
                    rs.close();
                } catch (SQLException ignore) {

                }
            }
            if (statement != null) {
                try {
                    statement.close();
                } catch (SQLException e) {

                }
            }
            if (connection != null) {
                try {
                    connection.close();
                } catch (SQLException e) {

                }
            }
        }
    }

    private List<APIUsageByUserName> queryBetweenTwoDaysForAPIUsageByUser(String providerName, String fromDate, String toDate, Integer limit)
            throws APIMgtUsageQueryServiceClientException {
        if (dataSource == null) {
            throw new APIMgtUsageQueryServiceClientException("BAM data source hasn't been initialized. Ensure " +
                    "that the data source is properly configured in the APIUsageTracker configuration.");
        }

        int resultsLimit = APIUsageStatisticsClientConstants.DEFAULT_RESULTS_LIMIT;
        if (limit != null) {
            resultsLimit = limit.intValue();
        }

        Connection connection = null;
        Statement statement = null;
        ResultSet rs = null;
        try {
            connection = dataSource.getConnection();
            statement = connection.createStatement();
            String query;
            String oracleQuery;
            String mssqlQuery;
            if (fromDate != null && toDate != null) {
                query = "SELECT API, API_VERSION,VERSION, APIPUBLISHER, USERID, SUM(TOTAL_REQUEST_COUNT) AS TOTAL_REQUEST_COUNT, CONTEXT " +
                        "FROM API_REQUEST_SUMMARY" + " WHERE " + APIUsageStatisticsClientConstants.TIME + " BETWEEN " +
                        "\'" + fromDate + "\' AND \'" + toDate + "\'" + 
                        " GROUP BY API, API_VERSION, USERID, VERSION, APIPUBLISHER, CONTEXT ORDER BY TOTAL_REQUEST_COUNT DESC ";

                oracleQuery = "SELECT API, API_VERSION, VERSION, APIPUBLISHER, USERID, SUM(TOTAL_REQUEST_COUNT) AS TOTAL_REQUEST_COUNT, CONTEXT " +
                              "FROM API_REQUEST_SUMMARY" + " WHERE " + APIUsageStatisticsClientConstants.TIME + " BETWEEN " +
                              "\'" + fromDate + "\' AND \'" + toDate + "\'" + 
                              " GROUP BY API, API_VERSION, VERSION, USERID, APIPUBLISHER, CONTEXT ORDER BY TOTAL_REQUEST_COUNT DESC";


                mssqlQuery = "SELECT API, API_VERSION, VERSION, APIPUBLISHER, USERID, SUM(TOTAL_REQUEST_COUNT) AS TOTAL_REQUEST_COUNT, CONTEXT " +
                             "FROM API_REQUEST_SUMMARY" + " WHERE " + APIUsageStatisticsClientConstants.TIME + " BETWEEN " +
                             "\'" + fromDate + "\' AND \'" + toDate + "\'" + 
                             " GROUP BY API, API_VERSION, USERID, VERSION, APIPUBLISHER, CONTEXT ORDER BY TOTAL_REQUEST_COUNT DESC";
            } else {
                query = "SELECT API, API_VERSION, VERSION, APIPUBLISHER, USERID, SUM(TOTAL_REQUEST_COUNT) AS TOTAL_REQUEST_COUNT, CONTEXT " +
                        "FROM API_REQUEST_SUMMARY" + 
                        " GROUP BY API, API_VERSION, APIPUBLISHER, USERID ORDER BY TOTAL_REQUEST_COUNT DESC ";

                oracleQuery = "SELECT API, API_VERSION, VERSION, APIPUBLISHER, USERID, SUM(TOTAL_REQUEST_COUNT) AS TOTAL_REQUEST_COUNT, CONTEXT " +
                              "FROM API_REQUEST_SUMMARY" + 
                              " GROUP BY API, API_VERSION, VERSION, APIPUBLISHER, USERID, CONTEXT ORDER BY TOTAL_REQUEST_COUNT DESC ";

                mssqlQuery = "SELECT  API, API_VERSION, VERSION, APIPUBLISHER, USERID, SUM(TOTAL_REQUEST_COUNT) AS TOTAL_REQUEST_COUNT, CONTEXT " +
                             "FROM API_REQUEST_SUMMARY" + 
                             " GROUP BY API, API_VERSION, APIPUBLISHER, USERID ORDER BY TOTAL_REQUEST_COUNT DESC ";

            }
            if ((connection.getMetaData().getDriverName()).contains("Oracle")) {
                query = oracleQuery;
            }
            if(connection.getMetaData().getDatabaseProductName().contains("Microsoft")){
                query = mssqlQuery;
            }

            rs = statement.executeQuery(query);
            List<APIUsageByUserName> usageByName = new ArrayList<APIUsageByUserName>();
            String apiName;
            String apiVersion;
            String context;
            String userID;
            long requestCount;
            String publisher;

            while (rs.next()) {
                apiName = rs.getString("api");
                apiVersion = rs.getString("version");
                context = rs.getString("api");
                userID = rs.getString("userid");
                requestCount = rs.getLong("total_request_count");
                publisher = rs.getString("apipublisher");
                if (publisher != null) {
                    APIUsageByUserName usage = new APIUsageByUserName(apiName, apiVersion, context, userID,
                            requestCount, publisher);
                    usageByName.add(usage);
                }
            }
            return usageByName;

        } catch (Exception e) {
            throw new APIMgtUsageQueryServiceClientException("Error occurred while querying from JDBC database", e);
        } finally {
            if (rs != null) {
                try {
                    rs.close();
                } catch (SQLException ignore) {

                }
            }
            if (statement != null) {
                try {
                    statement.close();
                } catch (SQLException e) {

                }
            }
            if (connection != null) {
                try {
                    connection.close();
                } catch (SQLException e) {

                }
            }
        }
    }

    public boolean isTableExist(String tableName, Connection connection) throws SQLException {
        //This return all tables,use this because it is not db specific, Passing table name doesn't
        //work with every database
        ResultSet tables = connection.getMetaData().getTables(null, null, "%", null);
        while (tables.next()) {
            if (tables.getString(3).equalsIgnoreCase(tableName)) {
                return true;
            }
        }
        tables.close();
        return false;
    }

    private List<API> getAPIsByProvider(String providerId) throws APIMgtUsageQueryServiceClientException {
        try {
            if (APIUsageStatisticsClientConstants.ALL_PROVIDERS.equals(providerId)) {
                return apiProviderImpl.getAllAPIs();
            } else {
                return apiProviderImpl.getAPIsByProvider(providerId);
            }
        } catch (APIManagementException e) {
            throw new APIMgtUsageQueryServiceClientException("Error while retrieving APIs by " + providerId, e);
        }
    }

    @Deprecated
    private Collection<APIUsage> getUsageData(OMElement data) {
        List<APIUsage> usageData = new ArrayList<APIUsage>();
        OMElement rowsElement = data.getFirstChildWithName(new QName(
                APIUsageStatisticsClientConstants.ROWS));
        Iterator rowIterator = rowsElement.getChildrenWithName(new QName(
                APIUsageStatisticsClientConstants.ROW));
        if (rowIterator != null) {
            while (rowIterator.hasNext()) {
                OMElement rowElement = (OMElement) rowIterator.next();
                usageData.add(new APIUsage(rowElement));
            }
        }
        return usageData;
    }

    @Deprecated
    private Collection<AppAPIUsage> getAppAPIUsageData(OMElement data) {
        List<AppAPIUsage> usageData = new ArrayList<AppAPIUsage>();
        OMElement rowsElement = data.getFirstChildWithName(new QName(
                APIUsageStatisticsClientConstants.ROWS));
        Iterator rowIterator = rowsElement.getChildrenWithName(new QName(
                APIUsageStatisticsClientConstants.ROW));
        if (rowIterator != null) {
            while (rowIterator.hasNext()) {
                OMElement rowElement = (OMElement) rowIterator.next();
                usageData.add(new AppAPIUsage(rowElement));
            }
        }
        return usageData;
    }

    @Deprecated
    private Collection<APIUsageByResourcePath> getUsageDataByResourcePath(OMElement data) {
        List<APIUsageByResourcePath> usageData = new ArrayList<APIUsageByResourcePath>();
        OMElement rowsElement = data.getFirstChildWithName(new QName(
                APIUsageStatisticsClientConstants.ROWS));
        Iterator rowIterator = rowsElement.getChildrenWithName(new QName(
                APIUsageStatisticsClientConstants.ROW));
        if (rowIterator != null) {
            while (rowIterator.hasNext()) {
                OMElement rowElement = (OMElement) rowIterator.next();
                usageData.add(new APIUsageByResourcePath(rowElement));
            }
        }
        return usageData;
    }

    @Deprecated
    private Collection<APIUsageByDestination> getUsageDataByDestination(OMElement data) {
        List<APIUsageByDestination> usageData = new ArrayList<APIUsageByDestination>();
        OMElement rowsElement = data.getFirstChildWithName(new QName(
                APIUsageStatisticsClientConstants.ROWS));
        Iterator rowIterator = rowsElement.getChildrenWithName(new QName(
                APIUsageStatisticsClientConstants.ROW));
        if (rowIterator != null) {
            while (rowIterator.hasNext()) {
                OMElement rowElement = (OMElement) rowIterator.next();
                usageData.add(new APIUsageByDestination(rowElement));
            }
        }
        return usageData;
    }

    @Deprecated
    private Collection<APIUsageByUserName> getUsageDataByAPIName(OMElement data, String tenantDomain) {
        List<APIUsageByUserName> usageData = new ArrayList<APIUsageByUserName>();
        OMElement rowsElement = data.getFirstChildWithName(new QName(
                APIUsageStatisticsClientConstants.ROWS));
        Iterator rowIterator = rowsElement.getChildrenWithName(new QName(
                APIUsageStatisticsClientConstants.ROW));
        if (rowIterator != null) {
            while (rowIterator.hasNext()) {
                OMElement rowElement = (OMElement) rowIterator.next();
                String apiProvider = null;
                if (rowElement.getFirstChildWithName(new QName("apipublisher")) != null) {
                    apiProvider = rowElement.getFirstChildWithName(new QName("apipublisher")).getText();
                    if (apiProvider != null && tenantDomain.equals(MultitenantUtils.getTenantDomain(apiProvider))) {
                        usageData.add(new APIUsageByUserName(rowElement));
                    }
                }

            }
        }
        return usageData;
    }

    @Deprecated
    private Collection<APIResponseFaultCount> getAPIResponseFaultCount(OMElement data) {
        List<APIResponseFaultCount> faultyData = new ArrayList<APIResponseFaultCount>();
        OMElement rowsElement = data.getFirstChildWithName(new QName(
                APIUsageStatisticsClientConstants.ROWS));
        Iterator rowIterator = rowsElement.getChildrenWithName(new QName(
                APIUsageStatisticsClientConstants.ROW));
        if (rowIterator != null) {
            while (rowIterator.hasNext()) {
                OMElement rowElement = (OMElement) rowIterator.next();
                faultyData.add(new APIResponseFaultCount(rowElement));
            }
        }
        return faultyData;
    }

    @Deprecated
    private Collection<AppAPIResponseFaultCount> getAppAPIResponseFaultCount(OMElement data) {
        List<AppAPIResponseFaultCount> faultyData = new ArrayList<AppAPIResponseFaultCount>();
        OMElement rowsElement = data.getFirstChildWithName(new QName(
                APIUsageStatisticsClientConstants.ROWS));
        Iterator rowIterator = rowsElement.getChildrenWithName(new QName(
                APIUsageStatisticsClientConstants.ROW));
        if (rowIterator != null) {
            while (rowIterator.hasNext()) {
                OMElement rowElement = (OMElement) rowIterator.next();
                faultyData.add(new AppAPIResponseFaultCount(rowElement));
            }
        }
        return faultyData;
    }

    @Deprecated
    private Collection<APIResponseTime> getResponseTimeData(OMElement data) {
        List<APIResponseTime> responseTimeData = new ArrayList<APIResponseTime>();

        OMElement rowsElement = data.getFirstChildWithName(new QName(
                APIUsageStatisticsClientConstants.ROWS));

        Iterator rowIterator = rowsElement.getChildrenWithName(new QName(
                APIUsageStatisticsClientConstants.ROW));
        if (rowIterator != null) {
            while (rowIterator.hasNext()) {
                OMElement rowElement = (OMElement) rowIterator.next();
                if (rowElement.getFirstChildWithName(new QName(
                        APIUsageStatisticsClientConstants.SERVICE_TIME)) != null) {
                    responseTimeData.add(new APIResponseTime(rowElement));
                }
            }
        }
        return responseTimeData;
    }

    @Deprecated
    private Collection<APIAccessTime> getAccessTimeData(OMElement data) {
        List<APIAccessTime> accessTimeData = new ArrayList<APIAccessTime>();
        OMElement rowsElement = data.getFirstChildWithName(new QName(
                APIUsageStatisticsClientConstants.ROWS));
        Iterator rowIterator = rowsElement.getChildrenWithName(new QName(
                APIUsageStatisticsClientConstants.ROW));
        if (rowIterator != null) {
            while (rowIterator.hasNext()) {
                OMElement rowElement = (OMElement) rowIterator.next();
                accessTimeData.add(new APIAccessTime(rowElement));
            }
        }
        return accessTimeData;
    }

    @Deprecated
    private Collection<APIUsageByUser> getUsageBySubscriber(OMElement data) {
        List<APIUsageByUser> usageData = new ArrayList<APIUsageByUser>();
        OMElement rowsElement = data.getFirstChildWithName(new QName(
                APIUsageStatisticsClientConstants.ROWS));
        Iterator rowIterator = rowsElement.getChildrenWithName(new QName(
                APIUsageStatisticsClientConstants.ROW));
        if (rowIterator != null) {
            while (rowIterator.hasNext()) {
                OMElement rowElement = (OMElement) rowIterator.next();
                usageData.add(new APIUsageByUser(rowElement));
            }
        }
        return usageData;
    }

    @Deprecated
    private Collection<APIUserAgent> getUserAgent(OMElement data) {
        List<APIUserAgent> userAgentData = new ArrayList<APIUserAgent>();
        OMElement rowsElement = data.getFirstChildWithName(new QName(
                APIUsageStatisticsClientConstants.ROWS));
        Iterator rowIterator = rowsElement.getChildrenWithName(new QName(
                APIUsageStatisticsClientConstants.ROW));
        if (rowIterator != null) {
            while (rowIterator.hasNext()) {
                OMElement rowElement = (OMElement) rowIterator.next();
                userAgentData.add(new APIUserAgent(rowElement));
            }
        }
        return userAgentData;
    }

    @Deprecated
    private Collection<APIRequestsByHour> getAPIRequestsByHour(OMElement data) {
        List<APIRequestsByHour> apiRequestsByHours = new ArrayList<APIRequestsByHour>();
        OMElement rowsElement = data.getFirstChildWithName(new QName(
                APIUsageStatisticsClientConstants.ROWS));
        Iterator rowIterator = rowsElement.getChildrenWithName(new QName(
                APIUsageStatisticsClientConstants.ROW));
        if (rowIterator != null) {
            while (rowIterator.hasNext()) {
                OMElement rowElement = (OMElement) rowIterator.next();
                if(!rowElement.getFirstChildWithName(new QName("tier")).getText().equalsIgnoreCase("Unauthenticated")){
                    apiRequestsByHours.add(new APIRequestsByHour(rowElement));
                }

            }
        }
        return apiRequestsByHours;
    }

    @Deprecated
    private Collection<String> getAPIsFromAPIRequestByHour(OMElement data) {
        List<String> apisList = new ArrayList<String>();
        OMElement rowsElement = data.getFirstChildWithName(new QName(
                APIUsageStatisticsClientConstants.ROWS));
        Iterator rowIterator = rowsElement.getChildrenWithName(new QName(
                APIUsageStatisticsClientConstants.ROW));
        if (rowIterator != null) {
            while (rowIterator.hasNext()) {
                OMElement rowElement = (OMElement) rowIterator.next();
                apisList.add(new String(rowElement.getFirstChildWithName(new QName("api")).getText()));

            }
        }
        return apisList;
    }

    @Deprecated
    private Collection<APIVersionUsageByUser> getUsageAPIBySubscriber(OMElement data) {
        List<APIVersionUsageByUser> usageData = new ArrayList<APIVersionUsageByUser>();
        OMElement rowsElement = data.getFirstChildWithName(new QName(
                APIUsageStatisticsClientConstants.ROWS));
        Iterator rowIterator = rowsElement.getChildrenWithName(new QName(
                APIUsageStatisticsClientConstants.ROW));
        if (rowIterator != null) {
            while (rowIterator.hasNext()) {
                OMElement rowElement = (OMElement) rowIterator.next();
                for (int i = 0; i < usageData.size(); i++) {
                    if (usageData.get(i).apiName.equals(rowElement.getFirstChildWithName(new QName(
                            APIUsageStatisticsClientConstants.API)).getText()) && usageData.get(i).apiVersion.equals(rowElement.getFirstChildWithName(new QName(
                            APIUsageStatisticsClientConstants.VERSION)).getText())) {
                        usageData.get(i).requestCount = usageData.get(i).requestCount + (long) Double.parseDouble(rowElement.getFirstChildWithName(new QName(
                                APIUsageStatisticsClientConstants.REQUEST)).getText());
                        //    return usageData;
                    }

                }
                usageData.add(new APIVersionUsageByUser(rowElement));
            }
        }
        return usageData;
    }

    @Deprecated
    private Collection<APIVersionUsageByUserMonth> getUsageAPIBySubscriberMonthly(OMElement data) {
        List<APIVersionUsageByUserMonth> usageData = new ArrayList<APIVersionUsageByUserMonth>();
        OMElement rowsElement = data.getFirstChildWithName(new QName(
                APIUsageStatisticsClientConstants.ROWS));
        Iterator rowIterator = rowsElement.getChildrenWithName(new QName(
                APIUsageStatisticsClientConstants.ROW));
        if (rowIterator != null) {
            while (rowIterator.hasNext()) {
                OMElement rowElement = (OMElement) rowIterator.next();
                for (int i = 0; i < usageData.size(); i++) {
                    if (usageData.get(i).apiName.equals(rowElement.getFirstChildWithName(new QName(
                            APIUsageStatisticsClientConstants.API)).getText()) && usageData.get(i).apiVersion.equals(rowElement.getFirstChildWithName(new QName(
                            APIUsageStatisticsClientConstants.VERSION)).getText())) {
                        usageData.get(i).requestCount = usageData.get(i).requestCount + (long) Double.parseDouble(rowElement.getFirstChildWithName(new QName(
                                APIUsageStatisticsClientConstants.REQUEST)).getText());
                    }

                }
                usageData.add(new APIVersionUsageByUserMonth(rowElement));
            }
        }
        return usageData;
    }

    private Collection<APIVersionUsageByUserMonth> getUsageAPIBySubscriberMonthly(String subscriberName, String period)
            throws APIMgtUsageQueryServiceClientException {

        if (dataSource == null) {
            throw new APIMgtUsageQueryServiceClientException("BAM data source hasn't been initialized. Ensure " +
                    "that the data source is properly configured in the APIUsageTracker configuration.");
        }

        Connection connection = null;
        Statement statement = null;
        ResultSet rs = null;
        Collection<APIVersionUsageByUserMonth> usageData = new ArrayList<APIVersionUsageByUserMonth>();
        try {
            connection = dataSource.getConnection();
            statement = connection.createStatement();
            String query;
            //check whether table exist first
            if (isTableExist(APIUsageStatisticsClientConstants.KEY_USAGE_MONTH_SUMMARY, connection)) {//Table Exist

                query = "SELECT " + APIUsageStatisticsClientConstants.API + ","
                        + APIUsageStatisticsClientConstants.VERSION + "," + APIUsageStatisticsClientConstants.CONTEXT
                        + ",sum(" + APIUsageStatisticsClientConstants.REQUEST + ") as "
                        + APIUsageStatisticsClientConstants.REQUEST + "," + APIUsageStatisticsClientConstants.MONTH
                        + "," + APIUsageStatisticsClientConstants.USER_ID + " FROM  "
                        + APIUsageStatisticsClientConstants.KEY_USAGE_MONTH_SUMMARY + " WHERE "
                        + APIUsageStatisticsClientConstants.MONTH + " = '" + period + "' AND "
                        + APIUsageStatisticsClientConstants.USER_ID + " = '" + subscriberName + "' GROUP BY "
                        + APIUsageStatisticsClientConstants.API_VERSION + ", "
                        + APIUsageStatisticsClientConstants.USER_ID + ", " + APIUsageStatisticsClientConstants.MONTH;

                rs = statement.executeQuery(query);

                while (rs.next()) {
                    String apiName = rs.getString(APIUsageStatisticsClientConstants.API);
                    String apiVersion = rs.getString(APIUsageStatisticsClientConstants.VERSION);
                    String context = rs.getString(APIUsageStatisticsClientConstants.CONTEXT);
                    String username = rs.getString(APIUsageStatisticsClientConstants.USER_ID);
                    long requestCount = rs.getLong(APIUsageStatisticsClientConstants.REQUEST);
                    String month = rs.getString(APIUsageStatisticsClientConstants.MONTH);
                    usageData.add(new APIVersionUsageByUserMonth(apiName, apiVersion, context, username, requestCount,
                            month));
                }
            }

            return usageData;

        } catch (SQLException e) {
            throw new APIMgtUsageQueryServiceClientException("Error occurred while querying from JDBC database", e);
        } finally {
            if (rs != null) {
                try {
                    rs.close();
                } catch (SQLException e) {
                    //this is logged and the process is continued because the query has executed
                    log.error("Error occurred while closing the result set from JDBC database.", e);
                }
            }
            if (statement != null) {
                try {
                    statement.close();
                } catch (SQLException e) {
                    //this is logged and the process is continued because the query has executed
                    log.error("Error occurred while closing the statement from JDBC database.", e);
                }
            }
            if (connection != null) {
                try {
                    connection.close();
                } catch (SQLException e) {
                    //this is logged and the process is continued because the query has executed
                    log.error("Error occurred while closing the JDBC database connection.", e);
                }
            }
        }
    }

    public List<APIUsageRangeCost> evaluate(String param, int calls) throws Exception {
        return paymentPlan.evaluate(param, calls);
    }

    @Deprecated
    private Collection<APIFirstAccess> getFirstAccessTime(OMElement data) {
        List<APIFirstAccess> usageData = new ArrayList<APIFirstAccess>();
        OMElement rowsElement = data.getFirstChildWithName(new QName(
                APIUsageStatisticsClientConstants.ROWS));
        OMElement rowElement = rowsElement.getFirstChildWithName(new QName(APIUsageStatisticsClientConstants.ROW));

        if (rowElement!=null) {
            usageData.add(new APIFirstAccess(rowElement));
        }

        return usageData;
    }

    public List<String> getFirstAccessTime(String providerName, int limit)
            throws APIMgtUsageQueryServiceClientException {

        APIFirstAccess firstAccess = this.queryFirstAccess(
                APIUsageStatisticsClientConstants.KEY_USAGE_SUMMARY);
        List<String> APIFirstAccessList = new ArrayList<String>();

        if (firstAccess != null) {
            APIFirstAccessList.add(firstAccess.getYear());
            APIFirstAccessList.add(firstAccess.getMonth());
            APIFirstAccessList.add(firstAccess.getDay());
        }
        return APIFirstAccessList;
    }

    private APIFirstAccess queryFirstAccess(String columnFamily)
            throws APIMgtUsageQueryServiceClientException {

        if (dataSource == null) {
            throw new APIMgtUsageQueryServiceClientException("BAM data source hasn't been initialized. Ensure " +
                    "that the data source is properly configured in the APIUsageTracker configuration.");
        }

        Connection connection = null;
        Statement statement = null;
        ResultSet rs = null;
        try {
            connection = dataSource.getConnection();
            statement = connection.createStatement();
            String query;
            if (connection != null && connection.getMetaData().getDatabaseProductName().equalsIgnoreCase("oracle")) {

                query = "SELECT time,year,month,day FROM  " + columnFamily + " WHERE ROWNUM <= 1 order by time ASC";

            } else if (connection != null && connection.getMetaData().getDatabaseProductName().contains("Microsoft")) {

                query = "SELECT TOP 1 time,year,month,day FROM  " + columnFamily + " order by time ASC";

            } else {

                query = "SELECT time,year,month,day FROM  " + columnFamily + " order by time ASC limit 1";

            }
            rs = statement.executeQuery(query);
            String year;
            String month;
            String day;
            APIFirstAccess firstAccess = null;

            while (rs.next()) {
                year = rs.getString("year");
                month = rs.getString("month");
                day = rs.getString("day");
                firstAccess = new APIFirstAccess(year, month, day);
            }

            return firstAccess;

        } catch (Exception e) {
            throw new APIMgtUsageQueryServiceClientException("Error occurred while querying from JDBC database" +
                                                             e.getMessage(), e);
        } finally {
            if (rs != null) {
                try {
                    rs.close();
                } catch (SQLException ignore) {

                }
            }
            if (statement != null) {
                try {
                    statement.close();
                } catch (SQLException e) {

                }
            }
            if (connection != null) {
                try {
                    connection.close();
                } catch (SQLException e) {

                }
            }
        }
    }

    private Collection<APIUsageByUser> getUsageOfAPI(String apiName, String apiVersion)
            throws APIMgtUsageQueryServiceClientException {
        if (dataSource == null) {
            throw new APIMgtUsageQueryServiceClientException("BAM data source hasn't been initialized. Ensure " +
                    "that the data source is properly configured in the APIUsageTracker configuration.");
        }

        Connection connection = null;
        Statement statement = null;
        ResultSet rs = null;
        Collection<APIUsageByUser> usageData = new ArrayList<APIUsageByUser>();
        try {
            connection = dataSource.getConnection();
            statement = connection.createStatement();
            String query;
            //check whether table exist first
            if (isTableExist(APIUsageStatisticsClientConstants.KEY_USAGE_SUMMARY, connection)) {//Table Exists
                query = "SELECT * FROM " + APIUsageStatisticsClientConstants.KEY_USAGE_SUMMARY
                        + " WHERE " + APIUsageStatisticsClientConstants.API + " = '" + apiName + "'";
                if (apiVersion != null) {
                    query += " AND " + APIUsageStatisticsClientConstants.VERSION + " = '" + apiVersion + "'";
                }
                rs = statement.executeQuery(query);
                while (rs.next()) {
                    String context = rs.getString(APIUsageStatisticsClientConstants.CONTEXT);
                    String username = rs.getString(APIUsageStatisticsClientConstants.USER_ID);
                    long requestCount = rs.getLong(APIUsageStatisticsClientConstants.REQUEST);
                    String version = rs.getString(APIUsageStatisticsClientConstants.VERSION);
                    usageData.add(new APIUsageByUser(context,username,requestCount,version));
                }
            }
            return usageData;

        } catch (SQLException e) {
            throw new APIMgtUsageQueryServiceClientException("Error occurred while querying from JDBC database", e);
        } finally {
            if (rs != null) {
                try {
                    rs.close();
                } catch (SQLException e) {
                    //this is logged and the process is continued because the query has executed
                    log.error("Error occurred while closing the result set from JDBC database.",e);
                }
            }
            if (statement != null) {
                try {
                    statement.close();
                } catch (SQLException e) {
                    //this is logged and the process is continued because the query has executed
                    log.error("Error occurred while closing the statement from JDBC database.",e);
                }
            }
            if (connection != null) {
                try {
                    connection.close();
                } catch (SQLException e) {
                    //this is logged and the process is continued because the query has executed
                    log.error("Error occurred while closing the JDBC database connection.",e);
                }
            }
        }
    }

    /** Given API name and Application, returns throttling request counts over time for a given time span
     *
     * @param apiName Name of the API
     * @param provider Provider name
     * @param appName Application name
     * @param fromDate Start date of the time span
     * @param toDate End date of time span
     * @param groupBy Group by parameter. Supported parameters are :day,hour
     * @return Throttling counts over time
     * @throws APIMgtUsageQueryServiceClientException
     */
    public List<APIThrottlingOverTimeDTO> getThrottleDataOfAPIAndApplication(String apiName, String provider,
            String appName, String fromDate, String toDate, String groupBy)
            throws APIMgtUsageQueryServiceClientException {

        if (dataSource == null) {
            throw new APIMgtUsageQueryServiceClientException("BAM data source hasn't been initialized. Ensure " +
                    "that the data source is properly configured in the APIUsageTracker configuration.");
        }

        Connection connection = null;
        PreparedStatement statement = null;
        ResultSet rs = null;
        try {
            connection = dataSource.getConnection();
            String query, groupByStmt;
            List<APIThrottlingOverTimeDTO> throttlingData = new ArrayList<APIThrottlingOverTimeDTO>();
            String tenantDomain = MultitenantUtils.getTenantDomain(provider);

            //check whether table exist first
            if (isTableExist(APIUsageStatisticsClientConstants.API_THROTTLED_OUT_SUMMARY, connection)) { //Table exists

                if (APIUsageStatisticsClientConstants.GROUP_BY_DAY.equals(groupBy)){
                    groupByStmt = "year, month, day";
                } else if (APIUsageStatisticsClientConstants.GROUP_BY_HOUR.equals(groupBy)){
                    groupByStmt = "year, month, day, time";
                } else {
                    throw new APIMgtUsageQueryServiceClientException(
                            "Unsupported group by parameter " + groupBy +
                                    " for retrieving throttle data of API and app.");
                }

                query = "SELECT " + groupByStmt + " ," +
                        "SUM(COALESCE(success_request_count,0)) AS success_request_count, " +
                        "SUM(COALESCE(throttleout_count,0)) AS throttleout_count " +
                        "FROM API_THROTTLED_OUT_SUMMARY " +
                        "WHERE tenantDomain = ? " +
                        "AND api = ? " +
                        (provider.startsWith(APIUsageStatisticsClientConstants.ALL_PROVIDERS) ? "" :
                                "AND apiPublisher = ?") +
                        (StringUtils.isEmpty(appName) ? "" : " AND applicationName = ?") +
                        "AND time BETWEEN ? AND ? " +
                        "GROUP BY " + groupByStmt + " " +
                        "ORDER BY " + groupByStmt + " ASC";

                statement = connection.prepareStatement(query);
                int index = 1;
                statement.setString(index++, tenantDomain);
                statement.setString(index++, apiName);
                if (!provider.startsWith(APIUsageStatisticsClientConstants.ALL_PROVIDERS)) {
                    statement.setString(index++, provider);
                }
                if (!StringUtils.isEmpty(appName)) {
                    statement.setString(index++, appName);
                }
                statement.setString(index++, fromDate);
                statement.setString(index, toDate);

                rs = statement.executeQuery();
                while (rs.next()) {
                    int successRequestCount = rs.getInt(APIUsageStatisticsClientConstants.SUCCESS_REQUEST_COUNT);
                    int throttledOutCount = rs.getInt(APIUsageStatisticsClientConstants.THROTTLED_OUT_COUNT);
                    int year =  rs.getInt(APIUsageStatisticsClientConstants.YEAR);
                    int month =  rs.getInt(APIUsageStatisticsClientConstants.MONTH);
                    String time;
                    if (APIUsageStatisticsClientConstants.GROUP_BY_HOUR.equals(groupBy)) {
                        time = rs.getString(APIUsageStatisticsClientConstants.TIME);
                    } else {
                        int day =  rs.getInt(APIUsageStatisticsClientConstants.DAY);
                        time = year + "-" + month + "-" + day + " 00:00:00";
                    }
                    throttlingData.add(
                            new APIThrottlingOverTimeDTO(apiName, provider, successRequestCount, throttledOutCount,
                                    time)
                    );
                }

            } else {
                throw new APIMgtUsageQueryServiceClientException(
                        "Statistics Table:" + APIUsageStatisticsClientConstants.API_THROTTLED_OUT_SUMMARY +
                                " does not exist.");
            }

            return throttlingData;

        } catch (SQLException e) {
            throw new APIMgtUsageQueryServiceClientException("Error occurred while querying from JDBC database", e);
        } finally {
            if (rs != null) {
                try {
                    rs.close();
                } catch (SQLException e) {
                    //this is logged and the process is continued because the query has executed
                    log.error("Error occurred while closing the result set from JDBC database.", e);
                }
            }
            if (statement != null) {
                try {
                    statement.close();
                } catch (SQLException e) {
                    //this is logged and the process is continued because the query has executed
                    log.error("Error occurred while closing the prepared statement from JDBC database.", e);
                }
            }
            if (connection != null) {
                try {
                    connection.close();
                } catch (SQLException e) {
                    //this is logged and the process is continued because the query has executed
                    log.error("Error occurred while closing the JDBC database connection.", e);
                }
            }
        }
    }

    /** Given Application name and the provider, returns throttle data for the APIs of the provider invoked by the
     *  given application
     *
     * @param appName Application name
     * @param provider Provider name
     * @param fromDate Start date of the time span
     * @param toDate End date of time span
     * @return Throttling counts of APIs of the provider invoked by the given app
     * @throws APIMgtUsageQueryServiceClientException
     */
    public List<APIThrottlingOverTimeDTO> getThrottleDataOfApplication(String appName, String provider,
            String fromDate, String toDate)
            throws APIMgtUsageQueryServiceClientException {

        if (dataSource == null) {
            throw new APIMgtUsageQueryServiceClientException("BAM data source hasn't been initialized. Ensure " +
                    "that the data source is properly configured in the APIUsageTracker configuration.");
        }

        Connection connection = null;
        PreparedStatement statement = null;
        ResultSet rs = null;
        try {
            connection = dataSource.getConnection();
            String query;
            List<APIThrottlingOverTimeDTO> throttlingData = new ArrayList<APIThrottlingOverTimeDTO>();
            String tenantDomain = MultitenantUtils.getTenantDomain(provider);

            if (isTableExist(APIUsageStatisticsClientConstants.API_THROTTLED_OUT_SUMMARY, connection)) { //Table exists

                query = "SELECT api, apiPublisher, SUM(COALESCE(success_request_count,0)) " +
                        "AS success_request_count, SUM(COALESCE(throttleout_count,0)) as throttleout_count " +
                        "FROM API_THROTTLED_OUT_SUMMARY " +
                        "WHERE tenantDomain = ? " +
                        "AND applicationName = ? " +
                        (provider.startsWith(APIUsageStatisticsClientConstants.ALL_PROVIDERS) ? "" :
                                "AND apiPublisher = ?") +
                        "AND time BETWEEN ? AND ? " +
                        "GROUP BY api, apiPublisher " +
                        "ORDER BY api ASC";

                statement = connection.prepareStatement(query);
                int index = 1;
                statement.setString(index++, tenantDomain);
                statement.setString(index++, appName);
                if (!provider.startsWith(APIUsageStatisticsClientConstants.ALL_PROVIDERS)) {
                    statement.setString(index++, provider);
                }
                statement.setString(index++, fromDate);
                statement.setString(index, toDate);

                rs = statement.executeQuery();
                while (rs.next()) {
                    String api = rs.getString(APIUsageStatisticsClientConstants.API);
                    String apiPublisher = rs.getString(APIUsageStatisticsClientConstants.API_PUBLISHER_THROTTLE_TABLE);
                    int successRequestCount = rs.getInt(APIUsageStatisticsClientConstants.SUCCESS_REQUEST_COUNT);
                    int throttledOutCount = rs.getInt(APIUsageStatisticsClientConstants.THROTTLED_OUT_COUNT);
                    throttlingData
                            .add(new APIThrottlingOverTimeDTO(api, apiPublisher, successRequestCount, throttledOutCount,
                                    null));
                }

            } else {
                throw new APIMgtUsageQueryServiceClientException(
                        "Statistics Table:" + APIUsageStatisticsClientConstants.API_THROTTLED_OUT_SUMMARY +
                                " does not exist.");
            }

            return throttlingData;

        } catch (SQLException e) {
            throw new APIMgtUsageQueryServiceClientException("Error occurred while querying from JDBC database", e);
        } finally {
            if (rs != null) {
                try {
                    rs.close();
                } catch (SQLException e) {
                    //this is logged and the process is continued because the query has executed
                    log.error("Error occurred while closing the result set from JDBC database.", e);
                }
            }
            if (statement != null) {
                try {
                    statement.close();
                } catch (SQLException e) {
                    //this is logged and the process is continued because the query has executed
                    log.error("Error occurred while closing the prepared statement from JDBC database.", e);
                }
            }
            if (connection != null) {
                try {
                    connection.close();
                } catch (SQLException e) {
                    //this is logged and the process is continued because the query has executed
                    log.error("Error occurred while closing the JDBC database connection.", e);
                }
            }
        }
    }

    /** Get APIs of the provider that consist of throttle data
     *
     * @param provider Provider name
     * @return List of APIs of the provider that consist of throttle data
     * @throws APIMgtUsageQueryServiceClientException
     */
    public List<String> getAPIsForThrottleStats(String provider)
            throws APIMgtUsageQueryServiceClientException {

        if (dataSource == null) {
            throw new APIMgtUsageQueryServiceClientException("BAM data source hasn't been initialized. Ensure " +
                    "that the data source is properly configured in the APIUsageTracker configuration.");
        }

        Connection connection = null;
        PreparedStatement statement = null;
        ResultSet rs = null;
        try {
            connection = dataSource.getConnection();
            String query;
            List<String> throttlingAPIData = new ArrayList<String>();
            String tenantDomain = MultitenantUtils.getTenantDomain(provider);

            //check whether table exist first
            if (isTableExist(APIUsageStatisticsClientConstants.API_THROTTLED_OUT_SUMMARY, connection)) { //Tables exist

                query = "SELECT DISTINCT api FROM API_THROTTLED_OUT_SUMMARY " +
                        "WHERE tenantDomain = ? " +
                        (provider.startsWith(APIUsageStatisticsClientConstants.ALL_PROVIDERS) ? "" :
                                "AND apiPublisher = ? ") +
                        "ORDER BY api ASC";

                statement = connection.prepareStatement(query);
                statement.setString(1, tenantDomain);
                if (!provider.startsWith(APIUsageStatisticsClientConstants.ALL_PROVIDERS)) {
                    statement.setString(2, provider);
                }

                rs = statement.executeQuery();
                while (rs.next()) {
                    String api = rs.getString(APIUsageStatisticsClientConstants.API);
                    throttlingAPIData.add(api);
                }
            } else {
                throw new APIMgtUsageQueryServiceClientException(
                        "Statistics Table:" + APIUsageStatisticsClientConstants.API_THROTTLED_OUT_SUMMARY +
                                " does not exist.");
            }

            return throttlingAPIData;

        } catch (SQLException e) {
            throw new APIMgtUsageQueryServiceClientException("Error occurred while querying from JDBC database", e);
        } finally {
            if (rs != null) {
                try {
                    rs.close();
                } catch (SQLException e) {
                    //this is logged and the process is continued because the query has executed
                    log.error("Error occurred while closing the result set from JDBC database.", e);
                }
            }
            if (statement != null) {
                try {
                    statement.close();
                } catch (SQLException e) {
                    //this is logged and the process is continued because the query has executed
                    log.error("Error occurred while closing the prepared statement from JDBC database.", e);
                }
            }
            if (connection != null) {
                try {
                    connection.close();
                } catch (SQLException e) {
                    //this is logged and the process is continued because the query has executed
                    log.error("Error occurred while closing the JDBC database connection.", e);
                }
            }
        }
    }

    /** Given provider name and the API name, returns a list of applications through which the corresponding API is
     *  invoked and which consist of success/throttled requests
     *
     * @param provider Provider name
     * @param apiName Name of th API
     * @return A list of applications through which the corresponding API is invoked and which consist of throttle data
     * @throws APIMgtUsageQueryServiceClientException
     */
    public List<String> getAppsForThrottleStats(String provider, String apiName)
            throws APIMgtUsageQueryServiceClientException {

        if (dataSource == null) {
            throw new APIMgtUsageQueryServiceClientException("BAM data source hasn't been initialized. Ensure " +
                    "that the data source is properly configured in the APIUsageTracker configuration.");
        }

        Connection connection = null;
        PreparedStatement statement = null;
        ResultSet rs = null;
        try {
            connection = dataSource.getConnection();
            String query;
            List<String> throttlingAppData = new ArrayList<String>();
            String tenantDomain = MultitenantUtils.getTenantDomain(provider);

            //check whether table exist first
            if (isTableExist(APIUsageStatisticsClientConstants.API_THROTTLED_OUT_SUMMARY, connection)) { //Tables exist
                query = "SELECT DISTINCT applicationName FROM API_THROTTLED_OUT_SUMMARY " +
                        "WHERE tenantDomain = ? " +
                        (provider.startsWith(APIUsageStatisticsClientConstants.ALL_PROVIDERS) ? "" :
                                "AND apiPublisher = ? ") +
                        (apiName == null ? "" : "AND api = ? ") +
                        "ORDER BY applicationName ASC";

                statement = connection.prepareStatement(query);
                int index = 1;
                statement.setString(index++, tenantDomain);
                if (!provider.startsWith(APIUsageStatisticsClientConstants.ALL_PROVIDERS)) {
                    statement.setString(index++, provider);
                }
                if( apiName != null ){
                    statement.setString(index, apiName);
                }

                rs = statement.executeQuery();
                while (rs.next()) {
                    String applicationName = rs.getString(APIUsageStatisticsClientConstants.APPLICATION_NAME);
                    throttlingAppData.add(applicationName);
                }

            } else {
                throw new APIMgtUsageQueryServiceClientException(
                        "Statistics Table:" + APIUsageStatisticsClientConstants.API_THROTTLED_OUT_SUMMARY +
                                " does not exist.");
            }

            return throttlingAppData;

        } catch (SQLException e) {
            throw new APIMgtUsageQueryServiceClientException("Error occurred while querying from JDBC database", e);
        } finally {
            if (rs != null) {
                try {
                    rs.close();
                } catch (SQLException e) {
                    //this is logged and the process is continued because the query has executed
                    log.error("Error occurred while closing the result set from JDBC database.", e);
                }
            }
            if (statement != null) {
                try {
                    statement.close();
                } catch (SQLException e) {
                    //this is logged and the process is continued because the query has executed
                    log.error("Error occurred while closing the prepared statement from JDBC database.", e);
                }
            }
            if (connection != null) {
                try {
                    connection.close();
                } catch (SQLException e) {
                    //this is logged and the process is continued because the query has executed
                    log.error("Error occurred while closing the JDBC database connection.", e);
                }
            }
        }
    }

    private static class AppUsage {


        private String userid;
        private long requestCount;
        private String consumerKey;

        @Deprecated
        public AppUsage(OMElement row) {

            userid = row.getFirstChildWithName(new QName(
                    APIUsageStatisticsClientConstants.USER_ID)).getText();
            requestCount = (long) Double.parseDouble(row.getFirstChildWithName(new QName(
                    APIUsageStatisticsClientConstants.REQUEST)).getText());
            consumerKey = row.getFirstChildWithName(new QName(
                    APIUsageStatisticsClientConstants.CONSUMERKEY)).getText();

        }

        public AppUsage(String userId, long requestCount, String consumerKey) {

            this.userid = userId;
            this.requestCount = requestCount;
            this.consumerKey = consumerKey;
        }
    }

    private static class AppCallType {

        private String apiName;
        private String callType;
        private String consumerKey;
        private String resource;

        @Deprecated
        public AppCallType(OMElement row) {
            apiName = row.getFirstChildWithName(new QName(
                    APIUsageStatisticsClientConstants.API)).getText();
            consumerKey = row.getFirstChildWithName(new QName(
                    APIUsageStatisticsClientConstants.CONSUMERKEY)).getText();
            callType = row.getFirstChildWithName(new QName(
                    APIUsageStatisticsClientConstants.METHOD)).getText();
            resource = row.getFirstChildWithName(new QName(
                    APIUsageStatisticsClientConstants.RESOURCE)).getText();
        }

        public AppCallType(String apiName, String callType, String consumerKey, String resource) {

            this.apiName = apiName;
            this.callType = callType;
            this.consumerKey = consumerKey;
            this.resource = resource;
        }
    }

    private static class APIUsage {

        private String apiName;
        private String apiVersion;
        private String context;
        private long requestCount;

        @Deprecated
        public APIUsage(OMElement row) {
            apiName = row.getFirstChildWithName(new QName(
                    APIUsageStatisticsClientConstants.API)).getText();
            apiVersion = row.getFirstChildWithName(new QName(
                    APIUsageStatisticsClientConstants.VERSION)).getText();
            context = row.getFirstChildWithName(new QName(
                    APIUsageStatisticsClientConstants.CONTEXT)).getText();
            requestCount = (long) Double.parseDouble(row.getFirstChildWithName(new QName(
                    APIUsageStatisticsClientConstants.REQUEST)).getText());
        }

        public APIUsage(String apiName, String context, String apiVersion, long requestCount) {

            this.apiName = apiName;
            this.context = context;
            this.apiVersion = apiVersion;
            this.requestCount = requestCount;
        }
    }

    private static class AppAPIUsage {

        private String apiName;
        private String apiVersion;
        private String context;
        private long requestCount;
        private String consumerKey;

        @Deprecated
        public AppAPIUsage(OMElement row) {
            apiName = row.getFirstChildWithName(new QName(
                    APIUsageStatisticsClientConstants.API)).getText();
            apiVersion = row.getFirstChildWithName(new QName(
                    APIUsageStatisticsClientConstants.VERSION)).getText();
            context = row.getFirstChildWithName(new QName(
                    APIUsageStatisticsClientConstants.CONTEXT)).getText();
            requestCount = (long) Double.parseDouble(row.getFirstChildWithName(new QName(
                    APIUsageStatisticsClientConstants.REQUEST)).getText());
            consumerKey = row.getFirstChildWithName(new QName(
                    APIUsageStatisticsClientConstants.CONSUMERKEY)).getText();
        }

        public AppAPIUsage(String apiName, String apiVersion, String context, long requestCount, String consumerKey) {

            this.apiName = apiName;
            this.apiVersion = apiVersion;
            this.context = context;
            this.requestCount = requestCount;
            this.consumerKey = consumerKey;
        }
    }

    private static class APIUsageByUser {

        private String context;
        private String username;
        private long requestCount;
        private String apiVersion;

        @Deprecated
        public APIUsageByUser(OMElement row) {
            context = row.getFirstChildWithName(new QName(
                    APIUsageStatisticsClientConstants.CONTEXT)).getText();
            username = row.getFirstChildWithName(new QName(
                    APIUsageStatisticsClientConstants.USER_ID)).getText();
            requestCount = (long) Double.parseDouble(row.getFirstChildWithName(new QName(
                    APIUsageStatisticsClientConstants.REQUEST)).getText());
            apiVersion = row.getFirstChildWithName(new QName(
                    APIUsageStatisticsClientConstants.VERSION)).getText();
        }

        public APIUsageByUser(String context, String username, long requestCount, String apiVersion) {
            this.context = context;
            this.username = username;
            this.requestCount = requestCount;
            this.apiVersion = apiVersion;
        }
    }

    private static class APIUsageByResourcePath {

        private String apiName;
        private String apiVersion;
        private String method;
        private String context;
        private long requestCount;
        private String time;

        public APIUsageByResourcePath(String apiName, String apiVersion, String method, String context,
                long requestCount, String time) {
            this.apiName = apiName;
            this.apiVersion = apiVersion;
            this.method = method;
            this.context = context;
            this.requestCount = requestCount;
            this.time = time;
        }

        @Deprecated
        public APIUsageByResourcePath(OMElement row) {
            apiName = row.getFirstChildWithName(new QName(
                    APIUsageStatisticsClientConstants.API)).getText();
            apiVersion = row.getFirstChildWithName(new QName(
                    APIUsageStatisticsClientConstants.VERSION)).getText();
            method = row.getFirstChildWithName(new QName(
                    APIUsageStatisticsClientConstants.METHOD)).getText();
            context = row.getFirstChildWithName(new QName(
                    APIUsageStatisticsClientConstants.CONTEXT)).getText();
            requestCount = (long) Double.parseDouble(row.getFirstChildWithName(new QName(
                    APIUsageStatisticsClientConstants.REQUEST)).getText());
            time = row.getFirstChildWithName(new QName(
                    APIUsageStatisticsClientConstants.TIME)).getText();
        }
    }

    private static class APIUsageByDestination {

        private String apiName;
        private String apiVersion;
        private String context;
        private String destination;
        private long requestCount;

        public APIUsageByDestination(String apiName, String apiVersion, String context, String destination,
                long requestCount) {
            this.apiName = apiName;
            this.apiVersion = apiVersion;
            this.context = context;
            this.destination = destination;
            this.requestCount = requestCount;
        }

        @Deprecated
        public APIUsageByDestination(OMElement row) {
            apiName = row.getFirstChildWithName(new QName(
                    APIUsageStatisticsClientConstants.API)).getText();
            apiVersion = row.getFirstChildWithName(new QName(
                    APIUsageStatisticsClientConstants.VERSION)).getText();
            destination = row.getFirstChildWithName(new QName(
                    APIUsageStatisticsClientConstants.DESTINATION)).getText();
            context = row.getFirstChildWithName(new QName(
                    APIUsageStatisticsClientConstants.CONTEXT)).getText();
            requestCount = (long) Double.parseDouble(row.getFirstChildWithName(new QName(
                    APIUsageStatisticsClientConstants.REQUEST)).getText());
        }
    }

    private static class APIUsageByUserName {

        private String apiName;
        private String apiVersion;
        private String context;
        private String userID;
        private String apipublisher;
        private long requestCount;

        public APIUsageByUserName(String apiName, String apiVersion, String context, String userID, long requestCount,
                String apipublisher) {
            this.apiName = apiName;
            this.apiVersion = apiVersion;
            this.context = context;
            this.userID = userID;
            this.requestCount = requestCount;
            this.apipublisher = apipublisher;
        }

        @Deprecated
        public APIUsageByUserName(OMElement row) {
            apiName = row.getFirstChildWithName(new QName(
                    APIUsageStatisticsClientConstants.API)).getText();
            apiVersion = row.getFirstChildWithName(new QName(
                    APIUsageStatisticsClientConstants.VERSION)).getText();
            userID = row.getFirstChildWithName(new QName(
                    APIUsageStatisticsClientConstants.USER_ID)).getText();
            requestCount = (long) Double.parseDouble(row.getFirstChildWithName(new QName(
                    APIUsageStatisticsClientConstants.REQUEST)).getText());
            context = row.getFirstChildWithName(new QName(
                    APIUsageStatisticsClientConstants.CONTEXT)).getText();
        }
    }

    private static class APIResponseFaultCount {

        private String apiName;
        private String apiVersion;
        private String context;
//        private String requestTime;
        private long faultCount;

        public APIResponseFaultCount(String apiName, String apiVersion, String context, long faultCount) {
            this.apiName = apiName;
            this.apiVersion = apiVersion;
            this.context = context;
            this.faultCount = faultCount;
        }

        @Deprecated
        public APIResponseFaultCount(OMElement row) {
            apiName = row.getFirstChildWithName(new QName(
                    APIUsageStatisticsClientConstants.API)).getText();
            apiVersion = row.getFirstChildWithName(new QName(
                    APIUsageStatisticsClientConstants.VERSION)).getText();
            context = row.getFirstChildWithName(new QName(
                    APIUsageStatisticsClientConstants.CONTEXT)).getText();
            OMElement invocationTimeEle = row.getFirstChildWithName(new QName(
                    APIUsageStatisticsClientConstants.INVOCATION_TIME));
            OMElement faultCountEle = row.getFirstChildWithName(new QName(
                    APIUsageStatisticsClientConstants.FAULT));
//            if (invocationTimeEle != null) {
//                requestTime = invocationTimeEle.getText();
//            }
            if (faultCountEle != null) {
                faultCount = (long) Double.parseDouble(faultCountEle.getText());
            }
        }
    }

    private static class AppAPIResponseFaultCount {

        private String apiName;
        private String apiVersion;
        private String context;
        private String requestTime;
        private long faultCount;
        private String consumerKey;

        @Deprecated
        public AppAPIResponseFaultCount(OMElement row) {
            apiName = row.getFirstChildWithName(new QName(
                    APIUsageStatisticsClientConstants.API)).getText();
            apiVersion = row.getFirstChildWithName(new QName(
                    APIUsageStatisticsClientConstants.VERSION)).getText();
            context = row.getFirstChildWithName(new QName(
                    APIUsageStatisticsClientConstants.CONTEXT)).getText();
            OMElement invocationTimeEle = row.getFirstChildWithName(new QName(
                    APIUsageStatisticsClientConstants.INVOCATION_TIME));
            OMElement faultCountEle = row.getFirstChildWithName(new QName(
                    APIUsageStatisticsClientConstants.FAULT));
            consumerKey = row.getFirstChildWithName(new QName(
                    APIUsageStatisticsClientConstants.CONSUMERKEY)).getText();
            if (invocationTimeEle != null) {
                requestTime = invocationTimeEle.getText();
            }
            if (faultCountEle != null) {
                faultCount = (long) Double.parseDouble(faultCountEle.getText());
            }
        }

        public AppAPIResponseFaultCount
                (String apiName, String apiVersion, String context, long faultCount, String consumerKey) {

            this.apiName = apiName;
            this.apiVersion = apiVersion;
            this.context = context;
            this.consumerKey = consumerKey;
            if (faultCount != 0) {
                this.faultCount = faultCount;
            }
        }
    }

    private static class APIVersionUsageByUser {

        private String context;
        private String username;
        private long requestCount;
        private String apiVersion;
        private String apiName;

        @Deprecated
        public APIVersionUsageByUser(OMElement row) {
            apiName = row.getFirstChildWithName(new QName(
                    APIUsageStatisticsClientConstants.API)).getText();
            context = row.getFirstChildWithName(new QName(
                    APIUsageStatisticsClientConstants.CONTEXT)).getText();
            username = row.getFirstChildWithName(new QName(
                    APIUsageStatisticsClientConstants.USER_ID)).getText();
            requestCount = (long) Double.parseDouble(row.getFirstChildWithName(new QName(
                    APIUsageStatisticsClientConstants.REQUEST)).getText());
            apiVersion = row.getFirstChildWithName(new QName(
                    APIUsageStatisticsClientConstants.VERSION)).getText();

        }
    }

    private static class APIVersionUsageByUserMonth {

        private String context;
        private String username;
        private long requestCount;
        private String apiVersion;
        private String apiName;
        private String month;

        @Deprecated
        public APIVersionUsageByUserMonth(OMElement row) {
            apiName = row.getFirstChildWithName(new QName(
                    APIUsageStatisticsClientConstants.API)).getText();
            context = row.getFirstChildWithName(new QName(
                    APIUsageStatisticsClientConstants.CONTEXT)).getText();
            username = row.getFirstChildWithName(new QName(
                    APIUsageStatisticsClientConstants.USER_ID)).getText();
            requestCount = (long) Double.parseDouble(row.getFirstChildWithName(new QName(
                    APIUsageStatisticsClientConstants.REQUEST)).getText());
            apiVersion = row.getFirstChildWithName(new QName(
                    APIUsageStatisticsClientConstants.VERSION)).getText();
            month = row.getFirstChildWithName(new QName(
                    APIUsageStatisticsClientConstants.MONTH)).getText();
        }

        public APIVersionUsageByUserMonth(String apiName, String apiVersion, String context, String username,
                long requestCount, String month) {
            this.apiName = apiName;
            this.apiVersion = apiVersion;
            this.context = context;
            this.username = username;
            this.requestCount = requestCount;
            this.month = month;
        }
    }

    private static class APIResponseTime {

        private String apiName;
        private String apiVersion;
        private String context;
        private double responseTime;
        private long responseCount;

        @Deprecated
        public APIResponseTime(OMElement row) {
            String nameVersion = row.getFirstChildWithName(new QName(
                    APIUsageStatisticsClientConstants.API_VERSION)).getText();
            int index = nameVersion.lastIndexOf(":v");
            apiName = nameVersion.substring(0, index);
            apiVersion = nameVersion.substring(index + 2);
            context = row.getFirstChildWithName(new QName(
                    APIUsageStatisticsClientConstants.CONTEXT)).getText();
            responseTime = Double.parseDouble(row.getFirstChildWithName(new QName(
                    APIUsageStatisticsClientConstants.SERVICE_TIME)).getText());
            responseCount = (long) Double.parseDouble(row.getFirstChildWithName(new QName(
                    APIUsageStatisticsClientConstants.RESPONSE)).getText());
        }

        public APIResponseTime
                (String apiName, String apiVersion, String context, double responseTime, long responseCount) {

            this.apiName = apiName;
            this.apiVersion = apiVersion;
            this.context = context;
            this.responseTime = responseTime;
            this.responseCount = responseCount;
        }
    }

    private static class APIAccessTime {

        private String apiName;
        private String apiVersion;
        private String context;
        private double accessTime;
        private String username;

        @Deprecated
        public APIAccessTime(OMElement row) {
            String nameVersion = row.getFirstChildWithName(new QName(
                    APIUsageStatisticsClientConstants.API_VERSION)).getText();
            int index = nameVersion.lastIndexOf(":v");
            apiName = nameVersion.substring(0, index);
            apiVersion = nameVersion.substring(index + 2);
            context = row.getFirstChildWithName(new QName(
                    APIUsageStatisticsClientConstants.CONTEXT)).getText();
            accessTime = Double.parseDouble(row.getFirstChildWithName(new QName(
                    APIUsageStatisticsClientConstants.REQUEST_TIME)).getText());
            username = row.getFirstChildWithName(new QName(
                    APIUsageStatisticsClientConstants.USER_ID)).getText();
        }

        public APIAccessTime(String apiName, String apiVersion, String context, double accessTime, String username) {

            this.apiName = apiName;
            this.apiVersion = apiVersion;
            this.context = context;
            this.accessTime = accessTime;
            this.username = username;
        }
    }

    private static class APIFirstAccess {

        private String year;
        private String month;
        private String day;
        //private long requestCount;

        public APIFirstAccess(String year, String month, String day) {
            this.year = year;
            this.month = month;
            this.day = day;
        }

        public String getYear() {
            return year;
        }

        public String getMonth() {
            return month;
        }

        public String getDay() {
            return day;
        }

        @Deprecated
        public APIFirstAccess(OMElement row) {
            year = row.getFirstChildWithName(new QName(
                    APIUsageStatisticsClientConstants.YEAR)).getText();
            month = row.getFirstChildWithName(new QName(
                    APIUsageStatisticsClientConstants.MONTH)).getText();
            day = row.getFirstChildWithName(new QName(
                    APIUsageStatisticsClientConstants.DAY)).getText();
            /*requestCount = (long) Double.parseDouble(row.getFirstChildWithName(new QName(
                    APIUsageStatisticsClientConstants.REQUEST)).getText());*/
        }
    }

    public static class APIUserAgent{
        private String apiName;
        private String apiVersion;
        private String userAgent;
        private int totalRequestCount;

        @Deprecated
        public APIUserAgent(OMElement row){
            String nameVersion = row.getFirstChildWithName(new QName(
                    APIUsageStatisticsClientConstants.API_VERSION)).getText();
            int index = nameVersion.lastIndexOf(":v");
            apiName = nameVersion.substring(0, index);
            apiVersion = nameVersion.substring(index + 2);
            userAgent = row.getFirstChildWithName(new QName("useragent")).getText();
            totalRequestCount =  Integer.parseInt(row.getFirstChildWithName(new QName("total_request_count")).getText());
        }

    }

    public static class APIRequestsByHour{
        private String apiName;
        private String apiVersion;
        private String requestCount;
        private String date;
        private String tier;

        @Deprecated
        public APIRequestsByHour(OMElement row){
            apiName = row.getFirstChildWithName(new QName("api")).getText();
            apiVersion = row.getFirstChildWithName(new QName("api_version")).getText();
            requestCount = row.getFirstChildWithName(new QName("total_request_count")).getText();
            date = row.getFirstChildWithName(new QName("requesttime")).getText();
            tier = row.getFirstChildWithName(new QName("tier")).getText();
        }

    }

>>>>>>> 036df2ed
}<|MERGE_RESOLUTION|>--- conflicted
+++ resolved
@@ -81,20 +81,7 @@
 
         List<String> subscriberApps = getAppsBySubscriber(subscriberName, groupId);
 
-<<<<<<< HEAD
         Collection<AppRegisteredUsersDTO> usageData = getAppUsers();
-=======
-                query = "SELECT " +
-                        APIUsageStatisticsClientConstants.USER_ID + "," +
-                        APIUsageStatisticsClientConstants.CONSUMERKEY + "," +
-                        "SUM(" + APIUsageStatisticsClientConstants.REQUEST + ") AS net_total_requests" +
-                        " FROM " + tableName +
-                        " WHERE " + APIUsageStatisticsClientConstants.CONSUMERKEY + " IN (" + keyString + ")" +
-                        " AND time BETWEEN " + "'" + fromDate + "' AND \'" + toDate + "' " +
-                        " GROUP BY " + APIUsageStatisticsClientConstants.CONSUMERKEY + "," +
-                        APIUsageStatisticsClientConstants.USER_ID
-                        + " ORDER BY net_total_requests DESC";
->>>>>>> 036df2ed
 
         List<RegisteredAppUsersDTO> appUserList = new ArrayList<RegisteredAppUsersDTO>();
         RegisteredAppUsersDTO appUsers;
@@ -160,31 +147,7 @@
                 statement.setString(1, groupId);
             }
 
-<<<<<<< HEAD
             rs = statement.executeQuery();
-=======
-                query = "SELECT " +
-                        APIUsageStatisticsClientConstants.API + "," +
-                        APIUsageStatisticsClientConstants.METHOD + "," +
-                        APIUsageStatisticsClientConstants.CONSUMERKEY + "," +
-                        APIUsageStatisticsClientConstants.RESOURCE +
-                        " FROM " + tableName +
-                        " WHERE " +
-                        APIUsageStatisticsClientConstants.CONSUMERKEY + " IN (" + keyString + ") " +
-                        " AND time BETWEEN " + "'" + fromDate + "' AND \'" + toDate + "' " +
-                        " GROUP BY " + APIUsageStatisticsClientConstants.CONSUMERKEY + "," +
-                        APIUsageStatisticsClientConstants.API + "," + APIUsageStatisticsClientConstants.METHOD + "," +
-                        APIUsageStatisticsClientConstants.RESOURCE;
-
-
-                resultSet = statement.executeQuery(query);
-                AppCallTypeDTO appCallTypeDTO;
-                while (resultSet.next()) {
-                    String apiName = resultSet.getString(APIUsageStatisticsClientConstants.API);
-                    String callType = resultSet.getString(APIUsageStatisticsClientConstants.METHOD);
-                    String consumerKey = resultSet.getString(APIUsageStatisticsClientConstants.CONSUMERKEY);
-                    String resource = resultSet.getString(APIUsageStatisticsClientConstants.RESOURCE);
->>>>>>> 036df2ed
 
             List<String> consumerKeys = new ArrayList<String>();
             while (rs.next()) {
@@ -294,3200 +257,5 @@
         }
     }
 
-<<<<<<< HEAD
     public abstract List<APIUsageRangeCost> evaluate(String param, int calls) throws Exception;
-=======
-    public List<APIUsageDTO> perAppPerAPIUsage(String subscriberName, String groupId, String fromDate, String toDate, int limit)
-            throws APIMgtUsageQueryServiceClientException {
-
-        List<String> subscriberApps = getAppsbySubscriber(subscriberName, groupId);
-        String concatenatedKeySetString = "";
-
-        int size = subscriberApps.size();
-        if (size > 0) {
-            concatenatedKeySetString += "'" + subscriberApps.get(0) + "'";
-        } else {
-            return new ArrayList<APIUsageDTO>();
-        }
-        for (int i = 1; i < subscriberApps.size(); i++) {
-            concatenatedKeySetString += ",'" + subscriberApps.get(i) + "'";
-        }
-
-        return getPerAppAPIUsageData(APIUsageStatisticsClientConstants.API_REQUEST_SUMMARY, concatenatedKeySetString,
-                fromDate, toDate, limit);
-    }
-
-    /**
-     * This method builds a single string from a set of strings in a string array, to be used in database query
-     *
-     * @param keyArray string array containing the keys
-     * @return set of keys as a comma separated single string
-     */
-    private String buildKeySetString(String[] keyArray){
-
-        String keySetString = "";
-
-        for (int i = 0; i < keyArray.length; i++) {
-            keySetString = keySetString + "'" + keyArray[i] + "'";
-            if (i != keyArray.length - 1) {
-                //adds a comma to the end of the string if the current key is not the last in the array
-                keySetString = keySetString + ",";
-            }
-        }
-        if (keySetString.isEmpty()) {
-            keySetString = "''";
-        }
-        return keySetString;
-    }
-
-    /**
-     * This method gets the API usage data per application
-     *
-     * @param tableName name of the required table in the database
-     * @param keyString concatenated key set of applications
-     * @return a collection containing the data related to per App API usage
-     * @throws APIMgtUsageQueryServiceClientException if an error occurs while querying the database
-     */
-    private List<APIUsageDTO> getPerAppAPIUsageData(String tableName, String keyString, String fromDate, String toDate,
-            int limit)
-            throws APIMgtUsageQueryServiceClientException {
-
-        Connection connection = null;
-        Statement statement = null;
-        ResultSet resultSet = null;
-        List<APIUsageDTO> perAppUsageDataList = new ArrayList<APIUsageDTO>();
-
-        try {
-            connection = dataSource.getConnection();
-            statement = connection.createStatement();
-            String query;
-
-            //check whether table exist first
-            if (isTableExist(tableName, connection)) {
-
-                query = "SELECT " +
-                        APIUsageStatisticsClientConstants.API + "," +
-                        APIUsageStatisticsClientConstants.CONSUMERKEY + "," +
-                        " SUM(" + APIUsageStatisticsClientConstants.REQUEST + ") AS total_calls " +
-                        " FROM " + APIUsageStatisticsClientConstants.API_REQUEST_SUMMARY +
-                        " WHERE " +
-                        APIUsageStatisticsClientConstants.CONSUMERKEY + " IN (" + keyString + ") " +
-                        " AND time BETWEEN " + "'" + fromDate + "' AND \'" + toDate + "' " +
-                        " GROUP BY " +
-                        APIUsageStatisticsClientConstants.API + "," + APIUsageStatisticsClientConstants.CONSUMERKEY;
-
-                resultSet = statement.executeQuery(query);
-                APIUsageDTO apiUsageDTO;
-
-                while (resultSet.next()) {
-                    String apiName = resultSet.getString(APIUsageStatisticsClientConstants.API);
-                    long requestCount = resultSet.getLong("total_calls");
-                    String consumerKey = resultSet.getString(APIUsageStatisticsClientConstants.CONSUMERKEY);
-
-                    apiUsageDTO = new APIUsageDTO();
-                    apiUsageDTO.setApiName(apiName);
-                    apiUsageDTO.setappName(subscriberAppsMap.get(consumerKey));
-                    apiUsageDTO.setconsumerKey(consumerKey);
-                    apiUsageDTO.setCount(requestCount);
-
-                    perAppUsageDataList.add(apiUsageDTO);
-                }
-            }
-        } catch (SQLException e) {
-            throw new APIMgtUsageQueryServiceClientException
-                    ("Error occurred while querying per App usage data from JDBC database", e);
-        } finally {
-            if (resultSet != null) {
-                try {
-                    resultSet.close();
-                } catch (SQLException e) {
-
-                    //this is logged and the process is continued because the query has executed
-                    log.error("Error occurred while closing the result set from JDBC database.", e);
-                }
-            }
-            if (statement != null) {
-                try {
-                    statement.close();
-                } catch (SQLException e) {
-
-                    //this is logged and the process is continued because the query has executed
-                    log.error("Error occurred while closing the statement from JDBC database.", e);
-                }
-            }
-            if (connection != null) {
-                try {
-                    connection.close();
-                } catch (SQLException e) {
-
-                    //this is logged and the process is continued because the query has executed
-                    log.error("Error occurred while closing JDBC database connection.", e);
-                }
-            }
-        }
-        return perAppUsageDataList;
-    }
-
-    private List<String> getAppsbySubscriber(String subscriberName, String groupId) throws APIMgtUsageQueryServiceClientException {
-
-        Connection connection = null;
-        PreparedStatement statement = null;
-        ResultSet rs = null;
-        try {
-            connection = APIMgtDBUtil.getConnection();
-
-            String query = "SELECT CONSUMER_KEY, NAME FROM AM_APPLICATION_KEY_MAPPING INNER JOIN AM_APPLICATION ON " +
-                           "AM_APPLICATION_KEY_MAPPING.APPLICATION_ID=AM_APPLICATION.APPLICATION_ID INNER JOIN " +
-                           "AM_SUBSCRIBER" +
-                           " ON AM_APPLICATION.SUBSCRIBER_ID = AM_SUBSCRIBER.SUBSCRIBER_ID WHERE ";
-
-            boolean sharedApp;
-            if (groupId != null && !"".equals(groupId)) {
-                query = query + "AM_APPLICATION.GROUP_ID = ? ";
-                sharedApp = true;
-            } else {
-                query = query + "AM_SUBSCRIBER.USER_ID = ? ";
-                sharedApp = false;
-            }
-
-            statement = connection.prepareStatement(query);
-
-            if (!sharedApp) {
-                statement.setString(1, subscriberName);
-            } else {
-                statement.setString(1, groupId);
-            }
-
-            rs = statement.executeQuery();
-
-            List<String> consumerKeys = new ArrayList<String>();
-            while (rs.next()) {
-                String consumerKey = rs.getString("CONSUMER_KEY");
-                String appName = rs.getString("NAME");
-                APIManagerConfiguration config = APIUsageClientServiceComponent.getAPIManagerConfiguration();
-                String tokenEncryptionConfig = config.getFirstProperty(APIConstants.API_KEY_VALIDATOR_ENCRYPT_TOKENS);
-
-                boolean isTokenEncryptionEnabled = Boolean.parseBoolean(tokenEncryptionConfig);
-
-                if (isTokenEncryptionEnabled)   {
-                    String decryptedConsumerKey = new String(CryptoUtil.getDefaultCryptoUtil().base64DecodeAndDecrypt(consumerKey));
-                    consumerKeys.add(decryptedConsumerKey);
-                    subscriberAppsMap.put(decryptedConsumerKey, appName);
-                } else {
-                    consumerKeys.add(consumerKey);
-                    subscriberAppsMap.put(consumerKey, appName);
-                }
-            }
-            return consumerKeys;
-
-
-        } catch (Exception e) {
-            throw new APIMgtUsageQueryServiceClientException("Error occurred while querying from JDBC database", e);
-        } finally {
-            if (rs != null) {
-                try {
-                    rs.close();
-                } catch (SQLException ignore) {
-
-                }
-            }
-            if (statement != null) {
-                try {
-                    statement.close();
-                } catch (SQLException e) {
-
-                }
-            }
-            if (connection != null) {
-                try {
-                    connection.close();
-                } catch (SQLException e) {
-
-                }
-            }
-        }
-    }
-
-    /**
-     * Returns a list of APIUsageDTO objects that contain information related to APIs that
-     * belong to a particular provider and the number of total API calls each API has processed
-     * up to now. This method does not distinguish between different API versions. That is all
-     * versions of a single API are treated as one, and their individual request counts are summed
-     * up to calculate a grand total per each API.
-     *
-     * @param providerName Name of the API provider
-     * @return a List of APIUsageDTO objects - possibly empty
-     * @throws org.wso2.carbon.apimgt.usage.client.exception.APIMgtUsageQueryServiceClientException if an error occurs while contacting backend services
-     */
-    public List<APIUsageDTO> getUsageByAPIs(String providerName, String fromDate, String toDate, int limit)
-            throws APIMgtUsageQueryServiceClientException {
-
-        Collection<APIUsage> usageData = getAPIUsageData(APIUsageStatisticsClientConstants.API_VERSION_USAGE_SUMMARY);
-        List<API> providerAPIs = getAPIsByProvider(providerName);
-        Map<String, APIUsageDTO> usageByAPIs = new TreeMap<String, APIUsageDTO>();
-        for (APIUsage usage : usageData) {
-            for (API providerAPI : providerAPIs) {
-                if (providerAPI.getId().getApiName().equals(usage.apiName) &&
-                        providerAPI.getId().getVersion().equals(usage.apiVersion) &&
-                        providerAPI.getContext().equals(usage.context)) {
-                    String[] apiData = {usage.apiName, usage.apiVersion,  providerAPI.getId().getProviderName()};
-
-                    JSONArray jsonArray = new JSONArray();
-                    jsonArray.add(0,apiData[0]);
-                    jsonArray.add(1,apiData[1]);
-                    jsonArray.add(2,apiData[2]);
-                    String apiName = jsonArray.toJSONString();
-
-                    APIUsageDTO usageDTO = usageByAPIs.get(apiName);
-                    if (usageDTO != null) {
-                        usageDTO.setCount(usageDTO.getCount() + usage.requestCount);
-                    } else {
-                        usageDTO = new APIUsageDTO();
-                        usageDTO.setApiName(apiName);
-                        usageDTO.setCount(usage.requestCount);
-                        usageByAPIs.put(apiName, usageDTO);
-                    }
-                }
-            }
-        }
-        return getAPIUsageTopEntries(new ArrayList<APIUsageDTO>(usageByAPIs.values()), limit);
-    }
-
-    /**
-     * This method gets the usage data for a given API across all versions
-     *
-     * @param tableName name of the table in the database
-     * @return a collection containing the API usage data
-     * @throws APIMgtUsageQueryServiceClientException if an error occurs while querying the database
-     */
-    private Collection<APIUsage> getAPIUsageData(String tableName) throws APIMgtUsageQueryServiceClientException {
-
-        Connection connection = null;
-        Statement statement = null;
-        ResultSet resultSet = null;
-        Collection<APIUsage> usageDataList = new ArrayList<APIUsage>();
-
-        try {
-            connection = dataSource.getConnection();
-            statement = connection.createStatement();
-            String query;
-
-            //check whether table exist first
-            if (isTableExist(tableName, connection)) {
-
-                query = "SELECT " +
-                        APIUsageStatisticsClientConstants.API + "," +
-                        APIUsageStatisticsClientConstants.CONTEXT + "," +
-                        APIUsageStatisticsClientConstants.VERSION + "," +
-                        " SUM(" + APIUsageStatisticsClientConstants.REQUEST + ") AS aggregateSum " +
-                        " FROM " +
-                        tableName +
-                        " GROUP BY " +
-                        APIUsageStatisticsClientConstants.API +","+
-                        APIUsageStatisticsClientConstants.CONTEXT+","+
-                        APIUsageStatisticsClientConstants.VERSION;
-
-                resultSet = statement.executeQuery(query);
-
-                while (resultSet.next()) {
-                    String apiName = resultSet.getString(APIUsageStatisticsClientConstants.API);
-                    String context = resultSet.getString(APIUsageStatisticsClientConstants.CONTEXT);
-                    String version = resultSet.getString(APIUsageStatisticsClientConstants.VERSION);
-                    long requestCount = resultSet.getLong("aggregateSum");
-                    usageDataList.add(new APIUsage(apiName, context, version, requestCount));
-                }
-            }
-        } catch (SQLException e) {
-            throw new APIMgtUsageQueryServiceClientException
-                    ("Error occurred while querying API usage data from JDBC database", e);
-        } finally {
-            if (resultSet != null) {
-                try {
-                    resultSet.close();
-                } catch (SQLException e) {
-
-                    //this is logged and the process is continued because the query has executed
-                    log.error("Error occurred while closing the result set from JDBC database.", e);
-                }
-            }
-            if (statement != null) {
-                try {
-                    statement.close();
-                } catch (SQLException e) {
-
-                    //this is logged and the process is continued because the query has executed
-                    log.error("Error occurred while closing the statement from JDBC database.", e);
-                }
-            }
-            if (connection != null) {
-                try {
-                    connection.close();
-                } catch (SQLException e) {
-
-                    //this is logged and the process is continued because the query has executed
-                    log.error("Error occurred while closing JDBC database connection.", e);
-                }
-            }
-        }
-        return usageDataList;
-    }
-
-    /**
-     * Returns a list of APIVersionUsageDTO objects that contain information related to a
-     * particular API of a specified provider, along with the number of API calls processed
-     * by each version of that API.
-     *
-     * @param providerName Name of the API provider
-     * @param apiName      Name of th API
-     * @return a List of APIVersionUsageDTO objects, possibly empty
-     * @throws org.wso2.carbon.apimgt.usage.client.exception.APIMgtUsageQueryServiceClientException on error
-     */
-    public List<APIVersionUsageDTO> getUsageByAPIVersions(String providerName, String apiName)
-            throws APIMgtUsageQueryServiceClientException {
-
-        List<APIUsage> usageData = this
-                .queryBetweenTwoDaysForAPIUsageByVersion(APIUsageStatisticsClientConstants.API_VERSION_USAGE_SUMMARY,
-                        null, null, apiName);
-//        Collection<APIUsage> usageData = getUsageData(omElement);
-        List<API> providerAPIs = getAPIsByProvider(providerName);
-        Map<String, APIVersionUsageDTO> usageByVersions = new TreeMap<String, APIVersionUsageDTO>();
-
-        for (APIUsage usage : usageData) {
-            for (API providerAPI : providerAPIs) {
-                if (providerAPI.getId().getApiName().equals(usage.apiName) &&
-                        providerAPI.getId().getVersion().equals(usage.apiVersion) &&
-                        providerAPI.getContext().equals(usage.context)) {
-
-                    APIVersionUsageDTO usageDTO = new APIVersionUsageDTO();
-                    usageDTO.setVersion(usage.apiVersion);
-                    usageDTO.setCount(usage.requestCount);
-                    usageByVersions.put(usage.apiVersion, usageDTO);
-                }
-            }
-        }
-
-        return new ArrayList<APIVersionUsageDTO>(usageByVersions.values());
-    }
-
-    /**
-     * Returns a list of APIVersionUsageDTO objects that contain information related to a
-     * particular API of a specified provider, along with the number of API calls processed
-     * by each version of that API for a particular time preriod.
-     *
-     * @param providerName
-     * @param apiName
-     * @param fromDate
-     * @param toDate
-     * @return
-     * @throws org.wso2.carbon.apimgt.usage.client.exception.APIMgtUsageQueryServiceClientException
-     */
-    public List<APIVersionUsageDTO> getUsageByAPIVersions(String providerName, String apiName,
-                                                          String fromDate, String toDate) throws APIMgtUsageQueryServiceClientException {
-
-        List<APIUsage> usageData = this.queryBetweenTwoDaysForAPIUsageByVersion(
-                APIUsageStatisticsClientConstants.API_VERSION_USAGE_SUMMARY, fromDate, toDate, apiName);
-//        Collection<APIUsage> usageData = getUsageData(omElement);
-        List<API> providerAPIs = getAPIsByProvider(providerName);
-        Map<String, APIVersionUsageDTO> usageByVersions = new TreeMap<String, APIVersionUsageDTO>();
-
-        for (APIUsage usage : usageData) {
-            for (API providerAPI : providerAPIs) {
-                if (providerAPI.getId().getApiName().equals(usage.apiName) &&
-                    providerAPI.getId().getVersion().equals(usage.apiVersion) &&
-                    providerAPI.getContext().equals(usage.context)) {
-
-                    APIVersionUsageDTO usageDTO = new APIVersionUsageDTO();
-                    usageDTO.setVersion(usage.apiVersion);
-                    usageDTO.setCount(usage.requestCount);
-                    usageByVersions.put(usage.apiVersion, usageDTO);
-                }
-            }
-        }
-        return new ArrayList<APIVersionUsageDTO>(usageByVersions.values());
-    }
-
-    /**
-     * Returns a list of APIVersionUsageDTO objects that contain information related to a
-     * particular API of a specified provider, along with the number of API calls processed
-     * by each resource path of that API.
-     *
-     * @param providerName Name of the API provider
-     * @return a List of APIResourcePathUsageDTO objects, possibly empty
-     * @throws org.wso2.carbon.apimgt.usage.client.exception.APIMgtUsageQueryServiceClientException on error
-     */
-    public List<APIResourcePathUsageDTO> getAPIUsageByResourcePath(String providerName, String fromDate, String toDate)
-            throws APIMgtUsageQueryServiceClientException {
-
-        Collection<APIUsageByResourcePath> usageData = this
-                .queryToGetAPIUsageByResourcePath(APIUsageStatisticsClientConstants.API_Resource_Path_USAGE_SUMMARY,
-                        fromDate, toDate);
-        List<API> providerAPIs = getAPIsByProvider(providerName);
-        List<APIResourcePathUsageDTO> usageByResourcePath = new ArrayList<APIResourcePathUsageDTO>();
-
-        for (APIUsageByResourcePath usage : usageData) {
-            for (API providerAPI : providerAPIs) {
-                if (providerAPI.getId().getApiName().equals(usage.apiName) &&
-                        providerAPI.getId().getVersion().equals(usage.apiVersion) &&
-                        providerAPI.getContext().equals(usage.context)) {
-
-                    APIResourcePathUsageDTO usageDTO = new APIResourcePathUsageDTO();
-                    usageDTO.setApiName(usage.apiName);
-                    usageDTO.setVersion(usage.apiVersion);
-                    usageDTO.setMethod(usage.method);
-                    usageDTO.setContext(usage.context);
-                    usageDTO.setCount(usage.requestCount);
-                    usageDTO.setTime(usage.time);
-                    usageByResourcePath.add(usageDTO);
-                }
-            }
-        }
-        return usageByResourcePath;
-    }
-
-    public List<APIDestinationUsageDTO> getAPIUsageByDestination(String providerName, String fromDate, String toDate)
-            throws APIMgtUsageQueryServiceClientException {
-
-        List<APIUsageByDestination> usageData= this.queryToGetAPIUsageByDestination(
-                APIUsageStatisticsClientConstants.API_USAGEBY_DESTINATION_SUMMARY, fromDate, toDate);
-
-        List<API> providerAPIs = getAPIsByProvider(providerName);
-        List<APIDestinationUsageDTO> usageByResourcePath = new ArrayList<APIDestinationUsageDTO>();
-
-        for (APIUsageByDestination usage : usageData) {
-            for (API providerAPI : providerAPIs) {
-                if (providerAPI.getId().getApiName().equals(usage.apiName) &&
-                        providerAPI.getId().getVersion().equals(usage.apiVersion) &&
-                        providerAPI.getContext().equals(usage.context)) {
-
-                    APIDestinationUsageDTO usageDTO = new APIDestinationUsageDTO();
-                    usageDTO.setApiName(usage.apiName);
-                    usageDTO.setVersion(usage.apiVersion);
-                    usageDTO.setDestination(usage.destination);
-                    usageDTO.setContext(usage.context);
-                    usageDTO.setCount(usage.requestCount);
-                    usageByResourcePath.add(usageDTO);
-                }
-            }
-        }
-        return usageByResourcePath;
-    }
-
-    /**
-     * Returns a list of APIUsageByUserDTO objects that contain information related to
-     * User wise API Usage, along with the number of invocations, and API Version
-     *
-     * @param providerName Name of the API provider
-     * @return a List of APIUsageByUserDTO objects, possibly empty
-     * @throws org.wso2.carbon.apimgt.usage.client.exception.APIMgtUsageQueryServiceClientException on error
-     */
-    public List<APIUsageByUserDTO> getAPIUsageByUser(String providerName, String fromDate, String toDate)
-            throws APIMgtUsageQueryServiceClientException {
-
-        List<APIUsageByUserName> usageData = this.queryBetweenTwoDaysForAPIUsageByUser(providerName, fromDate, toDate, null);
-        
-        String tenantDomain = MultitenantUtils.getTenantDomain(providerName);
-        
-        List<APIUsageByUserDTO> usageByName = new ArrayList<APIUsageByUserDTO>();
-
-        for (APIUsageByUserName usage : usageData) {
-            if (tenantDomain.equals(MultitenantUtils.getTenantDomain(usage.apipublisher))) {
-                APIUsageByUserDTO usageDTO = new APIUsageByUserDTO();
-                usageDTO.setApiName(usage.apiName);
-                usageDTO.setVersion(usage.apiVersion);
-                usageDTO.setUserID(usage.userID);
-                usageDTO.setCount(usage.requestCount);
-                usageByName.add(usageDTO);
-            }
-        }
-
-        return usageByName;
-    }
-
-    /**
-     * Gets a list of APIResponseTimeDTO objects containing information related to APIs belonging
-     * to a particular provider along with their average response times.
-     *
-     * @param providerName Name of the API provider
-     * @return a List of APIResponseTimeDTO objects, possibly empty
-     * @throws org.wso2.carbon.apimgt.usage.client.exception.APIMgtUsageQueryServiceClientException on error
-     */
-    public List<APIResponseTimeDTO> getResponseTimesByAPIs(String providerName, String fromDate, String toDate, int limit)
-            throws APIMgtUsageQueryServiceClientException {
-
-        Collection<APIResponseTime> responseTimes =
-                getAPIResponseTimeData(APIUsageStatisticsClientConstants.API_VERSION_SERVICE_TIME_SUMMARY);
-        List<API> providerAPIs = getAPIsByProvider(providerName);
-        Map<String, Double> apiCumulativeServiceTimeMap = new HashMap<String, Double>();
-        Map<String, Long> apiUsageMap = new TreeMap<String, Long>();
-        for (APIResponseTime responseTime : responseTimes) {
-            for (API providerAPI : providerAPIs) {
-                if (providerAPI.getId().getApiName().equals(responseTime.apiName) &&
-                        providerAPI.getId().getVersion().equals(responseTime.apiVersion) &&
-                        providerAPI.getContext().equals(responseTime.context)) {
-
-                    String apiName = responseTime.apiName + " (" + providerAPI.getId().getProviderName() + ")";
-                    Double cumulativeResponseTime = apiCumulativeServiceTimeMap.get(apiName);
-
-                    if (cumulativeResponseTime != null) {
-                        apiCumulativeServiceTimeMap.put(apiName,
-                                cumulativeResponseTime + responseTime.responseTime * responseTime.responseCount);
-                        apiUsageMap.put(apiName,
-                                apiUsageMap.get(apiName) + responseTime.responseCount);
-                    } else {
-                        apiCumulativeServiceTimeMap.put(apiName,
-                                responseTime.responseTime * responseTime.responseCount);
-                        apiUsageMap.put(apiName, responseTime.responseCount);
-                    }
-                }
-            }
-        }
-
-        Map<String, APIResponseTimeDTO> responseTimeByAPI = new TreeMap<String, APIResponseTimeDTO>();
-        DecimalFormat format = new DecimalFormat("#.##");
-        for (String key : apiUsageMap.keySet()) {
-            APIResponseTimeDTO responseTimeDTO = new APIResponseTimeDTO();
-            responseTimeDTO.setApiName(key);
-            double responseTime = apiCumulativeServiceTimeMap.get(key) / apiUsageMap.get(key);
-            responseTimeDTO.setServiceTime(Double.parseDouble(format.format(responseTime)));
-            responseTimeByAPI.put(key, responseTimeDTO);
-        }
-        return getResponseTimeTopEntries(new ArrayList<APIResponseTimeDTO>(responseTimeByAPI.values()), limit);
-    }
-
-    /**
-     * This method gets the response times for APIs
-     *
-     * @param tableName name of the required table in the database
-     * @return a collection containing the data related to API response times
-     * @throws APIMgtUsageQueryServiceClientException if an error occurs while querying the database
-     */
-    private Collection<APIResponseTime> getAPIResponseTimeData(String tableName)
-            throws APIMgtUsageQueryServiceClientException {
-
-        Connection connection = null;
-        Statement statement = null;
-        ResultSet resultSet = null;
-        Collection<APIResponseTime> responseTimeData = new ArrayList<APIResponseTime>();
-
-        try {
-            connection = dataSource.getConnection();
-            statement = connection.createStatement();
-            String tempTableName = "TempTable";
-            String query;
-
-            query = "SELECT " +
-                    tempTableName + "." + APIUsageStatisticsClientConstants.API_VERSION + ", " +
-                    tempTableName + "." + APIUsageStatisticsClientConstants.CONTEXT + ", " +
-                    "SUM(" + APIUsageStatisticsClientConstants.RESPONSE + ") AS totalTime ," +
-                    "SUM(weighted_service_time) AS totalWeightTime " +
-                    " FROM " +
-                    "(SELECT " +
-                    APIUsageStatisticsClientConstants.RESPONSE + "," +
-                    APIUsageStatisticsClientConstants.API_VERSION + "," +
-                    APIUsageStatisticsClientConstants.CONTEXT + "," + "(" +
-                    APIUsageStatisticsClientConstants.SERVICE_TIME + " * " +
-                    APIUsageStatisticsClientConstants.RESPONSE + ") AS weighted_service_time " +
-                    " FROM " +
-                    APIUsageStatisticsClientConstants.API_VERSION_SERVICE_TIME_SUMMARY + ") " + "TempTable " +
-                    " GROUP BY " +
-                    tempTableName + "." + APIUsageStatisticsClientConstants.API_VERSION + ", " +
-                    tempTableName + "." + APIUsageStatisticsClientConstants.CONTEXT;
-
-            resultSet = statement.executeQuery(query);
-
-            while (resultSet.next()) {
-                String apiName = resultSet.getString(APIUsageStatisticsClientConstants.API_VERSION).split(":v")[0];
-                String version = resultSet.getString(APIUsageStatisticsClientConstants.API_VERSION).split(":v")[1];
-                String context = resultSet.getString(APIUsageStatisticsClientConstants.CONTEXT);
-                long responseCount = resultSet.getLong("totalTime");
-                double responseTime = resultSet.getDouble("totalWeightTime") / responseCount;
-                responseTimeData.add(new APIResponseTime(apiName, version, context, responseTime, responseCount));
-            }
-
-        } catch (SQLException e) {
-            throw new APIMgtUsageQueryServiceClientException
-                    ("Error occurred while querying API response times from JDBC database", e);
-        } finally {
-            if (resultSet != null) {
-                try {
-                    resultSet.close();
-                } catch (SQLException e) {
-
-                    //this is logged and the process is continued because the query has executed
-                    log.error("Error occurred while closing the result set from JDBC database.", e);
-                }
-            }
-            if (statement != null) {
-                try {
-                    statement.close();
-                } catch (SQLException e) {
-
-                    //this is logged and the process is continued because the query has executed
-                    log.error("Error occurred while closing the statement from JDBC database.", e);
-                }
-            }
-            if (connection != null) {
-                try {
-                    connection.close();
-                } catch (SQLException e) {
-
-                    //this is logged and the process is continued because the query has executed
-                    log.error("Error occurred while closing JDBC database connection.", e);
-                }
-            }
-        }
-        return responseTimeData;
-    }
-
-    /**
-     * Returns a list of APIVersionLastAccessTimeDTO objects for all the APIs belonging to the
-     * specified provider. Last access times are calculated without taking API versions into
-     * account. That is all the versions of an API are treated as one.
-     *
-     * @param providerName Name of the API provider
-     * @return a list of APIVersionLastAccessTimeDTO objects, possibly empty
-     * @throws org.wso2.carbon.apimgt.usage.client.exception.APIMgtUsageQueryServiceClientException on error
-     */
-    public List<APIVersionLastAccessTimeDTO> getLastAccessTimesByAPI(String providerName, String fromDate, String toDate, int limit)
-            throws APIMgtUsageQueryServiceClientException {
-
-        Collection<APIAccessTime> accessTimes =
-                getLastAccessData(APIUsageStatisticsClientConstants.API_VERSION_KEY_LAST_ACCESS_SUMMARY);
-        List<API> providerAPIs = getAPIsByProvider(providerName);
-        Map<String, APIAccessTime> lastAccessTimes = new TreeMap<String, APIAccessTime>();
-        for (APIAccessTime accessTime : accessTimes) {
-            for (API providerAPI : providerAPIs) {
-                if (providerAPI.getId().getApiName().equals(accessTime.apiName) &&
-                        providerAPI.getId().getVersion().equals(accessTime.apiVersion) &&
-                        providerAPI.getContext().equals(accessTime.context)) {
-
-                    String apiName = accessTime.apiName + " (" + providerAPI.getId().getProviderName() + ")";
-                    APIAccessTime lastAccessTime = lastAccessTimes.get(apiName);
-                    if (lastAccessTime == null || lastAccessTime.accessTime < accessTime.accessTime) {
-                        lastAccessTimes.put(apiName, accessTime);
-                        break;
-                    }
-                }
-            }
-        }
-        Map<String, APIVersionLastAccessTimeDTO> accessTimeByAPI = new TreeMap<String, APIVersionLastAccessTimeDTO>();
-        List<APIVersionLastAccessTimeDTO> accessTimeDTOs = new ArrayList<APIVersionLastAccessTimeDTO>();
-        DateFormat dateFormat = new SimpleDateFormat();
-        for (Map.Entry<String, APIAccessTime> entry : lastAccessTimes.entrySet()) {
-            APIVersionLastAccessTimeDTO accessTimeDTO = new APIVersionLastAccessTimeDTO();
-            accessTimeDTO.setApiName(entry.getKey());
-            APIAccessTime lastAccessTime = entry.getValue();
-            accessTimeDTO.setApiVersion(lastAccessTime.apiVersion);
-            accessTimeDTO.setLastAccessTime(dateFormat.format(lastAccessTime.accessTime));
-            accessTimeDTO.setUser(lastAccessTime.username);
-            accessTimeByAPI.put(entry.getKey(), accessTimeDTO);
-        }
-        return getLastAccessTimeTopEntries(new ArrayList<APIVersionLastAccessTimeDTO>(accessTimeByAPI.values()), limit);
-
-    }
-
-    /**
-     * This method gets the last access times for APIs
-     *
-     * @param tableName name of the required table in the database
-     * @return a collection containing the data related to API last access times
-     * @throws APIMgtUsageQueryServiceClientException if an error occurs while querying the database
-     */
-    private Collection<APIAccessTime> getLastAccessData(String tableName)
-            throws APIMgtUsageQueryServiceClientException {
-
-        Connection connection = null;
-        Statement statement = null;
-        ResultSet resultSet = null;
-        Collection<APIAccessTime> lastAccessTimeData = new ArrayList<APIAccessTime>();
-
-        try {
-            connection = dataSource.getConnection();
-            statement = connection.createStatement();
-            String dataTableName = "dataTable";
-            String maxTimesTable = "maxTimesTable";
-            String query;
-
-            query = "SELECT " +
-                    dataTableName + "." + APIUsageStatisticsClientConstants.API + "," +
-                    dataTableName + "." + APIUsageStatisticsClientConstants.VERSION + "," +
-                    dataTableName + "." + APIUsageStatisticsClientConstants.CONTEXT + "," +
-                    dataTableName + "." + APIUsageStatisticsClientConstants.REQUEST_TIME + "," +
-                    dataTableName + "." + APIUsageStatisticsClientConstants.USER_ID +
-                    " FROM (" +
-                    " SELECT " + APIUsageStatisticsClientConstants.API + "," +
-                    "apiPublisher" + "," + "MAX(" + APIUsageStatisticsClientConstants.TIME + ")" +
-                    "AS maxTime FROM " + tableName + " GROUP BY " +
-                    APIUsageStatisticsClientConstants.API + ",apiPublisher) maxTimesTable INNER JOIN " +
-                    " (SELECT " +
-                    APIUsageStatisticsClientConstants.API + "," +
-                    APIUsageStatisticsClientConstants.VERSION + "," +
-                    APIUsageStatisticsClientConstants.CONTEXT + "," +
-                    "apiPublisher" + "," +
-                    APIUsageStatisticsClientConstants.REQUEST_TIME + "," +
-                    APIUsageStatisticsClientConstants.TIME + "," +
-                    APIUsageStatisticsClientConstants.USER_ID +
-                    " FROM " + tableName + ")"+
-                    dataTableName + " ON " +
-                    maxTimesTable+"." + APIUsageStatisticsClientConstants.API + "=" +
-                    dataTableName + "." + APIUsageStatisticsClientConstants.API + " AND " +
-                    maxTimesTable+"."+"apiPublisher" + "=" + dataTableName+"."+"apiPublisher" + " AND " +
-                    maxTimesTable+"."+"maxTime="+dataTableName+"." + APIUsageStatisticsClientConstants.TIME;
-
-            resultSet = statement.executeQuery(query);
-
-            while (resultSet.next()) {
-                String apiName = resultSet.getString(APIUsageStatisticsClientConstants.API);
-                String version = resultSet.getString(APIUsageStatisticsClientConstants.VERSION);
-                String context = resultSet.getString(APIUsageStatisticsClientConstants.CONTEXT);
-                double accessTime = resultSet.getDouble(APIUsageStatisticsClientConstants.REQUEST_TIME);
-                String username = resultSet.getString(APIUsageStatisticsClientConstants.USER_ID);
-                lastAccessTimeData.add(new APIAccessTime(apiName, version, context, accessTime, username));
-            }
-
-        } catch (SQLException e) {
-            throw new APIMgtUsageQueryServiceClientException
-                    ("Error occurred while querying last access data for APIs from JDBC database", e);
-        } finally {
-            if (resultSet != null) {
-                try {
-                    resultSet.close();
-                } catch (SQLException e) {
-
-                    //this is logged and the process is continued because the query has executed
-                    log.error("Error occurred while closing the result set from JDBC database.", e);
-                }
-            }
-            if (statement != null) {
-                try {
-                    statement.close();
-                } catch (SQLException e) {
-
-                    //this is logged and the process is continued because the query has executed
-                    log.error("Error occurred while closing the statement from JDBC database.", e);
-                }
-            }
-            if (connection != null) {
-                try {
-                    connection.close();
-                } catch (SQLException e) {
-
-                    //this is logged and the process is continued because the query has executed
-                    log.error("Error occurred while closing JDBC database connection.", e);
-                }
-            }
-        }
-        return lastAccessTimeData;
-    }
-
-    /**
-     * Returns a sorted list of PerUserAPIUsageDTO objects related to a particular API. The returned
-     * list will only have at most limit + 1 entries. This method does not differentiate between
-     * API versions.
-     *
-     * @param providerName API provider name
-     * @param apiName      Name of the API
-     * @param limit        Number of sorted entries to return
-     * @return a List of PerUserAPIUsageDTO objects - Possibly empty
-     * @throws org.wso2.carbon.apimgt.usage.client.exception.APIMgtUsageQueryServiceClientException on error
-     */
-    public List<PerUserAPIUsageDTO> getUsageBySubscribers(String providerName, String apiName, int limit)
-            throws APIMgtUsageQueryServiceClientException {
-
-        Collection<APIUsageByUser> usageData = getUsageOfAPI(apiName, null);
-        Map<String, PerUserAPIUsageDTO> usageByUsername = new TreeMap<String, PerUserAPIUsageDTO>();
-        List<API> apiList = getAPIsByProvider(providerName);
-        for (APIUsageByUser usageEntry : usageData) {
-            for (API api : apiList) {
-                if (api.getContext().equals(usageEntry.context) &&
-                        api.getId().getApiName().equals(apiName)) {
-                    PerUserAPIUsageDTO usageDTO = usageByUsername.get(usageEntry.username);
-                    if (usageDTO != null) {
-                        usageDTO.setCount(usageDTO.getCount() + usageEntry.requestCount);
-                    } else {
-                        usageDTO = new PerUserAPIUsageDTO();
-                        usageDTO.setUsername(usageEntry.username);
-                        usageDTO.setCount(usageEntry.requestCount);
-                        usageByUsername.put(usageEntry.username, usageDTO);
-                    }
-                    break;
-                }
-            }
-        }
-
-        return getTopEntries(new ArrayList<PerUserAPIUsageDTO>(usageByUsername.values()), limit);
-    }
-
-    public List<APIRequestsByUserAgentsDTO> getUserAgentSummaryForALLAPIs() throws APIMgtUsageQueryServiceClientException{
-
-        OMElement omElement = this.buildOMElementFromDatabaseTable("API_USERAGENT_SUMMARY");
-        Collection<APIUserAgent> userAgentData = getUserAgent(omElement);
-        Map<String, APIRequestsByUserAgentsDTO> apiRequestByUserAgents = new TreeMap<String, APIRequestsByUserAgentsDTO>();
-        APIRequestsByUserAgentsDTO userAgentsDTO = null;
-        for (APIUserAgent usageEntry : userAgentData) {
-            if(!apiRequestByUserAgents.containsKey(usageEntry.userAgent)) {
-                userAgentsDTO = new APIRequestsByUserAgentsDTO();
-                userAgentsDTO.setUserAgent(usageEntry.userAgent);
-                userAgentsDTO.setCount(usageEntry.totalRequestCount);
-                apiRequestByUserAgents.put(usageEntry.userAgent, userAgentsDTO);
-            }else{
-                userAgentsDTO = new APIRequestsByUserAgentsDTO();
-                userAgentsDTO=(APIRequestsByUserAgentsDTO)apiRequestByUserAgents.get(usageEntry.userAgent);
-                userAgentsDTO.setCount(userAgentsDTO.getCount()+usageEntry.totalRequestCount);
-                apiRequestByUserAgents.remove(usageEntry.userAgent);
-                apiRequestByUserAgents.put(usageEntry.userAgent, userAgentsDTO);
-            }
-        }
-        return new ArrayList<APIRequestsByUserAgentsDTO>(apiRequestByUserAgents.values());
-    }
-
-    public List<APIRequestsByHourDTO> getAPIRequestsByHour(String fromDate, String toDate,String apiName) throws APIMgtUsageQueryServiceClientException{
-        String Date = null ;
-        OMElement omElement = this.queryBetweenTwoDaysForAPIRequestsByHour("API_REQUESTS_PERHOUR", fromDate, toDate,apiName);
-        Collection<APIRequestsByHour> apiRequestsByHoursData = getAPIRequestsByHour(omElement);
-        Map<String, APIRequestsByHourDTO> apiRequestsByHour = new TreeMap<String, APIRequestsByHourDTO>();
-        APIRequestsByHourDTO apiRequestsByHourDTO = null;
-        for (APIRequestsByHour usageEntry : apiRequestsByHoursData) {
-            apiRequestsByHourDTO = new APIRequestsByHourDTO();
-            apiRequestsByHourDTO.setApi(usageEntry.apiName);
-            apiRequestsByHourDTO.setApi_version(usageEntry.apiVersion);
-            apiRequestsByHourDTO.setDate(usageEntry.date);
-            apiRequestsByHourDTO.setRequestCount(usageEntry.requestCount);
-            apiRequestsByHourDTO.setTier(usageEntry.tier);
-            apiRequestsByHour.put(usageEntry.date.concat(usageEntry.tier),apiRequestsByHourDTO);
-        }
-        return new ArrayList<APIRequestsByHourDTO>(apiRequestsByHour.values());
-    }
-
-    public List<String> getAPIsFromAPIRequestsPerHourTable(String fromDate, String toDate) throws APIMgtUsageQueryServiceClientException{
-        String Date = null ;
-        OMElement omElement = this.queryBetweenTwoDaysForAPIsFromAPIRequestsPerHourTable("API_REQUESTS_PERHOUR", fromDate, toDate);
-        Collection<String> apisList = getAPIsFromAPIRequestByHour(omElement);
-
-        return new ArrayList<String>(apisList);
-    }
-
-    public List<APIResponseFaultCountDTO> getAPIResponseFaultCount(String providerName, String fromDate, String toDate)
-            throws APIMgtUsageQueryServiceClientException {
-
-        List<APIResponseFaultCount> faultyData = this
-                .queryBetweenTwoDaysForFaulty(APIUsageStatisticsClientConstants.API_FAULT_SUMMARY, fromDate, toDate);
-        List<API> providerAPIs = getAPIsByProvider(providerName);
-        List<APIResponseFaultCountDTO> faultyCount = new ArrayList<APIResponseFaultCountDTO>();
-        List<APIVersionUsageDTO> apiVersionUsageList;
-        APIVersionUsageDTO apiVersionUsageDTO;
-        for (APIResponseFaultCount fault : faultyData) {
-            for (API providerAPI : providerAPIs) {
-                if (providerAPI.getId().getApiName().equals(fault.apiName) &&
-                        providerAPI.getId().getVersion().equals(fault.apiVersion) &&
-                        providerAPI.getContext().equals(fault.context)) {
-
-                    APIResponseFaultCountDTO faultyDTO = new APIResponseFaultCountDTO();
-                    faultyDTO.setApiName(fault.apiName);
-                    faultyDTO.setVersion(fault.apiVersion);
-                    faultyDTO.setContext(fault.context);
-                    faultyDTO.setCount(fault.faultCount);
-
-                    apiVersionUsageList = getUsageByAPIVersions(providerName, fault.apiName, fromDate, toDate);
-                    for (int i = 0; i < apiVersionUsageList.size(); i++) {
-                        apiVersionUsageDTO = apiVersionUsageList.get(i);
-                        if (apiVersionUsageDTO.getVersion().equals(fault.apiVersion)) {
-                            long requestCount = apiVersionUsageDTO.getCount();
-                            double faultPercentage = ((double)requestCount - fault.faultCount) / requestCount * 100;
-                            DecimalFormat twoDForm = new DecimalFormat("#.##");
-                            faultPercentage = 100 - Double.valueOf(twoDForm.format(faultPercentage));
-                            faultyDTO.setFaultPercentage(faultPercentage);
-                            faultyDTO.setRequestCount(requestCount);
-                            break;
-                        }
-                    }
-
-                    faultyCount.add(faultyDTO);
-
-                }
-            }
-        }
-        return faultyCount;
-    }
-
-    public List<PerUserAPIUsageDTO> getUsageBySubscribers(String providerName, String apiName,
-                                                          String apiVersion, int limit) throws APIMgtUsageQueryServiceClientException {
-
-        Collection<APIUsageByUser> usageData = getUsageOfAPI(apiName, apiVersion);
-        Map<String, PerUserAPIUsageDTO> usageByUsername = new TreeMap<String, PerUserAPIUsageDTO>();
-        List<API> apiList = getAPIsByProvider(providerName);
-        for (APIUsageByUser usageEntry : usageData) {
-            for (API api : apiList) {
-                if (api.getContext().equals(usageEntry.context) &&
-                        api.getId().getApiName().equals(apiName) &&
-                        api.getId().getVersion().equals(apiVersion) &&
-                        apiVersion.equals(usageEntry.apiVersion)) {
-                    PerUserAPIUsageDTO usageDTO = usageByUsername.get(usageEntry.username);
-                    if (usageDTO != null) {
-                        usageDTO.setCount(usageDTO.getCount() + usageEntry.requestCount);
-                    } else {
-                        usageDTO = new PerUserAPIUsageDTO();
-                        usageDTO.setUsername(usageEntry.username);
-                        usageDTO.setCount(usageEntry.requestCount);
-                        usageByUsername.put(usageEntry.username, usageDTO);
-                    }
-                    break;
-                }
-            }
-        }
-
-        return getTopEntries(new ArrayList<PerUserAPIUsageDTO>(usageByUsername.values()), limit);
-    }
-
-    public List<APIVersionUserUsageDTO> getUsageBySubscriber(String subscriberName, String period) throws Exception, APIManagementException {
-
-        List<APIVersionUserUsageDTO> apiUserUsages = new ArrayList<APIVersionUserUsageDTO>();
-
-        String periodYear = period.split("-")[0];
-        String periodMonth = period.split("-")[1];
-        if (periodMonth.length() == 1) {
-            periodMonth = "0" + periodMonth;
-        }
-        period = periodYear + "-" + periodMonth;
-
-        if (subscriberName.equals(MultitenantUtils.getTenantAwareUsername(subscriberName))) {
-            subscriberName = subscriberName + "@" + MultitenantConstants.SUPER_TENANT_DOMAIN_NAME;
-        }
-
-        Collection<APIVersionUsageByUserMonth> usageData = getUsageAPIBySubscriberMonthly(subscriberName, period);
-
-            for (APIVersionUsageByUserMonth usageEntry : usageData) {
-
-                if (usageEntry.username.equals(subscriberName) && usageEntry.month.equals(period)) {
-
-                    List<APIUsageRangeCost> rangeCosts = evaluate(usageEntry.apiName, (int) usageEntry.requestCount);
-
-                    for (APIUsageRangeCost rangeCost : rangeCosts)  {
-                        APIVersionUserUsageDTO userUsageDTO = new APIVersionUserUsageDTO();
-                        userUsageDTO.setApiname(usageEntry.apiName);
-                        userUsageDTO.setContext(usageEntry.context);
-                        userUsageDTO.setVersion(usageEntry.apiVersion);
-                        userUsageDTO.setCount(rangeCost.getRangeInvocationCount());
-                        userUsageDTO.setCost(rangeCost.getCost().toString());
-                        userUsageDTO.setCostPerAPI(rangeCost.getCostPerUnit().toString());
-                        apiUserUsages.add(userUsageDTO);
-
-                    }
-                }
-            }
-
-        return apiUserUsages;
-    }
-
-    private Set<SubscribedAPI> getSubscribedAPIs(String subscriberName) throws APIManagementException {
-        return apiConsumerImpl.getSubscribedAPIs(new Subscriber(subscriberName));
-    }
-
-    private List<PerUserAPIUsageDTO> getTopEntries(List<PerUserAPIUsageDTO> usageData, int limit) {
-        Collections.sort(usageData, new Comparator<PerUserAPIUsageDTO>() {
-            public int compare(PerUserAPIUsageDTO o1, PerUserAPIUsageDTO o2) {
-                // Note that o2 appears before o1
-                // This is because we need to sort in the descending order
-                return (int) (o2.getCount() - o1.getCount());
-            }
-        });
-        if (usageData.size() > limit) {
-            PerUserAPIUsageDTO other = new PerUserAPIUsageDTO();
-            other.setUsername("[Other]");
-            for (int i = limit; i < usageData.size(); i++) {
-                other.setCount(other.getCount() + usageData.get(i).getCount());
-            }
-            while (usageData.size() > limit) {
-                usageData.remove(limit);
-            }
-            usageData.add(other);
-        }
-
-        return usageData;
-    }
-
-    private List<APIUsageDTO> getAPIUsageTopEntries(List<APIUsageDTO> usageData, int limit) {
-        Collections.sort(usageData, new Comparator<APIUsageDTO>() {
-            public int compare(APIUsageDTO o1, APIUsageDTO o2) {
-                // Note that o2 appears before o1
-                // This is because we need to sort in the descending order
-                return (int) (o2.getCount() - o1.getCount());
-            }
-        });
-        if (usageData.size() > limit) {
-            APIUsageDTO other = new APIUsageDTO();
-            other.setApiName("[\"Other\"]");
-            for (int i = limit; i < usageData.size(); i++) {
-                other.setCount(other.getCount() + usageData.get(i).getCount());
-            }
-            while (usageData.size() > limit) {
-                usageData.remove(limit);
-            }
-            usageData.add(other);
-        }
-
-        return usageData;
-    }
-
-    private List<APIResponseTimeDTO> getResponseTimeTopEntries(List<APIResponseTimeDTO> usageData,
-                                                               int limit) {
-        Collections.sort(usageData, new Comparator<APIResponseTimeDTO>() {
-            public int compare(APIResponseTimeDTO o1, APIResponseTimeDTO o2) {
-                // Note that o2 appears before o1
-                // This is because we need to sort in the descending order
-                return (int) (o2.getServiceTime() - o1.getServiceTime());
-            }
-        });
-        if (usageData.size() > limit) {
-            while (usageData.size() > limit) {
-                usageData.remove(limit);
-            }
-        }
-        return usageData;
-    }
-
-    private List<APIVersionLastAccessTimeDTO> getLastAccessTimeTopEntries(
-            List<APIVersionLastAccessTimeDTO> usageData, int limit) {
-        Collections.sort(usageData, new Comparator<APIVersionLastAccessTimeDTO>() {
-            public int compare(APIVersionLastAccessTimeDTO o1, APIVersionLastAccessTimeDTO o2) {
-                // Note that o2 appears before o1
-                // This is because we need to sort in the descending order
-                return o2.getLastAccessTime().compareToIgnoreCase(o1.getLastAccessTime());
-            }
-        });
-        if (usageData.size() > limit) {
-            while (usageData.size() > limit) {
-                usageData.remove(limit);
-            }
-        }
-
-        return usageData;
-    }
-
-    private String getNextStringInLexicalOrder(String str) {
-        if ((str == null) || (str.equals(""))) {
-            return str;
-        }
-        byte[] bytes = str.getBytes();
-        byte last = bytes[bytes.length - 1];
-        last = (byte) (last + 1);        // Not very accurate. Need to improve this more to handle overflows.
-        bytes[bytes.length - 1] = last;
-        return new String(bytes);
-    }
-
-    /**
-     * @deprecated please do not use this function as this may cause memory overflow. This loads a whole database table into memory as XML object
-     * @param tableName - database table
-     * @return OMElement
-     * @throws APIMgtUsageQueryServiceClientException
-     * Fetches the data from the passed table and builds a OEMElemnet
-     */
-    @Deprecated
-    private OMElement buildOMElementFromDatabaseTable(String tableName) throws APIMgtUsageQueryServiceClientException {
-
-        if (dataSource == null) {
-            throw new APIMgtUsageQueryServiceClientException("BAM data source hasn't been initialized. Ensure " +
-                    "that the data source is properly configured in the APIUsageTracker configuration.");
-        }
-
-        Connection connection = null;
-        Statement statement = null;
-        ResultSet rs = null;
-        try {
-            connection = dataSource.getConnection();
-            statement = connection.createStatement();
-            String query;
-            StringBuilder returnStringBuilder = new StringBuilder("<omElement><rows>");
-            //check whether table exist first
-            if (isTableExist(tableName, connection)) {//Table Exist
-
-                query = "SELECT * FROM  " + tableName;
-
-                rs = statement.executeQuery(query);
-                int columnCount = rs.getMetaData().getColumnCount();
-
-                while (rs.next()) {
-                    returnStringBuilder.append("<row>");
-                    for (int i = 1; i <= columnCount; i++) {
-                        String columnName = rs.getMetaData().getColumnName(i);
-                        String columnValue = rs.getString(columnName);
-                        returnStringBuilder.append("<" + columnName.toLowerCase() + ">" + columnValue +
-                                "</" + columnName.toLowerCase() + ">");
-                    }
-                    returnStringBuilder.append("</row>");
-                }
-            }
-            returnStringBuilder.append("</rows></omElement>");
-            String returnString = returnStringBuilder.toString();
-            return AXIOMUtil.stringToOM(returnString);
-
-        } catch (Exception e) {
-            throw new APIMgtUsageQueryServiceClientException("Error occurred while querying from JDBC database", e);
-        } finally {
-            if (rs != null) {
-                try {
-                    rs.close();
-                } catch (SQLException ignore) {
-
-                }
-            }
-            if (statement != null) {
-                try {
-                    statement.close();
-                } catch (SQLException e) {
-
-                }
-            }
-            if (connection != null) {
-                try {
-                    connection.close();
-                } catch (SQLException e) {
-
-                }
-            }
-        }
-    }
-
-    /**
-     * @deprecated please do not use this function as this may cause memory overflow.
-     * This loads a whole database table into memory as XML object
-     *
-     * @param columnFamily name of the table
-     * @param fromDate starting date of the duration for the query
-     * @param toDate last date of the duration for the query
-     * @return XML object containing the specified table
-     * @throws APIMgtUsageQueryServiceClientException if an error occurs while retrieving data
-     */
-    @Deprecated
-    private OMElement queryBetweenTwoDays(String columnFamily, String fromDate, String toDate)
-            throws APIMgtUsageQueryServiceClientException {
-
-        if (dataSource == null) {
-            throw new APIMgtUsageQueryServiceClientException("BAM data source hasn't been initialized. Ensure " +
-                    "that the data source is properly configured in the APIUsageTracker configuration.");
-        }
-
-        Connection connection = null;
-        Statement statement = null;
-        ResultSet rs = null;
-        try {
-            connection = dataSource.getConnection();
-            statement = connection.createStatement();
-            String query;
-            //TODO: API_FAULT_COUNT need to populate according to match with given time range
-            if (!columnFamily.equals(APIUsageStatisticsClientConstants.API_FAULT_SUMMARY)) {
-                query = "SELECT * FROM  " + columnFamily + " WHERE " + APIUsageStatisticsClientConstants.TIME + " BETWEEN " +
-                        "\'" + fromDate + "\' AND \'" + toDate + "\'";
-            } else {
-                query = "SELECT * FROM  " + columnFamily;
-            }
-            rs = statement.executeQuery(query);
-            StringBuilder returnStringBuilder = new StringBuilder("<omElement><rows>");
-            int columnCount = rs.getMetaData().getColumnCount();
-            while (rs.next()) {
-                returnStringBuilder.append("<row>");
-                for (int i = 1; i <= columnCount; i++) {
-                    String columnName = rs.getMetaData().getColumnName(i);
-                    String columnValue = rs.getString(columnName);
-                    String xmlEscapedValue = StringEscapeUtils.escapeXml(columnValue);
-                    returnStringBuilder.append("<" + columnName.toLowerCase() + ">" + xmlEscapedValue +
-                            "</" + columnName.toLowerCase() + ">");
-                }
-                returnStringBuilder.append("</row>");
-            }
-            returnStringBuilder.append("</rows></omElement>");
-            String returnString = returnStringBuilder.toString();
-            return AXIOMUtil.stringToOM(returnString);
-
-        } catch (Exception e) {
-            throw new APIMgtUsageQueryServiceClientException("Error occurred while querying from JDBC database", e);
-        } finally {
-            if (rs != null) {
-                try {
-                    rs.close();
-                } catch (SQLException ignore) {
-
-                }
-            }
-            if (statement != null) {
-                try {
-                    statement.close();
-                } catch (SQLException e) {
-
-                }
-            }
-            if (connection != null) {
-                try {
-                    connection.close();
-                } catch (SQLException e) {
-
-                }
-            }
-        }
-    }
-
-    private OMElement queryBetweenTwoDaysForAPIRequestsByHour(String columnFamily, String fromDate, String toDate,String apiName)
-            throws APIMgtUsageQueryServiceClientException {
-
-        if (dataSource == null) {
-            throw new APIMgtUsageQueryServiceClientException("BAM data source hasn't been initialized. Ensure " +
-                                                             "that the data source is properly configured in the APIUsageTracker configuration.");
-        }
-
-        Connection connection = null;
-        Statement statement = null;
-        ResultSet rs = null;
-        try {
-            connection = dataSource.getConnection();
-            statement = connection.createStatement();
-            String query;
-            //TODO: API_FAULT_COUNT need to populate according to match withQuery given time range
-
-            query = "SELECT * FROM  " + columnFamily + " WHERE " + " API =\'" + apiName + "\' AND "+" requestTime "+ " BETWEEN " +
-                    "\'" + fromDate + "\' AND \'" + toDate + "\' ";
-
-            rs = statement.executeQuery(query);
-            StringBuilder returnStringBuilder = new StringBuilder("<omElement><rows>");
-            int columnCount = rs.getMetaData().getColumnCount();
-            while (rs.next()) {
-                returnStringBuilder.append("<row>");
-                for (int i = 1; i <= columnCount; i++) {
-                    String columnName = rs.getMetaData().getColumnName(i);
-                    String columnValue = rs.getString(columnName);
-                    String xmlEscapedValue = StringEscapeUtils.escapeXml(columnValue);
-                    returnStringBuilder.append("<" + columnName.toLowerCase() + ">" + xmlEscapedValue +
-                                               "</" + columnName.toLowerCase() + ">");
-                }
-                returnStringBuilder.append("</row>");
-            }
-            returnStringBuilder.append("</rows></omElement>");
-            String returnString = returnStringBuilder.toString();
-            return AXIOMUtil.stringToOM(returnString);
-
-        } catch (Exception e) {
-            throw new APIMgtUsageQueryServiceClientException("Error occurred while querying from JDBC database", e);
-        } finally {
-            if (rs != null) {
-                try {
-                    rs.close();
-                } catch (SQLException ignore) {
-
-                }
-            }
-            if (statement != null) {
-                try {
-                    statement.close();
-                } catch (SQLException e) {
-
-                }
-            }
-            if (connection != null) {
-                try {
-                    connection.close();
-                } catch (SQLException e) {
-
-                }
-            }
-        }
-    }
-
-    @Deprecated
-    private OMElement queryBetweenTwoDaysForAPIsFromAPIRequestsPerHourTable(String columnFamily, String fromDate, String toDate)
-            throws APIMgtUsageQueryServiceClientException {
-
-        if (dataSource == null) {
-            throw new APIMgtUsageQueryServiceClientException("BAM data source hasn't been initialized. Ensure " +
-                                                             "that the data source is properly configured in the APIUsageTracker configuration.");
-        }
-
-        Connection connection = null;
-        Statement statement = null;
-        ResultSet rs = null;
-        try {
-            connection = dataSource.getConnection();
-            statement = connection.createStatement();
-            String query;
-            //TODO: API_FAULT_COUNT need to populate according to match with given time range
-
-            query = "SELECT DISTINCT API FROM  " + columnFamily + " WHERE TIER<>\'Unauthenticated\' AND"+" requestTime "+ " BETWEEN " +
-                    "\'" + fromDate + "\' AND \'" + toDate + "\' ";
-
-            rs = statement.executeQuery(query);
-            StringBuilder returnStringBuilder = new StringBuilder("<omElement><rows>");
-            int columnCount = rs.getMetaData().getColumnCount();
-            while (rs.next()) {
-                returnStringBuilder.append("<row>");
-                for (int i = 1; i <= columnCount; i++) {
-                    String columnName = rs.getMetaData().getColumnName(i);
-                    String columnValue = rs.getString(columnName);
-                    String xmlEscapedValue = StringEscapeUtils.escapeXml(columnValue);
-                    returnStringBuilder.append("<" + columnName.toLowerCase() + ">" + xmlEscapedValue +
-                                               "</" + columnName.toLowerCase() + ">");
-                }
-                returnStringBuilder.append("</row>");
-            }
-            returnStringBuilder.append("</rows></omElement>");
-            String returnString = returnStringBuilder.toString();
-            return AXIOMUtil.stringToOM(returnString);
-
-        } catch (Exception e) {
-            throw new APIMgtUsageQueryServiceClientException("Error occurred while querying from JDBC database", e);
-        } finally {
-            if (rs != null) {
-                try {
-                    rs.close();
-                } catch (SQLException ignore) {
-
-                }
-            }
-            if (statement != null) {
-                try {
-                    statement.close();
-                } catch (SQLException e) {
-
-                }
-            }
-            if (connection != null) {
-                try {
-                    connection.close();
-                } catch (SQLException e) {
-
-                }
-            }
-        }
-    }
-
-    private List<APIResponseFaultCount> queryBetweenTwoDaysForFaulty(String tableName, String fromDate,
-            String toDate)
-            throws APIMgtUsageQueryServiceClientException {
-
-        if (dataSource == null) {
-            throw new APIMgtUsageQueryServiceClientException("BAM data source hasn't been initialized. Ensure " +
-                    "that the data source is properly configured in the APIUsageTracker configuration.");
-        }
-
-        Connection connection = null;
-        Statement statement = null;
-        ResultSet rs = null;
-        List<APIResponseFaultCount> faultusage = new ArrayList<APIResponseFaultCount>();
-
-        try {
-            connection = dataSource.getConnection();
-            statement = connection.createStatement();
-            String query;
-
-            query = "SELECT api,version,apiPublisher,context,SUM(total_fault_count) as total_fault_count FROM  "
-                    + tableName + " WHERE " + APIUsageStatisticsClientConstants.TIME + " BETWEEN " +
-                    "\'" + fromDate + "\' AND \'" + toDate + "\'" + " GROUP BY api,version,apiPublisher,context";
-
-            rs = statement.executeQuery(query);
-            APIResponseFaultCount apiResponseFaultCount;
-
-            while (rs.next()) {
-                String apiName = rs.getString("api");
-                String version = rs.getString("version");
-                String context = rs.getString("context");
-                long requestCount = rs.getLong("total_fault_count");
-                apiResponseFaultCount = new APIResponseFaultCount(apiName, version, context, requestCount);
-                faultusage.add(apiResponseFaultCount);
-            }
-            return faultusage;
-
-        } catch (Exception e) {
-            throw new APIMgtUsageQueryServiceClientException("Error occurred while querying from JDBC database", e);
-        } finally {
-            if (rs != null) {
-                try {
-                    rs.close();
-                } catch (SQLException ignore) {
-
-                }
-            }
-            if (statement != null) {
-                try {
-                    statement.close();
-                } catch (SQLException e) {
-
-                }
-            }
-            if (connection != null) {
-                try {
-                    connection.close();
-                } catch (SQLException e) {
-
-                }
-            }
-        }
-    }
-
-    private List<APIUsageByResourcePath> queryToGetAPIUsageByResourcePath(String tableName, String fromDate,
-            String toDate)
-            throws APIMgtUsageQueryServiceClientException {
-
-        if (dataSource == null) {
-            throw new APIMgtUsageQueryServiceClientException("BAM data source hasn't been initialized. Ensure " +
-                    "that the data source is properly configured in the APIUsageTracker configuration.");
-        }
-
-        Connection connection = null;
-        Statement statement = null;
-        ResultSet rs = null;
-        List<APIUsageByResourcePath> usage=new ArrayList<APIUsageByResourcePath>();
-        try {
-            connection = dataSource.getConnection();
-            statement = connection.createStatement();
-            String query;
-
-            query = "SELECT api,version,apiPublisher,context,method,total_request_count,time FROM "
-                    + tableName + " WHERE " + APIUsageStatisticsClientConstants.TIME + " BETWEEN " +
-                    "\'" + fromDate + "\' AND \'" + toDate + "\'";
-            rs = statement.executeQuery(query);
-            APIUsageByResourcePath apiUsageByResourcePath;
-
-            while (rs.next()) {
-                String apiName = rs.getString("api");
-                String version = rs.getString("version");
-                String context = rs.getString("context");
-                String method = rs.getString("method");
-                long hits = rs.getLong("total_request_count");
-                String time = rs.getString("time");
-                apiUsageByResourcePath = new APIUsageByResourcePath(apiName, version, method, context, hits, time);
-                usage.add(apiUsageByResourcePath);
-            }
-            return usage;
-
-        } catch (Exception e) {
-            throw new APIMgtUsageQueryServiceClientException("Error occurred while querying from JDBC database", e);
-        } finally {
-            if (rs != null) {
-                try {
-                    rs.close();
-                } catch (SQLException ignore) {
-
-                }
-            }
-            if (statement != null) {
-                try {
-                    statement.close();
-                } catch (SQLException e) {
-
-                }
-            }
-            if (connection != null) {
-                try {
-                    connection.close();
-                } catch (SQLException e) {
-
-                }
-            }
-        }
-    }
-
-    private List<APIUsageByDestination> queryToGetAPIUsageByDestination(String tableName, String fromDate,
-            String toDate)
-            throws APIMgtUsageQueryServiceClientException {
-        if (dataSource == null) {
-            throw new APIMgtUsageQueryServiceClientException("BAM data source hasn't been initialized. Ensure " +
-                    "that the data source is properly configured in the APIUsageTracker configuration.");
-        }
-
-        Connection connection = null;
-        Statement statement = null;
-        ResultSet rs = null;
-        List<APIUsageByDestination> usageByResourcePath = new ArrayList<APIUsageByDestination>();
-
-        try {
-            connection = dataSource.getConnection();
-            statement = connection.createStatement();
-            String query;
-
-            query = "SELECT api,version,apiPublisher,context,destination,SUM(total_request_count) as total_request_count FROM  "
-                    + tableName + " WHERE " + APIUsageStatisticsClientConstants.TIME + " BETWEEN " +
-                    "\'" + fromDate + "\' AND \'" + toDate + "\'" + " GROUP BY api,version,apiPublisher,context,destination";
-
-            rs = statement.executeQuery(query);
-            APIUsageByDestination apiUsageByDestination;
-
-            while (rs.next()) {
-                String apiName = rs.getString("api");
-                String version = rs.getString("version");
-                String context = rs.getString("context");
-                String destination = rs.getString("destination");
-                long requestCount = rs.getLong("total_request_count");
-                apiUsageByDestination = new APIUsageByDestination(apiName, version, context, destination,
-                        requestCount);
-                usageByResourcePath.add(apiUsageByDestination);
-            }
-            return usageByResourcePath;
-
-        } catch (Exception e) {
-            throw new APIMgtUsageQueryServiceClientException("Error occurred while querying from JDBC database", e);
-        } finally {
-            if (rs != null) {
-                try {
-                    rs.close();
-                } catch (SQLException ignore) {
-
-                }
-            }
-            if (statement != null) {
-                try {
-                    statement.close();
-                } catch (SQLException e) {
-
-                }
-            }
-            if (connection != null) {
-                try {
-                    connection.close();
-                } catch (SQLException e) {
-
-                }
-            }
-        }
-    }
-
-    private List<APIUsage> queryBetweenTwoDaysForAPIUsageByVersion(String tableName, String fromDate, String toDate,
-            String apiName)
-            throws APIMgtUsageQueryServiceClientException {
-
-        if (dataSource == null) {
-            throw new APIMgtUsageQueryServiceClientException("BAM data source hasn't been initialized. Ensure " +
-                    "that the data source is properly configured in the APIUsageTracker configuration.");
-        }
-
-        Connection connection = null;
-        Statement statement = null;
-        ResultSet rs = null;
-        List<APIUsage> usageDataList = new ArrayList<APIUsage>();
-
-        try {
-            connection = dataSource.getConnection();
-            statement = connection.createStatement();
-            String query;
-            if (fromDate != null && toDate != null) {
-                query = "SELECT api,version,apiPublisher,context,SUM(total_request_count) as total_request_count" +
-                        " FROM  " + tableName +
-                        " WHERE api =\'" + apiName + "\' " +
-                        " AND " + APIUsageStatisticsClientConstants.TIME +
-                        " BETWEEN " + "\'" + fromDate + "\' " +
-                        " AND \'" + toDate + "\'" +
-                        " GROUP BY api,version,apiPublisher,context";
-            } else {
-                query = "SELECT api,version,apiPublisher,context,SUM(total_request_count) as total_request_count" +
-                        " FROM  " + tableName +
-                        " WHERE api =\'" + apiName + "\' " +
-                        " GROUP BY api,version,apiPublisher,context";
-            }
-            rs = statement.executeQuery(query);
-
-            while (rs.next()) {
-                String context = rs.getString(APIUsageStatisticsClientConstants.CONTEXT);
-                String version = rs.getString(APIUsageStatisticsClientConstants.VERSION);
-                long requestCount = rs.getLong("total_request_count");
-                usageDataList.add(new APIUsage(apiName, context, version, requestCount));
-            }
-
-            return usageDataList;
-
-        } catch (Exception e) {
-            throw new APIMgtUsageQueryServiceClientException("Error occurred while querying from JDBC database", e);
-        } finally {
-            if (rs != null) {
-                try {
-                    rs.close();
-                } catch (SQLException ignore) {
-
-                }
-            }
-            if (statement != null) {
-                try {
-                    statement.close();
-                } catch (SQLException e) {
-
-                }
-            }
-            if (connection != null) {
-                try {
-                    connection.close();
-                } catch (SQLException e) {
-
-                }
-            }
-        }
-    }
-
-    private List<APIUsageByUserName> queryBetweenTwoDaysForAPIUsageByUser(String providerName, String fromDate, String toDate, Integer limit)
-            throws APIMgtUsageQueryServiceClientException {
-        if (dataSource == null) {
-            throw new APIMgtUsageQueryServiceClientException("BAM data source hasn't been initialized. Ensure " +
-                    "that the data source is properly configured in the APIUsageTracker configuration.");
-        }
-
-        int resultsLimit = APIUsageStatisticsClientConstants.DEFAULT_RESULTS_LIMIT;
-        if (limit != null) {
-            resultsLimit = limit.intValue();
-        }
-
-        Connection connection = null;
-        Statement statement = null;
-        ResultSet rs = null;
-        try {
-            connection = dataSource.getConnection();
-            statement = connection.createStatement();
-            String query;
-            String oracleQuery;
-            String mssqlQuery;
-            if (fromDate != null && toDate != null) {
-                query = "SELECT API, API_VERSION,VERSION, APIPUBLISHER, USERID, SUM(TOTAL_REQUEST_COUNT) AS TOTAL_REQUEST_COUNT, CONTEXT " +
-                        "FROM API_REQUEST_SUMMARY" + " WHERE " + APIUsageStatisticsClientConstants.TIME + " BETWEEN " +
-                        "\'" + fromDate + "\' AND \'" + toDate + "\'" + 
-                        " GROUP BY API, API_VERSION, USERID, VERSION, APIPUBLISHER, CONTEXT ORDER BY TOTAL_REQUEST_COUNT DESC ";
-
-                oracleQuery = "SELECT API, API_VERSION, VERSION, APIPUBLISHER, USERID, SUM(TOTAL_REQUEST_COUNT) AS TOTAL_REQUEST_COUNT, CONTEXT " +
-                              "FROM API_REQUEST_SUMMARY" + " WHERE " + APIUsageStatisticsClientConstants.TIME + " BETWEEN " +
-                              "\'" + fromDate + "\' AND \'" + toDate + "\'" + 
-                              " GROUP BY API, API_VERSION, VERSION, USERID, APIPUBLISHER, CONTEXT ORDER BY TOTAL_REQUEST_COUNT DESC";
-
-
-                mssqlQuery = "SELECT API, API_VERSION, VERSION, APIPUBLISHER, USERID, SUM(TOTAL_REQUEST_COUNT) AS TOTAL_REQUEST_COUNT, CONTEXT " +
-                             "FROM API_REQUEST_SUMMARY" + " WHERE " + APIUsageStatisticsClientConstants.TIME + " BETWEEN " +
-                             "\'" + fromDate + "\' AND \'" + toDate + "\'" + 
-                             " GROUP BY API, API_VERSION, USERID, VERSION, APIPUBLISHER, CONTEXT ORDER BY TOTAL_REQUEST_COUNT DESC";
-            } else {
-                query = "SELECT API, API_VERSION, VERSION, APIPUBLISHER, USERID, SUM(TOTAL_REQUEST_COUNT) AS TOTAL_REQUEST_COUNT, CONTEXT " +
-                        "FROM API_REQUEST_SUMMARY" + 
-                        " GROUP BY API, API_VERSION, APIPUBLISHER, USERID ORDER BY TOTAL_REQUEST_COUNT DESC ";
-
-                oracleQuery = "SELECT API, API_VERSION, VERSION, APIPUBLISHER, USERID, SUM(TOTAL_REQUEST_COUNT) AS TOTAL_REQUEST_COUNT, CONTEXT " +
-                              "FROM API_REQUEST_SUMMARY" + 
-                              " GROUP BY API, API_VERSION, VERSION, APIPUBLISHER, USERID, CONTEXT ORDER BY TOTAL_REQUEST_COUNT DESC ";
-
-                mssqlQuery = "SELECT  API, API_VERSION, VERSION, APIPUBLISHER, USERID, SUM(TOTAL_REQUEST_COUNT) AS TOTAL_REQUEST_COUNT, CONTEXT " +
-                             "FROM API_REQUEST_SUMMARY" + 
-                             " GROUP BY API, API_VERSION, APIPUBLISHER, USERID ORDER BY TOTAL_REQUEST_COUNT DESC ";
-
-            }
-            if ((connection.getMetaData().getDriverName()).contains("Oracle")) {
-                query = oracleQuery;
-            }
-            if(connection.getMetaData().getDatabaseProductName().contains("Microsoft")){
-                query = mssqlQuery;
-            }
-
-            rs = statement.executeQuery(query);
-            List<APIUsageByUserName> usageByName = new ArrayList<APIUsageByUserName>();
-            String apiName;
-            String apiVersion;
-            String context;
-            String userID;
-            long requestCount;
-            String publisher;
-
-            while (rs.next()) {
-                apiName = rs.getString("api");
-                apiVersion = rs.getString("version");
-                context = rs.getString("api");
-                userID = rs.getString("userid");
-                requestCount = rs.getLong("total_request_count");
-                publisher = rs.getString("apipublisher");
-                if (publisher != null) {
-                    APIUsageByUserName usage = new APIUsageByUserName(apiName, apiVersion, context, userID,
-                            requestCount, publisher);
-                    usageByName.add(usage);
-                }
-            }
-            return usageByName;
-
-        } catch (Exception e) {
-            throw new APIMgtUsageQueryServiceClientException("Error occurred while querying from JDBC database", e);
-        } finally {
-            if (rs != null) {
-                try {
-                    rs.close();
-                } catch (SQLException ignore) {
-
-                }
-            }
-            if (statement != null) {
-                try {
-                    statement.close();
-                } catch (SQLException e) {
-
-                }
-            }
-            if (connection != null) {
-                try {
-                    connection.close();
-                } catch (SQLException e) {
-
-                }
-            }
-        }
-    }
-
-    public boolean isTableExist(String tableName, Connection connection) throws SQLException {
-        //This return all tables,use this because it is not db specific, Passing table name doesn't
-        //work with every database
-        ResultSet tables = connection.getMetaData().getTables(null, null, "%", null);
-        while (tables.next()) {
-            if (tables.getString(3).equalsIgnoreCase(tableName)) {
-                return true;
-            }
-        }
-        tables.close();
-        return false;
-    }
-
-    private List<API> getAPIsByProvider(String providerId) throws APIMgtUsageQueryServiceClientException {
-        try {
-            if (APIUsageStatisticsClientConstants.ALL_PROVIDERS.equals(providerId)) {
-                return apiProviderImpl.getAllAPIs();
-            } else {
-                return apiProviderImpl.getAPIsByProvider(providerId);
-            }
-        } catch (APIManagementException e) {
-            throw new APIMgtUsageQueryServiceClientException("Error while retrieving APIs by " + providerId, e);
-        }
-    }
-
-    @Deprecated
-    private Collection<APIUsage> getUsageData(OMElement data) {
-        List<APIUsage> usageData = new ArrayList<APIUsage>();
-        OMElement rowsElement = data.getFirstChildWithName(new QName(
-                APIUsageStatisticsClientConstants.ROWS));
-        Iterator rowIterator = rowsElement.getChildrenWithName(new QName(
-                APIUsageStatisticsClientConstants.ROW));
-        if (rowIterator != null) {
-            while (rowIterator.hasNext()) {
-                OMElement rowElement = (OMElement) rowIterator.next();
-                usageData.add(new APIUsage(rowElement));
-            }
-        }
-        return usageData;
-    }
-
-    @Deprecated
-    private Collection<AppAPIUsage> getAppAPIUsageData(OMElement data) {
-        List<AppAPIUsage> usageData = new ArrayList<AppAPIUsage>();
-        OMElement rowsElement = data.getFirstChildWithName(new QName(
-                APIUsageStatisticsClientConstants.ROWS));
-        Iterator rowIterator = rowsElement.getChildrenWithName(new QName(
-                APIUsageStatisticsClientConstants.ROW));
-        if (rowIterator != null) {
-            while (rowIterator.hasNext()) {
-                OMElement rowElement = (OMElement) rowIterator.next();
-                usageData.add(new AppAPIUsage(rowElement));
-            }
-        }
-        return usageData;
-    }
-
-    @Deprecated
-    private Collection<APIUsageByResourcePath> getUsageDataByResourcePath(OMElement data) {
-        List<APIUsageByResourcePath> usageData = new ArrayList<APIUsageByResourcePath>();
-        OMElement rowsElement = data.getFirstChildWithName(new QName(
-                APIUsageStatisticsClientConstants.ROWS));
-        Iterator rowIterator = rowsElement.getChildrenWithName(new QName(
-                APIUsageStatisticsClientConstants.ROW));
-        if (rowIterator != null) {
-            while (rowIterator.hasNext()) {
-                OMElement rowElement = (OMElement) rowIterator.next();
-                usageData.add(new APIUsageByResourcePath(rowElement));
-            }
-        }
-        return usageData;
-    }
-
-    @Deprecated
-    private Collection<APIUsageByDestination> getUsageDataByDestination(OMElement data) {
-        List<APIUsageByDestination> usageData = new ArrayList<APIUsageByDestination>();
-        OMElement rowsElement = data.getFirstChildWithName(new QName(
-                APIUsageStatisticsClientConstants.ROWS));
-        Iterator rowIterator = rowsElement.getChildrenWithName(new QName(
-                APIUsageStatisticsClientConstants.ROW));
-        if (rowIterator != null) {
-            while (rowIterator.hasNext()) {
-                OMElement rowElement = (OMElement) rowIterator.next();
-                usageData.add(new APIUsageByDestination(rowElement));
-            }
-        }
-        return usageData;
-    }
-
-    @Deprecated
-    private Collection<APIUsageByUserName> getUsageDataByAPIName(OMElement data, String tenantDomain) {
-        List<APIUsageByUserName> usageData = new ArrayList<APIUsageByUserName>();
-        OMElement rowsElement = data.getFirstChildWithName(new QName(
-                APIUsageStatisticsClientConstants.ROWS));
-        Iterator rowIterator = rowsElement.getChildrenWithName(new QName(
-                APIUsageStatisticsClientConstants.ROW));
-        if (rowIterator != null) {
-            while (rowIterator.hasNext()) {
-                OMElement rowElement = (OMElement) rowIterator.next();
-                String apiProvider = null;
-                if (rowElement.getFirstChildWithName(new QName("apipublisher")) != null) {
-                    apiProvider = rowElement.getFirstChildWithName(new QName("apipublisher")).getText();
-                    if (apiProvider != null && tenantDomain.equals(MultitenantUtils.getTenantDomain(apiProvider))) {
-                        usageData.add(new APIUsageByUserName(rowElement));
-                    }
-                }
-
-            }
-        }
-        return usageData;
-    }
-
-    @Deprecated
-    private Collection<APIResponseFaultCount> getAPIResponseFaultCount(OMElement data) {
-        List<APIResponseFaultCount> faultyData = new ArrayList<APIResponseFaultCount>();
-        OMElement rowsElement = data.getFirstChildWithName(new QName(
-                APIUsageStatisticsClientConstants.ROWS));
-        Iterator rowIterator = rowsElement.getChildrenWithName(new QName(
-                APIUsageStatisticsClientConstants.ROW));
-        if (rowIterator != null) {
-            while (rowIterator.hasNext()) {
-                OMElement rowElement = (OMElement) rowIterator.next();
-                faultyData.add(new APIResponseFaultCount(rowElement));
-            }
-        }
-        return faultyData;
-    }
-
-    @Deprecated
-    private Collection<AppAPIResponseFaultCount> getAppAPIResponseFaultCount(OMElement data) {
-        List<AppAPIResponseFaultCount> faultyData = new ArrayList<AppAPIResponseFaultCount>();
-        OMElement rowsElement = data.getFirstChildWithName(new QName(
-                APIUsageStatisticsClientConstants.ROWS));
-        Iterator rowIterator = rowsElement.getChildrenWithName(new QName(
-                APIUsageStatisticsClientConstants.ROW));
-        if (rowIterator != null) {
-            while (rowIterator.hasNext()) {
-                OMElement rowElement = (OMElement) rowIterator.next();
-                faultyData.add(new AppAPIResponseFaultCount(rowElement));
-            }
-        }
-        return faultyData;
-    }
-
-    @Deprecated
-    private Collection<APIResponseTime> getResponseTimeData(OMElement data) {
-        List<APIResponseTime> responseTimeData = new ArrayList<APIResponseTime>();
-
-        OMElement rowsElement = data.getFirstChildWithName(new QName(
-                APIUsageStatisticsClientConstants.ROWS));
-
-        Iterator rowIterator = rowsElement.getChildrenWithName(new QName(
-                APIUsageStatisticsClientConstants.ROW));
-        if (rowIterator != null) {
-            while (rowIterator.hasNext()) {
-                OMElement rowElement = (OMElement) rowIterator.next();
-                if (rowElement.getFirstChildWithName(new QName(
-                        APIUsageStatisticsClientConstants.SERVICE_TIME)) != null) {
-                    responseTimeData.add(new APIResponseTime(rowElement));
-                }
-            }
-        }
-        return responseTimeData;
-    }
-
-    @Deprecated
-    private Collection<APIAccessTime> getAccessTimeData(OMElement data) {
-        List<APIAccessTime> accessTimeData = new ArrayList<APIAccessTime>();
-        OMElement rowsElement = data.getFirstChildWithName(new QName(
-                APIUsageStatisticsClientConstants.ROWS));
-        Iterator rowIterator = rowsElement.getChildrenWithName(new QName(
-                APIUsageStatisticsClientConstants.ROW));
-        if (rowIterator != null) {
-            while (rowIterator.hasNext()) {
-                OMElement rowElement = (OMElement) rowIterator.next();
-                accessTimeData.add(new APIAccessTime(rowElement));
-            }
-        }
-        return accessTimeData;
-    }
-
-    @Deprecated
-    private Collection<APIUsageByUser> getUsageBySubscriber(OMElement data) {
-        List<APIUsageByUser> usageData = new ArrayList<APIUsageByUser>();
-        OMElement rowsElement = data.getFirstChildWithName(new QName(
-                APIUsageStatisticsClientConstants.ROWS));
-        Iterator rowIterator = rowsElement.getChildrenWithName(new QName(
-                APIUsageStatisticsClientConstants.ROW));
-        if (rowIterator != null) {
-            while (rowIterator.hasNext()) {
-                OMElement rowElement = (OMElement) rowIterator.next();
-                usageData.add(new APIUsageByUser(rowElement));
-            }
-        }
-        return usageData;
-    }
-
-    @Deprecated
-    private Collection<APIUserAgent> getUserAgent(OMElement data) {
-        List<APIUserAgent> userAgentData = new ArrayList<APIUserAgent>();
-        OMElement rowsElement = data.getFirstChildWithName(new QName(
-                APIUsageStatisticsClientConstants.ROWS));
-        Iterator rowIterator = rowsElement.getChildrenWithName(new QName(
-                APIUsageStatisticsClientConstants.ROW));
-        if (rowIterator != null) {
-            while (rowIterator.hasNext()) {
-                OMElement rowElement = (OMElement) rowIterator.next();
-                userAgentData.add(new APIUserAgent(rowElement));
-            }
-        }
-        return userAgentData;
-    }
-
-    @Deprecated
-    private Collection<APIRequestsByHour> getAPIRequestsByHour(OMElement data) {
-        List<APIRequestsByHour> apiRequestsByHours = new ArrayList<APIRequestsByHour>();
-        OMElement rowsElement = data.getFirstChildWithName(new QName(
-                APIUsageStatisticsClientConstants.ROWS));
-        Iterator rowIterator = rowsElement.getChildrenWithName(new QName(
-                APIUsageStatisticsClientConstants.ROW));
-        if (rowIterator != null) {
-            while (rowIterator.hasNext()) {
-                OMElement rowElement = (OMElement) rowIterator.next();
-                if(!rowElement.getFirstChildWithName(new QName("tier")).getText().equalsIgnoreCase("Unauthenticated")){
-                    apiRequestsByHours.add(new APIRequestsByHour(rowElement));
-                }
-
-            }
-        }
-        return apiRequestsByHours;
-    }
-
-    @Deprecated
-    private Collection<String> getAPIsFromAPIRequestByHour(OMElement data) {
-        List<String> apisList = new ArrayList<String>();
-        OMElement rowsElement = data.getFirstChildWithName(new QName(
-                APIUsageStatisticsClientConstants.ROWS));
-        Iterator rowIterator = rowsElement.getChildrenWithName(new QName(
-                APIUsageStatisticsClientConstants.ROW));
-        if (rowIterator != null) {
-            while (rowIterator.hasNext()) {
-                OMElement rowElement = (OMElement) rowIterator.next();
-                apisList.add(new String(rowElement.getFirstChildWithName(new QName("api")).getText()));
-
-            }
-        }
-        return apisList;
-    }
-
-    @Deprecated
-    private Collection<APIVersionUsageByUser> getUsageAPIBySubscriber(OMElement data) {
-        List<APIVersionUsageByUser> usageData = new ArrayList<APIVersionUsageByUser>();
-        OMElement rowsElement = data.getFirstChildWithName(new QName(
-                APIUsageStatisticsClientConstants.ROWS));
-        Iterator rowIterator = rowsElement.getChildrenWithName(new QName(
-                APIUsageStatisticsClientConstants.ROW));
-        if (rowIterator != null) {
-            while (rowIterator.hasNext()) {
-                OMElement rowElement = (OMElement) rowIterator.next();
-                for (int i = 0; i < usageData.size(); i++) {
-                    if (usageData.get(i).apiName.equals(rowElement.getFirstChildWithName(new QName(
-                            APIUsageStatisticsClientConstants.API)).getText()) && usageData.get(i).apiVersion.equals(rowElement.getFirstChildWithName(new QName(
-                            APIUsageStatisticsClientConstants.VERSION)).getText())) {
-                        usageData.get(i).requestCount = usageData.get(i).requestCount + (long) Double.parseDouble(rowElement.getFirstChildWithName(new QName(
-                                APIUsageStatisticsClientConstants.REQUEST)).getText());
-                        //    return usageData;
-                    }
-
-                }
-                usageData.add(new APIVersionUsageByUser(rowElement));
-            }
-        }
-        return usageData;
-    }
-
-    @Deprecated
-    private Collection<APIVersionUsageByUserMonth> getUsageAPIBySubscriberMonthly(OMElement data) {
-        List<APIVersionUsageByUserMonth> usageData = new ArrayList<APIVersionUsageByUserMonth>();
-        OMElement rowsElement = data.getFirstChildWithName(new QName(
-                APIUsageStatisticsClientConstants.ROWS));
-        Iterator rowIterator = rowsElement.getChildrenWithName(new QName(
-                APIUsageStatisticsClientConstants.ROW));
-        if (rowIterator != null) {
-            while (rowIterator.hasNext()) {
-                OMElement rowElement = (OMElement) rowIterator.next();
-                for (int i = 0; i < usageData.size(); i++) {
-                    if (usageData.get(i).apiName.equals(rowElement.getFirstChildWithName(new QName(
-                            APIUsageStatisticsClientConstants.API)).getText()) && usageData.get(i).apiVersion.equals(rowElement.getFirstChildWithName(new QName(
-                            APIUsageStatisticsClientConstants.VERSION)).getText())) {
-                        usageData.get(i).requestCount = usageData.get(i).requestCount + (long) Double.parseDouble(rowElement.getFirstChildWithName(new QName(
-                                APIUsageStatisticsClientConstants.REQUEST)).getText());
-                    }
-
-                }
-                usageData.add(new APIVersionUsageByUserMonth(rowElement));
-            }
-        }
-        return usageData;
-    }
-
-    private Collection<APIVersionUsageByUserMonth> getUsageAPIBySubscriberMonthly(String subscriberName, String period)
-            throws APIMgtUsageQueryServiceClientException {
-
-        if (dataSource == null) {
-            throw new APIMgtUsageQueryServiceClientException("BAM data source hasn't been initialized. Ensure " +
-                    "that the data source is properly configured in the APIUsageTracker configuration.");
-        }
-
-        Connection connection = null;
-        Statement statement = null;
-        ResultSet rs = null;
-        Collection<APIVersionUsageByUserMonth> usageData = new ArrayList<APIVersionUsageByUserMonth>();
-        try {
-            connection = dataSource.getConnection();
-            statement = connection.createStatement();
-            String query;
-            //check whether table exist first
-            if (isTableExist(APIUsageStatisticsClientConstants.KEY_USAGE_MONTH_SUMMARY, connection)) {//Table Exist
-
-                query = "SELECT " + APIUsageStatisticsClientConstants.API + ","
-                        + APIUsageStatisticsClientConstants.VERSION + "," + APIUsageStatisticsClientConstants.CONTEXT
-                        + ",sum(" + APIUsageStatisticsClientConstants.REQUEST + ") as "
-                        + APIUsageStatisticsClientConstants.REQUEST + "," + APIUsageStatisticsClientConstants.MONTH
-                        + "," + APIUsageStatisticsClientConstants.USER_ID + " FROM  "
-                        + APIUsageStatisticsClientConstants.KEY_USAGE_MONTH_SUMMARY + " WHERE "
-                        + APIUsageStatisticsClientConstants.MONTH + " = '" + period + "' AND "
-                        + APIUsageStatisticsClientConstants.USER_ID + " = '" + subscriberName + "' GROUP BY "
-                        + APIUsageStatisticsClientConstants.API_VERSION + ", "
-                        + APIUsageStatisticsClientConstants.USER_ID + ", " + APIUsageStatisticsClientConstants.MONTH;
-
-                rs = statement.executeQuery(query);
-
-                while (rs.next()) {
-                    String apiName = rs.getString(APIUsageStatisticsClientConstants.API);
-                    String apiVersion = rs.getString(APIUsageStatisticsClientConstants.VERSION);
-                    String context = rs.getString(APIUsageStatisticsClientConstants.CONTEXT);
-                    String username = rs.getString(APIUsageStatisticsClientConstants.USER_ID);
-                    long requestCount = rs.getLong(APIUsageStatisticsClientConstants.REQUEST);
-                    String month = rs.getString(APIUsageStatisticsClientConstants.MONTH);
-                    usageData.add(new APIVersionUsageByUserMonth(apiName, apiVersion, context, username, requestCount,
-                            month));
-                }
-            }
-
-            return usageData;
-
-        } catch (SQLException e) {
-            throw new APIMgtUsageQueryServiceClientException("Error occurred while querying from JDBC database", e);
-        } finally {
-            if (rs != null) {
-                try {
-                    rs.close();
-                } catch (SQLException e) {
-                    //this is logged and the process is continued because the query has executed
-                    log.error("Error occurred while closing the result set from JDBC database.", e);
-                }
-            }
-            if (statement != null) {
-                try {
-                    statement.close();
-                } catch (SQLException e) {
-                    //this is logged and the process is continued because the query has executed
-                    log.error("Error occurred while closing the statement from JDBC database.", e);
-                }
-            }
-            if (connection != null) {
-                try {
-                    connection.close();
-                } catch (SQLException e) {
-                    //this is logged and the process is continued because the query has executed
-                    log.error("Error occurred while closing the JDBC database connection.", e);
-                }
-            }
-        }
-    }
-
-    public List<APIUsageRangeCost> evaluate(String param, int calls) throws Exception {
-        return paymentPlan.evaluate(param, calls);
-    }
-
-    @Deprecated
-    private Collection<APIFirstAccess> getFirstAccessTime(OMElement data) {
-        List<APIFirstAccess> usageData = new ArrayList<APIFirstAccess>();
-        OMElement rowsElement = data.getFirstChildWithName(new QName(
-                APIUsageStatisticsClientConstants.ROWS));
-        OMElement rowElement = rowsElement.getFirstChildWithName(new QName(APIUsageStatisticsClientConstants.ROW));
-
-        if (rowElement!=null) {
-            usageData.add(new APIFirstAccess(rowElement));
-        }
-
-        return usageData;
-    }
-
-    public List<String> getFirstAccessTime(String providerName, int limit)
-            throws APIMgtUsageQueryServiceClientException {
-
-        APIFirstAccess firstAccess = this.queryFirstAccess(
-                APIUsageStatisticsClientConstants.KEY_USAGE_SUMMARY);
-        List<String> APIFirstAccessList = new ArrayList<String>();
-
-        if (firstAccess != null) {
-            APIFirstAccessList.add(firstAccess.getYear());
-            APIFirstAccessList.add(firstAccess.getMonth());
-            APIFirstAccessList.add(firstAccess.getDay());
-        }
-        return APIFirstAccessList;
-    }
-
-    private APIFirstAccess queryFirstAccess(String columnFamily)
-            throws APIMgtUsageQueryServiceClientException {
-
-        if (dataSource == null) {
-            throw new APIMgtUsageQueryServiceClientException("BAM data source hasn't been initialized. Ensure " +
-                    "that the data source is properly configured in the APIUsageTracker configuration.");
-        }
-
-        Connection connection = null;
-        Statement statement = null;
-        ResultSet rs = null;
-        try {
-            connection = dataSource.getConnection();
-            statement = connection.createStatement();
-            String query;
-            if (connection != null && connection.getMetaData().getDatabaseProductName().equalsIgnoreCase("oracle")) {
-
-                query = "SELECT time,year,month,day FROM  " + columnFamily + " WHERE ROWNUM <= 1 order by time ASC";
-
-            } else if (connection != null && connection.getMetaData().getDatabaseProductName().contains("Microsoft")) {
-
-                query = "SELECT TOP 1 time,year,month,day FROM  " + columnFamily + " order by time ASC";
-
-            } else {
-
-                query = "SELECT time,year,month,day FROM  " + columnFamily + " order by time ASC limit 1";
-
-            }
-            rs = statement.executeQuery(query);
-            String year;
-            String month;
-            String day;
-            APIFirstAccess firstAccess = null;
-
-            while (rs.next()) {
-                year = rs.getString("year");
-                month = rs.getString("month");
-                day = rs.getString("day");
-                firstAccess = new APIFirstAccess(year, month, day);
-            }
-
-            return firstAccess;
-
-        } catch (Exception e) {
-            throw new APIMgtUsageQueryServiceClientException("Error occurred while querying from JDBC database" +
-                                                             e.getMessage(), e);
-        } finally {
-            if (rs != null) {
-                try {
-                    rs.close();
-                } catch (SQLException ignore) {
-
-                }
-            }
-            if (statement != null) {
-                try {
-                    statement.close();
-                } catch (SQLException e) {
-
-                }
-            }
-            if (connection != null) {
-                try {
-                    connection.close();
-                } catch (SQLException e) {
-
-                }
-            }
-        }
-    }
-
-    private Collection<APIUsageByUser> getUsageOfAPI(String apiName, String apiVersion)
-            throws APIMgtUsageQueryServiceClientException {
-        if (dataSource == null) {
-            throw new APIMgtUsageQueryServiceClientException("BAM data source hasn't been initialized. Ensure " +
-                    "that the data source is properly configured in the APIUsageTracker configuration.");
-        }
-
-        Connection connection = null;
-        Statement statement = null;
-        ResultSet rs = null;
-        Collection<APIUsageByUser> usageData = new ArrayList<APIUsageByUser>();
-        try {
-            connection = dataSource.getConnection();
-            statement = connection.createStatement();
-            String query;
-            //check whether table exist first
-            if (isTableExist(APIUsageStatisticsClientConstants.KEY_USAGE_SUMMARY, connection)) {//Table Exists
-                query = "SELECT * FROM " + APIUsageStatisticsClientConstants.KEY_USAGE_SUMMARY
-                        + " WHERE " + APIUsageStatisticsClientConstants.API + " = '" + apiName + "'";
-                if (apiVersion != null) {
-                    query += " AND " + APIUsageStatisticsClientConstants.VERSION + " = '" + apiVersion + "'";
-                }
-                rs = statement.executeQuery(query);
-                while (rs.next()) {
-                    String context = rs.getString(APIUsageStatisticsClientConstants.CONTEXT);
-                    String username = rs.getString(APIUsageStatisticsClientConstants.USER_ID);
-                    long requestCount = rs.getLong(APIUsageStatisticsClientConstants.REQUEST);
-                    String version = rs.getString(APIUsageStatisticsClientConstants.VERSION);
-                    usageData.add(new APIUsageByUser(context,username,requestCount,version));
-                }
-            }
-            return usageData;
-
-        } catch (SQLException e) {
-            throw new APIMgtUsageQueryServiceClientException("Error occurred while querying from JDBC database", e);
-        } finally {
-            if (rs != null) {
-                try {
-                    rs.close();
-                } catch (SQLException e) {
-                    //this is logged and the process is continued because the query has executed
-                    log.error("Error occurred while closing the result set from JDBC database.",e);
-                }
-            }
-            if (statement != null) {
-                try {
-                    statement.close();
-                } catch (SQLException e) {
-                    //this is logged and the process is continued because the query has executed
-                    log.error("Error occurred while closing the statement from JDBC database.",e);
-                }
-            }
-            if (connection != null) {
-                try {
-                    connection.close();
-                } catch (SQLException e) {
-                    //this is logged and the process is continued because the query has executed
-                    log.error("Error occurred while closing the JDBC database connection.",e);
-                }
-            }
-        }
-    }
-
-    /** Given API name and Application, returns throttling request counts over time for a given time span
-     *
-     * @param apiName Name of the API
-     * @param provider Provider name
-     * @param appName Application name
-     * @param fromDate Start date of the time span
-     * @param toDate End date of time span
-     * @param groupBy Group by parameter. Supported parameters are :day,hour
-     * @return Throttling counts over time
-     * @throws APIMgtUsageQueryServiceClientException
-     */
-    public List<APIThrottlingOverTimeDTO> getThrottleDataOfAPIAndApplication(String apiName, String provider,
-            String appName, String fromDate, String toDate, String groupBy)
-            throws APIMgtUsageQueryServiceClientException {
-
-        if (dataSource == null) {
-            throw new APIMgtUsageQueryServiceClientException("BAM data source hasn't been initialized. Ensure " +
-                    "that the data source is properly configured in the APIUsageTracker configuration.");
-        }
-
-        Connection connection = null;
-        PreparedStatement statement = null;
-        ResultSet rs = null;
-        try {
-            connection = dataSource.getConnection();
-            String query, groupByStmt;
-            List<APIThrottlingOverTimeDTO> throttlingData = new ArrayList<APIThrottlingOverTimeDTO>();
-            String tenantDomain = MultitenantUtils.getTenantDomain(provider);
-
-            //check whether table exist first
-            if (isTableExist(APIUsageStatisticsClientConstants.API_THROTTLED_OUT_SUMMARY, connection)) { //Table exists
-
-                if (APIUsageStatisticsClientConstants.GROUP_BY_DAY.equals(groupBy)){
-                    groupByStmt = "year, month, day";
-                } else if (APIUsageStatisticsClientConstants.GROUP_BY_HOUR.equals(groupBy)){
-                    groupByStmt = "year, month, day, time";
-                } else {
-                    throw new APIMgtUsageQueryServiceClientException(
-                            "Unsupported group by parameter " + groupBy +
-                                    " for retrieving throttle data of API and app.");
-                }
-
-                query = "SELECT " + groupByStmt + " ," +
-                        "SUM(COALESCE(success_request_count,0)) AS success_request_count, " +
-                        "SUM(COALESCE(throttleout_count,0)) AS throttleout_count " +
-                        "FROM API_THROTTLED_OUT_SUMMARY " +
-                        "WHERE tenantDomain = ? " +
-                        "AND api = ? " +
-                        (provider.startsWith(APIUsageStatisticsClientConstants.ALL_PROVIDERS) ? "" :
-                                "AND apiPublisher = ?") +
-                        (StringUtils.isEmpty(appName) ? "" : " AND applicationName = ?") +
-                        "AND time BETWEEN ? AND ? " +
-                        "GROUP BY " + groupByStmt + " " +
-                        "ORDER BY " + groupByStmt + " ASC";
-
-                statement = connection.prepareStatement(query);
-                int index = 1;
-                statement.setString(index++, tenantDomain);
-                statement.setString(index++, apiName);
-                if (!provider.startsWith(APIUsageStatisticsClientConstants.ALL_PROVIDERS)) {
-                    statement.setString(index++, provider);
-                }
-                if (!StringUtils.isEmpty(appName)) {
-                    statement.setString(index++, appName);
-                }
-                statement.setString(index++, fromDate);
-                statement.setString(index, toDate);
-
-                rs = statement.executeQuery();
-                while (rs.next()) {
-                    int successRequestCount = rs.getInt(APIUsageStatisticsClientConstants.SUCCESS_REQUEST_COUNT);
-                    int throttledOutCount = rs.getInt(APIUsageStatisticsClientConstants.THROTTLED_OUT_COUNT);
-                    int year =  rs.getInt(APIUsageStatisticsClientConstants.YEAR);
-                    int month =  rs.getInt(APIUsageStatisticsClientConstants.MONTH);
-                    String time;
-                    if (APIUsageStatisticsClientConstants.GROUP_BY_HOUR.equals(groupBy)) {
-                        time = rs.getString(APIUsageStatisticsClientConstants.TIME);
-                    } else {
-                        int day =  rs.getInt(APIUsageStatisticsClientConstants.DAY);
-                        time = year + "-" + month + "-" + day + " 00:00:00";
-                    }
-                    throttlingData.add(
-                            new APIThrottlingOverTimeDTO(apiName, provider, successRequestCount, throttledOutCount,
-                                    time)
-                    );
-                }
-
-            } else {
-                throw new APIMgtUsageQueryServiceClientException(
-                        "Statistics Table:" + APIUsageStatisticsClientConstants.API_THROTTLED_OUT_SUMMARY +
-                                " does not exist.");
-            }
-
-            return throttlingData;
-
-        } catch (SQLException e) {
-            throw new APIMgtUsageQueryServiceClientException("Error occurred while querying from JDBC database", e);
-        } finally {
-            if (rs != null) {
-                try {
-                    rs.close();
-                } catch (SQLException e) {
-                    //this is logged and the process is continued because the query has executed
-                    log.error("Error occurred while closing the result set from JDBC database.", e);
-                }
-            }
-            if (statement != null) {
-                try {
-                    statement.close();
-                } catch (SQLException e) {
-                    //this is logged and the process is continued because the query has executed
-                    log.error("Error occurred while closing the prepared statement from JDBC database.", e);
-                }
-            }
-            if (connection != null) {
-                try {
-                    connection.close();
-                } catch (SQLException e) {
-                    //this is logged and the process is continued because the query has executed
-                    log.error("Error occurred while closing the JDBC database connection.", e);
-                }
-            }
-        }
-    }
-
-    /** Given Application name and the provider, returns throttle data for the APIs of the provider invoked by the
-     *  given application
-     *
-     * @param appName Application name
-     * @param provider Provider name
-     * @param fromDate Start date of the time span
-     * @param toDate End date of time span
-     * @return Throttling counts of APIs of the provider invoked by the given app
-     * @throws APIMgtUsageQueryServiceClientException
-     */
-    public List<APIThrottlingOverTimeDTO> getThrottleDataOfApplication(String appName, String provider,
-            String fromDate, String toDate)
-            throws APIMgtUsageQueryServiceClientException {
-
-        if (dataSource == null) {
-            throw new APIMgtUsageQueryServiceClientException("BAM data source hasn't been initialized. Ensure " +
-                    "that the data source is properly configured in the APIUsageTracker configuration.");
-        }
-
-        Connection connection = null;
-        PreparedStatement statement = null;
-        ResultSet rs = null;
-        try {
-            connection = dataSource.getConnection();
-            String query;
-            List<APIThrottlingOverTimeDTO> throttlingData = new ArrayList<APIThrottlingOverTimeDTO>();
-            String tenantDomain = MultitenantUtils.getTenantDomain(provider);
-
-            if (isTableExist(APIUsageStatisticsClientConstants.API_THROTTLED_OUT_SUMMARY, connection)) { //Table exists
-
-                query = "SELECT api, apiPublisher, SUM(COALESCE(success_request_count,0)) " +
-                        "AS success_request_count, SUM(COALESCE(throttleout_count,0)) as throttleout_count " +
-                        "FROM API_THROTTLED_OUT_SUMMARY " +
-                        "WHERE tenantDomain = ? " +
-                        "AND applicationName = ? " +
-                        (provider.startsWith(APIUsageStatisticsClientConstants.ALL_PROVIDERS) ? "" :
-                                "AND apiPublisher = ?") +
-                        "AND time BETWEEN ? AND ? " +
-                        "GROUP BY api, apiPublisher " +
-                        "ORDER BY api ASC";
-
-                statement = connection.prepareStatement(query);
-                int index = 1;
-                statement.setString(index++, tenantDomain);
-                statement.setString(index++, appName);
-                if (!provider.startsWith(APIUsageStatisticsClientConstants.ALL_PROVIDERS)) {
-                    statement.setString(index++, provider);
-                }
-                statement.setString(index++, fromDate);
-                statement.setString(index, toDate);
-
-                rs = statement.executeQuery();
-                while (rs.next()) {
-                    String api = rs.getString(APIUsageStatisticsClientConstants.API);
-                    String apiPublisher = rs.getString(APIUsageStatisticsClientConstants.API_PUBLISHER_THROTTLE_TABLE);
-                    int successRequestCount = rs.getInt(APIUsageStatisticsClientConstants.SUCCESS_REQUEST_COUNT);
-                    int throttledOutCount = rs.getInt(APIUsageStatisticsClientConstants.THROTTLED_OUT_COUNT);
-                    throttlingData
-                            .add(new APIThrottlingOverTimeDTO(api, apiPublisher, successRequestCount, throttledOutCount,
-                                    null));
-                }
-
-            } else {
-                throw new APIMgtUsageQueryServiceClientException(
-                        "Statistics Table:" + APIUsageStatisticsClientConstants.API_THROTTLED_OUT_SUMMARY +
-                                " does not exist.");
-            }
-
-            return throttlingData;
-
-        } catch (SQLException e) {
-            throw new APIMgtUsageQueryServiceClientException("Error occurred while querying from JDBC database", e);
-        } finally {
-            if (rs != null) {
-                try {
-                    rs.close();
-                } catch (SQLException e) {
-                    //this is logged and the process is continued because the query has executed
-                    log.error("Error occurred while closing the result set from JDBC database.", e);
-                }
-            }
-            if (statement != null) {
-                try {
-                    statement.close();
-                } catch (SQLException e) {
-                    //this is logged and the process is continued because the query has executed
-                    log.error("Error occurred while closing the prepared statement from JDBC database.", e);
-                }
-            }
-            if (connection != null) {
-                try {
-                    connection.close();
-                } catch (SQLException e) {
-                    //this is logged and the process is continued because the query has executed
-                    log.error("Error occurred while closing the JDBC database connection.", e);
-                }
-            }
-        }
-    }
-
-    /** Get APIs of the provider that consist of throttle data
-     *
-     * @param provider Provider name
-     * @return List of APIs of the provider that consist of throttle data
-     * @throws APIMgtUsageQueryServiceClientException
-     */
-    public List<String> getAPIsForThrottleStats(String provider)
-            throws APIMgtUsageQueryServiceClientException {
-
-        if (dataSource == null) {
-            throw new APIMgtUsageQueryServiceClientException("BAM data source hasn't been initialized. Ensure " +
-                    "that the data source is properly configured in the APIUsageTracker configuration.");
-        }
-
-        Connection connection = null;
-        PreparedStatement statement = null;
-        ResultSet rs = null;
-        try {
-            connection = dataSource.getConnection();
-            String query;
-            List<String> throttlingAPIData = new ArrayList<String>();
-            String tenantDomain = MultitenantUtils.getTenantDomain(provider);
-
-            //check whether table exist first
-            if (isTableExist(APIUsageStatisticsClientConstants.API_THROTTLED_OUT_SUMMARY, connection)) { //Tables exist
-
-                query = "SELECT DISTINCT api FROM API_THROTTLED_OUT_SUMMARY " +
-                        "WHERE tenantDomain = ? " +
-                        (provider.startsWith(APIUsageStatisticsClientConstants.ALL_PROVIDERS) ? "" :
-                                "AND apiPublisher = ? ") +
-                        "ORDER BY api ASC";
-
-                statement = connection.prepareStatement(query);
-                statement.setString(1, tenantDomain);
-                if (!provider.startsWith(APIUsageStatisticsClientConstants.ALL_PROVIDERS)) {
-                    statement.setString(2, provider);
-                }
-
-                rs = statement.executeQuery();
-                while (rs.next()) {
-                    String api = rs.getString(APIUsageStatisticsClientConstants.API);
-                    throttlingAPIData.add(api);
-                }
-            } else {
-                throw new APIMgtUsageQueryServiceClientException(
-                        "Statistics Table:" + APIUsageStatisticsClientConstants.API_THROTTLED_OUT_SUMMARY +
-                                " does not exist.");
-            }
-
-            return throttlingAPIData;
-
-        } catch (SQLException e) {
-            throw new APIMgtUsageQueryServiceClientException("Error occurred while querying from JDBC database", e);
-        } finally {
-            if (rs != null) {
-                try {
-                    rs.close();
-                } catch (SQLException e) {
-                    //this is logged and the process is continued because the query has executed
-                    log.error("Error occurred while closing the result set from JDBC database.", e);
-                }
-            }
-            if (statement != null) {
-                try {
-                    statement.close();
-                } catch (SQLException e) {
-                    //this is logged and the process is continued because the query has executed
-                    log.error("Error occurred while closing the prepared statement from JDBC database.", e);
-                }
-            }
-            if (connection != null) {
-                try {
-                    connection.close();
-                } catch (SQLException e) {
-                    //this is logged and the process is continued because the query has executed
-                    log.error("Error occurred while closing the JDBC database connection.", e);
-                }
-            }
-        }
-    }
-
-    /** Given provider name and the API name, returns a list of applications through which the corresponding API is
-     *  invoked and which consist of success/throttled requests
-     *
-     * @param provider Provider name
-     * @param apiName Name of th API
-     * @return A list of applications through which the corresponding API is invoked and which consist of throttle data
-     * @throws APIMgtUsageQueryServiceClientException
-     */
-    public List<String> getAppsForThrottleStats(String provider, String apiName)
-            throws APIMgtUsageQueryServiceClientException {
-
-        if (dataSource == null) {
-            throw new APIMgtUsageQueryServiceClientException("BAM data source hasn't been initialized. Ensure " +
-                    "that the data source is properly configured in the APIUsageTracker configuration.");
-        }
-
-        Connection connection = null;
-        PreparedStatement statement = null;
-        ResultSet rs = null;
-        try {
-            connection = dataSource.getConnection();
-            String query;
-            List<String> throttlingAppData = new ArrayList<String>();
-            String tenantDomain = MultitenantUtils.getTenantDomain(provider);
-
-            //check whether table exist first
-            if (isTableExist(APIUsageStatisticsClientConstants.API_THROTTLED_OUT_SUMMARY, connection)) { //Tables exist
-                query = "SELECT DISTINCT applicationName FROM API_THROTTLED_OUT_SUMMARY " +
-                        "WHERE tenantDomain = ? " +
-                        (provider.startsWith(APIUsageStatisticsClientConstants.ALL_PROVIDERS) ? "" :
-                                "AND apiPublisher = ? ") +
-                        (apiName == null ? "" : "AND api = ? ") +
-                        "ORDER BY applicationName ASC";
-
-                statement = connection.prepareStatement(query);
-                int index = 1;
-                statement.setString(index++, tenantDomain);
-                if (!provider.startsWith(APIUsageStatisticsClientConstants.ALL_PROVIDERS)) {
-                    statement.setString(index++, provider);
-                }
-                if( apiName != null ){
-                    statement.setString(index, apiName);
-                }
-
-                rs = statement.executeQuery();
-                while (rs.next()) {
-                    String applicationName = rs.getString(APIUsageStatisticsClientConstants.APPLICATION_NAME);
-                    throttlingAppData.add(applicationName);
-                }
-
-            } else {
-                throw new APIMgtUsageQueryServiceClientException(
-                        "Statistics Table:" + APIUsageStatisticsClientConstants.API_THROTTLED_OUT_SUMMARY +
-                                " does not exist.");
-            }
-
-            return throttlingAppData;
-
-        } catch (SQLException e) {
-            throw new APIMgtUsageQueryServiceClientException("Error occurred while querying from JDBC database", e);
-        } finally {
-            if (rs != null) {
-                try {
-                    rs.close();
-                } catch (SQLException e) {
-                    //this is logged and the process is continued because the query has executed
-                    log.error("Error occurred while closing the result set from JDBC database.", e);
-                }
-            }
-            if (statement != null) {
-                try {
-                    statement.close();
-                } catch (SQLException e) {
-                    //this is logged and the process is continued because the query has executed
-                    log.error("Error occurred while closing the prepared statement from JDBC database.", e);
-                }
-            }
-            if (connection != null) {
-                try {
-                    connection.close();
-                } catch (SQLException e) {
-                    //this is logged and the process is continued because the query has executed
-                    log.error("Error occurred while closing the JDBC database connection.", e);
-                }
-            }
-        }
-    }
-
-    private static class AppUsage {
-
-
-        private String userid;
-        private long requestCount;
-        private String consumerKey;
-
-        @Deprecated
-        public AppUsage(OMElement row) {
-
-            userid = row.getFirstChildWithName(new QName(
-                    APIUsageStatisticsClientConstants.USER_ID)).getText();
-            requestCount = (long) Double.parseDouble(row.getFirstChildWithName(new QName(
-                    APIUsageStatisticsClientConstants.REQUEST)).getText());
-            consumerKey = row.getFirstChildWithName(new QName(
-                    APIUsageStatisticsClientConstants.CONSUMERKEY)).getText();
-
-        }
-
-        public AppUsage(String userId, long requestCount, String consumerKey) {
-
-            this.userid = userId;
-            this.requestCount = requestCount;
-            this.consumerKey = consumerKey;
-        }
-    }
-
-    private static class AppCallType {
-
-        private String apiName;
-        private String callType;
-        private String consumerKey;
-        private String resource;
-
-        @Deprecated
-        public AppCallType(OMElement row) {
-            apiName = row.getFirstChildWithName(new QName(
-                    APIUsageStatisticsClientConstants.API)).getText();
-            consumerKey = row.getFirstChildWithName(new QName(
-                    APIUsageStatisticsClientConstants.CONSUMERKEY)).getText();
-            callType = row.getFirstChildWithName(new QName(
-                    APIUsageStatisticsClientConstants.METHOD)).getText();
-            resource = row.getFirstChildWithName(new QName(
-                    APIUsageStatisticsClientConstants.RESOURCE)).getText();
-        }
-
-        public AppCallType(String apiName, String callType, String consumerKey, String resource) {
-
-            this.apiName = apiName;
-            this.callType = callType;
-            this.consumerKey = consumerKey;
-            this.resource = resource;
-        }
-    }
-
-    private static class APIUsage {
-
-        private String apiName;
-        private String apiVersion;
-        private String context;
-        private long requestCount;
-
-        @Deprecated
-        public APIUsage(OMElement row) {
-            apiName = row.getFirstChildWithName(new QName(
-                    APIUsageStatisticsClientConstants.API)).getText();
-            apiVersion = row.getFirstChildWithName(new QName(
-                    APIUsageStatisticsClientConstants.VERSION)).getText();
-            context = row.getFirstChildWithName(new QName(
-                    APIUsageStatisticsClientConstants.CONTEXT)).getText();
-            requestCount = (long) Double.parseDouble(row.getFirstChildWithName(new QName(
-                    APIUsageStatisticsClientConstants.REQUEST)).getText());
-        }
-
-        public APIUsage(String apiName, String context, String apiVersion, long requestCount) {
-
-            this.apiName = apiName;
-            this.context = context;
-            this.apiVersion = apiVersion;
-            this.requestCount = requestCount;
-        }
-    }
-
-    private static class AppAPIUsage {
-
-        private String apiName;
-        private String apiVersion;
-        private String context;
-        private long requestCount;
-        private String consumerKey;
-
-        @Deprecated
-        public AppAPIUsage(OMElement row) {
-            apiName = row.getFirstChildWithName(new QName(
-                    APIUsageStatisticsClientConstants.API)).getText();
-            apiVersion = row.getFirstChildWithName(new QName(
-                    APIUsageStatisticsClientConstants.VERSION)).getText();
-            context = row.getFirstChildWithName(new QName(
-                    APIUsageStatisticsClientConstants.CONTEXT)).getText();
-            requestCount = (long) Double.parseDouble(row.getFirstChildWithName(new QName(
-                    APIUsageStatisticsClientConstants.REQUEST)).getText());
-            consumerKey = row.getFirstChildWithName(new QName(
-                    APIUsageStatisticsClientConstants.CONSUMERKEY)).getText();
-        }
-
-        public AppAPIUsage(String apiName, String apiVersion, String context, long requestCount, String consumerKey) {
-
-            this.apiName = apiName;
-            this.apiVersion = apiVersion;
-            this.context = context;
-            this.requestCount = requestCount;
-            this.consumerKey = consumerKey;
-        }
-    }
-
-    private static class APIUsageByUser {
-
-        private String context;
-        private String username;
-        private long requestCount;
-        private String apiVersion;
-
-        @Deprecated
-        public APIUsageByUser(OMElement row) {
-            context = row.getFirstChildWithName(new QName(
-                    APIUsageStatisticsClientConstants.CONTEXT)).getText();
-            username = row.getFirstChildWithName(new QName(
-                    APIUsageStatisticsClientConstants.USER_ID)).getText();
-            requestCount = (long) Double.parseDouble(row.getFirstChildWithName(new QName(
-                    APIUsageStatisticsClientConstants.REQUEST)).getText());
-            apiVersion = row.getFirstChildWithName(new QName(
-                    APIUsageStatisticsClientConstants.VERSION)).getText();
-        }
-
-        public APIUsageByUser(String context, String username, long requestCount, String apiVersion) {
-            this.context = context;
-            this.username = username;
-            this.requestCount = requestCount;
-            this.apiVersion = apiVersion;
-        }
-    }
-
-    private static class APIUsageByResourcePath {
-
-        private String apiName;
-        private String apiVersion;
-        private String method;
-        private String context;
-        private long requestCount;
-        private String time;
-
-        public APIUsageByResourcePath(String apiName, String apiVersion, String method, String context,
-                long requestCount, String time) {
-            this.apiName = apiName;
-            this.apiVersion = apiVersion;
-            this.method = method;
-            this.context = context;
-            this.requestCount = requestCount;
-            this.time = time;
-        }
-
-        @Deprecated
-        public APIUsageByResourcePath(OMElement row) {
-            apiName = row.getFirstChildWithName(new QName(
-                    APIUsageStatisticsClientConstants.API)).getText();
-            apiVersion = row.getFirstChildWithName(new QName(
-                    APIUsageStatisticsClientConstants.VERSION)).getText();
-            method = row.getFirstChildWithName(new QName(
-                    APIUsageStatisticsClientConstants.METHOD)).getText();
-            context = row.getFirstChildWithName(new QName(
-                    APIUsageStatisticsClientConstants.CONTEXT)).getText();
-            requestCount = (long) Double.parseDouble(row.getFirstChildWithName(new QName(
-                    APIUsageStatisticsClientConstants.REQUEST)).getText());
-            time = row.getFirstChildWithName(new QName(
-                    APIUsageStatisticsClientConstants.TIME)).getText();
-        }
-    }
-
-    private static class APIUsageByDestination {
-
-        private String apiName;
-        private String apiVersion;
-        private String context;
-        private String destination;
-        private long requestCount;
-
-        public APIUsageByDestination(String apiName, String apiVersion, String context, String destination,
-                long requestCount) {
-            this.apiName = apiName;
-            this.apiVersion = apiVersion;
-            this.context = context;
-            this.destination = destination;
-            this.requestCount = requestCount;
-        }
-
-        @Deprecated
-        public APIUsageByDestination(OMElement row) {
-            apiName = row.getFirstChildWithName(new QName(
-                    APIUsageStatisticsClientConstants.API)).getText();
-            apiVersion = row.getFirstChildWithName(new QName(
-                    APIUsageStatisticsClientConstants.VERSION)).getText();
-            destination = row.getFirstChildWithName(new QName(
-                    APIUsageStatisticsClientConstants.DESTINATION)).getText();
-            context = row.getFirstChildWithName(new QName(
-                    APIUsageStatisticsClientConstants.CONTEXT)).getText();
-            requestCount = (long) Double.parseDouble(row.getFirstChildWithName(new QName(
-                    APIUsageStatisticsClientConstants.REQUEST)).getText());
-        }
-    }
-
-    private static class APIUsageByUserName {
-
-        private String apiName;
-        private String apiVersion;
-        private String context;
-        private String userID;
-        private String apipublisher;
-        private long requestCount;
-
-        public APIUsageByUserName(String apiName, String apiVersion, String context, String userID, long requestCount,
-                String apipublisher) {
-            this.apiName = apiName;
-            this.apiVersion = apiVersion;
-            this.context = context;
-            this.userID = userID;
-            this.requestCount = requestCount;
-            this.apipublisher = apipublisher;
-        }
-
-        @Deprecated
-        public APIUsageByUserName(OMElement row) {
-            apiName = row.getFirstChildWithName(new QName(
-                    APIUsageStatisticsClientConstants.API)).getText();
-            apiVersion = row.getFirstChildWithName(new QName(
-                    APIUsageStatisticsClientConstants.VERSION)).getText();
-            userID = row.getFirstChildWithName(new QName(
-                    APIUsageStatisticsClientConstants.USER_ID)).getText();
-            requestCount = (long) Double.parseDouble(row.getFirstChildWithName(new QName(
-                    APIUsageStatisticsClientConstants.REQUEST)).getText());
-            context = row.getFirstChildWithName(new QName(
-                    APIUsageStatisticsClientConstants.CONTEXT)).getText();
-        }
-    }
-
-    private static class APIResponseFaultCount {
-
-        private String apiName;
-        private String apiVersion;
-        private String context;
-//        private String requestTime;
-        private long faultCount;
-
-        public APIResponseFaultCount(String apiName, String apiVersion, String context, long faultCount) {
-            this.apiName = apiName;
-            this.apiVersion = apiVersion;
-            this.context = context;
-            this.faultCount = faultCount;
-        }
-
-        @Deprecated
-        public APIResponseFaultCount(OMElement row) {
-            apiName = row.getFirstChildWithName(new QName(
-                    APIUsageStatisticsClientConstants.API)).getText();
-            apiVersion = row.getFirstChildWithName(new QName(
-                    APIUsageStatisticsClientConstants.VERSION)).getText();
-            context = row.getFirstChildWithName(new QName(
-                    APIUsageStatisticsClientConstants.CONTEXT)).getText();
-            OMElement invocationTimeEle = row.getFirstChildWithName(new QName(
-                    APIUsageStatisticsClientConstants.INVOCATION_TIME));
-            OMElement faultCountEle = row.getFirstChildWithName(new QName(
-                    APIUsageStatisticsClientConstants.FAULT));
-//            if (invocationTimeEle != null) {
-//                requestTime = invocationTimeEle.getText();
-//            }
-            if (faultCountEle != null) {
-                faultCount = (long) Double.parseDouble(faultCountEle.getText());
-            }
-        }
-    }
-
-    private static class AppAPIResponseFaultCount {
-
-        private String apiName;
-        private String apiVersion;
-        private String context;
-        private String requestTime;
-        private long faultCount;
-        private String consumerKey;
-
-        @Deprecated
-        public AppAPIResponseFaultCount(OMElement row) {
-            apiName = row.getFirstChildWithName(new QName(
-                    APIUsageStatisticsClientConstants.API)).getText();
-            apiVersion = row.getFirstChildWithName(new QName(
-                    APIUsageStatisticsClientConstants.VERSION)).getText();
-            context = row.getFirstChildWithName(new QName(
-                    APIUsageStatisticsClientConstants.CONTEXT)).getText();
-            OMElement invocationTimeEle = row.getFirstChildWithName(new QName(
-                    APIUsageStatisticsClientConstants.INVOCATION_TIME));
-            OMElement faultCountEle = row.getFirstChildWithName(new QName(
-                    APIUsageStatisticsClientConstants.FAULT));
-            consumerKey = row.getFirstChildWithName(new QName(
-                    APIUsageStatisticsClientConstants.CONSUMERKEY)).getText();
-            if (invocationTimeEle != null) {
-                requestTime = invocationTimeEle.getText();
-            }
-            if (faultCountEle != null) {
-                faultCount = (long) Double.parseDouble(faultCountEle.getText());
-            }
-        }
-
-        public AppAPIResponseFaultCount
-                (String apiName, String apiVersion, String context, long faultCount, String consumerKey) {
-
-            this.apiName = apiName;
-            this.apiVersion = apiVersion;
-            this.context = context;
-            this.consumerKey = consumerKey;
-            if (faultCount != 0) {
-                this.faultCount = faultCount;
-            }
-        }
-    }
-
-    private static class APIVersionUsageByUser {
-
-        private String context;
-        private String username;
-        private long requestCount;
-        private String apiVersion;
-        private String apiName;
-
-        @Deprecated
-        public APIVersionUsageByUser(OMElement row) {
-            apiName = row.getFirstChildWithName(new QName(
-                    APIUsageStatisticsClientConstants.API)).getText();
-            context = row.getFirstChildWithName(new QName(
-                    APIUsageStatisticsClientConstants.CONTEXT)).getText();
-            username = row.getFirstChildWithName(new QName(
-                    APIUsageStatisticsClientConstants.USER_ID)).getText();
-            requestCount = (long) Double.parseDouble(row.getFirstChildWithName(new QName(
-                    APIUsageStatisticsClientConstants.REQUEST)).getText());
-            apiVersion = row.getFirstChildWithName(new QName(
-                    APIUsageStatisticsClientConstants.VERSION)).getText();
-
-        }
-    }
-
-    private static class APIVersionUsageByUserMonth {
-
-        private String context;
-        private String username;
-        private long requestCount;
-        private String apiVersion;
-        private String apiName;
-        private String month;
-
-        @Deprecated
-        public APIVersionUsageByUserMonth(OMElement row) {
-            apiName = row.getFirstChildWithName(new QName(
-                    APIUsageStatisticsClientConstants.API)).getText();
-            context = row.getFirstChildWithName(new QName(
-                    APIUsageStatisticsClientConstants.CONTEXT)).getText();
-            username = row.getFirstChildWithName(new QName(
-                    APIUsageStatisticsClientConstants.USER_ID)).getText();
-            requestCount = (long) Double.parseDouble(row.getFirstChildWithName(new QName(
-                    APIUsageStatisticsClientConstants.REQUEST)).getText());
-            apiVersion = row.getFirstChildWithName(new QName(
-                    APIUsageStatisticsClientConstants.VERSION)).getText();
-            month = row.getFirstChildWithName(new QName(
-                    APIUsageStatisticsClientConstants.MONTH)).getText();
-        }
-
-        public APIVersionUsageByUserMonth(String apiName, String apiVersion, String context, String username,
-                long requestCount, String month) {
-            this.apiName = apiName;
-            this.apiVersion = apiVersion;
-            this.context = context;
-            this.username = username;
-            this.requestCount = requestCount;
-            this.month = month;
-        }
-    }
-
-    private static class APIResponseTime {
-
-        private String apiName;
-        private String apiVersion;
-        private String context;
-        private double responseTime;
-        private long responseCount;
-
-        @Deprecated
-        public APIResponseTime(OMElement row) {
-            String nameVersion = row.getFirstChildWithName(new QName(
-                    APIUsageStatisticsClientConstants.API_VERSION)).getText();
-            int index = nameVersion.lastIndexOf(":v");
-            apiName = nameVersion.substring(0, index);
-            apiVersion = nameVersion.substring(index + 2);
-            context = row.getFirstChildWithName(new QName(
-                    APIUsageStatisticsClientConstants.CONTEXT)).getText();
-            responseTime = Double.parseDouble(row.getFirstChildWithName(new QName(
-                    APIUsageStatisticsClientConstants.SERVICE_TIME)).getText());
-            responseCount = (long) Double.parseDouble(row.getFirstChildWithName(new QName(
-                    APIUsageStatisticsClientConstants.RESPONSE)).getText());
-        }
-
-        public APIResponseTime
-                (String apiName, String apiVersion, String context, double responseTime, long responseCount) {
-
-            this.apiName = apiName;
-            this.apiVersion = apiVersion;
-            this.context = context;
-            this.responseTime = responseTime;
-            this.responseCount = responseCount;
-        }
-    }
-
-    private static class APIAccessTime {
-
-        private String apiName;
-        private String apiVersion;
-        private String context;
-        private double accessTime;
-        private String username;
-
-        @Deprecated
-        public APIAccessTime(OMElement row) {
-            String nameVersion = row.getFirstChildWithName(new QName(
-                    APIUsageStatisticsClientConstants.API_VERSION)).getText();
-            int index = nameVersion.lastIndexOf(":v");
-            apiName = nameVersion.substring(0, index);
-            apiVersion = nameVersion.substring(index + 2);
-            context = row.getFirstChildWithName(new QName(
-                    APIUsageStatisticsClientConstants.CONTEXT)).getText();
-            accessTime = Double.parseDouble(row.getFirstChildWithName(new QName(
-                    APIUsageStatisticsClientConstants.REQUEST_TIME)).getText());
-            username = row.getFirstChildWithName(new QName(
-                    APIUsageStatisticsClientConstants.USER_ID)).getText();
-        }
-
-        public APIAccessTime(String apiName, String apiVersion, String context, double accessTime, String username) {
-
-            this.apiName = apiName;
-            this.apiVersion = apiVersion;
-            this.context = context;
-            this.accessTime = accessTime;
-            this.username = username;
-        }
-    }
-
-    private static class APIFirstAccess {
-
-        private String year;
-        private String month;
-        private String day;
-        //private long requestCount;
-
-        public APIFirstAccess(String year, String month, String day) {
-            this.year = year;
-            this.month = month;
-            this.day = day;
-        }
-
-        public String getYear() {
-            return year;
-        }
-
-        public String getMonth() {
-            return month;
-        }
-
-        public String getDay() {
-            return day;
-        }
-
-        @Deprecated
-        public APIFirstAccess(OMElement row) {
-            year = row.getFirstChildWithName(new QName(
-                    APIUsageStatisticsClientConstants.YEAR)).getText();
-            month = row.getFirstChildWithName(new QName(
-                    APIUsageStatisticsClientConstants.MONTH)).getText();
-            day = row.getFirstChildWithName(new QName(
-                    APIUsageStatisticsClientConstants.DAY)).getText();
-            /*requestCount = (long) Double.parseDouble(row.getFirstChildWithName(new QName(
-                    APIUsageStatisticsClientConstants.REQUEST)).getText());*/
-        }
-    }
-
-    public static class APIUserAgent{
-        private String apiName;
-        private String apiVersion;
-        private String userAgent;
-        private int totalRequestCount;
-
-        @Deprecated
-        public APIUserAgent(OMElement row){
-            String nameVersion = row.getFirstChildWithName(new QName(
-                    APIUsageStatisticsClientConstants.API_VERSION)).getText();
-            int index = nameVersion.lastIndexOf(":v");
-            apiName = nameVersion.substring(0, index);
-            apiVersion = nameVersion.substring(index + 2);
-            userAgent = row.getFirstChildWithName(new QName("useragent")).getText();
-            totalRequestCount =  Integer.parseInt(row.getFirstChildWithName(new QName("total_request_count")).getText());
-        }
-
-    }
-
-    public static class APIRequestsByHour{
-        private String apiName;
-        private String apiVersion;
-        private String requestCount;
-        private String date;
-        private String tier;
-
-        @Deprecated
-        public APIRequestsByHour(OMElement row){
-            apiName = row.getFirstChildWithName(new QName("api")).getText();
-            apiVersion = row.getFirstChildWithName(new QName("api_version")).getText();
-            requestCount = row.getFirstChildWithName(new QName("total_request_count")).getText();
-            date = row.getFirstChildWithName(new QName("requesttime")).getText();
-            tier = row.getFirstChildWithName(new QName("tier")).getText();
-        }
-
-    }
-
->>>>>>> 036df2ed
 }