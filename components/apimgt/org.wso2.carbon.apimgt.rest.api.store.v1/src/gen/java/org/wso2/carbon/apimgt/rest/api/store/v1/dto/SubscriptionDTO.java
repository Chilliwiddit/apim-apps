package org.wso2.carbon.apimgt.rest.api.store.v1.dto;

import com.fasterxml.jackson.annotation.JsonProperty;
import com.fasterxml.jackson.annotation.JsonCreator;
import org.wso2.carbon.apimgt.rest.api.store.v1.dto.APIInfoDTO;
import org.wso2.carbon.apimgt.rest.api.store.v1.dto.APIProductInfoDTO;
import org.wso2.carbon.apimgt.rest.api.store.v1.dto.ApplicationInfoDTO;
import javax.validation.constraints.*;


import io.swagger.annotations.*;
import java.util.Objects;

import javax.xml.bind.annotation.*;



public class SubscriptionDTO   {
  
    private String subscriptionId = null;
    private String applicationId = null;
    private String apiId = null;
    private APIInfoDTO apiInfo = null;
    private ApplicationInfoDTO applicationInfo = null;
    private String throttlingPolicy = null;

@XmlType(name="TypeEnum")
@XmlEnum(String.class)
public enum TypeEnum {

<<<<<<< HEAD
@ApiModel(description = "")
public class SubscriptionDTO  {
  
  
  
  private String subscriptionId = null;
  
  @NotNull
  private String applicationId = null;
  
  
  private String apiId = null;
  
  
  private APIInfoDTO apiInfo = null;
  
  
  private String apiProductId = null;
  
  
  private APIProductInfoDTO apiProductInfo = null;
  
  
  private ApplicationInfoDTO applicationInfo = null;
  
  @NotNull
  private String tier = null;
  
  public enum TypeEnum {
     api,  apiProduct, 
  };
  
  private TypeEnum type = null;
  
  public enum StatusEnum {
     BLOCKED,  PROD_ONLY_BLOCKED,  UNBLOCKED,  ON_HOLD,  REJECTED, 
  };
  
  private StatusEnum status = null;
=======
    @XmlEnumValue("api") API(String.valueOf("api")), @XmlEnumValue("apiProduct") APIPRODUCT(String.valueOf("apiProduct"));


    private String value;

    TypeEnum (String v) {
        value = v;
    }

    public String value() {
        return value;
    }

    @Override
    public String toString() {
        return String.valueOf(value);
    }

    public static TypeEnum fromValue(String v) {
        for (TypeEnum b : TypeEnum.values()) {
            if (String.valueOf(b.value).equals(v)) {
                return b;
            }
        }
        return null;
    }
}

    private TypeEnum type = null;

@XmlType(name="StatusEnum")
@XmlEnum(String.class)
public enum StatusEnum {

    @XmlEnumValue("BLOCKED") BLOCKED(String.valueOf("BLOCKED")), @XmlEnumValue("PROD_ONLY_BLOCKED") PROD_ONLY_BLOCKED(String.valueOf("PROD_ONLY_BLOCKED")), @XmlEnumValue("UNBLOCKED") UNBLOCKED(String.valueOf("UNBLOCKED")), @XmlEnumValue("ON_HOLD") ON_HOLD(String.valueOf("ON_HOLD")), @XmlEnumValue("REJECTED") REJECTED(String.valueOf("REJECTED"));


    private String value;

    StatusEnum (String v) {
        value = v;
    }

    public String value() {
        return value;
    }

    @Override
    public String toString() {
        return String.valueOf(value);
    }

    public static StatusEnum fromValue(String v) {
        for (StatusEnum b : StatusEnum.values()) {
            if (String.valueOf(b.value).equals(v)) {
                return b;
            }
        }
        return null;
    }
}

    private StatusEnum status = null;
>>>>>>> 605dbeaa

  /**
   * The UUID of the subscription
   **/
  public SubscriptionDTO subscriptionId(String subscriptionId) {
    this.subscriptionId = subscriptionId;
    return this;
  }

  
  @ApiModelProperty(example = "faae5fcc-cbae-40c4-bf43-89931630d313", value = "The UUID of the subscription")
  @JsonProperty("subscriptionId")
  public String getSubscriptionId() {
    return subscriptionId;
  }
  public void setSubscriptionId(String subscriptionId) {
    this.subscriptionId = subscriptionId;
  }

  /**
   * The UUID of the application
   **/
  public SubscriptionDTO applicationId(String applicationId) {
    this.applicationId = applicationId;
    return this;
  }

  
  @ApiModelProperty(example = "b3ade481-30b0-4b38-9a67-498a40873a6d", required = true, value = "The UUID of the application")
  @JsonProperty("applicationId")
  @NotNull
  public String getApplicationId() {
    return applicationId;
  }
  public void setApplicationId(String applicationId) {
    this.applicationId = applicationId;
  }

  /**
   * The unique identifier of the API.
   **/
<<<<<<< HEAD
  @ApiModelProperty(value = "The unique identifier of the API.")
=======
  public SubscriptionDTO apiId(String apiId) {
    this.apiId = apiId;
    return this;
  }

  
  @ApiModelProperty(required = true, value = "The unique identifier of the API.")
>>>>>>> 605dbeaa
  @JsonProperty("apiId")
  @NotNull
  public String getApiId() {
    return apiId;
  }
  public void setApiId(String apiId) {
    this.apiId = apiId;
  }

  /**
   **/
  public SubscriptionDTO apiInfo(APIInfoDTO apiInfo) {
    this.apiInfo = apiInfo;
    return this;
  }

  
  @ApiModelProperty(value = "")
  @JsonProperty("apiInfo")
  public APIInfoDTO getApiInfo() {
    return apiInfo;
  }
  public void setApiInfo(APIInfoDTO apiInfo) {
    this.apiInfo = apiInfo;
  }

  /**
   * The unique identifier of the API Product.
   **/
  @ApiModelProperty(value = "The unique identifier of the API Product.")
  @JsonProperty("apiProductId")
  public String getApiProductId() {
    return apiProductId;
  }
  public void setApiProductId(String apiProductId) {
    this.apiProductId = apiProductId;
  }

  
  /**
   **/
  @ApiModelProperty(value = "")
  @JsonProperty("apiProductInfo")
  public APIProductInfoDTO getApiProductInfo() {
    return apiProductInfo;
  }
  public void setApiProductInfo(APIProductInfoDTO apiProductInfo) {
    this.apiProductInfo = apiProductInfo;
  }

  
  /**
   **/
  public SubscriptionDTO applicationInfo(ApplicationInfoDTO applicationInfo) {
    this.applicationInfo = applicationInfo;
    return this;
  }

  
  @ApiModelProperty(value = "")
  @JsonProperty("applicationInfo")
  public ApplicationInfoDTO getApplicationInfo() {
    return applicationInfo;
  }
  public void setApplicationInfo(ApplicationInfoDTO applicationInfo) {
    this.applicationInfo = applicationInfo;
  }

  /**
   **/
  public SubscriptionDTO throttlingPolicy(String throttlingPolicy) {
    this.throttlingPolicy = throttlingPolicy;
    return this;
  }

  
  @ApiModelProperty(example = "Unlimited", required = true, value = "")
  @JsonProperty("throttlingPolicy")
  @NotNull
  public String getThrottlingPolicy() {
    return throttlingPolicy;
  }
  public void setThrottlingPolicy(String throttlingPolicy) {
    this.throttlingPolicy = throttlingPolicy;
  }

  /**
   **/
  public SubscriptionDTO type(TypeEnum type) {
    this.type = type;
    return this;
  }

  
  @ApiModelProperty(value = "")
  @JsonProperty("type")
  public TypeEnum getType() {
    return type;
  }
  public void setType(TypeEnum type) {
    this.type = type;
  }

  /**
   **/
  public SubscriptionDTO status(StatusEnum status) {
    this.status = status;
    return this;
  }

  
  @ApiModelProperty(example = "UNBLOCKED", value = "")
  @JsonProperty("status")
  public StatusEnum getStatus() {
    return status;
  }
  public void setStatus(StatusEnum status) {
    this.status = status;
  }


  @Override
  public boolean equals(java.lang.Object o) {
    if (this == o) {
      return true;
    }
    if (o == null || getClass() != o.getClass()) {
      return false;
    }
    SubscriptionDTO subscription = (SubscriptionDTO) o;
    return Objects.equals(subscriptionId, subscription.subscriptionId) &&
        Objects.equals(applicationId, subscription.applicationId) &&
        Objects.equals(apiId, subscription.apiId) &&
        Objects.equals(apiInfo, subscription.apiInfo) &&
        Objects.equals(applicationInfo, subscription.applicationInfo) &&
        Objects.equals(throttlingPolicy, subscription.throttlingPolicy) &&
        Objects.equals(type, subscription.type) &&
        Objects.equals(status, subscription.status);
  }

  @Override
  public int hashCode() {
    return Objects.hash(subscriptionId, applicationId, apiId, apiInfo, applicationInfo, throttlingPolicy, type, status);
  }

  @Override
  public String toString() {
    StringBuilder sb = new StringBuilder();
    sb.append("class SubscriptionDTO {\n");
    
<<<<<<< HEAD
    sb.append("  subscriptionId: ").append(subscriptionId).append("\n");
    sb.append("  applicationId: ").append(applicationId).append("\n");
    sb.append("  apiId: ").append(apiId).append("\n");
    sb.append("  apiInfo: ").append(apiInfo).append("\n");
    sb.append("  apiProductId: ").append(apiProductId).append("\n");
    sb.append("  apiProductInfo: ").append(apiProductInfo).append("\n");
    sb.append("  applicationInfo: ").append(applicationInfo).append("\n");
    sb.append("  tier: ").append(tier).append("\n");
    sb.append("  type: ").append(type).append("\n");
    sb.append("  status: ").append(status).append("\n");
    sb.append("}\n");
=======
    sb.append("    subscriptionId: ").append(toIndentedString(subscriptionId)).append("\n");
    sb.append("    applicationId: ").append(toIndentedString(applicationId)).append("\n");
    sb.append("    apiId: ").append(toIndentedString(apiId)).append("\n");
    sb.append("    apiInfo: ").append(toIndentedString(apiInfo)).append("\n");
    sb.append("    applicationInfo: ").append(toIndentedString(applicationInfo)).append("\n");
    sb.append("    throttlingPolicy: ").append(toIndentedString(throttlingPolicy)).append("\n");
    sb.append("    type: ").append(toIndentedString(type)).append("\n");
    sb.append("    status: ").append(toIndentedString(status)).append("\n");
    sb.append("}");
>>>>>>> 605dbeaa
    return sb.toString();
  }

  /**
   * Convert the given object to string with each line indented by 4 spaces
   * (except the first line).
   */
  private String toIndentedString(java.lang.Object o) {
    if (o == null) {
      return "null";
    }
    return o.toString().replace("\n", "\n    ");
  }
}
<|MERGE_RESOLUTION|>--- conflicted
+++ resolved
@@ -21,6 +21,8 @@
     private String applicationId = null;
     private String apiId = null;
     private APIInfoDTO apiInfo = null;
+    private String apiProductId = null;
+    private APIProductInfoDTO apiProductInfo = null;
     private ApplicationInfoDTO applicationInfo = null;
     private String throttlingPolicy = null;
 
@@ -28,47 +30,6 @@
 @XmlEnum(String.class)
 public enum TypeEnum {
 
-<<<<<<< HEAD
-@ApiModel(description = "")
-public class SubscriptionDTO  {
-  
-  
-  
-  private String subscriptionId = null;
-  
-  @NotNull
-  private String applicationId = null;
-  
-  
-  private String apiId = null;
-  
-  
-  private APIInfoDTO apiInfo = null;
-  
-  
-  private String apiProductId = null;
-  
-  
-  private APIProductInfoDTO apiProductInfo = null;
-  
-  
-  private ApplicationInfoDTO applicationInfo = null;
-  
-  @NotNull
-  private String tier = null;
-  
-  public enum TypeEnum {
-     api,  apiProduct, 
-  };
-  
-  private TypeEnum type = null;
-  
-  public enum StatusEnum {
-     BLOCKED,  PROD_ONLY_BLOCKED,  UNBLOCKED,  ON_HOLD,  REJECTED, 
-  };
-  
-  private StatusEnum status = null;
-=======
     @XmlEnumValue("api") API(String.valueOf("api")), @XmlEnumValue("apiProduct") APIPRODUCT(String.valueOf("apiProduct"));
 
 
@@ -132,7 +93,6 @@
 }
 
     private StatusEnum status = null;
->>>>>>> 605dbeaa
 
   /**
    * The UUID of the subscription
@@ -174,9 +134,6 @@
   /**
    * The unique identifier of the API.
    **/
-<<<<<<< HEAD
-  @ApiModelProperty(value = "The unique identifier of the API.")
-=======
   public SubscriptionDTO apiId(String apiId) {
     this.apiId = apiId;
     return this;
@@ -184,7 +141,6 @@
 
   
   @ApiModelProperty(required = true, value = "The unique identifier of the API.")
->>>>>>> 605dbeaa
   @JsonProperty("apiId")
   @NotNull
   public String getApiId() {
@@ -214,6 +170,12 @@
   /**
    * The unique identifier of the API Product.
    **/
+  public SubscriptionDTO apiProductId(String apiProductId) {
+    this.apiProductId = apiProductId;
+    return this;
+  }
+
+  
   @ApiModelProperty(value = "The unique identifier of the API Product.")
   @JsonProperty("apiProductId")
   public String getApiProductId() {
@@ -223,9 +185,14 @@
     this.apiProductId = apiProductId;
   }
 
-  
-  /**
-   **/
+  /**
+   **/
+  public SubscriptionDTO apiProductInfo(APIProductInfoDTO apiProductInfo) {
+    this.apiProductInfo = apiProductInfo;
+    return this;
+  }
+
+  
   @ApiModelProperty(value = "")
   @JsonProperty("apiProductInfo")
   public APIProductInfoDTO getApiProductInfo() {
@@ -235,7 +202,6 @@
     this.apiProductInfo = apiProductInfo;
   }
 
-  
   /**
    **/
   public SubscriptionDTO applicationInfo(ApplicationInfoDTO applicationInfo) {
@@ -319,6 +285,8 @@
         Objects.equals(applicationId, subscription.applicationId) &&
         Objects.equals(apiId, subscription.apiId) &&
         Objects.equals(apiInfo, subscription.apiInfo) &&
+        Objects.equals(apiProductId, subscription.apiProductId) &&
+        Objects.equals(apiProductInfo, subscription.apiProductInfo) &&
         Objects.equals(applicationInfo, subscription.applicationInfo) &&
         Objects.equals(throttlingPolicy, subscription.throttlingPolicy) &&
         Objects.equals(type, subscription.type) &&
@@ -327,7 +295,7 @@
 
   @Override
   public int hashCode() {
-    return Objects.hash(subscriptionId, applicationId, apiId, apiInfo, applicationInfo, throttlingPolicy, type, status);
+    return Objects.hash(subscriptionId, applicationId, apiId, apiInfo, apiProductId, apiProductInfo, applicationInfo, throttlingPolicy, type, status);
   }
 
   @Override
@@ -335,29 +303,17 @@
     StringBuilder sb = new StringBuilder();
     sb.append("class SubscriptionDTO {\n");
     
-<<<<<<< HEAD
-    sb.append("  subscriptionId: ").append(subscriptionId).append("\n");
-    sb.append("  applicationId: ").append(applicationId).append("\n");
-    sb.append("  apiId: ").append(apiId).append("\n");
-    sb.append("  apiInfo: ").append(apiInfo).append("\n");
-    sb.append("  apiProductId: ").append(apiProductId).append("\n");
-    sb.append("  apiProductInfo: ").append(apiProductInfo).append("\n");
-    sb.append("  applicationInfo: ").append(applicationInfo).append("\n");
-    sb.append("  tier: ").append(tier).append("\n");
-    sb.append("  type: ").append(type).append("\n");
-    sb.append("  status: ").append(status).append("\n");
-    sb.append("}\n");
-=======
     sb.append("    subscriptionId: ").append(toIndentedString(subscriptionId)).append("\n");
     sb.append("    applicationId: ").append(toIndentedString(applicationId)).append("\n");
     sb.append("    apiId: ").append(toIndentedString(apiId)).append("\n");
     sb.append("    apiInfo: ").append(toIndentedString(apiInfo)).append("\n");
+    sb.append("    apiProductId: ").append(toIndentedString(apiProductId)).append("\n");
+    sb.append("    apiProductInfo: ").append(toIndentedString(apiProductInfo)).append("\n");
     sb.append("    applicationInfo: ").append(toIndentedString(applicationInfo)).append("\n");
     sb.append("    throttlingPolicy: ").append(toIndentedString(throttlingPolicy)).append("\n");
     sb.append("    type: ").append(toIndentedString(type)).append("\n");
     sb.append("    status: ").append(toIndentedString(status)).append("\n");
     sb.append("}");
->>>>>>> 605dbeaa
     return sb.toString();
   }
 
