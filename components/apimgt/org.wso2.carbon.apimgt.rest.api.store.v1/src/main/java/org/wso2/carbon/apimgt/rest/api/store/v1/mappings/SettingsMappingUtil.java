--- conflicted
+++ resolved
@@ -47,12 +47,8 @@
             settingsDTO.setScopes(GetScopeList());
             settingsDTO.setApplicationSharingEnabled(APIUtil.isMultiGroupAppSharingEnabled());
             settingsDTO.setMapExistingAuthApps(APIUtil.isMapExistingAuthAppsEnabled());
+            settingsDTO.setRecommendationEnabled(recommendationEnabled);
             Map<String, Environment> environments = APIUtil.getEnvironments();
-<<<<<<< HEAD
-            Environment environment = environments.get(RestApiConstants.DEFAULT_ENVIRONMENT);
-            settingsDTO.apiGatewayEndpoint(environment.getApiGatewayEndpoint());
-            settingsDTO.setRecommendationEnabled(recommendationEnabled);
-=======
             if (environments.size() == 0) {
                 settingsDTO.apiGatewayEndpoint("http://localhost:8280,https://localhost:8243");
             } else {
@@ -69,7 +65,6 @@
                     settingsDTO.apiGatewayEndpoint(environment.getApiGatewayEndpoint());
                 }
             }
->>>>>>> e839beaf
         } else {
             settingsDTO.setScopes(GetScopeList());
             settingsDTO.setApplicationSharingEnabled(APIUtil.isMultiGroupAppSharingEnabled());
