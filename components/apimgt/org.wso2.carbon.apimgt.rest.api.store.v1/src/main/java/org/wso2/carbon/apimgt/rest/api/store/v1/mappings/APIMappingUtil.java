--- conflicted
+++ resolved
@@ -18,10 +18,6 @@
 
 package org.wso2.carbon.apimgt.rest.api.store.v1.mappings;
 
-import com.google.gson.JsonArray;
-import com.google.gson.JsonElement;
-import com.google.gson.JsonObject;
-import com.google.gson.JsonParser;
 import org.apache.commons.collections.MapUtils;
 import org.apache.commons.lang3.StringUtils;
 import org.json.simple.JSONObject;
@@ -41,11 +37,6 @@
 import org.wso2.carbon.apimgt.api.model.VHost;
 import org.wso2.carbon.apimgt.impl.APIConstants;
 import org.wso2.carbon.apimgt.impl.APIType;
-<<<<<<< HEAD
-import org.wso2.carbon.apimgt.impl.AbstractAPIManager;
-import org.wso2.carbon.apimgt.impl.containermgt.ContainerBasedConstants;
-=======
->>>>>>> b65276e0
 import org.wso2.carbon.apimgt.impl.dto.Environment;
 import org.wso2.carbon.apimgt.impl.utils.APIUtil;
 import org.wso2.carbon.apimgt.impl.utils.VHostUtils;
@@ -76,9 +67,12 @@
 import java.util.Arrays;
 import java.util.Date;
 import java.util.HashMap;
+import java.util.HashSet;
 import java.util.List;
 import java.util.Map;
+import java.util.Optional;
 import java.util.Set;
+import java.util.stream.Collectors;
 
 public class APIMappingUtil {
 
@@ -93,12 +87,8 @@
         dto.setId(model.getUUID());
         dto.setContext(model.getContext());
         dto.setDescription(model.getDescription());
-<<<<<<< HEAD
-        dto.setIsDefaultVersion(model.isDefaultVersion());
+        dto.setIsDefaultVersion(model.isPublishedDefaultVersion());
         dto.setIsAWSAPI(model.isAWSAPI());
-=======
-        dto.setIsDefaultVersion(model.isPublishedDefaultVersion());
->>>>>>> b65276e0
         dto.setLifeCycleStatus(model.getStatus());
         dto.setType(model.getType());
         dto.setAvgRating(String.valueOf(model.getRating()));
@@ -856,225 +846,6 @@
         return apiInfoDTO;
     }
 
-<<<<<<< HEAD
-    /**
-     * Extracts the API environment details with access url for each endpoint
-     *
-     * @param api          API object
-     * @param tenantDomain Tenant domain of the API
-     * @return the API environment details
-     * @throws APIManagementException error while extracting the information
-     */
-    private static List<APIEndpointURLsDTO> extractEndpointURLs(API api, String tenantDomain)
-            throws APIManagementException {
-        List<APIEndpointURLsDTO> apiEndpointsList = new ArrayList<>();
-
-        APIManagerConfiguration config = ServiceReferenceHolder.getInstance().getAPIManagerConfigurationService()
-                .getAPIManagerConfiguration();
-        Map<String, Environment> environments = config.getApiGatewayEnvironments();
-
-        Set<String> environmentsPublishedByAPI = new HashSet<>(api.getEnvironments());
-        environmentsPublishedByAPI.remove("none");
-
-        Set<String> apiTransports = new HashSet<>(Arrays.asList(api.getTransports().split(",")));
-        APIConsumer apiConsumer = RestApiCommonUtil.getLoggedInUserConsumer();
-
-        for (String environmentName : environmentsPublishedByAPI) {
-            Environment environment = environments.get(environmentName);
-            if (environment != null) {
-                APIURLsDTO apiURLsDTO = new APIURLsDTO();
-                APIDefaultVersionURLsDTO apiDefaultVersionURLsDTO = new APIDefaultVersionURLsDTO();
-                String[] gwEndpoints = null;
-                if ("WS".equalsIgnoreCase(api.getType())) {
-                    gwEndpoints = environment.getWebsocketGatewayEndpoint().split(",");
-                } else {
-                    gwEndpoints = environment.getApiGatewayEndpoint().split(",");
-                }
-                Map<String, String> domains = new HashMap<>();
-                if (tenantDomain != null) {
-                    domains = apiConsumer.getTenantDomainMappings(tenantDomain,
-                            APIConstants.API_DOMAIN_MAPPINGS_GATEWAY);
-                }
-
-                String customGatewayUrl = null;
-                if (!api.isAdvertiseOnly()) {
-                    if (domains != null) {
-                        customGatewayUrl = domains.get(APIConstants.CUSTOM_URL);
-                    }
-
-                    for (String gwEndpoint : gwEndpoints) {
-                        StringBuilder endpointBuilder = new StringBuilder(gwEndpoint);
-
-                        if (customGatewayUrl != null) {
-                            int index = endpointBuilder.indexOf("//");
-                            endpointBuilder.replace(index + 2, endpointBuilder.length(), customGatewayUrl);
-                            endpointBuilder.append(api.getContext().replace("/t/" + tenantDomain, ""));
-                        } else {
-                            endpointBuilder.append(api.getContext());
-                        }
-
-                        if (gwEndpoint.contains("http:") && apiTransports.contains("http")) {
-                            apiURLsDTO.setHttp(endpointBuilder.toString());
-                        } else if (gwEndpoint.contains("https:") && apiTransports.contains("https")) {
-                            apiURLsDTO.setHttps(endpointBuilder.toString());
-                        } else if (gwEndpoint.contains("ws:")) {
-                            apiURLsDTO.setWs(endpointBuilder.toString());
-                        } else if (gwEndpoint.contains("wss:")) {
-                            apiURLsDTO.setWss(endpointBuilder.toString());
-                        }
-
-                        if (api.isDefaultVersion()) {
-                            int index = endpointBuilder.indexOf(api.getId().getVersion());
-                            endpointBuilder.replace(index, endpointBuilder.length(), "");
-                            if (gwEndpoint.contains("http:") && apiTransports.contains("http")) {
-                                apiDefaultVersionURLsDTO.setHttp(endpointBuilder.toString());
-                            } else if (gwEndpoint.contains("https:") && apiTransports.contains("https")) {
-                                apiDefaultVersionURLsDTO.setHttps(endpointBuilder.toString());
-                            } else if (gwEndpoint.contains("ws:")) {
-                                apiDefaultVersionURLsDTO.setWs(endpointBuilder.toString());
-                            } else if (gwEndpoint.contains("wss:")) {
-                                apiDefaultVersionURLsDTO.setWss(endpointBuilder.toString());
-                            }
-                        }
-                    }
-                } else {
-                    AbstractAPIManager abstractAPIManager = new AbstractAPIManager() {
-                        @Override
-                        public API getLightweightAPIByUUID(String uuid, String orgId) throws APIManagementException {
-                            return null;
-                        }
-
-                        @Override
-                        public String getGraphqlSchema(APIIdentifier apiId) throws APIManagementException {
-                            return null;
-                        }
-
-                        @Override
-                        public Map<String, Object> searchPaginatedAPIs(String searchQuery, String orgId, int start, int end) throws APIManagementException {
-                            return null;
-                        }
-
-                        @Override
-                        public Map<String, Object> searchPaginatedContent(String searchQuery, String orgId, int start, int end) throws APIManagementException {
-                            return null;
-                        }
-                    };
-                    api.setSwaggerDefinition(abstractAPIManager.getOpenAPIDefinition(api.getId()));
-
-                    JsonElement configElement = new JsonParser().parse(api.getSwaggerDefinition());
-                    JsonObject configObject = configElement.getAsJsonObject();  //swaggerDefinition as a json object
-                    JsonArray servers = configObject.getAsJsonArray("servers");
-                    JsonObject server = servers.get(0).getAsJsonObject();
-                    String url = server.get("url").getAsString();
-                    JsonObject variables = server.getAsJsonObject("variables");
-                    JsonObject basePath = variables.getAsJsonObject("basePath");
-                    String stageName = basePath.get("default").getAsString();
-                    String hostUrl = url.replace("/{basePath}", stageName);
-                    if (hostUrl == null) {
-                        hostUrl = " ";
-                    }
-                    apiURLsDTO.setHttps(hostUrl);
-                }
-
-                APIEndpointURLsDTO apiEndpointURLsDTO = new APIEndpointURLsDTO();
-                apiEndpointURLsDTO.setDefaultVersionURLs(apiDefaultVersionURLsDTO);
-                apiEndpointURLsDTO.setUrLs(apiURLsDTO);
-
-                apiEndpointURLsDTO.setEnvironmentName(environment.getName());
-                apiEndpointURLsDTO.setEnvironmentType(environment.getType());
-
-                apiEndpointsList.add(apiEndpointURLsDTO);
-            }
-        }
-
-        return apiEndpointsList;
-    }
-
-    /**
-     * Extracts the API deployment environment details with ingress url for each cluster
-     *
-     * @param api API object
-     * @return the API Deployment environments details
-     * @throws APIManagementException error while extracting the information
-     */
-    private static List<APIIngressURLsDTO> extractIngressURLs(API api)
-            throws APIManagementException {
-        List<APIIngressURLsDTO> apiDeployedIngressURLs = new ArrayList<>();
-        if (api.getDeploymentEnvironments() != null && !api.getDeploymentEnvironments().isEmpty()) {
-            Set<org.wso2.carbon.apimgt.api.model.DeploymentEnvironments> selectedDeploymentEnvironments =
-                    new HashSet<>(api.getDeploymentEnvironments());
-
-            if (selectedDeploymentEnvironments != null && !selectedDeploymentEnvironments.isEmpty()) {
-                for (org.wso2.carbon.apimgt.api.model.DeploymentEnvironments
-                        deploymentEnvironment : selectedDeploymentEnvironments) {
-                    APIIngressURLsDTO ingressURLDTO = new APIIngressURLsDTO();
-                    JSONArray clusterConfigs = APIUtil.getAllClustersFromConfig();
-                    for (Object clusterConfig : clusterConfigs) {
-                        JSONObject clusterConf = (JSONObject) clusterConfig;
-                        List<APIDeploymentClusterInfoDTO> clusterInfoArray = new ArrayList<>();
-                        if (clusterConf.get(ContainerBasedConstants.TYPE).toString()
-                                .equalsIgnoreCase(deploymentEnvironment.getType())) {
-                            JSONArray containerMgtInfoArray = (JSONArray) (clusterConf
-                                    .get(ContainerBasedConstants.CONTAINER_MANAGEMENT_INFO));
-                            for (Object containerMgtInfoObj : containerMgtInfoArray) {
-                                JSONObject containerMgtInfo = (JSONObject) containerMgtInfoObj;
-                                APIDeploymentClusterInfoDTO apiDeploymentClusterInfoDTO =
-                                        new APIDeploymentClusterInfoDTO();
-                                if (deploymentEnvironment.getClusterNames().contains(containerMgtInfo
-                                        .get(ContainerBasedConstants.CLUSTER_NAME).toString())) {
-                                    apiDeploymentClusterInfoDTO.setClusterName(containerMgtInfo
-                                            .get(ContainerBasedConstants.CLUSTER_NAME).toString());
-                                    apiDeploymentClusterInfoDTO.setClusterDisplayName(containerMgtInfo
-                                            .get(ContainerBasedConstants.DISPLAY_NAME).toString());
-                                    if(((JSONObject) containerMgtInfo.get(ContainerBasedConstants.PROPERTIES))
-                                            .get(ContainerBasedConstants.ACCESS_URL) != null){
-                                        apiDeploymentClusterInfoDTO.setIngressURL(((JSONObject) containerMgtInfo
-                                                .get(ContainerBasedConstants.PROPERTIES))
-                                                .get(ContainerBasedConstants.ACCESS_URL).toString());
-                                    }
-                                    clusterInfoArray.add(apiDeploymentClusterInfoDTO);
-                                }
-                            }
-                            if (!clusterInfoArray.isEmpty()) {
-                                ingressURLDTO.setClusterDetails(clusterInfoArray);
-                                ingressURLDTO.setDeploymentEnvironmentName(deploymentEnvironment.getType());
-                            }
-
-                        }
-                    }
-                    if (ingressURLDTO.getDeploymentEnvironmentName() != null && !ingressURLDTO.getClusterDetails()
-                            .isEmpty()) {
-                        apiDeployedIngressURLs.add(ingressURLDTO);
-                    }
-                }
-            }
-        }
-        return apiDeployedIngressURLs;
-    }
-
-    /**
-     * Returns label details of the API in REST API DTO format.
-     *
-     * @param gatewayLabels Gateway label details from the API model object
-     * @param apiContext    API context
-     * @return label details of the API in REST API DTO format
-     */
-    private static List<LabelDTO> getLabelDetails(List<Label> gatewayLabels, String apiContext) {
-        List<LabelDTO> labels = new ArrayList<>();
-        for (Label label : gatewayLabels) {
-            LabelDTO labelDTO = new LabelDTO();
-            labelDTO.setName(label.getName());
-            labelDTO.setDescription(label.getDescription());
-            for (String url : label.getAccessUrls()) {
-                labelDTO.getAccessUrls().add(url + apiContext);
-            }
-            labels.add(labelDTO);
-        }
-        return labels;
-    }
-
-=======
->>>>>>> b65276e0
     //    /**
     //     * Creates a minimal scope DTO which will be a part of API Object
     //     *
