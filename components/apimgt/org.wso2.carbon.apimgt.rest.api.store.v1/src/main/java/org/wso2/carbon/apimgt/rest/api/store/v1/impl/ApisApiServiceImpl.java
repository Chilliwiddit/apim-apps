/*
 * Copyright (c) 2019 WSO2 Inc. (http://www.wso2.org) All Rights Reserved.
 *
 * WSO2 Inc. licenses this file to you under the Apache License,
 * Version 2.0 (the "License"); you may not use this file except
 * in compliance with the License.
 * You may obtain a copy of the License at
 *
 *   http://www.apache.org/licenses/LICENSE-2.0
 *
 * Unless required by applicable law or agreed to in writing,
 * software distributed under the License is distributed on an
 * "AS IS" BASIS, WITHOUT WARRANTIES OR CONDITIONS OF ANY
 * KIND, either express or implied.  See the License for the
 * specific language governing permissions and limitations
 * under the License.
 */

package org.wso2.carbon.apimgt.rest.api.store.v1.impl;

import org.apache.commons.lang3.StringUtils;
import org.apache.commons.logging.Log;
import org.apache.commons.logging.LogFactory;
import org.apache.cxf.jaxrs.ext.MessageContext;
import org.json.simple.JSONArray;
import org.json.simple.JSONObject;
import org.wso2.carbon.apimgt.api.APIConsumer;
import org.wso2.carbon.apimgt.api.APIManagementException;
import org.wso2.carbon.apimgt.api.ExceptionCodes;
import org.wso2.carbon.apimgt.api.model.API;
import org.wso2.carbon.apimgt.api.model.APIIdentifier;
import org.wso2.carbon.apimgt.api.model.APIRating;
import org.wso2.carbon.apimgt.api.model.ApiTypeWrapper;
import org.wso2.carbon.apimgt.api.model.Comment;
import org.wso2.carbon.apimgt.api.model.Documentation;
import org.wso2.carbon.apimgt.api.model.Identifier;
import org.wso2.carbon.apimgt.api.model.ResourceFile;
import org.wso2.carbon.apimgt.api.model.Tier;
import org.wso2.carbon.apimgt.impl.APIClientGenerationException;
import org.wso2.carbon.apimgt.impl.APIClientGenerationManager;
import org.wso2.carbon.apimgt.impl.APIConstants;
import org.wso2.carbon.apimgt.impl.dto.Environment;
import org.wso2.carbon.apimgt.impl.utils.APIUtil;
import org.wso2.carbon.apimgt.rest.api.store.v1.ApisApiService;

<<<<<<< HEAD

=======
>>>>>>> ede571a0
import java.io.File;
import java.net.URI;
import java.net.URISyntaxException;
import java.util.ArrayList;
import java.util.List;
import java.util.Map;
import java.util.Set;

import org.wso2.carbon.apimgt.rest.api.store.v1.dto.APIDTO;
import org.wso2.carbon.apimgt.rest.api.store.v1.dto.APIListDTO;
import org.wso2.carbon.apimgt.rest.api.store.v1.dto.APITiersDTO;
import org.wso2.carbon.apimgt.rest.api.store.v1.dto.CommentDTO;
import org.wso2.carbon.apimgt.rest.api.store.v1.dto.CommentListDTO;
import org.wso2.carbon.apimgt.rest.api.store.v1.dto.DocumentDTO;
import org.wso2.carbon.apimgt.rest.api.store.v1.dto.DocumentListDTO;
import org.wso2.carbon.apimgt.rest.api.store.v1.dto.PaginationDTO;
import org.wso2.carbon.apimgt.rest.api.store.v1.dto.RatingDTO;
import org.wso2.carbon.apimgt.rest.api.store.v1.dto.RatingListDTO;
import org.wso2.carbon.apimgt.rest.api.store.v1.dto.ThrottlingPolicyDTO;
import org.wso2.carbon.apimgt.rest.api.store.v1.mappings.APIMappingUtil;
import org.wso2.carbon.apimgt.rest.api.store.v1.mappings.CommentMappingUtil;
import org.wso2.carbon.apimgt.rest.api.store.v1.mappings.DocumentationMappingUtil;
import org.wso2.carbon.apimgt.rest.api.util.RestApiConstants;
import org.wso2.carbon.apimgt.rest.api.util.utils.RestAPIStoreUtils;
import org.wso2.carbon.apimgt.rest.api.util.utils.RestApiUtil;
import org.wso2.carbon.user.api.UserStoreException;

import javax.ws.rs.core.MediaType;
import javax.ws.rs.core.Response;

public class ApisApiServiceImpl implements ApisApiService {

    private static final Log log = LogFactory.getLog(ApisApiServiceImpl.class);

    @Override
    public Response apisGet(Integer limit, Integer offset, String xWSO2Tenant, String query, String ifNoneMatch,
            MessageContext messageContext) {
        limit = limit != null ? limit : RestApiConstants.PAGINATION_LIMIT_DEFAULT;
        offset = offset != null ? offset : RestApiConstants.PAGINATION_OFFSET_DEFAULT;
        query = query == null ? "" : query;
        String requestedTenantDomain = RestApiUtil.getRequestedTenantDomain(xWSO2Tenant);
        APIListDTO apiListDTO = new APIListDTO();
        try {
            String username = RestApiUtil.getLoggedInUsername();
            APIConsumer apiConsumer = RestApiUtil.getConsumer(username);

            if (!APIUtil.isTenantAvailable(requestedTenantDomain)) {
                RestApiUtil.handleBadRequest("Provided tenant domain '" + xWSO2Tenant + "' is invalid",
                        ExceptionCodes.INVALID_TENANT.getErrorCode(), log);
            }
            String newSearchQuery = APIUtil.constructNewSearchQuery(query);

            //revert content search back to normal search by name to avoid doc result complexity and to comply with REST api practices
            if (newSearchQuery.startsWith(APIConstants.CONTENT_SEARCH_TYPE_PREFIX + "=")) {
                newSearchQuery = newSearchQuery
                        .replace(APIConstants.CONTENT_SEARCH_TYPE_PREFIX + "=", APIConstants.NAME_TYPE_PREFIX + "=");
            }
            // Append LC state query criteria if the search is not doc or subcontext
            // based
            if (!APIConstants.DOCUMENTATION_SEARCH_TYPE_PREFIX_WITH_EQUALS.startsWith(newSearchQuery) &&
                    !APIConstants.SUBCONTEXT_SEARCH_TYPE_PREFIX.startsWith(newSearchQuery)) {
                boolean displayAPIsWithMultipleStatus = APIUtil.isAllowDisplayAPIsWithMultipleStatus();

                String[] statusList = { APIConstants.PUBLISHED, APIConstants.PROTOTYPED };
                if (displayAPIsWithMultipleStatus) {
                    statusList = new String[] { APIConstants.PUBLISHED, APIConstants.PROTOTYPED,
                            APIConstants.DEPRECATED };
                }

                String lcCriteria = APIConstants.LCSTATE_SEARCH_TYPE_KEY;
                lcCriteria = lcCriteria + APIUtil.getORBasedSearchCriteria(statusList);

                newSearchQuery = newSearchQuery + APIConstants.SEARCH_AND_TAG + lcCriteria;
            }

            Map allMatchedApisMap = apiConsumer
                    .searchPaginatedAPIs(newSearchQuery, requestedTenantDomain, offset, limit, false);
            Set<Object> sortedSet = (Set<Object>) allMatchedApisMap.get("apis"); // This is a SortedSet
            ArrayList<Object> allMatchedApis = new ArrayList<>(sortedSet);

            apiListDTO = APIMappingUtil.fromAPIListToDTO(allMatchedApis);
            //Add pagination section in the response
            Object totalLength = allMatchedApisMap.get("length");
            Integer totalAvailableAPis = 0;
            if (totalLength != null) {
                totalAvailableAPis = (Integer) totalLength;
            }

            APIMappingUtil
                    .setPaginationParams(apiListDTO, query, offset, limit, totalAvailableAPis);

            return Response.ok().entity(apiListDTO).build();
        } catch (APIManagementException e) {
            if (RestApiUtil.rootCauseMessageMatches(e, "start index seems to be greater than the limit count")) {
                //this is not an error of the user as he does not know the total number of apis available. Thus sends
                //  an empty response
                apiListDTO.setCount(0);
                apiListDTO.setPagination(new PaginationDTO());
                return Response.ok().entity(apiListDTO).build();
            } else {
                String errorMessage = "Error while retrieving APIs";
                RestApiUtil.handleInternalServerError(errorMessage, e, log);
            }
        } catch (UserStoreException e) {
            String errorMessage = "Error while checking availability of tenant " + requestedTenantDomain;
            RestApiUtil.handleInternalServerError(errorMessage, e, log);
        }
        return null;
    }

    @Override
    public Response apisApiIdGet(String apiId, String xWSO2Tenant, String ifNoneMatch, MessageContext messageContext) {
        return Response.ok().entity(getAPIByAPIId(apiId, xWSO2Tenant)).build();
    }

    @Override
    public Response apisApiIdGraphqlSchemaGet(String apiId, String ifNoneMatch, String xWSO2Tenant, MessageContext messageContext) {
        String requestedTenantDomain = RestApiUtil.getRequestedTenantDomain(xWSO2Tenant);
        try {
            APIConsumer apiConsumer = RestApiUtil.getLoggedInUserConsumer();
            APIIdentifier apiIdentifier = APIMappingUtil.getAPIIdentifierFromUUID(apiId,
                    requestedTenantDomain);
            String graphQLSchema = apiConsumer.getGraphqlSchema(apiIdentifier);
            return Response.ok().entity(graphQLSchema).build();
        } catch (APIManagementException e) {
            if (RestApiUtil.isDueToAuthorizationFailure(e)) {
                RestApiUtil.handleAuthorizationFailure(RestApiConstants.RESOURCE_API, apiId, e, log);
            } else if (RestApiUtil.isDueToResourceNotFound(e)) {
                RestApiUtil.handleResourceNotFoundError(RestApiConstants.RESOURCE_API, apiId, e, log);
            } else {
                String errorMessage = "Error while retrieving API : " + apiId;
                RestApiUtil.handleInternalServerError(errorMessage, e, log);
            }
        }
        return null;
    }

    @Override
    public Response addCommentToAPI(String apiId, CommentDTO body, MessageContext messageContext) {
        String username = RestApiUtil.getLoggedInUsername();
        String requestedTenantDomain = RestApiUtil.getLoggedInUserTenantDomain();
        try {
            APIConsumer apiConsumer = RestApiUtil.getLoggedInUserConsumer();
            APIIdentifier apiIdentifier = APIMappingUtil.getAPIIdentifierFromUUID(apiId, requestedTenantDomain);

            Comment comment = CommentMappingUtil.fromDTOToComment(body, username, apiId);
            String createdCommentId = apiConsumer.addComment(apiIdentifier, comment, username);
            Comment createdComment = apiConsumer.getComment(apiIdentifier, createdCommentId);
            CommentDTO commentDTO = CommentMappingUtil.fromCommentToDTO(createdComment);

            String uriString = RestApiConstants.RESOURCE_PATH_APIS + "/" + apiId +
                    RestApiConstants.RESOURCE_PATH_COMMENTS + "/" + createdCommentId;
            URI uri = new URI(uriString);
            return Response.created(uri).entity(commentDTO).build();
        } catch (APIManagementException e) {
            if (RestApiUtil.isDueToResourceNotFound(e) || RestApiUtil.isDueToAuthorizationFailure(e)) {
                RestApiUtil.handleResourceNotFoundError(RestApiConstants.RESOURCE_API, apiId, e, log);
            } else {
                RestApiUtil.handleInternalServerError("Failed to add comment to the API " + apiId, e, log);
            }
        } catch (URISyntaxException e) {
            String errorMessage = "Error while retrieving comment content location for API " + apiId;
            RestApiUtil.handleInternalServerError(errorMessage, e, log);
        }
        return null;
    }

    @Override
    public Response getAllCommentsOfAPI(String apiId, String xWSO2Tenant, Integer limit, Integer offset,
                                        MessageContext messageContext) {
        String requestedTenantDomain = RestApiUtil.getRequestedTenantDomain(xWSO2Tenant);
        try {
            APIConsumer apiConsumer = RestApiUtil.getLoggedInUserConsumer();
            APIIdentifier apiIdentifier = APIMappingUtil.getAPIIdentifierFromUUID(apiId, requestedTenantDomain);

            Comment[] comments = apiConsumer.getComments(apiIdentifier);
            CommentListDTO commentDTO = CommentMappingUtil.fromCommentListToDTO(comments, limit, offset);

            String uriString = RestApiConstants.RESOURCE_PATH_APIS + "/" + apiId +
                    RestApiConstants.RESOURCE_PATH_COMMENTS;
            URI uri = new URI(uriString);
            return Response.created(uri).entity(commentDTO).build();

        } catch (APIManagementException e) {
            if (RestApiUtil.isDueToResourceNotFound(e) || RestApiUtil.isDueToAuthorizationFailure(e)) {
                RestApiUtil.handleResourceNotFoundError(RestApiConstants.RESOURCE_API, apiId, e, log);
            } else {
                RestApiUtil.handleInternalServerError("Failed to get comments of API " + apiId, e, log);
            }
        } catch (URISyntaxException e) {
            String errorMessage = "Error while retrieving comments content location for API " + apiId;
            RestApiUtil.handleInternalServerError(errorMessage, e, log);
        }
        return null;
    }

    @Override
    public Response getCommentOfAPI(String commentId, String apiId, String xWSO2Tenant, String ifNoneMatch, MessageContext messageContext) throws APIManagementException {
        String requestedTenantDomain = RestApiUtil.getRequestedTenantDomain(xWSO2Tenant);
        try {
            APIConsumer apiConsumer = RestApiUtil.getLoggedInUserConsumer();
            APIIdentifier apiIdentifier = APIMappingUtil.getAPIIdentifierFromUUID(apiId, requestedTenantDomain);

            Comment comment = apiConsumer.getComment(apiIdentifier, commentId);

            if (comment != null) {
                CommentDTO commentDTO = CommentMappingUtil.fromCommentToDTO(comment);
                String uriString = RestApiConstants.RESOURCE_PATH_APIS + "/" + apiId +
                        RestApiConstants.RESOURCE_PATH_COMMENTS + "/" + commentId;
                URI uri = new URI(uriString);
                return Response.created(uri).entity(commentDTO).build();
            } else {
                RestApiUtil.handleResourceNotFoundError(RestApiConstants.RESOURCE_COMMENTS,
                        String.valueOf(commentId), log);
            }
        } catch (APIManagementException e) {
            if (RestApiUtil.isDueToAuthorizationFailure(e)) {
                RestApiUtil.handleAuthorizationFailure(RestApiConstants.RESOURCE_API, apiId, e, log);
            } else if (RestApiUtil.isDueToResourceNotFound(e)) {
                RestApiUtil.handleResourceNotFoundError(RestApiConstants.RESOURCE_API, apiId, e, log);
            } else {
                String errorMessage = "Error while retrieving comment for API : " + apiId + "with comment ID " + commentId;
                RestApiUtil.handleInternalServerError(errorMessage, e, log);
            }
        } catch (URISyntaxException e) {
            String errorMessage = "Error while retrieving comment content location : " + apiId;
            RestApiUtil.handleInternalServerError(errorMessage, e, log);
        }
        return null;
    }

    @Override
    public Response deleteComment(String commentId, String apiId, String ifMatch, MessageContext messageContext) throws APIManagementException {
        String requestedTenantDomain = RestApiUtil.getLoggedInUserTenantDomain();
        try {
            APIConsumer apiConsumer = RestApiUtil.getLoggedInUserConsumer();
            APIIdentifier apiIdentifier = APIMappingUtil.getAPIIdentifierFromUUID(apiId, requestedTenantDomain);

            apiConsumer.deleteComment(apiIdentifier, commentId);
            return Response.ok("The comment has been deleted").build();
        } catch (APIManagementException e) {
            if (RestApiUtil.isDueToAuthorizationFailure(e)) {
                RestApiUtil.handleAuthorizationFailure(RestApiConstants.RESOURCE_API, apiId, e, log);
            } else if (RestApiUtil.isDueToResourceNotFound(e)) {
                RestApiUtil.handleResourceNotFoundError(RestApiConstants.RESOURCE_API, apiId, e, log);
            } else {
                String errorMessage = "Error while deleting comment " + commentId + "for API " + apiId;
                RestApiUtil.handleInternalServerError(errorMessage, e, log);
            }
        }
        return null;
    }

    @Override
    public Response apisApiIdDocumentsDocumentIdContentGet(String apiId, String documentId, String xWSO2Tenant,
            String ifNoneMatch, MessageContext messageContext) {
        Documentation documentation;
        String requestedTenantDomain = RestApiUtil.getRequestedTenantDomain(xWSO2Tenant);
        try {
            String username = RestApiUtil.getLoggedInUsername();
            APIConsumer apiConsumer = RestApiUtil.getLoggedInUserConsumer();

            if (!APIUtil.isTenantAvailable(requestedTenantDomain)) {
                RestApiUtil.handleBadRequest("Provided tenant domain '" + xWSO2Tenant + "' is invalid",
                        ExceptionCodes.INVALID_TENANT.getErrorCode(), log);
            }

            //this will fail if user does not have access to the API or the API does not exist
            APIIdentifier apiIdentifier = APIMappingUtil.getAPIIdentifierFromUUID(apiId, requestedTenantDomain);

            documentation = apiConsumer.getDocumentation(documentId, requestedTenantDomain);
            if (documentation == null) {
                RestApiUtil.handleResourceNotFoundError(RestApiConstants.RESOURCE_DOCUMENTATION, documentId, log);
                return null;
            }

            if (documentation.getSourceType().equals(Documentation.DocumentSourceType.FILE)) {
                String resource = documentation.getFilePath();
                Map<String, Object> docResourceMap = APIUtil.getDocument(username, resource, requestedTenantDomain);
                Object fileDataStream = docResourceMap.get(APIConstants.DOCUMENTATION_RESOURCE_MAP_DATA);
                Object contentType = docResourceMap.get(APIConstants.DOCUMENTATION_RESOURCE_MAP_CONTENT_TYPE);
                contentType = contentType == null ? RestApiConstants.APPLICATION_OCTET_STREAM : contentType;
                String name = docResourceMap.get(APIConstants.DOCUMENTATION_RESOURCE_MAP_NAME).toString();
                return Response.ok(fileDataStream)
                        .header(RestApiConstants.HEADER_CONTENT_TYPE, contentType)
                        .header(RestApiConstants.HEADER_CONTENT_DISPOSITION, "attachment; filename=\"" + name + "\"")
                        .build();
            } else if (documentation.getSourceType().equals(Documentation.DocumentSourceType.INLINE) || documentation.getSourceType().equals(Documentation.DocumentSourceType.MARKDOWN)) {
                String content = apiConsumer.getDocumentationContent(apiIdentifier, documentation.getName());
                return Response.ok(content)
                        .header(RestApiConstants.HEADER_CONTENT_TYPE, APIConstants.DOCUMENTATION_INLINE_CONTENT_TYPE)
                        .build();
            } else if (documentation.getSourceType().equals(Documentation.DocumentSourceType.URL)) {
                String sourceUrl = documentation.getSourceUrl();
                return Response.seeOther(new URI(sourceUrl)).build();
            }
        } catch (APIManagementException e) {
            if (RestApiUtil.isDueToResourceNotFound(e)) {
                RestApiUtil.handleResourceNotFoundError(RestApiConstants.RESOURCE_API, apiId, e, log);
            } else {
                String errorMessage = "Error while retrieving document " + documentId + " of the API " + apiId;
                RestApiUtil.handleInternalServerError(errorMessage, e, log);
            }
        } catch (URISyntaxException e) {
            String errorMessage = "Error while retrieving source URI location of " + documentId;
            RestApiUtil.handleInternalServerError(errorMessage, e, log);
        } catch (UserStoreException e) {
            String errorMessage = "Error while checking availability of tenant " + requestedTenantDomain;
            RestApiUtil.handleInternalServerError(errorMessage, e, log);
        }
        return null;
    }

    @Override
    public Response apisApiIdDocumentsDocumentIdGet(String apiId, String documentId, String xWSO2Tenant,
            String ifModifiedSince, MessageContext messageContext) {
        Documentation documentation;
        String requestedTenantDomain = RestApiUtil.getRequestedTenantDomain(xWSO2Tenant);
        try {
            String username = RestApiUtil.getLoggedInUsername();
            APIConsumer apiConsumer = RestApiUtil.getConsumer(username);

            if (!APIUtil.isTenantAvailable(requestedTenantDomain)) {
                RestApiUtil.handleBadRequest("Provided tenant domain '" + xWSO2Tenant + "' is invalid",
                        ExceptionCodes.INVALID_TENANT.getErrorCode(), log);
            }

            if (!RestAPIStoreUtils.isUserAccessAllowedForAPIByUUID(apiId, requestedTenantDomain)) {
                RestApiUtil.handleAuthorizationFailure(RestApiConstants.RESOURCE_API, apiId, log);
            }

            documentation = apiConsumer.getDocumentation(documentId, requestedTenantDomain);
            if (null != documentation) {
                DocumentDTO documentDTO = DocumentationMappingUtil.fromDocumentationToDTO(documentation);
                return Response.ok().entity(documentDTO).build();
            } else {
                RestApiUtil.handleResourceNotFoundError(RestApiConstants.RESOURCE_DOCUMENTATION, documentId, log);
            }
        } catch (APIManagementException e) {
            if (RestApiUtil.isDueToResourceNotFound(e)) {
                RestApiUtil.handleResourceNotFoundError(RestApiConstants.RESOURCE_API, apiId, e, log);
            } else {
                RestApiUtil.handleInternalServerError("Error while getting API " + apiId, e, log);
            }
        } catch (UserStoreException e) {
            String errorMessage = "Error while checking availability of tenant " + requestedTenantDomain;
            RestApiUtil.handleInternalServerError(errorMessage, e, log);
        }
        return null;
    }

    @Override
    public Response apisApiIdDocumentsGet(String apiId, Integer limit, Integer offset, String xWSO2Tenant,
            String ifNoneMatch, MessageContext messageContext) {
        //pre-processing
        //setting default limit and offset values if they are not set
        limit = limit != null ? limit : RestApiConstants.PAGINATION_LIMIT_DEFAULT;
        offset = offset != null ? offset : RestApiConstants.PAGINATION_OFFSET_DEFAULT;

        String requestedTenantDomain = RestApiUtil.getRequestedTenantDomain(xWSO2Tenant);
        try {
            String username = RestApiUtil.getLoggedInUsername();
            APIConsumer apiConsumer = RestApiUtil.getConsumer(username);

            if (!APIUtil.isTenantAvailable(requestedTenantDomain)) {
                RestApiUtil.handleBadRequest("Provided tenant domain '" + xWSO2Tenant + "' is invalid",
                        ExceptionCodes.INVALID_TENANT.getErrorCode(), log);
            }

            //this will fail if user doesn't have access to the API or the API does not exist
            APIIdentifier apiIdentifier = APIMappingUtil.getAPIIdentifierFromUUID(apiId, requestedTenantDomain);

            List<Documentation> documentationList = apiConsumer.getAllDocumentation(apiIdentifier, username);
            DocumentListDTO documentListDTO = DocumentationMappingUtil
                    .fromDocumentationListToDTO(documentationList, offset, limit);

            //todo : set total count properly
            DocumentationMappingUtil
                    .setPaginationParams(documentListDTO, apiId, offset, limit, documentationList.size());
            return Response.ok().entity(documentListDTO).build();
        } catch (APIManagementException e) {
            if (RestApiUtil.isDueToAuthorizationFailure(e)) {
                RestApiUtil.handleAuthorizationFailure(RestApiConstants.RESOURCE_API, apiId, e, log);
            } else if (RestApiUtil.isDueToResourceNotFound(e)) {
                RestApiUtil.handleResourceNotFoundError(RestApiConstants.RESOURCE_API, apiId, e, log);
            } else {
                RestApiUtil.handleInternalServerError("Error while getting API " + apiId, e, log);
            }
        } catch (UserStoreException e) {
            String errorMessage = "Error while checking availability of tenant " + requestedTenantDomain;
            RestApiUtil.handleInternalServerError(errorMessage, e, log);
        } /*catch (UnsupportedEncodingException e) {
            String errorMessage = "Error while Decoding apiId" + apiId;
            RestApiUtil.handleInternalServerError(errorMessage, e, log);
        }*/
        return null;
    }

    @Override
    public Response apisApiIdRatingsGet(String apiId, Integer limit, Integer offset, String xWSO2Tenant,
            MessageContext messageContext) {
        //pre-processing
        //setting default limit and offset values if they are not set
        limit = limit != null ? limit : RestApiConstants.PAGINATION_LIMIT_DEFAULT;
        offset = offset != null ? offset : RestApiConstants.PAGINATION_OFFSET_DEFAULT;
        String requestedTenantDomain = RestApiUtil.getRequestedTenantDomain(xWSO2Tenant);
        try {
            String username = RestApiUtil.getLoggedInUsername();
            if (!APIUtil.isTenantAvailable(requestedTenantDomain)) {
                RestApiUtil.handleBadRequest("Provided tenant domain '" + xWSO2Tenant + "' is invalid",
                        ExceptionCodes.INVALID_TENANT.getErrorCode(), log);
            }
            APIConsumer apiConsumer = RestApiUtil.getConsumer(username);
            ApiTypeWrapper apiTypeWrapper = apiConsumer.getAPIorAPIProductByUUID(apiId, requestedTenantDomain);

            Identifier identifier;
            if (apiTypeWrapper.isAPIProduct()) {
                identifier = apiTypeWrapper.getApiProduct().getId();
            } else {
                identifier = apiTypeWrapper.getApi().getId();
            }

            float avgRating = apiConsumer.getAverageAPIRating(identifier);
            int userRating = 0;
            if (!APIConstants.WSO2_ANONYMOUS_USER.equals(username)) {
                userRating = apiConsumer.getUserRating(identifier, username);
            }
            List<RatingDTO> ratingDTOList = new ArrayList<>();
            JSONArray array = apiConsumer.getAPIRatings(identifier);
            for (int i = 0; i < array.size(); i++) {
                JSONObject obj = (JSONObject) array.get(i);
                RatingDTO ratingDTO = APIMappingUtil.fromJsonToRatingDTO(obj);
                ratingDTO.setApiId(apiId);
                ratingDTOList.add(ratingDTO);
            }
            RatingListDTO ratingListDTO = APIMappingUtil.fromRatingListToDTO(ratingDTOList, offset, limit);
            ratingListDTO.setUserRating(userRating);
            ratingListDTO.setAvgRating(String.valueOf(avgRating));
            APIMappingUtil.setRatingPaginationParams(ratingListDTO, apiId, offset, limit, ratingDTOList.size());
            return Response.ok().entity(ratingListDTO).build();
        } catch (APIManagementException e) {
            if (RestApiUtil.isDueToResourceNotFound(e)) {
                RestApiUtil.handleResourceNotFoundError(
                        RestApiConstants.RESOURCE_RATING + " for " + RestApiConstants.RESOURCE_API, apiId, e, log);
            } else {
                RestApiUtil.handleInternalServerError("Error while retrieving ratings for API " + apiId, e, log);
            }
        } catch (UserStoreException e) {
            String errorMessage = "Error while checking availability of tenant " + requestedTenantDomain;
            RestApiUtil.handleInternalServerError(errorMessage, e, log);
        }
        return null;
    }

    /**
     * Rest api implementation to downloading the client sdk for given api in given sdk language.
     *
     * @param apiId : The id of the api.
     * @param language : Preferred sdk language.
     * @param messageContext : messageContext
     * @return : The sdk as a zip archive.
     */
    @Override
    public Response apisApiIdSdksLanguageGet(String apiId, String language, MessageContext messageContext) {

        if (StringUtils.isEmpty(apiId) || StringUtils.isEmpty(language)) {
            String message = "Error generating the SDK. API id or language should not be empty";
            RestApiUtil.handleBadRequest(message, log);
        }
        String tenant = RestApiUtil.getLoggedInUserTenantDomain();
        APIDTO api = getAPIByAPIId(apiId, tenant);
        APIClientGenerationManager apiClientGenerationManager = new APIClientGenerationManager();
        Map<String, String> sdkArtifacts;
        if (api != null) {
            String apiProvider = api.getProvider();
            try {
                sdkArtifacts = apiClientGenerationManager.generateSDK(language, api.getName(),
                        api.getVersion(), apiProvider);
                //Create the sdk response.
                File sdkFile = new File(sdkArtifacts.get("zipFilePath"));
                return Response.ok(sdkFile, MediaType.APPLICATION_OCTET_STREAM_TYPE).header("Content-Disposition",
                        "attachment; filename=\"" + sdkArtifacts.get("zipFileName") + "\"" ).build();
            } catch (APIClientGenerationException e) {
                String message = "Error generating client sdk for api: " + api.getName() + " for language: " + language;
                RestApiUtil.handleInternalServerError(message, e, log);
            }
        }
        String message = "Could not find an API for ID " + apiId;
        RestApiUtil.handleResourceNotFoundError(message, log);
        return null;
    }

    /**
     * Retrieves the swagger document of an API
     *
     * @param apiId API identifier
     * @param labelName name of the gateway label
     * @param environmentName name of the gateway environment
     * @param ifNoneMatch If-None-Match header value
     * @param xWSO2Tenant requested tenant domain for cross tenant invocations
     * @param messageContext CXF message context
     * @return Swagger document of the API for the given label or gateway environment
     */
    @Override
    public Response apisApiIdSwaggerGet(String apiId, String labelName, String environmentName,
            String ifNoneMatch, String xWSO2Tenant, MessageContext messageContext) {
        String requestedTenantDomain = RestApiUtil.getRequestedTenantDomain(xWSO2Tenant);
        try {
            APIConsumer apiConsumer = RestApiUtil.getLoggedInUserConsumer();

            if (StringUtils.isNotEmpty(labelName) && StringUtils.isNotEmpty(environmentName)) {
                RestApiUtil.handleBadRequest("Only one of 'labelName' or 'environmentName' can be provided", log);
            }

            API api = apiConsumer.getLightweightAPIByUUID(apiId, requestedTenantDomain);

            //gets the first available environment if neither label nor environment is not provided
            if (StringUtils.isEmpty(labelName) && StringUtils.isEmpty(environmentName)) {
                environmentName = api.getEnvironments().iterator().next();
            }

            if (!APIUtil.isTenantAvailable(requestedTenantDomain)) {
                RestApiUtil.handleBadRequest("Provided tenant domain '" + xWSO2Tenant + "' is invalid",
                        ExceptionCodes.INVALID_TENANT.getErrorCode(), log);
            }

            String apiSwagger = null;
            if (StringUtils.isNotEmpty(environmentName)) {
                apiSwagger = apiConsumer.getOpenAPIDefinitionForEnvironment(api.getId(), environmentName);
            } else if (StringUtils.isNotEmpty(labelName)) {
                apiSwagger = apiConsumer.getOpenAPIDefinitionForLabel(api.getId(), labelName);
            }

            return Response.ok().entity(apiSwagger).build();
        } catch (APIManagementException e) {
            if (RestApiUtil.isDueToAuthorizationFailure(e)) {
                RestApiUtil.handleAuthorizationFailure(RestApiConstants.RESOURCE_API, apiId, e, log);
            } else if (RestApiUtil.isDueToResourceNotFound(e)) {
                RestApiUtil.handleResourceNotFoundError(RestApiConstants.RESOURCE_API, apiId, e, log);
            } else {
                String errorMessage = "Error while retrieving API : " + apiId;
                RestApiUtil.handleInternalServerError(errorMessage, e, log);
            }
        } catch (UserStoreException e) {
            String errorMessage = "Error while checking availability of tenant " + requestedTenantDomain;
            RestApiUtil.handleInternalServerError(errorMessage, e, log);
        }
        return null;
    }

    @Override
    public Response apisApiIdThumbnailGet(String apiId, String xWSO2Tenant, String ifNoneMatch, MessageContext messageContext) {
        String requestedTenantDomain = RestApiUtil.getRequestedTenantDomain(xWSO2Tenant);
        try {
            APIConsumer apiConsumer = RestApiUtil.getLoggedInUserConsumer();
            if (!APIUtil.isTenantAvailable(requestedTenantDomain)) {
                RestApiUtil.handleBadRequest("Provided tenant domain '" + xWSO2Tenant + "' is invalid",
                        ExceptionCodes.INVALID_TENANT.getErrorCode(), log);
            }
            //this will fail if user does not have access to the API or the API does not exist
            APIIdentifier apiIdentifier = APIMappingUtil.getAPIIdentifierFromUUID(apiId, requestedTenantDomain);
            ResourceFile thumbnailResource = apiConsumer.getIcon(apiIdentifier);

            if (thumbnailResource != null) {
                return Response
                        .ok(thumbnailResource.getContent(), MediaType.valueOf(thumbnailResource.getContentType()))
                        .build();
            } else {
                return Response.noContent().build();
            }
        } catch (APIManagementException e) {
            //Auth failure occurs when cross tenant accessing APIs. Sends 404, since we don't need to expose the
            // existence of the resource
            if (RestApiUtil.isDueToResourceNotFound(e) || RestApiUtil.isDueToAuthorizationFailure(e)) {
                RestApiUtil.handleResourceNotFoundError(RestApiConstants.RESOURCE_API, apiId, e, log);
            } else {
                String errorMessage = "Error while retrieving thumbnail of API : " + apiId;
                RestApiUtil.handleInternalServerError(errorMessage, e, log);
            }
        } catch (UserStoreException e) {
            String errorMessage = "Error while checking availability of tenant " + requestedTenantDomain;
            RestApiUtil.handleInternalServerError(errorMessage, e, log);
        }
        return null;
    }

    @Override
    public Response apisApiIdUserRatingPut(String apiId, RatingDTO body, String xWSO2Tenant,
            MessageContext messageContext) {
        String requestedTenantDomain = RestApiUtil.getRequestedTenantDomain(xWSO2Tenant);
        try {
            int rating = 0;
            String username = RestApiUtil.getLoggedInUsername();
            if (!APIUtil.isTenantAvailable(requestedTenantDomain)) {
                RestApiUtil.handleBadRequest("Provided tenant domain '" + xWSO2Tenant + "' is invalid",
                        ExceptionCodes.INVALID_TENANT.getErrorCode(), log);
            }
            APIConsumer apiConsumer = RestApiUtil.getConsumer(username);
            //this will fail if user doesn't have access to the API or the API does not exist
            API api = apiConsumer.getLightweightAPIByUUID(apiId, requestedTenantDomain);
            APIIdentifier apiIdentifier = api.getId();
            if (body != null) {
                rating = body.getRating();
            }
            switch (rating) {
                //Below case 0[Rate 0] - is to remove ratings from a user
                case 0: {
                    apiConsumer.rateAPI(apiIdentifier, APIRating.RATING_ZERO, username);
                    break;
                }
                case 1: {
                    apiConsumer.rateAPI(apiIdentifier, APIRating.RATING_ONE, username);
                    break;
                }
                case 2: {
                    apiConsumer.rateAPI(apiIdentifier, APIRating.RATING_TWO, username);
                    break;
                }
                case 3: {
                    apiConsumer.rateAPI(apiIdentifier, APIRating.RATING_THREE, username);
                    break;
                }
                case 4: {
                    apiConsumer.rateAPI(apiIdentifier, APIRating.RATING_FOUR, username);
                    break;
                }
                case 5: {
                    apiConsumer.rateAPI(apiIdentifier, APIRating.RATING_FIVE, username);
                    break;
                }
                default: {
                    throw new IllegalArgumentException("Can't handle " + rating);
                }
            }
            JSONObject obj = apiConsumer.getUserRatingInfo(apiIdentifier, username);
            RatingDTO ratingDTO = new RatingDTO();
            if (obj != null && !obj.isEmpty()) {
                ratingDTO = APIMappingUtil.fromJsonToRatingDTO(obj);
                ratingDTO.setApiId(apiId);
            }
            return Response.ok().entity(ratingDTO).build();
        } catch (APIManagementException e) {
            if (RestApiUtil.isDueToAuthorizationFailure(e)) {
                RestApiUtil.handleAuthorizationFailure(
                        RestApiConstants.RESOURCE_RATING + " for " + RestApiConstants.RESOURCE_API, apiId, e, log);
            } else if (RestApiUtil.isDueToResourceNotFound(e)) {
                RestApiUtil.handleResourceNotFoundError(
                        RestApiConstants.RESOURCE_RATING + " for " + RestApiConstants.RESOURCE_API, apiId, e, log);
            } else {
                RestApiUtil
                        .handleInternalServerError("Error while adding/updating user rating for API " + apiId, e, log);
            }
        } catch (UserStoreException e) {
            String errorMessage = "Error while checking availability of tenant " + requestedTenantDomain;
            RestApiUtil.handleInternalServerError(errorMessage, e, log);
        }
        return null;
    }

    @Override
    public Response apisApiIdUserRatingGet(String apiId, String xWSO2Tenant, String ifNoneMatch,
            MessageContext messageContext) {
        String requestedTenantDomain = RestApiUtil.getRequestedTenantDomain(xWSO2Tenant);
        try {
            String username = RestApiUtil.getLoggedInUsername();
            if (!APIUtil.isTenantAvailable(requestedTenantDomain)) {
                RestApiUtil.handleBadRequest("Provided tenant domain '" + xWSO2Tenant + "' is invalid",
                        ExceptionCodes.INVALID_TENANT.getErrorCode(), log);
            }
            APIConsumer apiConsumer = RestApiUtil.getConsumer(username);
            //this will fail if user doesn't have access to the API or the API does not exist
            API api = apiConsumer.getLightweightAPIByUUID(apiId, requestedTenantDomain);
            APIIdentifier apiIdentifier = api.getId();
            JSONObject obj = apiConsumer.getUserRatingInfo(apiIdentifier, username);
            RatingDTO ratingDTO = new RatingDTO();
            if (obj != null && !obj.isEmpty()) {
                ratingDTO = APIMappingUtil.fromJsonToRatingDTO(obj);
                ratingDTO.setApiId(apiId);
            }
            return Response.ok().entity(ratingDTO).build();
        } catch (APIManagementException e) {
            if (RestApiUtil.isDueToAuthorizationFailure(e)) {
                RestApiUtil.handleAuthorizationFailure(
                        RestApiConstants.RESOURCE_RATING + " for " + RestApiConstants.RESOURCE_API, apiId, e, log);
            } else if (RestApiUtil.isDueToResourceNotFound(e)) {
                RestApiUtil.handleResourceNotFoundError(
                        RestApiConstants.RESOURCE_RATING + " for " + RestApiConstants.RESOURCE_API, apiId, e, log);
            } else {
                RestApiUtil.handleInternalServerError("Error while retrieving user rating for API " + apiId, e, log);
            }
        } catch (UserStoreException e) {
            String errorMessage = "Error while checking availability of tenant " + requestedTenantDomain;
            RestApiUtil.handleInternalServerError(errorMessage, e, log);
        }
        return null;
    }

    @Override
    public Response apisApiIdUserRatingDelete(String apiId, String xWSO2Tenant, String ifMatch,
            MessageContext messageContext) {
        String requestedTenantDomain = RestApiUtil.getRequestedTenantDomain(xWSO2Tenant);
        try {
            String username = RestApiUtil.getLoggedInUsername();
            if (!APIUtil.isTenantAvailable(requestedTenantDomain)) {
                RestApiUtil.handleBadRequest("Provided tenant domain '" + xWSO2Tenant + "' is invalid",
                        ExceptionCodes.INVALID_TENANT.getErrorCode(), log);
            }
            APIConsumer apiConsumer = RestApiUtil.getConsumer(username);
            //this will fail if user doesn't have access to the API or the API does not exist
            API api = apiConsumer.getLightweightAPIByUUID(apiId, requestedTenantDomain);
            APIIdentifier apiIdentifier = api.getId();
            apiConsumer.removeAPIRating(apiIdentifier, username);
            return Response.ok().build();
        } catch (APIManagementException e) {
            if (RestApiUtil.isDueToAuthorizationFailure(e)) {
                RestApiUtil.handleAuthorizationFailure(
                        RestApiConstants.RESOURCE_RATING + " for " + RestApiConstants.RESOURCE_API, apiId, e, log);
            } else if (RestApiUtil.isDueToResourceNotFound(e)) {
                RestApiUtil.handleResourceNotFoundError(
                        RestApiConstants.RESOURCE_RATING + " for " + RestApiConstants.RESOURCE_API, apiId, e, log);
            } else {
                RestApiUtil.handleInternalServerError("Error while deleting user rating for API " + apiId, e, log);
            }
        } catch (UserStoreException e) {
            String errorMessage = "Error while checking availability of tenant " + requestedTenantDomain;
            RestApiUtil.handleInternalServerError(errorMessage, e, log);
        }
        return null;
    }

    @Override
    public Response getWSDLOfAPI(String apiId, String labelName, String environmentName, String ifNoneMatch,
                                 String xWSO2Tenant, MessageContext messageContext) throws APIManagementException {
        APIConsumer apiConsumer = RestApiUtil.getLoggedInUserConsumer();
        API api = apiConsumer.getLightweightAPIByUUID(apiId, xWSO2Tenant);
        APIIdentifier apiIdentifier = api.getId();

        List<Environment> environments = APIUtil.getEnvironmentsOfAPI(api);
        if (environments != null && environments.size() > 0) {
            if (StringUtils.isEmpty(labelName) && StringUtils.isEmpty(environmentName)) {
                environmentName = api.getEnvironments().iterator().next();
            }

            Environment selectedEnvironment = null;
            for (Environment environment: environments) {
               if (environment.getName().equals(environmentName)) {
                   selectedEnvironment = environment;
                   break;
               }
            }

            if (selectedEnvironment == null) {
                throw new APIManagementException(ExceptionCodes.from(ExceptionCodes.GATEWAY_ENVIRONMENT_NOT_FOUND,
                        environmentName));
            }
            ResourceFile wsdl = apiConsumer.getWSDL(apiIdentifier, selectedEnvironment.getName(),
                    selectedEnvironment.getType());

            return RestApiUtil.getResponseFromResourceFile(apiIdentifier.toString(), wsdl);
        } else {
            throw new APIManagementException(ExceptionCodes.from(ExceptionCodes.NO_GATEWAY_ENVIRONMENTS_ADDED,
                    apiIdentifier.toString()));
        }
    }

    @Override
    public Response apisApiIdSubscriptionPoliciesGet(String apiId, String ifNoneMatch, String xWSO2Tenant,
                                                     MessageContext messageContext) {
        APIDTO apiInfo = getAPIByAPIId(apiId, xWSO2Tenant);
        List<Tier> availableThrottlingPolicyList = new ThrottlingPoliciesApiServiceImpl()
                .getThrottlingPolicyList(ThrottlingPolicyDTO.PolicyLevelEnum.SUBSCRIPTION.toString(), xWSO2Tenant);

        if (apiInfo != null ) {
            List<APITiersDTO> apiTiers = apiInfo.getTiers();
            if (apiTiers != null && !apiTiers.isEmpty()) {
                List<Tier> apiThrottlingPolicies = new ArrayList<>();
                for (Tier policy : availableThrottlingPolicyList) {
                    if (apiTiers.contains(policy.getName())) {
                        apiThrottlingPolicies.add(policy);
                    }
                }
                return Response.ok().entity(apiThrottlingPolicies).build();
            }
        }
        return null;
    }

    private APIDTO getAPIByAPIId(String apiId, String xWSO2Tenant) {
        String requestedTenantDomain = RestApiUtil.getRequestedTenantDomain(xWSO2Tenant);
        try {
            APIConsumer apiConsumer = RestApiUtil.getLoggedInUserConsumer();

            if (!APIUtil.isTenantAvailable(requestedTenantDomain)) {
                RestApiUtil.handleBadRequest("Provided tenant domain '" + xWSO2Tenant + "' is invalid",
                        ExceptionCodes.INVALID_TENANT.getErrorCode(), log);
            }

            ApiTypeWrapper api = apiConsumer.getAPIorAPIProductByUUID(apiId, requestedTenantDomain);
            String status = api.getStatus();
            if (APIConstants.PUBLISHED.equals(status) || APIConstants.PROTOTYPED.equals(status)
                            || APIConstants.DEPRECATED.equals(status)) {
                return APIMappingUtil.fromAPItoDTO(api, requestedTenantDomain);
            } else {
                RestApiUtil.handleAuthorizationFailure(RestApiConstants.RESOURCE_API, apiId, log);
            }
        } catch (APIManagementException e) {
            if (RestApiUtil.isDueToAuthorizationFailure(e)) {
                RestApiUtil.handleAuthorizationFailure(RestApiConstants.RESOURCE_API, apiId, e, log);
            } else if (RestApiUtil.isDueToResourceNotFound(e)) {
                RestApiUtil.handleResourceNotFoundError(RestApiConstants.RESOURCE_API, apiId, e, log);
            } else {
                String errorMessage = "Error while retrieving API : " + apiId;
                RestApiUtil.handleInternalServerError(errorMessage, e, log);
            }
        } catch (UserStoreException e) {
            String errorMessage = "Error while checking availability of tenant " + requestedTenantDomain;
            RestApiUtil.handleInternalServerError(errorMessage, e, log);
        }
        return null;
    }
}<|MERGE_RESOLUTION|>--- conflicted
+++ resolved
@@ -43,10 +43,7 @@
 import org.wso2.carbon.apimgt.impl.utils.APIUtil;
 import org.wso2.carbon.apimgt.rest.api.store.v1.ApisApiService;
 
-<<<<<<< HEAD
-
-=======
->>>>>>> ede571a0
+
 import java.io.File;
 import java.net.URI;
 import java.net.URISyntaxException;
@@ -141,7 +138,7 @@
             return Response.ok().entity(apiListDTO).build();
         } catch (APIManagementException e) {
             if (RestApiUtil.rootCauseMessageMatches(e, "start index seems to be greater than the limit count")) {
-                //this is not an error of the user as he does not know the total number of apis available. Thus sends
+                //this is not an error of the user as he does not know the total number of apis available. Thus sends 
                 //  an empty response
                 apiListDTO.setCount(0);
                 apiListDTO.setPagination(new PaginationDTO());
@@ -541,7 +538,7 @@
 
     /**
      * Retrieves the swagger document of an API
-     *
+     * 
      * @param apiId API identifier
      * @param labelName name of the gateway label
      * @param environmentName name of the gateway environment
