--- conflicted
+++ resolved
@@ -31,11 +31,7 @@
             <bean class="org.wso2.carbon.apimgt.rest.api.store.v1.RecommendationsApi"/>
             <bean class="org.wso2.carbon.apimgt.rest.api.store.v1.KeyManagersApi"/>
             <bean class="org.wso2.carbon.apimgt.rest.api.store.v1.MeApi"/>
-<<<<<<< HEAD
-            <bean class="org.wso2.carbon.apimgt.rest.api.store.v1.TopicsApi"/>
-=======
             <bean class="org.wso2.carbon.apimgt.rest.api.store.v1.WebhooksApi"/>
->>>>>>> b5a2b0e7
 
         </jaxrs:serviceBeans>
         <jaxrs:providers>
