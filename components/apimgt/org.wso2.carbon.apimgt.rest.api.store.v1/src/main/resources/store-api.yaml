#   Copyright (c) 2019, WSO2 Inc. (http://www.wso2.org) All Rights Reserved.
#
#   Licensed under the Apache License, Version 2.0 (the "License");
#   you may not use this file except in compliance with the License.
#   You may obtain a copy of the License at
#
#   http://www.apache.org/licenses/LICENSE-2.0
#
#   Unless required by applicable law or agreed to in writing, software
#   distributed under the License is distributed on an "AS IS" BASIS,
#   WITHOUT WARRANTIES OR CONDITIONS OF ANY KIND, either express or implied.
#   See the License for the specific language governing permissions and
#   limitations under the License.
################################################################################

swagger: '2.0'
######################################################
# Prolog
######################################################
info:
  version: "v1.1"
  title: "WSO2 API Manager - Store"
  description: |
    This document specifies a **RESTful API** for WSO2 **API Manager** - Store.

    It is written with [swagger 2](http://swagger.io/).

  contact:
    name: "WSO2"
    url: "http://wso2.com/products/api-manager/"
    email: "architecture@wso2.com"
  license:
    name: "Apache 2.0"
    url: "http://www.apache.org/licenses/LICENSE-2.0.html"

######################################################
# The fixed parts of the URLs of the API
######################################################

# The schemes supported by the API
schemes:
  - https

# The domain of the API.
# This is configured by the customer during deployment.
# The given host is just an example.
host: apis.wso2.com

# The base path of the API.
# Will be prefixed to all paths.
basePath: /api/am/store/v1

# The following media types can be passed as input in message bodies of the API.
# The actual media type must be specified in the Content-Type header field of the request.
# The default is json, i.e. the Content-Type header is not needed to
# be set, but supporting it serves extensibility.
consumes:
  - application/json

# The following media types may be passed as output in message bodies of the API.
# The media type(s) consumable by the requestor is specified in the Accept header field
# of the corresponding request.
# The actual media type returned will be specfied in the Content-Type header field
# of the of the response.
# The default of the Accept header is json, i.e. there is not needed to
# set the value, but supporting it serves extensibility.
produces:
  - application/json

securityDefinitions:
  OAuth2Security:
    type: oauth2
    flow: password
    tokenUrl: https://localhost:9443/token
    scopes:
      openid: Authorize access to user details
      apim:subscribe: Subscribe API
      apim:api_key: Generate API Keys
      apim:app_update: Update an application
      apim:app_manage: Manage application
      apim:sub_manage: Manage subscriptions
      apim:self-signup: Self Sign-up
      apim:dedicated_gateway: Updating dedicated Gateway
      apim:store_settings: Retrieve store settings
      apim:sub_alert_manage: Retrieve, subscribe and configure store alert types

######################################################
# The "API Collection" resource APIs
######################################################
paths:
  /apis:

#-----------------------------------------------------
# Retrieving the list of all APIs qualifying under a given search condition
#-----------------------------------------------------
    get:
      security:
        - OAuth2Security: []
      x-wso2-curl: "curl https://localhost:9443/api/am/store/v1/apis"
      x-wso2-curl-tenant: "curl -k -H \"X-WSO2-Tenant:test.com\" https://localhost:9443/api/am/store/v1/apis"
      x-wso2-request: |
        GET https://localhost:9443/api/am/store/v1/apis
      x-wso2-response: "HTTP/1.1 200 OK\nContent-Type: application/json\n\n{\n   \"previous\": \"\",\n   \"list\":    [\n            {\n         \"provider\": \"admin\",\n         \"version\": \"1.0.0\",\n         \"description\": \"This API provide Account Status Validation.\",\n         \"status\": \"PUBLISHED\",\n         \"name\": \"AccountVal\",\n         \"context\": \"/account/1.0.0\",\n         \"id\": \"2e81f147-c8a8-4f68-b4f0-69e0e7510b01\"\n      },\n            {\n         \"provider\": \"admin\",\n         \"version\": \"1.0.0\",\n         \"description\": null,\n         \"status\": \"PUBLISHED\",\n         \"name\": \"api1\",\n         \"context\": \"/api1/1.0.0\",\n         \"id\": \"3e22d2fb-277a-4e9e-8c7e-1c0f7f73960e\"\n      },\n            {\n         \"provider\": \"admin\",\n         \"version\": \"2.0.0\",\n         \"description\": \"Verify a phone number\",\n         \"status\": \"PUBLISHED\",\n         \"name\": \"PhoneVerification\",\n         \"context\": \"/phoneverify/2.0.0\",\n         \"id\": \"c43a325c-260b-4302-81cb-768eafaa3aed\"\n      }\n   ],\n   \"count\": 3,\n   \"next\": \"\"\n}"
      x-examples:
        $ref: docs/examples/apis/apis.yaml#/get
      summary: |
        Retrieve/Search APIs
      description: |
        This operation provides you a list of available APIs qualifying under a given search condition.

        Each retrieved API is represented with a minimal amount of attributes. If you want to get complete details of an API, you need to use **Get details of an API** operation.

        This operation supports retriving APIs of other tenants. The required tenant domain need to be specified as a header `X-WSO2-Tenant`. If not specified super tenant's APIs will be retrieved. If you used an Authorization header, the user's tenant associated with the access token will be used.

        **NOTE:**
        * By default, this operation retrieves Published APIs. In order to retrieve Prototyped APIs, you need to use **query** parameter and specify **status:PROTOTYPED**.
        * This operation does not require an Authorization header by default. But if it is provided, it will be validated and checked for permissions of the user, hence you may be able to see APIs which are restricted for special permissions/roles.
      parameters:
        - $ref : '#/parameters/limit'
        - $ref : '#/parameters/offset'
        - $ref : '#/parameters/requestedTenant'
        - name : query
          in: query
          description: |
            **Search condition**.

            You can search in attributes by using an **"<attribute>:"** modifier.

            Eg.
            "provider:wso2" will match an API if the provider of the API is exactly "wso2".

            Additionally you can use wildcards.

            Eg.
            "provider:wso2*" will match an API if the provider of the API starts with "wso2".

            Supported attribute modifiers are [**version, context, status,
            description, subcontext, doc, provider, tag**]

            If no advanced attribute modifier has been specified, search will match the
            given query string against API Name.
          type: string
        - $ref : "#/parameters/If-None-Match"
      tags:
        - APIs
      responses:
        200:
          description: |
            OK.
            List of qualifying APIs is returned.
          schema:
            $ref: '#/definitions/APIList'
        406:
          description: |
            Not Acceptable.
            The requested media type is not supported
          schema:
            $ref: '#/definitions/Error'

######################################################
# The "Individual API" resource APIs
######################################################
  /apis/{apiId}:

#-----------------------------------------------------
# Retrieve the details of an API definition
#-----------------------------------------------------
    get:
      security:
        - OAuth2Security: []
      x-wso2-curl: "curl https://localhost:9443/api/am/store/v1/apis/c43a325c-260b-4302-81cb-768eafaa3aed"
      x-wso2-curl-tenant: "curl -k -H \"X-WSO2-Tenant:test.com\" https://localhost:9443/api/am/store/v1/apis/c43a325c-260b-4302-81cb-768eafaa3aed"
      x-wso2-request: |
        GET https://localhost:9443/api/am/store/v1/apis/c43a325c-260b-4302-81cb-768eafaa3aed
      x-wso2-response: "HTTP/1.1 200 OK\nContent-Type: application/json\n\n{\r\n   \"thumbnailUrl\": null,\r\n   \"throttlingPolicies\": [\"Unlimited\"],\r\n   \"businessInformation\":    {\r\n      \"technicalOwner\": \"John Doe\",\r\n      \"technicalOwnerEmail\": \"architecture@pizzashack.com\",\r\n      \"businessOwner\": \"Jane Roe\",\r\n      \"businessOwnerEmail\": \"marketing@pizzashack.com\"\r\n   },\r\n   \"apiDefinition\": \"{\\\"paths\\\":{\\\"/order\\\":{\\\"post\\\":{\\\"x-auth-type\\\":\\\"Application & Application User\\\",\\\"x-throttling-tier\\\":\\\"Unlimited\\\",\\\"description\\\":\\\"Create a new Order\\\",\\\"parameters\\\":[{\\\"schema\\\":{\\\"$ref\\\":\\\"#/definitions/Order\\\"},\\\"description\\\":\\\"Order object that needs to be added\\\",\\\"name\\\":\\\"body\\\",\\\"required\\\":true,\\\"in\\\":\\\"body\\\"}],\\\"responses\\\":{\\\"201\\\":{\\\"headers\\\":{\\\"Location\\\":{\\\"description\\\":\\\"The URL of the newly created resource.\\\",\\\"type\\\":\\\"string\\\"},\\\"Content-Type\\\":{\\\"description\\\":\\\"The content type of the body.\\\",\\\"type\\\":\\\"string\\\"}},\\\"schema\\\":{\\\"$ref\\\":\\\"#/definitions/Order\\\"},\\\"description\\\":\\\"Created. Successful response with the newly created object as entity in the body. Location header contains URL of newly created entity.\\\"}}}},\\\"/order/{orderId}\\\":{\\\"get\\\":{\\\"x-auth-type\\\":\\\"Application & Application User\\\",\\\"x-throttling-tier\\\":\\\"Unlimited\\\",\\\"description\\\":\\\"Get details of an Order\\\",\\\"parameters\\\":[{\\\"description\\\":\\\"Order Id\\\",\\\"name\\\":\\\"orderId\\\",\\\"format\\\":\\\"string\\\",\\\"type\\\":\\\"string\\\",\\\"required\\\":true,\\\"in\\\":\\\"path\\\"}],\\\"responses\\\":{\\\"200\\\":{\\\"schema\\\":{\\\"$ref\\\":\\\"#/definitions/Order\\\"},\\\"headers\\\":{},\\\"description\\\":\\\"OK Requested Order will be returned\\\"}}}}},\\\"schemes\\\":[\\\"https\\\"],\\\"produces\\\":[\\\"application/json\\\"],\\\"swagger\\\":\\\"2.0\\\",\\\"definitions\\\":{\\\"Order\\\":{\\\"title\\\":\\\"Pizza Order\\\",\\\"properties\\\":{\\\"customerName\\\":{\\\"type\\\":\\\"string\\\"},\\\"delivered\\\":{\\\"type\\\":\\\"boolean\\\"},\\\"address\\\":{\\\"type\\\":\\\"string\\\"},\\\"pizzaType\\\":{\\\"type\\\":\\\"string\\\"},\\\"creditCardNumber\\\":{\\\"type\\\":\\\"string\\\"},\\\"quantity\\\":{\\\"type\\\":\\\"number\\\"},\\\"orderId\\\":{\\\"type\\\":\\\"string\\\"}},\\\"required\\\":[\\\"orderId\\\"]}},\\\"consumes\\\":[\\\"application/json\\\"],\\\"info\\\":{\\\"title\\\":\\\"PizzaShackAPI\\\",\\\"description\\\":\\\"This document describe a RESTFul API for Pizza Shack online pizza delivery store.\\\\n\\\",\\\"license\\\":{\\\"name\\\":\\\"Apache 2.0\\\",\\\"url\\\":\\\"http://www.apache.org/licenses/LICENSE-2.0.html\\\"},\\\"contact\\\":{\\\"email\\\":\\\"architecture@pizzashack.com\\\",\\\"name\\\":\\\"John Doe\\\",\\\"url\\\":\\\"http://www.pizzashack.com\\\"},\\\"version\\\":\\\"1.0.0\\\"}}\",\r\n   \"wsdlUri\": null,\r\n   \"isDefaultVersion\": false,\r\n   \"endpointURLs\": [   {\r\n      \"environmentName\": \"Production and Sandbox\",\r\n      \"environmentType\": \"hybrid\",\r\n      \"environmentURLs\":       {\r\n         \"http\": \"http://localhost:8280//pizzashack/1.0.0\",\r\n         \"https\": \"https://localhost:8243//pizzashack/1.0.0\"\r\n      }\r\n   }],\r\n   \"transport\":    [\r\n      \"http\",\r\n      \"https\"\r\n   ],\r\n   \"tags\": [\"pizza\"],\r\n   \"version\": \"1.0.0\",\r\n   \"description\": \"This document describe a RESTFul API for Pizza Shack online pizza delivery store.\\r\\n\",\r\n   \"provider\": \"admin\",\r\n   \"name\": \"PizzaShackAPI\",\r\n   \"context\": \"/pizzashack/1.0.0\",\r\n   \"id\": \"8848faaa-7fd1-478a-baa2-48a4ebb92c98\",\r\n   \"status\": \"PUBLISHED\"\r\n}  "
      summary: |
        Get details of an API
      description: |
        Using this operation, you can retrieve complete details of a single API. You need to provide the Id of the API to retrive it.

        `X-WSO2-Tenant` header can be used to retrive an API of a different tenant domain. If not specified super tenant will be used. If Authorization header is present in the request, the user's tenant associated with the access token will be used.

        **NOTE:**
        * This operation does not require an Authorization header by default. But if it is provided, it will be validated and checked for permissions of the user, hence you may be able to see APIs which are restricted for special permissions/roles. \n
      parameters:
        - $ref: '#/parameters/apiId'
        - $ref: '#/parameters/requestedTenant'
        - $ref: '#/parameters/If-None-Match'
      tags:
        - APIs
      responses:
        200:
          description: |
            OK.
            Requested API is returned
          headers:
            ETag:
              description: |
                Entity Tag of the response resource. Used by caches, or in conditional requests.
              type: string
            Last-Modified:
              description: |
                Date and time the resource has been modifed the last time.
                Used by caches, or in conditional requests.
              type: string
          schema:
            $ref: '#/definitions/API'
        304:
          description: |
            Not Modified.
            Empty body because the client has already the latest version of the requested resource.
        404:
          description: |
            Not Found.
            Requested API does not exist.
          schema:
            $ref: '#/definitions/Error'
        406:
          description: |
            Not Acceptable.
            The requested media type is not supported
          schema:
            $ref: '#/definitions/Error'


  /apis/{apiId}/swagger:
#-----------------------------------------------------
# Retrieve the API swagger definition
#-----------------------------------------------------
    get:
      security:
        - OAuth2Security: []
      x-wso2-request: |
        GET https://localhost:9443/api/am/store/v1/apis/c43a325c-260b-4302-81cb-768eafaa3aed/swagger
      x-wso2-curl: "curl https://localhost:9443/api/am/store/v1/apis/c43a325c-260b-4302-81cb-768eafaa3aed/swagger"
      x-wso2-curl-tenant: "curl -k -H \"X-WSO2-Tenant:test.com\" https://localhost:9443/api/am/store/v1/apis/c43a325c-260b-4302-81cb-768eafaa3aed/swagger"
      x-wso2-response: "HTTP/1.1 200 OK\nContent-Type: application/json\n\n{\n   \"paths\": {\"/*\": {\"get\":    {\n      \"x-auth-type\": \"Application\",\n      \"x-throttling-tier\": \"Unlimited\",\n      \"responses\": {\"200\": {\"description\": \"OK\"}}\n   }}},\n   \"x-wso2-security\": {\"apim\": {\"x-wso2-scopes\": []}},\n   \"swagger\": \"2.0\",\n   \"info\":    {\n      \"title\": \"PhoneVerification\",\n      \"description\": \"Verify a phone number\",\n      \"contact\":       {\n         \"email\": \"xx@ee.com\",\n         \"name\": \"xx\"\n      },\n      \"version\": \"2.0.0\"\n   }\n}\n"
      summary: |
        Get swagger definition
      description: |
        You can use this operation to retrieve the swagger definition of an API.

         `X-WSO2-Tenant` header can be used to retrive the swagger definition an API of a different tenant domain. If not specified super tenant will be used. If Authorization header is present in the request, the user's tenant associated with the access token will be used.

        **NOTE:**
        * This operation does not require an Authorization header by default. But in order to see a restricted API's swagger definition, you need to provide Authorization header.
      parameters:
        - $ref: '#/parameters/apiId'
        - $ref: '#/parameters/labelName'
        - $ref: '#/parameters/environmentName'
        - $ref: '#/parameters/If-None-Match'
        - $ref: '#/parameters/requestedTenant'
      tags:
        - APIs
      responses:
        200:
          schema:
            type: string
            example: ""
          description: |
            OK.
            Requested swagger document of the API is returned
          headers:
            ETag:
              description: |
                Entity Tag of the response resource. Used by caches, or in conditional requests.
              type: string
            Last-Modified:
              description: |
                Date and time the resource has been modifed the last time.
                Used by caches, or in conditional requests.
              type: string
        304:
          description: |
            Not Modified.
            Empty body because the client has already the latest version of the requested resource.
        404:
          description: |
            Not Found.
            Requested API does not exist.
          schema:
            $ref: '#/definitions/Error'
        406:
          description: |
            Not Acceptable.
            The requested media type is not supported
          schema:
            $ref: '#/definitions/Error'

  /apis/{apiId}/graphql-schema:
    #-----------------------------------------------------
    # Retrieve the GraphQL schema definition
    #-----------------------------------------------------
    get:
      security:
      - OAuth2Security: []
      x-wso2-request: |
        GET https://localhost:9443/api/am/store/v1/apis/c43a325c-260b-4302-81cb-768eafaa3aed/graphql-schema
      x-wso2-curl: "curl https://localhost:9443/api/am/store/v1/apis/c43a325c-260b-4302-81cb-768eafaa3aed/swagger"
      x-wso2-curl-tenant: "curl -k -H \"X-WSO2-Tenant:test.com\" https://localhost:9443/api/am/store/v1/apis/c43a325c-260b-4302-81cb-768eafaa3aed/graphql-schema"
      x-wso2-response: "HTTP/1.1 200 OK\nContent-Type: application/json\n\n{\n   \"paths\": {\"/*\": {\"get\":    {\n      \"x-auth-type\": \"Application\",\n      \"x-throttling-tier\": \"Unlimited\",\n      \"responses\": {\"200\": {\"description\": \"OK\"}}\n   }}},\n   \"x-wso2-security\": {\"apim\": {\"x-wso2-scopes\": []}},\n   \"swagger\": \"2.0\",\n   \"info\":    {\n      \"title\": \"PhoneVerification\",\n      \"description\": \"Verify a phone number\",\n      \"contact\":       {\n         \"email\": \"xx@ee.com\",\n         \"name\": \"xx\"\n      },\n      \"version\": \"2.0.0\"\n   }\n}\n"
      summary: |
        Get graphQL definition
      description: |
        You can use this operation to retrieve the swagger definition of an API.

         `X-WSO2-Tenant` header can be used to retrive the swagger definition an API of a different tenant domain. If not specified super tenant will be used. If Authorization header is present in the request, the user's tenant associated with the access token will be used.

        **NOTE:**
        * This operation does not require an Authorization header by default. But in order to see a restricted API's swagger definition, you need to provide Authorization header.
      parameters:
      - $ref: '#/parameters/apiId'
      - $ref: '#/parameters/If-None-Match'
      - $ref: '#/parameters/requestedTenant'
      tags:
      - APIs
      responses:
        200:
          description: |
            OK.
            Requested swagger document of the API is returned
          headers:
            ETag:
              description: |
                Entity Tag of the response resource. Used by caches, or in conditional requests.
              type: string
            Last-Modified:
              description: |
                Date and time the resource has been modifed the last time.
                Used by caches, or in conditional requests.
              type: string
        304:
          description: |
            Not Modified.
            Empty body because the client has already the latest version of the requested resource.
        404:
          description: |
            Not Found.
            Requested API does not exist.
          schema:
            $ref: '#/definitions/Error'
        406:
          description: |
            Not Acceptable.
            The requested media type is not supported
          schema:
            $ref: '#/definitions/Error'

  /apis/{apiId}/sdks/{language}:
#-----------------------------------------------------
# Generate an SDK (System Development Kit) for an API in a requested language
#-----------------------------------------------------
    get:
      produces:
        - application/zip
      security:
        - OAuth2Security:
          - apim:subscribe
      x-wso2-curl: "curl -X GET -k -H \"Authorization:Bearer ae4eae22-3f65-387b-a171-d37eaa366fa8\" https://localhost:9443/api/am/store/v1/apis/890a4f4d-09eb-4877-a323-57f6ce2ed79b/sdks/java > Swagger Petstore_java_1.0.0.zip"
      x-wso2-request: |
        GET https://localhost:9443/api/am/store/v1/apis/890a4f4d-09eb-4877-a323-57f6ce2ed79b/sdks/java
        Authorization: Bearer ae4eae22-3f65-387b-a171-d37eaa366fa8
      x-wso2-response: "HTTP/1.1 200 OK\nContent-disposition : attachment; filename=\"Swagger Petstore_java_1.0.0.zip\"\nContent-type : application/zip"
      summary: |
        Generate a SDK for an API
      description: |
        This operation can be used to generate SDKs (System Development Kits), for the APIs available in the API Store, for a requested development language.
      parameters:
        - in : path
          name: apiId
          type: string
          required: true
          description: |
            ID of the specific API for which the SDK is required.
        - in: path
          name: language
          type : string
          required : true
          description: |
            Programming language of the SDK that is required.
        - $ref: '#/parameters/requestedTenant'
      tags:
        - SDKs
      responses:
        200:
          description: |
            OK.
            SDK generated successfully.
          schema:
            type: string
            format: byte
        400:
          description: |
            Bad Request.
            Requested SDK Language is not supported.
          schema:
            $ref: '#/definitions/Error'
        404:
          description: |
            Not found.
            Requested API does not exist.
          schema:
            $ref: '#/definitions/Error'
        500:
          description:  |
            Internal Server Error.
            Error while generating SDK.
          schema:
            $ref: '#/definitions/Error'
################################################################
# The WSDL resource of "Individual API" resource APIs
################################################################

  /apis/{apiId}/wsdl:
#-----------------------------------------------------
# Retrieve the API WSDL definition
#-----------------------------------------------------
    get:
      security:
        - OAuth2Security: []
      operationId: getWSDLOfAPI
      produces:
        - application/json
        - application/wsdl
        - application/zip
      x-examples:
        $ref: docs/examples/apis/wsdl/apiId_wsdl_get.yaml
      summary: Get API WSDL definition
      description: |
        This operation can be used to retrieve the swagger definition of an API.
      parameters:
        - $ref: '#/parameters/apiId'
        - $ref: '#/parameters/labelName'
        - $ref: '#/parameters/environmentName'
        - $ref: '#/parameters/If-None-Match'
        - $ref : '#/parameters/requestedTenant'
      tags:
        - APIs
      responses:
        200:
          description: |
            OK.
            Requested WSDL document of the API is returned
          headers:
            ETag:
              description: |
                Entity Tag of the response resource. Used by caches, or in conditional requests (Will be supported in future).
              type: string
            Last-Modified:
              description: |
                Date and time the resource has been modifed the last time.
                Used by caches, or in conditional requests (Will be supported in future).
              type: string
        304:
          description: |
            Not Modified.
            Empty body because the client has already the latest version of the requested resource (Will be supported in future).
        404:
          description: |
            Not Found.
            Requested API does not exist.
          schema:
            $ref: '#/definitions/Error'
        406:
          description: |
            Not Acceptable.
            The requested media type is not supported
          schema:
            $ref: '#/definitions/Error'

######################################################
# The "Document Collection" resource APIs
######################################################
  /apis/{apiId}/documents:

#-----------------------------------------------------
# Retrieve the documents associated with an API that qualify under a search condition
#-----------------------------------------------------
    get:
      security:
        - OAuth2Security: []
      x-wso2-request: |
        GET https://localhost:9443/api/am/store/v1/apis/c43a325c-260b-4302-81cb-768eafaa3aed/documents
      x-wso2-curl: "curl https://localhost:9443/api/am/store/v1/apis/c43a325c-260b-4302-81cb-768eafaa3aed/documents"
      x-wso2-curl-tenant: "curl -k -H \"X-WSO2-Tenant:test.com\" https://localhost:9443/api/am/store/v1/apis/c43a325c-260b-4302-81cb-768eafaa3aed/documents"
      x-wso2-response: "HTTP/1.1 200 OK\nContent-Type: application/json\n\n{\n   \"previous\": \"\",\n   \"list\":    [\n            {\n         \"sourceType\": \"INLINE\",\n         \"sourceUrl\": null,\n         \"otherTypeName\": null,\n         \"documentId\": \"850a4f34-db2c-4d23-9d85-3f95fbfb082c\",\n         \"summary\": \"This is a sample documentation for v1.0\",\n         \"name\": \"PhoneVerification API Documentation\",\n         \"type\": \"HOWTO\"\n      },\n            {\n         \"sourceType\": \"URL\",\n         \"sourceUrl\": \"http://wiki.cdyne.com/index.php/Phone_Verification\",\n         \"otherTypeName\": null,\n         \"documentId\": \"98e18be8-5861-43c7-ba26-8cbbccd3a76f\",\n         \"summary\": \"This is the URL for online documentation\",\n         \"name\": \"Online Documentation\",\n         \"type\": \"SAMPLES\"\n      },\n            {\n         \"sourceType\": \"FILE\",\n         \"sourceUrl\": null,\n         \"otherTypeName\": null,\n         \"documentId\": \"b66451ff-c6c2-4f6a-b91d-3821dc119b04\",\n         \"summary\": \"This is a sample documentation pdf\",\n         \"name\": \"Introduction to PhoneVerification API PDF\",\n         \"type\": \"HOWTO\"\n      }\n   ],\n   \"count\": 3,\n   \"next\": \"\"\n}"
      summary: |
        Get a list of documents of an API
      description: |
        This operation can be used to retrive a list of documents belonging to an API by providing the id of the API.

        `X-WSO2-Tenant` header can be used to retrive documents of an API that belongs to a different tenant domain. If not specified super tenant will be used. If Authorization header is present in the request, the user's tenant associated with the access token will be used.

        **NOTE:**
        * This operation does not require an Authorization header by default. But in order to see a restricted API's documents, you need to provide Authorization header.
      parameters:
        - $ref: '#/parameters/apiId'
        - $ref: '#/parameters/limit'
        - $ref: '#/parameters/offset'
        - $ref: '#/parameters/requestedTenant'
        - $ref: '#/parameters/If-None-Match'
      tags:
        - API Documents
      responses:
        200:
          description: |
            OK.
            Document list is returned.
          schema:
            $ref: '#/definitions/DocumentList'
          headers:
            ETag:
              description: |
                Entity Tag of the response resource. Used by caches, or in conditional requests.
              type: string
        304:
          description: |
            Not Modified.
            Empty body because the client has already the latest version of the requested resource.
        404:
          description: |
            Not Found.
            Requested API does not exist.
          schema:
            $ref: '#/definitions/Error'
        406:
          description: |
            Not Acceptable.
            The requested media type is not supported
          schema:
            $ref: '#/definitions/Error'

######################################################
# The "Individual Document" resource APIs
######################################################
  '/apis/{apiId}/documents/{documentId}':

#-----------------------------------------------------
# Retrieve a particular document of a certain API
#-----------------------------------------------------
    get:
      security:
        - OAuth2Security: []
      x-wso2-request: |
        GET https://localhost:9443/api/am/store/v1/apis/c43a325c-260b-4302-81cb-768eafaa3aed/documents/850a4f34-db2c-4d23-9d85-3f95fbfb082c
      x-wso2-curl: "curl \"https://localhost:9443/api/am/store/v1/apis/c43a325c-260b-4302-81cb-768eafaa3aed/documents/850a4f34-db2c-4d23-9d85-3f95fbfb082c\""
      x-wso2-curl-tenant: "curl -k -H \"X-WSO2-Tenant:test.com\" https://localhost:9443/api/am/store/v1/apis/c43a325c-260b-4302-81cb-768eafaa3aed/documents/850a4f34-db2c-4d23-9d85-3f95fbfb082c"
      x-wso2-response: "HTTP/1.1 200 OK\nContent-Type: application/json\n\n{\n   \"sourceType\": \"INLINE\",\n   \"sourceUrl\": null,\n   \"otherTypeName\": null,\n   \"documentId\": \"850a4f34-db2c-4d23-9d85-3f95fbfb082c\",\n   \"summary\": \"This is a sample documentation for v1.0\",\n   \"name\": \"PhoneVerification API Documentation\",\n   \"type\": \"HOWTO\"\n}"
      summary: |
        Get a document of an API
      description: |
        This operation can be used to retrieve a particular document's metadata associated with an API.

        `X-WSO2-Tenant` header can be used to retrive a document of an API that belongs to a different tenant domain. If not specified super tenant will be used. If Authorization header is present in the request, the user's tenant associated with the access token will be used.

        **NOTE:**
        * This operation does not require an Authorization header by default. But in order to see a restricted API's document, you need to provide Authorization header.
      parameters:
        - $ref: '#/parameters/apiId'
        - $ref: '#/parameters/documentId'
        - $ref: '#/parameters/requestedTenant'
        - $ref: '#/parameters/If-None-Match'
      tags:
        - Documents
      responses:
        200:
          description: |
            OK.
            Document returned.
          schema:
            $ref: '#/definitions/Document'
          headers:
            ETag:
              description: |
                Entity Tag of the response resource.
                Used by caches, or in conditional requests.
              type: string
        304:
          description: |
            Not Modified.
            Empty body because the client has already the latest version of the requested resource.
        404:
          description: |
            Not Found.
            Requested Document does not exist.
          schema:
            $ref: '#/definitions/Error'
        406:
          description: |
            Not Acceptable.
            The requested media type is not supported
          schema:
            $ref: '#/definitions/Error'


################################################################
# The content resource of "Individual Document" resource APIs
################################################################

  '/apis/{apiId}/documents/{documentId}/content':

  #-------------------------------------------------------------------------------------------------
  # Downloads a FILE type document/get the inline content or source url of a certain document
  #-------------------------------------------------------------------------------------------------
      get:
        security:
          - OAuth2Security: []
        x-wso2-request: |
          GET https://localhost:9443/api/am/store/v1/apis/890a4f4d-09eb-4877-a323-57f6ce2ed79b/documents/0bcb7f05-599d-4e1a-adce-5cb89bfe58d5/content
        x-wso2-curl: "curl \"https://localhost:9443/api/am/store/v1/apis/890a4f4d-09eb-4877-a323-57f6ce2ed79b/documents/0bcb7f05-599d-4e1a-adce-5cb89bfe58d5/content\" > sample.pdf"
        x-wso2-curl-tenant: "curl -k -H \"X-WSO2-Tenant:test.com\" \"https://localhost:9443/api/am/store/v1/apis/890a4f4d-09eb-4877-a323-57f6ce2ed79b/documents/0bcb7f05-599d-4e1a-adce-5cb89bfe58d5/content\" > sample.pdf"
        x-wso2-response: "HTTP/1.1 200 OK\nContent-Disposition: attachment; filename=\"sample.pdf\"\nContent-Type: application/octet-stream\nContent-Length: 7802\n\n%PDF-1.4\n%äüöß\n2 0 obj\n<</Length 3 0 R/Filter/FlateDecode>>\nstream\n..\n>>\nstartxref\n7279\n%%EOF"
        summary: |
          Get the content of an API document
        description: |
          This operation can be used to retrive the content of an API's document.

          The document can be of 3 types. In each cases responses are different.

          1. **Inline type**:
             The content of the document will be retrieved in `text/plain` content type
          2. **FILE type**:
             The file will be downloaded with the related content type (eg. `application/pdf`)
          3. **URL type**:
              The client will recieve the URL of the document as the Location header with the response with - `303 See Other`

          `X-WSO2-Tenant` header can be used to retrive the content of a document of an API that belongs to a different tenant domain. If not specified super tenant will be used. If Authorization header is present in the request, the user's tenant associated with the access token will be used.

          **NOTE:**
          * This operation does not require an Authorization header by default. But in order to see a restricted API's document content, you need to provide Authorization header.
        parameters:
          - $ref: '#/parameters/apiId'
          - $ref: '#/parameters/documentId'
          - $ref: '#/parameters/requestedTenant'
          - $ref: '#/parameters/If-None-Match'
        tags:
          - API Documents
        responses:
          200:
            description: |
              OK.
              File or inline content returned.
            headers:
              ETag:
                description: |
                  Entity Tag of the response resource.
                  Used by caches, or in conditional requests.
                type: string
              Last-Modified:
                description: |
                  Date and time the resource has been modifed the last time.
                  Used by caches, or in conditional requests.
                type: string
          303:
            description: |
              See Other.
              Source can be retrived from the URL specified at the Location header.
            headers:
              Location:
                description: |
                  The Source URL of the document.
                type: string
          304:
            description: |
              Not Modified.
              Empty body because the client has already the latest version of the requested resource.
          404:
            description: |
              Not Found.
              Requested Document does not exist.
            schema:
              $ref: '#/definitions/Error'
          406:
            description: |
              Not Acceptable.
              The requested media type is not supported
            schema:
              $ref: '#/definitions/Error'

################################################################
# The thumbnail resource of "Individual API" resource APIs
################################################################

  /apis/{apiId}/thumbnail:
#-------------------------------------------------------------------------------------------------
# Downloads a thumbnail image of an API
#-------------------------------------------------------------------------------------------------
    get:
      security:
        - OAuth2Security: []
      x-wso2-request: |
        GET https://localhost:9443/api/am/store/v1/apis/e93fb282-b456-48fc-8981-003fb89086ae/thumbnail
      x-wso2-curl: "curl https://localhost:9443/api/am/store/v1/apis/e93fb282-b456-48fc-8981-003fb89086ae/thumbnail > image.jpg"
      x-wso2-curl-tenant: "curl -k -H \"X-WSO2-Tenant:test.com\" https://localhost:9443/api/am/store/v1/apis/e93fb282-b456-48fc-8981-003fb89086ae/thumbnail > image.jpg"
      x-wso2-response: "HTTP/1.1 200 OK\r\nContent-Type: image/jpeg\r\n\r\n[image content]"
      summary: Get thumbnail image
      description: |
        This operation can be used to download a thumbnail image of an API.

        `X-WSO2-Tenant` header can be used to retrive a thumbnail of an API that belongs to a different tenant domain. If not specified super tenant will be used. If Authorization header is present in the request, the user's tenant associated with the access token will be used.

        **NOTE:**
        * This operation does not require an Authorization header by default. But in order to see a restricted API's thumbnail, you need to provide Authorization header.
      parameters:
        - $ref: '#/parameters/apiId'
        - $ref: '#/parameters/requestedTenant'
        - $ref: '#/parameters/If-None-Match'
      tags:
        - APIs
      responses:
        200:
          description: |
            OK.
            Thumbnail image returned
          headers:
            Content-Type:
              description: |
                The content type of the body.
              type: string
            ETag:
              description: |
                Entity Tag of the response resource.
                Used by caches, or in conditional requests.
              type: string
            Last-Modified:
              description: |
                Date and time the resource has been modifed the last time.
                Used by caches, or in conditional requests (Will be supported in future).
              type: string
        304:
          description: |
            Not Modified.
            Empty body because the client has already the latest version of the requested resource.
        404:
          description: |
            Not Found.
            Requested Document does not exist.
          schema:
            $ref: '#/definitions/Error'
        406:
          description: |
            Not Acceptable.
            The requested media type is not supported
          schema:
            $ref: '#/definitions/Error'

  ######################################################
  # The "Ratings Collection" resource APIs
  ######################################################
  '/apis/{apiId}/ratings':
    #-----------------------------------------------------
    # Retrieve the list of ratings of a certain API
    #-----------------------------------------------------
    get:
      security:
        - OAuth2Security: []
      summary: Retrieve API ratings
      description: |
        This operation can be used to retrieve the list of ratings of an API.

        `X-WSO2-Tenant` header can be used to retrieve ratings of an API that belongs to a different tenant domain. If not specified super tenant will be used. If Authorization header is present in the request, the user's tenant associated with the access token will be used.
      x-examples:
        $ref: docs/examples/apis/apis_id_ratings_get.yaml
      parameters:
        - $ref: '#/parameters/apiId'
        - $ref: '#/parameters/limit'
        - $ref: '#/parameters/offset'
        - $ref: '#/parameters/requestedTenant'
      tags:
        - Ratings
      responses:
        200:
          description: |
            OK.
            Rating list returned.
          schema:
            $ref: '#/definitions/RatingList'
        406:
          description: |
            Not Acceptable.
            The requested media type is not supported
          schema:
            $ref: '#/definitions/Error'

  ######################################################
  # The "Individual User API Rating" resource APIs
  ######################################################
  '/apis/{apiId}/user-rating':
    #-----------------------------------------------------
    # Retrieve user rating of an API
    #-----------------------------------------------------
    get:
      security:
        - OAuth2Security:
          - apim:subscribe
      summary: Retrieve API rating of user
      description: |
        This operation can be used to get the user rating of an API.

        `X-WSO2-Tenant` header can be used to retrieve the logged in user rating of an API that belongs to a different tenant domain. If not specified super tenant will be used. If Authorization header is present in the request, the user's tenant associated with the access token will be used.
      x-examples:
        $ref: docs/examples/apis/apis_id_user-rating.yaml#/get
      parameters:
        - $ref: '#/parameters/apiId'
        - $ref: '#/parameters/requestedTenant'
        - $ref: '#/parameters/If-None-Match'
      tags:
        - Ratings
      responses:
        200:
          description: |
            OK.
            Rating returned.
          schema:
            $ref: '#/definitions/Rating'
          headers:
            ETag:
              description: |
                Entity Tag of the response resource.
                Used by caches, or in conditional requests.
              type: string
            Last-Modified:
              description: |
                Date and time the resource has been modified the last time.
                Used by caches, or in conditional requests.
              type: string
        304:
          description: |
            Not Modified.
            Empty body because the client already has the latest version of the requested resource.
        404:
          description: |
            Not Found.
            Requested rating does not exist.
          schema:
            $ref: '#/definitions/Error'
        406:
          description: |
            Not Acceptable.
            The requested media type is not supported
          schema:
            $ref: '#/definitions/Error'

  #-----------------------------------------------------
  # Add or update rating
  #-----------------------------------------------------
    put:
      security:
        - OAuth2Security:
          - apim:subscribe
      summary: Add or update logged in user's rating for an API
      description: |
        This operation can be used to add or update an API rating.

        `X-WSO2-Tenant` header can be used to add or update the logged in user rating of an API that belongs to a different tenant domain. If not specified super tenant will be used. If Authorization header is present in the request, the user's tenant associated with the access token will be used.
      x-examples:
        $ref: docs/examples/apis/apis_id_user-rating.yaml#/put
      parameters:
        - $ref: '#/parameters/apiId'
        - $ref: '#/parameters/requestedTenant'
        - in: body
          name: body
          description: |
            Rating object that should to be added
          required: true
          schema:
            $ref: '#/definitions/Rating'
      tags:
        - Ratings
      responses:
        200:
          description: |
            OK.
            Successful response with the newly created or updated object as entity in the body.
          schema:
            $ref: '#/definitions/Rating'
          headers:
            ETag:
              description: |
                Entity Tag of the response resource. Used by caches, or in conditional request.
              type: string
        400:
          description: |
            Bad Request.
            Invalid request or validation error.
          schema:
            $ref: '#/definitions/Error'
        415:
          description: |
            Unsupported media type.
            The entity of the request was not in a supported format.
          schema:
            $ref: '#/definitions/Error'

  #-----------------------------------------------------
  # Delete user rating
  #-----------------------------------------------------

    delete:
      security:
        - OAuth2Security:
            - apim:subscribe
      summary: Delete user API rating
      description: |
        This operation can be used to delete logged in user API rating.

        `X-WSO2-Tenant` header can be used to delete the logged in user rating of an API that belongs to a different tenant domain. If not specified super tenant will be used. If Authorization header is present in the request, the user's tenant associated with the access token will be used.
      x-examples:
        $ref: docs/examples/apis/apis_id_user-rating.yaml#/delete
      parameters:
        - $ref: '#/parameters/apiId'
        - $ref: '#/parameters/requestedTenant'
        - $ref: '#/parameters/If-Match'
      tags:
        - Ratings
      responses:
        200:
          description: |
            OK.
            Resource successfully deleted.

######################################################
# The "Comments Collection" resource API
######################################################
  '/apis/{apiId}/comments':
#-----------------------------------------------------
# Retrieve a list of all comments of a certain API
#-----------------------------------------------------
    get:
      summary: Retrieve API comments
      security:
        - OAuth2Security: []
      description: |
        Get a list of Comments that are already added to APIs
      operationId: getAllCommentsOfAPI
      parameters:
        - $ref: '#/parameters/apiId'
        - $ref: '#/parameters/requestedTenant'
        - $ref: '#/parameters/limit'
        - $ref: '#/parameters/offset'
      x-examples:
        $ref: docs/examples/apis/comments.yaml#/get
      tags:
        - Comments
      responses:
        200:
          description: |
            OK.
            Comments list is returned.
          schema:
            $ref: '#/definitions/CommentList'
        401:
          description: |
            Unauthorized.
            The user is not authorized to view the comments.
          schema:
            $ref: '#/definitions/Error'
        406:
          description: |
            Not Acceptable. The requested media type is not supported
          schema:
            $ref: '#/definitions/Error'

#-----------------------------------------------------
# Add a new Comment
#-----------------------------------------------------
    post:
      summary: Add an API comment
      security:
        - OAuth2Security:
          - apim:subscribe
      x-scope: apim:subscribe
      operationId: addCommentToAPI
      parameters:
        - $ref: '#/parameters/apiId'
        - in: body
          name: body
          description: |
            Comment object that should to be added
          required: true
          schema:
            $ref: '#/definitions/Comment'
      x-examples:
        $ref: docs/examples/apis/comments.yaml#/post
      tags:
        - Comments
      responses:
        201:
          description: |
            Created.
            Successful response with the newly created object as entity in the body.
            Location header contains URL of newly created entity.
          schema:
            $ref: '#/definitions/Comment'
          headers:
            Location:
              description: |
                Location to the newly created Comment.
              type: string
            ETag:
              description: |
                Entity Tag of the response resource. Used by caches, or in conditional request.
              type: string
        400:
          description: |
            Bad Request.
            Invalid request or validation error.
          schema:
            $ref: '#/definitions/Error'
        401:
          description: |
            Unauthorized.
            The user is not authorized to add the comment.
          schema:
            $ref: '#/definitions/Error'
        415:
          description: |
            Unsupported media type.
            The entity of the request was in a not supported format.
          schema:
            $ref: '#/definitions/Error'



#########################################################
# "Individual API comment" resource APIs
#########################################################
  '/apis/{apiId}/comments/{commentId}':

#-----------------------------------------------------------------------
# Retrieve an individual Comment for a certain API
#-----------------------------------------------------------------------
    get:
      summary: Get details of an API comment
      security:
        - OAuth2Security: []
      description: |
        Get the individual comment given by a username for a certain API.
      operationId: getCommentOfAPI
      parameters:
        - $ref: '#/parameters/commentId'
        - $ref: '#/parameters/apiId'
        - $ref: '#/parameters/requestedTenant'
        - $ref: '#/parameters/If-None-Match'
      x-examples:
        $ref: docs/examples/apis/comment_id-comments.yaml#/get
      tags:
        - Comments
      responses:
        200:
          description: |
            OK.
            Comment returned.
          schema:
            $ref: '#/definitions/Comment'
          headers:
            ETag:
              description: |
                Entity Tag of the response resource.
                Used by caches, or in conditional requests.
              type: string
            Last-Modified:
              description: |
                Date and time the resource has been modifed the last time.
                Used by caches, or in conditional requests.
              type: string
        304:
          description: |
            Not Modified.
            Empty body because the client has already the latest version of the requested resource.
        401:
          description: |
            Unauthorized.
            The user is not authorized to view the comment.
          schema:
            $ref: '#/definitions/Error'
        404:
          description: |
            Not Found.
            Requested comment does not exist.
          schema:
            $ref: '#/definitions/Error'
        406:
          description: |
            Not Acceptable.
            The requested media type is not supported
          schema:
            $ref: '#/definitions/Error'

#-----------------------------------------------------
# Delete a particular Comment
#-----------------------------------------------------
    delete:
      summary: Delete an API comment
      security:
        - OAuth2Security:
          - apim:subscribe
      x-scope: apim:subscribe
      description: |
        Remove a Comment
      operationId: deleteComment
      parameters:
        - $ref: '#/parameters/commentId'
        - $ref: '#/parameters/apiId'
        - $ref: '#/parameters/If-Match'
      x-examples:
        $ref: docs/examples/apis/comment_id-comments.yaml#/delete
      tags:
        - Comments
      responses:
        200:
          description: |
            OK.
            Resource successfully deleted.
        401:
          description: |
            Unauthorized.
            The user is not authorized to delete the comment.
          schema:
            $ref: '#/definitions/Error'
        404:
          description: |
            Not Found.
            Resource to be deleted does not exist.
          schema:
            $ref: '#/definitions/Error'

######################################################
# The "API Throttling Policy" resource APIs
######################################################
  '/apis/{apiId}/subscription-policies':

#-----------------------------------------------------
# Retrieve subscription throttling policies of an API
#-----------------------------------------------------
    get:
      security:
        - OAuth2Security: []
      x-wso2-curl: "curl \"https://localhost:9443/api/am/store/v1//apis/268c9e55-3dc1-4f47-82e7-977e5343d077/subscription-policies\""
      x-wso2-request: |
        GET https://localhost:9443/api/am/store/v1/apis/268c9e55-3dc1-4f47-82e7-977e5343d077/subscription-policies
      x-wso2-curl-tenant: "curl -k -H \"X-WSO2-Tenant:test.com\" https://localhost:9443/api/am/store/v1/apis/268c9e55-3dc1-4f47-82e7-977e5343d077/subscription-policies"
      x-wso2-response: "HTTP/1.1 200 OK\nContent-Type: application/json\n\n[{\n   \"unitTime\": 60000,\n   \"tierPlan\": \"FREE\",\n   \"stopOnQuotaReach\": true,\n   \"policyLevel\": \"api\",\n   \"requestCount\": 1,\n   \"description\": \"Allows 1 request(s) per minute.\",\n   \"name\": \"Bronze\",\n   \"attributes\": {}\n}]"
      summary: |
        Get details of the subscription throttling policies of an API
      description: |
        This operation can be used to retrieve details of the subscription throttling policy of an API by specifying the API Id.

        `X-WSO2-Tenant` header can be used to retrive API subscription throttling policies that belongs to a different tenant domain. If not specified super tenant will be used. If Authorization header is present in the request, the user's tenant associated with the access token will be used.
      parameters:
        - $ref: '#/parameters/apiId'
        - $ref: '#/parameters/requestedTenant'
        - $ref: '#/parameters/If-None-Match'
      tags:
        - APIs
      responses:
        200:
          description: |
            OK.
            Throttling Policy returned
          schema:
            $ref: '#/definitions/ThrottlingPolicy'
          headers:
            ETag:
              description: |
                Entity Tag of the response resource.
                Used by caches, or in conditional requests.
              type: string
            Last-Modified:
              description: |
                Date and time the resource has been modifed the last time.
                Used by caches, or in conditional requests.
              type: string
        304:
          description: |
            Not Modified.
            Empty body because the client has already the latest version of the requested resource.
        404:
          description: |
            Not Found.
            Requested Throttling Policy does not exist.
          schema:
            $ref: '#/definitions/Error'
        406:
          description: |
            Not Acceptable.
            The requested media type is not supported.
          schema:
            $ref: '#/definitions/Error'

######################################################
# The "Application Collection" resource APIs
######################################################
  /applications:

#-----------------------------------------------------
# Retrieve a list of all applications of a certain subscriber
#-----------------------------------------------------
    get:
      security:
        - OAuth2Security:
          - apim:subscribe
      x-wso2-request: |
        GET https://localhost:9443/api/am/store/v1/applications
        Authorization: Bearer ae4eae22-3f65-387b-a171-d37eaa366fa8
      x-wso2-curl: "curl -k -H \"Authorization: Bearer ae4eae22-3f65-387b-a171-d37eaa366fa8\" \"https://localhost:9443/api/am/store/v1/applications\""
      x-wso2-response: "HTTP/1.1 200 OK\nContent-Type: application/json\n\n{\n   \"previous\": \"\",\n   \"list\":    [\n            {\n         \"groupId\": \"\",\n         \"subscriber\": \"admin\",\n         \"throttlingTier\": \"Unlimited\",\n         \"applicationId\": \"367a2361-8db5-4140-8133-c6c8dc7fa0c4\",\n         \"description\": \"\",\n         \"status\": \"APPROVED\",\n         \"name\": \"app1\"\n      },\n            {\n         \"groupId\": \"\",\n         \"subscriber\": \"admin\",\n         \"throttlingPolicy\": \"Unlimited\",\n         \"applicationId\": \"896658a0-b4ee-4535-bbfa-806c894a4015\",\n         \"description\": null,\n         \"status\": \"APPROVED\",\n         \"name\": \"DefaultApplication\"\n      }\n   ],\n   \"count\": 2,\n   \"next\": \"\"\n}"
      summary: |
        Retrieve/Search applications
      description: |
        This operation can be used to retrieve list of applications that is belonged to the user associated with the provided access token.
      parameters:
        - $ref: '#/parameters/groupId'
        - name : query
          in: query
          description: |
            **Search condition**.

            You can search for an application by specifying the name as "query" attribute.

            Eg.
            "app1" will match an application if the name is exactly "app1".

            Currently this does not support wildcards. Given name must exactly match the application name.
          type: string
        - name: sortBy
          in: query
          type: string
          enum:
            - name
            - throttlingPolicy
            - status
        - name: sortOrder
          in: query
          type: string
          enum:
            - asc
            - desc
        - $ref: '#/parameters/limit'
        - $ref: '#/parameters/offset'
        - $ref: '#/parameters/If-None-Match'

      tags:
        - Applications
      responses:
        200:
          description: |
            OK.
            Application list returned.
          schema:
            $ref: '#/definitions/ApplicationList'
          headers:
            ETag:
              description: |
                Entity Tag of the response resource.
                Used by caches, or in conditional requests.
              type: string
        304:
          description: |
            Not Modified.
            Empty body because the client has already the latest version of the requested resource.
        400:
          description: |
            Bad Request.
            Invalid request or validation error.
          schema:
            $ref: '#/definitions/Error'
        406:
          description: |
            Not Acceptable.
            The requested media type is not supported.
          schema:
            $ref: '#/definitions/Error'

#-----------------------------------------------------
# Create a new application
#-----------------------------------------------------
    post:
      security:
        - OAuth2Security:
          - apim:app_manage
      x-scope: apim:subscribe
      x-wso2-curl: "curl -k -H \"Authorization: Bearer ae4eae22-3f65-387b-a171-d37eaa366fa8\" -H \"Content-Type: application/json\" -X POST -d @data.json \"https://localhost:9443/api/am/store/v1/applications\""
      x-wso2-request: "POST https://localhost:9443/api/am/store/v1/applications\nAuthorization: Bearer ae4eae22-3f65-387b-a171-d37eaa366fa8\n\n{\n    \"throttlingPolicy\": \"Unlimited\",\n    \"description\": \"sample app description\",\n    \"name\": \"sampleapp\",\n    \"callbackUrl\": \"http://my.server.com/callback\"\n \"groupId\": \"org1\"\n}"
      x-wso2-response: "HTTP/1.1 201 Created\nLocation: https://localhost:9443/api/am/store/v1/applications/c30f3a6e-ffa4-4ae7-afce-224d1f820524\nContent-Type: application/json\n\n{\n   \"groupId\": null,\n   \"callbackUrl\": \"http://my.server.com/callback\",\n   \"subscriber\": \"admin\",\n   \"throttlingPolicy\": \"Unlimited\",\n   \"applicationId\": \"c30f3a6e-ffa4-4ae7-afce-224d1f820524\",\n   \"description\": \"sample app description\",\n   \"status\": \"APPROVED\",\n   \"name\": \"sampleapp\",\n   \"keys\": []\n}"
      summary: |
        Create a new application
      description: |
        This operation can be used to create a new application specifying the details of the application in the payload.
      parameters:
        - in: body
          name: body
          description: |
            Application object that is to be created.
          required: true
          schema:
            $ref: '#/definitions/Application'
      tags:
        - Applications
      responses:
        201:
          description: |
            Created.
            Successful response with the newly created object as entity in the body.
            Location header contains URL of newly created entity.
          schema:
            $ref: '#/definitions/Application'
          headers:
            Location:
              description: |
                Location of the newly created Application.
              type: string
            ETag:
              description: |
                Entity Tag of the response resource. Used by caches, or in conditional request
              type: string
        202:
          description: |
            Accepted.
            The request has been accepted.
          schema:
            $ref: '#/definitions/WorkflowResponse'
          headers:
            Location:
              description: |
                Location of the newly created Application.
              type: string
        400:
          description: |
            Bad Request.
            Invalid request or validation error
          schema:
            $ref: '#/definitions/Error'
        409:
          description: |
            Conflict.
            Application already exists.
          schema:
            $ref: '#/definitions/Error'
        415:
          description: |
            Unsupported media type.
            The entity of the request was in a not supported format.
          schema:
            $ref: '#/definitions/Error'

######################################################
# The "Individual Application" resource APIs
######################################################
  '/applications/{applicationId}':

#-----------------------------------------------------
# Retrieve the details about a certain application
#-----------------------------------------------------
    get:
      security:
        - OAuth2Security:
          - apim:subscribe
      x-wso2-curl: "curl -k -H \"Authorization: Bearer ae4eae22-3f65-387b-a171-d37eaa366fa8\" \"https://localhost:9443/api/am/store/v1/applications/896658a0-b4ee-4535-bbfa-806c894a4015\""
      x-wso2-request: |
        GET https://localhost:9443/api/am/store/v1/applications/896658a0-b4ee-4535-bbfa-806c894a4015
        Authorization: Bearer ae4eae22-3f65-387b-a171-d37eaa366fa8
      x-wso2-response: "HTTP/1.1 200 OK\nContent-Type: application/json\n\n{\n   \"groupId\": \"\",\n   \"callbackUrl\": null,\n   \"subscriber\": \"admin\",\n   \"throttlingPolicy\": \"Unlimited\",\n   \"applicationId\": \"896658a0-b4ee-4535-bbfa-806c894a4015\",\n   \"description\": null,\n   \"status\": \"APPROVED\",\n   \"name\": \"DefaultApplication\",\n   \"keys\": [   {\n      \"consumerKey\": \"AVoREWiB16kY_GTIzscl40GYYZQa\",\n      \"consumerSecret\": \"KXQxmS8W3xDvvJH4AfR6xrhKIeIa\",\n      \"keyState\": \"COMPLETED\",\n      \"keyType\": \"PRODUCTION\",\n      \"supportedGrantTypes\": null,\n      \"token\":       {\n         \"validityTime\": 3600,\n         \"accessToken\": \"3887da6d111f0429c6dff47a46e87209\",\n         \"tokenScopes\":          [\n            \"am_application_scope\",\n            \"default\"\n         ]\n      }\n   }]\n}"
      summary: |
        Get details of an application
      description: |
        This operation can be used to retrieve details of an individual application specifying the application id in the URI.
      parameters:
        - $ref: '#/parameters/applicationId'
        - $ref: '#/parameters/If-None-Match'
      tags:
        - Applications
      responses:
        200:
          description: |
            OK.
            Application returned.
          schema:
            $ref: '#/definitions/Application'
          headers:
            ETag:
              description: |
                Entity Tag of the response resource. Used by caches, or in conditional requests.
              type: string
            Last-Modified:
              description: |
                Date and time the resource has been modifed the last time.
                Used by caches, or in conditional requests.
              type: string
        304:
          description: |
            Not Modified.
            Empty body because the client has already the latest version of the requested resource.
        404:
          description: |
            Not Found.
            Requested application does not exist.
          schema:
            $ref: '#/definitions/Error'
        406:
          description: |
            Not Acceptable.
            The requested media type is not supported
          schema:
            $ref: '#/definitions/Error'

#-----------------------------------------------------
# Update a certain application
#-----------------------------------------------------
    put:
      security:
        - OAuth2Security:
          - apim:app_manage
          - apim:app_update
      x-wso2-curl: "curl -k -H \"Authorization: Bearer ae4eae22-3f65-387b-a171-d37eaa366fa8\" -H \"Content-Type: application/json\" -X PUT -d @data.json \"https://localhost:9443/api/am/store/v1/applications/c30f3a6e-ffa4-4ae7-afce-224d1f820524\""
      x-wso2-request: "PUT https://localhost:9443/api/am/store/v1/applications/c30f3a6e-ffa4-4ae7-afce-224d1f820524\nAuthorization: Bearer ae4eae22-3f65-387b-a171-d37eaa366fa8\n\n{\n   \"callbackUrl\": \"\",\n   \"throttlingPolicy\": \"Bronze\",\n   \"description\": \"sample app description updated\",\n   \"name\": \"sampleapp\",\n    \"groupId\": \"org1\"\n}"
      x-wso2-response: "HTTP/1.1 200 OK\nContent-Type: application/json\n\n{\n   \"groupId\": null,\n   \"callbackUrl\": \"\",\n   \"subscriber\": \"admin\",\n   \"throttlingPolicy\": \"Bronze\",\n   \"applicationId\": \"c30f3a6e-ffa4-4ae7-afce-224d1f820524\",\n   \"description\": \"sample app description updated\",\n   \"status\": \"APPROVED\",\n   \"name\": \"sampleapp\",\n   \"keys\": []\n}"
      summary: |
        Update an application
      description: |
        This operation can be used to update an application. Upon succesfull you will retrieve the updated application as the response.
      parameters:
        - $ref: '#/parameters/applicationId'
        - in: body
          name: body
          description: |
            Application object that needs to be updated
          required: true
          schema:
            $ref: '#/definitions/Application'
        - $ref: '#/parameters/If-Match'
      tags:
        - Applications
      responses:
        200:
          description: |
            OK.
            Application updated.
          schema:
            $ref: '#/definitions/Application'
          headers:
            Location:
              description: |
                The URL of the newly created resource.
              type: string
            ETag:
              description: |
                Entity Tag of the response resource. Used by caches, or in conditional request.
              type: string
            Last-Modified:
              description: |
                Date and time the resource has been modifed the last time.
                Used by caches, or in conditional requests.
              type: string
        400:
          description: |
            Bad Request.
            Invalid request or validation error
          schema:
            $ref: '#/definitions/Error'
        404:
          description: |
            Not Found.
            The resource to be updated does not exist.
          schema:
            $ref: '#/definitions/Error'
        412:
          description: |
            Precondition Failed.
            The request has not been performed because one of the preconditions is not met.
          schema:
            $ref: '#/definitions/Error'

#-----------------------------------------------------
# Delete a certain application
#-----------------------------------------------------
    delete:
      security:
        - OAuth2Security:
          - apim:app_manage
      x-wso2-curl: "curl -k -H \"Authorization: Bearer ae4eae22-3f65-387b-a171-d37eaa366fa8\" -X DELETE \"https://localhost:9443/api/am/store/v1/applications/367a2361-8db5-4140-8133-c6c8dc7fa0c4\""
      x-wso2-request: |
        DELETE https://localhost:9443/api/am/store/v1/applications/367a2361-8db5-4140-8133-c6c8dc7fa0c4
        Authorization: Bearer ae4eae22-3f65-387b-a171-d37eaa366fa8
      x-wso2-response: "HTTP/1.1 200 OK"
      summary: |
        Remove an application
      description: |
        This operation can be used to remove an application specifying its id.
      parameters:
        - $ref: '#/parameters/applicationId'
        - $ref: '#/parameters/If-Match'
      tags:
        - Applications
      responses:
        200:
          description: |
            OK.
            Resource successfully deleted.
        202:
          description: |
            Accepted.
            The request has been accepted.
          schema:
            $ref: '#/definitions/WorkflowResponse'
          headers:
            Location:
              description: |
                Location of the existing Application.
              type: string
        404:
          description: |
            Not Found.
            Resource to be deleted does not exist.
          schema:
            $ref: '#/definitions/Error'
        412:
          description: |
            Precondition Failed.
            The request has not been performed because one of the preconditions is not met.
          schema:
            $ref: '#/definitions/Error'

#######################################################
# The "Generate Keys" Processing Function resource API
#######################################################
  '/applications/{applicationId}/generate-keys':

#-----------------------------------------------------
# Generate keys for an application
#-----------------------------------------------------
    post:
      summary: Generate application keys
      security:
        - OAuth2Security:
          - apim:app_manage
          - apim:app_update
      description: |
        Generate keys (Consumer key/secret) for application
      parameters:
        - $ref: '#/parameters/applicationId'
        - in: body
          name: body
          description: |
            Application key generation request object
          required: true
          schema:
            $ref: '#/definitions/ApplicationKeyGenerateRequest'
      tags:
        - Application Keys
      responses:
        200:
          description: |
            OK.
            Keys are generated.
          schema:
            $ref: '#/definitions/ApplicationKey'
        400:
          description: |
            Bad Request.
            Invalid request or validation error
          schema:
            $ref: '#/definitions/Error'
        404:
          description: |
            Not Found.
            The resource to be updated does not exist.
          schema:
            $ref: '#/definitions/Error'
        412:
          description: |
            Precondition Failed.
            The request has not been performed because one of the preconditions is not met.
          schema:
            $ref: '#/definitions/Error'


##############################################################
# The "Map Application Keys" Processing Function resource API
##############################################################
  '/applications/{applicationId}/map-keys':

#-----------------------------------------------------
# Mapping keys for an application
#-----------------------------------------------------
    post:
      summary: Map application keys
      security:
        - OAuth2Security:
          - apim:subscribe
      description: |
        Map keys (Consumer key/secret) to an application
      parameters:
        - $ref: '#/parameters/applicationId'
        - in: body
          name: body
          description: |
            Application key mapping request object
          required: true
          schema:
            $ref: '#/definitions/ApplicationKeyMappingRequest'
      tags:
        - Application Keys
      responses:
        200:
          description: |
            OK.
            Keys are mapped.
          schema:
            $ref: '#/definitions/ApplicationKey'
        400:
          description: |
            Bad Request.
            Invalid request or validation error
          schema:
            $ref: '#/definitions/Error'
        404:
          description: |
            Not Found.
            The resource to be updated does not exist.
          schema:
            $ref: '#/definitions/Error'
        412:
          description: |
            Precondition Failed.
            The request has not been performed because one of the preconditions is not met.
          schema:
            $ref: '#/definitions/Error'


######################################################
# The "Application Keys" resource APIs
######################################################
  '/applications/{applicationId}/keys':

#-----------------------------------------------------
# Get all keys of an application
#-----------------------------------------------------
    get:
      summary: Retrieve all application keys
      security:
        - OAuth2Security:
          - apim:subscribe
      description: |
        Retrieve keys (Consumer key/secret) of application
      parameters:
        - $ref: '#/parameters/applicationId'
      tags:
        - Application Keys
      responses:
        200:
          description: |
            OK.
            Keys are returned.
          schema:
            $ref: '#/definitions/ApplicationKeyList'
        400:
          description: |
            Bad Request.
            Invalid request or validation error
          schema:
            $ref: '#/definitions/Error'
        404:
          description: |
            Not Found.
            The resource does not exist.
          schema:
            $ref: '#/definitions/Error'
        412:
          description: |
            Precondition Failed.
            The request has not been performed because one of the preconditions is not met.
          schema:
            $ref: '#/definitions/Error'


######################################################
# The "Application Keys of One Type" resource APIs
######################################################
  '/applications/{applicationId}/keys/{keyType}':

#-----------------------------------------------------
# Get a key of an application by key type
#-----------------------------------------------------
    get:
      security:
        - OAuth2Security:
          - apim:subscribe
      x-wso2-curl: "curl -k -H \"Authorization: Bearer ae4eae22-3f65-387b-a171-d37eaa366fa8\" \"https://localhost:9443/api/am/store/v1/applications/896658a0-b4ee-4535-bbfa-806c894a4015/keys/PRODUCTION\""
      x-wso2-request: |
        GET https://localhost:9443/api/am/store/v1/applications/896658a0-b4ee-4535-bbfa-806c894a4015/keys/PRODUCTION
        Authorization: Bearer ae4eae22-3f65-387b-a171-d37eaa366fa8
      x-wso2-response: "HTTP/1.1 200 OK\nContent-Type: application/json\n\n {\n      \"consumerKey\": \"QwEtRHd4NJkcFuRUfAT5af8XEEoa\",\n      \"consumerSecret\": \"7Fairfeu321ENjOR9w2xgJl3i70a\",\n       \"supportedGrantTypes\": [\n        \"refresh_token\",\n        \"urn:ietf:params:oauth:grant-type:saml2-bearer\",\n        \"password\",\n        \"client_credentials\",\n        \"iwa:ntlm\"\n      ],\n      \"callbackUrl\": \"http://sample/com/callback\",\n      \"keyState\": \"COMPLETED\",\n      \"keyType\": \"SANDBOX\"}\n"
      summary: |
        Get key details of a given type
      description: |
        This operation can be used to retrieve key details of an individual application specifying the key type in the URI.
      parameters:
        - $ref: '#/parameters/applicationId'
        - $ref: '#/parameters/keyType'
        - $ref: '#/parameters/groupId'
      tags:
        - Application Keys
      responses:
        200:
          description: |
            OK.
            Keys of given type are returned.
          schema:
            $ref: '#/definitions/ApplicationKey'
        400:
          description: |
            Bad Request.
            Invalid request or validation error
          schema:
            $ref: '#/definitions/Error'
        404:
          description: |
            Not Found.
            The resource does not exist.
          schema:
            $ref: '#/definitions/Error'
        412:
          description: |
            Precondition Failed.
            The request has not been performed because one of the preconditions is not met.
          schema:
            $ref: '#/definitions/Error'

#--------------------------------------------------------------------
# Update grant types and callback url of an application
#--------------------------------------------------------------------
    put:
      security:
        - OAuth2Security:
          - apim:app_manage
          - apim:app_update
      x-wso2-curl: "curl -k -H \"Authorization: Bearer ae4eae22-3f65-387b-a171-d37eaa366fa8\" -H \"Content-Type: application/json\" -X PUT -d @data.json \"https://localhost:9443/api/am/store/v1/applications/c30f3a6e-ffa4-4ae7-afce-224d1f820524/keys/SANDBOX\""
      x-wso2-request: |
        PUT https://localhost:9443/api/am/store/v1/applications/896658a0-b4ee-4535-bbfa-806c894a4015/keys/SANDBOX
        Authorization: Bearer ae4eae22-3f65-387b-a171-d37eaa366fa8
        {
           "supportedGrantTypes": [
             "refresh_token",
             "urn:ietf:params:oauth:grant-type:saml2-bearer",
             "password",
             "client_credentials",
             "iwa:ntlm"
           ],
           "callbackUrl": "http://sample/com/callback"
         }
      x-wso2-response: "HTTP/1.1 200 OK\nContent-Type: application/json\n\n {\n      \"consumerKey\": \"QwEtRHd4NJkcFuRUfAT5af8XEEoa\",\n      \"consumerSecret\": \"7Fairfeu321ENjOR9w2xgJl3i70a\",\n       \"supportedGrantTypes\": [\n        \"refresh_token\",\n        \"urn:ietf:params:oauth:grant-type:saml2-bearer\",\n        \"password\",\n        \"client_credentials\",\n        \"iwa:ntlm\"\n      ],\n      \"callbackUrl\": \"http://sample/com/callback\",\n      \"keyState\": \"COMPLETED\",\n      \"keyType\": \"PRODUCTION\"}\n"
      summary: |
        Update grant types and callback url of an application
      description: |
        This operation can be used to update grant types and callback url of an application. (Consumer Key and Consumer Secret are ignored) Upon succesfull you will retrieve the updated key details as the response.
      parameters:
        - $ref: '#/parameters/applicationId'
        - $ref: '#/parameters/keyType'
        - in: body
          name: body
          description: |
            Grant types/Callback URL update request object
          required: true
          schema:
            $ref: '#/definitions/ApplicationKey'
      tags:
        - Application Keys
      responses:
        200:
          description: |
            Ok.
            Grant types or/and callback url is/are updated.
          schema:
            $ref: '#/definitions/ApplicationKey'
        400:
          description: |
            Bad Request.
            Invalid request or validation error
          schema:
            $ref: '#/definitions/Error'
        404:
          description: |
            Not Found.
            The resource to be updated does not exist.
          schema:
            $ref: '#/definitions/Error'
        412:
          description: |
            Precondition Failed.
            The request has not been performed because one of the preconditions is not met.
          schema:
            $ref: '#/definitions/Error'


############################################################
# The "Regenerate Secret" Processing Function resource API
############################################################

  '/applications/{applicationId}/keys/{keyType}/regenerate-secret':
#-----------------------------------------------------
# Re generate consumer secret for an application
#-----------------------------------------------------
    post:
      security:
        - OAuth2Security:
          - apim:subscribe
      x-wso2-curl: "curl -k -H \"Authorization: Bearer ae4eae22-3f65-387b-a171-d37eaa366fa8\" -H \"Content-Type: application/json\" -X POST -d @data.json  \"https://localhost:9443/api/am/store/v1/applications/regenerate-consumersecret\""
      x-wso2-request: "POST https://localhost:9443/api/am/store/v1/applications/regenerate-consumersecret\nAuthorization: Bearer ae4eae22-3f65-387b-a171-d37eaa366fa8\n\n{\n  \"consumerKey\": \"AVoREWiB16kY_GTIzscl40GYYZQa\"\n}"
      x-wso2-response: "HTTP/1.1 200 OK\nContent-Type: application/json\n\n{\n   \"consumerSecret\": \"8V7DDKtKGtuG_9GDjaOJ5sijdX0a\",\n   \"consumerKey\": \"LOFL8He72MSGVil4SS_bsh9O8MQa\"\n}"
      summary: |
        Re-generate consumer secret
      description: |
        This operation can be used to re generate consumer secret for an application for the give key type
      parameters:
        - $ref: '#/parameters/applicationId'
        - $ref: '#/parameters/keyType'
      tags:
        - Application Keys
      responses:
        200:
          description: |
            OK.
            Keys are re generated.
          schema:
            $ref: '#/definitions/ApplicationKeyReGenerateResponse'
          headers:
            Content-Type:
              description: |
                The content type of the body.
              type: string
            ETag:
              description: |
                Entity Tag of the response resource.
                Used by caches, or in conditional requests (Will be supported in future).
              type: string
            Last-Modified:
              description: |
                Date and time the resource has been modifed the last time.
                Used by caches, or in conditional requests (Will be supported in future).‚
              type: string
        400:
          description: |
            Bad Request.
            Invalid request or validation error
          schema:
            $ref: '#/definitions/Error'
        404:
          description: |
            Not Found.
            The resource to be updated does not exist.
          schema:
            $ref: '#/definitions/Error'
        412:
          description: |
            Precondition Failed.
            The request has not been performed because one of the preconditions is not met (Will be supported in future).
          schema:
            $ref: '#/definitions/Error'



  ######################################################
  # The "Cleanup" Processing Function resource API
  ######################################################
  '/applications/{applicationId}/keys/{keyType}/clean-up':

    #-----------------------------------------------------
    # clean up keys after failed key generation of an application
    #-----------------------------------------------------
    post:
      security:
        - OAuth2Security:
            - apim:subscribe
      summary: Clean up application keys
      description: |
        Clean up keys after failed key generation of an application
      parameters:
        - $ref: '#/parameters/applicationId'
        - $ref: '#/parameters/keyType'
        - $ref: '#/parameters/If-Match'
      tags:
        - Application Keys
      responses:
        200:
          description: |
            OK.
            Clean up is performed
        400:
          description: |
            Bad Request.
            Invalid request or validation error
          schema:
            $ref: '#/definitions/Error'
        404:
          description: |
            Not Found.
            The resource to be updated does not exist.
          schema:
            $ref: '#/definitions/Error'
        412:
          description: |
            Precondition Failed.
            The request has not been performed because one of the preconditions is not met.
          schema:
            $ref: '#/definitions/Error'




######################################################
# The "Generate Token" Processing Function resource API
######################################################
  '/applications/{applicationId}/keys/{keyType}/generate-token':

#-----------------------------------------------------
# Generate a token for an application
#-----------------------------------------------------
    post:
      security:
        - OAuth2Security:
          - apim:subscribe
      summary: Generate application token
      description: |
        Generate an access token for application by client_credentials grant type
      parameters:
        - $ref: '#/parameters/applicationId'
        - $ref: '#/parameters/keyType'
        - in: body
          name: body
          description: |
            Application token generation request object
          required: true
          schema:
            $ref: '#/definitions/ApplicationTokenGenerateRequest'
        - $ref: '#/parameters/If-Match'
      tags:
        - Application Tokens
      responses:
        200:
          description: |
            OK.
            Token is generated.
          schema:
            $ref: '#/definitions/ApplicationToken'
        400:
          description: |
            Bad Request.
            Invalid request or validation error
          schema:
            $ref: '#/definitions/Error'
        404:
          description: |
            Not Found.
            The resource to be updated does not exist.
          schema:
            $ref: '#/definitions/Error'
        412:
          description: |
            Precondition Failed.
            The request has not been performed because one of the preconditions is not met.
          schema:
            $ref: '#/definitions/Error'


  ######################################################
  # The "Generate API Key" Processing Function resource API
  ######################################################
  '/applications/{applicationId}/api-keys/{keyType}/generate':

    #-----------------------------------------------------
    # Generate apikey for an application
    #-----------------------------------------------------
    post:
      security:
        - OAuth2Security:
            - apim:api_key
      summary: Generate API Key
      description: |
        Generate a self contained API Key for the application
      parameters:
        - $ref: '#/parameters/applicationId'
        - $ref: '#/parameters/keyType'
        - in: body
          name: body
          description: |
            API Key generation request object
          schema:
            $ref: '#/definitions/APIKeyGenerateRequest'
        - $ref: '#/parameters/If-Match'
      tags:
        - API Keys
      responses:
        200:
          description: |
            OK.
            apikey generated.
          schema:
            $ref: '#/definitions/APIKey'
        400:
          description: |
            Bad Request.
            Invalid request or validation error
          schema:
            $ref: '#/definitions/Error'
        404:
          description: |
            Not Found.
            The resource to be updated does not exist.
          schema:
            $ref: '#/definitions/Error'
        412:
          description: |
            Precondition Failed.
            The request has not been performed because one of the preconditions is not met.
          schema:
            $ref: '#/definitions/Error'

  ######################################################
  # The "Generate API Key" Processing Function resource API
  ######################################################
  '/applications/{applicationId}/api-keys/{keyType}/revoke':

    #-----------------------------------------------------
    # Revoke apikey for an application
    #-----------------------------------------------------
    post:
      security:
        - OAuth2Security:
            - apim:api_key
      summary: Revoke API Key
      description: |
        Revoke a self contained API Key for the application
      parameters:
        - $ref: '#/parameters/applicationId'
        - $ref: '#/parameters/keyType'
        - in: body
          name: body
          description: |
            API Key revoke request object
          schema:
            $ref: '#/definitions/APIKeyRevokeRequest'
        - $ref: '#/parameters/If-Match'
      tags:
        - API Keys
      responses:
        200:
          description: |
            OK.
            apikey revoked successfully.
        400:
          description: |
            Bad Request.
            Invalid request or validation error
          schema:
            $ref: '#/definitions/Error'
        412:
          description: |
            Precondition Failed.
            The request has not been performed because one of the preconditions is not met.
          schema:
            $ref: '#/definitions/Error'

  '/applications/{applicationId}/scopes':
    get:
      security:
        - OAuth2Security:
          - apim:subscribe
      x-wso2-request: |-
        GET https://127.0.0.1:9443/api/am/store/v1/applications/896658a0-b4ee-4535-bbfa-806c894a4015/scopes
        Authorization: Beareraa0ddec1ac656744234477f20fafcb0d
      x-wso2-curl: 'curl -k -H "Authorization: Bearer aa0ddec1ac656744234477f20fafcb0d" "https://127.0.0.1:9443/api/am/store/v1/applications/896658a0-b4ee-4535-bbfa-806c894a4015/scopes"'
      x-wso2-response: |-
        HTTP/1.1 200 OK
        Content-Type: application/json
        {
           "list": [   {
              "key":"api_scope",
              "name":"API Scope",
              "roles":null,
              "description":""
           }]
        }
      summary: |
        Get scopes of application
      description: |
        Get scopes associated with a particular application based on subscribed APIs
      parameters:
        - $ref: '#/parameters/applicationId'
        - $ref: '#/parameters/filterByUserRoles'
        - $ref: '#/parameters/If-None-Match'
      tags:
        - Application Scopes
      responses:
        '200':
          description: |
            OK.
            Scope returned.
          schema:
            $ref: '#/definitions/ScopeList'
          headers:
            Content-Type:
              description: |
                The content type of the body.
              type: string
            ETag:
              description: |
                Entity Tag of the response resource. Used by caches, or in conditional requests.
              type: string
            Last-Modified:
              description: |
                Date and time the resource has been modifed the last time.
                Used by caches, or in conditional reuquests.
              type: string
        '304':
          description: |
            Not Modified.
            Empty body because the client has already the latest version of the requested resource.
        '401':
          description: |
            Un authorized.
            The user is not authorized to view the application .
          schema:
            $ref: '#/definitions/Error'
        '404':
          description: |
            Not Found.
            Requested application does not exist.
          schema:
            $ref: '#/definitions/Error'
        '406':
          description: |
            Not Acceptable.
            The requested media type is not supported
          schema:
            $ref: '#/definitions/Error'

######################################################
# Export Application Resource API
######################################################
  /export/applications:

    get:
      security:
        - OAuth2Security:
          - apim:subscribe
      produces:
        - application/zip
      x-wso2-curl: "curl -k -H \"Authorization: Bearer ae4eae22-3f65-387b-a171-d37eaa366fa8\"
      https://localhost:9443/api/am/store/v1/export/applications?appId=xxx > exported-application.zip"
      x-wso2-request: |
        GET https://127.0.0.1:9443/api/am/store/v1/export/applications?appId=xxx
        Authorization: Bearer ae4eae22-3f65-387b-a171-d37eaa366fa8
      x-wso2-response: "HTTP/1.1 200 OK\n Connection: keep-alive\n  Content-Disposition: attachment;
       filename=\"exported-applications.zip\"\n  Content-Type: application/zip"
      summary: Export details related to an Application.
      description: |
        This operation can be used to export details related to a perticular application.
      parameters:
        - name: appId
          in: query
          description: |
            Application Search Query
          required: true
          type: string
      tags:
        - Import and Export Applications
      responses:
        200:
          description: |
            OK.
            Export Configuration returned.
          headers:
            Content-Type:
              description: |
                The content type of the body.
              type: string
          schema:
            type: file
        404:
          description: |
            Not Found.
            Requested Application does not exist.
          schema:
            $ref: '#/definitions/Error'
        406:
          description: |
            Not Acceptable.
            The requested media type is not supported
          schema:
            $ref: '#/definitions/Error'
        412:
          description: |
            Precondition Failed.
            The request has not been performed because one of the preconditions is not met.
          schema:
            $ref: '#/definitions/Error'


######################################################
# Import Application Resource API
######################################################
  /import/applications:

    put:
      security:
        - OAuth2Security:
          - apim:subscribe
      consumes:
        - multipart/form-data
      x-wso2-curl: "curl -k -F \"file=@exported.zip\" -X PUT -H \"Authorization: Bearer ae4eae22-3f65-387b-a171-d37eaa366fa8\" https://localhost:9443/api/am/store/v1/import/applications"
      x-wso2-request: |
        PUT https://127.0.0.1:9443/api/am/store/v1/import/applications
        Authorization: Bearer ae4eae22-3f65-387b-a171-d37eaa366fa8
      x-wso2-response: "HTTP/1.1 200 OK\nContent-Type:application/json\n\n{\"applicationUUID\":\"645b8e32-3643-48e5-ab42-aed853a8cd77\",\"workflowResponse\":{\"workflowStatus\":\"APPROVED\"}}"
      summary: Imports an Updates an Application.
      description: |
        This operation can be used to import an existing Application.
      parameters:
        - name: file
          in: formData
          description: |
            Zip archive consisting on exported application configuration
          required: true
          type: file
      tags:
        - Import and Export Applications
      responses:
        200:
          description: |
            OK.
            Successful response with the updated object as entity in the body.
          schema:
            $ref: '#/definitions/Application'
          headers:
            Content-Type:
              description: |
                The content type of the body.
              type: string
        400:
          description: |
            Bad Request.
            Invalid request or validation error
          schema:
            $ref: '#/definitions/Error'
        406:
          description: |
            Not Acceptable.
            The requested media type is not supported
          schema:
            $ref: '#/definitions/Error'
        412:
          description: |
            Precondition Failed.
            The request has not been performed because one of the preconditions is not met.
          schema:
            $ref: '#/definitions/Error'

    post:
      security:
        - OAuth2Security:
          - apim:subscribe
      consumes:
        - multipart/form-data
      x-wso2-curl: "curl -k -F \"file=@exported.zip\" -X POST -H \"Authorization: Bearer ae4eae22-3f65-387b-a171-d37eaa366fa8\" https://localhost:9443/api/am/store/v1/import/applications"
      x-wso2-request: |
        POST https://127.0.0.1:9443/api/am/store/v1/import/applications
        Authorization: Bearer ae4eae22-3f65-387b-a171-d37eaa366fa8
      x-wso2-response: "HTTP/1.1 200 OK\nContent-Type: application/json\n\n{\"name\":\"sampleApp2\",\"uuid\":\"5e3ac21a-cc14-4404-95f1-659900c165c4\",\"description\":\"sample app 2\",\"throttlingPolicy\":{\"uuid\":\"5b74ec82-264e-4104-91ef-fdd41b981798\",\"policyName\":\"50PerMin\",\"isDeployed\":false},\"status\":\"APPROVED\",\"createdUser\":\"admin\",\"createdTime\":{\"date\":{\"year\":2017,\"month\":11,\"day\":8},\"time\":{\"hour\":4,\"minute\":10,\"second\":4,\"nano\":434000000}}}"
      summary: Imports an Application.
      description: |
        This operation can be used to import an existing Application.
      parameters:
        - name: file
          in: formData
          description: |
            Zip archive consisting on exported application configuration
          required: true
          type: file
      tags:
        - Import and Export Applications
      responses:
        200:
          description: |
            OK.
            Successful response with the updated object as entity in the body.
          schema:
            $ref: '#/definitions/Application'
          headers:
            Content-Type:
              description: |
                The content type of the body.
              type: string
        400:
          description: |
            Bad Request.
            Invalid request or validation error
          schema:
            $ref: '#/definitions/Error'
        406:
          description: |
            Not Acceptable.
            The requested media type is not supported
          schema:
            $ref: '#/definitions/Error'
        412:
          description: |
            Precondition Failed.
            The request has not been performed because one of the preconditions is not met.
          schema:
            $ref: '#/definitions/Error'


######################################################
# The "Subscription Collection" resource APIs
######################################################
  /subscriptions:

#-----------------------------------------------------
# Retrieve all subscriptions of a certain API and application
#-----------------------------------------------------
    get:
      security:
        - OAuth2Security:
          - apim:subscribe
      x-scope: apim:subscribe
      x-wso2-curl: "curl -k -H \"Authorization: Bearer ae4eae22-3f65-387b-a171-d37eaa366fa8\" \"https://localhost:9443/api/am/store/v1/subscriptions?apiId=c43a325c-260b-4302-81cb-768eafaa3aed\""
      x-wso2-request: |
        GET https://localhost:9443/api/am/store/v1/subscriptions?apiId=c43a325c-260b-4302-81cb-768eafaa3aed
        Authorization: Bearer ae4eae22-3f65-387b-a171-d37eaa366fa8
      x-wso2-response: "HTTP/1.1 200 OK\nContent-Type: application/json\n\n{\n   \"previous\": \"\",\n   \"list\":    [\n            {\n         \"throttlingPolicy\": \"Bronze\",\n         \"subscriptionId\": \"03b8ef2b-5ae5-41f5-968e-52fa7fbd5d33\",\n         \"apiIdentifier\": \"admin-PhoneVerification-2.0.0\",\n         \"applicationId\": \"896658a0-b4ee-4535-bbfa-806c894a4015\",\n         \"status\": \"UNBLOCKED\"\n      },\n            {\n         \"throttlingPolicy\": \"Bronze\",\n         \"subscriptionId\": \"5ed42650-9f5e-4dd4-94f3-3f09f1b17354\",\n         \"apiIdentifier\": \"admin-PhoneVerification-2.0.0\",\n         \"applicationId\": \"846118a5-3b25-4c22-a983-2d0278936f09\",\n         \"status\": \"UNBLOCKED\"\n      }\n   ],\n   \"count\": 2,\n   \"next\": \"\"\n}"
      summary: |
        Get all subscriptions
      description: |
        This operation can be used to retrieve a list of subscriptions of the user associated with the provided access token. This operation is capable of

        1. Retrieving applications which are subscibed to a specific API.
        `GET https://localhost:9443/api/am/store/v1/subscriptions?apiId=c43a325c-260b-4302-81cb-768eafaa3aed`

        2. Retrieving APIs which are subscribed by a specific application.
        `GET https://localhost:9443/api/am/store/v1/subscriptions?applicationId=c43a325c-260b-4302-81cb-768eafaa3aed`

        **IMPORTANT:**
        * It is mandatory to provide either **apiId** or **applicationId**.
      parameters:
        - $ref: '#/parameters/apiId-Q'
        - $ref: '#/parameters/applicationId-Q'
        - $ref: '#/parameters/groupId'
        - $ref: '#/parameters/requestedTenant'
        - $ref: '#/parameters/offset'
        - $ref: '#/parameters/limit'
        - $ref: '#/parameters/If-None-Match'
      tags:
        - Subscriptions
      responses:
        200:
          description: |
            OK.
            Subscription list returned.
          schema:
            $ref: '#/definitions/SubscriptionList'
          headers:
            ETag:
              description: |
                Entity Tag of the response resource.
                Used by caches, or in conditional requests.
              type: string
        304:
          description: |
            Not Modified.
            Empty body because the client has already the latest version of the requested resource.
        406:
          description: |
            Not Acceptable. The requested media type is not supported
          schema:
            $ref: '#/definitions/Error'

#-----------------------------------------------------
# Create a new subscription
#-----------------------------------------------------
    post:
      security:
        - OAuth2Security:
          - apim:sub_manage
      x-wso2-curl: "curl -k -H \"Authorization: Bearer ae4eae22-3f65-387b-a171-d37eaa366fa8\" -H \"Content-Type: application/json\" -X POST  -d @data.json \"https://localhost:9443/api/am/store/v1/subscriptions\""
      x-wso2-request: "POST https://localhost:9443/api/am/store/v1/subscriptions\nAuthorization: Bearer ae4eae22-3f65-387b-a171-d37eaa366fa8\n\n{\n    \"throttlingPolicy\": \"Gold\",\n    \"apiIdentifier\": \"c43a325c-260b-4302-81cb-768eafaa3aed\",\n    \"applicationId\": \"c30f3a6e-ffa4-4ae7-afce-224d1f820524\"\n}"
      x-wso2-response: "HTTP/1.1 201 Created\nLocation: https://localhost:9443/api/am/store/v1/subscriptions/5b65808c-cdf2-43e1-a695-de63e3ad0ae9\nContent-Type: application/json\n\n{\n   \"throttlingPolicy\": \"Gold\",\n   \"subscriptionId\": \"5b65808c-cdf2-43e1-a695-de63e3ad0ae9\",\n   \"apiIdentifier\": \"admin-PhoneVerification-2.0.0\",\n   \"applicationId\": \"c30f3a6e-ffa4-4ae7-afce-224d1f820524\",\n   \"status\": \"UNBLOCKED\"\n}"
      summary: |
        Add a new subscription
      description: |
        This operation can be used to add a new subscription providing the id of the API and the application.
      parameters:
        - in: body
          name: body
          description: |
            Subscription object that should to be added
          required: true
          schema:
            $ref: '#/definitions/Subscription'
        - $ref: '#/parameters/requestedTenant'
      tags:
        - Subscriptions
      responses:
        201:
          description: |
            Created.
            Successful response with the newly created object as entity in the body.
            Location header contains URL of newly created entity.
          schema:
            $ref: '#/definitions/Subscription'
          headers:
            Location:
              description: |
                Location to the newly created subscription.
              type: string
            ETag:
              description: |
                Entity Tag of the response resource. Used by caches, or in conditional request.
              type: string
        202:
          description: |
            Accepted.
            The request has been accepted.
          schema:
            $ref: '#/definitions/WorkflowResponse'
          headers:
            Location:
              description: |
                Location of the newly created subscription.
              type: string
        400:
          description: |
            Bad Request.
            Invalid request or validation error.
          schema:
            $ref: '#/definitions/Error'
        415:
          description: |
            Unsupported media type.
            The entity of the request was in a not supported format.


######################################################
# The "Multiple Subscriptions" resource API
######################################################
  '/subscriptions/multiple':
#-----------------------------------------------------
# Create a batch of Subscriptions
#-----------------------------------------------------
    post:
      security:
        - OAuth2Security:
          - apim:subscribe
      x-wso2-curl: "curl -k -H \"Authorization: Bearer ae4eae22-3f65-387b-a171-d37eaa366fa8\" -H \"Content-Type: application/json\" -X POST  -d @data.json \"https://localhost:9443/api/am/store/v1/subscriptions/multiple\""
      x-wso2-request: "POST https://localhost:9443/api/am/store/v1/subscriptions/multiple\nAuthorization: Bearer ae4eae22-3f65-387b-a171-d37eaa366fa8\n\n{\n    \"throttlingPolicy\": \"Gold\",\n    \"apiIdentifier\": \"c43a325c-260b-4302-81cb-768eafaa3aed\",\n    \"applicationId\": \"c30f3a6e-ffa4-4ae7-afce-224d1f820524\"\n}"
      x-wso2-response: "HTTP/1.1 201 Created\nLocation: https://localhost:9443/api/am/store/v1/subscriptions/5b65808c-cdf2-43e1-a695-de63e3ad0ae9\nContent-Type: application/json\n\n{\n   \"throttlingPolicy\": \"Gold\",\n   \"subscriptionId\": \"5b65808c-cdf2-43e1-a695-de63e3ad0ae9\",\n   \"apiIdentifier\": \"admin-PhoneVerification-2.0.0\",\n   \"applicationId\": \"c30f3a6e-ffa4-4ae7-afce-224d1f820524\",\n   \"status\": \"UNBLOCKED\"\n}"
      summary: |
        Add new subscriptions
      description: |
        This operation can be used to add a new subscriptions providing the ids of the APIs and the applications.
      parameters:
        - in: body
          name: body
          description: |
            Subscription objects that should to be added
          required: true
          schema:
            type: array
            items:
              $ref: '#/definitions/Subscription'
        - $ref: '#/parameters/requestedTenant'
      tags:
        - Subscriptions
      responses:
        200:
          description: |
            OK.
            Successful response with the newly created objects as entity in the body.
          schema:
            type: array
            items:
              $ref: '#/definitions/Subscription'
          headers:
            Content-Type:
              description: |
                The content type of the body.
              type: string
            ETag:
              description: |
                Entity Tag of the response resource. Used by caches, or in conditional requests (Will be supported in future).
              type: string
        400:
          description: |
            Bad Request.
            Invalid request or validation error.
          schema:
            $ref: '#/definitions/Error'
        415:
          description: |
            Unsupported media type.
            The entity of the request was in a not supported format.

######################################################
# The "Individual Subscription" resource APIs
######################################################
  '/subscriptions/{subscriptionId}':

#-----------------------------------------------------
# Retrieve a certain subscription
#-----------------------------------------------------
    get:
      security:
        - OAuth2Security:
          - apim:subscribe
      x-wso2-curl: "curl -k -H \"Authorization: Bearer ae4eae22-3f65-387b-a171-d37eaa366fa8\" \"https://localhost:9443/api/am/store/v1/subscriptions/5b65808c-cdf2-43e1-a695-de63e3ad0ae9\""
      x-wso2-request: |
        GET https://localhost:9443/api/am/store/v1/subscriptions/5b65808c-cdf2-43e1-a695-de63e3ad0ae9
        Authorization: Bearer ae4eae22-3f65-387b-a171-d37eaa366fa8
      x-wso2-response: "HTTP/1.1 200 OK\nContent-Type: application/json\n\n{\n   \"throttlingPolicy\": \"Gold\",\n   \"subscriptionId\": \"5b65808c-cdf2-43e1-a695-de63e3ad0ae9\",\n   \"apiIdentifier\": \"admin-PhoneVerification-2.0.0\",\n   \"applicationId\": \"c30f3a6e-ffa4-4ae7-afce-224d1f820524\",\n   \"status\": \"UNBLOCKED\"\n}"
      summary: |
        Get details of a subscription
      description: |
        This operation can be used to get details of a single subscription.
      parameters:
        - $ref: '#/parameters/subscriptionId'
        - $ref: '#/parameters/If-None-Match'
      tags:
        - Subscriptions
      responses:
        200:
          description: |
            OK.
            Subscription returned
          schema:
            $ref: '#/definitions/Subscription'
          headers:
            ETag:
              description: 'Entity Tag of the response resource. Used by caches, or in conditional requests.'
              type: string
            Last-Modified:
              description: 'Date and time the resource has been modifed the last time. Used by caches, or in conditional reuquests.'
              type: string
        '304':
          description: |
            Not Modified.
            Empty body because the client has already the latest version of the requested resource.
        '404':
          description: |
            Not Found.
            Requested Subscription does not exist.
          schema:
            $ref: '#/definitions/Error'

#-----------------------------------------------------
# Delete a certain subscription
#-----------------------------------------------------
    delete:
      security:
        - OAuth2Security:
          - apim:sub_manage
      x-scope: apim:subscribe
      x-wso2-curl: "curl -k -H \"Authorization: Bearer ae4eae22-3f65-387b-a171-d37eaa366fa8\" -X DELETE \"https://localhost:9443/api/am/store/v1/subscriptions/5b65808c-cdf2-43e1-a695-de63e3ad0ae9\""
      x-wso2-request: |
        DELETE https://localhost:9443/api/am/store/v1/subscriptions/5b65808c-cdf2-43e1-a695-de63e3ad0ae9
      x-wso2-response: "HTTP/1.1 200 OK"
      summary: |
        Remove a subscription
      description: |
        This operation can be used to remove a subscription.
      parameters:
        - $ref: '#/parameters/subscriptionId'
        - $ref: '#/parameters/If-Match'
      tags:
        - Subscriptions
      responses:
        200:
          description: |
            OK.
            Resource successfully deleted.
        202:
          description: |
            Accepted.
            The request has been accepted.
          schema:
            $ref: '#/definitions/WorkflowResponse'
          headers:
            Location:
              description: |
                Location of the existing subscription.
              type: string
        404:
          description: |
            Not Found.
            Resource to be deleted does not exist.
          schema:
            $ref: '#/definitions/Error'
        412:
          description: |
            Precondition Failed.
            The request has not been performed because one of the preconditions is not met.
          schema:
            $ref: '#/definitions/Error'

######################################################
# The get usage billing resource APIs
######################################################
  '/subscriptions/{subscriptionId}/usage':
    get:
      x-wso2-curl: "curl -k -H \"Authorization: Bearer ae4eae22-3f65-387b-a171-d37eaa366fa8\" https://127.0.0.1:9443/api/am/store/v1/subscriptions/64eca60b-2e55-4c38-8603-e9e6bad7d809/usage"
      x-wso2-request: |
        GET https://127.0.0.1:9443/api/am/store/v1/subscriptions/64eca60b-2e55-4c38-8603-e9e6bad7d809/usage
        Authorization: Bearer ae4eae22-3f65-387b-a171-d37eaa366fa8
      x-wso2-response: "HTTP/1.1 200 OK\nContent-Type: application/json\n\n{\n   \"object\": \"invoice\",\n   \"account_country\": \"US\",\n   \"account_name\": \"test.com\",\n   \"amount_due\": \"0\",\n   \"amount_paid\": \"0\"\n  \"amount_remaining\": \"0\"\n}"
      security:
        - OAuth2Security:
          - apim:sub_manage
      summary: Get details of a pending invoice for a monetized subscription with metered billing.
      description: |
        This operation can be used to get details of a pending invoice for a monetized subscription with metered billing.
      parameters:
        - $ref: '#/parameters/subscriptionId'
      tags:
        - API Monetization
      responses:
        200:
          description: |
            OK.
            Details of a pending invoice returned.
          schema:
            $ref: '#/definitions/APIMonetizationUsage'
          headers:
            Content-Type:
              description: The content type of the body.
              type: string
            ETag:
              description: 'Entity Tag of the response resource. Used by caches, or in conditional requests (Will be supported in future).'
              type: string
            Last-Modified:
              description: 'Date and time the resource has been modified the last time. Used by caches, or in conditional requests (Will be supported in future).'
              type: string
        '304':
          description: |
            Not Modified.
            Empty body because the client has already the latest version of the requested resource (Will be supported in future).
        '404':
          description: |
            Not Found.
            Requested Subscription does not exist.
          schema:
            $ref: '#/definitions/Error'

######################################################
# The "Throttling Policy Collection" resource APIs
######################################################
  /throttling-policies/{policyLevel}:

#-----------------------------------------------------
# Retrieve the list of all available throttling Policies for given level
#-----------------------------------------------------
    get:
      summary: Get all available throttling policies
      security:
        - OAuth2Security: []
      description: |
        Get available Throttling Policies
      parameters:
        - $ref: '#/parameters/limit'
        - $ref: '#/parameters/offset'
        - $ref: '#/parameters/policyLevel'
        - $ref: '#/parameters/If-None-Match'
        - $ref: '#/parameters/requestedTenant'
      tags:
        - Throttling Policies
      responses:
        200:
          description: |
            OK.
            List of throttling policies returned.
          schema:
            type: array
            items:
              $ref: '#/definitions/ThrottlingPolicyList'
          headers:
            ETag:
              description: |
                Entity Tag of the response resource.
                Used by caches, or in conditional requests.
              type: string
        304:
          description: |
            Not Modified.
            Empty body because the client has already the latest version of the requested resource.
        406:
          description: |
            Not Acceptable.
            The requested media type is not supported
          schema:
            $ref: '#/definitions/Error'

######################################################
# The "Individual Throttling Policy" resource APIs
######################################################
  '/throttling-policies/{policyLevel}/{policyId}':

#-----------------------------------------------------
# Retrieve a certain throttling policy
#-----------------------------------------------------
    get:
      security:
        - OAuth2Security: []
      x-wso2-curl: "curl \"https://localhost:9443/api/am/store/v1/throttling-policies/api/Bronze\""
      x-wso2-request: |
        GET https://localhost:9443/api/am/store/v1/throttling-policies/api/Bronze
      x-wso2-curl-tenant: "curl -k -H \"X-WSO2-Tenant:test.com\" https://localhost:9443/api/am/store/v1/throttling-policies/api/Bronze"
      x-wso2-response: "HTTP/1.1 200 OK\nContent-Type: application/json\n\n{\n   \"unitTime\": 60000,\n   \"tierPlan\": \"FREE\",\n   \"stopOnQuotaReach\": true,\n   \"policyLevel\": \"api\",\n   \"requestCount\": 1,\n   \"description\": \"Allows 1 request(s) per minute.\",\n   \"name\": \"Bronze\",\n   \"attributes\": {}\n}"
      summary: |
        Get details of a throttling policy
      description: |
        This operation can be used to retrieve details of a single throttling policy by specifying the policy level and policy name.

        `X-WSO2-Tenant` header can be used to retrive throttling policy that belongs to a different tenant domain. If not specified super tenant will be used. If Authorization header is present in the request, the user's tenant associated with the access token will be used.
      parameters:
        - $ref: '#/parameters/policyId'
        - $ref: '#/parameters/policyLevel'
        - $ref: '#/parameters/requestedTenant'
        - $ref: '#/parameters/If-None-Match'
      tags:
        - Throttling Policies
      responses:
        200:
          description: |
            OK.
            Throttling Policy returned
          schema:
            $ref: '#/definitions/ThrottlingPolicy'
          headers:
            ETag:
              description: |
                Entity Tag of the response resource.
                Used by caches, or in conditional requests.
              type: string
            Last-Modified:
              description: |
                Date and time the resource has been modifed the last time.
                Used by caches, or in conditional requests.
              type: string
        304:
          description: |
            Not Modified.
            Empty body because the client has already the latest version of the requested resource.
        404:
          description: |
            Not Found.
            Requested Throttling Policy does not exist.
          schema:
            $ref: '#/definitions/Error'
        406:
          description: |
            Not Acceptable.
            The requested media type is not supported.
          schema:
            $ref: '#/definitions/Error'

######################################################
# The "Tag Collection" resource API
######################################################
  /tags:

#-----------------------------------------------------
# Retrieve the list of tags qualifying under a search condition
#-----------------------------------------------------
    get:
      security:
        - OAuth2Security: []
      x-wso2-curl: "curl \"https://localhost:9443/api/am/store/v1/tags\""
      x-wso2-request: |
        GET https://localhost:9443/api/am/store/v1/tags
      x-wso2-curl-tenant: "curl -k -H \"X-WSO2-Tenant:test.com\" https://localhost:9443/api/am/store/v1/tags"
      x-wso2-response: "HTTP/1.1 200 OK\nContent-Type: application/json\n\n{\n   \"previous\": \"\",\n   \"list\":    [\n            {\n         \"weight\": 1,\n         \"name\": \"mobile\"\n      },\n            {\n         \"weight\": 1,\n         \"name\": \"multimedia\"\n      },\n            {\n         \"weight\": 1,\n         \"name\": \"phone\"\n      }\n   ],\n   \"count\": 3,\n   \"next\": \"\"\n}"
      summary: |
        Get all tags
      description: |
        This operation can be used to retrieve a list of tags that are already added to APIs.

        `X-WSO2-Tenant` header can be used to retrive tags that belongs to a different tenant domain. If not specified super tenant will be used. If Authorization header is present in the request, the user's tenant associated with the access token will be used.

        **NOTE:**
        * This operation does not require an Authorization header by default. But in order to see a restricted API's tags, you need to provide Authorization header.
      parameters:
        - $ref: '#/parameters/limit'
        - $ref: '#/parameters/offset'
        - $ref: '#/parameters/requestedTenant'
        - $ref: '#/parameters/If-None-Match'
      tags:
        - Tags
      responses:
        200:
          description: |
            OK.
            Tag list is returned.
          schema:
            $ref: '#/definitions/TagList'
          headers:
            ETag:
              description: |
                Entity Tag of the response resource.
                Used by caches, or in conditional requests.
              type: string
        304:
          description: |
            Not Modified.
            Empty body because the client has already the latest version of the requested resource.
        404:
          description: |
            Not Found. Requested API does not exist.
          schema:
            $ref: '#/definitions/Error'
        406:
          description: |
            Not Acceptable. The requested media type is not supported
          schema:
            $ref: '#/definitions/Error'

######################################################
# The "Content Search Results" resource APIs
######################################################
  /search:

#-----------------------------------------------------
# Retrieve the matching results
#-----------------------------------------------------
    get:
      security:
        - OAuth2Security: []
      produces:
        - application/json
      x-wso2-curl: "curl -k -H \"Authorization: Bearer ae4eae22-3f65-387b-a171-d37eaa366fa8\" https://localhost:9443/api/am/store/v0.13/search?query=sample"
      x-wso2-request: |
        GET https://localhost:9443/api/am/store/v0.13/search
        Authorization: Bearer ae4eae22-3f65-387b-a171-d37eaa366fa8
      x-wso2-response: "HTTP/1.1 200 OK\nContent-Type: application/json\n\n{\n   \"previous\": \"\",\n   \"list\":    [\n            {\n         \"provider\": \"admin\",\n         \"version\": \"1.0.0\",\n         \"description\": \"This sample API provides Account Status Validation\",\n         \"name\": \"AccountVal\",\n         \"context\": \"/account\",\n         \"id\": \"2e81f147-c8a8-4f68-b4f0-69e0e7510b01\",\n         \"status\": \"PUBLISHED\"\n      },\n            {\n         \"provider\": \"admin\",\n         \"version\": \"1.0.0\",\n         \"description\": null,\n         \"name\": \"api1\",\n         \"context\": \"/api1\",\n         \"id\": \"3e22d2fb-277a-4e9e-8c7e-1c0f7f73960e\",\n         \"status\": \"PUBLISHED\"\n      }\n   ],\n   \"next\": \"\",\n   \"count\": 2\n}"
      summary: |
        Retrieve/Search APIs and API Documents by content
      description: |
        This operation provides you a list of available APIs and API Documents qualifying the given keyword match.

      parameters:
        - $ref : '#/parameters/limit'
        - $ref : '#/parameters/offset'
        - $ref : '#/parameters/requestedTenant'
        - name : query
          in: query
          description: |
            **Search**.

            You can search by using providing the search term in the query parameters.

          type: string
        - $ref : "#/parameters/If-None-Match"
      tags:
        - Unified Search
      responses:
        200:
          description: |
            OK.
            List of qualifying APIs and docs is returned.
          schema:
            $ref: '#/definitions/SearchResultList'
          headers:
            Content-Type:
              description: The content type of the body.
              type: string
            ETag:
              description: |
                Entity Tag of the response resource. Used by caches, or in conditional requests (Will be supported in future).
              type: string
        304:
          description: |
            Not Modified.
            Empty body because the client has already the latest version of the requested resource (Will be supported in future).
        406:
          description: |
            Not Acceptable.
            The requested media type is not supported
          schema:
            $ref: '#/definitions/Error'

######################################################
# The "Self Signup" functional resource APIs
######################################################
  /self-signup:

#-----------------------------------------------------
# Register a new user
#-----------------------------------------------------
    post:
      summary: Register a new user
      security:
        - OAuth2Security:
          - apim:self-signup
      x-scope: apim:self-signup
      description: |
        User self signup API
      parameters:
        - in: body
          name: body
          description: |
            User object to represent the new user
          required: true
          schema:
            $ref: '#/definitions/User'
      tags:
        - Sign Up
      responses:
        201:
          description: |
            Created.
            Successful response with the newly created object as entity in the body.
            Location header contains URL of newly created entity.
          schema:
            $ref: '#/definitions/User'
        202:
          description: |
            Accepted.
            The request has been accepted.
          schema:
            $ref: '#/definitions/WorkflowResponse'
        400:
          description: |
            Bad Request.
            Invalid request or validation error.
          schema:
            $ref: '#/definitions/Error'

######################################################
# The "SDK Generation Languages" list resource APIs
######################################################
  /sdk-gen/languages:
#-----------------------------------------------------
# Provide a list of supported languages for SDK (System Development Kit) generation
#-----------------------------------------------------
    get:
      produces:
        - application/json
      security:
        - OAuth2Security:
          - apim:subscribe
      x-scope:  apim:subscribe  #TODO Remove when vendor extensions are removed
      x-wso2-curl:  "curl -X GET -k -H \"Authorization:Bearer ae4eae22-3f65-387b-a171-d37eaa366fa8\" https://localhost:9443/api/am/store/v1/sdk-gen/languages"
      x-wso2-request: |
        GET https://localhost:9443/api/am/store/v1/sdk-gen/languages
        Authorization: Bearer ae4eae22-3f65-387b-a171-d37eaa366fa8
      x-wso2-response:  "HTTP/1.1 200 OK\nContent-Type : application/json"
      summary:  |
        Get a list of supported SDK languages
      description:  |
        This operation will provide a list of programming languages that are supported by the swagger codegen library for generating System Development Kits (SDKs) for APIs available in the API Manager Store
      tags:
        - SDKs
      responses:
        200:
          description:  |
            OK.
            List of supported languages for generating SDKs.
        404:
          description:  |
            Not Found.
            The list of languages is not found.
          schema:
            $ref: '#/definitions/Error'
        500:
          description:  |
            Internal Server Error.
            Error while retrieving the list.
          schema:
            $ref: '#/definitions/Error'

######################################################
# The Store settings List
######################################################
  /settings:
#-----------------------------------------------------
# Retrieve store settings
#-----------------------------------------------------
    get:
      summary: Retreive store settings
      security:
        - OAuth2Security:
          - apim:store_settings
      description: |
        Retreive store settings
      tags:
        - Settings
      responses:
        200:
          description: |
            OK.
            Settings returned
          schema:
            $ref: '#/definitions/Settings'
        404:
          description: |
            Not Found.
            Requested Settings does not exist.
          schema:
            $ref: '#/definitions/Error'

######################################################
# The "Application Attributes" resource APIs
######################################################

  /settings/application-attributes:
#--------------------------------------------------------
# Retrieve all application attributes from configuration
#--------------------------------------------------------
    get:
      security:
        - OAuth2Security:
            - apim:subscribe
      x-wso2-curl: "curl -k -H \"Authorization: Bearer ae4eae22-3f65-387b-a171-d37eaa366fa8\" \"https://localhost:9443/api/am/store/v1/applications/attributes\""
      x-wso2-request: |
        GET https://localhost:9443/api/am/store/v1/settings/attributes
        Authorization: Bearer ae4eae22-3f65-387b-a171-d37eaa366fa8
      x-wso2-response: "HTTP/1.1 200 OK\nContent-Type: application/json\n\n[\n {\n \"Description\": \"Sample description of the attribute\",\n \"Required\": true,\n \"Attribute\": \"External Reference Id\",\n \"Hidden\": false\n},\n {\n \"Description\": \"Sample description of the attribute\",\n \"Required\": true,\n \"Attribute\": \"Billing Id\",\n \"Hidden\": true,\n \"Default\": \"xxxx\"\n}\n]"
      summary: |
        Get all application attributes from configuration
      description: |
        This operation can be used to retrieve the application attributes from configuration. It will not return hidden attributes.
      parameters:
        - $ref: '#/parameters/If-None-Match'
      tags:
        - Settings
      responses:
        200:
          description: |
            OK.
            Application attributes returned.
          headers:
            Content-Type:
              description: |
                The content type of the body.
              type: string
          schema:
            $ref: '#/definitions/ApplicationAttributeList'
        404:
          description: |
            Not Found.
            Requested application does not exist.
          schema:
            $ref: '#/definitions/Error'
        406:
          description: |
            Not Acceptable.
            The requested media type is not supported
          schema:
            $ref: '#/definitions/Error'

  ######################################################
  # The tenant resource APIs
  ######################################################
  '/tenants':
    #--------------------------------------------------------
    # Retrieve tenants by state
    #--------------------------------------------------------
    get:
      security:
        - OAuth2Security: []
      x-examples:
        $ref: docs/examples/tenants/tenants.yaml
      summary: |
        Get get tenants by state
      description: |
        This operation is to get tenants by state
      parameters:
        - name: state
          description: |
            The state represents the current state of the tenant

            Supported states are [ active, inactive]

          in: query
          type: string
          required: false
          default: 'active'
          enum:
            - active
            - inactive
        - $ref: '#/parameters/limit'
        - $ref: '#/parameters/offset'
      tags:
        - tenants
      responses:
        200:
          description: |
            OK.
            Tenant names returned.
          headers:
            Content-Type:
              description: |
                The content type of the body.
              type: string
          schema:
            $ref: '#/definitions/TenantList'
        404:
          description: |
            Not Found.
            Requested application does not exist.
          schema:
            $ref: '#/definitions/Error'
        406:
          description: |
            Not Acceptable.
            The requested media type is not supported
          schema:
            $ref: '#/definitions/Error'
 
  ######################################################
  # The "Recommendations" resource API
  ######################################################
  /recommendations:
  #-----------------------------------------------------
  # Get recommendations for a user
  #-----------------------------------------------------
    get:
      security:
        - OAuth2Security:
            - apim:subscribe
      summary:
        Give API recommendations for a user
      description:
        This API can be used to get recommended APIs for a user who logs into the API store
      tags:
        - Recommendations
      responses:
        200:
          description: |
            OK.
            Requested recommendations are returned
          headers:
            ETag:
              description: |
                Entity Tag of the response resource. Used by caches, or in conditional requests
              type: string
          schema:
            $ref: '#/definitions/Recommendations'
        404:
            description: |
              Recommendations not Found.
            schema:
              $ref: '#/definitions/Error'

  ####################################################
  # Store Alerts management REST API
  ####################################################
  '/alert-types':
    #--------------------------------------------------
    # Retrieve the list of api store alert types.
    #--------------------------------------------------
    get:
      security:
        - OAuth2Security:
            - apim:sub_alert_manage
      x-examples:
        $ref: docs/examples/alerts/alerts.yaml#/get
      operationId: getStoreAlertTypes
      summary: |
        Get the list of API Store alert types.
      description: |
        This operation is used to get the list of supportd alert types for the 'subscriber' agent.
      tags:
        - Alerts
      responses:
        200:
          description: |
            OK.
            The list of subscriber alert types are returned.
          headers:
            Content-Type:
              description: |
                The content type of the body.
              type: string
          schema:
            $ref: '#/definitions/AlertTypesList'
        500:
          description: |
            Internal Server Error.
            An internal server error occurred while retrieving the alert types.
          schema:
            $ref: '#/definitions/Error'

  '/alert-subscriptions':
    #--------------------------------------------------
    # Retrieve the list of alerts subscribed by the user.
    #--------------------------------------------------
    get:
      security:
        - OAuth2Security:
            - apim:sub_alert_manage
      x-examples:
        $ref: docs/examples/alerts/alerts_subscriptions.yaml#/get
      summary: |
        Get the list of API Store alert types subscribed by the user.
      operationId: getSubscribedAlertTypes
      description: |
        This operation is used to get the list of subscribed alert types by the user.
      tags:
        - Alert Subscriptions
      responses:
        200:
          description: |
            OK.
            The list of subscribed alert types are returned.
          headers:
            Content-Type:
              description: |
                The content type of the body.
              type: string
          schema:
            $ref: '#/definitions/AlertsInfo'
        500:
          description: |
            Internal Server Error
            An error occurred while retrieving subscribed alert types by user.
          schema:
            $ref: '#/definitions/Error'

    #--------------------------------------------------
    # Subscribe to the selected alert types by the user.
    #--------------------------------------------------
    put:
      security:
        - OAuth2Security:
            - apim:sub_alert_manage
      x-examples:
        $ref: docs/examples/alerts/alerts_subscriptions.yaml#/put
      summary: |
        Subscribe to the selected alert types by the user.
      operationId: subscribeToAlerts
      description: |
        This operation is used to get the list of subscribed alert types by the user.
      parameters:
        - in: body
          name: body
          description:
            The alerts list and the email list to subscribe.
          required: true
          schema:
            $ref: '#/definitions/AlertsInfo'
      tags:
        - Alert Subscriptions
      responses:
        201:
          description: |
            OK.
            Successful response with the newly subscribed alerts.
          headers:
            Content-Type:
              description: |
                The content type of the body.
              type: string
          schema:
            $ref: '#/definitions/AlertsInfoResponse'
        400:
          description: |
            Bad Request.
            Invalid Request or request validation failure.
        500:
          description: |
            Internal Server Error
            An internal server error occurred while subscribing to alerts.
          schema:
            $ref: '#/definitions/Error'
    #--------------------------------------------------
    # Unsubscribe the user from all the alerts types
    #--------------------------------------------------
    delete:
      security:
        - OAuth2Security:
            - apim:sub_alert_manage
      x-examples:
        $ref: docs/examples/alerts/alerts_subscriptions.yaml#/delete
      summary: |
        Unsubscribe user from all the alert types.
      operationId: unsubscribeAllAlerts
      description: |
        This operation is used to unsubscribe the respective user from all the alert types.
      tags:
        - Alert Subscriptions
      responses:
        200:
          description: |
            OK.
            The user is unsubscribed from the alerts successfully.
          headers:
            Content-Type:
              description: |
                The content type of the body.
              type: string
        500:
          description: |
            Internal Server Error
          schema:
            $ref: '#/definitions/Error'

  ##################################################
  # Alert configuration api
  #################################################
  '/alerts/{alertType}/configurations':
    #----------------------------------------------
    # Get the alert configs
    #----------------------------------------------
    get:
      security:
        - OAuth2Security:
            - apim:sub_alert_manage
      x-examples:
        $ref: docs/examples/alerts/alerts_config.yaml#/get
      summary: |
        Get all AbnormalRequestsPerMin alert configurations
      operationId: getAllAlertConfigs
      description: |
        This operation is used to get all configurations of the AbnormalRequestsPerMin alert type.
      tags:
        - Alert Configuration
      parameters:
        - $ref: '#/parameters/alertType'
      responses:
        200:
          description: |
            OK.
            The store alert configuration.
          headers:
            Content-Type:
              description: |
                The content type of the body.
              type: string
          schema:
            $ref: '#/definitions/AlertConfigList'
        500:
          description: |
            Internal Server Error
            An error occurred while retrieving subscribed alert types by user.
          schema:
            $ref: '#/definitions/Error'

  '/alerts/{alertType}/configurations/{configurationId}':
    #----------------------------------------------
    # Add alert config
    #----------------------------------------------
    put:
      security:
        - OAuth2Security:
            - apim:sub_alert_manage
      x-examples:
        $ref: docs/examples/alerts/alerts_config.yaml#/put
      summary: |
        Add AbnormalRequestsPerMin alert configurations.
      operationId: addAlertConfig
      description: |
        This operation is used to add configuration for the AbnormalRequestsPerMin alert type.
      parameters:
        - $ref: '#/parameters/alertType'
        - $ref: '#/parameters/configurationId'
        - in: body
          name: body
          description:
            Configuration for AbnormalRequestCount alert type
          required: true
          schema:
            $ref: '#/definitions/AlertConfigInfo'
      tags:
        - Alert Configuration
      responses:
        201:
          description: |
            Created.
            Successful response with newly created object as entity.
            Location header contains URL of newly created entity.
          headers:
            Location:
              description: |
                The location of the newly created entity.
              type: string
          schema:
            $ref: '#/definitions/AlertConfig'
        400:
          description: |
            Bad Request
            The request parameters validation failed.
          schema:
            $ref: '#/definitions/Error'
        500:
          description: |
            Internal Server Error
            An error occurred while retrieving subscribed alert types by user.
          schema:
            $ref: '#/definitions/Error'

    #----------------------------------------------
    # Delete alert configuration
    #----------------------------------------------
    delete:
      security:
        - OAuth2Security:
            - apim:sub_alert_manage
      x-examples:
        $ref: docs/examples/alerts/alerts_config.yaml#/delete
      summary: |
        Delete the selected configuration from AbnormalRequestsPerMin alert type.
      operationId: deleteAlertConfig
      description: |
        This operation is used to delete configuration from the AbnormalRequestsPerMin alert type.
      parameters:
        - $ref: '#/parameters/alertType'
        - $ref: '#/parameters/configurationId'
      tags:
        - Alert Configuration
      responses:
        200:
          description: |
            OK.
            The alert config is deleted successfully.
        400:
          description: |
            Bad Request
            The request parameters validation failed.
          schema:
            $ref: '#/definitions/Error'
        404:
          description: |
            Not Found.
            The provided alert configuration is not found.
          schema:
            $ref: '#/definitions/Error'
        500:
          description: |
            Internal Server Error
            An error occurred while retrieving subscribed alert types by user.
          schema:
            $ref: '#/definitions/Error'

######################################################
# The "Category" resource API
######################################################
  /api-categories:

#-----------------------------------------------------
# Retrieve all categories
#-----------------------------------------------------
    get:
      security:
        - OAuth2Security: []
      x-wso2-request: |
              GET https://localhost:9443/api/am/store/v1.1/api-categories
      x-wso2-curl: "curl -k \"https://localhost:9443/api/am/store/v1.1/api-categories\""
      x-wso2-response: "HTTP/1.1 200 OK\r\nContent-Type: application/json\r\n\r\n{\r\n   \"count\":1,\r\n   \"list\":[\r\n      {\r\n         \"id\":\"463e2c9f-5e99-43c3-a66e-de7e0f367373\",\r\n         \"name\":\"Finance\",\r\n         \"description\":\"Finance related APIS\"\r\n      }\r\n   ]\r\n}"
      summary: Get all API categories
      description: |
        Get all API categories
      parameters:
        - $ref : '#/parameters/requestedTenant'
      tags:
        - API Category (Collection)
      responses:
        200:
          description: |
            OK.
            Categories returned
          schema:
            $ref: '#/definitions/APICategoryList'

######################################################
# Parameters - required by some of the APIs above
######################################################
parameters:

# Requested Tenant domain
# Specified as a header parameter
  requestedTenant:
    name: X-WSO2-Tenant
    in: header
    description: |
      For cross-tenant invocations, this is used to specify the tenant domain, where the resource need to be
        retirieved from.
    required: false
    type: string

# API Identifier
# Specified as part of the path expression
  apiId:
    name: apiId
    in: path
    description: |
      **API ID** consisting of the **UUID** of the API.
    required: true
    type: string
# API product Identifier
# Specified as part of the path expression
  apiProductId:
    name: apiProductId
    in: path
    description: |
      **API Product ID** consisting of the **UUID** of the API Product.
    required: true
    type: string
    x-encoded: true
# API Identifier
# Specified as part of the query string
  apiId-Q:
    name: apiId
    in: query
    description: |
      **API ID** consisting of the **UUID** of the API.
    type: string

# API Type
# Specified as part of the query string
  apiType-Q:
    name: apiType
    in: query
    description: |
      **API TYPE** Identifies the type API(API or API_PRODUCT).
    type: string

# SDK language
  language:
    name: language
    in: query
    description: |
      Programming language to generate SDK.
    required: true
    type: string

# Document Identifier
# Specified as part of the path expression
  documentId:
    name: documentId
    in: path
    description: |
      Document Identifier
    required: true
    type: string

# Application Identifier
# Specified as part of the path expression
  applicationId:
    name: applicationId
    in: path
    description: |
      Application Identifier consisting of the UUID of the Application.
    required: true
    type: string

# Filter By user roles
# Specified as part of the query string
  filterByUserRoles:
    name: filterByUserRoles
    in: query
    description : |
      Filter user by roles.
    required : false
    type: boolean

# Application Identifier
# Specified as part of the query string
  applicationId-Q:
    name: applicationId
    in: query
    description: |
      **Application Identifier** consisting of the UUID of the Application.
    type: string

# Group Identifier of the application
  groupId:
    name: groupId
    in: query
    description: |
      Application Group Id
    required: false
    type: string

# Subscription Identifier
# Specified as part of the path expression
  subscriptionId:
    name: subscriptionId
    in: path
    description: |
      Subscription Id
    required: true
    type: string

# Policy Id
# Specified as part of the path expression
  policyId:
    name: policyId
    in: path
    description: |
      Policy Id represented as a UUID
    required: true
    type: string

# Comment Identifier
# Specified as part of the path expression
  commentId:
    name: commentId
    in: path
    description: |
      Comment Id
    required: true
    type: string

# Rating Identifier
# Specified as part of the path expression
  ratingId:
    name: ratingId
    in: path
    description: |
      Rating Id
    required: true
    type: string

# Throttling Policy Type
# Specified as part of the path expression
  policyLevel:
    name: policyLevel
    in: path
    description: |
      List Application or Subscription type thro.
    type: string
    enum:
      - application
      - subscription
    required: true

# Label Name
# Specified as part of the query string
  labelName:
    name: labelName
    in: query
    description: |
      Name of the API microgateway labels
    type: string

# API Gateway Environment Name
# Specified as part of the query string
  environmentName:
    name: environmentName
    in: query
    description: |
      Name of the API gateway environment.
    type: string

# Used for pagination:
# The maximum number of resoures to be returned by a GET
  limit:
    name: limit
    in: query
    description: |
      Maximum size of resource array to return.
    default: 25
    type: integer

# Used for pagination:
# The order number of an instance in a qualified set of resoures
# at which to start to return the next batch of qualified resources
  offset:
    name: offset
    in: query
    description: |
      Starting point within the complete list of items qualified.
    default: 0
    type: integer

# Application Key Type
# Specified as part of the path expression
  keyType:
    name: keyType
    in: path
    description: |
      **Application Key Type** standing for the type of the keys (i.e. Production or Sandbox).
    required: true
    type: string
    enum:
      - PRODUCTION
      - SANDBOX

# The HTTP If-None-Match header
# Used to avoid retrieving data that are already cached
  If-None-Match:
    name: If-None-Match
    in: header
    description: |
      Validator for conditional requests; based on the ETag of the formerly retrieved
      variant of the resourec.
    type : string

# The HTTP If-Match header
# Used to avoid concurrent updates
  If-Match:
    name: If-Match
    in: header
    description: |
      Validator for conditional requests; based on ETag.
    type: string

  # The alertType parameter
  alertType:
    name: alertType
    in: path
    type: string
    required: true
    description: |
      The alert type.

  # The alert subscription id parameter
  configurationId:
    name: configurationId
    type: string
    in: path
    required: true
    description: |
      The alert configuration id.

######################################################
# The resources used by some of the APIs above within the message body
######################################################
definitions:

#-----------------------------------------------------
# The API List resource
#-----------------------------------------------------
  APIList:
    title: API List
    properties:
      count:
        type: integer
        description: |
          Number of APIs returned.
        example: 1
      list:
        type: array
        items:
          $ref: '#/definitions/APIInfo'
      pagination:
        $ref: '#/definitions/Pagination'
    example:
      count: 2
      list:
        - id: 01234567-0123-0123-0123-012345678901
          name: CalculatorAPI
          description: A calculator API that supports basic operations
          context: /CalculatorAPI
          version: 1.0.0
          provider: admin
          lifeCycleStatus: PUBLISHED
          thumbnailUri: /apis/01234567-0123-0123-0123-012345678901/thumbnail
        - id: 01123567-1233-5453-0212-12353678901
          name: PizzaShackAPI
          description: A Pizza ordering API
          context: /PizzaShackAPI
          version: 1.0.0
          provider: admin
          lifeCycleStatus: PUBLISHED
          thumbnailUri: /apis/01123567-1233-5453-0212-12353678901/thumbnail
      pagination:
        offset: 2
        limit: 2
        total: 10
        next: "/apis?limit=2&offset=4"
        previous: "/apis?limit=2&offset=0"

#-----------------------------------------------------
# The Standard API Info resource
#-----------------------------------------------------
  APIInfo:
    title: API Info object with basic API details.
    properties:
      id:
        type: string
        example: 01234567-0123-0123-0123-012345678901
      name:
        type: string
        example: CalculatorAPI
      description:
        type: string
        example: A calculator API that supports basic operations
      context:
        type: string
        example: CalculatorAPI
      version:
        type: string
        example: 1.0.0
      type:
        type: string
        example: WS
      provider:
        description: |
          If the provider value is not given, the user invoking the API will be used as the provider.
        type: string
        example: admin
      lifeCycleStatus:
        type: string
        example: PUBLISHED
      thumbnailUri:
        type: string
        example: /apis/01234567-0123-0123-0123-012345678901/thumbnail
      avgRating:
        type: string
        description: Average rating of the API
        example: 4.5
      throttlingPolicies:
        type: array
        description: List of throttling policies of the API
        items:
          type: string
        example: ["Unlimited", "Bronze"]
      advertiseInfo:
        description: The advertise info of the API
        $ref: '#/definitions/AdvertiseInfo'
      businessInformation:
        $ref: '#/definitions/APIBusinessInformation'
      isSubscriptionAvailable:
        type: boolean
        example: false
      monetizationLabel:
        type: string
        example: Free

#-----------------------------------------------------
# The Standard API resource
#-----------------------------------------------------
  API:
    title: API object
    required:
      - name
      - context
      - version
      - provider
      - lifeCycleStatus
    properties:
      id:
        type: string
        description: |
          UUID of the api
        example: 01234567-0123-0123-0123-012345678901
      name:
        type: string
        description: Name of the API
        example: CalculatorAPI
      description:
        type: string
        description: A brief description about the API
        example: A calculator API that supports basic operations
      context:
        type: string
        description: A string that represents thecontext of the user's request
        example: CalculatorAPI
      version:
        type: string
        description: The version of the API
        example: 1.0.0
      provider:
        description: |
          If the provider value is not given user invoking the api will be used as the provider.
        type: string
        example: admin
      apiDefinition:
        description: |
          Swagger definition of the API which contains details about URI templates and scopes
        type: string
        example: "{\"paths\":{\"\\/substract\":{\"get\":{\"x-auth-type\":\"Application & Application User\",\"x-throttling-tier\":\"Unlimited\",\"parameters\":[{\"name\":\"x\",\"required\":true,\"type\":\"string\",\"in\":\"query\"},{\"name\":\"y\",\"required\":true,\"type\":\"string\",\"in\":\"query\"}],\"responses\":{\"200\":{}}}},\"\\/add\":{\"get\":{\"x-auth-type\":\"Application & Application User\",\"x-throttling-tier\":\"Unlimited\",\"parameters\":[{\"name\":\"x\",\"required\":true,\"type\":\"string\",\"in\":\"query\"},{\"name\":\"y\",\"required\":true,\"type\":\"string\",\"in\":\"query\"}],\"responses\":{\"200\":{}}}}},\"swagger\":\"2.0\",\"info\":{\"title\":\"CalculatorAPI\",\"version\":\"1.0.0\"}}"
      wsdlUri:
        description: |
          WSDL URL if the API is based on a WSDL endpoint
        type: string
        example: "http://www.webservicex.com/globalweather.asmx?wsdl"
      lifeCycleStatus:
        type: string
        description: This describes in which status of the lifecycle the API is.
        example: PUBLISHED
      isDefaultVersion:
        type: boolean
        example: false
      type:
        type: string
        description: This describes the transport type of the API
        example: WS
      transport:
        type: array
        items:
          description: |
            Supported transports for the API (http and/or https).
          type: string
        example: ["http","https"]
      operations:
        type: array
        items:
          $ref: '#/definitions/APIOperations'
      authorizationHeader:
        type: string
        description: |
          Name of the Authorization header used for invoking the API. If it is not set, Authorization header name specified
          in tenant or system level will be used.
      securityScheme:
        type: array
        description: |
          Types of API security, the current API secured with. It can be either OAuth2 or mutual SSL or both. If
          it is not set OAuth2 will be set as the security for the current API.
        items:
          type: string
      tags:
        type: array
        description: Search keywords related to the API
        items:
          type: string
        example: ["substract","add"]
      tiers:
        type: array
        description: The subscription tiers selected for the particular API
        items:
          properties:
            tierName:
              type: string
              example: Gold
            tierPlan:
              type: string
              example: COMMERCIAL
            monetizationAttributes:
              properties:
                fixedPrice:
                  type: string
                  example: "10"
                pricePerRequest:
                  type: string
                  example: "1"
                currencyType:
                  type: string
                  example: "USD"
                billingCycle:
                  type: string
                  example: "month"
      hasThumbnail:
        type: boolean
        example: true
        default: false
      additionalProperties:
        description: |
          Custom(user defined) properties of API
        type: object
        additionalProperties:
          type: string
        example: {}
      monetization:
        $ref: '#/definitions/APIMonetizationInfo'
      endpointURLs:
        type: array
        items:
          properties:
            environmentName:
              type: string
              example: Production and Sandbox
            environmentType:
              type: string
              example: hybrid
            URLs:
              properties:
                http:
                  type: string
                  description: HTTP environment URL
                  example: "http://localhost:8280/phoneverify/1.0.0"
                https:
                  type: string
                  description: HTTPS environment URL
                  example: "https://localhost:8243/phoneverify/1.0.0"
                ws:
                  type: string
                  description: WS environment URL
                  example: "ws://localhost:9099/phoneverify/1.0.0"
                wss:
                  type: string
                  description: WSS environment URL
                  example: "wss://localhost:9099/phoneverify/1.0.0"
            defaultVersionURLs:
              properties:
                http:
                  type: string
                  description: HTTP environment default URL
                  example: "http://localhost:8280/phoneverify/"
                https:
                  type: string
                  description: HTTPS environment default URL
                  example: "https://localhost:8243/phoneverify/"
                ws:
                  type: string
                  description: WS environment default URL
                  example: "ws://localhost:9099/phoneverify/"
                wss:
                  type: string
                  description: WSS environment default URL
                  example: "ws://localhost:9099/phoneverify/"
      businessInformation:
        $ref: '#/definitions/APIBusinessInformation'
      labels:
        description: |
          Labels of micro-gateway environments attached to the API.
        type: array
        items:
          $ref: '#/definitions/Label'
      environmentList:
        type: array
        description: The environment list configured with non empty endpoint URLs for the particular API.
        items:
          type: string
        example: ["PRODUCTION","SANDBOX"]
      scopes:
        type: array
        items:
          $ref: '#/definitions/ScopeInfo'
      avgRating:
        type: string
        description: The average rating of the API
        example: 4.5
      advertiseInfo:
        description: The advertise info of the API
        $ref: '#/definitions/AdvertiseInfo'
      isSubscriptionAvailable:
        type: boolean
        example: false
      categories:
        description: |
          API categories
        type: array
        items:
          type: string
          example: ["Finance"]

#-----------------------------------------------------
# The Label resource
#-----------------------------------------------------
  Label:
    title: Label
    required:
    - name
    properties:
      name:
        type: string
        example: "Public"
      description:
        type: string
      accessUrls:
        type: array
        items:
          type: string
          example: "http://localhost:9443/"

  #-----------------------------------------------------
  # The API monetization resource
  #-----------------------------------------------------
  APIMonetizationInfo:
    title: API monetization object
    required:
      - enabled
    properties:
      enabled:
        type: boolean
        description: Flag to indicate the monetization status
        example: true

#-----------------------------------------------------
# The Application List resource
#-----------------------------------------------------
  ApplicationList:
    title: Application List
    properties:
      count:
        type: integer
        description: |
          Number of applications returned.
        example: 1
      list:
        type: array
        items:
          $ref: '#/definitions/ApplicationInfo'
      pagination:
        $ref: '#/definitions/Pagination'
        # example:
        #   next: "/applications?limit=1&offset=2&groupId="
        #   previous: "/applications?limit=1&offset=0&groupId="

#-----------------------------------------------------
# The Application resource
#-----------------------------------------------------
  Application:
    title: Application
    required:
      - name
      - throttlingPolicy
    properties:
      applicationId:
        type: string
        example: 01234567-0123-0123-0123-012345678901
      name:
        type: string
        example: CalculatorApp
      throttlingPolicy:
        type: string
        example: Unlimited
      description:
        type: string
        example: Sample calculator application
      tokenType:
        type: string
        enum:
          - OAUTH
          - JWT
        description: |
          Type of the access token generated for this application.

          **OAUTH:** A UUID based access token which is issued by default.
          **JWT:** A self-contained, signed JWT based access token. **Note:** This can be only used in Microgateway environments.
        default: JWT
        example: JWT
      status:
        type: string
        example: APPROVED
        default: ""
      groups:
        type: array
        items:
          type: string
        example: ""
      subscriptionCount:
        type: integer
      keys:
        type: array
        items:
          $ref: '#/definitions/ApplicationKey'
        example: []
      attributes:
        type: object
        additionalProperties:
          type: string
        example: External Reference ID, Billing Tier
      subscriptionScopes:
        type: array
        items:
          $ref: '#/definitions/ScopeInfo'
        example: []
      owner:
        description: |
          Application created user
        type: string
        example: admin
      hashEnabled:
        type: boolean

#-----------------------------------------------------
# The Application Info resource
#-----------------------------------------------------
  ApplicationInfo:
    title: Application info object with basic application details
    properties:
      applicationId:
        type: string
        example: 01234567-0123-0123-0123-012345678901
      name:
        type: string
        example: CalculatorApp
      throttlingPolicy:
        type: string
        example: Unlimited
      description:
        type: string
        example: Sample calculator application
      status:
        type: string
        example: APPROVED
        default: ""
      groups:
        type: array
        items:
          type: string
        example: ""
      subscriptionCount:
        type: integer
      attributes:
        type: object
        example: External Reference ID, Billing Tier
      owner:
        type: string
        example: admin

#-----------------------------------------------------
# The Document List resource
#-----------------------------------------------------
  DocumentList:
    title: Document List
    properties:
      count:
        type: integer
        description: |
          Number of Documents returned.
        example: 1
      list:
        type: array
        items:
          $ref: '#/definitions/Document'
      pagination:
        $ref: '#/definitions/Pagination'
        # example:
        #   next: "/apis/01234567-0123-0123-0123-012345678901/documents?limit=1&offset=2"
        #   previous: "/apis/01234567-0123-0123-0123-012345678901/documents?limit=1&offset=0"

#-----------------------------------------------------
# The Document resource
#-----------------------------------------------------
  Document:
    title: Document
    required:
      - name
      - type
      - sourceType
    properties:
      documentId:
        type: string
        example: 01234567-0123-0123-0123-012345678901
      name:
        type: string
        example: CalculatorDoc
      type:
        type: string
        enum:
          - HOWTO
          - SAMPLES
          - PUBLIC_FORUM
          - SUPPORT_FORUM
          - API_MESSAGE_FORMAT
          - SWAGGER_DOC
          - OTHER
        example: HOWTO
      summary:
        type: string
        example: "Summary of Calculator Documentation"
      sourceType:
        type: string
        enum:
          - INLINE
          - MARKDOWN
          - URL
          - FILE
        example: INLINE
      sourceUrl:
        type: string
        example: ""
      otherTypeName:
        type: string
        example: ""

#-----------------------------------------------------
# The Throttling Policy List resource
#-----------------------------------------------------
  ThrottlingPolicyList:
    title: Throttling Policy List
    properties:
      count:
        type: integer
        description: |
          Number of Throttling Policies returned.
        example: 1
      list:
        type: array
        items:
          $ref: '#/definitions/ThrottlingPolicy'
      pagination:
        $ref: '#/definitions/Pagination'
        # example:
        #   next: "/throttling-policies/subscription?limit=1&offset=2"
        #   previous: "/throttling-policies/subscription?limit=1&offset=0"

#-----------------------------------------------------
# The Throttling Policy resource
#-----------------------------------------------------
  ThrottlingPolicy:
    title: Throttling Policy
    required:
      - name
      - tierPlan
      - requestCount
      - unitTime
      - stopOnQuotaReach
    properties:
      name:
        type: string
        example: Platinum
      description:
        type: string
        example: "Allows 50 request(s) per minute."
      policyLevel:
        type: string
        enum:
          - application
          - subscription
        example: subscription
      attributes:
        description: |
          Custom attributes added to the throttling policy
        type: object
        additionalProperties:
          type: string
        example: {}
      requestCount:
        description: |
          Maximum number of requests which can be sent within a provided unit time
        type: integer
        format: int64
        example: 50
      unitTime:
        type: integer
        format: int64
        example: 60000
      tierPlan:
        description: |
          This attribute declares whether this tier is available under commercial or free
        type: string
        enum:
          - FREE
          - COMMERCIAL
        example: FREE
      stopOnQuotaReach:
        description: |
          If this attribute is set to false, you are capabale of sending requests
          even if the request count exceeded within a unit time
        type: boolean
        example: true
      monetizationAttributes:
        $ref: '#/definitions/MonetizationInfo'
      throttlingPolicyPermissions:
          $ref: '#/definitions/ThrottlingPolicyPermissionInfo'

#-----------------------------------------------------
# The Subscription List resource
#-----------------------------------------------------
  SubscriptionList:
    title: Subscription List
    properties:
      count:
        type: integer
        description: |
          Number of Subscriptions returned.
        example: 1
      list:
        type: array
        items:
          $ref: '#/definitions/Subscription'
      pagination:
        $ref: '#/definitions/Pagination'
        # example:
        #   next: "/subscriptions?limit=1&offset=2&apiId=01234567-0123-0123-0123-012345678901&groupId="
        #   previous: "/subscriptions?limit=1&offset=0&apiId=01234567-0123-0123-0123-012345678901&groupId="

  #-----------------------------------------------------
  # API Business Information resource
  #-----------------------------------------------------
  APIBusinessInformation:
    properties:
      businessOwner:
        type: string
        example: businessowner
      businessOwnerEmail:
        type: string
        example: businessowner@wso2.com
      technicalOwner:
        type: string
        example: technicalowner
      technicalOwnerEmail:
        type: string
        example: technicalowner@wso2.com
#-----------------------------------------------------
# The Subscription resource
#-----------------------------------------------------
  Subscription:
    title: Subscription
    required:
      - applicationId
      - throttlingPolicy
      - apiName
      - apiVersion
    properties:
      subscriptionId:
        type: string
        description: The UUID of the subscription
        example: faae5fcc-cbae-40c4-bf43-89931630d313
      applicationId:
        type: string
        description: The UUID of the application
        example: b3ade481-30b0-4b38-9a67-498a40873a6d
      apiId:
        type: string
        description: The unique identifier of the API.
      apiInfo:
        $ref: '#/definitions/APIInfo'
      applicationInfo:
        $ref: '#/definitions/ApplicationInfo'
      throttlingPolicy:
        type: string
        example: Unlimited
      status:
        type: string
        enum:
          - BLOCKED
          - PROD_ONLY_BLOCKED
          - UNBLOCKED
          - ON_HOLD
          - REJECTED
        example: UNBLOCKED


#-----------------------------------------------------
# The Tag resource
#-----------------------------------------------------
  Tag:
    title: Tag
    required:
      - name
      - weight
    properties:
      value:
        type: string
        example: tag1
      count:
        type: integer
        example: 5

#-----------------------------------------------------
# The Tag List resource
#-----------------------------------------------------
  TagList:
    title: Tag List
    properties:
      count:
        type: integer
        description: |
          Number of Tags returned.
        example: 1
      list:
        type: array
        items:
          $ref: '#/definitions/Tag'
      pagination:
        $ref: '#/definitions/Pagination'
        # example:
        #   next: "/tags?limit=1&offset=2"
        #   previous: "/tags?limit=1&offset=0"

#-----------------------------------------------------
# The Rating resource
#-----------------------------------------------------
  Rating:
    title: Rating
    required:
      - rating
    properties:
      ratingId:
        type: string
      apiId:
        type: string
      ratedBy:
        type: string
      rating:
        type: integer

#-----------------------------------------------------
# The Rating List resource
#-----------------------------------------------------
  RatingList:
    title: Rating List
    properties:
      avgRating:
        type: string
        description: |
          Average Rating of the API
      userRating:
        type: integer
        description: |
          Rating given by the user
      count:
        type: integer
        description: |
           Number of Subscriber Ratings returned.
        example: 1
      list:
        type: array
        items:
          $ref: '#/definitions/Rating'
      pagination:
        $ref: '#/definitions/Pagination'
        # example:
        #   next: "/ratings?limit=1&offset=2"
        #   previous: "/ratings?limit=1&offset=0"

#-----------------------------------------------------
# The Comment resource
#-----------------------------------------------------
  Comment:
    title: Comment
    required:
      - content
    properties:
      id:
        type: string
      content:
        type: string
      createdTime:
        type: string
        example: 2017-02-20T13:57:16.229
      createdBy:
        type: string


#-----------------------------------------------------
# The Comments List resource
#-----------------------------------------------------
  CommentList:
    title: Comments List
    properties:
      count:
        type: integer
        description: |
           Number of Comments returned.
        example: 1
      list:
        type: array
        items:
          $ref: '#/definitions/Comment'
      pagination:
        $ref: '#/definitions/Pagination'
        # example:
        #   next: "/comments?limit=1&offset=2"
        #   previous: "/comments?limit=1&offset=0"

#-----------------------------------------------------
# The Error resource
#-----------------------------------------------------
  Error:
    title: Error object returned with 4XX HTTP status
    required:
      - code
      - message
    properties:
      code:
        type: integer
        format: int64
      message:
        type: string
        description: Error message.
      description:
        type: string
        description: |
          A detail description about the error message.
      moreInfo:
        type: string
        description: |
          Preferably an url with more details about the error.
      error:
        type: array
        description: |
          If there are more than one error list them out.
          For example, list out validation errors by each field.
        items:
          $ref: '#/definitions/ErrorListItem'

#-----------------------------------------------------
# The Error List Item resource
#-----------------------------------------------------
  ErrorListItem:
    title: Description of individual errors that may have occurred during a request.
    required:
      - code
      - message
    properties:
      code:
        type: string
      message:
        type: string
        description: |
          Description about individual errors occurred

#-----------------------------------------------------
# The Application Token resource
#-----------------------------------------------------
  ApplicationToken :
    title: Application token details to invoke APIs
    properties:
      accessToken:
        type: string
        description: Access token
        example: 01234567890123456789012345678901
      tokenScopes:
        type: array
        items:
          type: string
        description: Valid comma seperated scopes for the access token
        example: default,read_api,write_api
      validityTime:
        type: integer
        format: int64
        description: Maximum validity time for the access token
        example: 3600

  #-----------------------------------------------------
  # The APIKey resource
  #-----------------------------------------------------
  APIKey :
    title: API Key details to invoke APIs
    properties:
      apikey:
        type: string
        description: API Key
        example: eyJoZWxsbyI6IndvcmxkIn0=.eyJ3c28yIjoiYXBpbSJ9.eyJ3c28yIjoic2lnbmF0dXJlIn0=
      validityTime:
        type: integer
        format: int32
        example: 3600

#-----------------------------------------------------
# The Application Key resource
#-----------------------------------------------------
  ApplicationKey :
    title: Application key details
    properties:
      consumerKey:
        type: string
        description: Consumer key of the application
        example: vYDoc9s7IgAFdkSyNDaswBX7ejoa
      consumerSecret:
        type: string
        description: Consumer secret of the application
        example: TIDlOFkpzB7WjufO3OJUhy1fsvAa
      supportedGrantTypes:
        type: array
        items:
          type: string
        description: The grant types that are supported by the application
        example: ["client_credentials","password"]
      callbackUrl:
        type: string
        description: Callback URL
        example: "http://sample.com/callback/url"
      keyState:
        type: string
        description: Describes the state of the key generation.
        example: APPROVED
      keyType:
        description: Describes to which endpoint the key belongs
        type: string
        enum:
          - PRODUCTION
          - SANDBOX
        example: PRODUCTION
      groupId:
        type: string
        description: Application group id (if any).
        example: 02
      token:
        $ref: '#/definitions/ApplicationToken'

#-----------------------------------------------------
# The Application Key Re generation Response schema
#-----------------------------------------------------
  ApplicationKeyReGenerateResponse :
    title: Application key details after re generating consumer secret
    properties:
      consumerKey:
        type: string
        description: The consumer key associated with the application, used to indetify the client
        example: vYDoc9s7IgAFdkSyNDaswBX7ejoa
      consumerSecret:
        type: string
        description: The client secret that is used to authenticate the client with the authentication server
        example: TIDlOFkpzB7WjufO3OJUhy1fsvAa

#-----------------------------------------------------
# The Application Keys List resource
#-----------------------------------------------------
  ApplicationKeyList:
    title: Application Keys List
    properties:
      count:
        type: integer
        description: |
          Number of applications keys returned.
        example: 1
      list:
        type: array
        items:
          $ref: '#/definitions/ApplicationKey'

#-----------------------------------------------------
# The Application Key Generation Request schema
#-----------------------------------------------------
  ApplicationKeyGenerateRequest :
    title: Application key generation request object
    required:
      - keyType
      - grantTypesToBeSupported
    properties:
      keyType:
        type: string
        enum:
          - PRODUCTION
          - SANDBOX
      grantTypesToBeSupported:
        type: array
        items:
          type: string
        description: Grant types that should be supported by the application
      callbackUrl:
        type: string
        description: Callback URL
      scopes:
        type: array
        items:
          type: string
        description: Allowed scopes for the access token
        example: ["am_application_scope","default"]
      validityTime:
        type: string
        example: 3600
      clientId:
        type: string
        description: Client ID for generating access token.
        example: ""
      clientSecret:
        type: string
        description: Client secret for generating access token. This is given together with the client Id.
        example: ""
      additionalProperties:
        type: string
        description: Additional properties needed.
        example: ""

#-----------------------------------------------------
# The Application Key Mapping Request schema
#-----------------------------------------------------
  ApplicationKeyMappingRequest :
    title: Application key provision request object
    required:
      - consumerKey
      - consumerSecret
      - keyType
    properties:
      consumerKey:
        type: string
        description: Consumer key of the application
      consumerSecret:
        type: string
        description: Consumer secret of the application
      keyType:
        type: string
        enum:
          - PRODUCTION
          - SANDBOX

#-----------------------------------------------------
# The Application Token Generation Request schema
#-----------------------------------------------------
  ApplicationTokenGenerateRequest :
    title: Application access token generation request object
    properties:
      consumerSecret:
        type: string
        description: Consumer secret of the application
      validityPeriod:
        type: integer
        format: int64
        description: Token validity period
      scopes:
        type: array
        items:
          type: string
        description: Allowed scopes (space seperated) for the access token
      revokeToken:
        type: string
        description: Token to be revoked, if any
      additionalProperties:
        type: object
        description: Additional parameters if Authorization server needs any

#-----------------------------------------------------
# The APIKey Generation Request schema
#-----------------------------------------------------
  APIKeyGenerateRequest :
    title: API Key generation request object
    properties:
      validityPeriod:
        type: integer
        format: int32
        description: Token validity period
      additionalProperties:
        type: object
        description: Additional parameters if Authorization server needs any

  #-----------------------------------------------------
  # The APIKey Revoke Request schema
  #-----------------------------------------------------
  APIKeyRevokeRequest :
    title: API Key revoke request object
    properties:
      apikey:
        type: string
        description: API Key to revoke

#-----------------------------------------------------
# Scope Info resource
#-----------------------------------------------------
  ScopeInfo:
    title: API Scope info object with scope details
    properties:
      key:
        type: string
        example: admin_scope
      name:
        type: string
        example: admin scope
      roles:
        type: array
        items:
          type: string
        description: Allowed roles for the scope
        example: ["manager","developer"]
      description:
        type: string
        description: Description of the scope

  ScopeList :
    title : Scope list
    properties:
      count:
        type: integer
        description: |
          Number of results returned.
        example: 1
      list :
        type : array
        items:
          $ref: '#/definitions/ScopeInfo'
      pagination:
        $ref: '#/definitions/Pagination'

#-----------------------------------------------------
# Throttling Policy Permission Info resource
#-----------------------------------------------------
  ThrottlingPolicyPermissionInfo:
    title: Throttling Policy Permission info object with throttling policy permission details
    properties:
      type:
        type: string
        enum:
          - allow
          - deny
      roles:
        type: array
        items:
          type: string
        description: roles for this permission
        example: ["manager","developer"]

#-----------------------------------------------------
# The Monetization Info resource
#-----------------------------------------------------
  MonetizationInfo:
    title: Monetization
    properties:
      billingType :
        type: string
        example: "fixedPrice"
        enum:
          - fixedPrice
          - dynamicRate
      billingCycle:
        type: string
        example: "month"
      fixedPrice:
        type: string
        example: "10"
      pricePerRequest:
        type: string
        example: "1"
      currencyType:
        type: string
        example: "USD"

  #-----------------------------------------------------
  # The API monetization usage resource
  #-----------------------------------------------------
  APIMonetizationUsage:
    title: API monetization usage object
    properties:
      properties:
        type: object
        description: Map of custom properties related to monetization usage
        additionalProperties:
          type: string

#-----------------------------------------------------
# The workflow executor's response resource
#-----------------------------------------------------
  WorkflowResponse:
    title: workflow Response
    required:
      - workflowStatus
    properties:
      workflowStatus:
        description: |
          This attribute declares whether this workflow task is approved or rejected.
        type: string
        enum:
          - CREATED
          - APPROVED
          - REJECTED
          - REGISTERED
        example: APPROVED
      jsonPayload:
        description: |
          Attributes that returned after the workflow execution
        type: string

#-----------------------------------------------------
# The Self Signup User resource
#-----------------------------------------------------
  User:
    title: User
    required:
      - username
      - password
      - firstName
      - lastName
      - email
    properties:
      username:
        type: string
      password:
        type: string
      firstName:
        type: string
      lastName:
        type: string
      email:
        type: string

  APIOperations:
    title: Operation
    properties:
      id:
        type: string
        example: "apioperation"
      target:
        type: string
      verb:
        type: string

#-----------------------------------------------------
# The Result List resource
#-----------------------------------------------------
  SearchResultList:
    title: Search Result List
    properties:
      count:
        type: integer
        description: |
          Number of results returned.
        example: 1
      list:
        type: array
        items:
          anyOf:
            - $ref: '#/definitions/APISearchResult'
            - $ref: '#/definitions/DocumentSearchResult'
      pagination:
        $ref: '#/definitions/Pagination'

  SearchResult:
    title: Search Result
    required:
      - "name"
    discriminator: "name"
    properties:
      id:
        type: string
        example: 01234567-0123-0123-0123-012345678901
      name:
        type: string
        example: TestAPI
      type:
        type: string
        enum:
          - DOC
          - API
        example: API
      transportType:
        type: string
        description: Accepted values are HTTP, WS, SOAPTOREST, GRAPHQL

  APISearchResult:
    title: API Result
    allOf:
      - $ref: '#/definitions/SearchResult'
      - properties:
          description:
            type: string
            description: A brief description about the API
            example: A calculator API that supports basic operations
          context:
            type: string
            description: A string that represents the context of the user's request
            example: CalculatorAPI
          version:
            type: string
            description: The version of the API
            example: 1.0.0
          provider:
            description: |
              If the provider value is notgiven, the user invoking the API will be used as the provider.
            type: string
            example: admin
          status:
            type: string
            description: This describes in which status of the lifecycle the API is
            example: CREATED
          thumbnailUri:
            type: string
            example: /apis/01234567-0123-0123-0123-012345678901/thumbnail
          businessInformation:
            $ref: '#/definitions/APIBusinessInformation'
          avgRating:
            type: string
            description: Average rating of the API
            example: 4.5
  DocumentSearchResult:
    title: Document Result
    allOf:
      - $ref: '#/definitions/SearchResult'
      - properties:
          docType:
            type: string
            enum:
              - HOWTO
              - SAMPLES
              - PUBLIC_FORUM
              - SUPPORT_FORUM
              - API_MESSAGE_FORMAT
              - SWAGGER_DOC
              - OTHER
            example: HOWTO
          summary:
            type: string
            example: "Summary of Calculator Documentation"
          sourceType:
            type: string
            enum:
              - INLINE
              - URL
              - FILE
            example: INLINE
          sourceUrl:
            type: string
            example: ""
          otherTypeName:
            type: string
            example: ""
          visibility:
            type: string
            enum:
              - OWNER_ONLY
              - PRIVATE
              - API_LEVEL
            example: API_LEVEL
          apiName:
            type: string
            description: The name of the associated API
            example: TestAPI
          apiVersion:
            type: string
            description: The version of the associated API
            example: 1.0.0
          apiProvider:
            type: string
            example: admin
          apiUUID:
            type: string
#-----------------------------------------------------
# The pagination resource
#-----------------------------------------------------
  Pagination:
    title: Pagination
    properties:
      offset:
        type: integer
        example: 0
      limit:
        type: integer
        example: 1
      total:
        type: integer
        example: 10
      next:
        type: string
        description: |
          Link to the next subset of resources qualified.
          Empty if no more resources are to be returned.
      previous:
        type: string
        description: |
          Link to the previous subset of resources qualified.
          Empty if current subset is the first subset returned.

#-----------------------------------------------------
# The settings resource
#-----------------------------------------------------
  Settings:
    title: Settings
    properties:
      grantTypes:
        type: array
        items:
          type: string
      scopes:
        type: array
        items:
          type: string
      applicationSharingEnabled:
        type: boolean
        default: false
      mapExistingAuthApps:
        type: boolean
        default: false
      apiGatewayEndpoint:
        type: string
      monetizationEnabled:
        type: boolean
        default: false
      recommendationEnabled:
        type: boolean
        default: false
      IsUnlimitedTierPaid:
        type: boolean
        default: false
#-----------------------------------------------------
# The Application Attribute resource
#-----------------------------------------------------
  ApplicationAttribute :
    title: Application attributes
    properties:
      description:
        type: string
        description: description of the application attribute
        example: "Sample description of the attribute"
      required:
        type: string
        description: whether this is a required attribute
        example: "false"
      attribute:
        type: string
        description: the name of the attribute
        example: "External Reference Id"
      hidden:
        type: string
        description: whether this is a hidden attribute
        example: "false"

#-----------------------------------------------------
# The Application Attribute List resource
#-----------------------------------------------------
  ApplicationAttributeList :
    title: Application Attributes List
    properties:
      count:
        type: integer
        description: |
          Number of application attributes returned.
        example: 1
      list:
        type: array
        items:
          $ref: '#/definitions/ApplicationAttribute'

#-----------------------------------------------------
# The Tenant resource
#-----------------------------------------------------
  Tenant :
    title: Tenant
    properties:
      domain:
        type: string
        description: tenant domain
        example: "wso2.com"
      status:
        type: string
        description: current status of the tenant active/inactive
        example: "active"


#-----------------------------------------------------
# The Tenant List resource
#-----------------------------------------------------
  TenantList :
    title: Tenant list
    properties:
      count:
        type: integer
        description: |
          Number of tenants returned.
        example: 1
      list:
        type: array
        items:
          $ref: '#/definitions/Tenant'
      pagination:
        $ref: '#/definitions/Pagination'

#-----------------------------------------------------
# The API Advertise Info resource
#-----------------------------------------------------
  AdvertiseInfo :
    title: API Advertise info object with advertise details
    properties:
      advertised:
        type: boolean
        example: true
      originalStoreUrl:
        type: string
        example: https://localhost:9443/store
      apiOwner:
        type: string
        example: admin
  #----------------------------------------------
  # The Alert list resource.
  #----------------------------------------------
  AlertTypesList:
    title: Alert Types List
    properties:
      count:
        type: integer
        description: The number of alerts
        example: 3
      alerts:
        type: array
        items:
          $ref: '#/definitions/AlertType'

  #----------------------------------------------
  # The AlertType resource.
  #----------------------------------------------
  AlertType:
    title: Alert Type
    properties:
      id:
        type: integer
        description: The alert Id
        example: 1
      name:
        type: string
        description: The name of the alert.
        example: "AbnormalRequestsPerMin"
      requireConfiguration:
        type: boolean
        description: Whether the alert type require additional configurations.
        example: true

  #----------------------------------------------
  # The Alert resource.
  #----------------------------------------------
  Alert:
    title: Alert
    properties:
      id:
        type: integer
        description: The alert Id
        example: 1
      name:
        type: string
        description: The name of the alert.
        example: "AbnormalRequestsPerMin"
      configuration:
        type: array
        items:
          $ref: '#/definitions/AlertConfig'

  #-----------------------------------------------
  # The Alert Info resource definition.
  #-----------------------------------------------
  AlertsInfo:
    title: Alerts Info
    properties:
      alerts:
        type: array
        items:
          $ref: '#/definitions/Alert'
      emailList:
        type: array
        items:
          type: string

  #-----------------------------------------------
  # The Alert Info Response resource definition.
  #-----------------------------------------------
  AlertsInfoResponse:
    title: Alerts Info Response
    properties:
      alerts:
        type: array
        items:
          $ref: '#/definitions/Alert'
      emailList:
        type: array
        items:
          type: string
      failedConfigurations:
        type: array
        items:
          $ref: '#/definitions/AlertConfig'

  #-----------------------------------------------
  # The Alert Config List resource definition.
  #-----------------------------------------------
  AlertConfigList:
    title: Alert Configuration List
    properties:
      count:
        type: integer
        example: 1
      list:
        type: array
        items:
          $ref: '#/definitions/AlertConfig'

  #-----------------------------------------------
  # The Alert Config resource definition.
  #-----------------------------------------------
  AlertConfig:
    title: Alert Configuration
    properties:
      configurationId:
        type: string
        description: The alert config subscription id.
        example: UGl6emFTaGFja0FQSSsxLjAuMCtEZWZhdWx0QXBwbGljYXRpb24K
      configuration:
        type: object
        description: The config parameters.
        additionalProperties:
          type: string
        example:
          apiName: 'PizzaShackAPI'
          apiVersion: '1.0.0'
          applicationName: 'DefaultApplication'
          requestConunt: '12'

  #-----------------------------------------------
  # The Alert Config Info resource definition.
  #-----------------------------------------------
  AlertConfigInfo:
    title: Alert Configuration Info
    type: object
    description: The config parameters.
    additionalProperties:
      type: string
    example:
      apiName: 'PizzaShackAPI'
      apiVersion: '1.0.0'
      applicationName: 'DefaultApplication'
      requestConunt: '12'

  #-----------------------------------------------------
<<<<<<< HEAD
  # The Recommendations resource
  #-----------------------------------------------------
  Recommendations:
    title: API recommendations
=======
  # The Category resource
  #-----------------------------------------------------
  APICategory:
    title: API Category
    required:
    - name
    properties:
      id:
        type: string
        example: "01234567-0123-0123-0123-012345678901"
      name:
        type: string
        example: "Finance"
      description:
        type: string
        example: "Finance related APIs"

  #-----------------------------------------------------
  # The Category List resource
  #-----------------------------------------------------
  APICategoryList:
    title: API Category List
>>>>>>> 37124730
    properties:
      count:
        type: integer
        description: |
<<<<<<< HEAD
          Number of APIs returned.
=======
          Number of API categories returned.
>>>>>>> 37124730
        example: 1
      list:
        type: array
        items:
<<<<<<< HEAD
          $ref: '#/definitions/recommendedAPI'

  #-----------------------------------------------------
  # The Recommended API resource
  #-----------------------------------------------------
  recommendedAPI:
    title: Recommended API
    properties:
      id:
        type: string
        example: 01234567-0123-0123-0123-012345678901
      name:
        type: string
        example: CalculatorAPI
      avgRating:
        type: string
        description: Average rating of the API
        example: 4.5
=======
          $ref: '#/definitions/APICategory'
>>>>>>> 37124730

#-----------------------------------------------------
# END-OF-FILE
#-----------------------------------------------------<|MERGE_RESOLUTION|>--- conflicted
+++ resolved
@@ -3113,7 +3113,7 @@
             The requested media type is not supported
           schema:
             $ref: '#/definitions/Error'
- 
+
   ######################################################
   # The "Recommendations" resource API
   ######################################################
@@ -5371,12 +5371,6 @@
       requestConunt: '12'
 
   #-----------------------------------------------------
-<<<<<<< HEAD
-  # The Recommendations resource
-  #-----------------------------------------------------
-  Recommendations:
-    title: API recommendations
-=======
   # The Category resource
   #-----------------------------------------------------
   APICategory:
@@ -5399,21 +5393,31 @@
   #-----------------------------------------------------
   APICategoryList:
     title: API Category List
->>>>>>> 37124730
     properties:
       count:
         type: integer
         description: |
-<<<<<<< HEAD
-          Number of APIs returned.
-=======
           Number of API categories returned.
->>>>>>> 37124730
         example: 1
       list:
         type: array
         items:
-<<<<<<< HEAD
+          $ref: '#/definitions/APICategory'
+
+  #-----------------------------------------------------
+  # The Recommendations resource
+  #-----------------------------------------------------
+  Recommendations:
+    title: API recommendations
+    properties:
+      count:
+        type: integer
+        description: |
+          Number of APIs returned.
+        example: 1
+      list:
+        type: array
+        items:
           $ref: '#/definitions/recommendedAPI'
 
   #-----------------------------------------------------
@@ -5432,9 +5436,6 @@
         type: string
         description: Average rating of the API
         example: 4.5
-=======
-          $ref: '#/definitions/APICategory'
->>>>>>> 37124730
 
 #-----------------------------------------------------
 # END-OF-FILE
