#   Copyright (c) 2019, WSO2 Inc. (http://www.wso2.org) All Rights Reserved.
#
#   Licensed under the Apache License, Version 2.0 (the "License");
#   you may not use this file except in compliance with the License.
#   You may obtain a copy of the License at
#
#   http://www.apache.org/licenses/LICENSE-2.0
#
#   Unless required by applicable law or agreed to in writing, software
#   distributed under the License is distributed on an "AS IS" BASIS,
#   WITHOUT WARRANTIES OR CONDITIONS OF ANY KIND, either express or implied.
#   See the License for the specific language governing permissions and
#   limitations under the License.
################################################################################

swagger: '2.0'
######################################################
# Prolog
######################################################
info:
  version: "v1.1"
  title: "WSO2 API Manager - Store"
  description: |
    This document specifies a **RESTful API** for WSO2 **API Manager** - Store.

    It is written with [swagger 2](http://swagger.io/).

  contact:
    name: "WSO2"
    url: "http://wso2.com/products/api-manager/"
    email: "architecture@wso2.com"
  license:
    name: "Apache 2.0"
    url: "http://www.apache.org/licenses/LICENSE-2.0.html"

######################################################
# The fixed parts of the URLs of the API
######################################################

# The schemes supported by the API
schemes:
  - https

# The domain of the API.
# This is configured by the customer during deployment.
# The given host is just an example.
host: apis.wso2.com

# The base path of the API.
# Will be prefixed to all paths.
basePath: /api/am/store/v1

# The following media types can be passed as input in message bodies of the API.
# The actual media type must be specified in the Content-Type header field of the request.
# The default is json, i.e. the Content-Type header is not needed to
# be set, but supporting it serves extensibility.
consumes:
  - application/json

# The following media types may be passed as output in message bodies of the API.
# The media type(s) consumable by the requestor is specified in the Accept header field
# of the corresponding request.
# The actual media type returned will be specfied in the Content-Type header field
# of the of the response.
# The default of the Accept header is json, i.e. there is not needed to
# set the value, but supporting it serves extensibility.
produces:
  - application/json

securityDefinitions:
  OAuth2Security:
    type: oauth2
    flow: password
    tokenUrl: https://localhost:9443/oauth2/token
    scopes:
      openid: Authorize access to user details
      apim:subscribe: Subscribe API
      apim:api_key: Generate API Keys
      apim:app_manage: Retrieve, Manage applications
      apim:sub_manage: Retrieve, Manage subscriptions
      apim:store_settings: Retrieve store settings
      apim:sub_alert_manage: Retrieve, subscribe and configure store alert types

######################################################
# The "API Collection" resource APIs
######################################################
paths:
  /apis:

    #-----------------------------------------------------
    # Retrieving the list of all APIs qualifying under a given search condition
    #-----------------------------------------------------
    get:
      security:
        - OAuth2Security: []
      x-wso2-curl: "curl https://localhost:9443/api/am/store/v1/apis"
      x-wso2-curl-tenant: "curl -k -H \"X-WSO2-Tenant:test.com\" https://localhost:9443/api/am/store/v1/apis"
      x-wso2-request: |
        GET https://localhost:9443/api/am/store/v1/apis
      x-wso2-response: "HTTP/1.1 200 OK\nContent-Type: application/json\n\n{\n   \"previous\": \"\",\n   \"list\":    [\n            {\n         \"provider\": \"admin\",\n         \"version\": \"1.0.0\",\n         \"description\": \"This API provide Account Status Validation.\",\n         \"status\": \"PUBLISHED\",\n         \"name\": \"AccountVal\",\n         \"context\": \"/account/1.0.0\",\n         \"id\": \"2e81f147-c8a8-4f68-b4f0-69e0e7510b01\"\n      },\n            {\n         \"provider\": \"admin\",\n         \"version\": \"1.0.0\",\n         \"description\": null,\n         \"status\": \"PUBLISHED\",\n         \"name\": \"api1\",\n         \"context\": \"/api1/1.0.0\",\n         \"id\": \"3e22d2fb-277a-4e9e-8c7e-1c0f7f73960e\"\n      },\n            {\n         \"provider\": \"admin\",\n         \"version\": \"2.0.0\",\n         \"description\": \"Verify a phone number\",\n         \"status\": \"PUBLISHED\",\n         \"name\": \"PhoneVerification\",\n         \"context\": \"/phoneverify/2.0.0\",\n         \"id\": \"c43a325c-260b-4302-81cb-768eafaa3aed\"\n      }\n   ],\n   \"count\": 3,\n   \"next\": \"\"\n}"
      x-examples:
        $ref: docs/examples/apis/apis.yaml#/get
      summary: |
        Retrieve/Search APIs
      description: |
        This operation provides you a list of available APIs qualifying under a given search condition.

        Each retrieved API is represented with a minimal amount of attributes. If you want to get complete details of an API, you need to use **Get details of an API** operation.

        This operation supports retriving APIs of other tenants. The required tenant domain need to be specified as a header `X-WSO2-Tenant`. If not specified super tenant's APIs will be retrieved. If you used an Authorization header, the user's tenant associated with the access token will be used.

        **NOTE:**
        * By default, this operation retrieves Published APIs. In order to retrieve Prototyped APIs, you need to use **query** parameter and specify **status:PROTOTYPED**.
        * This operation does not require an Authorization header by default. But if it is provided, it will be validated and checked for permissions of the user, hence you may be able to see APIs which are restricted for special permissions/roles.
      parameters:
        - $ref : '#/parameters/limit'
        - $ref : '#/parameters/offset'
        - $ref : '#/parameters/requestedTenant'
        - name : query
          in: query
          description: |
            **Search condition**.

            You can search in attributes by using an **"<attribute>:"** modifier.

            Eg.
            "provider:wso2" will match an API if the provider of the API is exactly "wso2".

            Additionally you can use wildcards.

            Eg.
            "provider:wso2*" will match an API if the provider of the API starts with "wso2".

            Supported attribute modifiers are [**version, context, status,
            description, subcontext, doc, provider, tag**]

            If no advanced attribute modifier has been specified, search will match the
            given query string against API Name.
          type: string
        - $ref : "#/parameters/If-None-Match"
      tags:
        - APIs
      responses:
        200:
          description: |
            OK.
            List of qualifying APIs is returned.
          schema:
            $ref: '#/definitions/APIList'
        406:
          description: |
            Not Acceptable.
            The requested media type is not supported
          schema:
            $ref: '#/definitions/Error'

  ######################################################
  # The "Individual API" resource APIs
  ######################################################
  /apis/{apiId}:

    #-----------------------------------------------------
    # Retrieve the details of an API definition
    #-----------------------------------------------------
    get:
      security:
        - OAuth2Security: []
      x-wso2-curl: "curl https://localhost:9443/api/am/store/v1/apis/c43a325c-260b-4302-81cb-768eafaa3aed"
      x-wso2-curl-tenant: "curl -k -H \"X-WSO2-Tenant:test.com\" https://localhost:9443/api/am/store/v1/apis/c43a325c-260b-4302-81cb-768eafaa3aed"
      x-wso2-request: |
        GET https://localhost:9443/api/am/store/v1/apis/c43a325c-260b-4302-81cb-768eafaa3aed
      x-wso2-response: "HTTP/1.1 200 OK\nContent-Type: application/json\n\n{\r\n   \"thumbnailUrl\": null,\r\n   \"throttlingPolicies\": [\"Unlimited\"],\r\n   \"businessInformation\":    {\r\n      \"technicalOwner\": \"John Doe\",\r\n      \"technicalOwnerEmail\": \"architecture@pizzashack.com\",\r\n      \"businessOwner\": \"Jane Roe\",\r\n      \"businessOwnerEmail\": \"marketing@pizzashack.com\"\r\n   },\r\n   \"apiDefinition\": \"{\\\"paths\\\":{\\\"/order\\\":{\\\"post\\\":{\\\"x-auth-type\\\":\\\"Application & Application User\\\",\\\"x-throttling-tier\\\":\\\"Unlimited\\\",\\\"description\\\":\\\"Create a new Order\\\",\\\"parameters\\\":[{\\\"schema\\\":{\\\"$ref\\\":\\\"#/definitions/Order\\\"},\\\"description\\\":\\\"Order object that needs to be added\\\",\\\"name\\\":\\\"body\\\",\\\"required\\\":true,\\\"in\\\":\\\"body\\\"}],\\\"responses\\\":{\\\"201\\\":{\\\"headers\\\":{\\\"Location\\\":{\\\"description\\\":\\\"The URL of the newly created resource.\\\",\\\"type\\\":\\\"string\\\"},\\\"Content-Type\\\":{\\\"description\\\":\\\"The content type of the body.\\\",\\\"type\\\":\\\"string\\\"}},\\\"schema\\\":{\\\"$ref\\\":\\\"#/definitions/Order\\\"},\\\"description\\\":\\\"Created. Successful response with the newly created object as entity in the body. Location header contains URL of newly created entity.\\\"}}}},\\\"/order/{orderId}\\\":{\\\"get\\\":{\\\"x-auth-type\\\":\\\"Application & Application User\\\",\\\"x-throttling-tier\\\":\\\"Unlimited\\\",\\\"description\\\":\\\"Get details of an Order\\\",\\\"parameters\\\":[{\\\"description\\\":\\\"Order Id\\\",\\\"name\\\":\\\"orderId\\\",\\\"format\\\":\\\"string\\\",\\\"type\\\":\\\"string\\\",\\\"required\\\":true,\\\"in\\\":\\\"path\\\"}],\\\"responses\\\":{\\\"200\\\":{\\\"schema\\\":{\\\"$ref\\\":\\\"#/definitions/Order\\\"},\\\"headers\\\":{},\\\"description\\\":\\\"OK Requested Order will be returned\\\"}}}}},\\\"schemes\\\":[\\\"https\\\"],\\\"produces\\\":[\\\"application/json\\\"],\\\"swagger\\\":\\\"2.0\\\",\\\"definitions\\\":{\\\"Order\\\":{\\\"title\\\":\\\"Pizza Order\\\",\\\"properties\\\":{\\\"customerName\\\":{\\\"type\\\":\\\"string\\\"},\\\"delivered\\\":{\\\"type\\\":\\\"boolean\\\"},\\\"address\\\":{\\\"type\\\":\\\"string\\\"},\\\"pizzaType\\\":{\\\"type\\\":\\\"string\\\"},\\\"creditCardNumber\\\":{\\\"type\\\":\\\"string\\\"},\\\"quantity\\\":{\\\"type\\\":\\\"number\\\"},\\\"orderId\\\":{\\\"type\\\":\\\"string\\\"}},\\\"required\\\":[\\\"orderId\\\"]}},\\\"consumes\\\":[\\\"application/json\\\"],\\\"info\\\":{\\\"title\\\":\\\"PizzaShackAPI\\\",\\\"description\\\":\\\"This document describe a RESTFul API for Pizza Shack online pizza delivery store.\\\\n\\\",\\\"license\\\":{\\\"name\\\":\\\"Apache 2.0\\\",\\\"url\\\":\\\"http://www.apache.org/licenses/LICENSE-2.0.html\\\"},\\\"contact\\\":{\\\"email\\\":\\\"architecture@pizzashack.com\\\",\\\"name\\\":\\\"John Doe\\\",\\\"url\\\":\\\"http://www.pizzashack.com\\\"},\\\"version\\\":\\\"1.0.0\\\"}}\",\r\n   \"wsdlUri\": null,\r\n   \"isDefaultVersion\": false,\r\n   \"endpointURLs\": [   {\r\n      \"environmentName\": \"Production and Sandbox\",\r\n      \"environmentType\": \"hybrid\",\r\n      \"environmentURLs\":       {\r\n         \"http\": \"http://localhost:8280//pizzashack/1.0.0\",\r\n         \"https\": \"https://localhost:8243//pizzashack/1.0.0\"\r\n      }\r\n   }],\r\n   \"transport\":    [\r\n      \"http\",\r\n      \"https\"\r\n   ],\r\n   \"tags\": [\"pizza\"],\r\n   \"version\": \"1.0.0\",\r\n   \"description\": \"This document describe a RESTFul API for Pizza Shack online pizza delivery store.\\r\\n\",\r\n   \"provider\": \"admin\",\r\n   \"name\": \"PizzaShackAPI\",\r\n   \"context\": \"/pizzashack/1.0.0\",\r\n   \"id\": \"8848faaa-7fd1-478a-baa2-48a4ebb92c98\",\r\n   \"status\": \"PUBLISHED\"\r\n}  "
      summary: |
        Get details of an API
      description: |
        Using this operation, you can retrieve complete details of a single API. You need to provide the Id of the API to retrive it.

        `X-WSO2-Tenant` header can be used to retrive an API of a different tenant domain. If not specified super tenant will be used. If Authorization header is present in the request, the user's tenant associated with the access token will be used.

        **NOTE:**
        * This operation does not require an Authorization header by default. But if it is provided, it will be validated and checked for permissions of the user, hence you may be able to see APIs which are restricted for special permissions/roles. \n
      parameters:
        - $ref: '#/parameters/apiId'
        - $ref: '#/parameters/requestedTenant'
        - $ref: '#/parameters/If-None-Match'
      tags:
        - APIs
      responses:
        200:
          description: |
            OK.
            Requested API is returned
          headers:
            ETag:
              description: |
                Entity Tag of the response resource. Used by caches, or in conditional requests.
              type: string
            Last-Modified:
              description: |
                Date and time the resource has been modifed the last time.
                Used by caches, or in conditional requests.
              type: string
          schema:
            $ref: '#/definitions/API'
        304:
          description: |
            Not Modified.
            Empty body because the client has already the latest version of the requested resource.
        404:
          description: |
            Not Found.
            Requested API does not exist.
          schema:
            $ref: '#/definitions/Error'
        406:
          description: |
            Not Acceptable.
            The requested media type is not supported
          schema:
            $ref: '#/definitions/Error'


  /apis/{apiId}/swagger:
    #-----------------------------------------------------
    # Retrieve the API swagger definition
    #-----------------------------------------------------
    get:
      security:
        - OAuth2Security: []
      x-wso2-request: |
        GET https://localhost:9443/api/am/store/v1/apis/c43a325c-260b-4302-81cb-768eafaa3aed/swagger
      x-wso2-curl: "curl https://localhost:9443/api/am/store/v1/apis/c43a325c-260b-4302-81cb-768eafaa3aed/swagger"
      x-wso2-curl-tenant: "curl -k -H \"X-WSO2-Tenant:test.com\" https://localhost:9443/api/am/store/v1/apis/c43a325c-260b-4302-81cb-768eafaa3aed/swagger"
      x-wso2-response: "HTTP/1.1 200 OK\nContent-Type: application/json\n\n{\n   \"paths\": {\"/*\": {\"get\":    {\n      \"x-auth-type\": \"Application\",\n      \"x-throttling-tier\": \"Unlimited\",\n      \"responses\": {\"200\": {\"description\": \"OK\"}}\n   }}},\n   \"x-wso2-security\": {\"apim\": {\"x-wso2-scopes\": []}},\n   \"swagger\": \"2.0\",\n   \"info\":    {\n      \"title\": \"PhoneVerification\",\n      \"description\": \"Verify a phone number\",\n      \"contact\":       {\n         \"email\": \"xx@ee.com\",\n         \"name\": \"xx\"\n      },\n      \"version\": \"2.0.0\"\n   }\n}\n"
      summary: |
        Get swagger definition
      description: |
        You can use this operation to retrieve the swagger definition of an API.

         `X-WSO2-Tenant` header can be used to retrive the swagger definition an API of a different tenant domain. If not specified super tenant will be used. If Authorization header is present in the request, the user's tenant associated with the access token will be used.

        **NOTE:**
        * This operation does not require an Authorization header by default. But in order to see a restricted API's swagger definition, you need to provide Authorization header.
      parameters:
        - $ref: '#/parameters/apiId'
        - $ref: '#/parameters/labelName'
        - $ref: '#/parameters/environmentName'
        - $ref: '#/parameters/If-None-Match'
        - $ref: '#/parameters/requestedTenant'
      tags:
        - APIs
      responses:
        200:
          schema:
            type: string
            example: ""
          description: |
            OK.
            Requested swagger document of the API is returned
          headers:
            ETag:
              description: |
                Entity Tag of the response resource. Used by caches, or in conditional requests.
              type: string
            Last-Modified:
              description: |
                Date and time the resource has been modifed the last time.
                Used by caches, or in conditional requests.
              type: string
        304:
          description: |
            Not Modified.
            Empty body because the client has already the latest version of the requested resource.
        404:
          description: |
            Not Found.
            Requested API does not exist.
          schema:
            $ref: '#/definitions/Error'
        406:
          description: |
            Not Acceptable.
            The requested media type is not supported
          schema:
            $ref: '#/definitions/Error'

  /apis/{apiId}/graphql-schema:
    #-----------------------------------------------------
    # Retrieve the GraphQL schema definition
    #-----------------------------------------------------
    get:
      security:
        - OAuth2Security: []
      x-wso2-request: |
        GET https://localhost:9443/api/am/store/v1/apis/c43a325c-260b-4302-81cb-768eafaa3aed/graphql-schema
      x-wso2-curl: "curl https://localhost:9443/api/am/store/v1/apis/c43a325c-260b-4302-81cb-768eafaa3aed/swagger"
      x-wso2-curl-tenant: "curl -k -H \"X-WSO2-Tenant:test.com\" https://localhost:9443/api/am/store/v1/apis/c43a325c-260b-4302-81cb-768eafaa3aed/graphql-schema"
      x-wso2-response: "HTTP/1.1 200 OK\nContent-Type: application/json\n\n{\n   \"paths\": {\"/*\": {\"get\":    {\n      \"x-auth-type\": \"Application\",\n      \"x-throttling-tier\": \"Unlimited\",\n      \"responses\": {\"200\": {\"description\": \"OK\"}}\n   }}},\n   \"x-wso2-security\": {\"apim\": {\"x-wso2-scopes\": []}},\n   \"swagger\": \"2.0\",\n   \"info\":    {\n      \"title\": \"PhoneVerification\",\n      \"description\": \"Verify a phone number\",\n      \"contact\":       {\n         \"email\": \"xx@ee.com\",\n         \"name\": \"xx\"\n      },\n      \"version\": \"2.0.0\"\n   }\n}\n"
      summary: |
        Get graphQL definition
      description: |
        You can use this operation to retrieve the swagger definition of an API.

         `X-WSO2-Tenant` header can be used to retrive the swagger definition an API of a different tenant domain. If not specified super tenant will be used. If Authorization header is present in the request, the user's tenant associated with the access token will be used.

        **NOTE:**
        * This operation does not require an Authorization header by default. But in order to see a restricted API's swagger definition, you need to provide Authorization header.
      parameters:
        - $ref: '#/parameters/apiId'
        - $ref: '#/parameters/If-None-Match'
        - $ref: '#/parameters/requestedTenant'
      tags:
        - APIs
      responses:
        200:
          description: |
            OK.
            Requested swagger document of the API is returned
          headers:
            ETag:
              description: |
                Entity Tag of the response resource. Used by caches, or in conditional requests.
              type: string
            Last-Modified:
              description: |
                Date and time the resource has been modifed the last time.
                Used by caches, or in conditional requests.
              type: string
        304:
          description: |
            Not Modified.
            Empty body because the client has already the latest version of the requested resource.
        404:
          description: |
            Not Found.
            Requested API does not exist.
          schema:
            $ref: '#/definitions/Error'
        406:
          description: |
            Not Acceptable.
            The requested media type is not supported
          schema:
            $ref: '#/definitions/Error'

  /apis/{apiId}/sdks/{language}:
    #-----------------------------------------------------
    # Generate an SDK (System Development Kit) for an API in a requested language
    #-----------------------------------------------------
    get:
      produces:
        - application/zip
      security:
        - OAuth2Security:
            - apim:subscribe
      x-wso2-curl: "curl -X GET -k -H \"Authorization:Bearer ae4eae22-3f65-387b-a171-d37eaa366fa8\" https://localhost:9443/api/am/store/v1/apis/890a4f4d-09eb-4877-a323-57f6ce2ed79b/sdks/java > Swagger Petstore_java_1.0.0.zip"
      x-wso2-request: |
        GET https://localhost:9443/api/am/store/v1/apis/890a4f4d-09eb-4877-a323-57f6ce2ed79b/sdks/java
        Authorization: Bearer ae4eae22-3f65-387b-a171-d37eaa366fa8
      x-wso2-response: "HTTP/1.1 200 OK\nContent-disposition : attachment; filename=\"Swagger Petstore_java_1.0.0.zip\"\nContent-type : application/zip"
      summary: |
        Generate a SDK for an API
      description: |
        This operation can be used to generate SDKs (System Development Kits), for the APIs available in the API Store, for a requested development language.
      parameters:
        - in : path
          name: apiId
          type: string
          required: true
          description: |
            ID of the specific API for which the SDK is required.
        - in: path
          name: language
          type : string
          required : true
          description: |
            Programming language of the SDK that is required.
        - $ref: '#/parameters/requestedTenant'
      tags:
        - SDKs
      responses:
        200:
          description: |
            OK.
            SDK generated successfully.
          schema:
            type: string
            format: byte
        400:
          description: |
            Bad Request.
            Requested SDK Language is not supported.
          schema:
            $ref: '#/definitions/Error'
        404:
          description: |
            Not found.
            Requested API does not exist.
          schema:
            $ref: '#/definitions/Error'
        500:
          description:  |
            Internal Server Error.
            Error while generating SDK.
          schema:
            $ref: '#/definitions/Error'
  ################################################################
  # The WSDL resource of "Individual API" resource APIs
  ################################################################

  /apis/{apiId}/wsdl:
    #-----------------------------------------------------
    # Retrieve the API WSDL definition
    #-----------------------------------------------------
    get:
      security:
        - OAuth2Security: []
      operationId: getWSDLOfAPI
      produces:
        - application/json
        - application/wsdl
        - application/zip
      x-examples:
        $ref: docs/examples/apis/wsdl/apiId_wsdl_get.yaml
      summary: Get API WSDL definition
      description: |
        This operation can be used to retrieve the swagger definition of an API.
      parameters:
        - $ref: '#/parameters/apiId'
        - $ref: '#/parameters/labelName'
        - $ref: '#/parameters/environmentName'
        - $ref: '#/parameters/If-None-Match'
        - $ref : '#/parameters/requestedTenant'
      tags:
        - APIs
      responses:
        200:
          description: |
            OK.
            Requested WSDL document of the API is returned
          headers:
            ETag:
              description: |
                Entity Tag of the response resource. Used by caches, or in conditional requests (Will be supported in future).
              type: string
            Last-Modified:
              description: |
                Date and time the resource has been modifed the last time.
                Used by caches, or in conditional requests (Will be supported in future).
              type: string
        304:
          description: |
            Not Modified.
            Empty body because the client has already the latest version of the requested resource (Will be supported in future).
        404:
          description: |
            Not Found.
            Requested API does not exist.
          schema:
            $ref: '#/definitions/Error'
        406:
          description: |
            Not Acceptable.
            The requested media type is not supported
          schema:
            $ref: '#/definitions/Error'

  ######################################################
  # The "Document Collection" resource APIs
  ######################################################
  /apis/{apiId}/documents:

    #-----------------------------------------------------
    # Retrieve the documents associated with an API that qualify under a search condition
    #-----------------------------------------------------
    get:
      security:
        - OAuth2Security: []
      x-wso2-request: |
        GET https://localhost:9443/api/am/store/v1/apis/c43a325c-260b-4302-81cb-768eafaa3aed/documents
      x-wso2-curl: "curl https://localhost:9443/api/am/store/v1/apis/c43a325c-260b-4302-81cb-768eafaa3aed/documents"
      x-wso2-curl-tenant: "curl -k -H \"X-WSO2-Tenant:test.com\" https://localhost:9443/api/am/store/v1/apis/c43a325c-260b-4302-81cb-768eafaa3aed/documents"
      x-wso2-response: "HTTP/1.1 200 OK\nContent-Type: application/json\n\n{\n   \"previous\": \"\",\n   \"list\":    [\n            {\n         \"sourceType\": \"INLINE\",\n         \"sourceUrl\": null,\n         \"otherTypeName\": null,\n         \"documentId\": \"850a4f34-db2c-4d23-9d85-3f95fbfb082c\",\n         \"summary\": \"This is a sample documentation for v1.0\",\n         \"name\": \"PhoneVerification API Documentation\",\n         \"type\": \"HOWTO\"\n      },\n            {\n         \"sourceType\": \"URL\",\n         \"sourceUrl\": \"http://wiki.cdyne.com/index.php/Phone_Verification\",\n         \"otherTypeName\": null,\n         \"documentId\": \"98e18be8-5861-43c7-ba26-8cbbccd3a76f\",\n         \"summary\": \"This is the URL for online documentation\",\n         \"name\": \"Online Documentation\",\n         \"type\": \"SAMPLES\"\n      },\n            {\n         \"sourceType\": \"FILE\",\n         \"sourceUrl\": null,\n         \"otherTypeName\": null,\n         \"documentId\": \"b66451ff-c6c2-4f6a-b91d-3821dc119b04\",\n         \"summary\": \"This is a sample documentation pdf\",\n         \"name\": \"Introduction to PhoneVerification API PDF\",\n         \"type\": \"HOWTO\"\n      }\n   ],\n   \"count\": 3,\n   \"next\": \"\"\n}"
      summary: |
        Get a list of documents of an API
      description: |
        This operation can be used to retrive a list of documents belonging to an API by providing the id of the API.

        `X-WSO2-Tenant` header can be used to retrive documents of an API that belongs to a different tenant domain. If not specified super tenant will be used. If Authorization header is present in the request, the user's tenant associated with the access token will be used.

        **NOTE:**
        * This operation does not require an Authorization header by default. But in order to see a restricted API's documents, you need to provide Authorization header.
      parameters:
        - $ref: '#/parameters/apiId'
        - $ref: '#/parameters/limit'
        - $ref: '#/parameters/offset'
        - $ref: '#/parameters/requestedTenant'
        - $ref: '#/parameters/If-None-Match'
      tags:
        - API Documents
      responses:
        200:
          description: |
            OK.
            Document list is returned.
          schema:
            $ref: '#/definitions/DocumentList'
          headers:
            ETag:
              description: |
                Entity Tag of the response resource. Used by caches, or in conditional requests.
              type: string
        304:
          description: |
            Not Modified.
            Empty body because the client has already the latest version of the requested resource.
        404:
          description: |
            Not Found.
            Requested API does not exist.
          schema:
            $ref: '#/definitions/Error'
        406:
          description: |
            Not Acceptable.
            The requested media type is not supported
          schema:
            $ref: '#/definitions/Error'

  ######################################################
  # The "Individual Document" resource APIs
  ######################################################
  '/apis/{apiId}/documents/{documentId}':

    #-----------------------------------------------------
    # Retrieve a particular document of a certain API
    #-----------------------------------------------------
    get:
      security:
        - OAuth2Security: []
      x-wso2-request: |
        GET https://localhost:9443/api/am/store/v1/apis/c43a325c-260b-4302-81cb-768eafaa3aed/documents/850a4f34-db2c-4d23-9d85-3f95fbfb082c
      x-wso2-curl: "curl \"https://localhost:9443/api/am/store/v1/apis/c43a325c-260b-4302-81cb-768eafaa3aed/documents/850a4f34-db2c-4d23-9d85-3f95fbfb082c\""
      x-wso2-curl-tenant: "curl -k -H \"X-WSO2-Tenant:test.com\" https://localhost:9443/api/am/store/v1/apis/c43a325c-260b-4302-81cb-768eafaa3aed/documents/850a4f34-db2c-4d23-9d85-3f95fbfb082c"
      x-wso2-response: "HTTP/1.1 200 OK\nContent-Type: application/json\n\n{\n   \"sourceType\": \"INLINE\",\n   \"sourceUrl\": null,\n   \"otherTypeName\": null,\n   \"documentId\": \"850a4f34-db2c-4d23-9d85-3f95fbfb082c\",\n   \"summary\": \"This is a sample documentation for v1.0\",\n   \"name\": \"PhoneVerification API Documentation\",\n   \"type\": \"HOWTO\"\n}"
      summary: |
        Get a document of an API
      description: |
        This operation can be used to retrieve a particular document's metadata associated with an API.

        `X-WSO2-Tenant` header can be used to retrive a document of an API that belongs to a different tenant domain. If not specified super tenant will be used. If Authorization header is present in the request, the user's tenant associated with the access token will be used.

        **NOTE:**
        * This operation does not require an Authorization header by default. But in order to see a restricted API's document, you need to provide Authorization header.
      parameters:
        - $ref: '#/parameters/apiId'
        - $ref: '#/parameters/documentId'
        - $ref: '#/parameters/requestedTenant'
        - $ref: '#/parameters/If-None-Match'
      tags:
        - Documents
      responses:
        200:
          description: |
            OK.
            Document returned.
          schema:
            $ref: '#/definitions/Document'
          headers:
            ETag:
              description: |
                Entity Tag of the response resource.
                Used by caches, or in conditional requests.
              type: string
        304:
          description: |
            Not Modified.
            Empty body because the client has already the latest version of the requested resource.
        404:
          description: |
            Not Found.
            Requested Document does not exist.
          schema:
            $ref: '#/definitions/Error'
        406:
          description: |
            Not Acceptable.
            The requested media type is not supported
          schema:
            $ref: '#/definitions/Error'


  ################################################################
  # The content resource of "Individual Document" resource APIs
  ################################################################

  '/apis/{apiId}/documents/{documentId}/content':

    #-------------------------------------------------------------------------------------------------
    # Downloads a FILE type document/get the inline content or source url of a certain document
    #-------------------------------------------------------------------------------------------------
    get:
      security:
        - OAuth2Security: []
      x-wso2-request: |
        GET https://localhost:9443/api/am/store/v1/apis/890a4f4d-09eb-4877-a323-57f6ce2ed79b/documents/0bcb7f05-599d-4e1a-adce-5cb89bfe58d5/content
      x-wso2-curl: "curl \"https://localhost:9443/api/am/store/v1/apis/890a4f4d-09eb-4877-a323-57f6ce2ed79b/documents/0bcb7f05-599d-4e1a-adce-5cb89bfe58d5/content\" > sample.pdf"
      x-wso2-curl-tenant: "curl -k -H \"X-WSO2-Tenant:test.com\" \"https://localhost:9443/api/am/store/v1/apis/890a4f4d-09eb-4877-a323-57f6ce2ed79b/documents/0bcb7f05-599d-4e1a-adce-5cb89bfe58d5/content\" > sample.pdf"
      x-wso2-response: "HTTP/1.1 200 OK\nContent-Disposition: attachment; filename=\"sample.pdf\"\nContent-Type: application/octet-stream\nContent-Length: 7802\n\n%PDF-1.4\n%äüöß\n2 0 obj\n<</Length 3 0 R/Filter/FlateDecode>>\nstream\n..\n>>\nstartxref\n7279\n%%EOF"
      summary: |
        Get the content of an API document
      description: |
        This operation can be used to retrive the content of an API's document.

        The document can be of 3 types. In each cases responses are different.

        1. **Inline type**:
           The content of the document will be retrieved in `text/plain` content type
        2. **FILE type**:
           The file will be downloaded with the related content type (eg. `application/pdf`)
        3. **URL type**:
            The client will recieve the URL of the document as the Location header with the response with - `303 See Other`

        `X-WSO2-Tenant` header can be used to retrive the content of a document of an API that belongs to a different tenant domain. If not specified super tenant will be used. If Authorization header is present in the request, the user's tenant associated with the access token will be used.

        **NOTE:**
        * This operation does not require an Authorization header by default. But in order to see a restricted API's document content, you need to provide Authorization header.
      parameters:
        - $ref: '#/parameters/apiId'
        - $ref: '#/parameters/documentId'
        - $ref: '#/parameters/requestedTenant'
        - $ref: '#/parameters/If-None-Match'
      tags:
        - API Documents
      responses:
        200:
          description: |
            OK.
            File or inline content returned.
          headers:
            ETag:
              description: |
                Entity Tag of the response resource.
                Used by caches, or in conditional requests.
              type: string
            Last-Modified:
              description: |
                Date and time the resource has been modifed the last time.
                Used by caches, or in conditional requests.
              type: string
        303:
          description: |
            See Other.
            Source can be retrived from the URL specified at the Location header.
          headers:
            Location:
              description: |
                The Source URL of the document.
              type: string
        304:
          description: |
            Not Modified.
            Empty body because the client has already the latest version of the requested resource.
        404:
          description: |
            Not Found.
            Requested Document does not exist.
          schema:
            $ref: '#/definitions/Error'
        406:
          description: |
            Not Acceptable.
            The requested media type is not supported
          schema:
            $ref: '#/definitions/Error'

  ################################################################
  # The thumbnail resource of "Individual API" resource APIs
  ################################################################

  /apis/{apiId}/thumbnail:
    #-------------------------------------------------------------------------------------------------
    # Downloads a thumbnail image of an API
    #-------------------------------------------------------------------------------------------------
    get:
      security:
        - OAuth2Security: []
      x-wso2-request: |
        GET https://localhost:9443/api/am/store/v1/apis/e93fb282-b456-48fc-8981-003fb89086ae/thumbnail
      x-wso2-curl: "curl https://localhost:9443/api/am/store/v1/apis/e93fb282-b456-48fc-8981-003fb89086ae/thumbnail > image.jpg"
      x-wso2-curl-tenant: "curl -k -H \"X-WSO2-Tenant:test.com\" https://localhost:9443/api/am/store/v1/apis/e93fb282-b456-48fc-8981-003fb89086ae/thumbnail > image.jpg"
      x-wso2-response: "HTTP/1.1 200 OK\r\nContent-Type: image/jpeg\r\n\r\n[image content]"
      summary: Get thumbnail image
      description: |
        This operation can be used to download a thumbnail image of an API.

        `X-WSO2-Tenant` header can be used to retrive a thumbnail of an API that belongs to a different tenant domain. If not specified super tenant will be used. If Authorization header is present in the request, the user's tenant associated with the access token will be used.

        **NOTE:**
        * This operation does not require an Authorization header by default. But in order to see a restricted API's thumbnail, you need to provide Authorization header.
      parameters:
        - $ref: '#/parameters/apiId'
        - $ref: '#/parameters/requestedTenant'
        - $ref: '#/parameters/If-None-Match'
      tags:
        - APIs
      responses:
        200:
          description: |
            OK.
            Thumbnail image returned
          headers:
            Content-Type:
              description: |
                The content type of the body.
              type: string
            ETag:
              description: |
                Entity Tag of the response resource.
                Used by caches, or in conditional requests.
              type: string
            Last-Modified:
              description: |
                Date and time the resource has been modifed the last time.
                Used by caches, or in conditional requests (Will be supported in future).
              type: string
        304:
          description: |
            Not Modified.
            Empty body because the client has already the latest version of the requested resource.
        404:
          description: |
            Not Found.
            Requested Document does not exist.
          schema:
            $ref: '#/definitions/Error'
        406:
          description: |
            Not Acceptable.
            The requested media type is not supported
          schema:
            $ref: '#/definitions/Error'

  ######################################################
  # The "Ratings Collection" resource APIs
  ######################################################
  '/apis/{apiId}/ratings':
    #-----------------------------------------------------
    # Retrieve the list of ratings of a certain API
    #-----------------------------------------------------
    get:
      security:
        - OAuth2Security: []
      summary: Retrieve API ratings
      description: |
        This operation can be used to retrieve the list of ratings of an API.

        `X-WSO2-Tenant` header can be used to retrieve ratings of an API that belongs to a different tenant domain. If not specified super tenant will be used. If Authorization header is present in the request, the user's tenant associated with the access token will be used.
      x-examples:
        $ref: docs/examples/apis/apis_id_ratings_get.yaml
      parameters:
        - $ref: '#/parameters/apiId'
        - $ref: '#/parameters/limit'
        - $ref: '#/parameters/offset'
        - $ref: '#/parameters/requestedTenant'
      tags:
        - Ratings
      responses:
        200:
          description: |
            OK.
            Rating list returned.
          schema:
            $ref: '#/definitions/RatingList'
        406:
          description: |
            Not Acceptable.
            The requested media type is not supported
          schema:
            $ref: '#/definitions/Error'

  ######################################################
  # The "Individual User API Rating" resource APIs
  ######################################################
  '/apis/{apiId}/user-rating':
    #-----------------------------------------------------
    # Retrieve user rating of an API
    #-----------------------------------------------------
    get:
      security:
        - OAuth2Security:
            - apim:subscribe
      summary: Retrieve API rating of user
      description: |
        This operation can be used to get the user rating of an API.

        `X-WSO2-Tenant` header can be used to retrieve the logged in user rating of an API that belongs to a different tenant domain. If not specified super tenant will be used. If Authorization header is present in the request, the user's tenant associated with the access token will be used.
      x-examples:
        $ref: docs/examples/apis/apis_id_user-rating.yaml#/get
      parameters:
        - $ref: '#/parameters/apiId'
        - $ref: '#/parameters/requestedTenant'
        - $ref: '#/parameters/If-None-Match'
      tags:
        - Ratings
      responses:
        200:
          description: |
            OK.
            Rating returned.
          schema:
            $ref: '#/definitions/Rating'
          headers:
            ETag:
              description: |
                Entity Tag of the response resource.
                Used by caches, or in conditional requests.
              type: string
            Last-Modified:
              description: |
                Date and time the resource has been modified the last time.
                Used by caches, or in conditional requests.
              type: string
        304:
          description: |
            Not Modified.
            Empty body because the client already has the latest version of the requested resource.
        404:
          description: |
            Not Found.
            Requested rating does not exist.
          schema:
            $ref: '#/definitions/Error'
        406:
          description: |
            Not Acceptable.
            The requested media type is not supported
          schema:
            $ref: '#/definitions/Error'

    #-----------------------------------------------------
    # Add or update rating
    #-----------------------------------------------------
    put:
      security:
        - OAuth2Security:
            - apim:subscribe
      summary: Add or update logged in user's rating for an API
      description: |
        This operation can be used to add or update an API rating.

        `X-WSO2-Tenant` header can be used to add or update the logged in user rating of an API that belongs to a different tenant domain. If not specified super tenant will be used. If Authorization header is present in the request, the user's tenant associated with the access token will be used.
      x-examples:
        $ref: docs/examples/apis/apis_id_user-rating.yaml#/put
      parameters:
        - $ref: '#/parameters/apiId'
        - $ref: '#/parameters/requestedTenant'
        - in: body
          name: body
          description: |
            Rating object that should to be added
          required: true
          schema:
            $ref: '#/definitions/Rating'
      tags:
        - Ratings
      responses:
        200:
          description: |
            OK.
            Successful response with the newly created or updated object as entity in the body.
          schema:
            $ref: '#/definitions/Rating'
          headers:
            ETag:
              description: |
                Entity Tag of the response resource. Used by caches, or in conditional request.
              type: string
        400:
          description: |
            Bad Request.
            Invalid request or validation error.
          schema:
            $ref: '#/definitions/Error'
        415:
          description: |
            Unsupported media type.
            The entity of the request was not in a supported format.
          schema:
            $ref: '#/definitions/Error'

    #-----------------------------------------------------
    # Delete user rating
    #-----------------------------------------------------

    delete:
      security:
        - OAuth2Security:
            - apim:subscribe
      summary: Delete user API rating
      description: |
        This operation can be used to delete logged in user API rating.

        `X-WSO2-Tenant` header can be used to delete the logged in user rating of an API that belongs to a different tenant domain. If not specified super tenant will be used. If Authorization header is present in the request, the user's tenant associated with the access token will be used.
      x-examples:
        $ref: docs/examples/apis/apis_id_user-rating.yaml#/delete
      parameters:
        - $ref: '#/parameters/apiId'
        - $ref: '#/parameters/requestedTenant'
        - $ref: '#/parameters/If-Match'
      tags:
        - Ratings
      responses:
        200:
          description: |
            OK.
            Resource successfully deleted.

  ######################################################
  # The "Comments Collection" resource API
  ######################################################
  '/apis/{apiId}/comments':
    #-----------------------------------------------------
    # Retrieve a list of all comments of a certain API
    #-----------------------------------------------------
    get:
      summary: Retrieve API comments
      security:
        - OAuth2Security: []
      description: |
        Get a list of Comments that are already added to APIs
      operationId: getAllCommentsOfAPI
      parameters:
        - $ref: '#/parameters/apiId'
        - $ref: '#/parameters/requestedTenant'
        - $ref: '#/parameters/limit'
        - $ref: '#/parameters/offset'
      x-examples:
        $ref: docs/examples/apis/comments.yaml#/get
      tags:
        - Comments
      responses:
        200:
          description: |
            OK.
            Comments list is returned.
          schema:
            $ref: '#/definitions/CommentList'
        401:
          description: |
            Unauthorized.
            The user is not authorized to view the comments.
          schema:
            $ref: '#/definitions/Error'
        406:
          description: |
            Not Acceptable. The requested media type is not supported
          schema:
            $ref: '#/definitions/Error'

    #-----------------------------------------------------
    # Add a new Comment
    #-----------------------------------------------------
    post:
      summary: Add an API comment
      security:
        - OAuth2Security:
            - apim:subscribe
      operationId: addCommentToAPI
      parameters:
        - $ref: '#/parameters/apiId'
        - in: body
          name: body
          description: |
            Comment object that should to be added
          required: true
          schema:
            $ref: '#/definitions/Comment'
      x-examples:
        $ref: docs/examples/apis/comments.yaml#/post
      tags:
        - Comments
      responses:
        201:
          description: |
            Created.
            Successful response with the newly created object as entity in the body.
            Location header contains URL of newly created entity.
          schema:
            $ref: '#/definitions/Comment'
          headers:
            Location:
              description: |
                Location to the newly created Comment.
              type: string
            ETag:
              description: |
                Entity Tag of the response resource. Used by caches, or in conditional request.
              type: string
        400:
          description: |
            Bad Request.
            Invalid request or validation error.
          schema:
            $ref: '#/definitions/Error'
        401:
          description: |
            Unauthorized.
            The user is not authorized to add the comment.
          schema:
            $ref: '#/definitions/Error'
        415:
          description: |
            Unsupported media type.
            The entity of the request was in a not supported format.
          schema:
            $ref: '#/definitions/Error'



  #########################################################
  # "Individual API comment" resource APIs
  #########################################################
  '/apis/{apiId}/comments/{commentId}':

    #-----------------------------------------------------------------------
    # Retrieve an individual Comment for a certain API
    #-----------------------------------------------------------------------
    get:
      summary: Get details of an API comment
      security:
        - OAuth2Security: []
      description: |
        Get the individual comment given by a username for a certain API.
      operationId: getCommentOfAPI
      parameters:
        - $ref: '#/parameters/commentId'
        - $ref: '#/parameters/apiId'
        - $ref: '#/parameters/requestedTenant'
        - $ref: '#/parameters/If-None-Match'
      x-examples:
        $ref: docs/examples/apis/comment_id-comments.yaml#/get
      tags:
        - Comments
      responses:
        200:
          description: |
            OK.
            Comment returned.
          schema:
            $ref: '#/definitions/Comment'
          headers:
            ETag:
              description: |
                Entity Tag of the response resource.
                Used by caches, or in conditional requests.
              type: string
            Last-Modified:
              description: |
                Date and time the resource has been modifed the last time.
                Used by caches, or in conditional requests.
              type: string
        304:
          description: |
            Not Modified.
            Empty body because the client has already the latest version of the requested resource.
        401:
          description: |
            Unauthorized.
            The user is not authorized to view the comment.
          schema:
            $ref: '#/definitions/Error'
        404:
          description: |
            Not Found.
            Requested comment does not exist.
          schema:
            $ref: '#/definitions/Error'
        406:
          description: |
            Not Acceptable.
            The requested media type is not supported
          schema:
            $ref: '#/definitions/Error'

    #-----------------------------------------------------
    # Delete a particular Comment
    #-----------------------------------------------------
    delete:
      summary: Delete an API comment
      security:
        - OAuth2Security:
            - apim:subscribe
      description: |
        Remove a Comment
      operationId: deleteComment
      parameters:
        - $ref: '#/parameters/commentId'
        - $ref: '#/parameters/apiId'
        - $ref: '#/parameters/If-Match'
      x-examples:
        $ref: docs/examples/apis/comment_id-comments.yaml#/delete
      tags:
        - Comments
      responses:
        200:
          description: |
            OK.
            Resource successfully deleted.
        401:
          description: |
            Unauthorized.
            The user is not authorized to delete the comment.
          schema:
            $ref: '#/definitions/Error'
        404:
          description: |
            Not Found.
            Resource to be deleted does not exist.
          schema:
            $ref: '#/definitions/Error'

  ######################################################
  # The "API Throttling Policy" resource APIs
  ######################################################
  '/apis/{apiId}/subscription-policies':

    #-----------------------------------------------------
    # Retrieve subscription throttling policies of an API
    #-----------------------------------------------------
    get:
      security:
        - OAuth2Security: []
      x-wso2-curl: "curl \"https://localhost:9443/api/am/store/v1//apis/268c9e55-3dc1-4f47-82e7-977e5343d077/subscription-policies\""
      x-wso2-request: |
        GET https://localhost:9443/api/am/store/v1/apis/268c9e55-3dc1-4f47-82e7-977e5343d077/subscription-policies
      x-wso2-curl-tenant: "curl -k -H \"X-WSO2-Tenant:test.com\" https://localhost:9443/api/am/store/v1/apis/268c9e55-3dc1-4f47-82e7-977e5343d077/subscription-policies"
      x-wso2-response: "HTTP/1.1 200 OK\nContent-Type: application/json\n\n[{\n   \"unitTime\": 60000,\n   \"tierPlan\": \"FREE\",\n   \"stopOnQuotaReach\": true,\n   \"policyLevel\": \"api\",\n   \"requestCount\": 1,\n   \"description\": \"Allows 1 request(s) per minute.\",\n   \"name\": \"Bronze\",\n   \"attributes\": {}\n}]"
      summary: |
        Get details of the subscription throttling policies of an API
      description: |
        This operation can be used to retrieve details of the subscription throttling policy of an API by specifying the API Id.

        `X-WSO2-Tenant` header can be used to retrive API subscription throttling policies that belongs to a different tenant domain. If not specified super tenant will be used. If Authorization header is present in the request, the user's tenant associated with the access token will be used.
      parameters:
        - $ref: '#/parameters/apiId'
        - $ref: '#/parameters/requestedTenant'
        - $ref: '#/parameters/If-None-Match'
      tags:
        - APIs
      responses:
        200:
          description: |
            OK.
            Throttling Policy returned
          schema:
            $ref: '#/definitions/ThrottlingPolicy'
          headers:
            ETag:
              description: |
                Entity Tag of the response resource.
                Used by caches, or in conditional requests.
              type: string
            Last-Modified:
              description: |
                Date and time the resource has been modifed the last time.
                Used by caches, or in conditional requests.
              type: string
        304:
          description: |
            Not Modified.
            Empty body because the client has already the latest version of the requested resource.
        404:
          description: |
            Not Found.
            Requested Throttling Policy does not exist.
          schema:
            $ref: '#/definitions/Error'
        406:
          description: |
            Not Acceptable.
            The requested media type is not supported.
          schema:
            $ref: '#/definitions/Error'

  ######################################################
  # The "Application Collection" resource APIs
  ######################################################
  /applications:

    #-----------------------------------------------------
    # Retrieve a list of all applications of a certain subscriber
    #-----------------------------------------------------
    get:
      security:
        - OAuth2Security:
            - apim:subscribe
            - apim:app_manage
      x-wso2-request: |
        GET https://localhost:9443/api/am/store/v1/applications
        Authorization: Bearer ae4eae22-3f65-387b-a171-d37eaa366fa8
      x-wso2-curl: "curl -k -H \"Authorization: Bearer ae4eae22-3f65-387b-a171-d37eaa366fa8\" \"https://localhost:9443/api/am/store/v1/applications\""
      x-wso2-response: "HTTP/1.1 200 OK\nContent-Type: application/json\n\n{\n   \"previous\": \"\",\n   \"list\":    [\n            {\n         \"groupId\": \"\",\n         \"subscriber\": \"admin\",\n         \"throttlingTier\": \"Unlimited\",\n         \"applicationId\": \"367a2361-8db5-4140-8133-c6c8dc7fa0c4\",\n         \"description\": \"\",\n         \"status\": \"APPROVED\",\n         \"name\": \"app1\"\n      },\n            {\n         \"groupId\": \"\",\n         \"subscriber\": \"admin\",\n         \"throttlingPolicy\": \"Unlimited\",\n         \"applicationId\": \"896658a0-b4ee-4535-bbfa-806c894a4015\",\n         \"description\": null,\n         \"status\": \"APPROVED\",\n         \"name\": \"DefaultApplication\"\n      }\n   ],\n   \"count\": 2,\n   \"next\": \"\"\n}"
      summary: |
        Retrieve/Search applications
      description: |
        This operation can be used to retrieve list of applications that is belonged to the user associated with the provided access token.
      parameters:
        - $ref: '#/parameters/groupId'
        - name : query
          in: query
          description: |
            **Search condition**.

            You can search for an application by specifying the name as "query" attribute.

            Eg.
            "app1" will match an application if the name is exactly "app1".

            Currently this does not support wildcards. Given name must exactly match the application name.
          type: string
        - name: sortBy
          in: query
          type: string
          enum:
            - name
            - throttlingPolicy
            - status
        - name: sortOrder
          in: query
          type: string
          enum:
            - asc
            - desc
        - $ref: '#/parameters/limit'
        - $ref: '#/parameters/offset'
        - $ref: '#/parameters/If-None-Match'

      tags:
        - Applications
      responses:
        200:
          description: |
            OK.
            Application list returned.
          schema:
            $ref: '#/definitions/ApplicationList'
          headers:
            ETag:
              description: |
                Entity Tag of the response resource.
                Used by caches, or in conditional requests.
              type: string
        304:
          description: |
            Not Modified.
            Empty body because the client has already the latest version of the requested resource.
        400:
          description: |
            Bad Request.
            Invalid request or validation error.
          schema:
            $ref: '#/definitions/Error'
        406:
          description: |
            Not Acceptable.
            The requested media type is not supported.
          schema:
            $ref: '#/definitions/Error'

    #-----------------------------------------------------
    # Create a new application
    #-----------------------------------------------------
    post:
      security:
        - OAuth2Security:
            - apim:subscribe
            - apim:app_manage
      x-wso2-curl: "curl -k -H \"Authorization: Bearer ae4eae22-3f65-387b-a171-d37eaa366fa8\" -H \"Content-Type: application/json\" -X POST -d @data.json \"https://localhost:9443/api/am/store/v1/applications\""
      x-wso2-request: "POST https://localhost:9443/api/am/store/v1/applications\nAuthorization: Bearer ae4eae22-3f65-387b-a171-d37eaa366fa8\n\n{\n    \"throttlingPolicy\": \"Unlimited\",\n    \"description\": \"sample app description\",\n    \"name\": \"sampleapp\",\n    \"callbackUrl\": \"http://my.server.com/callback\"\n \"groupId\": \"org1\"\n}"
      x-wso2-response: "HTTP/1.1 201 Created\nLocation: https://localhost:9443/api/am/store/v1/applications/c30f3a6e-ffa4-4ae7-afce-224d1f820524\nContent-Type: application/json\n\n{\n   \"groupId\": null,\n   \"callbackUrl\": \"http://my.server.com/callback\",\n   \"subscriber\": \"admin\",\n   \"throttlingPolicy\": \"Unlimited\",\n   \"applicationId\": \"c30f3a6e-ffa4-4ae7-afce-224d1f820524\",\n   \"description\": \"sample app description\",\n   \"status\": \"APPROVED\",\n   \"name\": \"sampleapp\",\n   \"keys\": []\n}"
      summary: |
        Create a new application
      description: |
        This operation can be used to create a new application specifying the details of the application in the payload.
      parameters:
        - in: body
          name: body
          description: |
            Application object that is to be created.
          required: true
          schema:
            $ref: '#/definitions/Application'
      tags:
        - Applications
      responses:
        201:
          description: |
            Created.
            Successful response with the newly created object as entity in the body.
            Location header contains URL of newly created entity.
          schema:
            $ref: '#/definitions/Application'
          headers:
            Location:
              description: |
                Location of the newly created Application.
              type: string
            ETag:
              description: |
                Entity Tag of the response resource. Used by caches, or in conditional request
              type: string
        202:
          description: |
            Accepted.
            The request has been accepted.
          schema:
            $ref: '#/definitions/WorkflowResponse'
          headers:
            Location:
              description: |
                Location of the newly created Application.
              type: string
        400:
          description: |
            Bad Request.
            Invalid request or validation error
          schema:
            $ref: '#/definitions/Error'
        409:
          description: |
            Conflict.
            Application already exists.
          schema:
            $ref: '#/definitions/Error'
        415:
          description: |
            Unsupported media type.
            The entity of the request was in a not supported format.
          schema:
            $ref: '#/definitions/Error'

  ######################################################
  # The "Individual Application" resource APIs
  ######################################################
  '/applications/{applicationId}':

    #-----------------------------------------------------
    # Retrieve the details about a certain application
    #-----------------------------------------------------
    get:
      security:
        - OAuth2Security:
            - apim:subscribe
            - apim:app_manage
      x-wso2-curl: "curl -k -H \"Authorization: Bearer ae4eae22-3f65-387b-a171-d37eaa366fa8\" \"https://localhost:9443/api/am/store/v1/applications/896658a0-b4ee-4535-bbfa-806c894a4015\""
      x-wso2-request: |
        GET https://localhost:9443/api/am/store/v1/applications/896658a0-b4ee-4535-bbfa-806c894a4015
        Authorization: Bearer ae4eae22-3f65-387b-a171-d37eaa366fa8
      x-wso2-response: "HTTP/1.1 200 OK\nContent-Type: application/json\n\n{\n   \"groupId\": \"\",\n   \"callbackUrl\": null,\n   \"subscriber\": \"admin\",\n   \"throttlingPolicy\": \"Unlimited\",\n   \"applicationId\": \"896658a0-b4ee-4535-bbfa-806c894a4015\",\n   \"description\": null,\n   \"status\": \"APPROVED\",\n   \"name\": \"DefaultApplication\",\n   \"keys\": [   {\n      \"consumerKey\": \"AVoREWiB16kY_GTIzscl40GYYZQa\",\n      \"consumerSecret\": \"KXQxmS8W3xDvvJH4AfR6xrhKIeIa\",\n      \"keyState\": \"COMPLETED\",\n      \"keyType\": \"PRODUCTION\",\n      \"supportedGrantTypes\": null,\n      \"token\":       {\n         \"validityTime\": 3600,\n         \"accessToken\": \"3887da6d111f0429c6dff47a46e87209\",\n         \"tokenScopes\":          [\n            \"am_application_scope\",\n            \"default\"\n         ]\n      }\n   }]\n}"
      summary: |
        Get details of an application
      description: |
        This operation can be used to retrieve details of an individual application specifying the application id in the URI.
      parameters:
        - $ref: '#/parameters/applicationId'
        - $ref: '#/parameters/If-None-Match'
      tags:
        - Applications
      responses:
        200:
          description: |
            OK.
            Application returned.
          schema:
            $ref: '#/definitions/Application'
          headers:
            ETag:
              description: |
                Entity Tag of the response resource. Used by caches, or in conditional requests.
              type: string
            Last-Modified:
              description: |
                Date and time the resource has been modifed the last time.
                Used by caches, or in conditional requests.
              type: string
        304:
          description: |
            Not Modified.
            Empty body because the client has already the latest version of the requested resource.
        404:
          description: |
            Not Found.
            Requested application does not exist.
          schema:
            $ref: '#/definitions/Error'
        406:
          description: |
            Not Acceptable.
            The requested media type is not supported
          schema:
            $ref: '#/definitions/Error'

    #-----------------------------------------------------
    # Update a certain application
    #-----------------------------------------------------
    put:
      security:
        - OAuth2Security:
            - apim:subscribe
            - apim:app_manage
      x-wso2-curl: "curl -k -H \"Authorization: Bearer ae4eae22-3f65-387b-a171-d37eaa366fa8\" -H \"Content-Type: application/json\" -X PUT -d @data.json \"https://localhost:9443/api/am/store/v1/applications/c30f3a6e-ffa4-4ae7-afce-224d1f820524\""
      x-wso2-request: "PUT https://localhost:9443/api/am/store/v1/applications/c30f3a6e-ffa4-4ae7-afce-224d1f820524\nAuthorization: Bearer ae4eae22-3f65-387b-a171-d37eaa366fa8\n\n{\n   \"callbackUrl\": \"\",\n   \"throttlingPolicy\": \"Bronze\",\n   \"description\": \"sample app description updated\",\n   \"name\": \"sampleapp\",\n    \"groupId\": \"org1\"\n}"
      x-wso2-response: "HTTP/1.1 200 OK\nContent-Type: application/json\n\n{\n   \"groupId\": null,\n   \"callbackUrl\": \"\",\n   \"subscriber\": \"admin\",\n   \"throttlingPolicy\": \"Bronze\",\n   \"applicationId\": \"c30f3a6e-ffa4-4ae7-afce-224d1f820524\",\n   \"description\": \"sample app description updated\",\n   \"status\": \"APPROVED\",\n   \"name\": \"sampleapp\",\n   \"keys\": []\n}"
      summary: |
        Update an application
      description: |
        This operation can be used to update an application. Upon succesfull you will retrieve the updated application as the response.
      parameters:
        - $ref: '#/parameters/applicationId'
        - in: body
          name: body
          description: |
            Application object that needs to be updated
          required: true
          schema:
            $ref: '#/definitions/Application'
        - $ref: '#/parameters/If-Match'
      tags:
        - Applications
      responses:
        200:
          description: |
            OK.
            Application updated.
          schema:
            $ref: '#/definitions/Application'
          headers:
            Location:
              description: |
                The URL of the newly created resource.
              type: string
            ETag:
              description: |
                Entity Tag of the response resource. Used by caches, or in conditional request.
              type: string
            Last-Modified:
              description: |
                Date and time the resource has been modifed the last time.
                Used by caches, or in conditional requests.
              type: string
        400:
          description: |
            Bad Request.
            Invalid request or validation error
          schema:
            $ref: '#/definitions/Error'
        404:
          description: |
            Not Found.
            The resource to be updated does not exist.
          schema:
            $ref: '#/definitions/Error'
        412:
          description: |
            Precondition Failed.
            The request has not been performed because one of the preconditions is not met.
          schema:
            $ref: '#/definitions/Error'

    #-----------------------------------------------------
    # Delete a certain application
    #-----------------------------------------------------
    delete:
      security:
        - OAuth2Security:
            - apim:subscribe
            - apim:app_manage
      x-wso2-curl: "curl -k -H \"Authorization: Bearer ae4eae22-3f65-387b-a171-d37eaa366fa8\" -X DELETE \"https://localhost:9443/api/am/store/v1/applications/367a2361-8db5-4140-8133-c6c8dc7fa0c4\""
      x-wso2-request: |
        DELETE https://localhost:9443/api/am/store/v1/applications/367a2361-8db5-4140-8133-c6c8dc7fa0c4
        Authorization: Bearer ae4eae22-3f65-387b-a171-d37eaa366fa8
      x-wso2-response: "HTTP/1.1 200 OK"
      summary: |
        Remove an application
      description: |
        This operation can be used to remove an application specifying its id.
      parameters:
        - $ref: '#/parameters/applicationId'
        - $ref: '#/parameters/If-Match'
      tags:
        - Applications
      responses:
        200:
          description: |
            OK.
            Resource successfully deleted.
        202:
          description: |
            Accepted.
            The request has been accepted.
          schema:
            $ref: '#/definitions/WorkflowResponse'
          headers:
            Location:
              description: |
                Location of the existing Application.
              type: string
        404:
          description: |
            Not Found.
            Resource to be deleted does not exist.
          schema:
            $ref: '#/definitions/Error'
        412:
          description: |
            Precondition Failed.
            The request has not been performed because one of the preconditions is not met.
          schema:
            $ref: '#/definitions/Error'

  #######################################################
  # The "Generate Keys" Processing Function resource API
  #######################################################
  '/applications/{applicationId}/generate-keys':

    #-----------------------------------------------------
    # Generate keys for an application
    #-----------------------------------------------------
    post:
      summary: Generate application keys
      security:
        - OAuth2Security:
            - apim:subscribe
            - apim:app_manage
      description: |
        Generate keys (Consumer key/secret) for application
      parameters:
        - $ref: '#/parameters/applicationId'
        - in: body
          name: body
          description: |
            Application key generation request object
          required: true
          schema:
            $ref: '#/definitions/ApplicationKeyGenerateRequest'
      tags:
        - Application Keys
      responses:
        200:
          description: |
            OK.
            Keys are generated.
          schema:
            $ref: '#/definitions/ApplicationKey'
        400:
          description: |
            Bad Request.
            Invalid request or validation error
          schema:
            $ref: '#/definitions/Error'
        404:
          description: |
            Not Found.
            The resource to be updated does not exist.
          schema:
            $ref: '#/definitions/Error'
        412:
          description: |
            Precondition Failed.
            The request has not been performed because one of the preconditions is not met.
          schema:
            $ref: '#/definitions/Error'


  ##############################################################
  # The "Map Application Keys" Processing Function resource API
  ##############################################################
  '/applications/{applicationId}/map-keys':

    #-----------------------------------------------------
    # Mapping keys for an application
    #-----------------------------------------------------
    post:
      summary: Map application keys
      security:
        - OAuth2Security:
            - apim:subscribe
            - apim:app_manage
      description: |
        Map keys (Consumer key/secret) to an application
      parameters:
        - $ref: '#/parameters/applicationId'
        - in: body
          name: body
          description: |
            Application key mapping request object
          required: true
          schema:
            $ref: '#/definitions/ApplicationKeyMappingRequest'
      tags:
        - Application Keys
      responses:
        200:
          description: |
            OK.
            Keys are mapped.
          schema:
            $ref: '#/definitions/ApplicationKey'
        400:
          description: |
            Bad Request.
            Invalid request or validation error
          schema:
            $ref: '#/definitions/Error'
        404:
          description: |
            Not Found.
            The resource to be updated does not exist.
          schema:
            $ref: '#/definitions/Error'
        412:
          description: |
            Precondition Failed.
            The request has not been performed because one of the preconditions is not met.
          schema:
            $ref: '#/definitions/Error'


  ######################################################
  # The "Application Keys" resource APIs
  ######################################################
  '/applications/{applicationId}/keys':

    #-----------------------------------------------------
    # Get all keys of an application
    #-----------------------------------------------------
    get:
      summary: Retrieve all application keys
      security:
        - OAuth2Security:
            - apim:subscribe
            - apim:app_manage
      description: |
        Retrieve keys (Consumer key/secret) of application
      parameters:
        - $ref: '#/parameters/applicationId'
      tags:
        - Application Keys
      responses:
        200:
          description: |
            OK.
            Keys are returned.
          schema:
            $ref: '#/definitions/ApplicationKeyList'
        400:
          description: |
            Bad Request.
            Invalid request or validation error
          schema:
            $ref: '#/definitions/Error'
        404:
          description: |
            Not Found.
            The resource does not exist.
          schema:
            $ref: '#/definitions/Error'
        412:
          description: |
            Precondition Failed.
            The request has not been performed because one of the preconditions is not met.
          schema:
            $ref: '#/definitions/Error'


  ######################################################
  # The "Application Keys of One Type" resource APIs
  ######################################################
  '/applications/{applicationId}/keys/{keyType}':

    #-----------------------------------------------------
    # Get a key of an application by key type
    #-----------------------------------------------------
    get:
      security:
        - OAuth2Security:
            - apim:subscribe
            - apim:app_manage
      x-wso2-curl: "curl -k -H \"Authorization: Bearer ae4eae22-3f65-387b-a171-d37eaa366fa8\" \"https://localhost:9443/api/am/store/v1/applications/896658a0-b4ee-4535-bbfa-806c894a4015/keys/PRODUCTION\""
      x-wso2-request: |
        GET https://localhost:9443/api/am/store/v1/applications/896658a0-b4ee-4535-bbfa-806c894a4015/keys/PRODUCTION
        Authorization: Bearer ae4eae22-3f65-387b-a171-d37eaa366fa8
      x-wso2-response: "HTTP/1.1 200 OK\nContent-Type: application/json\n\n {\n      \"consumerKey\": \"QwEtRHd4NJkcFuRUfAT5af8XEEoa\",\n      \"consumerSecret\": \"7Fairfeu321ENjOR9w2xgJl3i70a\",\n       \"supportedGrantTypes\": [\n        \"refresh_token\",\n        \"urn:ietf:params:oauth:grant-type:saml2-bearer\",\n        \"password\",\n        \"client_credentials\",\n        \"iwa:ntlm\"\n      ],\n      \"callbackUrl\": \"http://sample/com/callback\",\n      \"keyState\": \"COMPLETED\",\n      \"keyType\": \"SANDBOX\"}\n"
      summary: |
        Get key details of a given type
      description: |
        This operation can be used to retrieve key details of an individual application specifying the key type in the URI.
      parameters:
        - $ref: '#/parameters/applicationId'
        - $ref: '#/parameters/keyType'
        - $ref: '#/parameters/groupId'
      tags:
        - Application Keys
      responses:
        200:
          description: |
            OK.
            Keys of given type are returned.
          schema:
            $ref: '#/definitions/ApplicationKey'
        400:
          description: |
            Bad Request.
            Invalid request or validation error
          schema:
            $ref: '#/definitions/Error'
        404:
          description: |
            Not Found.
            The resource does not exist.
          schema:
            $ref: '#/definitions/Error'
        412:
          description: |
            Precondition Failed.
            The request has not been performed because one of the preconditions is not met.
          schema:
            $ref: '#/definitions/Error'

    #--------------------------------------------------------------------
    # Update grant types and callback url of an application
    #--------------------------------------------------------------------
    put:
      security:
        - OAuth2Security:
            - apim:subscribe
            - apim:app_manage
      x-wso2-curl: "curl -k -H \"Authorization: Bearer ae4eae22-3f65-387b-a171-d37eaa366fa8\" -H \"Content-Type: application/json\" -X PUT -d @data.json \"https://localhost:9443/api/am/store/v1/applications/c30f3a6e-ffa4-4ae7-afce-224d1f820524/keys/SANDBOX\""
      x-wso2-request: |
        PUT https://localhost:9443/api/am/store/v1/applications/896658a0-b4ee-4535-bbfa-806c894a4015/keys/SANDBOX
        Authorization: Bearer ae4eae22-3f65-387b-a171-d37eaa366fa8
        {
           "supportedGrantTypes": [
             "refresh_token",
             "urn:ietf:params:oauth:grant-type:saml2-bearer",
             "password",
             "client_credentials",
             "iwa:ntlm"
           ],
           "callbackUrl": "http://sample/com/callback"
         }
      x-wso2-response: "HTTP/1.1 200 OK\nContent-Type: application/json\n\n {\n      \"consumerKey\": \"QwEtRHd4NJkcFuRUfAT5af8XEEoa\",\n      \"consumerSecret\": \"7Fairfeu321ENjOR9w2xgJl3i70a\",\n       \"supportedGrantTypes\": [\n        \"refresh_token\",\n        \"urn:ietf:params:oauth:grant-type:saml2-bearer\",\n        \"password\",\n        \"client_credentials\",\n        \"iwa:ntlm\"\n      ],\n      \"callbackUrl\": \"http://sample/com/callback\",\n      \"keyState\": \"COMPLETED\",\n      \"keyType\": \"PRODUCTION\"}\n"
      summary: |
        Update grant types and callback url of an application
      description: |
        This operation can be used to update grant types and callback url of an application. (Consumer Key and Consumer Secret are ignored) Upon succesfull you will retrieve the updated key details as the response.
      parameters:
        - $ref: '#/parameters/applicationId'
        - $ref: '#/parameters/keyType'
        - in: body
          name: body
          description: |
            Grant types/Callback URL update request object
          required: true
          schema:
            $ref: '#/definitions/ApplicationKey'
      tags:
        - Application Keys
      responses:
        200:
          description: |
            Ok.
            Grant types or/and callback url is/are updated.
          schema:
            $ref: '#/definitions/ApplicationKey'
        400:
          description: |
            Bad Request.
            Invalid request or validation error
          schema:
            $ref: '#/definitions/Error'
        404:
          description: |
            Not Found.
            The resource to be updated does not exist.
          schema:
            $ref: '#/definitions/Error'
        412:
          description: |
            Precondition Failed.
            The request has not been performed because one of the preconditions is not met.
          schema:
            $ref: '#/definitions/Error'


  ############################################################
  # The "Regenerate Secret" Processing Function resource API
  ############################################################

  '/applications/{applicationId}/keys/{keyType}/regenerate-secret':
    #-----------------------------------------------------
    # Re generate consumer secret for an application
    #-----------------------------------------------------
    post:
      security:
        - OAuth2Security:
            - apim:subscribe
            - apim:app_manage
      x-wso2-curl: "curl -k -H \"Authorization: Bearer ae4eae22-3f65-387b-a171-d37eaa366fa8\" -H \"Content-Type: application/json\" -X POST -d @data.json  \"https://localhost:9443/api/am/store/v1/applications/regenerate-consumersecret\""
      x-wso2-request: "POST https://localhost:9443/api/am/store/v1/applications/regenerate-consumersecret\nAuthorization: Bearer ae4eae22-3f65-387b-a171-d37eaa366fa8\n\n{\n  \"consumerKey\": \"AVoREWiB16kY_GTIzscl40GYYZQa\"\n}"
      x-wso2-response: "HTTP/1.1 200 OK\nContent-Type: application/json\n\n{\n   \"consumerSecret\": \"8V7DDKtKGtuG_9GDjaOJ5sijdX0a\",\n   \"consumerKey\": \"LOFL8He72MSGVil4SS_bsh9O8MQa\"\n}"
      summary: |
        Re-generate consumer secret
      description: |
        This operation can be used to re generate consumer secret for an application for the give key type
      parameters:
        - $ref: '#/parameters/applicationId'
        - $ref: '#/parameters/keyType'
      tags:
        - Application Keys
      responses:
        200:
          description: |
            OK.
            Keys are re generated.
          schema:
            $ref: '#/definitions/ApplicationKeyReGenerateResponse'
          headers:
            Content-Type:
              description: |
                The content type of the body.
              type: string
            ETag:
              description: |
                Entity Tag of the response resource.
                Used by caches, or in conditional requests (Will be supported in future).
              type: string
            Last-Modified:
              description: |
                Date and time the resource has been modifed the last time.
                Used by caches, or in conditional requests (Will be supported in future).‚
              type: string
        400:
          description: |
            Bad Request.
            Invalid request or validation error
          schema:
            $ref: '#/definitions/Error'
        404:
          description: |
            Not Found.
            The resource to be updated does not exist.
          schema:
            $ref: '#/definitions/Error'
        412:
          description: |
            Precondition Failed.
            The request has not been performed because one of the preconditions is not met (Will be supported in future).
          schema:
            $ref: '#/definitions/Error'



  ######################################################
  # The "Cleanup" Processing Function resource API
  ######################################################
  '/applications/{applicationId}/keys/{keyType}/clean-up':

    #-----------------------------------------------------
    # clean up keys after failed key generation of an application
    #-----------------------------------------------------
    post:
      security:
        - OAuth2Security:
            - apim:subscribe
            - apim:app_manage
      summary: Clean up application keys
      description: |
        Clean up keys after failed key generation of an application
      parameters:
        - $ref: '#/parameters/applicationId'
        - $ref: '#/parameters/keyType'
        - $ref: '#/parameters/If-Match'
      tags:
        - Application Keys
      responses:
        200:
          description: |
            OK.
            Clean up is performed
        400:
          description: |
            Bad Request.
            Invalid request or validation error
          schema:
            $ref: '#/definitions/Error'
        404:
          description: |
            Not Found.
            The resource to be updated does not exist.
          schema:
            $ref: '#/definitions/Error'
        412:
          description: |
            Precondition Failed.
            The request has not been performed because one of the preconditions is not met.
          schema:
            $ref: '#/definitions/Error'




  ######################################################
  # The "Generate Token" Processing Function resource API
  ######################################################
  '/applications/{applicationId}/keys/{keyType}/generate-token':

    #-----------------------------------------------------
    # Generate a token for an application
    #-----------------------------------------------------
    post:
      security:
        - OAuth2Security:
            - apim:subscribe
            - apim:app_manage
      summary: Generate application token
      description: |
        Generate an access token for application by client_credentials grant type
      parameters:
        - $ref: '#/parameters/applicationId'
        - $ref: '#/parameters/keyType'
        - in: body
          name: body
          description: |
            Application token generation request object
          required: true
          schema:
            $ref: '#/definitions/ApplicationTokenGenerateRequest'
        - $ref: '#/parameters/If-Match'
      tags:
        - Application Tokens
      responses:
        200:
          description: |
            OK.
            Token is generated.
          schema:
            $ref: '#/definitions/ApplicationToken'
        400:
          description: |
            Bad Request.
            Invalid request or validation error
          schema:
            $ref: '#/definitions/Error'
        404:
          description: |
            Not Found.
            The resource to be updated does not exist.
          schema:
            $ref: '#/definitions/Error'
        412:
          description: |
            Precondition Failed.
            The request has not been performed because one of the preconditions is not met.
          schema:
            $ref: '#/definitions/Error'


  ######################################################
  # The "Application Keys" resource APIs
  ######################################################
  '/applications/{applicationId}/oauth-keys':

    #-----------------------------------------------------
    # Get all keys of an application
    #-----------------------------------------------------
    get:
      summary: Retrieve all application keys
      security:
        - OAuth2Security:
            - apim:subscribe
            - apim:app_manage
      description: |
        Retrieve keys (Consumer key/secret) of application
      parameters:
        - $ref: '#/parameters/applicationId'
      tags:
        - Application Keys
      responses:
        200:
          description: |
            OK.
            Keys are returned.
          schema:
            $ref: '#/definitions/ApplicationKeyList'
        400:
          description: |
            Bad Request.
            Invalid request or validation error
          schema:
            $ref: '#/definitions/Error'
        404:
          description: |
            Not Found.
            The resource does not exist.
          schema:
            $ref: '#/definitions/Error'
        412:
          description: |
            Precondition Failed.
            The request has not been performed because one of the preconditions is not met.
          schema:
            $ref: '#/definitions/Error'


  ######################################################
  # The "Application Keys of One Type" resource APIs
  ######################################################
  '/applications/{applicationId}/oauth-keys/{keyMappingId}':

    #-----------------------------------------------------
    # Get a key of an application by key Mapping Id
    #-----------------------------------------------------
    get:
      security:
        - OAuth2Security:
            - apim:subscribe
            - apim:app_manage
      x-wso2-curl: "curl -k -H \"Authorization: Bearer ae4eae22-3f65-387b-a171-d37eaa366fa8\" \"https://localhost:9443/api/am/store/v1/applications/896658a0-b4ee-4535-bbfa-806c894a4015/keys/PRODUCTION\""
      x-wso2-request: |
        GET https://localhost:9443/api/am/store/v1/applications/896658a0-b4ee-4535-bbfa-806c894a4015/keys/PRODUCTION
        Authorization: Bearer ae4eae22-3f65-387b-a171-d37eaa366fa8
      x-wso2-response: "HTTP/1.1 200 OK\nContent-Type: application/json\n\n {\n      \"consumerKey\": \"QwEtRHd4NJkcFuRUfAT5af8XEEoa\",\n      \"consumerSecret\": \"7Fairfeu321ENjOR9w2xgJl3i70a\",\n       \"supportedGrantTypes\": [\n        \"refresh_token\",\n        \"urn:ietf:params:oauth:grant-type:saml2-bearer\",\n        \"password\",\n        \"client_credentials\",\n        \"iwa:ntlm\"\n      ],\n      \"callbackUrl\": \"http://sample/com/callback\",\n      \"keyState\": \"COMPLETED\",\n      \"keyType\": \"SANDBOX\"}\n"
      summary: |
        Get key details of a given type
      description: |
        This operation can be used to retrieve key details of an individual application specifying the key type in the URI.
      parameters:
        - $ref: '#/parameters/applicationId'
        - $ref: '#/parameters/keyMappingId'
        - $ref: '#/parameters/groupId'
      tags:
        - Application Keys
      responses:
        200:
          description: |
            OK.
            Keys of given type are returned.
          schema:
            $ref: '#/definitions/ApplicationKey'
        400:
          description: |
            Bad Request.
            Invalid request or validation error
          schema:
            $ref: '#/definitions/Error'
        404:
          description: |
            Not Found.
            The resource does not exist.
          schema:
            $ref: '#/definitions/Error'
        412:
          description: |
            Precondition Failed.
            The request has not been performed because one of the preconditions is not met.
          schema:
            $ref: '#/definitions/Error'

    #--------------------------------------------------------------------
    # Update grant types and callback url of an application
    #--------------------------------------------------------------------
    put:
      security:
        - OAuth2Security:
            - apim:subscribe
            - apim:app_manage
      x-wso2-curl: "curl -k -H \"Authorization: Bearer ae4eae22-3f65-387b-a171-d37eaa366fa8\" -H \"Content-Type: application/json\" -X PUT -d @data.json \"https://localhost:9443/api/am/store/v1/applications/c30f3a6e-ffa4-4ae7-afce-224d1f820524/keys/SANDBOX\""
      x-wso2-request: |
        PUT https://localhost:9443/api/am/store/v1/applications/896658a0-b4ee-4535-bbfa-806c894a4015/keys/SANDBOX
        Authorization: Bearer ae4eae22-3f65-387b-a171-d37eaa366fa8
        {
           "supportedGrantTypes": [
             "refresh_token",
             "urn:ietf:params:oauth:grant-type:saml2-bearer",
             "password",
             "client_credentials",
             "iwa:ntlm"
           ],
           "callbackUrl": "http://sample/com/callback"
         }
      x-wso2-response: "HTTP/1.1 200 OK\nContent-Type: application/json\n\n {\n      \"consumerKey\": \"QwEtRHd4NJkcFuRUfAT5af8XEEoa\",\n      \"consumerSecret\": \"7Fairfeu321ENjOR9w2xgJl3i70a\",\n       \"supportedGrantTypes\": [\n        \"refresh_token\",\n        \"urn:ietf:params:oauth:grant-type:saml2-bearer\",\n        \"password\",\n        \"client_credentials\",\n        \"iwa:ntlm\"\n      ],\n      \"callbackUrl\": \"http://sample/com/callback\",\n      \"keyState\": \"COMPLETED\",\n      \"keyType\": \"PRODUCTION\"}\n"
      summary: |
        Update grant types and callback url of an application
      description: |
        This operation can be used to update grant types and callback url of an application. (Consumer Key and Consumer Secret are ignored) Upon succesfull you will retrieve the updated key details as the response.
      parameters:
        - $ref: '#/parameters/applicationId'
        - $ref: '#/parameters/keyMappingId'
        - in: body
          name: body
          description: |
            Grant types/Callback URL update request object
          required: true
          schema:
            $ref: '#/definitions/ApplicationKey'
      tags:
        - Application Keys
      responses:
        200:
          description: |
            Ok.
            Grant types or/and callback url is/are updated.
          schema:
            $ref: '#/definitions/ApplicationKey'
        400:
          description: |
            Bad Request.
            Invalid request or validation error
          schema:
            $ref: '#/definitions/Error'
        404:
          description: |
            Not Found.
            The resource to be updated does not exist.
          schema:
            $ref: '#/definitions/Error'
        412:
          description: |
            Precondition Failed.
            The request has not been performed because one of the preconditions is not met.
          schema:
            $ref: '#/definitions/Error'


  ############################################################
  # The "Regenerate Secret" Processing Function resource API
  ############################################################

  '/applications/{applicationId}/oauth-keys/{keyMappingId}/regenerate-secret':
    #-----------------------------------------------------
    # Re generate consumer secret for an application
    #-----------------------------------------------------
    post:
      security:
        - OAuth2Security:
            - apim:subscribe
            - apim:app_manage
      x-wso2-curl: "curl -k -H \"Authorization: Bearer ae4eae22-3f65-387b-a171-d37eaa366fa8\" -H \"Content-Type: application/json\" -X POST -d @data.json  \"https://localhost:9443/api/am/store/v1/applications/regenerate-consumersecret\""
      x-wso2-request: "POST https://localhost:9443/api/am/store/v1/applications/regenerate-consumersecret\nAuthorization: Bearer ae4eae22-3f65-387b-a171-d37eaa366fa8\n\n{\n  \"consumerKey\": \"AVoREWiB16kY_GTIzscl40GYYZQa\"\n}"
      x-wso2-response: "HTTP/1.1 200 OK\nContent-Type: application/json\n\n{\n   \"consumerSecret\": \"8V7DDKtKGtuG_9GDjaOJ5sijdX0a\",\n   \"consumerKey\": \"LOFL8He72MSGVil4SS_bsh9O8MQa\"\n}"
      summary: |
        Re-generate consumer secret
      description: |
        This operation can be used to re generate consumer secret for an application for the give key type
      parameters:
        - $ref: '#/parameters/applicationId'
        - $ref: '#/parameters/keyMappingId'
      tags:
        - Application Keys
      responses:
        200:
          description: |
            OK.
            Keys are re generated.
          schema:
            $ref: '#/definitions/ApplicationKeyReGenerateResponse'
          headers:
            Content-Type:
              description: |
                The content type of the body.
              type: string
            ETag:
              description: |
                Entity Tag of the response resource.
                Used by caches, or in conditional requests (Will be supported in future).
              type: string
            Last-Modified:
              description: |
                Date and time the resource has been modifed the last time.
                Used by caches, or in conditional requests (Will be supported in future).‚
              type: string
        400:
          description: |
            Bad Request.
            Invalid request or validation error
          schema:
            $ref: '#/definitions/Error'
        404:
          description: |
            Not Found.
            The resource to be updated does not exist.
          schema:
            $ref: '#/definitions/Error'
        412:
          description: |
            Precondition Failed.
            The request has not been performed because one of the preconditions is not met (Will be supported in future).
          schema:
            $ref: '#/definitions/Error'



  ######################################################
  # The "Cleanup" Processing Function resource API
  ######################################################
  '/applications/{applicationId}/oauth-keys/{keyMappingId}/clean-up':

    #-----------------------------------------------------
    # clean up keys after failed key generation of an application
    #-----------------------------------------------------
    post:
      security:
        - OAuth2Security:
            - apim:subscribe
            - apim:app_manage
      summary: Clean up application keys
      description: |
        Clean up keys after failed key generation of an application
      parameters:
        - $ref: '#/parameters/applicationId'
        - $ref: '#/parameters/keyMappingId'
        - $ref: '#/parameters/If-Match'
      tags:
        - Application Keys
      responses:
        200:
          description: |
            OK.
            Clean up is performed
        400:
          description: |
            Bad Request.
            Invalid request or validation error
          schema:
            $ref: '#/definitions/Error'
        404:
          description: |
            Not Found.
            The resource to be updated does not exist.
          schema:
            $ref: '#/definitions/Error'
        412:
          description: |
            Precondition Failed.
            The request has not been performed because one of the preconditions is not met.
          schema:
            $ref: '#/definitions/Error'




  ######################################################
  # The "Generate Token" Processing Function resource API
  ######################################################
  '/applications/{applicationId}/oauth-keys/{keyMappingId}/generate-token':

    #-----------------------------------------------------
    # Generate a token for an application
    #-----------------------------------------------------
    post:
      security:
        - OAuth2Security:
            - apim:subscribe
            - apim:app_manage
      summary: Generate application token
      description: |
        Generate an access token for application by client_credentials grant type
      parameters:
        - $ref: '#/parameters/applicationId'
        - $ref: '#/parameters/keyMappingId'
        - in: body
          name: body
          description: |
            Application token generation request object
          required: true
          schema:
            $ref: '#/definitions/ApplicationTokenGenerateRequest'
        - $ref: '#/parameters/If-Match'
      tags:
        - Application Tokens
      responses:
        200:
          description: |
            OK.
            Token is generated.
          schema:
            $ref: '#/definitions/ApplicationToken'
        400:
          description: |
            Bad Request.
            Invalid request or validation error
          schema:
            $ref: '#/definitions/Error'
        404:
          description: |
            Not Found.
            The resource to be updated does not exist.
          schema:
            $ref: '#/definitions/Error'
        412:
          description: |
            Precondition Failed.
            The request has not been performed because one of the preconditions is not met.
          schema:
            $ref: '#/definitions/Error'



  ######################################################
  # The "Generate API Key" Processing Function resource API
  ######################################################
  '/applications/{applicationId}/api-keys/{keyType}/generate':

    #-----------------------------------------------------
    # Generate apikey for an application
    #-----------------------------------------------------
    post:
      security:
        - OAuth2Security:
            - apim:subscribe
            - apim:app_manage
            - apim:api_key
      summary: Generate API Key
      description: |
        Generate a self contained API Key for the application
      parameters:
        - $ref: '#/parameters/applicationId'
        - $ref: '#/parameters/keyType'
        - in: body
          name: body
          description: |
            API Key generation request object
          schema:
            $ref: '#/definitions/APIKeyGenerateRequest'
        - $ref: '#/parameters/If-Match'
      tags:
        - API Keys
      responses:
        200:
          description: |
            OK.
            apikey generated.
          schema:
            $ref: '#/definitions/APIKey'
        400:
          description: |
            Bad Request.
            Invalid request or validation error
          schema:
            $ref: '#/definitions/Error'
        404:
          description: |
            Not Found.
            The resource to be updated does not exist.
          schema:
            $ref: '#/definitions/Error'
        412:
          description: |
            Precondition Failed.
            The request has not been performed because one of the preconditions is not met.
          schema:
            $ref: '#/definitions/Error'

  ######################################################
  # The "Generate API Key" Processing Function resource API
  ######################################################
  '/applications/{applicationId}/api-keys/{keyType}/revoke':

    #-----------------------------------------------------
    # Revoke apikey for an application
    #-----------------------------------------------------
    post:
      security:
        - OAuth2Security:
            - apim:subscribe
            - apim:app_manage
            - apim:api_key
      summary: Revoke API Key
      description: |
        Revoke a self contained API Key for the application
      parameters:
        - $ref: '#/parameters/applicationId'
        - $ref: '#/parameters/keyType'
        - in: body
          name: body
          description: |
            API Key revoke request object
          schema:
            $ref: '#/definitions/APIKeyRevokeRequest'
        - $ref: '#/parameters/If-Match'
      tags:
        - API Keys
      responses:
        200:
          description: |
            OK.
            apikey revoked successfully.
        400:
          description: |
            Bad Request.
            Invalid request or validation error
          schema:
            $ref: '#/definitions/Error'
        412:
          description: |
            Precondition Failed.
            The request has not been performed because one of the preconditions is not met.
          schema:
            $ref: '#/definitions/Error'

  ######################################################
  # The "Subscription Collection" resource APIs
  ######################################################
  /subscriptions:

    #-----------------------------------------------------
    # Retrieve all subscriptions of a certain API and application
    #-----------------------------------------------------
    get:
      security:
        - OAuth2Security:
            - apim:subscribe
            - apim:sub_manage
      x-wso2-curl: "curl -k -H \"Authorization: Bearer ae4eae22-3f65-387b-a171-d37eaa366fa8\" \"https://localhost:9443/api/am/store/v1/subscriptions?apiId=c43a325c-260b-4302-81cb-768eafaa3aed\""
      x-wso2-request: |
        GET https://localhost:9443/api/am/store/v1/subscriptions?apiId=c43a325c-260b-4302-81cb-768eafaa3aed
        Authorization: Bearer ae4eae22-3f65-387b-a171-d37eaa366fa8
      x-wso2-response: "HTTP/1.1 200 OK\nContent-Type: application/json\n\n{\n   \"previous\": \"\",\n   \"list\":    [\n            {\n         \"throttlingPolicy\": \"Bronze\",\n         \"subscriptionId\": \"03b8ef2b-5ae5-41f5-968e-52fa7fbd5d33\",\n         \"apiIdentifier\": \"admin-PhoneVerification-2.0.0\",\n         \"applicationId\": \"896658a0-b4ee-4535-bbfa-806c894a4015\",\n         \"status\": \"UNBLOCKED\"\n      },\n            {\n         \"throttlingPolicy\": \"Bronze\",\n         \"subscriptionId\": \"5ed42650-9f5e-4dd4-94f3-3f09f1b17354\",\n         \"apiIdentifier\": \"admin-PhoneVerification-2.0.0\",\n         \"applicationId\": \"846118a5-3b25-4c22-a983-2d0278936f09\",\n         \"status\": \"UNBLOCKED\"\n      }\n   ],\n   \"count\": 2,\n   \"next\": \"\"\n}"
      summary: |
        Get all subscriptions
      description: |
        This operation can be used to retrieve a list of subscriptions of the user associated with the provided access token. This operation is capable of

        1. Retrieving applications which are subscibed to a specific API.
        `GET https://localhost:9443/api/am/store/v1/subscriptions?apiId=c43a325c-260b-4302-81cb-768eafaa3aed`

        2. Retrieving APIs which are subscribed by a specific application.
        `GET https://localhost:9443/api/am/store/v1/subscriptions?applicationId=c43a325c-260b-4302-81cb-768eafaa3aed`

        **IMPORTANT:**
        * It is mandatory to provide either **apiId** or **applicationId**.
      parameters:
        - $ref: '#/parameters/apiId-Q'
        - $ref: '#/parameters/applicationId-Q'
        - $ref: '#/parameters/groupId'
        - $ref: '#/parameters/requestedTenant'
        - $ref: '#/parameters/offset'
        - $ref: '#/parameters/limit'
        - $ref: '#/parameters/If-None-Match'
      tags:
        - Subscriptions
      responses:
        200:
          description: |
            OK.
            Subscription list returned.
          schema:
            $ref: '#/definitions/SubscriptionList'
          headers:
            ETag:
              description: |
                Entity Tag of the response resource.
                Used by caches, or in conditional requests.
              type: string
        304:
          description: |
            Not Modified.
            Empty body because the client has already the latest version of the requested resource.
        406:
          description: |
            Not Acceptable. The requested media type is not supported
          schema:
            $ref: '#/definitions/Error'

    #-----------------------------------------------------
    # Create a new subscription
    #-----------------------------------------------------
    post:
      security:
        - OAuth2Security:
            - apim:subscribe
            - apim:sub_manage
      x-wso2-curl: "curl -k -H \"Authorization: Bearer ae4eae22-3f65-387b-a171-d37eaa366fa8\" -H \"Content-Type: application/json\" -X POST  -d @data.json \"https://localhost:9443/api/am/store/v1/subscriptions\""
      x-wso2-request: "POST https://localhost:9443/api/am/store/v1/subscriptions\nAuthorization: Bearer ae4eae22-3f65-387b-a171-d37eaa366fa8\n\n{\n    \"throttlingPolicy\": \"Gold\",\n    \"apiIdentifier\": \"c43a325c-260b-4302-81cb-768eafaa3aed\",\n    \"applicationId\": \"c30f3a6e-ffa4-4ae7-afce-224d1f820524\"\n}"
      x-wso2-response: "HTTP/1.1 201 Created\nLocation: https://localhost:9443/api/am/store/v1/subscriptions/5b65808c-cdf2-43e1-a695-de63e3ad0ae9\nContent-Type: application/json\n\n{\n   \"throttlingPolicy\": \"Gold\",\n   \"subscriptionId\": \"5b65808c-cdf2-43e1-a695-de63e3ad0ae9\",\n   \"apiIdentifier\": \"admin-PhoneVerification-2.0.0\",\n   \"applicationId\": \"c30f3a6e-ffa4-4ae7-afce-224d1f820524\",\n   \"status\": \"UNBLOCKED\"\n}"
      summary: |
        Add a new subscription
      description: |
        This operation can be used to add a new subscription providing the id of the API and the application.
      parameters:
        - in: body
          name: body
          description: |
            Subscription object that should to be added
          required: true
          schema:
            $ref: '#/definitions/Subscription'
        - $ref: '#/parameters/requestedTenant'
      tags:
        - Subscriptions
      responses:
        201:
          description: |
            Created.
            Successful response with the newly created object as entity in the body.
            Location header contains URL of newly created entity.
          schema:
            $ref: '#/definitions/Subscription'
          headers:
            Location:
              description: |
                Location to the newly created subscription.
              type: string
            ETag:
              description: |
                Entity Tag of the response resource. Used by caches, or in conditional request.
              type: string
        202:
          description: |
            Accepted.
            The request has been accepted.
          schema:
            $ref: '#/definitions/WorkflowResponse'
          headers:
            Location:
              description: |
                Location of the newly created subscription.
              type: string
        400:
          description: |
            Bad Request.
            Invalid request or validation error.
          schema:
            $ref: '#/definitions/Error'
        415:
          description: |
            Unsupported media type.
            The entity of the request was in a not supported format.


  ######################################################
  # The "Multiple Subscriptions" resource API
  ######################################################
  '/subscriptions/multiple':
    #-----------------------------------------------------
    # Create a batch of Subscriptions
    #-----------------------------------------------------
    post:
      security:
        - OAuth2Security:
            - apim:subscribe
            - apim:sub_manage
      x-wso2-curl: "curl -k -H \"Authorization: Bearer ae4eae22-3f65-387b-a171-d37eaa366fa8\" -H \"Content-Type: application/json\" -X POST  -d @data.json \"https://localhost:9443/api/am/store/v1/subscriptions/multiple\""
      x-wso2-request: "POST https://localhost:9443/api/am/store/v1/subscriptions/multiple\nAuthorization: Bearer ae4eae22-3f65-387b-a171-d37eaa366fa8\n\n{\n    \"throttlingPolicy\": \"Gold\",\n    \"apiIdentifier\": \"c43a325c-260b-4302-81cb-768eafaa3aed\",\n    \"applicationId\": \"c30f3a6e-ffa4-4ae7-afce-224d1f820524\"\n}"
      x-wso2-response: "HTTP/1.1 201 Created\nLocation: https://localhost:9443/api/am/store/v1/subscriptions/5b65808c-cdf2-43e1-a695-de63e3ad0ae9\nContent-Type: application/json\n\n{\n   \"throttlingPolicy\": \"Gold\",\n   \"subscriptionId\": \"5b65808c-cdf2-43e1-a695-de63e3ad0ae9\",\n   \"apiIdentifier\": \"admin-PhoneVerification-2.0.0\",\n   \"applicationId\": \"c30f3a6e-ffa4-4ae7-afce-224d1f820524\",\n   \"status\": \"UNBLOCKED\"\n}"
      summary: |
        Add new subscriptions
      description: |
        This operation can be used to add a new subscriptions providing the ids of the APIs and the applications.
      parameters:
        - in: body
          name: body
          description: |
            Subscription objects that should to be added
          required: true
          schema:
            type: array
            items:
              $ref: '#/definitions/Subscription'
        - $ref: '#/parameters/requestedTenant'
      tags:
        - Subscriptions
      responses:
        200:
          description: |
            OK.
            Successful response with the newly created objects as entity in the body.
          schema:
            type: array
            items:
              $ref: '#/definitions/Subscription'
          headers:
            Content-Type:
              description: |
                The content type of the body.
              type: string
            ETag:
              description: |
                Entity Tag of the response resource. Used by caches, or in conditional requests (Will be supported in future).
              type: string
        400:
          description: |
            Bad Request.
            Invalid request or validation error.
          schema:
            $ref: '#/definitions/Error'
        415:
          description: |
            Unsupported media type.
            The entity of the request was in a not supported format.

  ######################################################
  # The "Individual Subscription" resource APIs
  ######################################################
  '/subscriptions/{subscriptionId}':

    #-----------------------------------------------------
    # Retrieve a certain subscription
    #-----------------------------------------------------
    get:
      security:
        - OAuth2Security:
            - apim:subscribe
            - apim:sub_manage
      x-wso2-curl: "curl -k -H \"Authorization: Bearer ae4eae22-3f65-387b-a171-d37eaa366fa8\" \"https://localhost:9443/api/am/store/v1/subscriptions/5b65808c-cdf2-43e1-a695-de63e3ad0ae9\""
      x-wso2-request: |
        GET https://localhost:9443/api/am/store/v1/subscriptions/5b65808c-cdf2-43e1-a695-de63e3ad0ae9
        Authorization: Bearer ae4eae22-3f65-387b-a171-d37eaa366fa8
      x-wso2-response: "HTTP/1.1 200 OK\nContent-Type: application/json\n\n{\n   \"throttlingPolicy\": \"Gold\",\n   \"subscriptionId\": \"5b65808c-cdf2-43e1-a695-de63e3ad0ae9\",\n   \"apiIdentifier\": \"admin-PhoneVerification-2.0.0\",\n   \"applicationId\": \"c30f3a6e-ffa4-4ae7-afce-224d1f820524\",\n   \"status\": \"UNBLOCKED\"\n}"
      summary: |
        Get details of a subscription
      description: |
        This operation can be used to get details of a single subscription.
      parameters:
        - $ref: '#/parameters/subscriptionId'
        - $ref: '#/parameters/If-None-Match'
      tags:
        - Subscriptions
      responses:
        200:
          description: |
            OK.
            Subscription returned
          schema:
            $ref: '#/definitions/Subscription'
          headers:
            ETag:
              description: 'Entity Tag of the response resource. Used by caches, or in conditional requests.'
              type: string
            Last-Modified:
              description: 'Date and time the resource has been modifed the last time. Used by caches, or in conditional reuquests.'
              type: string
        '304':
          description: |
            Not Modified.
            Empty body because the client has already the latest version of the requested resource.
        '404':
          description: |
            Not Found.
            Requested Subscription does not exist.
          schema:
            $ref: '#/definitions/Error'

    #-----------------------------------------------------
# Update existing subscription
#-----------------------------------------------------
    put:
      security:
        - OAuth2Security:
            - apim:subscribe
            - apim:sub_manage
      x-wso2-curl: "curl -k -H \"Authorization: Bearer ae4eae22-3f65-387b-a171-d37eaa366fa8\" -H \"Content-Type: application/json\" -X PUT  -d @data.json \"https://localhost:9443/api/am/store/v1/subscriptions/5b65808c-cdf2-43e1-a695-de63e3ad0ae9\""
      x-wso2-request: "PUT https://localhost:9443/api/am/store/v1/subscriptions/5b65808c-cdf2-43e1-a695-de63e3ad0ae9\nAuthorization: Bearer ae4eae22-3f65-387b-a171-d37eaa366fa8\n\n{\n    \"throttlingPolicy\": \"Gold\",\n  \"requestedThrottlingPolicy\": \"Unlimited\",\n    \"apiId\": \"c43a325c-260b-4302-81cb-768eafaa3aed\",\n    \"applicationId\": \"c30f3a6e-ffa4-4ae7-afce-224d1f820524\"\n    \"status\": \"UNBLOCKED\"\n}"
      x-wso2-response: "HTTP/1.1 200 Ok\nLocation: https://localhost:9443/api/am/store/v1/subscriptions/5b65808c-cdf2-43e1-a695-de63e3ad0ae9\nContent-Type: application/json\n\n{\n   \"throttlingPolicy\": \"Gold\",\n   \"subscriptionId\": \"5b65808c-cdf2-43e1-a695-de63e3ad0ae9\",\n   \"apiIdentifier\": \"admin-PhoneVerification-2.0.0\",\n   \"applicationId\": \"c30f3a6e-ffa4-4ae7-afce-224d1f820524\",\n   \"status\": \"UNBLOCKED\"\n}"
      summary: |
        Update existing subscription
      description: |
        This operation can be used to update a subscription providing the subscription id, api id, application Id, status and updated throttling policy tier.
      parameters:
        - in: body
          name: body
          description: |
            Subscription object that should to be added
          required: true
          schema:
            $ref: '#/definitions/Subscription'
        - $ref: '#/parameters/requestedTenant'
        - $ref: '#/parameters/subscriptionId'
      tags:
        - Subscriptions
      responses:
        200:
          description: |
            Subscription Updated.
            Successful response with the updated object as entity in the body.
            Location header contains URL of newly updates entity.
          schema:
            $ref: '#/definitions/Subscription'
          headers:
            Location:
              description: |
                Location to the updated subscription.
              type: string
            ETag:
              description: |
                Entity Tag of the response resource. Used by caches, or in conditional request.
              type: string
        202:
          description: |
            Accepted.
            The request has been accepted.
          schema:
            $ref: '#/definitions/WorkflowResponse'
          headers:
            Location:
              description: |
                Location of the updated subscription.
              type: string
        304:
          description: |
            Not Modified.
            Empty body because the client has already the latest version of the requested resource.
        400:
          description: |
            Bad Request.
            Invalid request or validation error.
          schema:
            $ref: '#/definitions/Error'
        404:
          description: |
            Not Found.
            Requested Subscription does not exist.
        415:
          description: |
            Unsupported media type.
            The entity of the request was in a not supported format.

#-----------------------------------------------------
    # Delete a certain subscription
    #-----------------------------------------------------
    delete:
      security:
        - OAuth2Security:
            - apim:subscribe
            - apim:sub_manage
      x-wso2-curl: "curl -k -H \"Authorization: Bearer ae4eae22-3f65-387b-a171-d37eaa366fa8\" -X DELETE \"https://localhost:9443/api/am/store/v1/subscriptions/5b65808c-cdf2-43e1-a695-de63e3ad0ae9\""
      x-wso2-request: |
        DELETE https://localhost:9443/api/am/store/v1/subscriptions/5b65808c-cdf2-43e1-a695-de63e3ad0ae9
      x-wso2-response: "HTTP/1.1 200 OK"
      summary: |
        Remove a subscription
      description: |
        This operation can be used to remove a subscription.
      parameters:
        - $ref: '#/parameters/subscriptionId'
        - $ref: '#/parameters/If-Match'
      tags:
        - Subscriptions
      responses:
        200:
          description: |
            OK.
            Resource successfully deleted.
        202:
          description: |
            Accepted.
            The request has been accepted.
          schema:
            $ref: '#/definitions/WorkflowResponse'
          headers:
            Location:
              description: |
                Location of the existing subscription.
              type: string
        404:
          description: |
            Not Found.
            Resource to be deleted does not exist.
          schema:
            $ref: '#/definitions/Error'
        412:
          description: |
            Precondition Failed.
            The request has not been performed because one of the preconditions is not met.
          schema:
            $ref: '#/definitions/Error'

  ######################################################
  # The get usage billing resource APIs
  ######################################################
  '/subscriptions/{subscriptionId}/usage':
    get:
      x-wso2-curl: "curl -k -H \"Authorization: Bearer ae4eae22-3f65-387b-a171-d37eaa366fa8\" https://127.0.0.1:9443/api/am/store/v1/subscriptions/64eca60b-2e55-4c38-8603-e9e6bad7d809/usage"
      x-wso2-request: |
        GET https://127.0.0.1:9443/api/am/store/v1/subscriptions/64eca60b-2e55-4c38-8603-e9e6bad7d809/usage
        Authorization: Bearer ae4eae22-3f65-387b-a171-d37eaa366fa8
      x-wso2-response: "HTTP/1.1 200 OK\nContent-Type: application/json\n\n{\n   \"object\": \"invoice\",\n   \"account_country\": \"US\",\n   \"account_name\": \"test.com\",\n   \"amount_due\": \"0\",\n   \"amount_paid\": \"0\"\n  \"amount_remaining\": \"0\"\n}"
      security:
        - OAuth2Security:
            - apim:subscribe
            - apim:sub_manage
      summary: Get details of a pending invoice for a monetized subscription with metered billing.
      description: |
        This operation can be used to get details of a pending invoice for a monetized subscription with metered billing.
      parameters:
        - $ref: '#/parameters/subscriptionId'
      tags:
        - API Monetization
      responses:
        200:
          description: |
            OK.
            Details of a pending invoice returned.
          schema:
            $ref: '#/definitions/APIMonetizationUsage'
          headers:
            Content-Type:
              description: The content type of the body.
              type: string
            ETag:
              description: 'Entity Tag of the response resource. Used by caches, or in conditional requests (Will be supported in future).'
              type: string
            Last-Modified:
              description: 'Date and time the resource has been modified the last time. Used by caches, or in conditional requests (Will be supported in future).'
              type: string
        '304':
          description: |
            Not Modified.
            Empty body because the client has already the latest version of the requested resource (Will be supported in future).
        '404':
          description: |
            Not Found.
            Requested Subscription does not exist.
          schema:
            $ref: '#/definitions/Error'

  ######################################################
  # The "Throttling Policy Collection" resource APIs
  ######################################################
  /throttling-policies/{policyLevel}:

    #-----------------------------------------------------
    # Retrieve the list of all available throttling Policies for given level
    #-----------------------------------------------------
    get:
      summary: Get all available throttling policies
      security:
        - OAuth2Security: []
      description: |
        Get available Throttling Policies
      parameters:
        - $ref: '#/parameters/limit'
        - $ref: '#/parameters/offset'
        - $ref: '#/parameters/policyLevel'
        - $ref: '#/parameters/If-None-Match'
        - $ref: '#/parameters/requestedTenant'
      tags:
        - Throttling Policies
      responses:
        200:
          description: |
            OK.
            List of throttling policies returned.
          schema:
            type: array
            items:
              $ref: '#/definitions/ThrottlingPolicyList'
          headers:
            ETag:
              description: |
                Entity Tag of the response resource.
                Used by caches, or in conditional requests.
              type: string
        304:
          description: |
            Not Modified.
            Empty body because the client has already the latest version of the requested resource.
        406:
          description: |
            Not Acceptable.
            The requested media type is not supported
          schema:
            $ref: '#/definitions/Error'

  ######################################################
  # The "Individual Throttling Policy" resource APIs
  ######################################################
  '/throttling-policies/{policyLevel}/{policyId}':

    #-----------------------------------------------------
    # Retrieve a certain throttling policy
    #-----------------------------------------------------
    get:
      security:
        - OAuth2Security: []
      x-wso2-curl: "curl \"https://localhost:9443/api/am/store/v1/throttling-policies/api/Bronze\""
      x-wso2-request: |
        GET https://localhost:9443/api/am/store/v1/throttling-policies/api/Bronze
      x-wso2-curl-tenant: "curl -k -H \"X-WSO2-Tenant:test.com\" https://localhost:9443/api/am/store/v1/throttling-policies/api/Bronze"
      x-wso2-response: "HTTP/1.1 200 OK\nContent-Type: application/json\n\n{\n   \"unitTime\": 60000,\n   \"tierPlan\": \"FREE\",\n   \"stopOnQuotaReach\": true,\n   \"policyLevel\": \"api\",\n   \"requestCount\": 1,\n   \"description\": \"Allows 1 request(s) per minute.\",\n   \"name\": \"Bronze\",\n   \"attributes\": {}\n}"
      summary: |
        Get details of a throttling policy
      description: |
        This operation can be used to retrieve details of a single throttling policy by specifying the policy level and policy name.

        `X-WSO2-Tenant` header can be used to retrive throttling policy that belongs to a different tenant domain. If not specified super tenant will be used. If Authorization header is present in the request, the user's tenant associated with the access token will be used.
      parameters:
        - $ref: '#/parameters/policyId'
        - $ref: '#/parameters/policyLevel'
        - $ref: '#/parameters/requestedTenant'
        - $ref: '#/parameters/If-None-Match'
      tags:
        - Throttling Policies
      responses:
        200:
          description: |
            OK.
            Throttling Policy returned
          schema:
            $ref: '#/definitions/ThrottlingPolicy'
          headers:
            ETag:
              description: |
                Entity Tag of the response resource.
                Used by caches, or in conditional requests.
              type: string
            Last-Modified:
              description: |
                Date and time the resource has been modifed the last time.
                Used by caches, or in conditional requests.
              type: string
        304:
          description: |
            Not Modified.
            Empty body because the client has already the latest version of the requested resource.
        404:
          description: |
            Not Found.
            Requested Throttling Policy does not exist.
          schema:
            $ref: '#/definitions/Error'
        406:
          description: |
            Not Acceptable.
            The requested media type is not supported.
          schema:
            $ref: '#/definitions/Error'

  ######################################################
  # The "Tag Collection" resource API
  ######################################################
  /tags:

    #-----------------------------------------------------
    # Retrieve the list of tags qualifying under a search condition
    #-----------------------------------------------------
    get:
      security:
        - OAuth2Security: []
      x-wso2-curl: "curl \"https://localhost:9443/api/am/store/v1/tags\""
      x-wso2-request: |
        GET https://localhost:9443/api/am/store/v1/tags
      x-wso2-curl-tenant: "curl -k -H \"X-WSO2-Tenant:test.com\" https://localhost:9443/api/am/store/v1/tags"
      x-wso2-response: "HTTP/1.1 200 OK\nContent-Type: application/json\n\n{\n   \"previous\": \"\",\n   \"list\":    [\n            {\n         \"weight\": 1,\n         \"name\": \"mobile\"\n      },\n            {\n         \"weight\": 1,\n         \"name\": \"multimedia\"\n      },\n            {\n         \"weight\": 1,\n         \"name\": \"phone\"\n      }\n   ],\n   \"count\": 3,\n   \"next\": \"\"\n}"
      summary: |
        Get all tags
      description: |
        This operation can be used to retrieve a list of tags that are already added to APIs.

        `X-WSO2-Tenant` header can be used to retrive tags that belongs to a different tenant domain. If not specified super tenant will be used. If Authorization header is present in the request, the user's tenant associated with the access token will be used.

        **NOTE:**
        * This operation does not require an Authorization header by default. But in order to see a restricted API's tags, you need to provide Authorization header.
      parameters:
        - $ref: '#/parameters/limit'
        - $ref: '#/parameters/offset'
        - $ref: '#/parameters/requestedTenant'
        - $ref: '#/parameters/If-None-Match'
      tags:
        - Tags
      responses:
        200:
          description: |
            OK.
            Tag list is returned.
          schema:
            $ref: '#/definitions/TagList'
          headers:
            ETag:
              description: |
                Entity Tag of the response resource.
                Used by caches, or in conditional requests.
              type: string
        304:
          description: |
            Not Modified.
            Empty body because the client has already the latest version of the requested resource.
        404:
          description: |
            Not Found. Requested API does not exist.
          schema:
            $ref: '#/definitions/Error'
        406:
          description: |
            Not Acceptable. The requested media type is not supported
          schema:
            $ref: '#/definitions/Error'

  ######################################################
  # The "Content Search Results" resource APIs
  ######################################################
  /search:

    #-----------------------------------------------------
    # Retrieve the matching results
    #-----------------------------------------------------
    get:
      security:
        - OAuth2Security: []
      produces:
        - application/json
      x-wso2-curl: "curl -k -H \"Authorization: Bearer ae4eae22-3f65-387b-a171-d37eaa366fa8\" https://localhost:9443/api/am/store/v0.13/search?query=sample"
      x-wso2-request: |
        GET https://localhost:9443/api/am/store/v0.13/search
        Authorization: Bearer ae4eae22-3f65-387b-a171-d37eaa366fa8
      x-wso2-response: "HTTP/1.1 200 OK\nContent-Type: application/json\n\n{\n   \"previous\": \"\",\n   \"list\":    [\n            {\n         \"provider\": \"admin\",\n         \"version\": \"1.0.0\",\n         \"description\": \"This sample API provides Account Status Validation\",\n         \"name\": \"AccountVal\",\n         \"context\": \"/account\",\n         \"id\": \"2e81f147-c8a8-4f68-b4f0-69e0e7510b01\",\n         \"status\": \"PUBLISHED\"\n      },\n            {\n         \"provider\": \"admin\",\n         \"version\": \"1.0.0\",\n         \"description\": null,\n         \"name\": \"api1\",\n         \"context\": \"/api1\",\n         \"id\": \"3e22d2fb-277a-4e9e-8c7e-1c0f7f73960e\",\n         \"status\": \"PUBLISHED\"\n      }\n   ],\n   \"next\": \"\",\n   \"count\": 2\n}"
      summary: |
        Retrieve/Search APIs and API Documents by content
      description: |
        This operation provides you a list of available APIs and API Documents qualifying the given keyword match.

      parameters:
        - $ref : '#/parameters/limit'
        - $ref : '#/parameters/offset'
        - $ref : '#/parameters/requestedTenant'
        - name : query
          in: query
          description: |
            **Search**.

            You can search by using providing the search term in the query parameters.

          type: string
        - $ref : "#/parameters/If-None-Match"
      tags:
        - Unified Search
      responses:
        200:
          description: |
            OK.
            List of qualifying APIs and docs is returned.
          schema:
            $ref: '#/definitions/SearchResultList'
          headers:
            Content-Type:
              description: The content type of the body.
              type: string
            ETag:
              description: |
                Entity Tag of the response resource. Used by caches, or in conditional requests (Will be supported in future).
              type: string
        304:
          description: |
            Not Modified.
            Empty body because the client has already the latest version of the requested resource (Will be supported in future).
        406:
          description: |
            Not Acceptable.
            The requested media type is not supported
          schema:
            $ref: '#/definitions/Error'

  ######################################################
  # The "SDK Generation Languages" list resource APIs
  ######################################################
  /sdk-gen/languages:
    #-----------------------------------------------------
    # Provide a list of supported languages for SDK (System Development Kit) generation
    #-----------------------------------------------------
    get:
      produces:
        - application/json
      security:
        - OAuth2Security:
            - apim:subscribe
      x-wso2-curl:  "curl -X GET -k -H \"Authorization:Bearer ae4eae22-3f65-387b-a171-d37eaa366fa8\" https://localhost:9443/api/am/store/v1/sdk-gen/languages"
      x-wso2-request: |
        GET https://localhost:9443/api/am/store/v1/sdk-gen/languages
        Authorization: Bearer ae4eae22-3f65-387b-a171-d37eaa366fa8
      x-wso2-response:  "HTTP/1.1 200 OK\nContent-Type : application/json"
      summary:  |
        Get a list of supported SDK languages
      description:  |
        This operation will provide a list of programming languages that are supported by the swagger codegen library for generating System Development Kits (SDKs) for APIs available in the API Manager Store
      tags:
        - SDKs
      responses:
        200:
          description:  |
            OK.
            List of supported languages for generating SDKs.
        404:
          description:  |
            Not Found.
            The list of languages is not found.
          schema:
            $ref: '#/definitions/Error'
        500:
          description:  |
            Internal Server Error.
            Error while retrieving the list.
          schema:
            $ref: '#/definitions/Error'

  ######################################################
  # The Store settings List
  ######################################################
  /settings:
    #-----------------------------------------------------
    # Retrieve store settings
    #-----------------------------------------------------
    get:
      summary: Retreive store settings
      security:
        - OAuth2Security:
            - apim:store_settings
      description: |
        Retreive store settings
      tags:
        - Settings
      parameters:
        - $ref: '#/parameters/requestedTenant'
      responses:
        200:
          description: |
            OK.
            Settings returned
          schema:
            $ref: '#/definitions/Settings'
        404:
          description: |
            Not Found.
            Requested Settings does not exist.
          schema:
            $ref: '#/definitions/Error'

  ######################################################
  # The "Application Attributes" resource APIs
  ######################################################

  /settings/application-attributes:
    #--------------------------------------------------------
    # Retrieve all application attributes from configuration
    #--------------------------------------------------------
    get:
      security:
        - OAuth2Security:
            - apim:subscribe
      x-wso2-curl: "curl -k -H \"Authorization: Bearer ae4eae22-3f65-387b-a171-d37eaa366fa8\" \"https://localhost:9443/api/am/store/v1/applications/attributes\""
      x-wso2-request: |
        GET https://localhost:9443/api/am/store/v1/settings/attributes
        Authorization: Bearer ae4eae22-3f65-387b-a171-d37eaa366fa8
      x-wso2-response: "HTTP/1.1 200 OK\nContent-Type: application/json\n\n[\n {\n \"Description\": \"Sample description of the attribute\",\n \"Required\": true,\n \"Attribute\": \"External Reference Id\",\n \"Hidden\": false\n},\n {\n \"Description\": \"Sample description of the attribute\",\n \"Required\": true,\n \"Attribute\": \"Billing Id\",\n \"Hidden\": true,\n \"Default\": \"xxxx\"\n}\n]"
      summary: |
        Get all application attributes from configuration
      description: |
        This operation can be used to retrieve the application attributes from configuration. It will not return hidden attributes.
      parameters:
        - $ref: '#/parameters/If-None-Match'
      tags:
        - Settings
      responses:
        200:
          description: |
            OK.
            Application attributes returned.
          headers:
            Content-Type:
              description: |
                The content type of the body.
              type: string
          schema:
            $ref: '#/definitions/ApplicationAttributeList'
        404:
          description: |
            Not Found.
            Requested application does not exist.
          schema:
            $ref: '#/definitions/Error'
        406:
          description: |
            Not Acceptable.
            The requested media type is not supported
          schema:
            $ref: '#/definitions/Error'

  ######################################################
  # The tenant resource APIs
  ######################################################
  '/tenants':
    #--------------------------------------------------------
    # Retrieve tenants by state
    #--------------------------------------------------------
    get:
      security:
        - OAuth2Security: []
      x-examples:
        $ref: docs/examples/tenants/tenants.yaml
      summary: |
        Get get tenants by state
      description: |
        This operation is to get tenants by state
      parameters:
        - name: state
          description: |
            The state represents the current state of the tenant

            Supported states are [ active, inactive]

          in: query
          type: string
          required: false
          default: 'active'
          enum:
            - active
            - inactive
        - $ref: '#/parameters/limit'
        - $ref: '#/parameters/offset'
      tags:
        - tenants
      responses:
        200:
          description: |
            OK.
            Tenant names returned.
          headers:
            Content-Type:
              description: |
                The content type of the body.
              type: string
          schema:
            $ref: '#/definitions/TenantList'
        404:
          description: |
            Not Found.
            Requested application does not exist.
          schema:
            $ref: '#/definitions/Error'
        406:
          description: |
            Not Acceptable.
            The requested media type is not supported
          schema:
            $ref: '#/definitions/Error'

  ######################################################
  # The "Recommendations" resource API
  ######################################################
  /recommendations:
    #-----------------------------------------------------
    # Get recommendations for a user
    #-----------------------------------------------------
    get:
      security:
        - OAuth2Security:
            - apim:subscribe
      summary:
        Give API recommendations for a user
      description:
        This API can be used to get recommended APIs for a user who logs into the API store
      tags:
        - Recommendations
      responses:
        200:
          description: |
            OK.
            Requested recommendations are returned
          headers:
            ETag:
              description: |
                Entity Tag of the response resource. Used by caches, or in conditional requests
              type: string
          schema:
            $ref: '#/definitions/Recommendations'
        404:
          description: |
            Recommendations not Found.
          schema:
            $ref: '#/definitions/Error'

  ####################################################
  # Store Alerts management REST API
  ####################################################
  '/alert-types':
    #--------------------------------------------------
    # Retrieve the list of api store alert types.
    #--------------------------------------------------
    get:
      security:
        - OAuth2Security:
            - apim:sub_alert_manage
      x-examples:
        $ref: docs/examples/alerts/alerts.yaml#/get
      operationId: getStoreAlertTypes
      summary: |
        Get the list of API Store alert types.
      description: |
        This operation is used to get the list of supportd alert types for the 'subscriber' agent.
      tags:
        - Alerts
      responses:
        200:
          description: |
            OK.
            The list of subscriber alert types are returned.
          headers:
            Content-Type:
              description: |
                The content type of the body.
              type: string
          schema:
            $ref: '#/definitions/AlertTypesList'
        500:
          description: |
            Internal Server Error.
            An internal server error occurred while retrieving the alert types.
          schema:
            $ref: '#/definitions/Error'

  '/alert-subscriptions':
    #--------------------------------------------------
    # Retrieve the list of alerts subscribed by the user.
    #--------------------------------------------------
    get:
      security:
        - OAuth2Security:
            - apim:sub_alert_manage
      x-examples:
        $ref: docs/examples/alerts/alerts_subscriptions.yaml#/get
      summary: |
        Get the list of API Store alert types subscribed by the user.
      operationId: getSubscribedAlertTypes
      description: |
        This operation is used to get the list of subscribed alert types by the user.
      tags:
        - Alert Subscriptions
      responses:
        200:
          description: |
            OK.
            The list of subscribed alert types are returned.
          headers:
            Content-Type:
              description: |
                The content type of the body.
              type: string
          schema:
            $ref: '#/definitions/AlertsInfo'
        500:
          description: |
            Internal Server Error
            An error occurred while retrieving subscribed alert types by user.
          schema:
            $ref: '#/definitions/Error'

    #--------------------------------------------------
    # Subscribe to the selected alert types by the user.
    #--------------------------------------------------
    put:
      security:
        - OAuth2Security:
            - apim:sub_alert_manage
      x-examples:
        $ref: docs/examples/alerts/alerts_subscriptions.yaml#/put
      summary: |
        Subscribe to the selected alert types by the user.
      operationId: subscribeToAlerts
      description: |
        This operation is used to get the list of subscribed alert types by the user.
      parameters:
        - in: body
          name: body
          description:
            The alerts list and the email list to subscribe.
          required: true
          schema:
            $ref: '#/definitions/AlertsInfo'
      tags:
        - Alert Subscriptions
      responses:
        201:
          description: |
            OK.
            Successful response with the newly subscribed alerts.
          headers:
            Content-Type:
              description: |
                The content type of the body.
              type: string
          schema:
            $ref: '#/definitions/AlertsInfoResponse'
        400:
          description: |
            Bad Request.
            Invalid Request or request validation failure.
        500:
          description: |
            Internal Server Error
            An internal server error occurred while subscribing to alerts.
          schema:
            $ref: '#/definitions/Error'
    #--------------------------------------------------
    # Unsubscribe the user from all the alerts types
    #--------------------------------------------------
    delete:
      security:
        - OAuth2Security:
            - apim:sub_alert_manage
      x-examples:
        $ref: docs/examples/alerts/alerts_subscriptions.yaml#/delete
      summary: |
        Unsubscribe user from all the alert types.
      operationId: unsubscribeAllAlerts
      description: |
        This operation is used to unsubscribe the respective user from all the alert types.
      tags:
        - Alert Subscriptions
      responses:
        200:
          description: |
            OK.
            The user is unsubscribed from the alerts successfully.
          headers:
            Content-Type:
              description: |
                The content type of the body.
              type: string
        500:
          description: |
            Internal Server Error
          schema:
            $ref: '#/definitions/Error'

  ##################################################
  # Alert configuration api
  #################################################
  '/alerts/{alertType}/configurations':
    #----------------------------------------------
    # Get the alert configs
    #----------------------------------------------
    get:
      security:
        - OAuth2Security:
            - apim:sub_alert_manage
      x-examples:
        $ref: docs/examples/alerts/alerts_config.yaml#/get
      summary: |
        Get all AbnormalRequestsPerMin alert configurations
      operationId: getAllAlertConfigs
      description: |
        This operation is used to get all configurations of the AbnormalRequestsPerMin alert type.
      tags:
        - Alert Configuration
      parameters:
        - $ref: '#/parameters/alertType'
      responses:
        200:
          description: |
            OK.
            The store alert configuration.
          headers:
            Content-Type:
              description: |
                The content type of the body.
              type: string
          schema:
            $ref: '#/definitions/AlertConfigList'
        500:
          description: |
            Internal Server Error
            An error occurred while retrieving subscribed alert types by user.
          schema:
            $ref: '#/definitions/Error'

  '/alerts/{alertType}/configurations/{configurationId}':
    #----------------------------------------------
    # Add alert config
    #----------------------------------------------
    put:
      security:
        - OAuth2Security:
            - apim:sub_alert_manage
      x-examples:
        $ref: docs/examples/alerts/alerts_config.yaml#/put
      summary: |
        Add AbnormalRequestsPerMin alert configurations.
      operationId: addAlertConfig
      description: |
        This operation is used to add configuration for the AbnormalRequestsPerMin alert type.
      parameters:
        - $ref: '#/parameters/alertType'
        - $ref: '#/parameters/configurationId'
        - in: body
          name: body
          description:
            Configuration for AbnormalRequestCount alert type
          required: true
          schema:
            $ref: '#/definitions/AlertConfigInfo'
      tags:
        - Alert Configuration
      responses:
        201:
          description: |
            Created.
            Successful response with newly created object as entity.
            Location header contains URL of newly created entity.
          headers:
            Location:
              description: |
                The location of the newly created entity.
              type: string
          schema:
            $ref: '#/definitions/AlertConfig'
        400:
          description: |
            Bad Request
            The request parameters validation failed.
          schema:
            $ref: '#/definitions/Error'
        500:
          description: |
            Internal Server Error
            An error occurred while retrieving subscribed alert types by user.
          schema:
            $ref: '#/definitions/Error'

    #----------------------------------------------
    # Delete alert configuration
    #----------------------------------------------
    delete:
      security:
        - OAuth2Security:
            - apim:sub_alert_manage
      x-examples:
        $ref: docs/examples/alerts/alerts_config.yaml#/delete
      summary: |
        Delete the selected configuration from AbnormalRequestsPerMin alert type.
      operationId: deleteAlertConfig
      description: |
        This operation is used to delete configuration from the AbnormalRequestsPerMin alert type.
      parameters:
        - $ref: '#/parameters/alertType'
        - $ref: '#/parameters/configurationId'
      tags:
        - Alert Configuration
      responses:
        200:
          description: |
            OK.
            The alert config is deleted successfully.
        400:
          description: |
            Bad Request
            The request parameters validation failed.
          schema:
            $ref: '#/definitions/Error'
        404:
          description: |
            Not Found.
            The provided alert configuration is not found.
          schema:
            $ref: '#/definitions/Error'
        500:
          description: |
            Internal Server Error
            An error occurred while retrieving subscribed alert types by user.
          schema:
            $ref: '#/definitions/Error'

  ######################################################
  # The "Category" resource API
  ######################################################
  /api-categories:

    #-----------------------------------------------------
    # Retrieve all categories
    #-----------------------------------------------------
    get:
      security:
        - OAuth2Security: []
      x-wso2-request: |
        GET https://localhost:9443/api/am/store/v1.1/api-categories
      x-wso2-curl: "curl -k \"https://localhost:9443/api/am/store/v1.1/api-categories\""
      x-wso2-response: "HTTP/1.1 200 OK\r\nContent-Type: application/json\r\n\r\n{\r\n   \"count\":1,\r\n   \"list\":[\r\n      {\r\n         \"id\":\"463e2c9f-5e99-43c3-a66e-de7e0f367373\",\r\n         \"name\":\"Finance\",\r\n         \"description\":\"Finance related APIS\"\r\n      }\r\n   ]\r\n}"
      summary: Get all API categories
      description: |
        Get all API categories
      parameters:
        - $ref : '#/parameters/requestedTenant'
      tags:
        - API Category (Collection)
      responses:
        200:
          description: |
            OK.
            Categories returned
          schema:
            $ref: '#/definitions/APICategoryList'
  ######################################################
  # The "KEY MANAGER" resource API
  ######################################################
  /key-managers:

    #-----------------------------------------------------
    # Retrieve all Key Managers
    #-----------------------------------------------------
    get:
      security:
        - OAuth2Security:
            - apim:subscribe
      summary: Get all Key Managers
      description: |
        Get all Key managers
      parameters:
        - $ref : '#/parameters/requestedTenant'
      tags:
        - Key Managers (Collection)
      responses:
        200:
          description: |
            OK.
            Categories returned
          schema:
            $ref: '#/definitions/KeyManagerList'

  ######################################################
  # GraphQL "Query Complexity" resource APIs
  ######################################################
  /apis/{apiId}/graphql-policies/complexity:

    #-----------------------------------------------------
    # Retrieve Complexity Info of a given API
    #-----------------------------------------------------
    get:
      summary: Get the complexity related details of an API
      security:
        - OAuth2Security: []
      description: |
        This operation can be used to retrieve complexity related details belonging to an API by providing the API id.
      parameters:
        - $ref: '#/parameters/apiId'
      tags:
        - GraphQL Policies
      responses:
        200:
          description: |
            OK.
            Requested complexity details returned.
        404:
          description: |
            Not Found.
            Requested API does not contain any complexity details.

  ######################################################
  # GraphQL Schema "Types and Fields" resource API
  ######################################################
  /apis/{apiId}/graphql-policies/complexity/types:

    #-----------------------------------------------------
    # Retrieve all types and fields of a GraphQL Schema
    #-----------------------------------------------------
    get:
      summary: Retrieve types and fields of a GraphQL Schema
      security:
        - OAuth2Security: []
      description: |
        This operation can be used to retrieve all types and fields of the GraphQL Schema by providing the API id.
      parameters:
        - $ref: '#/parameters/apiId'
      tags:
        - GraphQL Policies
      responses:
        200:
          description: |
            OK.
            Types and fields returned successfully.
          headers:
            Content-Type:
              description: |
                The content of the body.
              default: application/json
              type: string
          schema:
            $ref: '#/definitions/GraphQLSchemaTypeList'
        404:
          description: |
            Not Found.
            Retrieving types and fields failed.

######################################################
# Parameters - required by some of the APIs above
######################################################
parameters:

  # Requested Tenant domain
  # Specified as a header parameter
  requestedTenant:
    name: X-WSO2-Tenant
    in: header
    description: |
      For cross-tenant invocations, this is used to specify the tenant domain, where the resource need to be
        retirieved from.
    required: false
    type: string

  # API Identifier
  # Specified as part of the path expression
  apiId:
    name: apiId
    in: path
    description: |
      **API ID** consisting of the **UUID** of the API.
    required: true
    type: string
  # API product Identifier
  # Specified as part of the path expression
  apiProductId:
    name: apiProductId
    in: path
    description: |
      **API Product ID** consisting of the **UUID** of the API Product.
    required: true
    type: string
    x-encoded: true
  # API Identifier
  # Specified as part of the query string
  apiId-Q:
    name: apiId
    in: query
    description: |
      **API ID** consisting of the **UUID** of the API.
    type: string

  # API Type
  # Specified as part of the query string
  apiType-Q:
    name: apiType
    in: query
    description: |
      **API TYPE** Identifies the type API(API or API_PRODUCT).
    type: string

  # SDK language
  language:
    name: language
    in: query
    description: |
      Programming language to generate SDK.
    required: true
    type: string

  # Document Identifier
  # Specified as part of the path expression
  documentId:
    name: documentId
    in: path
    description: |
      Document Identifier
    required: true
    type: string

  # Application Identifier
  # Specified as part of the path expression
  applicationId:
    name: applicationId
    in: path
    description: |
      Application Identifier consisting of the UUID of the Application.
    required: true
    type: string

  # Oauth Key Mapping Identifier
  # Specified as part of the path expression
  keyMappingId:
    name: keyMappingId
    in: path
    description: |
      OAuth Key Identifier consisting of the UUID of the Oauth Key Mapping.
    required: true
    type: string

  # Filter By user roles
  # Specified as part of the query string
  filterByUserRoles:
    name: filterByUserRoles
    in: query
    description : |
      Filter user by roles.
    required : false
    type: boolean

  # Application Identifier
  # Specified as part of the query string
  applicationId-Q:
    name: applicationId
    in: query
    description: |
      **Application Identifier** consisting of the UUID of the Application.
    type: string

  # Group Identifier of the application
  groupId:
    name: groupId
    in: query
    description: |
      Application Group Id
    required: false
    type: string

  # Subscription Identifier
  # Specified as part of the path expression
  subscriptionId:
    name: subscriptionId
    in: path
    description: |
      Subscription Id
    required: true
    type: string

  # Policy Id
  # Specified as part of the path expression
  policyId:
    name: policyId
    in: path
    description: |
      Policy Id represented as a UUID
    required: true
    type: string

  # Comment Identifier
  # Specified as part of the path expression
  commentId:
    name: commentId
    in: path
    description: |
      Comment Id
    required: true
    type: string

  # Rating Identifier
  # Specified as part of the path expression
  ratingId:
    name: ratingId
    in: path
    description: |
      Rating Id
    required: true
    type: string

  # Throttling Policy Type
  # Specified as part of the path expression
  policyLevel:
    name: policyLevel
    in: path
    description: |
      List Application or Subscription type thro.
    type: string
    enum:
      - application
      - subscription
    required: true

  # Label Name
  # Specified as part of the query string
  labelName:
    name: labelName
    in: query
    description: |
      Name of the API microgateway labels
    type: string

  # API Gateway Environment Name
  # Specified as part of the query string
  environmentName:
    name: environmentName
    in: query
    description: |
      Name of the API gateway environment.
    type: string

  # Used for pagination:
  # The maximum number of resoures to be returned by a GET
  limit:
    name: limit
    in: query
    description: |
      Maximum size of resource array to return.
    default: 25
    type: integer

  # Used for pagination:
  # The order number of an instance in a qualified set of resoures
  # at which to start to return the next batch of qualified resources
  offset:
    name: offset
    in: query
    description: |
      Starting point within the complete list of items qualified.
    default: 0
    type: integer

  # Application Key Type
  # Specified as part of the path expression
  keyType:
    name: keyType
    in: path
    description: |
      **Application Key Type** standing for the type of the keys (i.e. Production or Sandbox).
    required: true
    type: string
    enum:
      - PRODUCTION
      - SANDBOX

  # The HTTP If-None-Match header
  # Used to avoid retrieving data that are already cached
  If-None-Match:
    name: If-None-Match
    in: header
    description: |
      Validator for conditional requests; based on the ETag of the formerly retrieved
      variant of the resourec.
    type : string

  # The HTTP If-Match header
  # Used to avoid concurrent updates
  If-Match:
    name: If-Match
    in: header
    description: |
      Validator for conditional requests; based on ETag.
    type: string

  # The alertType parameter
  alertType:
    name: alertType
    in: path
    type: string
    required: true
    description: |
      The alert type.

  # The alert subscription id parameter
  configurationId:
    name: configurationId
    type: string
    in: path
    required: true
    description: |
      The alert configuration id.

######################################################
# The resources used by some of the APIs above within the message body
######################################################
definitions:

  #-----------------------------------------------------
  # The API List resource
  #-----------------------------------------------------
  APIList:
    title: API List
    properties:
      count:
        type: integer
        description: |
          Number of APIs returned.
        example: 1
      list:
        type: array
        items:
          $ref: '#/definitions/APIInfo'
      pagination:
        $ref: '#/definitions/Pagination'
    example:
      count: 2
      list:
        - id: 01234567-0123-0123-0123-012345678901
          name: CalculatorAPI
          description: A calculator API that supports basic operations
          context: /CalculatorAPI
          version: 1.0.0
          provider: admin
          lifeCycleStatus: PUBLISHED
          thumbnailUri: /apis/01234567-0123-0123-0123-012345678901/thumbnail
        - id: 01123567-1233-5453-0212-12353678901
          name: PizzaShackAPI
          description: A Pizza ordering API
          context: /PizzaShackAPI
          version: 1.0.0
          provider: admin
          lifeCycleStatus: PUBLISHED
          thumbnailUri: /apis/01123567-1233-5453-0212-12353678901/thumbnail
      pagination:
        offset: 2
        limit: 2
        total: 10
        next: "/apis?limit=2&offset=4"
        previous: "/apis?limit=2&offset=0"

  #-----------------------------------------------------
  # The Standard API Info resource
  #-----------------------------------------------------
  APIInfo:
    title: API Info object with basic API details.
    properties:
      id:
        type: string
        example: 01234567-0123-0123-0123-012345678901
      name:
        type: string
        example: CalculatorAPI
      description:
        type: string
        example: A calculator API that supports basic operations
      context:
        type: string
        example: CalculatorAPI
      version:
        type: string
        example: 1.0.0
      type:
        type: string
        example: WS
      provider:
        description: |
          If the provider value is not given, the user invoking the API will be used as the provider.
        type: string
        example: admin
      lifeCycleStatus:
        type: string
        example: PUBLISHED
      thumbnailUri:
        type: string
        example: /apis/01234567-0123-0123-0123-012345678901/thumbnail
      avgRating:
        type: string
        description: Average rating of the API
        example: 4.5
      throttlingPolicies:
        type: array
        description: List of throttling policies of the API
        items:
          type: string
        example: ["Unlimited", "Bronze"]
      advertiseInfo:
        description: The advertise info of the API
        $ref: '#/definitions/AdvertiseInfo'
      businessInformation:
        $ref: '#/definitions/APIBusinessInformation'
      isSubscriptionAvailable:
        type: boolean
        example: false
      monetizationLabel:
        type: string
        example: Free

  #-----------------------------------------------------
  # The Standard API resource
  #-----------------------------------------------------
  API:
    title: API object
    required:
      - name
      - context
      - version
      - provider
      - lifeCycleStatus
    properties:
      id:
        type: string
        description: |
          UUID of the api
        example: 01234567-0123-0123-0123-012345678901
      name:
        type: string
        description: Name of the API
        example: CalculatorAPI
      description:
        type: string
        description: A brief description about the API
        example: A calculator API that supports basic operations
      context:
        type: string
        description: A string that represents thecontext of the user's request
        example: CalculatorAPI
      version:
        type: string
        description: The version of the API
        example: 1.0.0
      provider:
        description: |
          If the provider value is not given user invoking the api will be used as the provider.
        type: string
        example: admin
      apiDefinition:
        description: |
          Swagger definition of the API which contains details about URI templates and scopes
        type: string
        example: "{\"paths\":{\"\\/substract\":{\"get\":{\"x-auth-type\":\"Application & Application User\",\"x-throttling-tier\":\"Unlimited\",\"parameters\":[{\"name\":\"x\",\"required\":true,\"type\":\"string\",\"in\":\"query\"},{\"name\":\"y\",\"required\":true,\"type\":\"string\",\"in\":\"query\"}],\"responses\":{\"200\":{}}}},\"\\/add\":{\"get\":{\"x-auth-type\":\"Application & Application User\",\"x-throttling-tier\":\"Unlimited\",\"parameters\":[{\"name\":\"x\",\"required\":true,\"type\":\"string\",\"in\":\"query\"},{\"name\":\"y\",\"required\":true,\"type\":\"string\",\"in\":\"query\"}],\"responses\":{\"200\":{}}}}},\"swagger\":\"2.0\",\"info\":{\"title\":\"CalculatorAPI\",\"version\":\"1.0.0\"}}"
      wsdlUri:
        description: |
          WSDL URL if the API is based on a WSDL endpoint
        type: string
        example: "http://www.webservicex.com/globalweather.asmx?wsdl"
      lifeCycleStatus:
        type: string
        description: This describes in which status of the lifecycle the API is.
        example: PUBLISHED
      isDefaultVersion:
        type: boolean
        example: false
      type:
        type: string
        description: This describes the transport type of the API
        example: WS
      transport:
        type: array
        items:
          description: |
            Supported transports for the API (http and/or https).
          type: string
        example: ["http","https"]
      operations:
        type: array
        items:
          $ref: '#/definitions/APIOperations'
      authorizationHeader:
        type: string
        description: |
          Name of the Authorization header used for invoking the API. If it is not set, Authorization header name specified
          in tenant or system level will be used.
      securityScheme:
        type: array
        description: |
          Types of API security, the current API secured with. It can be either OAuth2 or mutual SSL or both. If
          it is not set OAuth2 will be set as the security for the current API.
        items:
          type: string
      tags:
        type: array
        description: Search keywords related to the API
        items:
          type: string
        example: ["substract","add"]
      tiers:
        type: array
        description: The subscription tiers selected for the particular API
        items:
          properties:
            tierName:
              type: string
              example: Gold
            tierPlan:
              type: string
              example: COMMERCIAL
            monetizationAttributes:
              properties:
                fixedPrice:
                  type: string
                  example: "10"
                pricePerRequest:
                  type: string
                  example: "1"
                currencyType:
                  type: string
                  example: "USD"
                billingCycle:
                  type: string
                  example: "month"
      hasThumbnail:
        type: boolean
        example: true
        default: false
      additionalProperties:
        description: |
          Custom(user defined) properties of API
        type: object
        additionalProperties:
          type: string
        example: {}
      monetization:
        $ref: '#/definitions/APIMonetizationInfo'
      endpointURLs:
        type: array
        items:
          properties:
            environmentName:
              type: string
              example: Production and Sandbox
            environmentType:
              type: string
              example: hybrid
            URLs:
              properties:
                http:
                  type: string
                  description: HTTP environment URL
                  example: "http://localhost:8280/phoneverify/1.0.0"
                https:
                  type: string
                  description: HTTPS environment URL
                  example: "https://localhost:8243/phoneverify/1.0.0"
                ws:
                  type: string
                  description: WS environment URL
                  example: "ws://localhost:9099/phoneverify/1.0.0"
                wss:
                  type: string
                  description: WSS environment URL
                  example: "wss://localhost:9099/phoneverify/1.0.0"
            defaultVersionURLs:
              properties:
                http:
                  type: string
                  description: HTTP environment default URL
                  example: "http://localhost:8280/phoneverify/"
                https:
                  type: string
                  description: HTTPS environment default URL
                  example: "https://localhost:8243/phoneverify/"
                ws:
                  type: string
                  description: WS environment default URL
                  example: "ws://localhost:9099/phoneverify/"
                wss:
                  type: string
                  description: WSS environment default URL
                  example: "ws://localhost:9099/phoneverify/"
      businessInformation:
        $ref: '#/definitions/APIBusinessInformation'
      labels:
        description: |
          Labels of micro-gateway environments attached to the API.
        type: array
        items:
          $ref: '#/definitions/Label'
      environmentList:
        type: array
        description: The environment list configured with non empty endpoint URLs for the particular API.
        items:
          type: string
        example: ["PRODUCTION","SANDBOX"]
      scopes:
        type: array
        items:
          $ref: '#/definitions/ScopeInfo'
      avgRating:
        type: string
        description: The average rating of the API
        example: 4.5
      advertiseInfo:
        description: The advertise info of the API
        $ref: '#/definitions/AdvertiseInfo'
      isSubscriptionAvailable:
        type: boolean
        example: false
      categories:
        description: |
          API categories
        type: array
        items:
          type: string
          example: ["Finance"]

  #-----------------------------------------------------
  # The Label resource
  #-----------------------------------------------------
  Label:
    title: Label
    required:
      - name
    properties:
      name:
        type: string
        example: "Public"
      description:
        type: string
      accessUrls:
        type: array
        items:
          type: string
          example: "http://localhost:9443/"

  #-----------------------------------------------------
  # The API monetization resource
  #-----------------------------------------------------
  APIMonetizationInfo:
    title: API monetization object
    required:
      - enabled
    properties:
      enabled:
        type: boolean
        description: Flag to indicate the monetization status
        example: true

  #-----------------------------------------------------
  # The Application List resource
  #-----------------------------------------------------
  ApplicationList:
    title: Application List
    properties:
      count:
        type: integer
        description: |
          Number of applications returned.
        example: 1
      list:
        type: array
        items:
          $ref: '#/definitions/ApplicationInfo'
      pagination:
        $ref: '#/definitions/Pagination'
        # example:
        #   next: "/applications?limit=1&offset=2&groupId="
        #   previous: "/applications?limit=1&offset=0&groupId="

  #-----------------------------------------------------
  # The Application resource
  #-----------------------------------------------------
  Application:
    title: Application
    required:
      - name
      - throttlingPolicy
    properties:
      applicationId:
        type: string
        example: 01234567-0123-0123-0123-012345678901
      name:
        type: string
        example: CalculatorApp
      throttlingPolicy:
        type: string
        example: Unlimited
      description:
        type: string
        example: Sample calculator application
      tokenType:
        type: string
        enum:
          - OAUTH
          - JWT
        description: |
          Type of the access token generated for this application.

          **OAUTH:** A UUID based access token which is issued by default.
          **JWT:** A self-contained, signed JWT based access token. **Note:** This can be only used in Microgateway environments.
        default: JWT
        example: JWT
      status:
        type: string
        example: APPROVED
        default: ""
      groups:
        type: array
        items:
          type: string
        example: ""
      subscriptionCount:
        type: integer
      keys:
        type: array
        items:
          $ref: '#/definitions/ApplicationKey'
        example: []
      attributes:
        type: object
        additionalProperties:
          type: string
        example: External Reference ID, Billing Tier
      subscriptionScopes:
        type: array
        items:
          $ref: '#/definitions/ScopeInfo'
        example: []
      owner:
        description: |
          Application created user
        type: string
        example: admin
      hashEnabled:
        type: boolean

  #-----------------------------------------------------
  # The Application Info resource
  #-----------------------------------------------------
  ApplicationInfo:
    title: Application info object with basic application details
    properties:
      applicationId:
        type: string
        example: 01234567-0123-0123-0123-012345678901
      name:
        type: string
        example: CalculatorApp
      throttlingPolicy:
        type: string
        example: Unlimited
      description:
        type: string
        example: Sample calculator application
      status:
        type: string
        example: APPROVED
        default: ""
      groups:
        type: array
        items:
          type: string
        example: ""
      subscriptionCount:
        type: integer
      attributes:
        type: object
        example: External Reference ID, Billing Tier
      owner:
        type: string
        example: admin

  #-----------------------------------------------------
  # The Document List resource
  #-----------------------------------------------------
  DocumentList:
    title: Document List
    properties:
      count:
        type: integer
        description: |
          Number of Documents returned.
        example: 1
      list:
        type: array
        items:
          $ref: '#/definitions/Document'
      pagination:
        $ref: '#/definitions/Pagination'
        # example:
        #   next: "/apis/01234567-0123-0123-0123-012345678901/documents?limit=1&offset=2"
        #   previous: "/apis/01234567-0123-0123-0123-012345678901/documents?limit=1&offset=0"

  #-----------------------------------------------------
  # The Document resource
  #-----------------------------------------------------
  Document:
    title: Document
    required:
      - name
      - type
      - sourceType
    properties:
      documentId:
        type: string
        example: 01234567-0123-0123-0123-012345678901
      name:
        type: string
        example: CalculatorDoc
      type:
        type: string
        enum:
          - HOWTO
          - SAMPLES
          - PUBLIC_FORUM
          - SUPPORT_FORUM
          - API_MESSAGE_FORMAT
          - SWAGGER_DOC
          - OTHER
        example: HOWTO
      summary:
        type: string
        example: "Summary of Calculator Documentation"
      sourceType:
        type: string
        enum:
          - INLINE
          - MARKDOWN
          - URL
          - FILE
        example: INLINE
      sourceUrl:
        type: string
        example: ""
      otherTypeName:
        type: string
        example: ""

  #-----------------------------------------------------
  # The Throttling Policy List resource
  #-----------------------------------------------------
  ThrottlingPolicyList:
    title: Throttling Policy List
    properties:
      count:
        type: integer
        description: |
          Number of Throttling Policies returned.
        example: 1
      list:
        type: array
        items:
          $ref: '#/definitions/ThrottlingPolicy'
      pagination:
        $ref: '#/definitions/Pagination'
        # example:
        #   next: "/throttling-policies/subscription?limit=1&offset=2"
        #   previous: "/throttling-policies/subscription?limit=1&offset=0"

  #-----------------------------------------------------
  # The Throttling Policy resource
  #-----------------------------------------------------
  ThrottlingPolicy:
    title: Throttling Policy
    required:
      - name
      - tierPlan
      - requestCount
      - unitTime
      - stopOnQuotaReach
    properties:
      name:
        type: string
        example: Platinum
      description:
        type: string
        example: "Allows 50 request(s) per minute."
      policyLevel:
        type: string
        enum:
          - application
          - subscription
        example: subscription
      attributes:
        description: |
          Custom attributes added to the throttling policy
        type: object
        additionalProperties:
          type: string
        example: {}
      requestCount:
        description: |
          Maximum number of requests which can be sent within a provided unit time
        type: integer
        format: int64
        example: 50
      unitTime:
        type: integer
        format: int64
        example: 60000
      tierPlan:
        description: |
          This attribute declares whether this tier is available under commercial or free
        type: string
        enum:
          - FREE
          - COMMERCIAL
        example: FREE
      stopOnQuotaReach:
        description: |
          If this attribute is set to false, you are capabale of sending requests
          even if the request count exceeded within a unit time
        type: boolean
        example: true
      monetizationAttributes:
        $ref: '#/definitions/MonetizationInfo'
      throttlingPolicyPermissions:
        $ref: '#/definitions/ThrottlingPolicyPermissionInfo'

  #-----------------------------------------------------
  # The Subscription List resource
  #-----------------------------------------------------
  SubscriptionList:
    title: Subscription List
    properties:
      count:
        type: integer
        description: |
          Number of Subscriptions returned.
        example: 1
      list:
        type: array
        items:
          $ref: '#/definitions/Subscription'
      pagination:
        $ref: '#/definitions/Pagination'
        # example:
        #   next: "/subscriptions?limit=1&offset=2&apiId=01234567-0123-0123-0123-012345678901&groupId="
        #   previous: "/subscriptions?limit=1&offset=0&apiId=01234567-0123-0123-0123-012345678901&groupId="

  #-----------------------------------------------------
  # API Business Information resource
  #-----------------------------------------------------
  APIBusinessInformation:
    properties:
      businessOwner:
        type: string
        example: businessowner
      businessOwnerEmail:
        type: string
        example: businessowner@wso2.com
      technicalOwner:
        type: string
        example: technicalowner
      technicalOwnerEmail:
        type: string
        example: technicalowner@wso2.com
  #-----------------------------------------------------
  # The Subscription resource
  #-----------------------------------------------------
  Subscription:
    title: Subscription
    required:
      - applicationId
      - throttlingPolicy
      - apiName
      - apiVersion
    properties:
      subscriptionId:
        type: string
        description: The UUID of the subscription
        example: faae5fcc-cbae-40c4-bf43-89931630d313
      applicationId:
        type: string
        description: The UUID of the application
        example: b3ade481-30b0-4b38-9a67-498a40873a6d
      apiId:
        type: string
        description: The unique identifier of the API.
      apiInfo:
        $ref: '#/definitions/APIInfo'
      applicationInfo:
        $ref: '#/definitions/ApplicationInfo'
      throttlingPolicy:
        type: string
        example: Unlimited
      requestedThrottlingPolicy:
        type: string
        example: Unlimited
      status:
        type: string
        enum:
          - BLOCKED
          - PROD_ONLY_BLOCKED
          - UNBLOCKED
          - ON_HOLD
          - REJECTED
          - TIER_UPDATE_PENDING
        example: UNBLOCKED
      redirectionParams:
        type: string
        description: A url and other parameters the subscriber can be redirected.


  #-----------------------------------------------------
  # The Tag resource
  #-----------------------------------------------------
  Tag:
    title: Tag
    required:
      - name
      - weight
    properties:
      value:
        type: string
        example: tag1
      count:
        type: integer
        example: 5

  #-----------------------------------------------------
  # The Tag List resource
  #-----------------------------------------------------
  TagList:
    title: Tag List
    properties:
      count:
        type: integer
        description: |
          Number of Tags returned.
        example: 1
      list:
        type: array
        items:
          $ref: '#/definitions/Tag'
      pagination:
        $ref: '#/definitions/Pagination'
        # example:
        #   next: "/tags?limit=1&offset=2"
        #   previous: "/tags?limit=1&offset=0"

  #-----------------------------------------------------
  # The Rating resource
  #-----------------------------------------------------
  Rating:
    title: Rating
    required:
      - rating
    properties:
      ratingId:
        type: string
      apiId:
        type: string
      ratedBy:
        type: string
      rating:
        type: integer

  #-----------------------------------------------------
  # The Rating List resource
  #-----------------------------------------------------
  RatingList:
    title: Rating List
    properties:
      avgRating:
        type: string
        description: |
          Average Rating of the API
      userRating:
        type: integer
        description: |
          Rating given by the user
      count:
        type: integer
        description: |
          Number of Subscriber Ratings returned.
        example: 1
      list:
        type: array
        items:
          $ref: '#/definitions/Rating'
      pagination:
        $ref: '#/definitions/Pagination'
        # example:
        #   next: "/ratings?limit=1&offset=2"
        #   previous: "/ratings?limit=1&offset=0"

  #-----------------------------------------------------
  # The Comment resource
  #-----------------------------------------------------
  Comment:
    title: Comment
    required:
      - content
    properties:
      id:
        type: string
      content:
        type: string
      createdTime:
        type: string
        example: 2017-02-20T13:57:16.229
      createdBy:
        type: string


  #-----------------------------------------------------
  # The Comments List resource
  #-----------------------------------------------------
  CommentList:
    title: Comments List
    properties:
      count:
        type: integer
        description: |
          Number of Comments returned.
        example: 1
      list:
        type: array
        items:
          $ref: '#/definitions/Comment'
      pagination:
        $ref: '#/definitions/Pagination'
        # example:
        #   next: "/comments?limit=1&offset=2"
        #   previous: "/comments?limit=1&offset=0"

  #-----------------------------------------------------
  # The Error resource
  #-----------------------------------------------------
  Error:
    title: Error object returned with 4XX HTTP status
    required:
      - code
      - message
    properties:
      code:
        type: integer
        format: int64
      message:
        type: string
        description: Error message.
      description:
        type: string
        description: |
          A detail description about the error message.
      moreInfo:
        type: string
        description: |
          Preferably an url with more details about the error.
      error:
        type: array
        description: |
          If there are more than one error list them out.
          For example, list out validation errors by each field.
        items:
          $ref: '#/definitions/ErrorListItem'

  #-----------------------------------------------------
  # The Error List Item resource
  #-----------------------------------------------------
  ErrorListItem:
    title: Description of individual errors that may have occurred during a request.
    required:
      - code
      - message
    properties:
      code:
        type: string
      message:
        type: string
        description: |
          Description about individual errors occurred

  #-----------------------------------------------------
  # The Application Token resource
  #-----------------------------------------------------
  ApplicationToken :
    title: Application token details to invoke APIs
    properties:
      accessToken:
        type: string
        description: Access token
        example: 01234567890123456789012345678901
      tokenScopes:
        type: array
        items:
          type: string
        description: Valid comma seperated scopes for the access token
        example: default,read_api,write_api
      validityTime:
        type: integer
        format: int64
        description: Maximum validity time for the access token
        example: 3600

  #-----------------------------------------------------
  # The APIKey resource
  #-----------------------------------------------------
  APIKey :
    title: API Key details to invoke APIs
    properties:
      apikey:
        type: string
        description: API Key
        example: eyJoZWxsbyI6IndvcmxkIn0=.eyJ3c28yIjoiYXBpbSJ9.eyJ3c28yIjoic2lnbmF0dXJlIn0=
      validityTime:
        type: integer
        format: int32
        example: 3600

  #-----------------------------------------------------
  # The Application Key resource
  #-----------------------------------------------------
  ApplicationKey :
    title: Application key details
    properties:
      keyMappingId:
        type: string
        description: Key Manager Mapping UUID
      keyManager:
        type: string
        description: Key Manager Name
      consumerKey:
        type: string
        description: Consumer key of the application
        example: vYDoc9s7IgAFdkSyNDaswBX7ejoa
      consumerSecret:
        type: string
        description: Consumer secret of the application
        example: TIDlOFkpzB7WjufO3OJUhy1fsvAa
      supportedGrantTypes:
        type: array
        items:
          type: string
        description: The grant types that are supported by the application
        example: ["client_credentials","password"]
      callbackUrl:
        type: string
        description: Callback URL
        example: "http://sample.com/callback/url"
      keyState:
        type: string
        description: Describes the state of the key generation.
        example: APPROVED
      keyType:
        description: Describes to which endpoint the key belongs
        type: string
        enum:
          - PRODUCTION
          - SANDBOX
        example: PRODUCTION
      groupId:
        type: string
        description: Application group id (if any).
        example: 02
      token:
        $ref: '#/definitions/ApplicationToken'
      additionalProperties:
        type: object
        description: additionalProperties (if any).

  #-----------------------------------------------------
  # The Application Key Re generation Response schema
  #-----------------------------------------------------
  ApplicationKeyReGenerateResponse :
    title: Application key details after re generating consumer secret
    properties:
      consumerKey:
        type: string
        description: The consumer key associated with the application, used to indetify the client
        example: vYDoc9s7IgAFdkSyNDaswBX7ejoa
      consumerSecret:
        type: string
        description: The client secret that is used to authenticate the client with the authentication server
        example: TIDlOFkpzB7WjufO3OJUhy1fsvAa

  #-----------------------------------------------------
  # The Application Keys List resource
  #-----------------------------------------------------
  ApplicationKeyList:
    title: Application Keys List
    properties:
      count:
        type: integer
        description: |
          Number of applications keys returned.
        example: 1
      list:
        type: array
        items:
          $ref: '#/definitions/ApplicationKey'

  #-----------------------------------------------------
  # The Application Key Generation Request schema
  #-----------------------------------------------------
  ApplicationKeyGenerateRequest :
    title: Application key generation request object
    required:
      - keyType
      - grantTypesToBeSupported
    properties:
      keyType:
        type: string
        enum:
          - PRODUCTION
          - SANDBOX
      keyManager:
        type: string
        description: key Manager to Generate Keys
      grantTypesToBeSupported:
        type: array
        items:
          type: string
        description: Grant types that should be supported by the application
      callbackUrl:
        type: string
        description: Callback URL
      scopes:
        type: array
        items:
          type: string
        description: Allowed scopes for the access token
        example: ["am_application_scope","default"]
      validityTime:
        type: string
        example: 3600
      clientId:
        type: string
        description: Client ID for generating access token.
        example: ""
      clientSecret:
        type: string
        description: Client secret for generating access token. This is given together with the client Id.
        example: ""
      additionalProperties:
        type: object
        description: Additional properties needed.
        example: ""

  #-----------------------------------------------------
  # The Application Key Mapping Request schema
  #-----------------------------------------------------
  ApplicationKeyMappingRequest :
    title: Application key provision request object
    required:
      - consumerKey
      - keyType
    properties:
      consumerKey:
        type: string
        description: Consumer key of the application
      consumerSecret:
        type: string
        description: Consumer secret of the application
      keyManager:
        type: string
        description: Key Manager Name
      keyType:
        type: string
        enum:
          - PRODUCTION
          - SANDBOX

  #-----------------------------------------------------
  # The Application Token Generation Request schema
  #-----------------------------------------------------
  ApplicationTokenGenerateRequest :
    title: Application access token generation request object
    properties:
      consumerSecret:
        type: string
        description: Consumer secret of the application
      validityPeriod:
        type: integer
        format: int64
        description: Token validity period
      scopes:
        type: array
        items:
          type: string
        description: Allowed scopes (space seperated) for the access token
      revokeToken:
        type: string
        description: Token to be revoked, if any
      additionalProperties:
        type: object
        description: Additional parameters if Authorization server needs any

  #-----------------------------------------------------
  # The APIKey Generation Request schema
  #-----------------------------------------------------
  APIKeyGenerateRequest :
    title: API Key generation request object
    properties:
      validityPeriod:
        type: integer
        format: int32
        description: Token validity period
      additionalProperties:
        type: object
        description: Additional parameters if Authorization server needs any

  #-----------------------------------------------------
  # The APIKey Revoke Request schema
  #-----------------------------------------------------
  APIKeyRevokeRequest :
    title: API Key revoke request object
    properties:
      apikey:
        type: string
        description: API Key to revoke

  #-----------------------------------------------------
  # Scope Info resource
  #-----------------------------------------------------
  ScopeInfo:
    title: API Scope info object with scope details
    properties:
      key:
        type: string
        example: admin_scope
      name:
        type: string
        example: admin scope
      roles:
        type: array
        items:
          type: string
        description: Allowed roles for the scope
        example: ["manager","developer"]
      description:
        type: string
        description: Description of the scope

  ScopeList :
    title : Scope list
    properties:
      count:
        type: integer
        description: |
          Number of results returned.
        example: 1
      list :
        type : array
        items:
          $ref: '#/definitions/ScopeInfo'
      pagination:
        $ref: '#/definitions/Pagination'

  #-----------------------------------------------------
  # Throttling Policy Permission Info resource
  #-----------------------------------------------------
  ThrottlingPolicyPermissionInfo:
    title: Throttling Policy Permission info object with throttling policy permission details
    properties:
      type:
        type: string
        enum:
          - allow
          - deny
      roles:
        type: array
        items:
          type: string
        description: roles for this permission
        example: ["manager","developer"]

  #-----------------------------------------------------
  # The Monetization Info resource
  #-----------------------------------------------------
  MonetizationInfo:
    title: Monetization
    properties:
      billingType :
        type: string
        example: "fixedPrice"
        enum:
          - fixedPrice
          - dynamicRate
      billingCycle:
        type: string
        example: "month"
      fixedPrice:
        type: string
        example: "10"
      pricePerRequest:
        type: string
        example: "1"
      currencyType:
        type: string
        example: "USD"

  #-----------------------------------------------------
  # The API monetization usage resource
  #-----------------------------------------------------
  APIMonetizationUsage:
    title: API monetization usage object
    properties:
      properties:
        type: object
        description: Map of custom properties related to monetization usage
        additionalProperties:
          type: string

  #-----------------------------------------------------
  # The workflow executor's response resource
  #-----------------------------------------------------
  WorkflowResponse:
    title: workflow Response
    required:
      - workflowStatus
    properties:
      workflowStatus:
        description: |
          This attribute declares whether this workflow task is approved or rejected.
        type: string
        enum:
          - CREATED
          - APPROVED
          - REJECTED
          - REGISTERED
        example: APPROVED
      jsonPayload:
        description: |
          Attributes that returned after the workflow execution
        type: string

  #-----------------------------------------------------
  # The Self Signup User resource
  #-----------------------------------------------------
  User:
    title: User
    required:
      - username
      - password
      - firstName
      - lastName
      - email
    properties:
      username:
        type: string
      password:
        type: string
      firstName:
        type: string
      lastName:
        type: string
      email:
        type: string

  APIOperations:
    title: Operation
    properties:
      id:
        type: string
        example: "apioperation"
      target:
        type: string
      verb:
        type: string

  #-----------------------------------------------------
  # The Result List resource
  #-----------------------------------------------------
  SearchResultList:
    title: Search Result List
    properties:
      count:
        type: integer
        description: |
          Number of results returned.
        example: 1
      list:
        type: array
        items:
          anyOf:
            - $ref: '#/definitions/APISearchResult'
            - $ref: '#/definitions/DocumentSearchResult'
      pagination:
        $ref: '#/definitions/Pagination'

  SearchResult:
    title: Search Result
    required:
      - "name"
    discriminator: "name"
    properties:
      id:
        type: string
        example: 01234567-0123-0123-0123-012345678901
      name:
        type: string
        example: TestAPI
      type:
        type: string
        enum:
          - DOC
          - API
        example: API
      transportType:
        type: string
        description: Accepted values are HTTP, WS, SOAPTOREST, GRAPHQL

  APISearchResult:
    title: API Result
    allOf:
      - $ref: '#/definitions/SearchResult'
      - properties:
          description:
            type: string
            description: A brief description about the API
            example: A calculator API that supports basic operations
          context:
            type: string
            description: A string that represents the context of the user's request
            example: CalculatorAPI
          version:
            type: string
            description: The version of the API
            example: 1.0.0
          provider:
            description: |
              If the provider value is notgiven, the user invoking the API will be used as the provider.
            type: string
            example: admin
          status:
            type: string
            description: This describes in which status of the lifecycle the API is
            example: CREATED
          thumbnailUri:
            type: string
            example: /apis/01234567-0123-0123-0123-012345678901/thumbnail
          businessInformation:
            $ref: '#/definitions/APIBusinessInformation'
          avgRating:
            type: string
            description: Average rating of the API
            example: 4.5
  DocumentSearchResult:
    title: Document Result
    allOf:
      - $ref: '#/definitions/SearchResult'
      - properties:
          docType:
            type: string
            enum:
              - HOWTO
              - SAMPLES
              - PUBLIC_FORUM
              - SUPPORT_FORUM
              - API_MESSAGE_FORMAT
              - SWAGGER_DOC
              - OTHER
            example: HOWTO
          summary:
            type: string
            example: "Summary of Calculator Documentation"
          sourceType:
            type: string
            enum:
              - INLINE
              - URL
              - FILE
              - MARKDOWN
            example: INLINE
          sourceUrl:
            type: string
            example: ""
          otherTypeName:
            type: string
            example: ""
          visibility:
            type: string
            enum:
              - OWNER_ONLY
              - PRIVATE
              - API_LEVEL
            example: API_LEVEL
          apiName:
            type: string
            description: The name of the associated API
            example: TestAPI
          apiVersion:
            type: string
            description: The version of the associated API
            example: 1.0.0
          apiProvider:
            type: string
            example: admin
          apiUUID:
            type: string
  #-----------------------------------------------------
  # The pagination resource
  #-----------------------------------------------------
  Pagination:
    title: Pagination
    properties:
      offset:
        type: integer
        example: 0
      limit:
        type: integer
        example: 1
      total:
        type: integer
        example: 10
      next:
        type: string
        description: |
          Link to the next subset of resources qualified.
          Empty if no more resources are to be returned.
      previous:
        type: string
        description: |
          Link to the previous subset of resources qualified.
          Empty if current subset is the first subset returned.

  #-----------------------------------------------------
  # The settings resource
  #-----------------------------------------------------
  Settings:
    title: Settings
    properties:
      grantTypes:
        type: array
        items:
          type: string
      scopes:
        type: array
        items:
          type: string
      applicationSharingEnabled:
        type: boolean
        default: false
      mapExistingAuthApps:
        type: boolean
        default: false
      apiGatewayEndpoint:
        type: string
      monetizationEnabled:
        type: boolean
        default: false
      recommendationEnabled:
        type: boolean
        default: false
      IsUnlimitedTierPaid:
        type: boolean
        default: false
      identityProvider:
        properties:
          external:
            type: boolean
            default: false
      IsAnonymousModeEnabled:
        type: boolean
        default: true#-----------------------------------------------------
  # The Application Attribute resource
  #-----------------------------------------------------
  ApplicationAttribute :
    title: Application attributes
    properties:
      description:
        type: string
        description: description of the application attribute
        example: "Sample description of the attribute"
      required:
        type: string
        description: whether this is a required attribute
        example: "false"
      attribute:
        type: string
        description: the name of the attribute
        example: "External Reference Id"
      hidden:
        type: string
        description: whether this is a hidden attribute
        example: "false"

  #-----------------------------------------------------
  # The Application Attribute List resource
  #-----------------------------------------------------
  ApplicationAttributeList :
    title: Application Attributes List
    properties:
      count:
        type: integer
        description: |
          Number of application attributes returned.
        example: 1
      list:
        type: array
        items:
          $ref: '#/definitions/ApplicationAttribute'

  #-----------------------------------------------------
  # The Tenant resource
  #-----------------------------------------------------
  Tenant :
    title: Tenant
    properties:
      domain:
        type: string
        description: tenant domain
        example: "wso2.com"
      status:
        type: string
        description: current status of the tenant active/inactive
        example: "active"


  #-----------------------------------------------------
  # The Tenant List resource
  #-----------------------------------------------------
  TenantList :
    title: Tenant list
    properties:
      count:
        type: integer
        description: |
          Number of tenants returned.
        example: 1
      list:
        type: array
        items:
          $ref: '#/definitions/Tenant'
      pagination:
        $ref: '#/definitions/Pagination'

  #-----------------------------------------------------
  # The API Advertise Info resource
  #-----------------------------------------------------
  AdvertiseInfo :
    title: API Advertise info object with advertise details
    properties:
      advertised:
        type: boolean
        example: true
      originalStoreUrl:
        type: string
        example: https://localhost:9443/store
      apiOwner:
        type: string
        example: admin
  #----------------------------------------------
  # The Alert list resource.
  #----------------------------------------------
  AlertTypesList:
    title: Alert Types List
    properties:
      count:
        type: integer
        description: The number of alerts
        example: 3
      alerts:
        type: array
        items:
          $ref: '#/definitions/AlertType'

  #----------------------------------------------
  # The AlertType resource.
  #----------------------------------------------
  AlertType:
    title: Alert Type
    properties:
      id:
        type: integer
        description: The alert Id
        example: 1
      name:
        type: string
        description: The name of the alert.
        example: "AbnormalRequestsPerMin"
      requireConfiguration:
        type: boolean
        description: Whether the alert type require additional configurations.
        example: true

  #----------------------------------------------
  # The Alert resource.
  #----------------------------------------------
  Alert:
    title: Alert
    properties:
      id:
        type: integer
        description: The alert Id
        example: 1
      name:
        type: string
        description: The name of the alert.
        example: "AbnormalRequestsPerMin"
      configuration:
        type: array
        items:
          $ref: '#/definitions/AlertConfig'

  #-----------------------------------------------
  # The Alert Info resource definition.
  #-----------------------------------------------
  AlertsInfo:
    title: Alerts Info
    properties:
      alerts:
        type: array
        items:
          $ref: '#/definitions/Alert'
      emailList:
        type: array
        items:
          type: string

  #-----------------------------------------------
  # The Alert Info Response resource definition.
  #-----------------------------------------------
  AlertsInfoResponse:
    title: Alerts Info Response
    properties:
      alerts:
        type: array
        items:
          $ref: '#/definitions/Alert'
      emailList:
        type: array
        items:
          type: string
      failedConfigurations:
        type: array
        items:
          $ref: '#/definitions/AlertConfig'

  #-----------------------------------------------
  # The Alert Config List resource definition.
  #-----------------------------------------------
  AlertConfigList:
    title: Alert Configuration List
    properties:
      count:
        type: integer
        example: 1
      list:
        type: array
        items:
          $ref: '#/definitions/AlertConfig'

  #-----------------------------------------------
  # The Alert Config resource definition.
  #-----------------------------------------------
  AlertConfig:
    title: Alert Configuration
    properties:
      configurationId:
        type: string
        description: The alert config subscription id.
        example: UGl6emFTaGFja0FQSSsxLjAuMCtEZWZhdWx0QXBwbGljYXRpb24K
      configuration:
        type: object
        description: The config parameters.
        additionalProperties:
          type: string
        example:
          apiName: 'PizzaShackAPI'
          apiVersion: '1.0.0'
          applicationName: 'DefaultApplication'
          requestConunt: '12'

  #-----------------------------------------------
  # The Alert Config Info resource definition.
  #-----------------------------------------------
  AlertConfigInfo:
    title: Alert Configuration Info
    type: object
    description: The config parameters.
    additionalProperties:
      type: string
    example:
      apiName: 'PizzaShackAPI'
      apiVersion: '1.0.0'
      applicationName: 'DefaultApplication'
      requestConunt: '12'

  #-----------------------------------------------------
  # The Category resource
  #-----------------------------------------------------
  APICategory:
    title: API Category
    required:
      - name
    properties:
      id:
        type: string
        example: "01234567-0123-0123-0123-012345678901"
      name:
        type: string
        example: "Finance"
      description:
        type: string
        example: "Finance related APIs"

  #-----------------------------------------------------
  # The Category List resource
  #-----------------------------------------------------
  APICategoryList:
    title: API Category List
    properties:
      count:
        type: integer
        description: |
          Number of API categories returned.
        example: 1
      list:
        type: array
        items:
          $ref: '#/definitions/APICategory'

  #-----------------------------------------------------
  # The Recommendations resource
  #-----------------------------------------------------
  Recommendations:
    title: API recommendations
    properties:
      count:
        type: integer
        description: |
          Number of APIs returned.
        example: 1
      list:
        type: array
        items:
          $ref: '#/definitions/recommendedAPI'

  #-----------------------------------------------------
  # The Recommended API resource
  #-----------------------------------------------------
  recommendedAPI:
    title: Recommended API
    properties:
      id:
        type: string
        example: 01234567-0123-0123-0123-012345678901
      name:
        type: string
        example: CalculatorAPI
      avgRating:
        type: string
        description: Average rating of the API
        example: 4.5

<<<<<<< HEAD

  #-----------------------------------------------------
  # The GraphQL Query Complexity Info resource
  #-----------------------------------------------------
  GraphQLQueryComplexityInfo:
    title: GraphQL Query Complexity Info
    properties:
      list:
        type: array
        items:
          $ref: '#/definitions/GraphQLCustomComplexityInfo'

  #-----------------------------------------------------
  # The GraphQL Custom Complexity Info resource
  #-----------------------------------------------------
  GraphQLCustomComplexityInfo:
    title: GraphQL Custom Complexity Info
    required:
      - type
      - field
      - complexityValue
    properties:
      type:
        type: string
        description: |
          The type found within the schema of the API
        example: "Country"
      field:
        type: string
        description: |
          The field which is found under the type within the schema of the API
        example: "name"
      complexityValue:
        type: integer
        description: |
          The complexity value allocated for the associated field under the specified type
        example: 1

  #-----------------------------------------------------
  # The GraphQL Schema Type List resource
  #-----------------------------------------------------
  GraphQLSchemaTypeList:
    title: List of types and corresponding fields of the GraphQL Schema
    properties:
      typeList:
        type: array
        items:
          $ref: '#/definitions/GraphQLSchemaType'

  #-----------------------------------------------------
  # The GraphQL Schema Type resource
  #-----------------------------------------------------
  GraphQLSchemaType:
    title: Single type and corresponding fields found within the GraphQL Schema
    properties:
      type:
        type: string
        description: |
          Type found within the GraphQL Schema
        example: "Country"
      fieldList:
        type: array
        description: |
          Array of fields under current type
        items:
          type: string
        example: ["code","name"]
=======
  #-----------------------------------------------------
  # The KeyManager resource
  #-----------------------------------------------------
  KeyManagerInfo:
    title: Key Manager Info
    required:
      - name
      - type
    properties:
      id:
        type: string
        example: "01234567-0123-0123-0123-012345678901"
      name:
        type: string
        example: "WSO2 IS"
      type:
        type: string
        example: "IS"
      description:
        type: string
        example: "This is a key manager for Developers"
      enabled:
        type: boolean
        example: true
      availableGrantTypes:
        type: array
        items:
          type: string
          example: "client_credentials"
      tokenEndpoint:
        type: string
      revokeEndpoint:
        type: string
      userInfoEndpoint:
        type: string
      enableTokenGeneration:
        type: boolean
        example: true
      enableTokenEncryption:
        type: boolean
        example: false
        default: false
      enableTokenHashing:
        type: boolean
        example: false
        default: false
      enableOAuthAppCreation:
        type: boolean
        example: true
        default: true
      enableMapOAuthConsumerApps:
        type: boolean
        example: false
        default: false
      applicationConfiguration:
        type: array
        items:
          $ref: '#/definitions/KeyManagerApplicationConfiguration'
      additionalProperties:
        type: array
        items:
          type: object
  #-----------------------------------------------------
  # The KeyManager Configuration
  #-----------------------------------------------------
  KeyManagerApplicationConfiguration:
    title: Key Manager application Configuration
    properties:
      name:
        type: string
        example: "consumer_key"
      label:
        type: string
        example: "Consumer Key"
      type:
        type: string
        example: "select"
      required:
        type: boolean
        example: true
      mask:
        type: boolean
        example: true
      multiple:
        type: boolean
        example: true
      tooltip:
        type: string
        example: "Enter username to connect to key manager"
      default:
        type: object
        example: "admin"
      values:
        type: array
        items:
          type: object

  #-----------------------------------------------------
  # The KeyManager List resource
  #-----------------------------------------------------
  KeyManagerList:
    title: Key Manager List
    properties:
      count:
        type: integer
        description: |
          Number of Key managers returned.
        example: 1
      list:
        type: array
        items:
          $ref: '#/definitions/KeyManagerInfo'
>>>>>>> 242936eb

#-----------------------------------------------------
# END-OF-FILE
#-----------------------------------------------------
<|MERGE_RESOLUTION|>--- conflicted
+++ resolved
@@ -5697,75 +5697,6 @@
         description: Average rating of the API
         example: 4.5
 
-<<<<<<< HEAD
-
-  #-----------------------------------------------------
-  # The GraphQL Query Complexity Info resource
-  #-----------------------------------------------------
-  GraphQLQueryComplexityInfo:
-    title: GraphQL Query Complexity Info
-    properties:
-      list:
-        type: array
-        items:
-          $ref: '#/definitions/GraphQLCustomComplexityInfo'
-
-  #-----------------------------------------------------
-  # The GraphQL Custom Complexity Info resource
-  #-----------------------------------------------------
-  GraphQLCustomComplexityInfo:
-    title: GraphQL Custom Complexity Info
-    required:
-      - type
-      - field
-      - complexityValue
-    properties:
-      type:
-        type: string
-        description: |
-          The type found within the schema of the API
-        example: "Country"
-      field:
-        type: string
-        description: |
-          The field which is found under the type within the schema of the API
-        example: "name"
-      complexityValue:
-        type: integer
-        description: |
-          The complexity value allocated for the associated field under the specified type
-        example: 1
-
-  #-----------------------------------------------------
-  # The GraphQL Schema Type List resource
-  #-----------------------------------------------------
-  GraphQLSchemaTypeList:
-    title: List of types and corresponding fields of the GraphQL Schema
-    properties:
-      typeList:
-        type: array
-        items:
-          $ref: '#/definitions/GraphQLSchemaType'
-
-  #-----------------------------------------------------
-  # The GraphQL Schema Type resource
-  #-----------------------------------------------------
-  GraphQLSchemaType:
-    title: Single type and corresponding fields found within the GraphQL Schema
-    properties:
-      type:
-        type: string
-        description: |
-          Type found within the GraphQL Schema
-        example: "Country"
-      fieldList:
-        type: array
-        description: |
-          Array of fields under current type
-        items:
-          type: string
-        example: ["code","name"]
-=======
   #-----------------------------------------------------
   # The KeyManager resource
   #-----------------------------------------------------
@@ -5878,7 +5809,74 @@
         type: array
         items:
           $ref: '#/definitions/KeyManagerInfo'
->>>>>>> 242936eb
+
+
+  #-----------------------------------------------------
+  # The GraphQL Query Complexity Info resource
+  #-----------------------------------------------------
+  GraphQLQueryComplexityInfo:
+    title: GraphQL Query Complexity Info
+    properties:
+      list:
+        type: array
+        items:
+          $ref: '#/definitions/GraphQLCustomComplexityInfo'
+
+  #-----------------------------------------------------
+  # The GraphQL Custom Complexity Info resource
+  #-----------------------------------------------------
+  GraphQLCustomComplexityInfo:
+    title: GraphQL Custom Complexity Info
+    required:
+      - type
+      - field
+      - complexityValue
+    properties:
+      type:
+        type: string
+        description: |
+          The type found within the schema of the API
+        example: "Country"
+      field:
+        type: string
+        description: |
+          The field which is found under the type within the schema of the API
+        example: "name"
+      complexityValue:
+        type: integer
+        description: |
+          The complexity value allocated for the associated field under the specified type
+        example: 1
+
+  #-----------------------------------------------------
+  # The GraphQL Schema Type List resource
+  #-----------------------------------------------------
+  GraphQLSchemaTypeList:
+    title: List of types and corresponding fields of the GraphQL Schema
+    properties:
+      typeList:
+        type: array
+        items:
+          $ref: '#/definitions/GraphQLSchemaType'
+
+  #-----------------------------------------------------
+  # The GraphQL Schema Type resource
+  #-----------------------------------------------------
+  GraphQLSchemaType:
+    title: Single type and corresponding fields found within the GraphQL Schema
+    properties:
+      type:
+        type: string
+        description: |
+          Type found within the GraphQL Schema
+        example: "Country"
+      fieldList:
+        type: array
+        description: |
+          Array of fields under current type
+        items:
+          type: string
+        example: ["code","name"]
 
 #-----------------------------------------------------
 # END-OF-FILE
