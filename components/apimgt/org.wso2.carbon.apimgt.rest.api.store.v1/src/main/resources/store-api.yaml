#   Copyright (c) 2019, WSO2 Inc. (http://www.wso2.org) All Rights Reserved.
#
#   Licensed under the Apache License, Version 2.0 (the "License");
#   you may not use this file except in compliance with the License.
#   You may obtain a copy of the License at
#
#   http://www.apache.org/licenses/LICENSE-2.0
#
#   Unless required by applicable law or agreed to in writing, software
#   distributed under the License is distributed on an "AS IS" BASIS,
#   WITHOUT WARRANTIES OR CONDITIONS OF ANY KIND, either express or implied.
#   See the License for the specific language governing permissions and
#   limitations under the License.
################################################################################

swagger: '2.0'
######################################################
# Prolog
######################################################
info:
  version: "v1.0"
  title: "WSO2 API Manager - Store"
  description: |
    This document specifies a **RESTful API** for WSO2 **API Manager** - Store.

    It is written with [swagger 2](http://swagger.io/).

  contact:
    name: "WSO2"
    url: "http://wso2.com/products/api-manager/"
    email: "architecture@wso2.com"
  license:
    name: "Apache 2.0"
    url: "http://www.apache.org/licenses/LICENSE-2.0.html"

######################################################
# The fixed parts of the URLs of the API
######################################################

# The schemes supported by the API
schemes:
  - https

# The domain of the API.
# This is configured by the customer during deployment.
# The given host is just an example.
host: apis.wso2.com

# The base path of the API.
# Will be prefixed to all paths.
basePath: /api/am/store/v1.0

# The following media types can be passed as input in message bodies of the API.
# The actual media type must be specified in the Content-Type header field of the request.
# The default is json, i.e. the Content-Type header is not needed to
# be set, but supporting it serves extensibility.
consumes:
  - application/json

# The following media types may be passed as output in message bodies of the API.
# The media type(s) consumable by the requestor is specified in the Accept header field
# of the corresponding request.
# The actual media type returned will be specfied in the Content-Type header field
# of the of the response.
# The default of the Accept header is json, i.e. there is not needed to
# set the value, but supporting it serves extensibility.
produces:
  - application/json

securityDefinitions:
  OAuth2Security:
    type: oauth2
    flow: password
    tokenUrl: https://localhost:9443/token
    scopes:
      apim:subscribe: Subscribe API
      apim:self-signup: Self Sign-up
      apim:dedicated_gateway: Updating dedicated Gateway
      apim:store_setting: Retrieve store settings

######################################################
# The "API Collection" resource APIs
######################################################
paths:
  /apis:

#-----------------------------------------------------
# Retrieving the list of all APIs qualifying under a given search condition
#-----------------------------------------------------
    get:
      security:
        - OAuth2Security: []
      x-wso2-curl: "curl https://localhost:9443/api/am/store/v1.0/apis"
      x-wso2-curl-tenant: "curl -k -H \"X-WSO2-Tenant:test.com\" https://localhost:9443/api/am/store/v1.0/apis"
      x-wso2-request: |
        GET https://localhost:9443/api/am/store/v1.0/apis
      x-wso2-response: "HTTP/1.1 200 OK\nContent-Type: application/json\n\n{\n   \"previous\": \"\",\n   \"list\":    [\n            {\n         \"provider\": \"admin\",\n         \"version\": \"1.0.0\",\n         \"description\": \"This API provide Account Status Validation.\",\n         \"status\": \"PUBLISHED\",\n         \"name\": \"AccountVal\",\n         \"context\": \"/account/1.0.0\",\n         \"id\": \"2e81f147-c8a8-4f68-b4f0-69e0e7510b01\"\n      },\n            {\n         \"provider\": \"admin\",\n         \"version\": \"1.0.0\",\n         \"description\": null,\n         \"status\": \"PUBLISHED\",\n         \"name\": \"api1\",\n         \"context\": \"/api1/1.0.0\",\n         \"id\": \"3e22d2fb-277a-4e9e-8c7e-1c0f7f73960e\"\n      },\n            {\n         \"provider\": \"admin\",\n         \"version\": \"2.0.0\",\n         \"description\": \"Verify a phone number\",\n         \"status\": \"PUBLISHED\",\n         \"name\": \"PhoneVerification\",\n         \"context\": \"/phoneverify/2.0.0\",\n         \"id\": \"c43a325c-260b-4302-81cb-768eafaa3aed\"\n      }\n   ],\n   \"count\": 3,\n   \"next\": \"\"\n}"
      summary: |
        Retrieve/Search APIs
      description: |
        This operation provides you a list of available APIs qualifying under a given search condition.

        Each retrieved API is represented with a minimal amount of attributes. If you want to get complete details of an API, you need to use **Get details of an API** operation.

        This operation supports retriving APIs of other tenants. The required tenant domain need to be specified as a header `X-WSO2-Tenant`. If not specified super tenant's APIs will be retrieved. If you used an Authorization header, the user's tenant associated with the access token will be used.

        **NOTE:**
        * By default, this operation retrieves Published APIs. In order to retrieve Prototyped APIs, you need to use **query** parameter and specify **status:PROTOTYPED**.
        * This operation does not require an Authorization header by default. But if it is provided, it will be validated and checked for permissions of the user, hence you may be able to see APIs which are restricted for special permissions/roles.
      parameters:
        - $ref : '#/parameters/limit'
        - $ref : '#/parameters/offset'
        - $ref : '#/parameters/requestedTenant'
        - name : query
          in: query
          description: |
            **Search condition**.

            You can search in attributes by using an **"<attribute>:"** modifier.

            Eg.
            "provider:wso2" will match an API if the provider of the API is exactly "wso2".

            Additionally you can use wildcards.

            Eg.
            "provider:wso2*" will match an API if the provider of the API starts with "wso2".

            Supported attribute modifiers are [**version, context, status,
            description, subcontext, doc, provider, tag**]

            If no advanced attribute modifier has been specified, search will match the
            given query string against API Name.
          type: string
        - $ref : "#/parameters/If-None-Match"
      tags:
        - APIs
      responses:
        200:
          description: |
            OK.
            List of qualifying APIs is returned.
          schema:
            $ref: '#/definitions/APIList'
        406:
          description: |
            Not Acceptable.
            The requested media type is not supported
          schema:
            $ref: '#/definitions/Error'

######################################################
# The "Individual API" resource APIs
######################################################
  /apis/{apiId}:

#-----------------------------------------------------
# Retrieve the details of an API definition
#-----------------------------------------------------
    get:
      security:
        - OAuth2Security: []
      x-wso2-curl: "curl https://localhost:9443/api/am/store/v1.0/apis/c43a325c-260b-4302-81cb-768eafaa3aed"
      x-wso2-curl-tenant: "curl -k -H \"X-WSO2-Tenant:test.com\" https://localhost:9443/api/am/store/v1.0/apis/c43a325c-260b-4302-81cb-768eafaa3aed"
      x-wso2-request: |
        GET https://localhost:9443/api/am/store/v1.0/apis/c43a325c-260b-4302-81cb-768eafaa3aed
      x-wso2-response: "HTTP/1.1 200 OK\nContent-Type: application/json\n\n{\r\n   \"thumbnailUrl\": null,\r\n   \"throttlingPolicies\": [\"Unlimited\"],\r\n   \"businessInformation\":    {\r\n      \"technicalOwner\": \"John Doe\",\r\n      \"technicalOwnerEmail\": \"architecture@pizzashack.com\",\r\n      \"businessOwner\": \"Jane Roe\",\r\n      \"businessOwnerEmail\": \"marketing@pizzashack.com\"\r\n   },\r\n   \"apiDefinition\": \"{\\\"paths\\\":{\\\"/order\\\":{\\\"post\\\":{\\\"x-auth-type\\\":\\\"Application & Application User\\\",\\\"x-throttling-tier\\\":\\\"Unlimited\\\",\\\"description\\\":\\\"Create a new Order\\\",\\\"parameters\\\":[{\\\"schema\\\":{\\\"$ref\\\":\\\"#/definitions/Order\\\"},\\\"description\\\":\\\"Order object that needs to be added\\\",\\\"name\\\":\\\"body\\\",\\\"required\\\":true,\\\"in\\\":\\\"body\\\"}],\\\"responses\\\":{\\\"201\\\":{\\\"headers\\\":{\\\"Location\\\":{\\\"description\\\":\\\"The URL of the newly created resource.\\\",\\\"type\\\":\\\"string\\\"},\\\"Content-Type\\\":{\\\"description\\\":\\\"The content type of the body.\\\",\\\"type\\\":\\\"string\\\"}},\\\"schema\\\":{\\\"$ref\\\":\\\"#/definitions/Order\\\"},\\\"description\\\":\\\"Created. Successful response with the newly created object as entity in the body. Location header contains URL of newly created entity.\\\"}}}},\\\"/order/{orderId}\\\":{\\\"get\\\":{\\\"x-auth-type\\\":\\\"Application & Application User\\\",\\\"x-throttling-tier\\\":\\\"Unlimited\\\",\\\"description\\\":\\\"Get details of an Order\\\",\\\"parameters\\\":[{\\\"description\\\":\\\"Order Id\\\",\\\"name\\\":\\\"orderId\\\",\\\"format\\\":\\\"string\\\",\\\"type\\\":\\\"string\\\",\\\"required\\\":true,\\\"in\\\":\\\"path\\\"}],\\\"responses\\\":{\\\"200\\\":{\\\"schema\\\":{\\\"$ref\\\":\\\"#/definitions/Order\\\"},\\\"headers\\\":{},\\\"description\\\":\\\"OK Requested Order will be returned\\\"}}}}},\\\"schemes\\\":[\\\"https\\\"],\\\"produces\\\":[\\\"application/json\\\"],\\\"swagger\\\":\\\"2.0\\\",\\\"definitions\\\":{\\\"Order\\\":{\\\"title\\\":\\\"Pizza Order\\\",\\\"properties\\\":{\\\"customerName\\\":{\\\"type\\\":\\\"string\\\"},\\\"delivered\\\":{\\\"type\\\":\\\"boolean\\\"},\\\"address\\\":{\\\"type\\\":\\\"string\\\"},\\\"pizzaType\\\":{\\\"type\\\":\\\"string\\\"},\\\"creditCardNumber\\\":{\\\"type\\\":\\\"string\\\"},\\\"quantity\\\":{\\\"type\\\":\\\"number\\\"},\\\"orderId\\\":{\\\"type\\\":\\\"string\\\"}},\\\"required\\\":[\\\"orderId\\\"]}},\\\"consumes\\\":[\\\"application/json\\\"],\\\"info\\\":{\\\"title\\\":\\\"PizzaShackAPI\\\",\\\"description\\\":\\\"This document describe a RESTFul API for Pizza Shack online pizza delivery store.\\\\n\\\",\\\"license\\\":{\\\"name\\\":\\\"Apache 2.0\\\",\\\"url\\\":\\\"http://www.apache.org/licenses/LICENSE-2.0.html\\\"},\\\"contact\\\":{\\\"email\\\":\\\"architecture@pizzashack.com\\\",\\\"name\\\":\\\"John Doe\\\",\\\"url\\\":\\\"http://www.pizzashack.com\\\"},\\\"version\\\":\\\"1.0.0\\\"}}\",\r\n   \"wsdlUri\": null,\r\n   \"isDefaultVersion\": false,\r\n   \"endpointURLs\": [   {\r\n      \"environmentName\": \"Production and Sandbox\",\r\n      \"environmentType\": \"hybrid\",\r\n      \"environmentURLs\":       {\r\n         \"http\": \"http://localhost:8280//pizzashack/1.0.0\",\r\n         \"https\": \"https://localhost:8243//pizzashack/1.0.0\"\r\n      }\r\n   }],\r\n   \"transport\":    [\r\n      \"http\",\r\n      \"https\"\r\n   ],\r\n   \"tags\": [\"pizza\"],\r\n   \"version\": \"1.0.0\",\r\n   \"description\": \"This document describe a RESTFul API for Pizza Shack online pizza delivery store.\\r\\n\",\r\n   \"provider\": \"admin\",\r\n   \"name\": \"PizzaShackAPI\",\r\n   \"context\": \"/pizzashack/1.0.0\",\r\n   \"id\": \"8848faaa-7fd1-478a-baa2-48a4ebb92c98\",\r\n   \"status\": \"PUBLISHED\"\r\n}  "
      summary: |
        Get details of an API
      description: |
        Using this operation, you can retrieve complete details of a single API. You need to provide the Id of the API to retrive it.

        `X-WSO2-Tenant` header can be used to retrive an API of a different tenant domain. If not specified super tenant will be used. If Authorization header is present in the request, the user's tenant associated with the access token will be used.

        **NOTE:**
        * This operation does not require an Authorization header by default. But if it is provided, it will be validated and checked for permissions of the user, hence you may be able to see APIs which are restricted for special permissions/roles. \n
      parameters:
        - $ref: '#/parameters/apiId'
        - $ref: '#/parameters/requestedTenant'
        - $ref: '#/parameters/If-None-Match'
      tags:
        - APIs
      responses:
        200:
          description: |
            OK.
            Requested API is returned
          headers:
            ETag:
              description: |
                Entity Tag of the response resource. Used by caches, or in conditional requests.
              type: string
            Last-Modified:
              description: |
                Date and time the resource has been modifed the last time.
                Used by caches, or in conditional requests.
              type: string
          schema:
            $ref: '#/definitions/API'
        304:
          description: |
            Not Modified.
            Empty body because the client has already the latest version of the requested resource.
        404:
          description: |
            Not Found.
            Requested API does not exist.
          schema:
            $ref: '#/definitions/Error'
        406:
          description: |
            Not Acceptable.
            The requested media type is not supported
          schema:
            $ref: '#/definitions/Error'


  /apis/{apiId}/swagger:
#-----------------------------------------------------
# Retrieve the API swagger definition
#-----------------------------------------------------
    get:
      security:
        - OAuth2Security: []
      x-wso2-request: |
        GET https://localhost:9443/api/am/store/v1.0/apis/c43a325c-260b-4302-81cb-768eafaa3aed/swagger
      x-wso2-curl: "curl https://localhost:9443/api/am/store/v1.0/apis/c43a325c-260b-4302-81cb-768eafaa3aed/swagger"
      x-wso2-curl-tenant: "curl -k -H \"X-WSO2-Tenant:test.com\" https://localhost:9443/api/am/store/v1.0/apis/c43a325c-260b-4302-81cb-768eafaa3aed/swagger"
      x-wso2-response: "HTTP/1.1 200 OK\nContent-Type: application/json\n\n{\n   \"paths\": {\"/*\": {\"get\":    {\n      \"x-auth-type\": \"Application\",\n      \"x-throttling-tier\": \"Unlimited\",\n      \"responses\": {\"200\": {\"description\": \"OK\"}}\n   }}},\n   \"x-wso2-security\": {\"apim\": {\"x-wso2-scopes\": []}},\n   \"swagger\": \"2.0\",\n   \"info\":    {\n      \"title\": \"PhoneVerification\",\n      \"description\": \"Verify a phone number\",\n      \"contact\":       {\n         \"email\": \"xx@ee.com\",\n         \"name\": \"xx\"\n      },\n      \"version\": \"2.0.0\"\n   }\n}\n"
      summary: |
        Get swagger definition
      description: |
        You can use this operation to retrieve the swagger definition of an API.

         `X-WSO2-Tenant` header can be used to retrive the swagger definition an API of a different tenant domain. If not specified super tenant will be used. If Authorization header is present in the request, the user's tenant associated with the access token will be used.

        **NOTE:**
        * This operation does not require an Authorization header by default. But in order to see a restricted API's swagger definition, you need to provide Authorization header.
      parameters:
        - $ref: '#/parameters/apiId'
        - $ref: '#/parameters/If-None-Match'
        - $ref: '#/parameters/requestedTenant'
      tags:
        - APIs
      responses:
        200:
          description: |
            OK.
            Requested swagger document of the API is returned
          headers:
            ETag:
              description: |
                Entity Tag of the response resource. Used by caches, or in conditional requests.
              type: string
            Last-Modified:
              description: |
                Date and time the resource has been modifed the last time.
                Used by caches, or in conditional requests.
              type: string
        304:
          description: |
            Not Modified.
            Empty body because the client has already the latest version of the requested resource.
        404:
          description: |
            Not Found.
            Requested API does not exist.
          schema:
            $ref: '#/definitions/Error'
        406:
          description: |
            Not Acceptable.
            The requested media type is not supported
          schema:
            $ref: '#/definitions/Error'


  /apis/{apiId}/sdks/{language}:
#-----------------------------------------------------
# Generate an SDK (System Development Kit) for an API in a requested language
#-----------------------------------------------------
    get:
      produces:
        - application/zip
      security:
        - OAuth2Security:
          - apim:subscribe
      x-wso2-curl: "curl -X GET -k -H \"Authorization:Bearer ae4eae22-3f65-387b-a171-d37eaa366fa8\" https://localhost:9443/api/am/store/v1.0/apis/890a4f4d-09eb-4877-a323-57f6ce2ed79b/sdks/java > Swagger Petstore_java_1.0.0.zip"
      x-wso2-request: |
        GET https://localhost:9443/api/am/store/v1.0/apis/890a4f4d-09eb-4877-a323-57f6ce2ed79b/sdks/java
        Authorization: Bearer ae4eae22-3f65-387b-a171-d37eaa366fa8
      x-wso2-response: "HTTP/1.1 200 OK\nContent-disposition : attachment; filename=\"Swagger Petstore_java_1.0.0.zip\"\nContent-type : application/zip"
      summary: |
        Generate a SDK for an API
      description: |
        This operation can be used to generate SDKs (System Development Kits), for the APIs available in the API Store, for a requested development language.
      parameters:
        - in : path
          name: apiId
          type: string
          required: true
          description: |
            ID of the specific API for which the SDK is required.
        - in: path
          name: language
          type : string
          required : true
          description: |
            Programming language of the SDK that is required.
      tags:
        - SDKs
      responses:
        200:
          description: |
            OK.
            SDK generated successfully.
        400:
          description: |
            Bad Request.
            Requested SDK Language is not supported.
          schema:
            $ref: '#/definitions/Error'
        404:
          description: |
            Not found.
            Requested API does not exist.
          schema:
            $ref: '#/definitions/Error'
        500:
          description:  |
            Internal Server Error.
            Error while generating SDK.
          schema:
            $ref: '#/definitions/Error'
################################################################
# The WSDL resource of "Individual API" resource APIs
################################################################

  /apis/{apiId}/wsdl:
#-----------------------------------------------------
# Retrieve the API WSDL definition
#-----------------------------------------------------
    get:
      security:
        - OAuth2Security: []
      produces:
        - application/octet-stream
      x-wso2-curl: "curl -k -H \"Authorization: Bearer ae4eae22-3f65-387b-a171-d37eaa366fa8\" https://127.0.0.1:9443/api/am/publisher/v1.0/apis/890a4f4d-09eb-4877-a323-57f6ce2ed79b/wsdl"
      x-wso2-request: |
        GET https://127.0.0.1:9443/api/am/publisher/v1.0/apis/890a4f4d-09eb-4877-a323-57f6ce2ed79b/wsdl
        Authorization: Bearer ae4eae22-3f65-387b-a171-d37eaa366fa8
      x-wso2-response: "HTTP/1.1 200 OK\nContent-Type: application/json\nContent-Length: 329\n\n{\n   \"paths\": {\"/*\": {\"get\":    {\n      \"x-auth-type\": \"Application\",\n      \"x-throttling-policy\": \"Unlimited\",\n      \"responses\": {\"200\": {\"description\": \"OK\"}}\n   }}},\n   \"x-wso2-security\": {\"apim\": {\"x-wso2-scopes\": []}},\n   \"swagger\": \"2.0\",\n   \"info\":    {\n      \"title\": \"PhoneVerification\",\n      \"description\": \"Verify a phone number\",\n      \"contact\":       {\n         \"email\": \"xx@ee.com\",\n         \"name\": \"xx\"\n      },\n      \"version\": \"1.0.0\"\n   }\n}"
      summary: Get API WSDL definition
      description: |
        This operation can be used to retrieve the swagger definition of an API.
      parameters:
        - $ref: '#/parameters/apiId'
        - $ref: '#/parameters/If-None-Match'
        - $ref : '#/parameters/requestedTenant'
      tags:
        - APIs
      responses:
        200:
          description: |
            OK.
            Requested WSDL document of the API is returned
          headers:
            ETag:
              description: |
                Entity Tag of the response resource. Used by caches, or in conditional requests (Will be supported in future).
              type: string
            Last-Modified:
              description: |
                Date and time the resource has been modifed the last time.
                Used by caches, or in conditional requests (Will be supported in future).
              type: string
        304:
          description: |
            Not Modified.
            Empty body because the client has already the latest version of the requested resource (Will be supported in future).
        404:
          description: |
            Not Found.
            Requested API does not exist.
          schema:
            $ref: '#/definitions/Error'
        406:
          description: |
            Not Acceptable.
            The requested media type is not supported
          schema:
            $ref: '#/definitions/Error'

######################################################
# The "Document Collection" resource APIs
######################################################
  /apis/{apiId}/documents:

#-----------------------------------------------------
# Retrieve the documents associated with an API that qualify under a search condition
#-----------------------------------------------------
    get:
      security:
        - OAuth2Security: []
      x-wso2-request: |
        GET https://localhost:9443/api/am/store/v1.0/apis/c43a325c-260b-4302-81cb-768eafaa3aed/documents
      x-wso2-curl: "curl https://localhost:9443/api/am/store/v1.0/apis/c43a325c-260b-4302-81cb-768eafaa3aed/documents"
      x-wso2-curl-tenant: "curl -k -H \"X-WSO2-Tenant:test.com\" https://localhost:9443/api/am/store/v1.0/apis/c43a325c-260b-4302-81cb-768eafaa3aed/documents"
      x-wso2-response: "HTTP/1.1 200 OK\nContent-Type: application/json\n\n{\n   \"previous\": \"\",\n   \"list\":    [\n            {\n         \"sourceType\": \"INLINE\",\n         \"sourceUrl\": null,\n         \"otherTypeName\": null,\n         \"documentId\": \"850a4f34-db2c-4d23-9d85-3f95fbfb082c\",\n         \"summary\": \"This is a sample documentation for v1.0.0\",\n         \"name\": \"PhoneVerification API Documentation\",\n         \"type\": \"HOWTO\"\n      },\n            {\n         \"sourceType\": \"URL\",\n         \"sourceUrl\": \"http://wiki.cdyne.com/index.php/Phone_Verification\",\n         \"otherTypeName\": null,\n         \"documentId\": \"98e18be8-5861-43c7-ba26-8cbbccd3a76f\",\n         \"summary\": \"This is the URL for online documentation\",\n         \"name\": \"Online Documentation\",\n         \"type\": \"SAMPLES\"\n      },\n            {\n         \"sourceType\": \"FILE\",\n         \"sourceUrl\": null,\n         \"otherTypeName\": null,\n         \"documentId\": \"b66451ff-c6c2-4f6a-b91d-3821dc119b04\",\n         \"summary\": \"This is a sample documentation pdf\",\n         \"name\": \"Introduction to PhoneVerification API PDF\",\n         \"type\": \"HOWTO\"\n      }\n   ],\n   \"count\": 3,\n   \"next\": \"\"\n}"
      summary: |
        Get a list of documents of an API
      description: |
        This operation can be used to retrive a list of documents belonging to an API by providing the id of the API.

        `X-WSO2-Tenant` header can be used to retrive documents of an API that belongs to a different tenant domain. If not specified super tenant will be used. If Authorization header is present in the request, the user's tenant associated with the access token will be used.

        **NOTE:**
        * This operation does not require an Authorization header by default. But in order to see a restricted API's documents, you need to provide Authorization header.
      parameters:
        - $ref: '#/parameters/apiId'
        - $ref: '#/parameters/limit'
        - $ref: '#/parameters/offset'
        - $ref: '#/parameters/requestedTenant'
        - $ref: '#/parameters/If-None-Match'
      tags:
        - Documents
      responses:
        200:
          description: |
            OK.
            Document list is returned.
          schema:
            $ref: '#/definitions/DocumentList'
          headers:
            ETag:
              description: |
                Entity Tag of the response resource. Used by caches, or in conditional requests.
              type: string
        304:
          description: |
            Not Modified.
            Empty body because the client has already the latest version of the requested resource.
        404:
          description: |
            Not Found.
            Requested API does not exist.
          schema:
            $ref: '#/definitions/Error'
        406:
          description: |
            Not Acceptable.
            The requested media type is not supported
          schema:
            $ref: '#/definitions/Error'

######################################################
# The "Individual Document" resource APIs
######################################################
  '/apis/{apiId}/documents/{documentId}':

#-----------------------------------------------------
# Retrieve a particular document of a certain API
#-----------------------------------------------------
    get:
      security:
        - OAuth2Security: []
      x-wso2-request: |
        GET https://localhost:9443/api/am/store/v1.0/apis/c43a325c-260b-4302-81cb-768eafaa3aed/documents/850a4f34-db2c-4d23-9d85-3f95fbfb082c
      x-wso2-curl: "curl \"https://localhost:9443/api/am/store/v1.0/apis/c43a325c-260b-4302-81cb-768eafaa3aed/documents/850a4f34-db2c-4d23-9d85-3f95fbfb082c\""
      x-wso2-curl-tenant: "curl -k -H \"X-WSO2-Tenant:test.com\" https://localhost:9443/api/am/store/v1.0/apis/c43a325c-260b-4302-81cb-768eafaa3aed/documents/850a4f34-db2c-4d23-9d85-3f95fbfb082c"
      x-wso2-response: "HTTP/1.1 200 OK\nContent-Type: application/json\n\n{\n   \"sourceType\": \"INLINE\",\n   \"sourceUrl\": null,\n   \"otherTypeName\": null,\n   \"documentId\": \"850a4f34-db2c-4d23-9d85-3f95fbfb082c\",\n   \"summary\": \"This is a sample documentation for v1.0.0\",\n   \"name\": \"PhoneVerification API Documentation\",\n   \"type\": \"HOWTO\"\n}"
      summary: |
        Get a document of an API
      description: |
        This operation can be used to retrieve a particular document's metadata associated with an API.

        `X-WSO2-Tenant` header can be used to retrive a document of an API that belongs to a different tenant domain. If not specified super tenant will be used. If Authorization header is present in the request, the user's tenant associated with the access token will be used.

        **NOTE:**
        * This operation does not require an Authorization header by default. But in order to see a restricted API's document, you need to provide Authorization header.
      parameters:
        - $ref: '#/parameters/apiId'
        - $ref: '#/parameters/documentId'
        - $ref: '#/parameters/requestedTenant'
        - $ref: '#/parameters/If-None-Match'
      tags:
        - Documents
      responses:
        200:
          description: |
            OK.
            Document returned.
          schema:
            $ref: '#/definitions/Document'
          headers:
            ETag:
              description: |
                Entity Tag of the response resource.
                Used by caches, or in conditional requests.
              type: string
        304:
          description: |
            Not Modified.
            Empty body because the client has already the latest version of the requested resource.
        404:
          description: |
            Not Found.
            Requested Document does not exist.
          schema:
            $ref: '#/definitions/Error'
        406:
          description: |
            Not Acceptable.
            The requested media type is not supported
          schema:
            $ref: '#/definitions/Error'


################################################################
# The content resource of "Individual Document" resource APIs
################################################################

  '/apis/{apiId}/documents/{documentId}/content':

  #-------------------------------------------------------------------------------------------------
  # Downloads a FILE type document/get the inline content or source url of a certain document
  #-------------------------------------------------------------------------------------------------
      get:
        security:
          - OAuth2Security: []
        x-wso2-request: |
          GET https://localhost:9443/api/am/store/v1.0/apis/890a4f4d-09eb-4877-a323-57f6ce2ed79b/documents/0bcb7f05-599d-4e1a-adce-5cb89bfe58d5/content
        x-wso2-curl: "curl \"https://localhost:9443/api/am/store/v1.0/apis/890a4f4d-09eb-4877-a323-57f6ce2ed79b/documents/0bcb7f05-599d-4e1a-adce-5cb89bfe58d5/content\" > sample.pdf"
        x-wso2-curl-tenant: "curl -k -H \"X-WSO2-Tenant:test.com\" \"https://localhost:9443/api/am/store/v1.0/apis/890a4f4d-09eb-4877-a323-57f6ce2ed79b/documents/0bcb7f05-599d-4e1a-adce-5cb89bfe58d5/content\" > sample.pdf"
        x-wso2-response: "HTTP/1.1 200 OK\nContent-Disposition: attachment; filename=\"sample.pdf\"\nContent-Type: application/octet-stream\nContent-Length: 7802\n\n%PDF-1.4\n%äüöß\n2 0 obj\n<</Length 3 0 R/Filter/FlateDecode>>\nstream\n..\n>>\nstartxref\n7279\n%%EOF"
        summary: |
          Get the content of an API document
        description: |
          This operation can be used to retrive the content of an API's document.

          The document can be of 3 types. In each cases responses are different.

          1. **Inline type**:
             The content of the document will be retrieved in `text/plain` content type
          2. **FILE type**:
             The file will be downloaded with the related content type (eg. `application/pdf`)
          3. **URL type**:
              The client will recieve the URL of the document as the Location header with the response with - `303 See Other`

          `X-WSO2-Tenant` header can be used to retrive the content of a document of an API that belongs to a different tenant domain. If not specified super tenant will be used. If Authorization header is present in the request, the user's tenant associated with the access token will be used.

          **NOTE:**
          * This operation does not require an Authorization header by default. But in order to see a restricted API's document content, you need to provide Authorization header.
        parameters:
          - $ref: '#/parameters/apiId'
          - $ref: '#/parameters/documentId'
          - $ref: '#/parameters/requestedTenant'
          - $ref: '#/parameters/If-None-Match'
        tags:
          - Documents
        responses:
          200:
            description: |
              OK.
              File or inline content returned.
            headers:
              ETag:
                description: |
                  Entity Tag of the response resource.
                  Used by caches, or in conditional requests.
                type: string
              Last-Modified:
                description: |
                  Date and time the resource has been modifed the last time.
                  Used by caches, or in conditional requests.
                type: string
          303:
            description: |
              See Other.
              Source can be retrived from the URL specified at the Location header.
            headers:
              Location:
                description: |
                  The Source URL of the document.
                type: string
          304:
            description: |
              Not Modified.
              Empty body because the client has already the latest version of the requested resource.
          404:
            description: |
              Not Found.
              Requested Document does not exist.
            schema:
              $ref: '#/definitions/Error'
          406:
            description: |
              Not Acceptable.
              The requested media type is not supported
            schema:
              $ref: '#/definitions/Error'

################################################################
# The thumbnail resource of "Individual API" resource APIs
################################################################

  /apis/{apiId}/thumbnail:
#-------------------------------------------------------------------------------------------------
# Downloads a thumbnail image of an API
#-------------------------------------------------------------------------------------------------
    get:
      security:
        - OAuth2Security: []
      x-wso2-request: |
        GET https://localhost:9443/api/am/store/v1.0/apis/e93fb282-b456-48fc-8981-003fb89086ae/thumbnail
      x-wso2-curl: "curl https://localhost:9443/api/am/store/v1.0/apis/e93fb282-b456-48fc-8981-003fb89086ae/thumbnail > image.jpg"
      x-wso2-curl-tenant: "curl -k -H \"X-WSO2-Tenant:test.com\" https://localhost:9443/api/am/store/v1.0/apis/e93fb282-b456-48fc-8981-003fb89086ae/thumbnail > image.jpg"
      x-wso2-response: "HTTP/1.1 200 OK\r\nContent-Type: image/jpeg\r\n\r\n[image content]"
      summary: Get thumbnail image
      description: |
        This operation can be used to download a thumbnail image of an API.

        `X-WSO2-Tenant` header can be used to retrive a thumbnail of an API that belongs to a different tenant domain. If not specified super tenant will be used. If Authorization header is present in the request, the user's tenant associated with the access token will be used.

        **NOTE:**
        * This operation does not require an Authorization header by default. But in order to see a restricted API's thumbnail, you need to provide Authorization header.
      parameters:
        - $ref: '#/parameters/apiId'
        - $ref: '#/parameters/requestedTenant'
        - $ref: '#/parameters/If-None-Match'
      tags:
        - APIs
      responses:
        200:
          description: |
            OK.
            Thumbnail image returned
          headers:
            Content-Type:
              description: |
                The content type of the body.
              type: string
            ETag:
              description: |
                Entity Tag of the response resource.
                Used by caches, or in conditional requests.
              type: string
            Last-Modified:
              description: |
                Date and time the resource has been modifed the last time.
                Used by caches, or in conditional requests (Will be supported in future).
              type: string
        304:
          description: |
            Not Modified.
            Empty body because the client has already the latest version of the requested resource.
        404:
          description: |
            Not Found.
            Requested Document does not exist.
          schema:
            $ref: '#/definitions/Error'
        406:
          description: |
            Not Acceptable.
            The requested media type is not supported
          schema:
            $ref: '#/definitions/Error'

######################################################
# The "API Rating" resource APIs
######################################################
  '/apis/{apiId}/ratings':

#-----------------------------------------------------
# Retrieve the Ratings of a certain API
#-----------------------------------------------------
    get:
      summary: Get API ratings
      security:
        - OAuth2Security: []
      description: |
        Get the rating of an API.
      parameters:
        - $ref: '#/parameters/apiId'
        - $ref: '#/parameters/limit'
        - $ref: '#/parameters/offset'
      tags:
        - Ratings
      responses:
        200:
          description: |
            OK.
            Rating returned.
          schema:
            $ref: '#/definitions/RatingList'
        404:
          description: |
            Not Found.
            Requested rating does not exist.
          schema:
            $ref: '#/definitions/Error'
        406:
          description: |
            Not Acceptable.
            The requested media type is not supported
          schema:
            $ref: '#/definitions/Error'

######################################################
# The "Individual API Rating" resource APIs
######################################################

  '/apis/{apiId}/ratings/{ratingId}':

  #-----------------------------------------------------
  # Retrieve a specific rating of an API
  #-----------------------------------------------------
    get:
      summary: Get a single API rating
      security:
        - OAuth2Security: []
      description: |
            Get a specific rating of an API.
      parameters:
        - $ref: '#/parameters/apiId'
        - $ref: '#/parameters/ratingId'
        - $ref: '#/parameters/If-None-Match'
      tags:
        - Ratings
      responses:
        200:
          description: |
            OK.
            Rating returned.
          schema:
            $ref: '#/definitions/Rating'
          headers:
            ETag:
              description: |
                Entity Tag of the response resource.
                Used by caches, or in conditional requests.
              type: string
            Last-Modified:
              description: |
                Date and time the resource has been modifed the last time.
                Used by caches, or in conditional requests.
              type: string
        304:
          description: |
            Not Modified.
            Empty body because the client has already the latest version of the requested resource.
        404:
          description: |
            Not Found.
            Requested rating does not exist.
          schema:
            $ref: '#/definitions/Error'
        406:
          description: |
            Not Acceptable.
            The requested media type is not supported
          schema:
            $ref: '#/definitions/Error'

######################################################
# The "User API Rating" resource APIs
######################################################

  '/apis/{apiId}/user-rating':

  #-----------------------------------------------------
  # Add or update rating
  #-----------------------------------------------------
    put:
      summary: Add or update logged in user's rating for an API
      security:
        - OAuth2Security:
          - apim:subscribe
      x-scope: apim:subscribe
      description: |
        Adds or updates a rating
      parameters:
        - $ref: '#/parameters/apiId'
        - in: body
          name: body
          description: |
            Rating object that should to be added
          required: true
          schema:
            $ref: '#/definitions/Rating'
      tags:
        - Ratings
      responses:
        201:
          description: |
            Created.
            Successful response with the newly created object as entity in the body.
            Location header contains URL of newly created entity.
          schema:
            $ref: '#/definitions/Rating'
          headers:
            Location:
              description: |
                Location to the newly created Rating.
              type: string
            ETag:
              description: |
                Entity Tag of the response resource. Used by caches, or in conditional request.
              type: string
        400:
          description: |
            Bad Request.
            Invalid request or validation error.
          schema:
            $ref: '#/definitions/Error'
        415:
          description: |
            Unsupported media type.
            The entity of the request was in a not supported format.
          schema:
            $ref: '#/definitions/Error'

######################################################
# The "Comments Collection" resource API
######################################################
  '/apis/{apiId}/comments':
#-----------------------------------------------------
# Retrieve a list of all comments of a certain API
#-----------------------------------------------------
    get:
      summary: Retrieve API comments
      security:
        - OAuth2Security: []
      description: |
        Get a list of Comments that are already added to APIs
      parameters:
        - $ref: '#/parameters/apiId'
        - $ref: '#/parameters/limit'
        - $ref: '#/parameters/offset'
      tags:
        - Comments
      responses:
        200:
          description: |
            OK.
            Comments list is returned.
          schema:
            $ref: '#/definitions/CommentList'
        406:
          description: |
            Not Acceptable. The requested media type is not supported
          schema:
            $ref: '#/definitions/Error'

#-----------------------------------------------------
# Add a new Comment
#-----------------------------------------------------
    post:
      summary: Add an API comment
      security:
        - OAuth2Security:
          - apim:subscribe
      x-scope: apim:subscribe
      parameters:
        - $ref: '#/parameters/apiId'
        - in: body
          name: body
          description: |
            Comment object that should to be added
          required: true
          schema:
            $ref: '#/definitions/Comment'
      tags:
        - Comments
      responses:
        201:
          description: |
            Created.
            Successful response with the newly created object as entity in the body.
            Location header contains URL of newly created entity.
          schema:
            $ref: '#/definitions/Comment'
          headers:
            Location:
              description: |
                Location to the newly created Comment.
              type: string
            ETag:
              description: |
                Entity Tag of the response resource. Used by caches, or in conditional request.
              type: string
        400:
          description: |
            Bad Request.
            Invalid request or validation error.
          schema:
            $ref: '#/definitions/Error'
        415:
          description: |
            Unsupported media type.
            The entity of the request was in a not supported format.
          schema:
            $ref: '#/definitions/Error'



#########################################################
# "Individual API comment" resource APIs
#########################################################
  '/apis/{apiId}/comments/{commentId}':

#-----------------------------------------------------------------------
# Retrieve an individual Comment for a certain API
#-----------------------------------------------------------------------
    get:
      summary: Get details of an API comment
      security:
        - OAuth2Security: []
      description: |
        Get the individual comment given by a username for a certain API.
      parameters:
        - $ref: '#/parameters/commentId'
        - $ref: '#/parameters/apiId'
        - $ref: '#/parameters/If-None-Match'
      tags:
        - Comments
      responses:
        200:
          description: |
            OK.
            Comment returned.
          schema:
            $ref: '#/definitions/Comment'
          headers:
            ETag:
              description: |
                Entity Tag of the response resource.
                Used by caches, or in conditional requests.
              type: string
            Last-Modified:
              description: |
                Date and time the resource has been modifed the last time.
                Used by caches, or in conditional requests.
              type: string
        304:
          description: |
            Not Modified.
            Empty body because the client has already the latest version of the requested resource.
        404:
          description: |
            Not Found.
            Requested comment does not exist.
          schema:
            $ref: '#/definitions/Error'
        406:
          description: |
            Not Acceptable.
            The requested media type is not supported
          schema:
            $ref: '#/definitions/Error'

#-----------------------------------------------------
# Delete a particular Comment
#-----------------------------------------------------
    delete:
      summary: Delete an API comment
      security:
        - OAuth2Security:
          - apim:subscribe
      x-scope: apim:subscribe
      description: |
        Remove a Comment
      parameters:
        - $ref: '#/parameters/commentId'
        - $ref: '#/parameters/apiId'
        - $ref: '#/parameters/If-Match'
      tags:
        - Comments
      responses:
        200:
          description: |
            OK.
            Resource successfully deleted.
        404:
          description: |
            Not Found.
            Resource to be deleted does not exist.
          schema:
            $ref: '#/definitions/Error'

#-----------------------------------------------------
# Update a particular Comment
#-----------------------------------------------------
    put:
      summary: Update an API comment
      security:
        - OAuth2Security:
          - apim:subscribe
      x-scope: apim:subscribe
      description: |
        Update a certain Comment
      parameters:
        - $ref: '#/parameters/commentId'
        - $ref: '#/parameters/apiId'
        - in: body
          name: body
          description: |
            Comment object that needs to be updated
          required: true
          schema:
            $ref: '#/definitions/Comment'
        - $ref: '#/parameters/If-Match'
      tags:
        - Comments
      responses:
        200:
          description: |
            OK.
            Comment updated.
          schema:
            $ref: '#/definitions/Comment'
          headers:
            Location:
              description: |
                The URL of the newly created resource.
              type: string
            ETag:
              description: |
                Entity Tag of the response resource. Used by caches, or in conditional request.
              type: string
            Last-Modified:
              description: |
                Date and time the resource has been modifed the last time.
                Used by caches, or in conditional reuquests.
              type: string
        400:
          description: |
            Bad Request.
            Invalid request or validation error
          schema:
            $ref: '#/definitions/Error'
        404:
          description: |
            Not Found.
            The resource to be updated does not exist.
          schema:
            $ref: '#/definitions/Error'
        412:
          description: |
            Precondition Failed.
            The request has not been performed because one of the preconditions is not met.
          schema:
            $ref: '#/definitions/Error'

######################################################
# The "API Throttling Policy" resource APIs
######################################################
  '/apis/{apiId}/subscription-policies':

#-----------------------------------------------------
# Retrieve subscription throttling policies of an API
#-----------------------------------------------------
    get:
      security:
        - OAuth2Security: []
      x-wso2-curl: "curl \"https://localhost:9443/api/am/store/v1.0//apis/268c9e55-3dc1-4f47-82e7-977e5343d077/subscription-policies\""
      x-wso2-request: |
        GET https://localhost:9443/api/am/store/v1.0/apis/268c9e55-3dc1-4f47-82e7-977e5343d077/subscription-policies
      x-wso2-curl-tenant: "curl -k -H \"X-WSO2-Tenant:test.com\" https://localhost:9443/api/am/store/v1.0/apis/268c9e55-3dc1-4f47-82e7-977e5343d077/subscription-policies"
      x-wso2-response: "HTTP/1.1 200 OK\nContent-Type: application/json\n\n[{\n   \"unitTime\": 60000,\n   \"tierPlan\": \"FREE\",\n   \"stopOnQuotaReach\": true,\n   \"policyLevel\": \"api\",\n   \"requestCount\": 1,\n   \"description\": \"Allows 1 request(s) per minute.\",\n   \"name\": \"Bronze\",\n   \"attributes\": {}\n}]"
      summary: |
        Get details of the subscription throttling policies of an API
      description: |
        This operation can be used to retrieve details of the subscription throttling policy of an API by specifying the API Id.

        `X-WSO2-Tenant` header can be used to retrive API subscription throttling policies that belongs to a different tenant domain. If not specified super tenant will be used. If Authorization header is present in the request, the user's tenant associated with the access token will be used.
      parameters:
        - $ref: '#/parameters/apiId'
        - $ref: '#/parameters/requestedTenant'
        - $ref: '#/parameters/If-None-Match'
      tags:
        - Throttling Policies
      responses:
        200:
          description: |
            OK.
            Throttling Policy returned
          schema:
            $ref: '#/definitions/ThrottlingPolicy'
          headers:
            ETag:
              description: |
                Entity Tag of the response resource.
                Used by caches, or in conditional requests.
              type: string
            Last-Modified:
              description: |
                Date and time the resource has been modifed the last time.
                Used by caches, or in conditional requests.
              type: string
        304:
          description: |
            Not Modified.
            Empty body because the client has already the latest version of the requested resource.
        404:
          description: |
            Not Found.
            Requested Throttling Policy does not exist.
          schema:
            $ref: '#/definitions/Error'
        406:
          description: |
            Not Acceptable.
            The requested media type is not supported.
          schema:
            $ref: '#/definitions/Error'

######################################################
# The "Application Collection" resource APIs
######################################################
  /applications:

#-----------------------------------------------------
# Retrieve a list of all applications of a certain subscriber
#-----------------------------------------------------
    get:
      security:
        - OAuth2Security:
          - apim:subscribe
      x-wso2-request: |
        GET https://localhost:9443/api/am/store/v1.0/applications
        Authorization: Bearer ae4eae22-3f65-387b-a171-d37eaa366fa8
      x-wso2-curl: "curl -k -H \"Authorization: Bearer ae4eae22-3f65-387b-a171-d37eaa366fa8\" \"https://localhost:9443/api/am/store/v1.0/applications\""
      x-wso2-response: "HTTP/1.1 200 OK\nContent-Type: application/json\n\n{\n   \"previous\": \"\",\n   \"list\":    [\n            {\n         \"groupId\": \"\",\n         \"subscriber\": \"admin\",\n         \"throttlingTier\": \"Unlimited\",\n         \"applicationId\": \"367a2361-8db5-4140-8133-c6c8dc7fa0c4\",\n         \"description\": \"\",\n         \"status\": \"APPROVED\",\n         \"name\": \"app1\"\n      },\n            {\n         \"groupId\": \"\",\n         \"subscriber\": \"admin\",\n         \"throttlingPolicy\": \"Unlimited\",\n         \"applicationId\": \"896658a0-b4ee-4535-bbfa-806c894a4015\",\n         \"description\": null,\n         \"status\": \"APPROVED\",\n         \"name\": \"DefaultApplication\"\n      }\n   ],\n   \"count\": 2,\n   \"next\": \"\"\n}"
      summary: |
        Retrieve/Search applications
      description: |
        This operation can be used to retrieve list of applications that is belonged to the user associated with the provided access token.
      parameters:
        - $ref: '#/parameters/groupId'
        - name : query
          in: query
          description: |
            **Search condition**.

            You can search for an application by specifying the name as "query" attribute.

            Eg.
            "app1" will match an application if the name is exactly "app1".

            Currently this does not support wildcards. Given name must exactly match the application name.
          type: string
        - name: sortBy
          in: query
          type: string
          enum:
            - name
            - throttlingPolicy
            - status
        - name: sortOrder
          in: query
          type: string
          enum:
            - asc
            - desc
        - $ref: '#/parameters/limit'
        - $ref: '#/parameters/offset'
        - $ref: '#/parameters/If-None-Match'

      tags:
        - Applications
      responses:
        200:
          description: |
            OK.
            Application list returned.
          schema:
            $ref: '#/definitions/ApplicationList'
          headers:
            ETag:
              description: |
                Entity Tag of the response resource.
                Used by caches, or in conditional requests.
              type: string
        304:
          description: |
            Not Modified.
            Empty body because the client has already the latest version of the requested resource.
        400:
          description: |
            Bad Request.
            Invalid request or validation error.
          schema:
            $ref: '#/definitions/Error'
        406:
          description: |
            Not Acceptable.
            The requested media type is not supported.
          schema:
            $ref: '#/definitions/Error'

#-----------------------------------------------------
# Create a new application
#-----------------------------------------------------
    post:
      security:
        - OAuth2Security:
          - apim:subscribe
      x-scope: apim:subscribe
      x-wso2-curl: "curl -k -H \"Authorization: Bearer ae4eae22-3f65-387b-a171-d37eaa366fa8\" -H \"Content-Type: application/json\" -X POST -d @data.json \"https://localhost:9443/api/am/store/v1.0/applications\""
      x-wso2-request: "POST https://localhost:9443/api/am/store/v1.0/applications\nAuthorization: Bearer ae4eae22-3f65-387b-a171-d37eaa366fa8\n\n{\n    \"throttlingPolicy\": \"Unlimited\",\n    \"description\": \"sample app description\",\n    \"name\": \"sampleapp\",\n    \"callbackUrl\": \"http://my.server.com/callback\"\n \"groupId\": \"org1\"\n}"
      x-wso2-response: "HTTP/1.1 201 Created\nLocation: https://localhost:9443/api/am/store/v1.0/applications/c30f3a6e-ffa4-4ae7-afce-224d1f820524\nContent-Type: application/json\n\n{\n   \"groupId\": null,\n   \"callbackUrl\": \"http://my.server.com/callback\",\n   \"subscriber\": \"admin\",\n   \"throttlingPolicy\": \"Unlimited\",\n   \"applicationId\": \"c30f3a6e-ffa4-4ae7-afce-224d1f820524\",\n   \"description\": \"sample app description\",\n   \"status\": \"APPROVED\",\n   \"name\": \"sampleapp\",\n   \"keys\": []\n}"
      summary: |
        Create a new application
      description: |
        This operation can be used to create a new application specifying the details of the application in the payload.
      parameters:
        - in: body
          name: body
          description: |
            Application object that is to be created.
          required: true
          schema:
            $ref: '#/definitions/Application'
      tags:
        - Applications
      responses:
        201:
          description: |
            Created.
            Successful response with the newly created object as entity in the body.
            Location header contains URL of newly created entity.
          schema:
            $ref: '#/definitions/Application'
          headers:
            Location:
              description: |
                Location of the newly created Application.
              type: string
            ETag:
              description: |
                Entity Tag of the response resource. Used by caches, or in conditional request
              type: string
        202:
          description: |
            Accepted.
            The request has been accepted.
          schema:
            $ref: '#/definitions/WorkflowResponse'
          headers:
            Location:
              description: |
                Location of the newly created Application.
              type: string
        400:
          description: |
            Bad Request.
            Invalid request or validation error
          schema:
            $ref: '#/definitions/Error'
        409:
          description: |
            Conflict.
            Application already exists.
          schema:
            $ref: '#/definitions/Error'
        415:
          description: |
            Unsupported media type.
            The entity of the request was in a not supported format.
          schema:
            $ref: '#/definitions/Error'

######################################################
# The "Individual Application" resource APIs
######################################################
  '/applications/{applicationId}':

#-----------------------------------------------------
# Retrieve the details about a certain application
#-----------------------------------------------------
    get:
      security:
        - OAuth2Security:
          - apim:subscribe
      x-wso2-curl: "curl -k -H \"Authorization: Bearer ae4eae22-3f65-387b-a171-d37eaa366fa8\" \"https://localhost:9443/api/am/store/v1.0/applications/896658a0-b4ee-4535-bbfa-806c894a4015\""
      x-wso2-request: |
        GET https://localhost:9443/api/am/store/v1.0/applications/896658a0-b4ee-4535-bbfa-806c894a4015
        Authorization: Bearer ae4eae22-3f65-387b-a171-d37eaa366fa8
      x-wso2-response: "HTTP/1.1 200 OK\nContent-Type: application/json\n\n{\n   \"groupId\": \"\",\n   \"callbackUrl\": null,\n   \"subscriber\": \"admin\",\n   \"throttlingPolicy\": \"Unlimited\",\n   \"applicationId\": \"896658a0-b4ee-4535-bbfa-806c894a4015\",\n   \"description\": null,\n   \"status\": \"APPROVED\",\n   \"name\": \"DefaultApplication\",\n   \"keys\": [   {\n      \"consumerKey\": \"AVoREWiB16kY_GTIzscl40GYYZQa\",\n      \"consumerSecret\": \"KXQxmS8W3xDvvJH4AfR6xrhKIeIa\",\n      \"keyState\": \"COMPLETED\",\n      \"keyType\": \"PRODUCTION\",\n      \"supportedGrantTypes\": null,\n      \"token\":       {\n         \"validityTime\": 3600,\n         \"accessToken\": \"3887da6d111f0429c6dff47a46e87209\",\n         \"tokenScopes\":          [\n            \"am_application_scope\",\n            \"default\"\n         ]\n      }\n   }]\n}"
      summary: |
        Get details of an application
      description: |
        This operation can be used to retrieve details of an individual application specifying the application id in the URI.
      parameters:
        - $ref: '#/parameters/applicationId'
        - $ref: '#/parameters/If-None-Match'
      tags:
        - Applications
      responses:
        200:
          description: |
            OK.
            Application returned.
          schema:
            $ref: '#/definitions/Application'
          headers:
            ETag:
              description: |
                Entity Tag of the response resource. Used by caches, or in conditional requests.
              type: string
            Last-Modified:
              description: |
                Date and time the resource has been modifed the last time.
                Used by caches, or in conditional requests.
              type: string
        304:
          description: |
            Not Modified.
            Empty body because the client has already the latest version of the requested resource.
        404:
          description: |
            Not Found.
            Requested application does not exist.
          schema:
            $ref: '#/definitions/Error'
        406:
          description: |
            Not Acceptable.
            The requested media type is not supported
          schema:
            $ref: '#/definitions/Error'

#-----------------------------------------------------
# Update a certain application
#-----------------------------------------------------
    put:
      security:
        - OAuth2Security:
          - apim:subscribe
      x-wso2-curl: "curl -k -H \"Authorization: Bearer ae4eae22-3f65-387b-a171-d37eaa366fa8\" -H \"Content-Type: application/json\" -X PUT -d @data.json \"https://localhost:9443/api/am/store/v1.0/applications/c30f3a6e-ffa4-4ae7-afce-224d1f820524\""
      x-wso2-request: "PUT https://localhost:9443/api/am/store/v1.0/applications/c30f3a6e-ffa4-4ae7-afce-224d1f820524\nAuthorization: Bearer ae4eae22-3f65-387b-a171-d37eaa366fa8\n\n{\n   \"callbackUrl\": \"\",\n   \"throttlingPolicy\": \"Bronze\",\n   \"description\": \"sample app description updated\",\n   \"name\": \"sampleapp\",\n    \"groupId\": \"org1\"\n}"
      x-wso2-response: "HTTP/1.1 200 OK\nContent-Type: application/json\n\n{\n   \"groupId\": null,\n   \"callbackUrl\": \"\",\n   \"subscriber\": \"admin\",\n   \"throttlingPolicy\": \"Bronze\",\n   \"applicationId\": \"c30f3a6e-ffa4-4ae7-afce-224d1f820524\",\n   \"description\": \"sample app description updated\",\n   \"status\": \"APPROVED\",\n   \"name\": \"sampleapp\",\n   \"keys\": []\n}"
      summary: |
        Update an application
      description: |
        This operation can be used to update an application. Upon succesfull you will retrieve the updated application as the response.
      parameters:
        - $ref: '#/parameters/applicationId'
        - in: body
          name: body
          description: |
            Application object that needs to be updated
          required: true
          schema:
            $ref: '#/definitions/Application'
        - $ref: '#/parameters/If-Match'
      tags:
        - Applications
      responses:
        200:
          description: |
            OK.
            Application updated.
          schema:
            $ref: '#/definitions/Application'
          headers:
            Location:
              description: |
                The URL of the newly created resource.
              type: string
            ETag:
              description: |
                Entity Tag of the response resource. Used by caches, or in conditional request.
              type: string
            Last-Modified:
              description: |
                Date and time the resource has been modifed the last time.
                Used by caches, or in conditional requests.
              type: string
        400:
          description: |
            Bad Request.
            Invalid request or validation error
          schema:
            $ref: '#/definitions/Error'
        404:
          description: |
            Not Found.
            The resource to be updated does not exist.
          schema:
            $ref: '#/definitions/Error'
        412:
          description: |
            Precondition Failed.
            The request has not been performed because one of the preconditions is not met.
          schema:
            $ref: '#/definitions/Error'

#-----------------------------------------------------
# Delete a certain application
#-----------------------------------------------------
    delete:
      security:
        - OAuth2Security:
          - apim:subscribe
      x-wso2-curl: "curl -k -H \"Authorization: Bearer ae4eae22-3f65-387b-a171-d37eaa366fa8\" -X DELETE \"https://localhost:9443/api/am/store/v1.0/applications/367a2361-8db5-4140-8133-c6c8dc7fa0c4\""
      x-wso2-request: |
        DELETE https://localhost:9443/api/am/store/v1.0/applications/367a2361-8db5-4140-8133-c6c8dc7fa0c4
        Authorization: Bearer ae4eae22-3f65-387b-a171-d37eaa366fa8
      x-wso2-response: "HTTP/1.1 200 OK"
      summary: |
        Remove an application
      description: |
        This operation can be used to remove an application specifying its id.
      parameters:
        - $ref: '#/parameters/applicationId'
        - $ref: '#/parameters/If-Match'
      tags:
        - Applications
      responses:
        200:
          description: |
            OK.
            Resource successfully deleted.
        202:
          description: |
            Accepted.
            The request has been accepted.
          schema:
            $ref: '#/definitions/WorkflowResponse'
          headers:
            Location:
              description: |
                Location of the existing Application.
              type: string
        404:
          description: |
            Not Found.
            Resource to be deleted does not exist.
          schema:
            $ref: '#/definitions/Error'
        412:
          description: |
            Precondition Failed.
            The request has not been performed because one of the preconditions is not met.
          schema:
            $ref: '#/definitions/Error'

#######################################################
# The "Generate Keys" Processing Function resource API
#######################################################
  '/applications/{applicationId}/generate-keys':

#-----------------------------------------------------
# Generate keys for an application
#-----------------------------------------------------
    post:
      summary: Generate application keys
      security:
        - OAuth2Security:
          - apim:subscribe
      description: |
        Generate keys (Consumer key/secret) for application
      parameters:
        - $ref: '#/parameters/applicationId'
        - in: body
          name: body
          description: |
            Application key generation request object
          required: true
          schema:
            $ref: '#/definitions/ApplicationKeyGenerateRequest'
      tags:
        - Application Keys
      responses:
        200:
          description: |
            OK.
            Keys are generated.
          schema:
            $ref: '#/definitions/ApplicationKey'
        400:
          description: |
            Bad Request.
            Invalid request or validation error
          schema:
            $ref: '#/definitions/Error'
        404:
          description: |
            Not Found.
            The resource to be updated does not exist.
          schema:
            $ref: '#/definitions/Error'
        412:
          description: |
            Precondition Failed.
            The request has not been performed because one of the preconditions is not met.
          schema:
            $ref: '#/definitions/Error'


##############################################################
# The "Map Application Keys" Processing Function resource API
##############################################################
  '/applications/{applicationId}/map-keys':

#-----------------------------------------------------
# Mapping keys for an application
#-----------------------------------------------------
    post:
      summary: Map application keys
      security:
        - OAuth2Security:
          - apim:subscribe
      description: |
        Map keys (Consumer key/secret) to an application
      parameters:
        - $ref: '#/parameters/applicationId'
        - in: body
          name: body
          description: |
            Application key mapping request object
          required: true
          schema:
            $ref: '#/definitions/ApplicationKeyMappingRequest'
      tags:
        - Application Keys
      responses:
        200:
          description: |
            OK.
            Keys are mapped.
          schema:
            $ref: '#/definitions/ApplicationKey'
        400:
          description: |
            Bad Request.
            Invalid request or validation error
          schema:
            $ref: '#/definitions/Error'
        404:
          description: |
            Not Found.
            The resource to be updated does not exist.
          schema:
            $ref: '#/definitions/Error'
        412:
          description: |
            Precondition Failed.
            The request has not been performed because one of the preconditions is not met.
          schema:
            $ref: '#/definitions/Error'


######################################################
# The "Application Keys" resource APIs
######################################################
  '/applications/{applicationId}/keys':

#-----------------------------------------------------
# Get all keys of an application
#-----------------------------------------------------
    get:
      summary: Retrieve all application keys
      security:
        - OAuth2Security:
          - apim:subscribe
      description: |
        Retrieve keys (Consumer key/secret) of application
      parameters:
        - $ref: '#/parameters/applicationId'
      tags:
        - Application Keys
      responses:
        200:
          description: |
            OK.
            Keys are returned.
          schema:
            $ref: '#/definitions/ApplicationKeyList'
        400:
          description: |
            Bad Request.
            Invalid request or validation error
          schema:
            $ref: '#/definitions/Error'
        404:
          description: |
            Not Found.
            The resource does not exist.
          schema:
            $ref: '#/definitions/Error'
        412:
          description: |
            Precondition Failed.
            The request has not been performed because one of the preconditions is not met.
          schema:
            $ref: '#/definitions/Error'


######################################################
# The "Application Keys of One Type" resource APIs
######################################################
  '/applications/{applicationId}/keys/{keyType}':

#-----------------------------------------------------
# Get a key of an application by key type
#-----------------------------------------------------
    get:
      security:
        - OAuth2Security:
          - apim:subscribe
      x-wso2-curl: "curl -k -H \"Authorization: Bearer ae4eae22-3f65-387b-a171-d37eaa366fa8\" \"https://localhost:9443/api/am/store/v1.0/applications/896658a0-b4ee-4535-bbfa-806c894a4015/keys/PRODUCTION\""
      x-wso2-request: |
        GET https://localhost:9443/api/am/store/v1.0/applications/896658a0-b4ee-4535-bbfa-806c894a4015/keys/PRODUCTION
        Authorization: Bearer ae4eae22-3f65-387b-a171-d37eaa366fa8
      x-wso2-response: "HTTP/1.1 200 OK\nContent-Type: application/json\n\n {\n      \"consumerKey\": \"QwEtRHd4NJkcFuRUfAT5af8XEEoa\",\n      \"consumerSecret\": \"7Fairfeu321ENjOR9w2xgJl3i70a\",\n       \"supportedGrantTypes\": [\n        \"refresh_token\",\n        \"urn:ietf:params:oauth:grant-type:saml2-bearer\",\n        \"password\",\n        \"client_credentials\",\n        \"iwa:ntlm\"\n      ],\n      \"callbackUrl\": \"http://sample/com/callback\",\n      \"keyState\": \"COMPLETED\",\n      \"keyType\": \"SANDBOX\"}\n"
      summary: |
        Get key details of a given type
      description: |
        This operation can be used to retrieve key details of an individual application specifying the key type in the URI.
      parameters:
        - $ref: '#/parameters/applicationId'
        - $ref: '#/parameters/keyType'
        - $ref: '#/parameters/groupId'
      tags:
        - Application Keys
      responses:
        200:
          description: |
            OK.
            Keys of given type are returned.
          schema:
            $ref: '#/definitions/ApplicationKey'
        400:
          description: |
            Bad Request.
            Invalid request or validation error
          schema:
            $ref: '#/definitions/Error'
        404:
          description: |
            Not Found.
            The resource does not exist.
          schema:
            $ref: '#/definitions/Error'
        412:
          description: |
            Precondition Failed.
            The request has not been performed because one of the preconditions is not met.
          schema:
            $ref: '#/definitions/Error'

#--------------------------------------------------------------------
# Update grant types and callback url of an application
#--------------------------------------------------------------------
    put:
      security:
        - OAuth2Security:
          - apim:subscribe
      x-wso2-curl: "curl -k -H \"Authorization: Bearer ae4eae22-3f65-387b-a171-d37eaa366fa8\" -H \"Content-Type: application/json\" -X PUT -d @data.json \"https://localhost:9443/api/am/store/v1.0/applications/c30f3a6e-ffa4-4ae7-afce-224d1f820524/keys/SANDBOX\""
      x-wso2-request: |
        PUT https://localhost:9443/api/am/store/v1.0/applications/896658a0-b4ee-4535-bbfa-806c894a4015/keys/SANDBOX
        Authorization: Bearer ae4eae22-3f65-387b-a171-d37eaa366fa8
        {
           "supportedGrantTypes": [
             "refresh_token",
             "urn:ietf:params:oauth:grant-type:saml2-bearer",
             "password",
             "client_credentials",
             "iwa:ntlm"
           ],
           "callbackUrl": "http://sample/com/callback"
         }
      x-wso2-response: "HTTP/1.1 200 OK\nContent-Type: application/json\n\n {\n      \"consumerKey\": \"QwEtRHd4NJkcFuRUfAT5af8XEEoa\",\n      \"consumerSecret\": \"7Fairfeu321ENjOR9w2xgJl3i70a\",\n       \"supportedGrantTypes\": [\n        \"refresh_token\",\n        \"urn:ietf:params:oauth:grant-type:saml2-bearer\",\n        \"password\",\n        \"client_credentials\",\n        \"iwa:ntlm\"\n      ],\n      \"callbackUrl\": \"http://sample/com/callback\",\n      \"keyState\": \"COMPLETED\",\n      \"keyType\": \"PRODUCTION\"}\n"
      summary: |
        Update grant types and callback url of an application
      description: |
        This operation can be used to update grant types and callback url of an application. (Consumer Key and Consumer Secret are ignored) Upon succesfull you will retrieve the updated key details as the response.
      parameters:
        - $ref: '#/parameters/applicationId'
        - $ref: '#/parameters/keyType'
        - in: body
          name: body
          description: |
            Grant types/Callback URL update request object
          required: true
          schema:
            $ref: '#/definitions/ApplicationKey'
      tags:
        - Application Keys
      responses:
        200:
          description: |
            Ok.
            Grant types or/and callback url is/are updated.
          schema:
            $ref: '#/definitions/ApplicationKey'
        400:
          description: |
            Bad Request.
            Invalid request or validation error
          schema:
            $ref: '#/definitions/Error'
        404:
          description: |
            Not Found.
            The resource to be updated does not exist.
          schema:
            $ref: '#/definitions/Error'
        412:
          description: |
            Precondition Failed.
            The request has not been performed because one of the preconditions is not met.
          schema:
            $ref: '#/definitions/Error'


############################################################
# The "Regenerate Secret" Processing Function resource API
############################################################

  '/applications/{applicationId}/keys/{keyType}/regenerate-secret':
#-----------------------------------------------------
# Re generate consumer secret for an application
#-----------------------------------------------------
    post:
      security:
        - OAuth2Security:
          - apim:subscribe
      x-wso2-curl: "curl -k -H \"Authorization: Bearer ae4eae22-3f65-387b-a171-d37eaa366fa8\" -H \"Content-Type: application/json\" -X POST -d @data.json  \"https://localhost:9443/api/am/store/v1.0/applications/regenerate-consumersecret\""
      x-wso2-request: "POST https://localhost:9443/api/am/store/v1.0/applications/regenerate-consumersecret\nAuthorization: Bearer ae4eae22-3f65-387b-a171-d37eaa366fa8\n\n{\n  \"consumerKey\": \"AVoREWiB16kY_GTIzscl40GYYZQa\"\n}"
      x-wso2-response: "HTTP/1.1 200 OK\nContent-Type: application/json\n\n{\n   \"consumerSecret\": \"8V7DDKtKGtuG_9GDjaOJ5sijdX0a\",\n   \"consumerKey\": \"LOFL8He72MSGVil4SS_bsh9O8MQa\"\n}"
      summary: |
        Re-generate consumer secret
      description: |
        This operation can be used to re generate consumer secret for an application for the give key type
      parameters:
        - $ref: '#/parameters/applicationId'
        - $ref: '#/parameters/keyType'
      tags:
        - Application Keys
      responses:
        200:
          description: |
            OK.
            Keys are re generated.
          schema:
            $ref: '#/definitions/ApplicationKeyReGenerateResponse'
          headers:
            Content-Type:
              description: |
                The content type of the body.
              type: string
            ETag:
              description: |
                Entity Tag of the response resource.
                Used by caches, or in conditional requests (Will be supported in future).
              type: string
            Last-Modified:
              description: |
                Date and time the resource has been modifed the last time.
                Used by caches, or in conditional requests (Will be supported in future).‚
              type: string
        400:
          description: |
            Bad Request.
            Invalid request or validation error
          schema:
            $ref: '#/definitions/Error'
        404:
          description: |
            Not Found.
            The resource to be updated does not exist.
          schema:
            $ref: '#/definitions/Error'
        412:
          description: |
            Precondition Failed.
            The request has not been performed because one of the preconditions is not met (Will be supported in future).
          schema:
            $ref: '#/definitions/Error'


######################################################
# The "Generate Token" Processing Function resource API
######################################################
  '/applications/{applicationId}/keys/{keyType}/generate-token':

#-----------------------------------------------------
# Generate a token for an application
#-----------------------------------------------------
    post:
      security:
        - OAuth2Security:
          - apim:subscribe
      summary: Generate application token
      description: |
        Generate an access token for application by client_credentials grant type
      parameters:
        - $ref: '#/parameters/applicationId'
        - $ref: '#/parameters/keyType'
        - in: body
          name: body
          description: |
            Application token generation request object
          required: true
          schema:
            $ref: '#/definitions/ApplicationTokenGenerateRequest'
        - $ref: '#/parameters/If-Match'
      tags:
        - Application Tokens
      responses:
        200:
          description: |
            OK.
            Token is generated.
          schema:
            $ref: '#/definitions/ApplicationToken'
        400:
          description: |
            Bad Request.
            Invalid request or validation error
          schema:
            $ref: '#/definitions/Error'
        404:
          description: |
            Not Found.
            The resource to be updated does not exist.
          schema:
            $ref: '#/definitions/Error'
        412:
          description: |
            Precondition Failed.
            The request has not been performed because one of the preconditions is not met.
          schema:
            $ref: '#/definitions/Error'


  '/applications/{applicationId}/scopes':
    get:
      security:
        - OAuth2Security:
          - apim:subscribe
      x-wso2-request: |-
        GET https://127.0.0.1:9443/api/am/store/v1.0/applications/896658a0-b4ee-4535-bbfa-806c894a4015/scopes
        Authorization: Beareraa0ddec1ac656744234477f20fafcb0d
      x-wso2-curl: 'curl -k -H "Authorization: Bearer aa0ddec1ac656744234477f20fafcb0d" "https://127.0.0.1:9443/api/am/store/v1.0/applications/896658a0-b4ee-4535-bbfa-806c894a4015/scopes"'
      x-wso2-response: |-
        HTTP/1.1 200 OK
        Content-Type: application/json
        {
           "list": [   {
              "key":"api_scope",
              "name":"API Scope",
              "roles":null,
              "description":""
           }]
        }
      summary: |
        Get scopes of application
      description: |
        Get scopes associated with a particular application based on subscribed APIs
      parameters:
        - $ref: '#/parameters/applicationId'
        - $ref: '#/parameters/filterByUserRoles'
        - $ref: '#/parameters/If-None-Match'
      tags:
        - Application Scopes
      responses:
        '200':
          description: |
            OK.
            Scope returned.
          schema:
            $ref: '#/definitions/ScopeList'
          headers:
            Content-Type:
              description: |
                The content type of the body.
              type: string
            ETag:
              description: |
                Entity Tag of the response resource. Used by caches, or in conditional requests.
              type: string
            Last-Modified:
              description: |
                Date and time the resource has been modifed the last time.
                Used by caches, or in conditional reuquests.
              type: string
        '304':
          description: |
            Not Modified.
            Empty body because the client has already the latest version of the requested resource.
        '401':
          description: |
            Un authorized.
            The user is not authorized to view the application .
          schema:
            $ref: '#/definitions/Error'
        '404':
          description: |
            Not Found.
            Requested application does not exist.
          schema:
            $ref: '#/definitions/Error'
        '406':
          description: |
            Not Acceptable.
            The requested media type is not supported
          schema:
            $ref: '#/definitions/Error'


######################################################
# Export Application Resource API
######################################################
  /export/applications:

    get:
      security:
        - OAuth2Security:
          - apim:subscribe
      produces:
        - application/zip
      x-wso2-curl: "curl -k -H \"Authorization: Bearer ae4eae22-3f65-387b-a171-d37eaa366fa8\"
      https://localhost:9443/api/am/store/v1.0/export/applications?appId=xxx > exported-application.zip"
      x-wso2-request: |
        GET https://127.0.0.1:9443/api/am/store/v1.0/export/applications?appId=xxx
        Authorization: Bearer ae4eae22-3f65-387b-a171-d37eaa366fa8
      x-wso2-response: "HTTP/1.1 200 OK\n Connection: keep-alive\n  Content-Disposition: attachment;
       filename=\"exported-applications.zip\"\n  Content-Type: application/zip"
      summary: Export details related to an Application.
      description: |
        This operation can be used to export details related to a perticular application.
      parameters:
        - name: appId
          in: query
          description: |
            Application Search Query
          required: true
          type: string
      tags:
        - Import and Export Applications
      responses:
        200:
          description: |
            OK.
            Export Configuration returned.
          headers:
            Content-Type:
              description: |
                The content type of the body.
              type: string
          schema:
            type: file
        404:
          description: |
            Not Found.
            Requested Application does not exist.
          schema:
            $ref: '#/definitions/Error'
        406:
          description: |
            Not Acceptable.
            The requested media type is not supported
          schema:
            $ref: '#/definitions/Error'
        412:
          description: |
            Precondition Failed.
            The request has not been performed because one of the preconditions is not met.
          schema:
            $ref: '#/definitions/Error'


######################################################
# Import Application Resource API
######################################################
  /import/applications:

    put:
      security:
        - OAuth2Security:
          - apim:subscribe
      consumes:
        - multipart/form-data
      x-wso2-curl: "curl -k -F \"file=@exported.zip\" -X PUT -H \"Authorization: Bearer ae4eae22-3f65-387b-a171-d37eaa366fa8\" https://localhost:9443/api/am/store/v1.0/import/applications"
      x-wso2-request: |
        PUT https://127.0.0.1:9443/api/am/store/v1.0/import/applications
        Authorization: Bearer ae4eae22-3f65-387b-a171-d37eaa366fa8
      x-wso2-response: "HTTP/1.1 200 OK\nContent-Type:application/json\n\n{\"applicationUUID\":\"645b8e32-3643-48e5-ab42-aed853a8cd77\",\"workflowResponse\":{\"workflowStatus\":\"APPROVED\"}}"
      summary: Imports an Updates an Application.
      description: |
        This operation can be used to import an existing Application.
      parameters:
        - name: file
          in: formData
          description: |
            Zip archive consisting on exported application configuration
          required: true
          type: file
      tags:
        - Import and Export Applications
      responses:
        200:
          description: |
            OK.
            Successful response with the updated object as entity in the body.
          schema:
            $ref: '#/definitions/Application'
          headers:
            Content-Type:
              description: |
                The content type of the body.
              type: string
        400:
          description: |
            Bad Request.
            Invalid request or validation error
          schema:
            $ref: '#/definitions/Error'
        406:
          description: |
            Not Acceptable.
            The requested media type is not supported
          schema:
            $ref: '#/definitions/Error'
        412:
          description: |
            Precondition Failed.
            The request has not been performed because one of the preconditions is not met.
          schema:
            $ref: '#/definitions/Error'

    post:
      security:
        - OAuth2Security:
          - apim:subscribe
      consumes:
        - multipart/form-data
      x-wso2-curl: "curl -k -F \"file=@exported.zip\" -X POST -H \"Authorization: Bearer ae4eae22-3f65-387b-a171-d37eaa366fa8\" https://localhost:9443/api/am/store/v1.0/import/applications"
      x-wso2-request: |
        POST https://127.0.0.1:9443/api/am/store/v1.0/import/applications
        Authorization: Bearer ae4eae22-3f65-387b-a171-d37eaa366fa8
      x-wso2-response: "HTTP/1.1 200 OK\nContent-Type: application/json\n\n{\"name\":\"sampleApp2\",\"uuid\":\"5e3ac21a-cc14-4404-95f1-659900c165c4\",\"description\":\"sample app 2\",\"throttlingPolicy\":{\"uuid\":\"5b74ec82-264e-4104-91ef-fdd41b981798\",\"policyName\":\"50PerMin\",\"isDeployed\":false},\"status\":\"APPROVED\",\"createdUser\":\"admin\",\"createdTime\":{\"date\":{\"year\":2017,\"month\":11,\"day\":8},\"time\":{\"hour\":4,\"minute\":10,\"second\":4,\"nano\":434000000}}}"
      summary: Imports an Application.
      description: |
        This operation can be used to import an existing Application.
      parameters:
        - name: file
          in: formData
          description: |
            Zip archive consisting on exported application configuration
          required: true
          type: file
      tags:
        - Import and Export Applications
      responses:
        200:
          description: |
            OK.
            Successful response with the updated object as entity in the body.
          schema:
            $ref: '#/definitions/Application'
          headers:
            Content-Type:
              description: |
                The content type of the body.
              type: string
        400:
          description: |
            Bad Request.
            Invalid request or validation error
          schema:
            $ref: '#/definitions/Error'
        406:
          description: |
            Not Acceptable.
            The requested media type is not supported
          schema:
            $ref: '#/definitions/Error'
        412:
          description: |
            Precondition Failed.
            The request has not been performed because one of the preconditions is not met.
          schema:
            $ref: '#/definitions/Error'


######################################################
# The "Subscription Collection" resource APIs
######################################################
  /subscriptions:

#-----------------------------------------------------
# Retrieve all subscriptions of a certain API and application
#-----------------------------------------------------
    get:
      security:
        - OAuth2Security:
          - apim:subscribe
      x-scope: apim:subscribe
      x-wso2-curl: "curl -k -H \"Authorization: Bearer ae4eae22-3f65-387b-a171-d37eaa366fa8\" \"https://localhost:9443/api/am/store/v1.0/subscriptions?apiId=c43a325c-260b-4302-81cb-768eafaa3aed\""
      x-wso2-request: |
        GET https://localhost:9443/api/am/store/v1.0/subscriptions?apiId=c43a325c-260b-4302-81cb-768eafaa3aed
        Authorization: Bearer ae4eae22-3f65-387b-a171-d37eaa366fa8
      x-wso2-response: "HTTP/1.1 200 OK\nContent-Type: application/json\n\n{\n   \"previous\": \"\",\n   \"list\":    [\n            {\n         \"throttlingPolicy\": \"Bronze\",\n         \"subscriptionId\": \"03b8ef2b-5ae5-41f5-968e-52fa7fbd5d33\",\n         \"apiIdentifier\": \"admin-PhoneVerification-2.0.0\",\n         \"applicationId\": \"896658a0-b4ee-4535-bbfa-806c894a4015\",\n         \"status\": \"UNBLOCKED\"\n      },\n            {\n         \"throttlingPolicy\": \"Bronze\",\n         \"subscriptionId\": \"5ed42650-9f5e-4dd4-94f3-3f09f1b17354\",\n         \"apiIdentifier\": \"admin-PhoneVerification-2.0.0\",\n         \"applicationId\": \"846118a5-3b25-4c22-a983-2d0278936f09\",\n         \"status\": \"UNBLOCKED\"\n      }\n   ],\n   \"count\": 2,\n   \"next\": \"\"\n}"
      summary: |
        Get all subscriptions
      description: |
        This operation can be used to retrieve a list of subscriptions of the user associated with the provided access token. This operation is capable of

        1. Retrieving applications which are subscibed to a specific API.
        `GET https://localhost:9443/api/am/store/v1.0/subscriptions?apiId=c43a325c-260b-4302-81cb-768eafaa3aed`

        2. Retrieving APIs which are subscribed by a specific application.
        `GET https://localhost:9443/api/am/store/v1.0/subscriptions?applicationId=c43a325c-260b-4302-81cb-768eafaa3aed`

        **IMPORTANT:**
        * It is mandatory to provide either **apiId** or **applicationId**.
      parameters:
        - $ref: '#/parameters/apiId-Q'
        - $ref: '#/parameters/applicationId-Q'
        - $ref: '#/parameters/groupId'
        - $ref: '#/parameters/offset'
        - $ref: '#/parameters/limit'
        - $ref: '#/parameters/If-None-Match'
      tags:
        - Subscriptions
      responses:
        200:
          description: |
            OK.
            Subscription list returned.
          schema:
            $ref: '#/definitions/SubscriptionList'
          headers:
            ETag:
              description: |
                Entity Tag of the response resource.
                Used by caches, or in conditional requests.
              type: string
        304:
          description: |
            Not Modified.
            Empty body because the client has already the latest version of the requested resource.
        406:
          description: |
            Not Acceptable. The requested media type is not supported
          schema:
            $ref: '#/definitions/Error'

#-----------------------------------------------------
# Create a new subscription
#-----------------------------------------------------
    post:
      security:
        - OAuth2Security:
          - apim:subscribe
      x-wso2-curl: "curl -k -H \"Authorization: Bearer ae4eae22-3f65-387b-a171-d37eaa366fa8\" -H \"Content-Type: application/json\" -X POST  -d @data.json \"https://localhost:9443/api/am/store/v1.0/subscriptions\""
      x-wso2-request: "POST https://localhost:9443/api/am/store/v1.0/subscriptions\nAuthorization: Bearer ae4eae22-3f65-387b-a171-d37eaa366fa8\n\n{\n    \"throttlingPolicy\": \"Gold\",\n    \"apiIdentifier\": \"c43a325c-260b-4302-81cb-768eafaa3aed\",\n    \"applicationId\": \"c30f3a6e-ffa4-4ae7-afce-224d1f820524\"\n}"
      x-wso2-response: "HTTP/1.1 201 Created\nLocation: https://localhost:9443/api/am/store/v1.0/subscriptions/5b65808c-cdf2-43e1-a695-de63e3ad0ae9\nContent-Type: application/json\n\n{\n   \"throttlingPolicy\": \"Gold\",\n   \"subscriptionId\": \"5b65808c-cdf2-43e1-a695-de63e3ad0ae9\",\n   \"apiIdentifier\": \"admin-PhoneVerification-2.0.0\",\n   \"applicationId\": \"c30f3a6e-ffa4-4ae7-afce-224d1f820524\",\n   \"status\": \"UNBLOCKED\"\n}"
      summary: |
        Add a new subscription
      description: |
        This operation can be used to add a new subscription providing the id of the API and the application.
      parameters:
        - in: body
          name: body
          description: |
            Subscription object that should to be added
          required: true
          schema:
            $ref: '#/definitions/Subscription'
      tags:
        - Subscriptions
      responses:
        201:
          description: |
            Created.
            Successful response with the newly created object as entity in the body.
            Location header contains URL of newly created entity.
          schema:
            $ref: '#/definitions/Subscription'
          headers:
            Location:
              description: |
                Location to the newly created subscription.
              type: string
            ETag:
              description: |
                Entity Tag of the response resource. Used by caches, or in conditional request.
              type: string
        202:
          description: |
            Accepted.
            The request has been accepted.
          schema:
            $ref: '#/definitions/WorkflowResponse'
          headers:
            Location:
              description: |
                Location of the newly created subscription.
              type: string
        400:
          description: |
            Bad Request.
            Invalid request or validation error.
          schema:
            $ref: '#/definitions/Error'
        415:
          description: |
            Unsupported media type.
            The entity of the request was in a not supported format.
            

######################################################
# The "Multiple Subscriptions" resource API
######################################################
  '/subscriptions/multiple':
#-----------------------------------------------------
# Create a batch of Subscriptions
#-----------------------------------------------------
    post:
      security:
        - OAuth2Security:
          - apim:subscribe
      x-wso2-curl: "curl -k -H \"Authorization: Bearer ae4eae22-3f65-387b-a171-d37eaa366fa8\" -H \"Content-Type: application/json\" -X POST  -d @data.json \"https://localhost:9443/api/am/store/v1.0/subscriptions/multiple\""
      x-wso2-request: "POST https://localhost:9443/api/am/store/v1.0/subscriptions/multiple\nAuthorization: Bearer ae4eae22-3f65-387b-a171-d37eaa366fa8\n\n{\n    \"throttlingPolicy\": \"Gold\",\n    \"apiIdentifier\": \"c43a325c-260b-4302-81cb-768eafaa3aed\",\n    \"applicationId\": \"c30f3a6e-ffa4-4ae7-afce-224d1f820524\"\n}"
      x-wso2-response: "HTTP/1.1 201 Created\nLocation: https://localhost:9443/api/am/store/v1.0/subscriptions/5b65808c-cdf2-43e1-a695-de63e3ad0ae9\nContent-Type: application/json\n\n{\n   \"throttlingPolicy\": \"Gold\",\n   \"subscriptionId\": \"5b65808c-cdf2-43e1-a695-de63e3ad0ae9\",\n   \"apiIdentifier\": \"admin-PhoneVerification-2.0.0\",\n   \"applicationId\": \"c30f3a6e-ffa4-4ae7-afce-224d1f820524\",\n   \"status\": \"UNBLOCKED\"\n}"
      summary: |
        Add new subscriptions
      description: |
        This operation can be used to add a new subscriptions providing the ids of the APIs and the applications.
      parameters:
        - in: body
          name: body
          description: |
            Subscription objects that should to be added
          required: true
          schema:
            type: array
            items:
              $ref: '#/definitions/Subscription'
      tags:
        - Subscriptions
      responses:
        200:
          description: |
            OK.
            Successful response with the newly created objects as entity in the body.
          schema:
            type: array
            items:
              $ref: '#/definitions/Subscription'
          headers:
            Content-Type:
              description: |
                The content type of the body.
              type: string
            ETag:
              description: |
                Entity Tag of the response resource. Used by caches, or in conditional requests (Will be supported in future).
              type: string
        400:
          description: |
            Bad Request.
            Invalid request or validation error.
          schema:
            $ref: '#/definitions/Error'
        415:
          description: |
            Unsupported media type.
            The entity of the request was in a not supported format.

######################################################
# The "Individual Subscription" resource APIs
######################################################
  '/subscriptions/{subscriptionId}':

#-----------------------------------------------------
# Retrieve a certain subscription
#-----------------------------------------------------
    get:
      security:
        - OAuth2Security:
          - apim:subscribe
      x-wso2-curl: "curl -k -H \"Authorization: Bearer ae4eae22-3f65-387b-a171-d37eaa366fa8\" \"https://localhost:9443/api/am/store/v1.0/subscriptions/5b65808c-cdf2-43e1-a695-de63e3ad0ae9\""
      x-wso2-request: |
        GET https://localhost:9443/api/am/store/v1.0/subscriptions/5b65808c-cdf2-43e1-a695-de63e3ad0ae9
        Authorization: Bearer ae4eae22-3f65-387b-a171-d37eaa366fa8
      x-wso2-response: "HTTP/1.1 200 OK\nContent-Type: application/json\n\n{\n   \"throttlingPolicy\": \"Gold\",\n   \"subscriptionId\": \"5b65808c-cdf2-43e1-a695-de63e3ad0ae9\",\n   \"apiIdentifier\": \"admin-PhoneVerification-2.0.0\",\n   \"applicationId\": \"c30f3a6e-ffa4-4ae7-afce-224d1f820524\",\n   \"status\": \"UNBLOCKED\"\n}"
      summary: |
        Get details of a subscription
      description: |
        This operation can be used to get details of a single subscription.
      parameters:
        - $ref: '#/parameters/subscriptionId'
        - $ref: '#/parameters/If-None-Match'
      tags:
        - Subscriptions
      responses:
        200:
          description: |
            OK.
            Subscription returned
          schema:
            $ref: '#/definitions/Subscription'
          headers:
            ETag:
              description: 'Entity Tag of the response resource. Used by caches, or in conditional requests.'
              type: string
            Last-Modified:
              description: 'Date and time the resource has been modifed the last time. Used by caches, or in conditional reuquests.'
              type: string
        '304':
          description: |
            Not Modified.
            Empty body because the client has already the latest version of the requested resource.
        '404':
          description: |
            Not Found.
            Requested Subscription does not exist.
          schema:
            $ref: '#/definitions/Error'

#-----------------------------------------------------
# Delete a certain subscription
#-----------------------------------------------------
    delete:
      security:
        - OAuth2Security:
          - apim:subscribe
      x-scope: apim:subscribe
      x-wso2-curl: "curl -k -H \"Authorization: Bearer ae4eae22-3f65-387b-a171-d37eaa366fa8\" -X DELETE \"https://localhost:9443/api/am/store/v1.0/subscriptions/5b65808c-cdf2-43e1-a695-de63e3ad0ae9\""
      x-wso2-request: |
        DELETE https://localhost:9443/api/am/store/v1.0/subscriptions/5b65808c-cdf2-43e1-a695-de63e3ad0ae9
      x-wso2-response: "HTTP/1.1 200 OK"
      summary: |
        Remove a subscription
      description: |
        This operation can be used to remove a subscription.
      parameters:
        - $ref: '#/parameters/subscriptionId'
        - $ref: '#/parameters/If-Match'
      tags:
        - Subscriptions
      responses:
        200:
          description: |
            OK.
            Resource successfully deleted.
        202:
          description: |
            Accepted.
            The request has been accepted.
          schema:
            $ref: '#/definitions/WorkflowResponse'
          headers:
            Location:
              description: |
                Location of the existing subscription.
              type: string
        404:
          description: |
            Not Found.
            Resource to be deleted does not exist.
          schema:
            $ref: '#/definitions/Error'
        412:
          description: |
            Precondition Failed.
            The request has not been performed because one of the preconditions is not met.
          schema:
            $ref: '#/definitions/Error'

######################################################
# The "Throttling Policy Collection" resource APIs
######################################################
  /throttling-policies/{policyLevel}:

#-----------------------------------------------------
# Retrieve the list of all available throttling Policies for given level
#-----------------------------------------------------
    get:
      summary: Get all available throttling policies
      security:
        - OAuth2Security: []
      description: |
        Get available Throttling Policies
      parameters:
        - $ref: '#/parameters/limit'
        - $ref: '#/parameters/offset'
        - $ref: '#/parameters/policyLevel'
        - $ref: '#/parameters/If-None-Match'
        - $ref: '#/parameters/requestedTenant'
      tags:
        - Throttling Policies
      responses:
        200:
          description: |
            OK.
            List of throttling policies returned.
          schema:
            type: array
            items:
              $ref: '#/definitions/ThrottlingPolicyList'
          headers:
            ETag:
              description: |
                Entity Tag of the response resource.
                Used by caches, or in conditional requests.
              type: string
        304:
          description: |
            Not Modified.
            Empty body because the client has already the latest version of the requested resource.
        406:
          description: |
            Not Acceptable.
            The requested media type is not supported
          schema:
            $ref: '#/definitions/Error'

######################################################
# The "Individual Throttling Policy" resource APIs
######################################################
  '/throttling-policies/{policyLevel}/{policyId}':

#-----------------------------------------------------
# Retrieve a certain throttling policy
#-----------------------------------------------------
    get:
      security:
        - OAuth2Security: []
      x-wso2-curl: "curl \"https://localhost:9443/api/am/store/v1.0/throttling-policies/api/Bronze\""
      x-wso2-request: |
        GET https://localhost:9443/api/am/store/v1.0/throttling-policies/api/Bronze
      x-wso2-curl-tenant: "curl -k -H \"X-WSO2-Tenant:test.com\" https://localhost:9443/api/am/store/v1.0/throttling-policies/api/Bronze"
      x-wso2-response: "HTTP/1.1 200 OK\nContent-Type: application/json\n\n{\n   \"unitTime\": 60000,\n   \"tierPlan\": \"FREE\",\n   \"stopOnQuotaReach\": true,\n   \"policyLevel\": \"api\",\n   \"requestCount\": 1,\n   \"description\": \"Allows 1 request(s) per minute.\",\n   \"name\": \"Bronze\",\n   \"attributes\": {}\n}"
      summary: |
        Get details of a throttling policy
      description: |
        This operation can be used to retrieve details of a single throttling policy by specifying the policy level and policy name.

        `X-WSO2-Tenant` header can be used to retrive throttling policy that belongs to a different tenant domain. If not specified super tenant will be used. If Authorization header is present in the request, the user's tenant associated with the access token will be used.
      parameters:
        - $ref: '#/parameters/policyId'
        - $ref: '#/parameters/policyLevel'
        - $ref: '#/parameters/requestedTenant'
        - $ref: '#/parameters/If-None-Match'
      tags:
        - Throttling Policies
      responses:
        200:
          description: |
            OK.
            Throttling Policy returned
          schema:
            $ref: '#/definitions/ThrottlingPolicy'
          headers:
            ETag:
              description: |
                Entity Tag of the response resource.
                Used by caches, or in conditional requests.
              type: string
            Last-Modified:
              description: |
                Date and time the resource has been modifed the last time.
                Used by caches, or in conditional requests.
              type: string
        304:
          description: |
            Not Modified.
            Empty body because the client has already the latest version of the requested resource.
        404:
          description: |
            Not Found.
            Requested Throttling Policy does not exist.
          schema:
            $ref: '#/definitions/Error'
        406:
          description: |
            Not Acceptable.
            The requested media type is not supported.
          schema:
            $ref: '#/definitions/Error'

######################################################
# The "Tag Collection" resource API
######################################################
  /tags:

#-----------------------------------------------------
# Retrieve the list of tags qualifying under a search condition
#-----------------------------------------------------
    get:
      security:
        - OAuth2Security: []
      x-wso2-curl: "curl \"https://localhost:9443/api/am/store/v1.0/tags\""
      x-wso2-request: |
        GET https://localhost:9443/api/am/store/v1.0/tags
      x-wso2-curl-tenant: "curl -k -H \"X-WSO2-Tenant:test.com\" https://localhost:9443/api/am/store/v1.0/tags"
      x-wso2-response: "HTTP/1.1 200 OK\nContent-Type: application/json\n\n{\n   \"previous\": \"\",\n   \"list\":    [\n            {\n         \"weight\": 1,\n         \"name\": \"mobile\"\n      },\n            {\n         \"weight\": 1,\n         \"name\": \"multimedia\"\n      },\n            {\n         \"weight\": 1,\n         \"name\": \"phone\"\n      }\n   ],\n   \"count\": 3,\n   \"next\": \"\"\n}"
      summary: |
        Get all tags
      description: |
        This operation can be used to retrieve a list of tags that are already added to APIs.

        `X-WSO2-Tenant` header can be used to retrive tags that belongs to a different tenant domain. If not specified super tenant will be used. If Authorization header is present in the request, the user's tenant associated with the access token will be used.

        **NOTE:**
        * This operation does not require an Authorization header by default. But in order to see a restricted API's tags, you need to provide Authorization header.
      parameters:
        - $ref: '#/parameters/limit'
        - $ref: '#/parameters/offset'
        - $ref: '#/parameters/requestedTenant'
        - $ref: '#/parameters/If-None-Match'
      tags:
        - Tags
      responses:
        200:
          description: |
            OK.
            Tag list is returned.
          schema:
            $ref: '#/definitions/TagList'
          headers:
            ETag:
              description: |
                Entity Tag of the response resource.
                Used by caches, or in conditional requests.
              type: string
        304:
          description: |
            Not Modified.
            Empty body because the client has already the latest version of the requested resource.
        404:
          description: |
            Not Found. Requested API does not exist.
          schema:
            $ref: '#/definitions/Error'
        406:
          description: |
            Not Acceptable. The requested media type is not supported
          schema:
            $ref: '#/definitions/Error'

######################################################
# The "Content Search Results" resource APIs
######################################################
  /search:

#-----------------------------------------------------
# Retrieve the matching results
#-----------------------------------------------------
    get:
      security:
        - OAuth2Security: []
      produces:
        - application/json
      x-wso2-curl: "curl -k -H \"Authorization: Bearer ae4eae22-3f65-387b-a171-d37eaa366fa8\" https://localhost:9443/api/am/store/v0.13/search?query=sample"
      x-wso2-request: |
        GET https://localhost:9443/api/am/store/v0.13/search
        Authorization: Bearer ae4eae22-3f65-387b-a171-d37eaa366fa8
      x-wso2-response: "HTTP/1.1 200 OK\nContent-Type: application/json\n\n{\n   \"previous\": \"\",\n   \"list\":    [\n            {\n         \"provider\": \"admin\",\n         \"version\": \"1.0.0\",\n         \"description\": \"This sample API provides Account Status Validation\",\n         \"name\": \"AccountVal\",\n         \"context\": \"/account\",\n         \"id\": \"2e81f147-c8a8-4f68-b4f0-69e0e7510b01\",\n         \"status\": \"PUBLISHED\"\n      },\n            {\n         \"provider\": \"admin\",\n         \"version\": \"1.0.0\",\n         \"description\": null,\n         \"name\": \"api1\",\n         \"context\": \"/api1\",\n         \"id\": \"3e22d2fb-277a-4e9e-8c7e-1c0f7f73960e\",\n         \"status\": \"PUBLISHED\"\n      }\n   ],\n   \"next\": \"\",\n   \"count\": 2\n}"
      summary: |
        Retrieve/Search APIs and API Documents by content
      description: |
        This operation provides you a list of available APIs and API Documents qualifying the given keyword match.

      parameters:
        - $ref : '#/parameters/limit'
        - $ref : '#/parameters/offset'
        - $ref : '#/parameters/requestedTenant'
        - name : query
          in: query
          description: |
            **Search**.

            You can search by using providing the search term in the query parameters.

          type: string
        - $ref : "#/parameters/If-None-Match"
      tags:
        - Unified Search
      responses:
        200:
          description: |
            OK.
            List of qualifying APIs and docs is returned.
          schema:
            $ref: '#/definitions/SearchResultList'
          headers:
            Content-Type:
              description: The content type of the body.
              type: string
            ETag:
              description: |
                Entity Tag of the response resource. Used by caches, or in conditional requests (Will be supported in future).
              type: string
        304:
          description: |
            Not Modified.
            Empty body because the client has already the latest version of the requested resource (Will be supported in future).
        406:
          description: |
            Not Acceptable.
            The requested media type is not supported
          schema:
            $ref: '#/definitions/Error'

######################################################
# The "Self Signup" functional resource APIs
######################################################
  /self-signup:

#-----------------------------------------------------
# Register a new user
#-----------------------------------------------------
    post:
      summary: Register a new user
      security:
        - OAuth2Security:
          - apim:self-signup
      x-scope: apim:self-signup
      description: |
        User self signup API
      parameters:
        - in: body
          name: body
          description: |
            User object to represent the new user
          required: true
          schema:
            $ref: '#/definitions/User'
      tags:
        - Sign Up
      responses:
        201:
          description: |
            Created.
            Successful response with the newly created object as entity in the body.
            Location header contains URL of newly created entity.
          schema:
            $ref: '#/definitions/User'
        202:
          description: |
            Accepted.
            The request has been accepted.
          schema:
            $ref: '#/definitions/WorkflowResponse'
        400:
          description: |
            Bad Request.
            Invalid request or validation error.
          schema:
            $ref: '#/definitions/Error'

######################################################
# The "SDK Generation Languages" list resource APIs
######################################################
  /sdk-gen/languages:
#-----------------------------------------------------
# Provide a list of supported languages for SDK (System Development Kit) generation
#-----------------------------------------------------
    get:
      produces:
        - application/json
      security:
        - OAuth2Security:
          - apim:subscribe
      x-scope:  apim:subscribe  #TODO Remove when vendor extensions are removed
      x-wso2-curl:  "curl -X GET -k -H \"Authorization:Bearer ae4eae22-3f65-387b-a171-d37eaa366fa8\" https://localhost:9443/api/am/store/v1.0/sdk-gen/languages"
      x-wso2-request: |
        GET https://localhost:9443/api/am/store/v1.0/sdk-gen/languages
        Authorization: Bearer ae4eae22-3f65-387b-a171-d37eaa366fa8
      x-wso2-response:  "HTTP/1.1 200 OK\nContent-Type : application/json"
      summary:  |
        Get a list of supported SDK languages
      description:  |
        This operation will provide a list of programming languages that are supported by the swagger codegen library for generating System Development Kits (SDKs) for APIs available in the API Manager Store
      tags:
        - SDKs
      responses:
        200:
          description:  |
            OK.
            List of supported languages for generating SDKs.
        404:
          description:  |
            Not Found.
            The list of languages is not found.
          schema:
            $ref: '#/definitions/Error'
        500:
          description:  |
            Internal Server Error.
            Error while retrieving the list.
          schema:
            $ref: '#/definitions/Error'

######################################################
# The Store settings List
######################################################
  /settings:
#-----------------------------------------------------
# Retrieve store settings
#-----------------------------------------------------
    get:
      summary: Retreive store settings
      security:
        - OAuth2Security:
          - apim:store_setting
      description: |
        Retreive store settings
      responses:
        200:
          description: |
            OK.
            Settings returned
          schema:
            $ref: '#/definitions/Settings'
        404:
          description: |
            Not Found.
            Requested Settings does not exist.
          schema:
            $ref: '#/definitions/Error'

######################################################
# The "API Product Collection" resource APIs
######################################################
  /api-products:

#-----------------------------------------------------
# Retrieving the list of all API products qualifying under a given search condition
#-----------------------------------------------------
    get:
      security:
        - OAuth2Security: []
      summary: |
        Retrieve/Search API products
      description: |
        This operation provides you a list of available API products qualifying under a given search condition.

        Each retrieved API product is represented with a minimal amount of attributes. If you want to get complete details of an API, you need to use **Get details of an API Product** operation.

        This operation supports retriving APIs of other tenants. The required tenant domain need to be specified as a header `X-WSO2-Tenant`. If not specified super tenant's APIs will be retrieved. If you used an Authorization header, the user's tenant 
      parameters:
        - $ref : '#/parameters/limit'
        - $ref : '#/parameters/offset'
        - $ref : '#/parameters/requestedTenant'
        - name : query
          in: query
          description: |
            **Search condition**.

            You can search in attributes by using an **"<attribute>:"** modifier.

            Eg.
            "provider:wso2" will match an API if the provider of the API is exactly "wso2".

            Additionally you can use wildcards.

            Eg.
            "provider:wso2*" will match an API if the provider of the API starts with "wso2".

            Supported attribute modifiers are [**version, context, status,
            description, subcontext, doc, provider, tag**]

            If no advanced attribute modifier has been specified, search will match the
            given query string against API Name.

          type: string
        - $ref : "#/parameters/If-None-Match"
      tags:
        - API Products (Collection)
      responses:
        200:
          description: |
            OK.
            List of qualifying API products is returned.
          schema:
            $ref: '#/definitions/APIProductList'
          headers:
            Content-Type:
              description: The content type of the body.
              type: string
            ETag:
              description: |
                Entity Tag of the response resource. Used by caches, or in conditional requests (Will be supported in future).
              type: string
        304:
          description: |
            Not Modified.
            Empty body because the client has already the latest version of the requested resource (Will be supported in future).
        406:
          description: |
            Not Acceptable.
            The requested media type is not supported
          schema:
            $ref: '#/definitions/Error'
######################################################
# The "Individual API product " resource APIs
######################################################
  /api-products/{apiProductId}/:

#-----------------------------------------------------
# Retrieve the details of an API definition
#-----------------------------------------------------
    get:
      security:
        - OAuth2Security: []
      x-wso2-curl: "curl https://localhost:9443/api/am/store/v1.0/api-products/c43a325c-260b-4302-81cb-768eafaa3aed"
      x-wso2-curl-tenant: "curl -k -H \"X-WSO2-Tenant:test.com\" https://localhost:9443/api/am/store/v1.0/api-products/c43a325c-260b-4302-81cb-768eafaa3aed"
      x-wso2-request: |
        GET https://localhost:9443/api/am/store/v0.14/api-products/c43a325c-260b-4302-81cb-768eafaa3aed
      x-wso2-response: ""
      summary: |
        Get details of an API Product
      description: |
        Using this operation, you can retrieve complete details of a single API Product. You need to provide the Id of the API Product to retrive it.

        `X-WSO2-Tenant` header can be used to retrive an API of a different tenant domain. If not specified super tenant will be used. If Authorization header is present in the request, the user's tenant associated with the access token will be used.

        **NOTE:**
        * This operation does not require an Authorization header by default. But if it is provided, it will be validated and checked for permissions of the user, hence you may be able to see APIs which are restricted for special permissions/roles. \n
      parameters:
        - $ref: '#/parameters/apiProductId'
        - $ref: '#/parameters/If-None-Match'
        - $ref: '#/parameters/requestedTenant'
      tags:
        - API Product (Individual)
      responses:
        200:
          description: |
            OK.
            Requested API Product is returned
          headers:
            Content-Type:
              description: |
                The content type of the body.
              type: string
            ETag:
              description: |
                Entity Tag of the response resource. Used by caches, or in conditional requests.
              type: string
            Last-Modified:
              description: |
                Date and time the resource has been modifed the last time.
                Used by caches, or in conditional requests (Will be supported in future).
              type: string
          schema:
            $ref: '#/definitions/APIProduct'
        304:
          description: |
            Not Modified.
            Empty body because the client has already the latest version of the requested resource.
        404:
          description: |
            Not Found.
            Requested API does not exist.
          schema:
            $ref: '#/definitions/Error'
        406:
          description: |
            Not Acceptable.
            The requested media type is not supported
          schema:
            $ref: '#/definitions/Error'


  /api-products/{apiProductId}/swagger:
#-----------------------------------------------------
# Retrieve the API swagger definition
#-----------------------------------------------------
    get:
      security:
        - OAuth2Security: []
      x-wso2-request: |
        GET https://localhost:9443/api/am/store/v0.14/api-products/c43a325c-260b-4302-81cb-768eafaa3aed/swagger
      x-wso2-curl: "curl https://localhost:9443/api/am/store/v1.0/apis/c43a325c-260b-4302-81cb-768eafaa3aed/swagger"
      x-wso2-curl-tenant: "curl -k -H \"X-WSO2-Tenant:test.com\" https://localhost:9443/api/am/store/v0.14/api-products/c43a325c-260b-4302-81cb-768eafaa3aed/swagger"
      x-wso2-response: ""
      summary: |
        Get swagger definition
      description: |
        You can use this operation to retrieve the swagger definition of an API product.

         `X-WSO2-Tenant` header can be used to retrive the swagger definition an API product of a different tenant domain. If not specified super tenant will be used. If Authorization header is present in the request, the user's tenant associated with the access token will be used.

        **NOTE:**
        * This operation does not require an Authorization header by default. But in order to see a restricted API's swagger definition, you need to provide Authorization header.
      parameters:
        - $ref: '#/parameters/apiProductId'
        - $ref: '#/parameters/If-None-Match'
        - $ref: '#/parameters/requestedTenant'
      tags:
        - API Product (Individual)
      responses:
        200:
          description: |
            OK.
            Requested swagger document of the API Product is returned
          headers:
            Content-Type:
              description: |
                The content type of the body.
              type: string
            ETag:
              description: |
                Entity Tag of the response resource. Used by caches, or in conditional requests.
              type: string
            Last-Modified:
              description: |
                Date and time the resource has been modifed the last time.
                Used by caches, or in conditional requests (Will be supported in future).
              type: string
        304:
          description: |
            Not Modified.
            Empty body because the client has already the latest version of the requested resource.
        404:
          description: |
            Not Found.
            Requested API does not exist.
          schema:
            $ref: '#/definitions/Error'
        406:
          description: |
            Not Acceptable.
            The requested media type is not supported
          schema:
            $ref: '#/definitions/Error'

################################################################
# The thumbnail resource of "Individual API" resource APIs
################################################################

  /api-products/{apiProductId}/thumbnail:
#-------------------------------------------------------------------------------------------------
# Downloads a thumbnail image of an API
#-------------------------------------------------------------------------------------------------
    get:
      security:
        - OAuth2Security: []
      x-wso2-request: |
        GET https://localhost:9443/api/am/store/v1.0/api-products/e93fb282-b456-48fc-8981-003fb89086ae/thumbnail
      x-wso2-curl: "curl https://localhost:9443/api/am/store/v1.0/api-products/e93fb282-b456-48fc-8981-003fb89086ae/thumbnail > image.jpg"
      x-wso2-curl-tenant: "curl -k -H \"X-WSO2-Tenant:test.com\" https://localhost:9443/api/am/store/v1.0/api-products/e93fb282-b456-48fc-8981-003fb89086ae/thumbnail > image.jpg"
      x-wso2-response: "HTTP/1.1 200 OK\r\nContent-Type: image/jpeg\r\n\r\n[image content]"
      summary: Get thumbnail image
      description: |
        This operation can be used to download a thumbnail image of an API Product.

        `X-WSO2-Tenant` header can be used to retrive a thumbnail of an API that belongs to a different tenant domain. If not specified super tenant will be used. If Authorization header is present in the request, the user's tenant associated with the access token will be used.

        **NOTE:**
        * This operation does not require an Authorization header by default. But in order to see a restricted API's thumbnail, you need to provide Authorization header.
      parameters:
        - $ref: '#/parameters/apiProductId'
        - $ref: '#/parameters/requestedTenant'
        - $ref: '#/parameters/If-None-Match'
      tags:
        - API Product (Individual)
      responses:
        200:
          description: |
            OK.
            Thumbnail image returned
          headers:
            Content-Type:
              description: |
                The content type of the body.
              type: string
            ETag:
              description: |
                Entity Tag of the response resource.
                Used by caches, or in conditional requests.
              type: string
            Last-Modified:
              description: |
                Date and time the resource has been modifed the last time.
                Used by caches, or in conditional requests (Will be supported in future).
              type: string
        304:
          description: |
            Not Modified.
            Empty body because the client has already the latest version of the requested resource.
        404:
          description: |
            Not Found.
            Requested Document does not exist.
          schema:
            $ref: '#/definitions/Error'
        406:
          description: |
            Not Acceptable.
            The requested media type is not supported
          schema:
            $ref: '#/definitions/Error'
######################################################
# The "Document Collection" resource API Products
######################################################
  /api-products/{apiProductId}/documents:

#-----------------------------------------------------
# Retrieve the documents associated with an API Products that qualify under a search condition
#-----------------------------------------------------
    get:
      security:
        - OAuth2Security: []
      x-wso2-request: |
        GET https://localhost:9443/api/am/store/v1.0/api-products/c43a325c-260b-4302-81cb-768eafaa3aed/documents
      x-wso2-curl: "curl https://localhost:9443/api/am/store/v1.0/api-products/c43a325c-260b-4302-81cb-768eafaa3aed/documents"
      x-wso2-curl-tenant: "curl -k -H \"X-WSO2-Tenant:test.com\" https://localhost:9443/api/am/store/v1.0/api-products/c43a325c-260b-4302-81cb-768eafaa3aed/documents"
      x-wso2-response: "HTTP/1.1 200 OK\nContent-Type: application/json\n\n{\n   \"previous\": \"\",\n   \"list\":    [\n            {\n         \"sourceType\": \"INLINE\",\n         \"sourceUrl\": null,\n         \"otherTypeName\": null,\n         \"documentId\": \"850a4f34-db2c-4d23-9d85-3f95fbfb082c\",\n         \"summary\": \"This is a sample documentation for v1.0.0\",\n         \"name\": \"PhoneVerification API Documentation\",\n         \"type\": \"HOWTO\"\n      },\n            {\n         \"sourceType\": \"URL\",\n         \"sourceUrl\": \"http://wiki.cdyne.com/index.php/Phone_Verification\",\n         \"otherTypeName\": null,\n         \"documentId\": \"98e18be8-5861-43c7-ba26-8cbbccd3a76f\",\n         \"summary\": \"This is the URL for online documentation\",\n         \"name\": \"Online Documentation\",\n         \"type\": \"SAMPLES\"\n      },\n            {\n         \"sourceType\": \"FILE\",\n         \"sourceUrl\": null,\n         \"otherTypeName\": null,\n         \"documentId\": \"b66451ff-c6c2-4f6a-b91d-3821dc119b04\",\n         \"summary\": \"This is a sample documentation pdf\",\n         \"name\": \"Introduction to PhoneVerification API PDF\",\n         \"type\": \"HOWTO\"\n      }\n   ],\n   \"count\": 3,\n   \"next\": \"\"\n}"
      summary: |
        Get a list of documents of an API product
      description: |
        This operation can be used to retrive a list of documents belonging to an API Product by providing the id of the API Product.

        `X-WSO2-Tenant` header can be used to retrive documents of an API Product that belongs to a different tenant domain. If not specified super tenant will be used. If Authorization header is present in the request, the user's tenant associated with the access token will be used.

        **NOTE:**
        * This operation does not require an Authorization header by default. But in order to see a restricted API's documents, you need to provide Authorization header.
      parameters:
        - $ref: '#/parameters/apiProductId'
        - $ref: '#/parameters/limit'
        - $ref: '#/parameters/offset'
        - $ref: '#/parameters/requestedTenant'
        - $ref: '#/parameters/If-None-Match'
      tags:
        - Document (Collection)
      responses:
        200:
          description: |
            OK.
            Document list is returned.
          schema:
            $ref: '#/definitions/DocumentList'
          headers:
            Content-Type:
              description: |
                The content type of the body.
              type: string
            ETag:
              description: |
                Entity Tag of the response resource. Used by caches, or in conditional requests (Will be supported in future).
              type: string
        304:
          description: |
            Not Modified.
            Empty body because the client has already the latest version of the requested resource (Will be supported in future).
        404:
          description: |
            Not Found.
            Requested API does not exist.
          schema:
            $ref: '#/definitions/Error'
        406:
          description: |
            Not Acceptable.
            The requested media type is not supported
          schema:
            $ref: '#/definitions/Error'

######################################################
# The "Individual Document" resource APIs
######################################################
  '/api-products/{apiProductId}/documents/{documentId}':

#-----------------------------------------------------
# Retrieve a particular document of a certain API
#-----------------------------------------------------
    get:
      security:
        - OAuth2Security: []
      x-wso2-request: |
        GET https://localhost:9443/api/am/store/v1.0/api-products/c43a325c-260b-4302-81cb-768eafaa3aed/documents/850a4f34-db2c-4d23-9d85-3f95fbfb082c
      x-wso2-curl: "curl \"https://localhost:9443/api/am/store/v1.0/api-products/c43a325c-260b-4302-81cb-768eafaa3aed/documents/850a4f34-db2c-4d23-9d85-3f95fbfb082c\""
      x-wso2-curl-tenant: "curl -k -H \"X-WSO2-Tenant:test.com\" https://localhost:9443/api/am/store/v1.0/api-products/c43a325c-260b-4302-81cb-768eafaa3aed/documents/850a4f34-db2c-4d23-9d85-3f95fbfb082c"
      x-wso2-response: "HTTP/1.1 200 OK\nContent-Type: application/json\n\n{\n   \"sourceType\": \"INLINE\",\n   \"sourceUrl\": null,\n   \"otherTypeName\": null,\n   \"documentId\": \"850a4f34-db2c-4d23-9d85-3f95fbfb082c\",\n   \"summary\": \"This is a sample documentation for v1.0.0\",\n   \"name\": \"PhoneVerification API Documentation\",\n   \"type\": \"HOWTO\"\n}"
      summary: |
        Get a document of an API Product
      description: |
        This operation can be used to retrieve a particular document's metadata associated with an API Product.

        `X-WSO2-Tenant` header can be used to retrive a document of an API Product that belongs to a different tenant domain. If not specified super tenant will be used. If Authorization header is present in the request, the user's tenant associated with the access token will be used.

        **NOTE:**
        * This operation does not require an Authorization header by default. But in order to see a restricted API's document, you need to provide Authorization header.
      parameters:
        - $ref: '#/parameters/apiProductId'
        - $ref: '#/parameters/documentId'
        - $ref: '#/parameters/requestedTenant'
        - $ref: '#/parameters/If-None-Match'
      tags:
        - Document (Individual)
      responses:
        200:
          description: |
            OK.
            Document returned.
          schema:
            $ref: '#/definitions/Document'
          headers:
            Content-Type:
              description: |
                The content type of the body.
              type: string
            ETag:
              description: |
                Entity Tag of the response resource.
                Used by caches, or in conditional requests.
              type: string
            Last-Modified:
              description: |
                Date and time the resource has been modifed the last time.
                Used by caches, or in conditional requests (Will be supported in future).
              type: string
        304:
          description: |
            Not Modified.
            Empty body because the client has already the latest version of the requested resource.
        404:
          description: |
            Not Found.
            Requested Document does not exist.
          schema:
            $ref: '#/definitions/Error'
        406:
          description: |
            Not Acceptable.
            The requested media type is not supported
          schema:
            $ref: '#/definitions/Error'

################################################################
# The content resource of "Individual Document" resource APIs
################################################################

  '/api-products/{apiProductId}/documents/{documentId}/content':

  #-------------------------------------------------------------------------------------------------
  # Downloads a FILE type document/get the inline content or source url of a certain document
  #-------------------------------------------------------------------------------------------------
      get:
        security:
          - OAuth2Security: []
        x-wso2-request: |
          GET https://localhost:9443/api/am/store/v1.0/api-products/890a4f4d-09eb-4877-a323-57f6ce2ed79b/documents/0bcb7f05-599d-4e1a-adce-5cb89bfe58d5/content
        x-wso2-curl: "curl \"https://localhost:9443/api/am/store/v1.0/api-products/890a4f4d-09eb-4877-a323-57f6ce2ed79b/documents/0bcb7f05-599d-4e1a-adce-5cb89bfe58d5/content\" > sample.pdf"
        x-wso2-curl-tenant: "curl -k -H \"X-WSO2-Tenant:test.com\" \"https://localhost:9443/api-products/am/store/v0.14/apis/890a4f4d-09eb-4877-a323-57f6ce2ed79b/documents/0bcb7f05-599d-4e1a-adce-5cb89bfe58d5/content\" > sample.pdf"
        x-wso2-response: "HTTP/1.1 200 OK\nContent-Disposition: attachment; filename=\"sample.pdf\"\nContent-Type: application/octet-stream\nContent-Length: 7802\n\n%PDF-1.4\n%äüöß\n2 0 obj\n<</Length 3 0 R/Filter/FlateDecode>>\nstream\n..\n>>\nstartxref\n7279\n%%EOF"

        summary: |
          Get the content of an API Product document
        description: |
          This operation can be used to retrive the content of an API's document.

          The document can be of 3 types. In each cases responses are different.

          1. **Inline type**:
             The content of the document will be retrieved in `text/plain` content type
          2. **FILE type**:
             The file will be downloaded with the related content type (eg. `application/pdf`)
          3. **URL type**:
              The client will recieve the URL of the document as the Location header with the response with - `303 See Other`

          `X-WSO2-Tenant` header can be used to retrive the content of a document of an API that belongs to a different tenant domain. If not specified super tenant will be used. If Authorization header is present in the request, the user's tenant associated with the access token will be used.

          **NOTE:**
          * This operation does not require an Authorization header by default. But in order to see a restricted API's document content, you need to provide Authorization header.
        parameters:
          - $ref: '#/parameters/apiProductId'
          - $ref: '#/parameters/documentId'
          - $ref: '#/parameters/If-None-Match'
        tags:
          - Document (Individual)
        responses:
          200:
            description: |
              OK.
              File or inline content returned.
            headers:
              Content-Type:
                description: |
                  The content type of the body.
                type: string
              ETag:
                description: |
                  Entity Tag of the response resource.
                  Used by caches, or in conditional requests.
                type: string
              Last-Modified:
                description: |
                  Date and time the resource has been modifed the last time.
                  Used by caches, or in conditional requests (Will be supported in future).
                type: string
          303:
            description: |
              See Other.
              Source can be retrived from the URL specified at the Location header.
            headers:
              Location:
                description: |
                  The Source URL of the document.
                type: string
          304:
            description: |
              Not Modified.
              Empty body because the client has already the latest version of the requested resource.
          404:
            description: |
              Not Found.
              Requested Document does not exist.
            schema:
              $ref: '#/definitions/Error'
          406:
            description: |
              Not Acceptable.
              The requested media type is not supported
            schema:
              $ref: '#/definitions/Error'

######################################################
# Parameters - required by some of the APIs above
######################################################
parameters:

# Requested Tenant domain
# Specified as a header parameter
  requestedTenant:
    name: X-WSO2-Tenant
    in: header
    description: |
      For cross-tenant invocations, this is used to specify the tenant domain, where the resource need to be
        retirieved from.
    required: false
    type: string

# API Identifier
# Specified as part of the path expression
  apiId:
    name: apiId
    in: path
    description: |
      **API ID** consisting of the **UUID** of the API.
    required: true
    type: string
# API product Identifier
# Specified as part of the path expression
  apiProductId:
    name: apiProductId
    in: path
    description: |
      **API Product ID** consisting of the **UUID** of the API Product.
    required: true
    type: string
    x-encoded: true
# API Identifier
# Specified as part of the query string
  apiId-Q:
    name: apiId
    in: query
    description: |
      **API ID** consisting of the **UUID** of the API.
    type: string

# SDK language
  language:
    name: language
    in: query
    description: |
      Programming language to generate SDK.
    required: true
    type: string

# Document Identifier
# Specified as part of the path expression
  documentId:
    name: documentId
    in: path
    description: |
      Document Identifier
    required: true
    type: string

# Application Identifier
# Specified as part of the path expression
  applicationId:
    name: applicationId
    in: path
    description: |
      Application Identifier consisting of the UUID of the Application.
    required: true
    type: string

# Filter By user roles
# Specified as part of the query string
  filterByUserRoles:
    name: filterByUserRoles
    in: query
    description : |
      Filter user by roles.
    required : false
    type: boolean

# Application Identifier
# Specified as part of the query string
  applicationId-Q:
    name: applicationId
    in: query
    description: |
      **Application Identifier** consisting of the UUID of the Application.
    type: string

# Group Identifier of the application
  groupId:
    name: groupId
    in: query
    description: |
      Application Group Id
    required: false
    type: string

# Subscription Identifier
# Specified as part of the path expression
  subscriptionId:
    name: subscriptionId
    in: path
    description: |
      Subscription Id
    required: true
    type: string
    
# Policy Id
# Specified as part of the path expression
  policyId:
    name: policyId
    in: path
    description: |
      Policy Id represented as a UUID
    required: true
    type: string
    
# Comment Identifier
# Specified as part of the path expression
  commentId:
    name: commentId
    in: path
    description: |
      Comment Id
    required: true
    type: string

# Rating Identifier
# Specified as part of the path expression
  ratingId:
    name: ratingId
    in: path
    description: |
      Rating Id
    required: true
    type: string

# Throttling Policy Type
# Specified as part of the path expression
  policyLevel:
    name: policyLevel
    in: path
    description: |
      List Application or Subscription type thro.
    type: string
    enum:
      - application
      - subscription
    required: true

# Used for pagination:
# The maximum number of resoures to be returned by a GET
  limit:
    name: limit
    in: query
    description: |
      Maximum size of resource array to return.
    default: 25
    type: integer

# Used for pagination:
# The order number of an instance in a qualified set of resoures
# at which to start to return the next batch of qualified resources
  offset:
    name: offset
    in: query
    description: |
      Starting point within the complete list of items qualified.
    default: 0
    type: integer

# Application Key Type
# Specified as part of the path expression
  keyType:
    name: keyType
    in: path
    description: |
      **Application Key Type** standing for the type of the keys (i.e. Production or Sandbox).
    required: true
    type: string
    enum:
      - PRODUCTION
      - SANDBOX

# The HTTP If-None-Match header
# Used to avoid retrieving data that are already cached
  If-None-Match:
    name: If-None-Match
    in: header
    description: |
      Validator for conditional requests; based on the ETag of the formerly retrieved
      variant of the resourec.
    type : string

# The HTTP If-Match header
# Used to avoid concurrent updates
  If-Match:
    name: If-Match
    in: header
    description: |
      Validator for conditional requests; based on ETag.
    type: string

######################################################
# The resources used by some of the APIs above within the message body
######################################################
definitions:

#-----------------------------------------------------
# The API List resource
#-----------------------------------------------------
  APIList:
    title: API List
    properties:
      count:
        type: integer
        description: |
          Number of APIs returned.
        example: 1
      list:
        type: array
        items:
          $ref: '#/definitions/APIInfo'
      pagination:
        $ref: '#/definitions/Pagination'
    example:
      count: 2
      list:
        - id: 01234567-0123-0123-0123-012345678901
          name: CalculatorAPI
          description: A calculator API that supports basic operations
          context: /CalculatorAPI
          version: 1.0.0
          provider: admin
          lifeCycleStatus: PUBLISHED
          thumbnailUri: /apis/01234567-0123-0123-0123-012345678901/thumbnail
        - id: 01123567-1233-5453-0212-12353678901
          name: PizzaShackAPI
          description: A Pizza ordering API
          context: /PizzaShackAPI
          version: 1.0.0
          provider: admin
          lifeCycleStatus: PUBLISHED
          thumbnailUri: /apis/01123567-1233-5453-0212-12353678901/thumbnail
      pagination:
        offset: 2
        limit: 2
        total: 10
        next: "/apis?limit=2&offset=4"
        previous: "/apis?limit=2&offset=0"

#-----------------------------------------------------
# The Standard API Info resource
#-----------------------------------------------------
  APIInfo:
    title: API Info object with basic API details.
    properties:
      id:
        type: string
        example: 01234567-0123-0123-0123-012345678901
      name:
        type: string
        example: CalculatorAPI
      description:
        type: string
        example: A calculator API that supports basic operations
      context:
        type: string
        example: CalculatorAPI
      version:
        type: string
        example: 1.0.0
      provider:
        description: |
          If the provider value is not given, the user invoking the API will be used as the provider.
        type: string
        example: admin
      lifeCycleStatus:
        type: string
        example: PUBLISHED
      thumbnailUri:
        type: string
        example: /apis/01234567-0123-0123-0123-012345678901/thumbnail

#-----------------------------------------------------
# The Standard API resource
#-----------------------------------------------------
  API:
    title: API object
    required:
      - name
      - context
      - version
      - provider
      - lifeCycleStatus
    properties:
      id:
        type: string
        description: |
          UUID of the api
        example: 01234567-0123-0123-0123-012345678901
      name:
        type: string
        description: Name of the API
        example: CalculatorAPI
      description:
        type: string
        description: A brief description about the API
        example: A calculator API that supports basic operations
      context:
        type: string
        description: A string that represents thecontext of the user's request
        example: CalculatorAPI
      version:
        type: string
        description: The version of the API
        example: 1.0.0
      provider:
        description: |
          If the provider value is not given user invoking the api will be used as the provider.
        type: string
        example: admin
      apiDefinition:
        description: |
          Swagger definition of the API which contains details about URI templates and scopes
        type: string
        example: "{\"paths\":{\"\\/substract\":{\"get\":{\"x-auth-type\":\"Application & Application User\",\"x-throttling-tier\":\"Unlimited\",\"parameters\":[{\"name\":\"x\",\"required\":true,\"type\":\"string\",\"in\":\"query\"},{\"name\":\"y\",\"required\":true,\"type\":\"string\",\"in\":\"query\"}],\"responses\":{\"200\":{}}}},\"\\/add\":{\"get\":{\"x-auth-type\":\"Application & Application User\",\"x-throttling-tier\":\"Unlimited\",\"parameters\":[{\"name\":\"x\",\"required\":true,\"type\":\"string\",\"in\":\"query\"},{\"name\":\"y\",\"required\":true,\"type\":\"string\",\"in\":\"query\"}],\"responses\":{\"200\":{}}}}},\"swagger\":\"2.0\",\"info\":{\"title\":\"CalculatorAPI\",\"version\":\"1.0.0\"}}"
      wsdlUri:
        description: |
          WSDL URL if the API is based on a WSDL endpoint
        type: string
        example: "http://www.webservicex.com/globalweather.asmx?wsdl"
      lifeCycleStatus:
        type: string
        description: This describes in which status of the lifecycle the API is.
        example: PUBLISHED
      isDefaultVersion:
        type: boolean
        example: false
      transport:
        type: array
        items:
          description: |
            Supported transports for the API (http and/or https).
          type: string
        example: ["http","https"]
      authorizationHeader:
        type: string
        description: |
          Name of the Authorization header used for invoking the API. If it is not set, Authorization header name specified
          in tenant or system level will be used.
      apiSecurity :
         type: string
         description: |
           Supported API security for the API ( mutualssl and/or oauth2)
      tags:
        type: array
        description: Search keywords related to the API
        items:
          type: string
        example: ["substract","add"]
      tiers:
        type: array
        description: The subscription tiers selected for the particular API
        items:
          type: string
        example: ["Unlimited"]
      thumbnailUrl:
        type: string
        example: ""
      additionalProperties:
        description: |
          Custom(user defined) properties of API
        type: object
        additionalProperties:
          type: string
        example: {}
      endpointURLs:
        type: array
        items:
          properties:
            environmentName:
              type: string
              example: Production and Sandbox
            environmentType:
              type: string
              example: hybrid
            environmentURLs:
              properties:
                http:
                  type: string
                  description: HTTP environment URL
                  example: "http://localhost:8280/phoneverify/1.0.0"
                https:
                  type: string
                  description: HTTPS environment URL
                  example: "https://localhost:8243/phoneverify/1.0.0"
      businessInformation:
        properties:
          businessOwner:
            type: string
            example: businessowner
          businessOwnerEmail:
            type: string
            example: businessowner@wso2.com
          technicalOwner:
            type: string
            example: technicalowner
          technicalOwnerEmail:
            type: string
            example: technicalowner@wso2.com
      labels:
        description: |
          Labels of micro-gateway environments attached to the API.
        type: array
        items:
          $ref: '#/definitions/Label'
      environmentList:
        type: array
        description: The environment list configured with non empty endpoint URLs for the particular API.
        items:
          type: string
        example: ["PRODUCTION","SANDBOX"]
      scopes:
        type: array
        items:
          $ref: '#/definitions/ScopeInfo'
#-----------------------------------------------------
# The API List resource
#-----------------------------------------------------
  APIProductList:
    title: API ProductList
    properties:
      count:
        type: integer
        description: |
          Number of API products returned.
        example: 1
      next:
        type: string
        description: |
          Link to the next subset of resources qualified.
          Empty if no more resources are to be returned.
        example: "/api-products?limit=1&offset=2&query="
      previous:
        type: string
        description: |
          Link to the previous subset of resources qualified.
          Empty if current subset is the first subset returned.
        example: "/api-products?limit=1&offset=0&query="
      list:
        type: array
        items:
          $ref: '#/definitions/APIProductInfo'
      pagination:
        $ref: '#/definitions/Pagination'

#-----------------------------------------------------
# The API Product Info resource
#-----------------------------------------------------
  APIProductInfo:
    title: API Product Info object with basic API product details.
    properties:
      id:
        type: string
        example: 01234567-0123-0123-0123-012345678901
      name:
        type: string
        example: CalculatorAPIProduct
      description:
        type: string
        example: A calculator API product that supports basic operations
      provider:
        description: |
          If the provider value is not given, the user invoking the API will be used as the provider.
        type: string
        example: admin
      thumbnailUri:
        type: string
        example: /api-products/01234567-0123-0123-0123-012345678901/thumbnail
 
#-----------------------------------------------------
# The API resource
#-----------------------------------------------------
  APIProduct:
    title: API object
    required:
      - name
      - provider
      - apiDefinition
    properties:
      id:
        type: string
        description: |
          UUID of the api product
        example: 01234567-0123-0123-0123-012345678901
      name:
        type: string
        description: Name of the API product
        example: CalculatorAPIProduct
      description:
        type: string
        description: A brief description about the API product
        example: A calculator API product that supports basic operations
      provider:
        description: |
          If the provider value is not given user invoking the api will be used as the provider.
        type: string
        example: admin
      apiDefinition:
        description: |
          Swagger definition of the API product which contains details about URI templates and scopes
        type: string
        example: ""
      tiers:
        type: array
        description: The subscription tiers selected for the particular API product
        items:
          type: string
        example: ["Unlimited"]
      thumbnailUrl:
        type: string
        example: ""
      additionalProperties:
        description: |
          Custom(user defined) properties of API product
        type: object
        additionalProperties:
          type: string
        example: {}
      businessInformation:
        properties:
          businessOwner:
            type: string
            example: businessowner
          businessOwnerEmail:
            type: string
            example: businessowner@wso2.com
      scopes:
        type: array
        items:
          $ref: '#/definitions/ScopeInfo'

#-----------------------------------------------------
# The Label resource
#-----------------------------------------------------
  Label:
    title: Label
    required:
    - name
    properties:
      name:
        type: string
        example: "Public"
      accessUrls:
        type: array
        items:
          type: string
          example: "http://localhost:9443/"

#-----------------------------------------------------
# The Application List resource
#-----------------------------------------------------
  ApplicationList:
    title: Application List
    properties:
      count:
        type: integer
        description: |
          Number of applications returned.
        example: 1
      list:
        type: array
        items:
          $ref: '#/definitions/ApplicationInfo'
      pagination:
        $ref: '#/definitions/Pagination'
        # example:
        #   next: "/applications?limit=1&offset=2&groupId="
        #   previous: "/applications?limit=1&offset=0&groupId="

#-----------------------------------------------------
# The Application resource
#-----------------------------------------------------
  Application:
    title: Application
    required:
      - name
      - throttlingPolicy
    properties:
      applicationId:
        type: string
        example: 01234567-0123-0123-0123-012345678901
      name:
        type: string
        example: CalculatorApp
      subscriber:
        description: |
          If subscriber is not given user invoking the API will be taken as the subscriber.
        type: string
        example: admin
      throttlingPolicy:
        type: string
        example: Unlimited
      description:
        type: string
        example: Sample calculator application
      tokenType:
        type: string
        enum:
          - OAUTH
          - JWT
        description: |
          Type of the access token generated for this application.

          **OAUTH:** A UUID based access token which is issued by default.
          **JWT:** A self-contained, signed JWT based access token. **Note:** This can be only used in Microgateway environments.
        default: OAUTH
        example: OAUTH
      status:
        type: string
        example: APPROVED
        default: ""
      groups:
        type: array
        items:
          type: string
        example: ""
      subscriptionCount:
        type: integer
      keys:
        type: array
        items:
          $ref: '#/definitions/ApplicationKey'
        example: []
      attributes:
        type: object
        additionalProperties:
          type: string
        example: External Reference ID, Billing Tier

#-----------------------------------------------------
# The Application Info resource
#-----------------------------------------------------
  ApplicationInfo:
    title: Application info object with basic application details
    properties:
      applicationId:
        type: string
        example: 01234567-0123-0123-0123-012345678901
      name:
        type: string
        example: CalculatorApp
      subscriber:
        type: string
        example: admin
      throttlingPolicy:
        type: string
        example: Unlimited
      description:
        type: string
        example: Sample calculator application
      status:
        type: string
        example: APPROVED
        default: ""
      groups:
        type: array
        items:
          type: string
        example: ""
      subscriptionCount:
        type: integer

#-----------------------------------------------------
# The Document List resource
#-----------------------------------------------------
  DocumentList:
    title: Document List
    properties:
      count:
        type: integer
        description: |
          Number of Documents returned.
        example: 1
      list:
        type: array
        items:
          $ref: '#/definitions/Document'
      pagination:
        $ref: '#/definitions/Pagination'
        # example:
        #   next: "/apis/01234567-0123-0123-0123-012345678901/documents?limit=1&offset=2"
        #   previous: "/apis/01234567-0123-0123-0123-012345678901/documents?limit=1&offset=0"

#-----------------------------------------------------
# The Document resource
#-----------------------------------------------------
  Document:
    title: Document
    required:
      - name
      - type
      - sourceType
    properties:
      documentId:
        type: string
        example: 01234567-0123-0123-0123-012345678901
      name:
        type: string
        example: CalculatorDoc
      type:
        type: string
        enum:
          - HOWTO
          - SAMPLES
          - PUBLIC_FORUM
          - SUPPORT_FORUM
          - API_MESSAGE_FORMAT
          - SWAGGER_DOC
          - OTHER
        example: HOWTO
      summary:
        type: string
        example: "Summary of Calculator Documentation"
      sourceType:
        type: string
        enum:
          - INLINE
          - MARKDOWN
          - URL
          - FILE
        example: INLINE
      sourceUrl:
        type: string
        example: ""
      otherTypeName:
        type: string
        example: ""

#-----------------------------------------------------
# The Throttling Policy List resource
#-----------------------------------------------------
  ThrottlingPolicyList:
    title: Throttling Policy List
    properties:
      count:
        type: integer
        description: |
          Number of Throttling Policies returned.
        example: 1
      list:
        type: array
        items:
          $ref: '#/definitions/ThrottlingPolicy'
      pagination:
        $ref: '#/definitions/Pagination'
        # example:
        #   next: "/throttling-policies/subscription?limit=1&offset=2"
        #   previous: "/throttling-policies/subscription?limit=1&offset=0"

#-----------------------------------------------------
# The Throttling Policy resource
#-----------------------------------------------------
  ThrottlingPolicy:
    title: Throttling Policy
    required:
      - name
      - tierPlan
      - requestCount
      - unitTime
      - stopOnQuotaReach
    properties:
      name:
        type: string
        example: Platinum
      description:
        type: string
        example: "Allows 50 request(s) per minute."
      policyLevel:
        type: string
        enum:
          - application
          - subscription
        example: subscription
      attributes:
        description: |
          Custom attributes added to the throttling policy
        type: object
        additionalProperties:
          type: string
        example: {}
      requestCount:
        description: |
          Maximum number of requests which can be sent within a provided unit time
        type: integer
        format: int64
        example: 50
      unitTime:
        type: integer
        format: int64
        example: 60000
      tierPlan:
        description: |
          This attribute declares whether this tier is available under commercial or free
        type: string
        enum:
          - FREE
          - COMMERCIAL
        example: FREE
      stopOnQuotaReach:
        description: |
          If this attribute is set to false, you are capabale of sending requests
          even if the request count exceeded within a unit time
        type: boolean
        example: true
      throttlingPolicyPermissions:
          $ref: '#/definitions/ThrottlingPolicyPermissionInfo'
        
#-----------------------------------------------------
# The Subscription List resource
#-----------------------------------------------------
  SubscriptionList:
    title: Subscription List
    properties:
      count:
        type: integer
        description: |
          Number of Subscriptions returned.
        example: 1
      list:
        type: array
        items:
          $ref: '#/definitions/Subscription'
      pagination:
        $ref: '#/definitions/Pagination'
        # example:
        #   next: "/subscriptions?limit=1&offset=2&apiId=01234567-0123-0123-0123-012345678901&groupId="
        #   previous: "/subscriptions?limit=1&offset=0&apiId=01234567-0123-0123-0123-012345678901&groupId="

#-----------------------------------------------------
# The Subscription resource
#-----------------------------------------------------
  Subscription:
    title: Subscription
    required:
      - applicationId
<<<<<<< HEAD
      - tier
=======
      - apiId
      - throttlingPolicy
      - apiName
      - apiVersion
>>>>>>> 605dbeaa
    properties:
      subscriptionId:
        type: string
        description: The UUID of the subscription
        example: faae5fcc-cbae-40c4-bf43-89931630d313
      applicationId:
        type: string
        description: The UUID of the application
        example: b3ade481-30b0-4b38-9a67-498a40873a6d
      apiId:
        type: string
        description: The unique identifier of the API.
      apiInfo:
        $ref: '#/definitions/APIInfo'
      apiProductId:
        type: string
        description: The unique identifier of the API Product.
      apiProductInfo:
        $ref: '#/definitions/APIProductInfo'
      applicationInfo:
        $ref: '#/definitions/ApplicationInfo'
      throttlingPolicy:
        type: string
        example: Unlimited
      type:
        type: string
        enum:
          - api
          - apiProduct
      status:
        type: string
        enum:
          - BLOCKED
          - PROD_ONLY_BLOCKED
          - UNBLOCKED
          - ON_HOLD
          - REJECTED
        example: UNBLOCKED


#-----------------------------------------------------
# The Tag resource
#-----------------------------------------------------
  Tag:
    title: Tag
    required:
      - name
      - weight
    properties:
      name:
        type: string
        example: tag1
      weight:
        type: integer
        example: 5

#-----------------------------------------------------
# The Tag List resource
#-----------------------------------------------------
  TagList:
    title: Tag List
    properties:
      count:
        type: integer
        description: |
          Number of Tags returned.
        example: 1
      list:
        type: array
        items:
          $ref: '#/definitions/Tag'
      pagination:
        $ref: '#/definitions/Pagination'
        # example:
        #   next: "/tags?limit=1&offset=2"
        #   previous: "/tags?limit=1&offset=0"

#-----------------------------------------------------
# The Rating resource
#-----------------------------------------------------
  Rating:
    title: Rating
    required:
      - ratingId
      - apiId
      - username
      - rating
    properties:
      ratingId:
        type: string
      apiId:
        type: string
      username:
        type: string
        description: |
          If username is not given user invoking the API will be taken as the username.
      rating:
        type: integer

#-----------------------------------------------------
# The Rating List resource
#-----------------------------------------------------
  RatingList:
    title: Rating List
    properties:
      avgRating:
        type: string
        description: |
          Average Rating of the API
      userRating:
        type: string
        description: |
          Rating given by the user
      count:
        type: integer
        description: |
           Number of Subscriber Ratings returned.
        example: 1
      list:
        type: array
        items:
          $ref: '#/definitions/Rating'
      pagination:
        $ref: '#/definitions/Pagination'
        # example:
        #   next: "/ratings?limit=1&offset=2"
        #   previous: "/ratings?limit=1&offset=0"

#-----------------------------------------------------
# The Comment resource
#-----------------------------------------------------
  Comment:
    title: Comment
    required:
      - commentId
      - apiId
      - username
      - commentText
    properties:
      commentId:
        type: string
      apiId:
        type: string
      username:
        type: string
        description: |
          If username is not given user invoking the API will be taken as the username.
      commentText:
        type: string
      createdTime:
        type: string
        example: 2017-02-20T13:57:16.229
      createdBy:
        type: string
      lastUpdatedTime:
        type: string
        example: 2017-02-20T13:57:16.229
      lastUpdatedBy:
        type: string

#-----------------------------------------------------
# The Comments List resource
#-----------------------------------------------------
  CommentList:
    title: Comments List
    properties:
      count:
        type: integer
        description: |
           Number of Comments returned.
        example: 1
      list:
        type: array
        items:
          $ref: '#/definitions/Comment'
      pagination:
        $ref: '#/definitions/Pagination'
        # example:
        #   next: "/comments?limit=1&offset=2"
        #   previous: "/comments?limit=1&offset=0"

#-----------------------------------------------------
# The Error resource
#-----------------------------------------------------
  Error:
    title: Error object returned with 4XX HTTP status
    required:
      - code
      - message
    properties:
      code:
        type: integer
        format: int64
      message:
        type: string
        description: Error message.
      description:
        type: string
        description: |
          A detail description about the error message.
      moreInfo:
        type: string
        description: |
          Preferably an url with more details about the error.
      error:
        type: array
        description: |
          If there are more than one error list them out.
          For example, list out validation errors by each field.
        items:
          $ref: '#/definitions/ErrorListItem'

#-----------------------------------------------------
# The Error List Item resource
#-----------------------------------------------------
  ErrorListItem:
    title: Description of individual errors that may have occurred during a request.
    required:
      - code
      - message
    properties:
      code:
        type: string
      message:
        type: string
        description: |
          Description about individual errors occurred

#-----------------------------------------------------
# The Application Token resource
#-----------------------------------------------------
  ApplicationToken :
    title: Application token details to invoke APIs
    properties:
      accessToken:
        type: string
        description: Access token
        example: 01234567890123456789012345678901
      tokenScopes:
        type: array
        items:
          type: string
        description: Valid comma seperated scopes for the access token
        example: default,read_api,write_api
      validityTime:
        type: integer
        format: int64
        description: Maximum validity time for the access token
        example: 3600

#-----------------------------------------------------
# The Application Key resource
#-----------------------------------------------------
  ApplicationKey :
    title: Application key details
    properties:
      consumerKey:
        type: string
        description: Consumer key of the application
        example: vYDoc9s7IgAFdkSyNDaswBX7ejoa
      consumerSecret:
        type: string
        description: Consumer secret of the application
        example: TIDlOFkpzB7WjufO3OJUhy1fsvAa
      supportedGrantTypes:
        type: array
        items:
          type: string
        description: The grant types that are supported by the application
        example: ["client_credentials","password"]
      callbackUrl:
        type: string
        description: Callback URL
        example: "http://sample.com/callback/url"
      keyState:
        type: string
        description: Describes the state of the key generation.
        example: APPROVED
      keyType:
        description: Describes to which endpoint the key belongs
        type: string
        enum:
          - PRODUCTION
          - SANDBOX
        example: PRODUCTION
      groupId:
        type: string
        description: Application group id (if any).
        example: 02
      token:
        $ref: '#/definitions/ApplicationToken'

#-----------------------------------------------------
# The Application Key Re generation Response schema
#-----------------------------------------------------
  ApplicationKeyReGenerateResponse :
    title: Application key details after re generating consumer secret
    properties:
      consumerKey:
        type: string
        description: The consumer key associated with the application, used to indetify the client
        example: vYDoc9s7IgAFdkSyNDaswBX7ejoa
      consumerSecret:
        type: string
        description: The client secret that is used to authenticate the client with the authentication server
        example: TIDlOFkpzB7WjufO3OJUhy1fsvAa

#-----------------------------------------------------
# The Application Keys List resource
#-----------------------------------------------------
  ApplicationKeyList:
    title: Application Keys List
    properties:
      count:
        type: integer
        description: |
          Number of applications keys returned.
        example: 1
      list:
        type: array
        items:
          $ref: '#/definitions/ApplicationKey'

#-----------------------------------------------------
# The Application Key Generation Request schema
#-----------------------------------------------------
  ApplicationKeyGenerateRequest :
    title: Application key generation request object
    required:
      - keyType
      - grantTypesToBeSupported
    properties:
      keyType:
        type: string
        enum:
          - PRODUCTION
          - SANDBOX
      grantTypesToBeSupported:
        type: array
        items:
          type: string
        description: Grant types that should be supported by the application
      callbackUrl:
        type: string
        description: Callback URL
      scopes:
        type: array
        items:
          type: string
        description: Allowed scopes for the access token
        example: ["am_application_scope","default"]
      validityTime:
        type: string
        example: 3600
      clientId:
        type: string
        description: Client ID for generating access token.
        example: ""
      clientSecret:
        type: string
        description: Client secret for generating access token. This is given together with the client Id.
        example: ""

#-----------------------------------------------------
# The Application Key Mapping Request schema
#-----------------------------------------------------
  ApplicationKeyMappingRequest :
    title: Application key provision request object
    required:
      - consumerKey
      - consumerSecret
    properties:
      consumerKey:
        type: string
        description: Consumer key of the application
      consumerSecret:
        type: string
        description: Consumer secret of the application
      keyType:
        type: string
        enum:
          - PRODUCTION
          - SANDBOX

#-----------------------------------------------------
# The Application Token Generation Request schema
#-----------------------------------------------------
  ApplicationTokenGenerateRequest :
    title: Application access token generation request object
    properties:
      consumerSecret:
        type: string
        description: Consumer secret of the application
      validityPeriod:
        type: string
        description: Token validity period
      scopes:
        type: array
        items:
          type: string
        description: Allowed scopes (space seperated) for the access token
      revokeToken:
        type: string
        description: Token to be revoked, if any
      additionalProperties:
        type: object
        description: Additional parameters if Authorization server needs any


#-----------------------------------------------------
# Scope Info resource
#-----------------------------------------------------
  ScopeInfo:
    title: API Scope info object with scope details
    properties:
      key:
        type: string
        example: admin_scope
      name:
        type: string
        example: admin scope
      roles:
        type: array
        items:
          type: string
        description: Allowed roles for the scope
        example: ["manager","developer"]
      description:
        type: string
        description: Description of the scope

  ScopeList :
    title : Scope list
    properties:
      count:
        type: integer
        description: |
          Number of results returned.
        example: 1
      list :
        type : array
        items:
          $ref: '#/definitions/ScopeInfo'
      pagination:
        $ref: '#/definitions/Pagination'

#-----------------------------------------------------
# Throttling Policy Permission Info resource
#-----------------------------------------------------
  ThrottlingPolicyPermissionInfo:
    title: Throttling Policy Permission info object with throttling policy permission details
    properties:
      type:
        type: string
        enum:
          - allow
          - deny
      roles:
        type: array
        items:
          type: string
        description: roles for this permission
        example: ["manager","developer"]

#-----------------------------------------------------
# The workflow executor's response resource
#-----------------------------------------------------
  WorkflowResponse:
    title: workflow Response
    required:
      - workflowStatus
    properties:
      workflowStatus:
        description: |
          This attribute declares whether this workflow task is approved or rejected.
        type: string
        enum:
          - CREATED
          - APPROVED
          - REJECTED
          - REGISTERED
        example: APPROVED
      jsonPayload:
        description: |
          Attributes that returned after the workflow execution
        type: string

#-----------------------------------------------------
# The Self Signup User resource
#-----------------------------------------------------
  User:
    title: User
    required:
      - username
      - password
      - firstName
      - lastName
      - email
    properties:
      username:
        type: string
      password:
        type: string
      firstName:
        type: string
      lastName:
        type: string
      email:
        type: string

#-----------------------------------------------------
# The Result List resource
#-----------------------------------------------------
  SearchResultList:
    title: Search Result List
    properties:
      count:
        type: integer
        description: |
          Number of results returned.
        example: 1
      list:
        type: array
        items:
          $ref: '#/definitions/SearchResult'
      pagination:
        $ref: '#/definitions/Pagination'

  SearchResult:
    title: Search Result
    properties:
      id:
        type: string
        example: 01234567-0123-0123-0123-012345678901
      name:
        type: string
        example: TestAPI
      type:
        type: string
        enum:
          - DOC
          - API example: API

  APISearchResult:
    title: API Result
    allOf:
      - $ref: '#/definitions/SearchResult'
      - properties:
          description:
            type: string
            description: A brief description about the API
            example: A calculator API that supports basic operations
          context:
            type: string
            description: A string that represents the context of the user's request
            example: CalculatorAPI
          version:
            type: string
            description: The version of the API
            example: 1.0.0
          provider:
            description: |
              If the provider value is notgiven, the user invoking the API will be used as the provider.
            type: string
            example: admin
          status:
            type: string
            description: This describes in which status of the lifecycle the API is
            example: CREATED
          thumbnailUri:
            type: string
            example: /apis/01234567-0123-0123-0123-012345678901/thumbnail

  DocumentSearchResult:
    title: Document Result
    allOf:
      - $ref: '#/definitions/SearchResult'
      - properties:
          docType:
            type: string
            enum:
              - HOWTO
              - SAMPLES
              - PUBLIC_FORUM
              - SUPPORT_FORUM
              - API_MESSAGE_FORMAT
              - SWAGGER_DOC
              - OTHER
            example: HOWTO
          summary:
            type: string
            example: "Summary of Calculator Documentation"
          sourceType:
            type: string
            enum:
              - INLINE
              - URL
              - FILE
            example: INLINE
          sourceUrl:
            type: string
            example: ""
          otherTypeName:
            type: string
            example: ""
          visibility:
            type: string
            enum:
              - OWNER_ONLY
              - PRIVATE
              - API_LEVEL
            example: API_LEVEL
          apiName:
            type: string
            description: The name of the associated API
            example: TestAPI
          apiVersion:
            type: string
            description: The version of the associated API
            example: 1.0.0
          apiProvider:
            type: string
            example: admin
#-----------------------------------------------------
# The pagination resource
#-----------------------------------------------------
  Pagination:
    title: Pagination
    properties:
      offset:
        type: integer
        example: 0
      limit:
        type: integer
        example: 1
      total:
        type: integer
        example: 10
      next:
        type: string
        description: |
          Link to the next subset of resources qualified.
          Empty if no more resources are to be returned.
      previous:
        type: string
        description: |
          Link to the previous subset of resources qualified.
          Empty if current subset is the first subset returned.

#-----------------------------------------------------
# The settings resource
#-----------------------------------------------------
  Settings:
    title: Settings
    properties:
      tokenUrl:
        type: string
      grantTypes:
        type: array
        items:
          type: string
      scopes:
        type: array
        items:
          type: string
#-----------------------------------------------------
# END-OF-FILE
#-----------------------------------------------------<|MERGE_RESOLUTION|>--- conflicted
+++ resolved
@@ -4079,14 +4079,10 @@
     title: Subscription
     required:
       - applicationId
-<<<<<<< HEAD
-      - tier
-=======
       - apiId
       - throttlingPolicy
       - apiName
       - apiVersion
->>>>>>> 605dbeaa
     properties:
       subscriptionId:
         type: string
