--- conflicted
+++ resolved
@@ -56,7 +56,6 @@
     private Boolean hasThumbnail = null;
     private Boolean isDefaultVersion = null;
     private Boolean isAWSAPI = null;
-    private Boolean advertiseOnly = null;
     private Boolean isRevision = null;
     private String revisionedApiId = null;
     private Integer revisionId = null;
@@ -539,7 +538,7 @@
     return this;
   }
 
-  
+
   @ApiModelProperty(example = "false", value = "")
   @JsonProperty("isAWSAPI")
   public Boolean isIsAWSAPI() {
@@ -547,23 +546,6 @@
   }
   public void setIsAWSAPI(Boolean isAWSAPI) {
     this.isAWSAPI = isAWSAPI;
-  }
-
-  /**
-   **/
-  public APIDTO advertiseOnly(Boolean advertiseOnly) {
-    this.advertiseOnly = advertiseOnly;
-    return this;
-  }
-
-  
-  @ApiModelProperty(example = "false", value = "")
-  @JsonProperty("advertiseOnly")
-  public Boolean isAdvertiseOnly() {
-    return advertiseOnly;
-  }
-  public void setAdvertiseOnly(Boolean advertiseOnly) {
-    this.advertiseOnly = advertiseOnly;
   }
 
   /**
@@ -1265,7 +1247,7 @@
     return this;
   }
 
-  
+
   @ApiModelProperty(value = "")
       @Valid
   @JsonProperty("advertiseInfo")
@@ -1302,7 +1284,6 @@
         Objects.equals(hasThumbnail, API.hasThumbnail) &&
         Objects.equals(isDefaultVersion, API.isDefaultVersion) &&
         Objects.equals(isAWSAPI, API.isAWSAPI) &&
-        Objects.equals(advertiseOnly, API.advertiseOnly) &&
         Objects.equals(isRevision, API.isRevision) &&
         Objects.equals(revisionedApiId, API.revisionedApiId) &&
         Objects.equals(revisionId, API.revisionId) &&
@@ -1347,11 +1328,7 @@
 
   @Override
   public int hashCode() {
-<<<<<<< HEAD
-    return Objects.hash(id, name, description, context, version, provider, lifeCycleStatus, wsdlInfo, wsdlUrl, testKey, responseCachingEnabled, cacheTimeout, destinationStatsEnabled, hasThumbnail, isDefaultVersion, isAWSAPI, advertiseOnly, isRevision, revisionedApiId, revisionId, enableSchemaValidation, enableStore, type, transport, tags, policies, apiThrottlingPolicy, authorizationHeader, securityScheme, maxTps, visibility, visibleRoles, visibleTenants, endpointSecurity, gatewayEnvironments, mediationPolicies, subscriptionAvailability, subscriptionAvailableTenants, additionalProperties, monetization, accessControl, accessControlRoles, businessInformation, corsConfiguration, websubSubscriptionConfiguration, workflowStatus, createdTime, lastUpdatedTime, endpointConfig, endpointImplementationType, scopes, operations, threatProtectionPolicies, categories, keyManagers, serviceInfo);
-=======
-    return Objects.hash(id, name, description, context, version, provider, lifeCycleStatus, wsdlInfo, wsdlUrl, testKey, responseCachingEnabled, cacheTimeout, destinationStatsEnabled, hasThumbnail, isDefaultVersion, isRevision, revisionedApiId, revisionId, enableSchemaValidation, enableStore, type, transport, tags, policies, apiThrottlingPolicy, authorizationHeader, securityScheme, maxTps, visibility, visibleRoles, visibleTenants, endpointSecurity, gatewayEnvironments, mediationPolicies, subscriptionAvailability, subscriptionAvailableTenants, additionalProperties, monetization, accessControl, accessControlRoles, businessInformation, corsConfiguration, websubSubscriptionConfiguration, workflowStatus, createdTime, lastUpdatedTime, endpointConfig, endpointImplementationType, scopes, operations, threatProtectionPolicies, categories, keyManagers, serviceInfo, advertiseInfo);
->>>>>>> 754039d5
+    return Objects.hash(id, name, description, context, version, provider, lifeCycleStatus, wsdlInfo, wsdlUrl, testKey, responseCachingEnabled, cacheTimeout, destinationStatsEnabled, hasThumbnail, isDefaultVersion, isAWSAPI, isRevision, revisionedApiId, revisionId, enableSchemaValidation, enableStore, type, transport, tags, policies, apiThrottlingPolicy, authorizationHeader, securityScheme, maxTps, visibility, visibleRoles, visibleTenants, endpointSecurity, gatewayEnvironments, mediationPolicies, subscriptionAvailability, subscriptionAvailableTenants, additionalProperties, monetization, accessControl, accessControlRoles, businessInformation, corsConfiguration, websubSubscriptionConfiguration, workflowStatus, createdTime, lastUpdatedTime, endpointConfig, endpointImplementationType, scopes, operations, threatProtectionPolicies, categories, keyManagers, serviceInfo, advertiseInfo);
   }
 
   @Override
@@ -1375,7 +1352,6 @@
     sb.append("    hasThumbnail: ").append(toIndentedString(hasThumbnail)).append("\n");
     sb.append("    isDefaultVersion: ").append(toIndentedString(isDefaultVersion)).append("\n");
     sb.append("    isAWSAPI: ").append(toIndentedString(isAWSAPI)).append("\n");
-    sb.append("    advertiseOnly: ").append(toIndentedString(advertiseOnly)).append("\n");
     sb.append("    isRevision: ").append(toIndentedString(isRevision)).append("\n");
     sb.append("    revisionedApiId: ").append(toIndentedString(revisionedApiId)).append("\n");
     sb.append("    revisionId: ").append(toIndentedString(revisionId)).append("\n");
