/*
 *
 *  Copyright (c) 2019, WSO2 Inc. (http://www.wso2.org) All Rights Reserved.
 *
 *  Licensed under the Apache License, Version 2.0 (the "License");
 *  you may not use this file except in compliance with the License.
 *  You may obtain a copy of the License at
 *
 *  http://www.apache.org/licenses/LICENSE-2.0
 *
 *  Unless required by applicable law or agreed to in writing, software
 *  distributed under the License is distributed on an "AS IS" BASIS,
 *  WITHOUT WARRANTIES OR CONDITIONS OF ANY KIND, either express or implied.
 *  See the License for the specific language governing permissions and
 *  limitations under the License.
 *
 */
package org.wso2.carbon.apimgt.rest.api.publisher.v1.common.mappings;

import com.fasterxml.jackson.databind.ObjectMapper;
import org.apache.commons.lang3.StringUtils;
import org.apache.commons.logging.Log;
import org.apache.commons.logging.LogFactory;
import org.json.simple.JSONObject;
import org.json.simple.parser.JSONParser;
import org.json.simple.parser.ParseException;
import org.wso2.carbon.apimgt.api.APIConsumer;
import org.wso2.carbon.apimgt.api.APIDefinition;
import org.wso2.carbon.apimgt.api.APIDefinitionValidationResponse;
import org.wso2.carbon.apimgt.api.APIManagementException;
import org.wso2.carbon.apimgt.api.APIProvider;
import org.wso2.carbon.apimgt.api.ErrorHandler;
import org.wso2.carbon.apimgt.api.ExceptionCodes;
import org.wso2.carbon.apimgt.api.WorkflowStatus;
import org.wso2.carbon.apimgt.api.model.API;
import org.wso2.carbon.apimgt.api.model.APICategory;
import org.wso2.carbon.apimgt.api.model.APIIdentifier;
import org.wso2.carbon.apimgt.api.model.APIProduct;
import org.wso2.carbon.apimgt.api.model.APIProductIdentifier;
import org.wso2.carbon.apimgt.api.model.APIProductResource;
import org.wso2.carbon.apimgt.api.model.APIResourceMediationPolicy;
import org.wso2.carbon.apimgt.api.model.APIRevision;
import org.wso2.carbon.apimgt.api.model.APIRevisionDeployment;
import org.wso2.carbon.apimgt.api.model.APIStateChangeResponse;
import org.wso2.carbon.apimgt.api.model.APIStatus;
import org.wso2.carbon.apimgt.api.model.CORSConfiguration;
import org.wso2.carbon.apimgt.api.model.DeploymentEnvironments;
import org.wso2.carbon.apimgt.api.model.DeploymentStatus;
import org.wso2.carbon.apimgt.api.model.Label;
import org.wso2.carbon.apimgt.api.model.LifeCycleEvent;
import org.wso2.carbon.apimgt.api.model.Mediation;
import org.wso2.carbon.apimgt.api.model.ResourcePath;
import org.wso2.carbon.apimgt.api.model.Scope;
import org.wso2.carbon.apimgt.api.model.Tier;
import org.wso2.carbon.apimgt.api.model.URITemplate;
import org.wso2.carbon.apimgt.api.model.WebsubSubscriptionConfiguration;
import org.wso2.carbon.apimgt.impl.APIConstants;
import org.wso2.carbon.apimgt.impl.APIMRegistryServiceImpl;
import org.wso2.carbon.apimgt.impl.definitions.OASParserUtil;
import org.wso2.carbon.apimgt.impl.internal.ServiceReferenceHolder;
import org.wso2.carbon.apimgt.impl.utils.APIUtil;
import org.wso2.carbon.apimgt.impl.wsdl.model.WSDLInfo;
import org.wso2.carbon.apimgt.impl.wsdl.model.WSDLValidationResponse;
import org.wso2.carbon.apimgt.rest.api.common.RestApiCommonUtil;
import org.wso2.carbon.apimgt.rest.api.common.RestApiConstants;
import org.wso2.carbon.apimgt.rest.api.common.dto.ErrorDTO;
import org.wso2.carbon.apimgt.rest.api.publisher.v1.dto.*;
import org.wso2.carbon.apimgt.rest.api.publisher.v1.dto.APIProductDTO.StateEnum;
import org.wso2.carbon.apimgt.rest.api.publisher.v1.dto.APIProductInfoDTO;
import org.wso2.carbon.apimgt.rest.api.publisher.v1.dto.APIProductListDTO;
import org.wso2.carbon.apimgt.rest.api.publisher.v1.dto.APIRevisionAPIInfoDTO;
import org.wso2.carbon.apimgt.rest.api.publisher.v1.dto.APIRevisionDTO;
import org.wso2.carbon.apimgt.rest.api.publisher.v1.dto.APIRevisionDTO;
import org.wso2.carbon.apimgt.rest.api.publisher.v1.dto.APIRevisionDeploymentDTO;
import org.wso2.carbon.apimgt.rest.api.publisher.v1.dto.APIRevisionDeploymentListDTO;
import org.wso2.carbon.apimgt.rest.api.publisher.v1.dto.APIRevisionListDTO;
import org.wso2.carbon.apimgt.rest.api.publisher.v1.dto.APIRevisionListDTO;
import org.wso2.carbon.apimgt.rest.api.publisher.v1.dto.APIScopeDTO;
import org.wso2.carbon.apimgt.rest.api.publisher.v1.dto.APIServiceInfoDTO;
import org.wso2.carbon.apimgt.rest.api.publisher.v1.dto.AsyncAPISpecificationValidationResponseDTO;
import org.wso2.carbon.apimgt.rest.api.publisher.v1.dto.AsyncAPISpecificationValidationResponseInfoDTO;
import org.wso2.carbon.apimgt.rest.api.publisher.v1.dto.DeploymentClusterStatusDTO;
import org.wso2.carbon.apimgt.rest.api.publisher.v1.dto.DeploymentEnvironmentsDTO;
import org.wso2.carbon.apimgt.rest.api.publisher.v1.dto.DeploymentStatusDTO;
import org.wso2.carbon.apimgt.rest.api.publisher.v1.dto.DeploymentStatusListDTO;
import org.wso2.carbon.apimgt.rest.api.publisher.v1.dto.ErrorListItemDTO;
import org.wso2.carbon.apimgt.rest.api.publisher.v1.dto.LifecycleHistoryDTO;
import org.wso2.carbon.apimgt.rest.api.publisher.v1.dto.LifecycleHistoryItemDTO;
import org.wso2.carbon.apimgt.rest.api.publisher.v1.dto.LifecycleStateAvailableTransitionsDTO;
import org.wso2.carbon.apimgt.rest.api.publisher.v1.dto.LifecycleStateCheckItemsDTO;
import org.wso2.carbon.apimgt.rest.api.publisher.v1.dto.LifecycleStateDTO;
import org.wso2.carbon.apimgt.rest.api.publisher.v1.dto.MediationPolicyDTO;
import org.wso2.carbon.apimgt.rest.api.publisher.v1.dto.MockResponsePayloadInfoDTO;
import org.wso2.carbon.apimgt.rest.api.publisher.v1.dto.MockResponsePayloadListDTO;
import org.wso2.carbon.apimgt.rest.api.publisher.v1.dto.OpenAPIDefinitionValidationResponseDTO;
import org.wso2.carbon.apimgt.rest.api.publisher.v1.dto.OpenAPIDefinitionValidationResponseInfoDTO;
import org.wso2.carbon.apimgt.rest.api.publisher.v1.dto.PaginationDTO;
import org.wso2.carbon.apimgt.rest.api.publisher.v1.dto.PodStatusDTO;
import org.wso2.carbon.apimgt.rest.api.publisher.v1.dto.ProductAPIDTO;
import org.wso2.carbon.apimgt.rest.api.publisher.v1.dto.ResourcePathDTO;
import org.wso2.carbon.apimgt.rest.api.publisher.v1.dto.ResourcePathListDTO;
import org.wso2.carbon.apimgt.rest.api.publisher.v1.dto.ResourcePolicyInfoDTO;
import org.wso2.carbon.apimgt.rest.api.publisher.v1.dto.ResourcePolicyListDTO;
import org.wso2.carbon.apimgt.rest.api.publisher.v1.dto.ScopeDTO;
import org.wso2.carbon.apimgt.rest.api.publisher.v1.dto.WSDLInfoDTO;
import org.wso2.carbon.apimgt.rest.api.publisher.v1.dto.WSDLValidationResponseDTO;
import org.wso2.carbon.apimgt.rest.api.publisher.v1.dto.WSDLValidationResponseWsdlInfoDTO;
import org.wso2.carbon.apimgt.rest.api.publisher.v1.dto.WSDLValidationResponseWsdlInfoEndpointsDTO;
import org.wso2.carbon.apimgt.rest.api.publisher.v1.dto.WebsubSubscriptionConfigurationDTO;
import org.wso2.carbon.apimgt.rest.api.publisher.v1.dto.WorkflowResponseDTO;
import org.wso2.carbon.core.util.CryptoException;
import org.wso2.carbon.core.util.CryptoUtil;
import org.wso2.carbon.governance.custom.lifecycles.checklist.util.CheckListItem;
import org.wso2.carbon.registry.core.exceptions.RegistryException;
import org.wso2.carbon.user.api.UserStoreException;
import org.wso2.carbon.utils.multitenancy.MultitenantConstants;
import org.wso2.carbon.utils.multitenancy.MultitenantUtils;

import javax.validation.Valid;
import java.io.IOException;
import java.io.UnsupportedEncodingException;
import java.net.URLDecoder;
import java.sql.Timestamp;
import java.time.LocalDateTime;
import java.time.ZoneOffset;
import java.text.SimpleDateFormat;
import java.util.ArrayList;
import java.util.Arrays;
import java.util.Collections;
import java.util.Date;
import java.util.HashMap;
import java.util.HashSet;
import java.util.LinkedHashSet;
import java.util.List;
import java.util.Map;
import java.util.Set;
import java.util.stream.Collectors;

import static org.wso2.carbon.apimgt.impl.utils.APIUtil.getDefaultWebsubSubscriptionConfiguration;
import static org.wso2.carbon.apimgt.impl.utils.APIUtil.handleException;

public class APIMappingUtil {

    private static final Log log = LogFactory.getLog(APIMappingUtil.class);

    public static API fromDTOtoAPI(APIDTO dto, String provider) throws APIManagementException {

        String providerEmailDomainReplaced = APIUtil.replaceEmailDomain(provider);

        // The provider name that is coming from the body is not honored for now.
        // Later we can use it by checking admin privileges of the user.
        APIIdentifier apiId = new APIIdentifier(providerEmailDomainReplaced, dto.getName(), dto.getVersion());
        API model = new API(apiId);

        String context = dto.getContext();
        final String originalContext = context;

        if (context.endsWith("/" + RestApiConstants.API_VERSION_PARAM)) {
            context = context.replace("/" + RestApiConstants.API_VERSION_PARAM, "");
        }

        context = context.startsWith("/") ? context : ("/" + context);
        String providerDomain = MultitenantUtils.getTenantDomain(provider);
        if (!MultitenantConstants.SUPER_TENANT_DOMAIN_NAME.equalsIgnoreCase(providerDomain) &&
                dto.getId() == null) {
            //Create tenant aware context for API
            context = "/t/" + providerDomain + context;
        }

        // This is to support the pluggable version strategy
        // if the context does not contain any {version} segment, we use the default version strategy.
        context = checkAndSetVersionParam(context);
        model.setContextTemplate(context);

        context = updateContextWithVersion(dto.getVersion(), originalContext, context);
        model.setContext(context);
        model.setDescription(dto.getDescription());

        if (dto.getEndpointConfig() != null) {
            ObjectMapper mapper = new ObjectMapper();
            try {
                model.setEndpointConfig(mapper.writeValueAsString(dto.getEndpointConfig()));
            } catch (IOException e) {
                handleException("Error while converting endpointConfig to json", e);
            }
        }

        model.setImplementation(dto.getEndpointImplementationType().toString());
        model.setType(dto.getType().toString());
        model.setTestKey(dto.getTestKey());
        if (dto.getLifeCycleStatus() != null) {
            model.setStatus((dto.getLifeCycleStatus() != null) ? dto.getLifeCycleStatus().toUpperCase() : null);
        }
        if (dto.isIsDefaultVersion() != null) {
            model.setAsDefaultVersion(dto.isIsDefaultVersion());
        }
        if (dto.isEnableSchemaValidation() != null) {
            model.setEnableSchemaValidation(dto.isEnableSchemaValidation());
        }
        if (dto.isEnableStore() != null) {
            model.setEnableStore(dto.isEnableStore());
        }
        if (dto.isResponseCachingEnabled() != null && dto.isResponseCachingEnabled()) {
            model.setResponseCache(APIConstants.ENABLED);
        } else {
            model.setResponseCache(APIConstants.DISABLED);
        }
        if (dto.getCacheTimeout() != null) {
            model.setCacheTimeout(dto.getCacheTimeout());
        } else {
            model.setCacheTimeout(APIConstants.API_RESPONSE_CACHE_TIMEOUT);
        }

        if (dto.getMediationPolicies() != null) {
            List<MediationPolicyDTO> policies = dto.getMediationPolicies();

            //validate whether provided sequences are available
            for (MediationPolicyDTO policy : policies) {
                if (APIConstants.API_CUSTOM_SEQUENCE_TYPE_IN.equalsIgnoreCase(policy.getType())) {
                    model.setInSequence(policy.getName());
                } else if (APIConstants.API_CUSTOM_SEQUENCE_TYPE_OUT.equalsIgnoreCase(policy.getType())) {
                    model.setOutSequence(policy.getName());
                } else {
                    model.setFaultSequence(policy.getName());
                }
            }
        }
        if (dto.getDeploymentEnvironments() != null) {
            Set<DeploymentEnvironmentsDTO> deploymentsFromDTO = new HashSet<DeploymentEnvironmentsDTO>(dto.getDeploymentEnvironments());
            Set<DeploymentEnvironments> deploymentEnvironments = new HashSet<DeploymentEnvironments>();

            for (DeploymentEnvironmentsDTO deployment : deploymentsFromDTO) {
                DeploymentEnvironments deploymentEnvironment = new DeploymentEnvironments();
                deploymentEnvironment.setType(deployment.getType());
                deploymentEnvironment.setClusterNames(deployment.getClusterName());
                deploymentEnvironments.add(deploymentEnvironment);
            }
            model.setDeploymentEnvironments(deploymentEnvironments);
        }

        if (dto.getSubscriptionAvailability() != null) {
            model.setSubscriptionAvailability(
                    mapSubscriptionAvailabilityFromDTOtoAPI(dto.getSubscriptionAvailability()));
        }

        if (dto.getSubscriptionAvailableTenants() != null) {
            model.setSubscriptionAvailableTenants(StringUtils.join(dto.getSubscriptionAvailableTenants(), ","));
        }

        Set<Scope> scopes = getScopes(dto);
        model.setScopes(scopes);

        //URI Templates
        // No default topics for AsyncAPIs. Therefore set URITemplates only for non-AsyncAPIs.
        Set<URITemplate> uriTemplates = getURITemplates(model, dto.getOperations());
        model.setUriTemplates(uriTemplates);

        // wsUriMapping
        if (dto.getType().toString().equals(APIConstants.API_TYPE_WS)) {
            Map<String, String> wsUriMapping = new HashMap<>();
            for (APIOperationsDTO operationsDTO : dto.getOperations()) {
                wsUriMapping.put(operationsDTO.getVerb() + "_" + operationsDTO.getTarget(), operationsDTO.getUriMapping());
            }
            model.setWsUriMapping(wsUriMapping);
        }

        if (dto.getTags() != null) {
            Set<String> apiTags = new HashSet<>(dto.getTags());
            model.addTags(apiTags);
        }

        Set<Tier> apiTiers = new HashSet<>();
        List<String> tiersFromDTO = dto.getPolicies();
        for (String tier : tiersFromDTO) {
            apiTiers.add(new Tier(tier));
        }
        model.addAvailableTiers(apiTiers);
        model.setApiLevelPolicy(dto.getApiThrottlingPolicy());

        String transports = StringUtils.join(dto.getTransport(), ',');
        model.setTransports(transports);
        if (dto.getVisibility() != null) {
            model.setVisibility(mapVisibilityFromDTOtoAPI(dto.getVisibility()));
        }
        if (dto.getVisibleRoles() != null) {
            String visibleRoles = StringUtils.join(dto.getVisibleRoles(), ',');
            model.setVisibleRoles(visibleRoles);
        }

        if (dto.getVisibleTenants() != null) {
            if (APIUtil.isCrossTenantSubscriptionsEnabled()) {
                String visibleTenants = StringUtils.join(dto.getVisibleTenants(), ',');
                model.setVisibleTenants(visibleTenants);
            }
        }

        List<String> accessControlRoles = dto.getAccessControlRoles();
        if (accessControlRoles == null || accessControlRoles.isEmpty()) {
            model.setAccessControl(APIConstants.NO_ACCESS_CONTROL);
            model.setAccessControlRoles("null");
        } else {
            model.setAccessControlRoles(StringUtils.join(accessControlRoles, ',').toLowerCase());
            model.setAccessControl(APIConstants.API_RESTRICTED_VISIBILITY);
        }

        Map<String, String> additionalProperties = dto.getAdditionalProperties();
        if (additionalProperties != null) {
            for (Map.Entry<String, String> entry : additionalProperties.entrySet()) {
                model.addProperty(entry.getKey(), entry.getValue());
            }
        }

        ObjectMapper objectMapper = new ObjectMapper();
        APIBusinessInformationDTO apiBusinessInformationDTO = objectMapper.convertValue(dto.getBusinessInformation(),
                APIBusinessInformationDTO.class);
        if (apiBusinessInformationDTO != null) {
            model.setBusinessOwner(apiBusinessInformationDTO.getBusinessOwner());
            model.setBusinessOwnerEmail(apiBusinessInformationDTO.getBusinessOwnerEmail());
            model.setTechnicalOwner(apiBusinessInformationDTO.getTechnicalOwner());
            model.setTechnicalOwnerEmail(apiBusinessInformationDTO.getTechnicalOwnerEmail());
        }
        if (dto.getGatewayEnvironments().size() > 0) {
            List<String> gatewaysList = dto.getGatewayEnvironments();
            model.setEnvironments(APIUtil.extractEnvironmentsForAPI(gatewaysList));
        } else if (dto.getGatewayEnvironments() != null) {
            //this means the provided gatewayEnvironments is "" (empty)
            model.setEnvironments(APIUtil.extractEnvironmentsForAPI(APIConstants.API_GATEWAY_NONE));
        }
        APICorsConfigurationDTO apiCorsConfigurationDTO = dto.getCorsConfiguration();
        CORSConfiguration corsConfiguration;
        if (apiCorsConfigurationDTO != null) {
            corsConfiguration =
                    new CORSConfiguration(apiCorsConfigurationDTO.isCorsConfigurationEnabled(),
                            apiCorsConfigurationDTO.getAccessControlAllowOrigins(),
                            apiCorsConfigurationDTO.isAccessControlAllowCredentials(),
                            apiCorsConfigurationDTO.getAccessControlAllowHeaders(),
                            apiCorsConfigurationDTO.getAccessControlAllowMethods());

        } else {
            corsConfiguration = APIUtil.getDefaultCorsConfiguration();
        }
        model.setCorsConfiguration(corsConfiguration);
        setEndpointSecurityFromApiDTOToModel(dto, model);
        setMaxTpsFromApiDTOToModel(dto, model);
        model.setAuthorizationHeader(dto.getAuthorizationHeader());
        model.setApiSecurity(getSecurityScheme(dto.getSecurityScheme()));

        if (dto.getType().toString().equals(APIConstants.API_TYPE_WEBSUB)) {
            WebsubSubscriptionConfigurationDTO websubSubscriptionConfigurationDTO
                    = dto.getWebsubSubscriptionConfiguration();
            WebsubSubscriptionConfiguration websubSubscriptionConfiguration;
            if (websubSubscriptionConfigurationDTO != null) {
                websubSubscriptionConfiguration = new WebsubSubscriptionConfiguration(
                        websubSubscriptionConfigurationDTO.getSecret(),
                        websubSubscriptionConfigurationDTO.getSigningAlgorithm(),
                        websubSubscriptionConfigurationDTO.getSignatureHeader());
            } else {
                websubSubscriptionConfiguration = getDefaultWebsubSubscriptionConfiguration();
            }
            model.setWebsubSubscriptionConfiguration(websubSubscriptionConfiguration);
        }

        //attach api categories to API model
        setAPICategoriesToModel(dto, model, provider);
        if (dto.getKeyManagers() instanceof List) {
            model.setKeyManagers((List<String>) dto.getKeyManagers());
        } else if (dto.getKeyManagers() == null) {
            model.setKeyManagers(Collections.singletonList(APIConstants.KeyManager.API_LEVEL_ALL_KEY_MANAGERS));
        } else {
            throw new APIManagementException("KeyManagers value need to be an array");
        }

        return model;
    }

    /**
     *This method creates the list of MockPayloadDTO objects for resetting inline prototyping scripts
     *
     * @param mockPayloads APIResourceMediationPolicy List
     * @return mockResponsePayloadListDTO (list of MockPayloadDTO)
     * @throws APIManagementException
     */
    public static MockResponsePayloadListDTO fromMockPayloadsToListDTO (List<APIResourceMediationPolicy> mockPayloads)
            throws APIManagementException {

        MockResponsePayloadListDTO mockResponsePayloadListDTO = new MockResponsePayloadListDTO();
        List<MockResponsePayloadInfoDTO> mockResponsePayloadInfoDTOS = mockResponsePayloadListDTO.getList();
        for (APIResourceMediationPolicy apiResourceMediationPolicy : mockPayloads){
            mockResponsePayloadInfoDTOS.add(fromMockPayloadToDTO(apiResourceMediationPolicy));
        }
        return mockResponsePayloadListDTO;
    }

    /**
     * This method creates object of MockPayloadDTO
     *
     * @param model APIResourceMediationPolicy object
     * @return mockResponsePayloadInfoDTO object
     */
    public static MockResponsePayloadInfoDTO fromMockPayloadToDTO (APIResourceMediationPolicy model) {
        MockResponsePayloadInfoDTO mockResponsePayloadInfoDTO = new MockResponsePayloadInfoDTO();
        mockResponsePayloadInfoDTO.setPath(model.getPath());
        mockResponsePayloadInfoDTO.setVerb(model.getVerb());
        mockResponsePayloadInfoDTO.setContent(model.getContent());
        return mockResponsePayloadInfoDTO;
    }


    /**
     * This method creates the API monetization information DTO
     *
     * @param apiIdentifier API identifier
     * @return monetization information DTO
     * @throws APIManagementException if failed to construct the DTO
     */
    public static APIMonetizationInfoDTO getMonetizationInfoDTO(APIIdentifier apiIdentifier)
            throws APIManagementException {

        APIProvider apiProvider = RestApiCommonUtil.getLoggedInUserProvider();
        API api = apiProvider.getAPI(apiIdentifier);
        APIMonetizationInfoDTO apiMonetizationInfoDTO = new APIMonetizationInfoDTO();
        //set the information relatated to monetization to the DTO
        apiMonetizationInfoDTO.setEnabled(api.getMonetizationStatus());
        Map<String, String> monetizationPropertiesMap = new HashMap<>();

        if (api.getMonetizationProperties() != null) {
            JSONObject monetizationProperties = api.getMonetizationProperties();
            for (Object propertyKey : monetizationProperties.keySet()) {
                String key = (String) propertyKey;
                monetizationPropertiesMap.put(key, (String) monetizationProperties.get(key));
            }
        }
        apiMonetizationInfoDTO.setProperties(monetizationPropertiesMap);
        return apiMonetizationInfoDTO;
    }

    public static APIMonetizationInfoDTO getMonetizationInfoDTO(APIProductIdentifier apiProductIdentifier)
            throws APIManagementException {

        APIProvider apiProvider = RestApiCommonUtil.getLoggedInUserProvider();
        APIProduct apiProduct = apiProvider.getAPIProduct(apiProductIdentifier);
        APIMonetizationInfoDTO apiMonetizationInfoDTO = new APIMonetizationInfoDTO();
        //set the information related to monetization to the DTO
        apiMonetizationInfoDTO.setEnabled(apiProduct.getMonetizationStatus());
        Map<String, String> monetizationPropertiesMap = new HashMap<>();
        if (apiProduct.getMonetizationProperties() != null) {
            JSONObject monetizationProperties = apiProduct.getMonetizationProperties();
            for (Object propertyKey : monetizationProperties.keySet()) {
                String key = (String) propertyKey;
                monetizationPropertiesMap.put(key, (String) monetizationProperties.get(key));
            }
        }
        apiMonetizationInfoDTO.setProperties(monetizationPropertiesMap);
        return apiMonetizationInfoDTO;
    }

    public static DeploymentStatusListDTO fromDeploymentStatustoDTO ( APIIdentifier apiIdentifier) throws APIManagementException{
        //create DTO form the model
        APIProvider apiProvider = RestApiCommonUtil.getLoggedInUserProvider();
        API api = apiProvider.getAPI(apiIdentifier);

        DeploymentStatusListDTO deploymentStatusListDTO = new DeploymentStatusListDTO();
        DeploymentStatusDTO deploymentStatusDTO = new DeploymentStatusDTO();
        List<DeploymentStatusDTO> deploymentStatuses = new ArrayList<DeploymentStatusDTO>();
        List<DeploymentClusterStatusDTO> clustersList  = new ArrayList<DeploymentClusterStatusDTO>();


        List<DeploymentStatus> deploymentStatusList = apiProvider.getDeploymentStatus(apiIdentifier);

        for(DeploymentStatus status : deploymentStatusList){
            DeploymentClusterStatusDTO deploymentClusterStatusDTO = new DeploymentClusterStatusDTO();
            List<PodStatusDTO>  podStatusDTOList = new ArrayList<PodStatusDTO>();

            deploymentClusterStatusDTO.setClusterName(status.getClusterName());
            deploymentClusterStatusDTO.setPodsRunning(status.getPodsRunning());

            for (Map<String, String> getPodStatus : status.getPodStatus()){
                PodStatusDTO podStatusDTO = new PodStatusDTO();
                podStatusDTO.setName(getPodStatus.get("podName"));
                podStatusDTO.setStatus(getPodStatus.get("status"));
                podStatusDTO.setReady(getPodStatus.get("ready"));
                podStatusDTO.setCreationTimestamp(getPodStatus.get("creationTimestamp"));

                podStatusDTOList.add(podStatusDTO);
            }

            deploymentClusterStatusDTO.setHealthStatus(podStatusDTOList);
            clustersList.add(deploymentClusterStatusDTO);

        }
        deploymentStatusDTO.setClusters(clustersList);
        deploymentStatusDTO.setType("kubernetes");
        deploymentStatuses.add(deploymentStatusDTO);

        deploymentStatusListDTO.setList(deploymentStatuses);
        deploymentStatusListDTO.setCount(deploymentStatuses.size());

        return deploymentStatusListDTO;
    }

    /**
     * Get map of monetized policies to plan mapping
     *
     * @param apiIdentifier API identifier
     * @param monetizedPoliciesToPlanMapping map of monetized policies to plan mapping
     * @return DTO of map of monetized policies to plan mapping
     * @throws APIManagementException if failed to construct the DTO
     */
    public static APIMonetizationInfoDTO getMonetizedTiersDTO(APIIdentifier apiIdentifier,
                                                              Map<String, String> monetizedPoliciesToPlanMapping)
            throws APIManagementException {

        APIProvider apiProvider = RestApiCommonUtil.getLoggedInUserProvider();
        API api = apiProvider.getAPI(apiIdentifier);
        APIMonetizationInfoDTO apiMonetizationInfoDTO = new APIMonetizationInfoDTO();
        apiMonetizationInfoDTO.setEnabled(api.getMonetizationStatus());
        apiMonetizationInfoDTO.setProperties(monetizedPoliciesToPlanMapping);
        return apiMonetizationInfoDTO;
    }

    public static APIMonetizationInfoDTO getMonetizedTiersDTO(APIProductIdentifier apiProductIdentifier,
                                                              Map<String, String> monetizedPoliciesToPlanMapping)
            throws APIManagementException {

        APIProvider apiProvider = RestApiCommonUtil.getLoggedInUserProvider();
        APIProduct apiProduct = apiProvider.getAPIProduct(apiProductIdentifier);
        APIMonetizationInfoDTO apiMonetizationInfoDTO = new APIMonetizationInfoDTO();
        apiMonetizationInfoDTO.setEnabled(apiProduct.getMonetizationStatus());
        apiMonetizationInfoDTO.setProperties(monetizedPoliciesToPlanMapping);
        return apiMonetizationInfoDTO;
    }

    /**
     * Returns the APIIdentifier given the uuid
     *
     * @param apiId                 API uuid
     * @return APIIdentifier which represents the given id
     * @throws APIManagementException
     */
    public static APIIdentifier getAPIIdentifierFromUUID(String apiId)
            throws APIManagementException {

        return APIUtil.getAPIIdentifierFromUUID(apiId);
    }

    /**
     * Returns an API with minimal info given the uuid.
     *
     * @param apiUUID               API uuid
     * @param requestedTenantDomain tenant domain of the API
     * @return API which represents the given id
     * @throws APIManagementException
     */
    public static API getAPIInfoFromUUID(String apiUUID, String requestedTenantDomain)
            throws APIManagementException {

        API api;
        APIProvider apiProvider = RestApiCommonUtil.getLoggedInUserProvider();
        api = apiProvider.getLightweightAPIByUUID(apiUUID, requestedTenantDomain);
        return api;
    }

    /**
     * Converts a List object of APIs into a DTO
     *
     * @param apiList List of APIs
     * @param expand  defines whether APIListDTO should contain APIINFODTOs or APIDTOs
     * @return APIListDTO object containing APIDTOs
     */
    public static Object fromAPIListToDTO(List<API> apiList, boolean expand) throws APIManagementException {
        if (expand) {
            return fromAPIListToExpandedDTO(apiList);
        } else {
            return fromAPIListToInfoDTO(apiList);
        }
    }

    /**
     * Converts a List object of APIs into Info DTO List
     *
     * @param apiList List of APIs
     * @return APIListDTO object containing APIDTOs
     */
    public static APIListDTO fromAPIListToInfoDTO(List<API> apiList) throws APIManagementException {

        APIListDTO apiListDTO = new APIListDTO();
        List<APIInfoDTO> apiInfoDTOs = apiListDTO.getList();
        for (API api : apiList) {
            apiInfoDTOs.add(fromAPIToInfoDTO(api));
        }
        apiListDTO.setCount(apiInfoDTOs.size());
        return apiListDTO;
    }

    /**
     * Converts a List object of URITemplates into APIOperations DTO List
     * @param uriTemplateList uriTemplateList
     * @return List of APIOperationsDTO object
     */
    public static List<APIOperationsDTO> fromURITemplateListToOprationList(List<URITemplate> uriTemplateList) {
        int index = 0;
        List<APIOperationsDTO> operations = new ArrayList<>();
        for (URITemplate uriTemplate : uriTemplateList) {
            uriTemplate.setId((index++));
            operations.add(fromURITemplateToOperationList(uriTemplate));
        }
        return operations;
    }

    /**
     * Converts a uriTemplate to APIOperations DTO
     * @param uriTemplate uriTemplate
     * @return APIOperationsDTO object
     */
    private static APIOperationsDTO fromURITemplateToOperationList(URITemplate uriTemplate) {
        APIOperationsDTO operation = new APIOperationsDTO();
        operation.setId(Integer.toString(uriTemplate.getId()));
        operation.setVerb(uriTemplate.getHTTPVerb());
        operation.setTarget(uriTemplate.getUriTemplate());
        return operation;
    }

    /**
     * Converts a List object of APIs into a Expanded DTO List
     *
     * @param apiList List of APIs
     * @return APIListDTO object containing APIDTOs
     */
    public static APIListExpandedDTO fromAPIListToExpandedDTO(List<API> apiList) throws APIManagementException {

        APIListExpandedDTO apiListDTO = new APIListExpandedDTO();
        List<APIDTO> apiInfoDTOs = apiListDTO.getList();
        for (API api : apiList) {
            apiInfoDTOs.add(fromAPItoDTO(api));
        }
        apiListDTO.setCount(apiInfoDTOs.size());
        return apiListDTO;
    }

    /**
     * Creates a minimal DTO representation of an API object
     *
     * @param api API object
     * @return a minimal representation DTO
     */
    public static APIInfoDTO fromAPIToInfoDTO(API api) {

        APIInfoDTO apiInfoDTO = new APIInfoDTO();
        apiInfoDTO.setDescription(api.getDescription());
        String context = api.getContextTemplate();
        if (context.endsWith("/" + RestApiConstants.API_VERSION_PARAM)) {
            context = context.replace("/" + RestApiConstants.API_VERSION_PARAM, "");
        }
        apiInfoDTO.setContext(context);
        apiInfoDTO.setId(api.getUUID());
        APIIdentifier apiId = api.getId();
        apiInfoDTO.setName(apiId.getApiName());
        apiInfoDTO.setVersion(apiId.getVersion());
        apiInfoDTO.setType(api.getType());
        String providerName = api.getId().getProviderName();
        apiInfoDTO.setProvider(APIUtil.replaceEmailDomainBack(providerName));
        apiInfoDTO.setLifeCycleStatus(api.getStatus());
        if (!StringUtils.isBlank(api.getThumbnailUrl())) {
            apiInfoDTO.setHasThumbnail(true);
        } else {
            apiInfoDTO.setHasThumbnail(false);
        }
        return apiInfoDTO;
    }

    /**
     * Creates  a list of conversion policies into a DTO
     *
     * @param conversionPolicyStr conversion policies
     * @return ConversionPolicyListDTO object containing ConversionPolicyInfoDTOs
     * @throws APIManagementException
     */
    public static ResourcePolicyListDTO fromResourcePolicyStrToDTO(String conversionPolicyStr)
            throws APIManagementException {
        ResourcePolicyListDTO policyListDTO = new ResourcePolicyListDTO();
        List<ResourcePolicyInfoDTO> policyInfoDTOs = policyListDTO.getList();
        if (StringUtils.isNotEmpty(conversionPolicyStr)) {
            try {
                JSONObject conversionPolicyObj = (JSONObject) new JSONParser().parse(conversionPolicyStr);
                for (Object key : conversionPolicyObj.keySet()) {
                    JSONObject policyInfo = (JSONObject) conversionPolicyObj.get(key);
                    String keyStr = ((String) key);
                    ResourcePolicyInfoDTO policyInfoDTO = new ResourcePolicyInfoDTO();
                    policyInfoDTO.setId(policyInfo.get(RestApiConstants.SEQUENCE_ARTIFACT_ID).toString());
                    policyInfoDTO.setHttpVerb(policyInfo.get(RestApiConstants.HTTP_METHOD).toString());
                    if (keyStr.contains("_")) {
                        policyInfoDTO.setResourcePath(keyStr.substring(0, keyStr.lastIndexOf("_")));
                    } else {
                        policyInfoDTO.setResourcePath(keyStr);
                    }
                    policyInfoDTO.setContent(policyInfo.get(RestApiConstants.SEQUENCE_CONTENT).toString());
                    policyInfoDTOs.add(policyInfoDTO);
                }
            } catch (ParseException e) {
                throw new APIManagementException("Couldn't parse the conversion policy string.", e);
            }
        }
        policyListDTO.setCount(policyInfoDTOs.size());
        return policyListDTO;
    }

    /**
     * Creates a DTO consisting a single conversion policy
     *
     * @param conversionPolicyStr conversion policy string
     * @return ConversionPolicyInfoDTO consisting given conversion policy string
     * @throws APIManagementException
     */
    public static ResourcePolicyInfoDTO fromResourcePolicyStrToInfoDTO(String conversionPolicyStr)
            throws APIManagementException {
        ResourcePolicyInfoDTO policyInfoDTO = new ResourcePolicyInfoDTO();
        if (StringUtils.isNotEmpty(conversionPolicyStr)) {
            try {
                JSONObject conversionPolicyObj = (JSONObject) new JSONParser().parse(conversionPolicyStr);
                for (Object key : conversionPolicyObj.keySet()) {
                    JSONObject policyInfo = (JSONObject) conversionPolicyObj.get(key);
                    String keyStr = ((String) key);
                    policyInfoDTO.setId(policyInfo.get(RestApiConstants.SEQUENCE_ARTIFACT_ID).toString());
                    policyInfoDTO.setHttpVerb(policyInfo.get(RestApiConstants.HTTP_METHOD).toString());
                    if (keyStr.contains("_")) {
                        policyInfoDTO.setResourcePath(keyStr.substring(0, keyStr.lastIndexOf("_")));
                    } else {
                        policyInfoDTO.setResourcePath(keyStr);
                    }
                    policyInfoDTO.setContent(policyInfo.get(RestApiConstants.SEQUENCE_CONTENT).toString());
                }
            } catch (ParseException e) {
                throw new APIManagementException("Couldn't parse the conversion policy string.", e);
            }
        }
        return policyInfoDTO;
    }

    /**
     * Sets pagination urls for a APIListDTO object given pagination parameters and url parameters
     *
     * @param apiListDTO a APIListDTO object
     * @param query      search condition
     * @param limit      max number of objects returned
     * @param offset     starting index
     * @param size       max offset
     */
    public static void setPaginationParams(Object apiListDTO, String query, int offset, int limit, int size) {

        //acquiring pagination parameters and setting pagination urls
        Map<String, Integer> paginatedParams = RestApiCommonUtil.getPaginationParams(offset, limit, size);
        String paginatedPrevious = "";
        String paginatedNext = "";

        if (paginatedParams.get(RestApiConstants.PAGINATION_PREVIOUS_OFFSET) != null) {
            paginatedPrevious = RestApiCommonUtil
                    .getAPIPaginatedURL(paginatedParams.get(RestApiConstants.PAGINATION_PREVIOUS_OFFSET),
                            paginatedParams.get(RestApiConstants.PAGINATION_PREVIOUS_LIMIT), query);
        }

        if (paginatedParams.get(RestApiConstants.PAGINATION_NEXT_OFFSET) != null) {
            paginatedNext = RestApiCommonUtil
                    .getAPIPaginatedURL(paginatedParams.get(RestApiConstants.PAGINATION_NEXT_OFFSET),
                            paginatedParams.get(RestApiConstants.PAGINATION_NEXT_LIMIT), query);
        }

        PaginationDTO paginationDTO = CommonMappingUtil
                .getPaginationDTO(limit, offset, size, paginatedNext, paginatedPrevious);
        if (apiListDTO instanceof APIListDTO) {
            ((APIListDTO)apiListDTO).setPagination(paginationDTO);
        } else if (apiListDTO instanceof APIListExpandedDTO) {
            ((APIListExpandedDTO)apiListDTO).setPagination(paginationDTO);
        }
    }

    private static String checkAndSetVersionParam(String context) {
        // This is to support the new Pluggable version strategy
        // if the context does not contain any {version} segment, we use the default version strategy.
        if (!context.contains(RestApiConstants.API_VERSION_PARAM)) {
            if (!context.endsWith("/")) {
                context = context + "/";
            }
            context = context + RestApiConstants.API_VERSION_PARAM;
        }
        return context;
    }

    private static String getThumbnailUri(String uuid) {

        return RestApiConstants.RESOURCE_PATH_THUMBNAIL.replace(RestApiConstants.APIID_PARAM, uuid);
    }

    private static String mapVisibilityFromDTOtoAPI(APIDTO.VisibilityEnum visibility) {

        switch (visibility) {
            case PUBLIC:
                return APIConstants.API_GLOBAL_VISIBILITY;
            case PRIVATE:
                return APIConstants.API_PRIVATE_VISIBILITY;
            case RESTRICTED:
                return APIConstants.API_RESTRICTED_VISIBILITY;
//            case CONTROLLED: todo add to swagger
//                return APIConstants.API_CONTROLLED_VISIBILITY;
            default:
                return null; // how to handle this?
        }
    }

    private static String mapSubscriptionAvailabilityFromDTOtoAPI(
            APIDTO.SubscriptionAvailabilityEnum subscriptionAvailability) {

        switch (subscriptionAvailability) {
        case CURRENT_TENANT:
            return APIConstants.SUBSCRIPTION_TO_CURRENT_TENANT;
        case ALL_TENANTS:
            return APIConstants.SUBSCRIPTION_TO_ALL_TENANTS;
        case SPECIFIC_TENANTS:
            return APIConstants.SUBSCRIPTION_TO_SPECIFIC_TENANTS;
        default:
            return null; // how to handle this? 500 or 400
        }

    }

    private static String updateContextWithVersion(String version, String contextVal, String context) {
        // This condition should not be true for any occasion but we keep it so that there are no loopholes in
        // the flow.
        if (version == null) {
            // context template patterns - /{version}/foo or /foo/{version}
            // if the version is null, then we remove the /{version} part from the context
            context = contextVal.replace("/" + RestApiConstants.API_VERSION_PARAM, "");
        } else {
            context = context.replace(RestApiConstants.API_VERSION_PARAM, version);
        }
        return context;
    }

    private static void setEndpointSecurityFromApiDTOToModel(APIDTO dto, API api) {

        APIEndpointSecurityDTO securityDTO = dto.getEndpointSecurity();
        if (dto.getEndpointSecurity() != null && securityDTO.getType() != null) {
            api.setEndpointSecured(true);
            api.setEndpointUTUsername(securityDTO.getUsername());
            api.setEndpointUTPassword(securityDTO.getPassword());
            if (APIEndpointSecurityDTO.TypeEnum.DIGEST.equals(securityDTO.getType())) {
                api.setEndpointAuthDigest(true);
            }
        }
    }

    private static void setMaxTpsFromApiDTOToModel(APIDTO dto, API api) {

        APIMaxTpsDTO maxTpsDTO = dto.getMaxTps();
        if (maxTpsDTO != null) {
            if (maxTpsDTO.getProduction() != null) {
                api.setProductionMaxTps(maxTpsDTO.getProduction().toString());
            }
            if (maxTpsDTO.getSandbox() != null) {
                api.setSandboxMaxTps(maxTpsDTO.getSandbox().toString());
            }
        }
    }

    public static APIDTO fromAPItoDTO(API model) throws APIManagementException {

        return fromAPItoDTO(model, false, null);
    }

    public static APIDTO fromAPItoDTO(API model, APIProvider apiProvider) throws APIManagementException {

        return fromAPItoDTO(model, false, apiProvider);
    }

    public static APIDTO fromAPItoDTO(API model, boolean preserveCredentials, APIProvider apiProviderParam)
            throws APIManagementException {
        APIProvider apiProvider;
        if (apiProviderParam != null) {
            apiProvider = apiProviderParam;
        } else {
            apiProvider = RestApiCommonUtil.getLoggedInUserProvider();
        }
        APIDTO dto = new APIDTO();
        dto.setName(model.getId().getApiName());
        dto.setVersion(model.getId().getVersion());
        String providerName = model.getId().getProviderName();
        dto.setProvider(APIUtil.replaceEmailDomainBack(providerName));
        dto.setId(model.getUUID());
        String context = model.getContextTemplate();
        if (context.endsWith("/" + RestApiConstants.API_VERSION_PARAM)) {
            context = context.replace("/" + RestApiConstants.API_VERSION_PARAM, "");
        }
        dto.setContext(context);
        dto.setCreatedTime(model.getCreatedTime());
        if (model.getLastUpdated() != null) {
            dto.setLastUpdatedTime(Long.toString(model.getLastUpdated().getTime()));
        }
        dto.setDescription(model.getDescription());

        dto.setIsDefaultVersion(model.isDefaultVersion());
        dto.setIsRevision(model.isRevision());
        dto.setRevisionedApiId(model.getRevisionedApiId());
        dto.setRevisionId(model.getRevisionId());
        dto.setEnableSchemaValidation(model.isEnabledSchemaValidation());
        dto.setEnableStore(model.isEnableStore());
        dto.setTestKey(model.getTestKey());
        if (APIConstants.ENABLED.equals(model.getResponseCache())) {
            dto.setResponseCachingEnabled(Boolean.TRUE);
        } else {
            dto.setResponseCachingEnabled(Boolean.FALSE);
        }
        String serviceKey = model.getServiceInfo("key");
        if (StringUtils.isNotEmpty(serviceKey)) {
            APIServiceInfoDTO apiServiceInfoDTO = new APIServiceInfoDTO();
            apiServiceInfoDTO.setKey(serviceKey);
            apiServiceInfoDTO.setOutdated(Boolean.parseBoolean(model.getServiceInfo("outdated")));
            dto.setServiceInfo(apiServiceInfoDTO);
        }
        dto.setCacheTimeout(model.getCacheTimeout());
        String endpointConfig = model.getEndpointConfig();
        if (!StringUtils.isBlank(endpointConfig)) {
            try {
                JSONParser parser = new JSONParser();
                JSONObject endpointConfigJson = (JSONObject) parser.parse(endpointConfig);
                // AWS Lambda: set constant secret key
                if (endpointConfigJson.get(APIConstants.API_ENDPOINT_CONFIG_PROTOCOL_TYPE)
                        .equals(APIConstants.ENDPOINT_TYPE_AWSLAMBDA)) {
                    if (!StringUtils.isEmpty((String) endpointConfigJson.get(APIConstants.AMZN_SECRET_KEY))) {
                        endpointConfigJson.put(APIConstants.AMZN_SECRET_KEY, APIConstants.AWS_SECRET_KEY);
                    }
                }
                CryptoUtil cryptoUtil = CryptoUtil.getDefaultCryptoUtil();
                if (endpointConfigJson.get(APIConstants.ENDPOINT_SECURITY) != null) {
                    JSONObject endpointSecurity = (JSONObject) endpointConfigJson.get(APIConstants.ENDPOINT_SECURITY);
                    if (endpointSecurity.get(APIConstants.OAuthConstants.ENDPOINT_SECURITY_PRODUCTION) != null) {
                        JSONObject productionEndpointSecurity = (JSONObject) endpointSecurity
                                .get(APIConstants.OAuthConstants.ENDPOINT_SECURITY_PRODUCTION);
                        String productionEndpointType = (String) productionEndpointSecurity
                                .get(APIConstants.OAuthConstants.ENDPOINT_SECURITY_TYPE);

                        String customParametersString = (String) productionEndpointSecurity
                                .get(APIConstants.OAuthConstants.OAUTH_CUSTOM_PARAMETERS);
                        JSONObject customParameters = (JSONObject) parser.parse(customParametersString);

                        if (APIConstants.OAuthConstants.OAUTH.equals(productionEndpointType)) {
                            String clientSecret = (String) productionEndpointSecurity
                                    .get(APIConstants.OAuthConstants.OAUTH_CLIENT_SECRET);
                            if (StringUtils.isNotEmpty(clientSecret)) {
                                productionEndpointSecurity.put(APIConstants
                                                .OAuthConstants.OAUTH_CLIENT_SECRET,
                                        new String(cryptoUtil.base64DecodeAndDecrypt(clientSecret)));
                            }
                        }

                        productionEndpointSecurity.put(
                                APIConstants.OAuthConstants.OAUTH_CUSTOM_PARAMETERS, customParameters);
                        endpointSecurity.put(APIConstants.OAuthConstants.ENDPOINT_SECURITY_PRODUCTION,
                                productionEndpointSecurity);
                        endpointConfigJson.put(APIConstants.ENDPOINT_SECURITY, endpointSecurity);
                    }
                    if (endpointSecurity.get(APIConstants.OAuthConstants.ENDPOINT_SECURITY_SANDBOX) != null) {
                        JSONObject sandboxEndpointSecurity = (JSONObject) endpointSecurity
                                .get(APIConstants.OAuthConstants.ENDPOINT_SECURITY_SANDBOX);
                        String sandboxEndpointType = (String) sandboxEndpointSecurity
                                .get(APIConstants.OAuthConstants.ENDPOINT_SECURITY_TYPE);

                        String customParametersString = (String) sandboxEndpointSecurity
                                .get(APIConstants.OAuthConstants.OAUTH_CUSTOM_PARAMETERS);
                        JSONObject customParameters = (JSONObject) parser.parse(customParametersString);
                        sandboxEndpointSecurity.put(
                                APIConstants.OAuthConstants.OAUTH_CUSTOM_PARAMETERS, customParameters);

                        if (APIConstants.OAuthConstants.OAUTH.equals(sandboxEndpointType)) {
                            String clientSecret = (String) sandboxEndpointSecurity
                                    .get(APIConstants.OAuthConstants.OAUTH_CLIENT_SECRET);
                            if (StringUtils.isNotEmpty(clientSecret)) {
                                sandboxEndpointSecurity.put(APIConstants
                                                .OAuthConstants.OAUTH_CLIENT_SECRET,
                                        new String(cryptoUtil.base64DecodeAndDecrypt(clientSecret)));
                            }
                        }

                        endpointSecurity.put(APIConstants.OAuthConstants.ENDPOINT_SECURITY_SANDBOX,
                                sandboxEndpointSecurity);
                        endpointConfigJson.put(APIConstants.ENDPOINT_SECURITY, endpointSecurity);
                    }
                    JSONObject jsonObject = handleEndpointSecurity(model,
                            (JSONObject) endpointConfigJson.get(APIConstants.ENDPOINT_SECURITY), preserveCredentials);
                    endpointConfigJson.put(APIConstants.ENDPOINT_SECURITY, jsonObject);
                }
                dto.setEndpointConfig(endpointConfigJson);
            } catch (ParseException e) {
                //logs the error and continues as this is not a blocker
                log.error("Cannot convert endpoint configurations when setting endpoint for API. " +
                        "API ID = " + model.getId(), e);
            } catch (CryptoException e) {
                log.error("Error while decrypting client credentials for API: " + model.getId() , e);
            }
        }
      /*  if (!StringUtils.isBlank(model.getThumbnailUrl())) {todo
            dto.setThumbnailUri(getThumbnailUri(model.getUUID()));
        }*/
        List<MediationPolicyDTO> mediationPolicies = new ArrayList<>();
        String inMedPolicyName = model.getInSequence();
        if (inMedPolicyName != null && !inMedPolicyName.isEmpty()) {
            String type = APIConstants.API_CUSTOM_SEQUENCE_TYPE_IN;
            Mediation mediation = model.getInSequenceMediation();
            String mediationPolicyUUID = (mediation != null) ? mediation.getUuid() : null;
            boolean sharedStatus = (mediation != null) ? mediation.isGlobal() : false;

            MediationPolicyDTO inMedPolicy = new MediationPolicyDTO();
            inMedPolicy.setName(inMedPolicyName);
            inMedPolicy.setType(type.toUpperCase());
            inMedPolicy.setShared(sharedStatus);
            inMedPolicy.setId(mediationPolicyUUID);
            mediationPolicies.add(inMedPolicy);
        }

        String outMedPolicyName = model.getOutSequence();
        if (outMedPolicyName != null && !outMedPolicyName.isEmpty()) {
            String type = APIConstants.API_CUSTOM_SEQUENCE_TYPE_OUT;
            Mediation mediation = model.getOutSequenceMediation();
            String mediationPolicyUUID = (mediation != null) ? mediation.getUuid() : null;
            boolean sharedStatus = (mediation != null) ? mediation.isGlobal() : false;

            MediationPolicyDTO outMedPolicy = new MediationPolicyDTO();
            outMedPolicy.setName(outMedPolicyName);
            outMedPolicy.setType(type.toUpperCase());
            outMedPolicy.setShared(sharedStatus);
            outMedPolicy.setId(mediationPolicyUUID);
            mediationPolicies.add(outMedPolicy);
        }

        String faultSequenceName = model.getFaultSequence();
        if (faultSequenceName != null && !faultSequenceName.isEmpty()) {
            String type = APIConstants.API_CUSTOM_SEQUENCE_TYPE_FAULT;
            Mediation mediation = model.getFaultSequenceMediation();
            String mediationPolicyUUID = (mediation != null) ? mediation.getUuid() : null;
            boolean sharedStatus = (mediation != null) ? mediation.isGlobal() : false;

            MediationPolicyDTO faultMedPolicy = new MediationPolicyDTO();
            faultMedPolicy.setName(faultSequenceName);
            faultMedPolicy.setType(type.toUpperCase());
            faultMedPolicy.setShared(sharedStatus);
            faultMedPolicy.setId(mediationPolicyUUID);
            mediationPolicies.add(faultMedPolicy);
        }

        dto.setMediationPolicies(mediationPolicies);

        dto.setLifeCycleStatus(model.getStatus());

        String subscriptionAvailability = model.getSubscriptionAvailability();
        if (subscriptionAvailability != null) {
            dto.setSubscriptionAvailability(mapSubscriptionAvailabilityFromAPItoDTO(subscriptionAvailability));
        }

        if (model.getSubscriptionAvailableTenants() != null) {
            dto.setSubscriptionAvailableTenants(Arrays.asList(model.getSubscriptionAvailableTenants().split(",")));
        }
        String tenantDomain = MultitenantUtils.getTenantDomain(APIUtil.replaceEmailDomainBack(model.getId()
                .getProviderName()));

        boolean isAsyncAPI = APIDTO.TypeEnum.WS.toString().equals(model.getType())
                || APIDTO.TypeEnum.WEBSUB.toString().equals(model.getType())
                || APIDTO.TypeEnum.SSE.toString().equals(model.getType());

        //Get Swagger definition which has URL templates, scopes and resource details
        model.getId().setUuid(model.getUuid());
        if (!isAsyncAPI) {
            // Get from swagger definition
            List<APIOperationsDTO> apiOperationsDTO;
            String apiSwaggerDefinition;
            if (model.getSwaggerDefinition() != null) {
                apiSwaggerDefinition = model.getSwaggerDefinition();
            } else {
                apiSwaggerDefinition = apiProvider.getOpenAPIDefinition(model.getId(), tenantDomain);
            }
            
            apiOperationsDTO = getOperationsFromAPI(model);
            dto.setOperations(apiOperationsDTO);
            List<ScopeDTO> scopeDTOS = getScopesFromSwagger(apiSwaggerDefinition);
            dto.setScopes(getAPIScopesFromScopeDTOs(scopeDTOS, apiProvider));
        } else {
            // Get from asyncapi definition
            List<APIOperationsDTO> apiOperationsDTO = getOperationsFromAPI(model);
            dto.setOperations(apiOperationsDTO);
            // TODO: get scopes
        }
        Set<String> apiTags = model.getTags();
        List<String> tagsToReturn = new ArrayList<>();
        tagsToReturn.addAll(apiTags);
        dto.setTags(tagsToReturn);

        Set<org.wso2.carbon.apimgt.api.model.Tier> apiTiers = model.getAvailableTiers();
        List<String> tiersToReturn = new ArrayList<>();
        for (org.wso2.carbon.apimgt.api.model.Tier tier : apiTiers) {
            tiersToReturn.add(tier.getName());
        }
        dto.setPolicies(tiersToReturn);
        dto.setApiThrottlingPolicy(model.getApiLevelPolicy());

        //APIs created with type set to "NULL" will be considered as "HTTP"
        if (model.getType() == null || model.getType().toLowerCase().equals("null")) {
            dto.setType(APIDTO.TypeEnum.HTTP);
        } else {
            dto.setType(APIDTO.TypeEnum.fromValue(model.getType()));
        }

        if (!APIConstants.APITransportType.WS.toString().equals(model.getType())) {
            if (StringUtils.isEmpty(model.getTransports())) {
                List<String> transports = new ArrayList<>();
                transports.add(APIConstants.HTTPS_PROTOCOL);

                dto.setTransport(transports);
            }
            dto.setTransport(Arrays.asList(model.getTransports().split(",")));
        }
        if (StringUtils.isEmpty(model.getTransports())) {
            dto.setVisibility(APIDTO.VisibilityEnum.PUBLIC);
        }
        dto.setVisibility(mapVisibilityFromAPItoDTO(model.getVisibility()));

        if (model.getVisibleRoles() != null) {
            dto.setVisibleRoles(Arrays.asList(model.getVisibleRoles().split(",")));
        }

        if (model.getVisibleTenants() != null) {
            dto.setVisibleRoles(Arrays.asList(model.getVisibleTenants().split(",")));
        }

        if (model.getAdditionalProperties() != null) {
            JSONObject additionalProperties = model.getAdditionalProperties();
            Map<String, String> additionalPropertiesMap = new HashMap<>();
            for (Object propertyKey : additionalProperties.keySet()) {
                String key = (String) propertyKey;
                additionalPropertiesMap.put(key, (String) additionalProperties.get(key));
            }
            dto.setAdditionalProperties(additionalPropertiesMap);
        }

        if (model.getImplementation() != null) {
            dto.setEndpointImplementationType(APIDTO.EndpointImplementationTypeEnum.valueOf(model.getImplementation()));
        }

        dto.setAccessControl(APIConstants.API_RESTRICTED_VISIBILITY.equals(model.getAccessControl()) ?
                APIDTO.AccessControlEnum.RESTRICTED :
                APIDTO.AccessControlEnum.NONE);
        if (model.getAccessControlRoles() != null) {
            dto.setAccessControlRoles(Arrays.asList(model.getAccessControlRoles().split(",")));
        }
        APIBusinessInformationDTO apiBusinessInformationDTO = new APIBusinessInformationDTO();
        apiBusinessInformationDTO.setBusinessOwner(model.getBusinessOwner());
        apiBusinessInformationDTO.setBusinessOwnerEmail(model.getBusinessOwnerEmail());
        apiBusinessInformationDTO.setTechnicalOwner(model.getTechnicalOwner());
        apiBusinessInformationDTO.setTechnicalOwnerEmail(model.getTechnicalOwnerEmail());
        dto.setBusinessInformation(apiBusinessInformationDTO);
        List<String> environmentsList = new ArrayList<String>();
        environmentsList.addAll(model.getEnvironments());
        dto.setGatewayEnvironments(environmentsList);
        APICorsConfigurationDTO apiCorsConfigurationDTO = new APICorsConfigurationDTO();
        CORSConfiguration corsConfiguration = model.getCorsConfiguration();
        if (corsConfiguration == null) {
            corsConfiguration = APIUtil.getDefaultCorsConfiguration();
        }
        apiCorsConfigurationDTO
                .setAccessControlAllowOrigins(corsConfiguration.getAccessControlAllowOrigins());
        apiCorsConfigurationDTO
                .setAccessControlAllowHeaders(corsConfiguration.getAccessControlAllowHeaders());
        apiCorsConfigurationDTO
                .setAccessControlAllowMethods(corsConfiguration.getAccessControlAllowMethods());
        apiCorsConfigurationDTO.setCorsConfigurationEnabled(corsConfiguration.isCorsConfigurationEnabled());
        apiCorsConfigurationDTO.setAccessControlAllowCredentials(corsConfiguration.isAccessControlAllowCredentials());
        dto.setCorsConfiguration(apiCorsConfigurationDTO);

        WebsubSubscriptionConfigurationDTO websubSubscriptionConfigurationDTO
                = new WebsubSubscriptionConfigurationDTO();
        WebsubSubscriptionConfiguration websubSubscriptionConfiguration = model.getWebsubSubscriptionConfiguration();
        if (websubSubscriptionConfiguration == null) {
            websubSubscriptionConfiguration = APIUtil.getDefaultWebsubSubscriptionConfiguration();
        }
        websubSubscriptionConfigurationDTO.setSecret(websubSubscriptionConfiguration.getSecret());
        websubSubscriptionConfigurationDTO.setSigningAlgorithm(websubSubscriptionConfiguration.getSigningAlgorithm());
        websubSubscriptionConfigurationDTO.setSignatureHeader(websubSubscriptionConfiguration.getSignatureHeader());
        dto.setWebsubSubscriptionConfiguration(websubSubscriptionConfigurationDTO);

        if (model.getWsdlUrl() != null) {
            WSDLInfoDTO wsdlInfoDTO = getWsdlInfoDTO(model);
            dto.setWsdlInfo(wsdlInfoDTO);
        }
        dto.setWsdlUrl(model.getWsdlUrl());
        setEndpointSecurityFromModelToApiDTO(model, dto, preserveCredentials);
        setMaxTpsFromModelToApiDTO(model, dto);

        //setting micro-gateway labels if there are any
        if (model.getGatewayLabels() != null) {
            List<String> labels = new ArrayList<>();
            List<Label> gatewayLabels = model.getGatewayLabels();
            for (Label label : gatewayLabels) {
                String labelName = label.getName();
                labels.add(labelName);
            }
            dto.setLabels(labels);
        }
        dto.setAuthorizationHeader(model.getAuthorizationHeader());
        if (model.getApiSecurity() != null) {
            dto.setSecurityScheme(Arrays.asList(model.getApiSecurity().split(",")));
        }
        if (null != model.getLastUpdated()) {
            Date lastUpdateDate = model.getLastUpdated();
            Timestamp timeStamp = new Timestamp(lastUpdateDate.getTime());
            dto.setLastUpdatedTime(String.valueOf(timeStamp));
        }
        if (null != model.getCreatedTime()) {
            Date created = new Date(Long.parseLong(model.getCreatedTime()));
            Timestamp timeStamp = new Timestamp(created.getTime());
            dto.setCreatedTime(String.valueOf(timeStamp));
        }
        dto.setWorkflowStatus(model.getWorkflowStatus());

        List<APICategory> apiCategories = model.getApiCategories();
        List<String> categoryNameList = new ArrayList<>();
        if (apiCategories != null && !apiCategories.isEmpty()) {
            for (APICategory category : apiCategories) {
                categoryNameList.add(category.getName());
            }
        }
        dto.setCategories(categoryNameList);
        dto.setKeyManagers(model.getKeyManagers());

        if (model.getDeploymentEnvironments() != null && !model.getDeploymentEnvironments().isEmpty()) {
            List<DeploymentEnvironmentsDTO> deploymentEnvironmentsDTOS = new ArrayList<DeploymentEnvironmentsDTO>();
            for (DeploymentEnvironments deploymentEnvironment : model.getDeploymentEnvironments()) {
                DeploymentEnvironmentsDTO deploymentEnvironmentsDTO = new DeploymentEnvironmentsDTO();
                deploymentEnvironmentsDTO.setType(deploymentEnvironment.getType());
                deploymentEnvironmentsDTO.setClusterName(deploymentEnvironment.getClusterNames());

                deploymentEnvironmentsDTOS.add(deploymentEnvironmentsDTO);
            }
            dto.setDeploymentEnvironments(deploymentEnvironmentsDTOS);
        }
        return dto;
    }

    /**
     * Retrieves the WSDL info from the API model
     *
     * @param model API
     * @return WSDL info
     */
    public static WSDLInfoDTO getWsdlInfoDTO(API model) {
        if (model.getWsdlUrl() == null) {
            return null;
        }
        String wsdlRegistryUri = model.getWsdlUrl().toLowerCase();
        WSDLInfoDTO wsdlInfoDTO = new WSDLInfoDTO();
        if (wsdlRegistryUri.endsWith(APIConstants.ZIP_FILE_EXTENSION)) {
            wsdlInfoDTO.setType(WSDLInfoDTO.TypeEnum.ZIP);
        } else if (wsdlRegistryUri.endsWith(APIConstants.WSDL_EXTENSION)) {
            wsdlInfoDTO.setType(WSDLInfoDTO.TypeEnum.WSDL);
        } else {
            log.warn("Unrecognized WSDL type in WSDL url: " + model.getWsdlUrl());
        }
        return wsdlInfoDTO;
    }

    private static APIDTO.VisibilityEnum mapVisibilityFromAPItoDTO(String visibility) {

        switch (visibility) { //public, private,controlled, restricted
            case APIConstants.API_GLOBAL_VISIBILITY:
                return APIDTO.VisibilityEnum.PUBLIC;
            case APIConstants.API_PRIVATE_VISIBILITY:
                return APIDTO.VisibilityEnum.PRIVATE;
            case APIConstants.API_RESTRICTED_VISIBILITY:
                return APIDTO.VisibilityEnum.RESTRICTED;
//            case APIConstants.API_CONTROLLED_VISIBILITY : todo add this to swagger
//                return APIDTO.VisibilityEnum.CONTROLLED;
            default:
                return null; // how to handle this?
        }
    }

    private static APIDTO.SubscriptionAvailabilityEnum mapSubscriptionAvailabilityFromAPItoDTO(
            String subscriptionAvailability) {

        switch (subscriptionAvailability) {
            case APIConstants.SUBSCRIPTION_TO_CURRENT_TENANT:
                return APIDTO.SubscriptionAvailabilityEnum.CURRENT_TENANT;
            case APIConstants.SUBSCRIPTION_TO_ALL_TENANTS:
                return APIDTO.SubscriptionAvailabilityEnum.ALL_TENANTS;
            case APIConstants.SUBSCRIPTION_TO_SPECIFIC_TENANTS:
                return APIDTO.SubscriptionAvailabilityEnum.SPECIFIC_TENANTS;
            default:
                return null; // how to handle this?
        }

    }

    private static void setEndpointSecurityFromModelToApiDTO(API api, APIDTO dto, boolean preserveCredentials)
            throws APIManagementException {

        if (api.isEndpointSecured()) {
            APIEndpointSecurityDTO securityDTO = new APIEndpointSecurityDTO();
            securityDTO.setType(APIEndpointSecurityDTO.TypeEnum.BASIC); //set default as basic
            securityDTO.setUsername(api.getEndpointUTUsername());
            String tenantDomain = MultitenantUtils.getTenantDomain(APIUtil.replaceEmailDomainBack(api.getId()
                    .getProviderName()));
            if (checkEndpointSecurityPasswordEnabled(tenantDomain) || preserveCredentials) {
                securityDTO.setPassword(api.getEndpointUTPassword());
            } else {
                securityDTO.setPassword(""); //Do not expose password
            }
            if (api.isEndpointAuthDigest()) {
                securityDTO.setType(APIEndpointSecurityDTO.TypeEnum.DIGEST);
            }
            dto.setEndpointSecurity(securityDTO);
        }
    }

    /**
     * This method used to check whether the config for exposing endpoint security password when getting API is enabled
     * or not in tenant-config.json in registry.
     *
     * @return boolean as config enabled or not
     * @throws APIManagementException
     */
    private static boolean checkEndpointSecurityPasswordEnabled(String tenantDomainName) throws APIManagementException {

        JSONObject apiTenantConfig;
        try {
            APIMRegistryServiceImpl apimRegistryService = new APIMRegistryServiceImpl();
            String content = apimRegistryService.getConfigRegistryResourceContent(tenantDomainName,
                    APIConstants.API_TENANT_CONF_LOCATION);
            if (content != null) {
                JSONParser parser = new JSONParser();
                apiTenantConfig = (JSONObject) parser.parse(content);
                if (apiTenantConfig != null) {
                    Object value = apiTenantConfig.get(APIConstants.API_TENANT_CONF_EXPOSE_ENDPOINT_PASSWORD);
                    if (value != null) {
                        return Boolean.parseBoolean(value.toString());
                    }
                }
            }
        } catch (UserStoreException e) {
            String msg = "UserStoreException thrown when getting API tenant config from registry while reading "
                    + "ExposeEndpointPassword config";
            throw new APIManagementException(msg, e);
        } catch (RegistryException e) {
            String msg = "RegistryException thrown when getting API tenant config from registry while reading "
                    + "ExposeEndpointPassword config";
            throw new APIManagementException(msg, e);
        } catch (ParseException e) {
            String msg = "ParseException thrown when parsing API tenant config from registry while reading "
                    + "ExposeEndpointPassword config";
            throw new APIManagementException(msg, e);
        }
        return false;
    }

    private static void setMaxTpsFromModelToApiDTO(API api, APIDTO dto) {

        if (StringUtils.isBlank(api.getProductionMaxTps()) && StringUtils.isBlank(api.getSandboxMaxTps())) {
            return;
        }
        APIMaxTpsDTO maxTpsDTO = new APIMaxTpsDTO();
        try {
            if (!StringUtils.isBlank(api.getProductionMaxTps())) {
                maxTpsDTO.setProduction(Long.parseLong(api.getProductionMaxTps()));
            }
            if (!StringUtils.isBlank(api.getSandboxMaxTps())) {
                maxTpsDTO.setSandbox(Long.parseLong(api.getSandboxMaxTps()));
            }
            dto.setMaxTps(maxTpsDTO);
        } catch (NumberFormatException e) {
            //logs the error and continues as this is not a blocker
            log.error("Cannot convert to Long format when setting maxTps for API", e);
        }
    }

    /**
     * Return the REST API DTO representation of API Lifecycle state information
     *
     * @param apiLCData API lifecycle state information
     * @return REST API DTO representation of API Lifecycle state information
     */
    public static LifecycleStateDTO fromLifecycleModelToDTO(Map<String, Object> apiLCData, boolean apiOlderVersionExist) {

        LifecycleStateDTO lifecycleStateDTO = new LifecycleStateDTO();

        String currentState = (String) apiLCData.get(APIConstants.LC_STATUS);
        lifecycleStateDTO.setState(currentState);

        String[] nextStates = (String[]) apiLCData.get(APIConstants.LC_NEXT_STATES);
        if (nextStates != null) {
            List<LifecycleStateAvailableTransitionsDTO> transitionDTOList = new ArrayList<>();
            for (String state : nextStates) {
                LifecycleStateAvailableTransitionsDTO transitionDTO = new LifecycleStateAvailableTransitionsDTO();
                transitionDTO.setEvent(state);
                //todo: Set target state properly
                transitionDTO.setTargetState("");
                transitionDTOList.add(transitionDTO);
            }
            lifecycleStateDTO.setAvailableTransitions(transitionDTOList);
        }

        List checkListItems = (List) apiLCData.get(APIConstants.LC_CHECK_ITEMS);
        if (checkListItems != null) {
            List<LifecycleStateCheckItemsDTO> checkItemsDTOList = new ArrayList<>();
            for (Object checkListItemObj : checkListItems) {
                CheckListItem checkListItem = (CheckListItem) checkListItemObj;
                if (!apiOlderVersionExist && (checkListItem.getName().equals(APIConstants.DEPRECATE_CHECK_LIST_ITEM)
                        || checkListItem.getName().equals(APIConstants.RESUBSCRIBE_CHECK_LIST_ITEM))) {
                    continue;
                }

                LifecycleStateCheckItemsDTO checkItemsDTO = new LifecycleStateCheckItemsDTO();
                checkItemsDTO.setName(checkListItem.getName());
                checkItemsDTO.setValue(Boolean.getBoolean(checkListItem.getValue()));
                //todo: Set targets properly
                checkItemsDTO.setRequiredStates(new ArrayList<>());

                checkItemsDTOList.add(checkItemsDTO);
            }
            lifecycleStateDTO.setCheckItems(checkItemsDTOList);
        }
        return lifecycleStateDTO;
    }

    /**
     * Return the REST API DTO representation of API Lifecycle history information
     *
     * @param lifeCycleEvents API lifecycle history information
     * @return REST API DTO representation of API Lifecycle history information
     */
    public static LifecycleHistoryDTO fromLifecycleHistoryModelToDTO(List<LifeCycleEvent> lifeCycleEvents) {

        LifecycleHistoryDTO historyDTO = new LifecycleHistoryDTO();
        historyDTO.setCount(lifeCycleEvents.size());
        for (LifeCycleEvent event : lifeCycleEvents) {
            LifecycleHistoryItemDTO historyItemDTO = new LifecycleHistoryItemDTO();
            historyItemDTO.setPostState(event.getNewStatus());
            historyItemDTO.setPreviousState(event.getOldStatus());
            historyItemDTO.setUser(event.getUserId());

            String updatedTime = RestApiCommonUtil.getRFC3339Date(event.getDate());
            historyItemDTO.setUpdatedTime(updatedTime);
            historyDTO.getList().add(historyItemDTO);
        }
        return historyDTO;
    }

    /**
     * This method returns URI templates according to the given list of operations
     *
     * @param operations List operations
     * @return URI Templates
     * @throws APIManagementException
     */
    public static Set<URITemplate> getURITemplates(API model, List<APIOperationsDTO> operations)
            throws APIManagementException {

        boolean isHttpVerbDefined = false;
        Set<URITemplate> uriTemplates = new LinkedHashSet<>();

        if (operations == null || operations.isEmpty()) {
            operations = getDefaultOperationsList(model.getType());
        }

        for (APIOperationsDTO operation : operations) {
            URITemplate template = new URITemplate();

            String uriTempVal = operation.getTarget();

            String httpVerb = operation.getVerb();
            List<String> scopeList = operation.getScopes();
            if (scopeList != null) {
                for (String scopeKey : scopeList) {
                    for (Scope definedScope : model.getScopes()) {
                        if (definedScope.getKey().equalsIgnoreCase(scopeKey)) {
                            template.setScopes(definedScope);
                            template.setScope(definedScope);
                            break;
                        }
                    }
                }

            }
            // AWS Lambda: set arn to URI template
            String amznResourceName = operation.getAmznResourceName();
            if (amznResourceName != null) {
                template.setAmznResourceName(amznResourceName);
            }
            //Only continue for supported operations
<<<<<<< HEAD
            if (APIConstants.SUPPORTED_METHODS.contains(httpVerb.toLowerCase()) ||
                    (APIConstants.GRAPHQL_SUPPORTED_METHOD_LIST.contains(httpVerb.toUpperCase())) ||
                    (APIConstants.WEBSUB_SUPPORTED_METHOD_LIST.contains(httpVerb.toUpperCase())) || (APIConstants.SSE_SUPPORTED_METHOD_LIST.contains(httpVerb.toUpperCase()))) {
=======
            if (APIConstants.SUPPORTED_METHODS.contains(httpVerb.toLowerCase())
                    || (APIConstants.GRAPHQL_SUPPORTED_METHOD_LIST.contains(httpVerb.toUpperCase()))
                    || (APIConstants.WEBSUB_SUPPORTED_METHOD_LIST.contains(httpVerb.toUpperCase()))
                    || (APIConstants.SSE_SUPPORTED_METHOD_LIST.contains(httpVerb.toUpperCase()))
                    || (APIConstants.WS_SUPPORTED_METHOD_LIST.contains(httpVerb.toUpperCase()))) {
>>>>>>> d07e91be
                isHttpVerbDefined = true;
                String authType = operation.getAuthType();
                if (APIConstants.OASResourceAuthTypes.APPLICATION_OR_APPLICATION_USER.equals(authType)) {
                    authType = APIConstants.AUTH_APPLICATION_OR_USER_LEVEL_TOKEN;
                } else if (APIConstants.OASResourceAuthTypes.APPLICATION_USER.equals(authType)) {
                    authType = APIConstants.AUTH_APPLICATION_USER_LEVEL_TOKEN;
                } else if (APIConstants.OASResourceAuthTypes.NONE.equals(authType)) {
                    authType = APIConstants.AUTH_NO_AUTHENTICATION;
                } else if (APIConstants.OASResourceAuthTypes.APPLICATION.equals(authType)) {
                    authType = APIConstants.AUTH_APPLICATION_LEVEL_TOKEN;
                } else {
                    authType = APIConstants.AUTH_APPLICATION_OR_USER_LEVEL_TOKEN;
                }
                template.setThrottlingTier(operation.getThrottlingPolicy());
                template.setThrottlingTiers(operation.getThrottlingPolicy());
                template.setUriTemplate(uriTempVal);
                template.setHTTPVerb(httpVerb.toUpperCase());
                template.setHttpVerbs(httpVerb.toUpperCase());
                template.setAuthType(authType);
                template.setAuthTypes(authType);

                uriTemplates.add(template);
            } else {
                if(APIConstants.GRAPHQL_API.equals(model.getType())){
                    handleException("The GRAPHQL operation Type '" + httpVerb + "' provided for operation '" + uriTempVal
                            + "' is invalid");
                } else if (APIConstants.API_TYPE_WEBSUB.equals(model.getType())) {
                    handleException("The WEBSUB operation Type '" + httpVerb + "' provided for operation '" + uriTempVal
                            + "' is invalid");
                } else if (APIConstants.API_TYPE_SSE.equals(model.getType())) {
                    handleException("The SSE operation Type '" + httpVerb + "' provided for operation '" + uriTempVal
                            + "' is invalid");
<<<<<<< HEAD
=======
                } else if (APIConstants.API_TYPE_WS.equals(model.getType())) {
                    handleException("The WEBSOCKET operation Type '" + httpVerb + "' provided for operation '" + uriTempVal
                            + "' is invalid");
>>>>>>> d07e91be
                } else {
                    handleException("The HTTP method '" + httpVerb + "' provided for resource '" + uriTempVal
                            + "' is invalid");
                }
            }

            if (!isHttpVerbDefined) {
                if(APIConstants.GRAPHQL_API.equals(model.getType())) {
                    handleException("Operation '" + uriTempVal + "' has global parameters without " +
                            "Operation Type");
                } else if (APIConstants.API_TYPE_WEBSUB.equals(model.getType()) || APIConstants.API_TYPE_SSE.equals(model.getType())) {
                    handleException("Topic '" + uriTempVal + "' has global parameters without " +
                            "Operation Type");
                } else {
                    handleException("Resource '" + uriTempVal + "' has global parameters without " +
                            "HTTP methods");
                }
            }
        }

        return uriTemplates;
    }

    /**
     * This method returns graphQL operations with the old data.
     * @param uriTemplates uriTemplates
     * @param operations operations
     * @return operations
     */
    public static List<APIOperationsDTO> getOperationListWithOldData(Set<URITemplate> uriTemplates, List<APIOperationsDTO>
            operations) {
        for (APIOperationsDTO operation : operations) {
            for (URITemplate uriTemplate : uriTemplates) {
                if (operation.getVerb().equalsIgnoreCase(uriTemplate.getHTTPVerb()) &&
                        operation.getTarget().equalsIgnoreCase(uriTemplate.getUriTemplate())) {
                    operation.setThrottlingPolicy(uriTemplate.getThrottlingTier());
                    operation.setAuthType(uriTemplate.getAuthType());
                    operation.setScopes(uriTemplate.retrieveAllScopes().stream().map(Scope::getKey).collect(
                            Collectors.toList()));
                }
                if (operation.getThrottlingPolicy() == null) {
                   operation.setThrottlingPolicy(APIConstants.UNLIMITED_TIER);
                }
            }
        }
        return operations;
    }

    /**
     * This method returns the oauth scopes according to the given list of scopes
     *
     * @param apiDTO list of APIScopes
     * @return scope set
     */
    public static Set<Scope> getScopes(APIDTO apiDTO) {

        Set<Scope> scopeSet = new LinkedHashSet<>();
        for (APIScopeDTO apiScopeDTO : apiDTO.getScopes()) {
            Scope scope = new Scope();
            ScopeDTO scopeDTO = apiScopeDTO.getScope();
            scope.setKey(scopeDTO.getName());
            scope.setName(scopeDTO.getDisplayName());
            scope.setDescription(scopeDTO.getDescription());
            scope.setRoles(String.join(",", scopeDTO.getBindings()));
            scopeSet.add(scope);
        }
        return scopeSet;
    }

    /**
     * This method returns the oauth scopes according to the given list of scopes
     *
     * @param apiProductDTO list of scopes
     * @return scope set
     */
    private static Set<Scope> getScopes(APIProductDTO apiProductDTO) {

        Set<Scope> scopeSet = new LinkedHashSet<>();
        for (APIScopeDTO apiScopeDTO : apiProductDTO.getScopes()) {
            Scope scope = new Scope();
            ScopeDTO scopeDTO = apiScopeDTO.getScope();
            scope.setKey(scopeDTO.getName());
            scope.setName(scopeDTO.getDisplayName());
            scope.setDescription(scopeDTO.getDescription());
            scope.setRoles(String.join(",", scopeDTO.getBindings()));
            scopeSet.add(scope);
        }
        return scopeSet;
    }
//
//    /**
//     * This method returns endpoints according to the given endpoint config
//     *
//     * @param endpoints endpoints given
//     * @return String endpoint config
//     */
//    public static String getEndpointConfigString(List<APIEndpointDTO> endpoints) {
//        //todo improve this logic to support multiple endpoints such as failorver and load balance
//        StringBuilder sb = new StringBuilder();
//        if (endpoints != null && endpoints.size() > 0) {
//            sb.append("{");
//            for (APIEndpointDTO endpoint : endpoints) {
//                sb.append("\"")
//                        .append(endpoint.getType())
//                        .append("\": {\"url\":\"")
//                        .append(endpoint.getInline().getEndpointConfig().getList().get(0).getUrl())
//                        .append("\",\"timeout\":\"")
//                        .append(endpoint.getInline().getEndpointConfig().getList().get(0).getTimeout())
//                        .append("\"},");
//            }
//            sb.append("\"endpoint_type\" : \"")
//                    .append(endpoints.get(0).getInline().getType())//assuming all the endpoints are same type
//                    .append("\"}\n");
//        }
//        return sb.toString();
//    }

//    private static EndpointEndpointConfigDTO getEndpointEndpointConfigDTO(EndpointEndpointConfig endpointEndpointConfig) {
//
//        //map to EndpointEndpointConfig model to EndpointEndpointConfigDTO
//        EndpointEndpointConfigDTO endpointEndpointConfigDTO = new EndpointEndpointConfigDTO();
//        switch (endpointEndpointConfig.getEndpointType()) {
//            case SINGLE:
//                endpointEndpointConfigDTO.setEndpointType(EndpointEndpointConfigDTO.EndpointTypeEnum.SINGLE);
//            case LOAD_BALANCED:
//                endpointEndpointConfigDTO.setEndpointType(EndpointEndpointConfigDTO.EndpointTypeEnum.LOAD_BALANCED);
//            case FAIL_OVER:
//                endpointEndpointConfigDTO.setEndpointType(EndpointEndpointConfigDTO.EndpointTypeEnum.FAIL_OVER);
//        }
//        List<EndpointConfigDTO> endpointConfigDTOList = new ArrayList<>();
//        for (EndpointConfig endpointConfig : endpointEndpointConfig.getList()) {
//            EndpointConfigDTO endpointConfigDTO = new EndpointConfigDTO();
//            endpointConfigDTO.setUrl(endpointConfig.getUrl());
//            endpointConfigDTO.setTimeout(endpointConfig.getTimeout());
//
//            //map EndpointConfigAttributes model to EndpointConfigAttributesDTO
//            List<EndpointConfigAttributesDTO> endpointConfigAttributesList = new ArrayList<>();
//            for (EndpointConfigAttributes endpointConfigAttributes : endpointConfig.getAttributes()) {
//                EndpointConfigAttributesDTO endpointConfigAttributeDTO = new EndpointConfigAttributesDTO();
//                endpointConfigAttributeDTO.setName(endpointConfigAttributes.getName());
//                endpointConfigAttributeDTO.setValue(endpointConfigAttributes.getValue());
//                endpointConfigAttributesList.add(endpointConfigAttributeDTO);
//            }
//            endpointConfigDTO.setAttributes(endpointConfigAttributesList);
//            endpointConfigDTOList.add(endpointConfigDTO);
//        }
//        endpointEndpointConfigDTO.setList(endpointConfigDTOList);
//        return endpointEndpointConfigDTO;
//    }
//
//    /**
//     * This method converts Endpoint:EndpontConfig DTO to corresponding model
//     *
//     * @param apiEndpointDTO1 egiven endpoint config
//     * @param type            given endpoint type  SINGLE,  LOAD_BALANCED,  FAIL_OVER
//     * @return EndpointConfig model
//     */
//    private EndpointEndpointConfig getEndpointEndpointConfigModel(EndpointEndpointConfigDTO apiEndpointDTO1,
//                                                                  EndpointEndpointConfig.EndpointTypeEnum type) {
//
//        //mapping properties in EndpointConfigDTO to EndpointConfig model
//        List<EndpointConfig> configList = new ArrayList<>();
//        for (EndpointConfigDTO endpointConfigDTO : apiEndpointDTO1.getList()) {
//            EndpointConfig endpointConfig1 = new EndpointConfig();
//            endpointConfig1.setUrl(endpointConfigDTO.getUrl());
//            endpointConfig1.setTimeout(endpointConfigDTO.getTimeout());
//
//            //mapping attributes in EndpointConfigAttributesDTO to EndpointConfigAttributes model
//            List<EndpointConfigAttributes> endpointConfigAttributesList = new ArrayList<>();
//            for (EndpointConfigAttributesDTO endpointConfigAttributesDTO : endpointConfigDTO.getAttributes()) {
//                EndpointConfigAttributes endpointConfigAttribute = new EndpointConfigAttributes();
//                endpointConfigAttribute.setName(endpointConfigAttributesDTO.getName());
//                endpointConfigAttribute.setValue(endpointConfigAttributesDTO.getValue());
//
//                endpointConfigAttributesList.add(endpointConfigAttribute);
//            }
//
//            endpointConfig1.setAttributes(endpointConfigAttributesList);
//            configList.add(endpointConfig1);
//        }
//
//        //mapping properties in EndpointEndpointConfigDTO to EndpointEndpointConfig model
//        EndpointEndpointConfig endpointConfig = new EndpointEndpointConfig();
//        endpointConfig.setEndpointType(type);
//        endpointConfig.setList(configList);
//
//        return endpointConfig;
//
//    }

    /**
     * This method returns api security scheme as a comma seperated string
     *
     * @param securitySchemes api security scheme
     * @return comma seperated string of api security schemes
     */
    public static String getSecurityScheme(List<String> securitySchemes) {

        if (securitySchemes == null || securitySchemes.size() <= 0) {
            return "";
        }
        StringBuilder apiSecurityScheme = new StringBuilder();
        if (securitySchemes != null) {
            for (String scheme : securitySchemes) {
                apiSecurityScheme.append(scheme).append(",");
            }
            apiSecurityScheme.deleteCharAt(apiSecurityScheme.length() - 1);
        }
        return apiSecurityScheme.toString();
    }

    public static OpenAPIDefinitionValidationResponseDTO getOpenAPIDefinitionValidationResponseFromModel(
            APIDefinitionValidationResponse model, boolean returnContent) {

        OpenAPIDefinitionValidationResponseDTO responseDTO = new OpenAPIDefinitionValidationResponseDTO();
        responseDTO.setIsValid(model.isValid());

        if (model.isValid()) {
            APIDefinitionValidationResponse.Info modelInfo = model.getInfo();
            if (modelInfo != null) {
                OpenAPIDefinitionValidationResponseInfoDTO infoDTO =
                        new OpenAPIDefinitionValidationResponseInfoDTO();
                infoDTO.setOpenAPIVersion(modelInfo.getOpenAPIVersion());
                infoDTO.setName(modelInfo.getName());
                infoDTO.setVersion(modelInfo.getVersion());
                infoDTO.setContext(modelInfo.getContext());
                infoDTO.setDescription(modelInfo.getDescription());
                infoDTO.setEndpoints(modelInfo.getEndpoints());
                responseDTO.setInfo(infoDTO);
            }
            if (returnContent) {
                responseDTO.setContent(model.getContent());
            }
        } else {
            responseDTO.setErrors(getErrorListItemsDTOsFromErrorHandlers(model.getErrorItems()));
        }
        return responseDTO;
    }

    public static AsyncAPISpecificationValidationResponseDTO getAsyncAPISpecificationValidationResponseFromModel(
            APIDefinitionValidationResponse model, boolean returnContent) {

        AsyncAPISpecificationValidationResponseDTO responseDTO = new AsyncAPISpecificationValidationResponseDTO();
        responseDTO.setIsValid(model.isValid());

        if (model.isValid()){
            APIDefinitionValidationResponse.Info modelInfo = model.getInfo();
            if (modelInfo != null){
                AsyncAPISpecificationValidationResponseInfoDTO infoDTO =
                        new AsyncAPISpecificationValidationResponseInfoDTO();
                infoDTO.setAsyncAPIVersion(modelInfo.getOpenAPIVersion());
                infoDTO.setName(modelInfo.getName());
                infoDTO.setVersion(modelInfo.getVersion());
                infoDTO.setContext(modelInfo.getContext());
                infoDTO.setDescription(modelInfo.getDescription());
                infoDTO.setEndpoints(modelInfo.getEndpoints());
                responseDTO.setInfo(infoDTO);
            }
            if (returnContent) {
                responseDTO.setContent(model.getContent());
            }
        } else {
            responseDTO.setErrors(getErrorListItemsDTOsFromErrorHandlers(model.getErrorItems()));
        }
        return responseDTO;
    }

    public static List<ErrorListItemDTO> getErrorListItemsDTOsFromErrorHandlers(List<ErrorHandler> errorHandlers) {
        List<ErrorListItemDTO> errorListItemDTOs = new ArrayList<>();
        for (ErrorHandler handler: errorHandlers) {
            ErrorListItemDTO dto = new ErrorListItemDTO();
            dto.setCode(handler.getErrorCode() + "");
            dto.setMessage(handler.getErrorMessage());
            dto.setDescription(handler.getErrorDescription());
            errorListItemDTOs.add(dto);
        }
        return errorListItemDTOs;
    }

    public static List<ErrorListItemDTO> getErrorListItemsDTOsFromErrorHandler(ErrorHandler error) {
        List<ErrorListItemDTO> errorListItemDTOs = new ArrayList<>();
        ErrorListItemDTO dto = new ErrorListItemDTO();
        dto.setCode(error.getErrorCode() + "");
        dto.setMessage(error.getErrorMessage());
        dto.setDescription(error.getErrorDescription());
        errorListItemDTOs.add(dto);
        return errorListItemDTOs;
    }

    /**
     * Get the ErrorDTO from a list of ErrorListItemDTOs. The first item in the list is set as the main error.
     *
     * @param errorListItemDTOs A list of ErrorListItemDTO objects
     * @return ErrorDTO from a list of ErrorListItemDTOs
     */
    public static ErrorDTO getErrorDTOFromErrorListItems(List<ErrorListItemDTO> errorListItemDTOs) {
        ErrorDTO errorDTO = new ErrorDTO();
        for (int i = 0; i < errorListItemDTOs.size(); i++) {
            if (i == 0) {
                ErrorListItemDTO elementAt0 = errorListItemDTOs.get(0);
                errorDTO.setCode(Long.parseLong(elementAt0.getCode()));
                errorDTO.setMoreInfo("");
                errorDTO.setMessage(elementAt0.getMessage());
                errorDTO.setDescription(elementAt0.getDescription());
            } else {
                org.wso2.carbon.apimgt.rest.api.common.dto.ErrorListItemDTO errorListItemDTO
                        = new org.wso2.carbon.apimgt.rest.api.common.dto.ErrorListItemDTO();
                errorListItemDTO.setCode(errorListItemDTOs.get(i).getCode() + "");
                errorListItemDTO.setMessage(errorListItemDTOs.get(i).getMessage());
                errorListItemDTO.setDescription(errorListItemDTOs.get(i).getDescription());
                errorDTO.getError().add(errorListItemDTO);
            }
        }
        return errorDTO;
    }

//    /**
//     * This method converts APIEndpoint model to corresponding APIEndpointDTO object
//     *
//     * @param model api model
//     * @return APIEndpointDTO List of apiEndpointDTO
//     */
//    public static List<APIEndpointDTO> getAPIEndpointDTO(API model) throws ParseException {
//
//        List<APIEndpoint> apiEndpointsList = model.getEndpoint();
//        if (apiEndpointsList == null || apiEndpointsList.size() <= 0) {
//            return getAPIEndpointDTOFromEndpointConfig(model.getEndpointConfig());
//        }
//        List<APIEndpointDTO> apiEndpointDTOList = new ArrayList<>(apiEndpointsList.size());
//
//        for (APIEndpoint apiEndpoint : apiEndpointsList) {
//            APIEndpointDTO apiEndpointDTO = new APIEndpointDTO();
//            Endpoint endpoint = apiEndpoint.getInline();
//            EndpointSecurity endpointSecurity = endpoint.getEndpointSecurity();
//            EndpointDTO endpointDTO = new EndpointDTO();
//
//            EndpointEndpointSecurityDTO endpointEndpointSecurityDTO = new EndpointEndpointSecurityDTO();
//
//            endpointEndpointSecurityDTO.setEnabled(endpointSecurity.getEnabled());
//            endpointEndpointSecurityDTO.setPassword(endpointSecurity.getPassword());
//            endpointEndpointSecurityDTO.setUsername(endpointSecurity.getUsername());
//            endpointEndpointSecurityDTO.setType(endpointSecurity.getType());
//
//            endpointDTO.setEndpointSecurity(endpointEndpointSecurityDTO);
//            endpointDTO.setEndpointConfig(getEndpointEndpointConfigDTO(endpoint.getEndpointConfig()));
//            endpointDTO.setId(endpoint.getId());
//            endpointDTO.setMaxTps(endpoint.getMaxTps());
//            endpointDTO.setName(endpoint.getName());
//            endpointDTO.setType(endpoint.getType());
//
//            apiEndpointDTO.setInline(endpointDTO);
//            apiEndpointDTO.setType(apiEndpoint.getType());
//
//            apiEndpointDTOList.add(apiEndpointDTO);
//        }
//
//        return apiEndpointDTOList;
//    }
//
//    /**
//     * This method converts endpointconfig json to corresponding APIEndpointDTO object
//     *
//     * @param type           production_endpoints, sandbox_endpoints
//     * @param endpointConfig endpoint config
//     * @param endpointProtocolType endpoint protocol type; eg: http
//     * @return APIEndpointDTO apiEndpointDTO
//     */
//    public static APIEndpointDTO convertToAPIEndpointDTO(String type, JSONObject endpointConfig,
//            String endpointProtocolType) {
//
//        APIEndpointDTO apiEndpointDTO = new APIEndpointDTO();
//        apiEndpointDTO.setType(type);
//        if (endpointConfig.containsKey(APIConstants.API_DATA_URL)) {
//            String url = endpointConfig.get(APIConstants.API_DATA_URL).toString();
//            EndpointDTO endpointDTO = new EndpointDTO();
//            EndpointEndpointConfigDTO endpointEndpointConfigDTO = new EndpointEndpointConfigDTO();
//            List<EndpointConfigDTO> list = new ArrayList<>();
//            EndpointConfigDTO endpointConfigDTO = new EndpointConfigDTO();
//            endpointConfigDTO.setUrl(url);
//            if (endpointConfig.containsKey(APIConstants.API_ENDPOINT_CONFIG_TIMEOUT)) {
//                endpointConfigDTO.setTimeout(endpointConfig.get(APIConstants.API_ENDPOINT_CONFIG_TIMEOUT).toString());
//            }
//            list.add(endpointConfigDTO);
//            endpointEndpointConfigDTO.setList(list);
//
//            //todo: fix for other types of endpoints eg: load balanced, failover
//            endpointEndpointConfigDTO.setEndpointType(EndpointEndpointConfigDTO.EndpointTypeEnum.SINGLE);
//
//            endpointDTO.setEndpointConfig(endpointEndpointConfigDTO);
//            endpointDTO.setType(endpointProtocolType);
//            apiEndpointDTO.setInline(endpointDTO);
//        }
//        return apiEndpointDTO;
//    }
//
//    /**
//     * This method converts endpointconfig json string to corresponding APIEndpointDTO objects
//     *
//     * @param endpointConfig string
//     * @return APIEndpointDTO List of apiEndpointDTO
//     */
//    public static List<APIEndpointDTO> getAPIEndpointDTOFromEndpointConfig(String endpointConfig) throws ParseException {
//        //todo improve to support multiple endpoints.
//        List<APIEndpointDTO> apiEndpointDTOList = new ArrayList<>();
//        if (endpointConfig != null) {
//            JSONParser parser = new JSONParser();
//            JSONObject endpointConfigJson = (JSONObject) parser.parse(endpointConfig);
//            String endpointProtocolType = (String) endpointConfigJson
//                    .get(APIConstants.API_ENDPOINT_CONFIG_PROTOCOL_TYPE);
//
//            if (endpointConfigJson.containsKey(APIConstants.API_DATA_PRODUCTION_ENDPOINTS) &&
//                    isEndpointURLNonEmpty(endpointConfigJson.get(APIConstants.API_DATA_PRODUCTION_ENDPOINTS))) {
//                JSONObject prodEPConfig = (JSONObject) endpointConfigJson
//                        .get(APIConstants.API_DATA_PRODUCTION_ENDPOINTS);
//                APIEndpointDTO apiEndpointDTO = convertToAPIEndpointDTO(APIConstants.API_DATA_PRODUCTION_ENDPOINTS,
//                        prodEPConfig, endpointProtocolType);
//                apiEndpointDTOList.add(apiEndpointDTO);
//            }
//            if (endpointConfigJson.containsKey(APIConstants.API_DATA_SANDBOX_ENDPOINTS) &&
//                    isEndpointURLNonEmpty(endpointConfigJson.get(APIConstants.API_DATA_SANDBOX_ENDPOINTS))) {
//                JSONObject sandboxEPConfig = (JSONObject) endpointConfigJson
//                        .get(APIConstants.API_DATA_SANDBOX_ENDPOINTS);
//                APIEndpointDTO apiEndpointDTO = convertToAPIEndpointDTO(APIConstants.API_DATA_SANDBOX_ENDPOINTS,
//                        sandboxEPConfig, endpointProtocolType);
//                apiEndpointDTOList.add(apiEndpointDTO);
//            }
//
//        }
//        return apiEndpointDTOList;
//    }

    /**
     * Returns workflow state DTO from the provided information
     *
     * @param lifecycleStateDTO Lifecycle state DTO
     * @param stateChangeResponse workflow response from API lifecycle change
     * @return workflow state DTO
     */
    public static WorkflowResponseDTO toWorkflowResponseDTO(LifecycleStateDTO lifecycleStateDTO,
            APIStateChangeResponse stateChangeResponse) {
        WorkflowResponseDTO workflowResponseDTO = new WorkflowResponseDTO();

        if (WorkflowStatus.APPROVED.toString().equals(stateChangeResponse.getStateChangeStatus())) {
            workflowResponseDTO.setWorkflowStatus(WorkflowResponseDTO.WorkflowStatusEnum.APPROVED);
        } else if (WorkflowStatus.CREATED.toString().equals(stateChangeResponse.getStateChangeStatus())) {
            workflowResponseDTO.setWorkflowStatus(WorkflowResponseDTO.WorkflowStatusEnum.CREATED);
        } else if ((WorkflowStatus.REGISTERED.toString().equals(stateChangeResponse.getStateChangeStatus()))) {
            workflowResponseDTO.setWorkflowStatus(WorkflowResponseDTO.WorkflowStatusEnum.REGISTERED);
        } else if ((WorkflowStatus.REJECTED.toString().equals(stateChangeResponse.getStateChangeStatus()))) {
            workflowResponseDTO.setWorkflowStatus(WorkflowResponseDTO.WorkflowStatusEnum.REJECTED);
        } else {
            log.error("Unrecognized state : " + stateChangeResponse.getStateChangeStatus());
            workflowResponseDTO.setWorkflowStatus(WorkflowResponseDTO.WorkflowStatusEnum.CREATED);
        }

        workflowResponseDTO.setLifecycleState(lifecycleStateDTO);
        return workflowResponseDTO;
    }

    /**
     * Returns a set of operations from a API
     *
     * @param api               API object
     * @return a set of operations from a given swagger definition
     */
    private static List<APIOperationsDTO> getOperationsFromAPI(API api) {
        Set<URITemplate> uriTemplates = api.getUriTemplates();

        List<APIOperationsDTO> operationsDTOList = new ArrayList<>();
        for (URITemplate uriTemplate : uriTemplates) {
            APIOperationsDTO operationsDTO = getOperationFromURITemplate(uriTemplate);

            if (api.getType().equals(APIConstants.API_TYPE_WS)) {
                String uriMapping = api.getWsUriMapping().get(operationsDTO.getVerb() + "_" + operationsDTO.getTarget());
                operationsDTO.setUriMapping(uriMapping);
            }
            operationsDTOList.add(operationsDTO);
        }

        return operationsDTOList;
    }

    /**
     * Converts a URI template object to a REST API DTO
     *
     * @param uriTemplate URI Template object
     * @return REST API DTO representing URI template object
     */
    private static APIOperationsDTO getOperationFromURITemplate(URITemplate uriTemplate) {

        APIOperationsDTO operationsDTO = new APIOperationsDTO();
        operationsDTO.setId(""); //todo: Set ID properly
        if (APIConstants.AUTH_APPLICATION_OR_USER_LEVEL_TOKEN.equals(uriTemplate.getAuthType())) {
            operationsDTO.setAuthType(APIConstants.OASResourceAuthTypes.APPLICATION_OR_APPLICATION_USER);
        } else if (APIConstants.AUTH_APPLICATION_USER_LEVEL_TOKEN.equals(uriTemplate.getAuthType())) {
            operationsDTO.setAuthType(APIConstants.OASResourceAuthTypes.APPLICATION_USER);
        } else if (APIConstants.AUTH_NO_AUTHENTICATION.equals(uriTemplate.getAuthType())) {
            operationsDTO.setAuthType(APIConstants.OASResourceAuthTypes.NONE);
        } else if (APIConstants.AUTH_APPLICATION_LEVEL_TOKEN.equals(uriTemplate.getAuthType())) {
            operationsDTO.setAuthType(APIConstants.OASResourceAuthTypes.APPLICATION);
        } else {
            operationsDTO.setAuthType(APIConstants.OASResourceAuthTypes.APPLICATION_OR_APPLICATION_USER);
        }
        operationsDTO.setVerb(uriTemplate.getHTTPVerb());
        operationsDTO.setTarget(uriTemplate.getUriTemplate());
        operationsDTO.setScopes(uriTemplate.retrieveAllScopes().stream().map(Scope::getKey).collect(
                Collectors.toList()));
        operationsDTO.setThrottlingPolicy(uriTemplate.getThrottlingTier());
        Set<APIProductIdentifier> usedByProducts = uriTemplate.retrieveUsedByProducts();
        List<String> usedProductIds = new ArrayList<>();

        for (APIProductIdentifier usedByProduct : usedByProducts) {
            usedProductIds.add(usedByProduct.getUUID());
        }

        if (!usedProductIds.isEmpty()) {
            operationsDTO.setUsedProductIds(usedProductIds);
        }

        return operationsDTO;
    }

    /**
     * Returns a default operations list with wildcard resources and http verbs
     *
     * @return a default operations list
     */
    private static List<APIOperationsDTO> getDefaultOperationsList(String apiType) {

        List<APIOperationsDTO> operationsDTOs = new ArrayList<>();
        String[] supportedMethods;

        if (apiType.equals(APIConstants.GRAPHQL_API)) {
            supportedMethods = APIConstants.GRAPHQL_SUPPORTED_METHODS;
        } else if (apiType.equals(APIConstants.API_TYPE_SOAP)) {
            supportedMethods = APIConstants.SOAP_DEFAULT_METHODS;
        } else if (apiType.equals(APIConstants.API_TYPE_WEBSUB)) {
            supportedMethods = APIConstants.WEBSUB_SUPPORTED_METHODS;
        } else if (apiType.equals(APIConstants.API_TYPE_SSE)) {
            supportedMethods = APIConstants.SSE_SUPPORTED_METHODS;
<<<<<<< HEAD
=======
        } else if (apiType.equals(APIConstants.API_TYPE_WS)) {
            supportedMethods = APIConstants.WS_SUPPORTED_METHODS;
>>>>>>> d07e91be
        } else {
            supportedMethods = APIConstants.HTTP_DEFAULT_METHODS;
        }

        for (String verb : supportedMethods) {
            APIOperationsDTO operationsDTO = new APIOperationsDTO();
            if (apiType.equals((APIConstants.API_TYPE_WEBSUB))) {
<<<<<<< HEAD
                operationsDTO.setTarget("*");
=======
                operationsDTO.setTarget(APIConstants.WEBSUB_DEFAULT_TOPIC_NAME);
>>>>>>> d07e91be
            } else {
                operationsDTO.setTarget("/*");
            }
            operationsDTO.setVerb(verb);
            operationsDTO.setThrottlingPolicy(APIConstants.UNLIMITED_TIER);
            operationsDTO.setAuthType(APIConstants.AUTH_APPLICATION_OR_USER_LEVEL_TOKEN);
            operationsDTOs.add(operationsDTO);
        }
        return operationsDTOs;
    }

    public static APIProductListDTO fromAPIProductListtoDTO(List<APIProduct> productList) {
        APIProductListDTO listDto = new APIProductListDTO();
        List<APIProductInfoDTO> list = new ArrayList<APIProductInfoDTO>();
        for (APIProduct apiProduct : productList) {
            APIProductInfoDTO productDto = new APIProductInfoDTO();
            productDto.setName(apiProduct.getId().getName());
            productDto.setProvider(APIUtil.replaceEmailDomainBack(apiProduct.getId().getProviderName()));
            productDto.setContext(apiProduct.getContext());
            productDto.setDescription(apiProduct.getDescription());
            productDto.setState(org.wso2.carbon.apimgt.rest.api.publisher.v1.dto.APIProductInfoDTO.StateEnum
                    .valueOf(apiProduct.getState()));
            productDto.setId(apiProduct.getUuid());
            if (apiProduct.getApiSecurity() != null) {
                productDto.setSecurityScheme(Arrays.asList(apiProduct.getApiSecurity().split(",")));
            }

            list.add(productDto);
        }

        listDto.setList(list);
        listDto.setCount(list.size());
        return listDto;
    }

    public static APIProductDTO fromAPIProducttoDTO(APIProduct product) throws APIManagementException {
        APIProductDTO productDto = new APIProductDTO();
        APIProvider apiProvider = RestApiCommonUtil.getLoggedInUserProvider();
        productDto.setName(product.getId().getName());
        productDto.setProvider(APIUtil.replaceEmailDomainBack(product.getId().getProviderName()));
        productDto.setId(product.getUuid());
        productDto.setContext(product.getContext());
        productDto.setDescription(product.getDescription());
        productDto.setApiType(APIProductDTO.ApiTypeEnum.fromValue(APIConstants.AuditLogConstants.API_PRODUCT));
        productDto.setAuthorizationHeader(product.getAuthorizationHeader());

        Set<String> apiTags = product.getTags();
        List<String> tagsToReturn = new ArrayList<>(apiTags);
        productDto.setTags(tagsToReturn);

        productDto.setEnableSchemaValidation(product.isEnabledSchemaValidation());
        productDto.setEnableStore(product.isEnableStore());
        productDto.setTestKey(product.getTestKey());

        productDto.setIsRevision(product.isRevision());
        productDto.setRevisionedApiProductId(product.getRevisionedApiProductId());
        productDto.setRevisionId(product.getRevisionId());

        if (APIConstants.ENABLED.equals(product.getResponseCache())) {
            productDto.setResponseCachingEnabled(Boolean.TRUE);
        } else {
            productDto.setResponseCachingEnabled(Boolean.FALSE);
        }

        productDto.setCacheTimeout(product.getCacheTimeout());
        APIProductBusinessInformationDTO businessInformation = new APIProductBusinessInformationDTO();
        businessInformation.setBusinessOwner(product.getBusinessOwner());
        businessInformation.setBusinessOwnerEmail(product.getBusinessOwnerEmail());
        businessInformation.setTechnicalOwner(product.getTechnicalOwner());
        businessInformation.setTechnicalOwnerEmail(product.getTechnicalOwnerEmail());
        productDto.setBusinessInformation(businessInformation );

        APICorsConfigurationDTO apiCorsConfigurationDTO = new APICorsConfigurationDTO();
        CORSConfiguration corsConfiguration = product.getCorsConfiguration();
        if (corsConfiguration == null) {
            corsConfiguration = APIUtil.getDefaultCorsConfiguration();
        }
        apiCorsConfigurationDTO
                .setAccessControlAllowOrigins(corsConfiguration.getAccessControlAllowOrigins());
        apiCorsConfigurationDTO
                .setAccessControlAllowHeaders(corsConfiguration.getAccessControlAllowHeaders());
        apiCorsConfigurationDTO
                .setAccessControlAllowMethods(corsConfiguration.getAccessControlAllowMethods());
        apiCorsConfigurationDTO.setCorsConfigurationEnabled(corsConfiguration.isCorsConfigurationEnabled());
        apiCorsConfigurationDTO.setAccessControlAllowCredentials(corsConfiguration.isAccessControlAllowCredentials());
        productDto.setCorsConfiguration(apiCorsConfigurationDTO);

        productDto.setState(StateEnum.valueOf(product.getState()));

        //Aggregate API resources to each relevant API.
        Map<String, ProductAPIDTO> aggregatedAPIs = new HashMap<String, ProductAPIDTO>();
        List<APIProductResource> resources = product.getProductResources();
        for (APIProductResource apiProductResource : resources) {
            String uuid = apiProductResource.getApiId();
            if(aggregatedAPIs.containsKey(uuid)) {
                ProductAPIDTO productAPI = aggregatedAPIs.get(uuid);
                URITemplate template = apiProductResource.getUriTemplate();
                List<APIOperationsDTO> operations = productAPI.getOperations();
                APIOperationsDTO operation = getOperationFromURITemplate(template);
                operations.add(operation);
            } else {
                ProductAPIDTO productAPI = new ProductAPIDTO();
                productAPI.setApiId(uuid);
                productAPI.setName(apiProductResource.getApiName());
                productAPI.setVersion(apiProductResource.getApiIdentifier().getVersion());
                List<APIOperationsDTO> operations = new ArrayList<APIOperationsDTO>();
                URITemplate template = apiProductResource.getUriTemplate();

                APIOperationsDTO operation = getOperationFromURITemplate(template);
                operations.add(operation);

                productAPI.setOperations(operations);
                aggregatedAPIs.put(uuid, productAPI);
            }
        }
        productDto.setApis(new ArrayList<>(aggregatedAPIs.values()));
        String tenantDomain = MultitenantUtils.getTenantDomain(APIUtil.replaceEmailDomainBack(product.getId()
                .getProviderName()));
        String apiSwaggerDefinition = apiProvider.getOpenAPIDefinition(product.getId(), tenantDomain);
        List<ScopeDTO> scopeDTOS = getScopesFromSwagger(apiSwaggerDefinition);
        productDto.setScopes(getAPIScopesFromScopeDTOs(scopeDTOS));

        String subscriptionAvailability = product.getSubscriptionAvailability();
        if (subscriptionAvailability != null) {
            productDto.setSubscriptionAvailability(
                    mapSubscriptionAvailabilityFromAPIProducttoDTO(subscriptionAvailability));
        }

        if (product.getSubscriptionAvailableTenants() != null) {
            productDto.setSubscriptionAvailableTenants(Arrays.asList(product.getSubscriptionAvailableTenants().split(",")));
        }

        Set<org.wso2.carbon.apimgt.api.model.Tier> apiTiers = product.getAvailableTiers();
        List<String> tiersToReturn = new ArrayList<>();
        for (org.wso2.carbon.apimgt.api.model.Tier tier : apiTiers) {
            tiersToReturn.add(tier.getName());
        }
        productDto.setPolicies(tiersToReturn);

        productDto.setApiThrottlingPolicy(product.getProductLevelPolicy());

        if (product.getVisibility() != null) {
            productDto.setVisibility(mapVisibilityFromAPIProducttoDTO(product.getVisibility()));
        }

        if (product.getVisibleRoles() != null) {
            productDto.setVisibleRoles(Arrays.asList(product.getVisibleRoles().split(",")));
        }

        if (product.getVisibleTenants() != null) {
            productDto.setVisibleTenants(Arrays.asList(product.getVisibleTenants().split(",")));
        }

        productDto.setAccessControl(APIConstants.API_RESTRICTED_VISIBILITY.equals(product.getAccessControl()) ?
                APIProductDTO.AccessControlEnum.RESTRICTED :
                APIProductDTO.AccessControlEnum.NONE);
        if (product.getAccessControlRoles() != null) {
            productDto.setAccessControlRoles(Arrays.asList(product.getAccessControlRoles().split(",")));
        }

        if (StringUtils.isEmpty(product.getTransports())) {
            List<String> transports = new ArrayList<>();
            transports.add(APIConstants.HTTPS_PROTOCOL);

            productDto.setTransport(transports);
        } else {
            productDto.setTransport(Arrays.asList(product.getTransports().split(",")));
        }

        List<String> environmentsList = new ArrayList<String>();
        environmentsList.addAll(product.getEnvironments());
        productDto.setGatewayEnvironments(environmentsList);
        if (product.getAdditionalProperties() != null) {
            JSONObject additionalProperties = product.getAdditionalProperties();
            Map<String, String> additionalPropertiesMap = new HashMap<>();
            for (Object propertyKey : additionalProperties.keySet()) {
                String key = (String) propertyKey;
                additionalPropertiesMap.put(key, (String) additionalProperties.get(key));
            }
            productDto.setAdditionalProperties(additionalPropertiesMap);
        }

        if (product.getApiSecurity() != null) {
            productDto.setSecurityScheme(Arrays.asList(product.getApiSecurity().split(",")));
        }

        List<APICategory> apiCategories = product.getApiCategories();
        List<String> categoryNameList = new ArrayList<>();
        if (apiCategories != null && !apiCategories.isEmpty()) {
            for (APICategory category : apiCategories) {
                categoryNameList.add(category.getName());
            }
        }
        productDto.setCategories(categoryNameList);

        if (null != product.getLastUpdated()) {
            Date lastUpdateDate = product.getLastUpdated();
            Timestamp timeStamp = new Timestamp(lastUpdateDate.getTime());
            productDto.setLastUpdatedTime(String.valueOf(timeStamp));
        }
        if (null != product.getCreatedTime()) {
            Date createdTime = product.getCreatedTime();
            Timestamp timeStamp = new Timestamp(createdTime.getTime());
            productDto.setCreatedTime(String.valueOf(timeStamp));
        }

        return productDto;
    }

    private static APIProductDTO.SubscriptionAvailabilityEnum mapSubscriptionAvailabilityFromAPIProducttoDTO(
            String subscriptionAvailability) {

        switch (subscriptionAvailability) {
            case APIConstants.SUBSCRIPTION_TO_CURRENT_TENANT :
                return APIProductDTO.SubscriptionAvailabilityEnum.CURRENT_TENANT;
            case APIConstants.SUBSCRIPTION_TO_ALL_TENANTS :
                return APIProductDTO.SubscriptionAvailabilityEnum.ALL_TENANTS;
            case APIConstants.SUBSCRIPTION_TO_SPECIFIC_TENANTS :
                return APIProductDTO.SubscriptionAvailabilityEnum.SPECIFIC_TENANTS;
            default:
                return null; // how to handle this?
        }

    }

    private static APIProductDTO.VisibilityEnum mapVisibilityFromAPIProducttoDTO(String visibility) {
        switch (visibility) { //public, private,controlled, restricted
            case APIConstants.API_GLOBAL_VISIBILITY :
                return APIProductDTO.VisibilityEnum.PUBLIC;
            case APIConstants.API_PRIVATE_VISIBILITY :
                return APIProductDTO.VisibilityEnum.PRIVATE;
            case APIConstants.API_RESTRICTED_VISIBILITY :
                return APIProductDTO.VisibilityEnum.RESTRICTED;
            default:
                return null; // how to handle this?
        }
    }

    public static APIProduct fromDTOtoAPIProduct(APIProductDTO dto, String provider)
            throws APIManagementException {
        APIProduct product = new APIProduct();
        APIProductIdentifier id = new APIProductIdentifier(APIUtil.replaceEmailDomain(provider), dto.getName(), APIConstants.API_PRODUCT_VERSION); //todo: replace this with dto.getVersion
        product.setID(id);
        product.setUuid(dto.getId());
        product.setDescription(dto.getDescription());

        String context = dto.getContext();

        if (context.endsWith("/" + RestApiConstants.API_VERSION_PARAM)) {
            context = context.replace("/" + RestApiConstants.API_VERSION_PARAM, "");
        }

        context = context.startsWith("/") ? context : ("/" + context);
        String providerDomain = MultitenantUtils.getTenantDomain(provider);
        if (!MultitenantConstants.SUPER_TENANT_DOMAIN_NAME.equalsIgnoreCase(providerDomain) &&
                dto.getId() == null) {
            //Create tenant aware context for API
            context = "/t/" + providerDomain + context;
        }

        product.setType(APIConstants.API_PRODUCT_IDENTIFIER_TYPE.replaceAll("\\s",""));
        product.setContext(context);
        context = checkAndSetVersionParam(context);
        product.setContextTemplate(context);
        product.setTestKey(dto.getTestKey());

        List<String> apiProductTags = dto.getTags();
        Set<String> tagsToReturn = new HashSet<>(apiProductTags);
        product.addTags(tagsToReturn);

        if (dto.isEnableSchemaValidation() != null) {
            product.setEnableSchemaValidation(dto.isEnableSchemaValidation());
        }

        if (dto.isEnableStore() != null) {
            product.setEnableStore(dto.isEnableStore());
        }

        if (dto.isResponseCachingEnabled() != null && dto.isResponseCachingEnabled()) {
            product.setResponseCache(APIConstants.ENABLED);
        } else {
            product.setResponseCache(APIConstants.DISABLED);
        }
        if (dto.getCacheTimeout() != null) {
            product.setCacheTimeout(dto.getCacheTimeout());
        } else {
            product.setCacheTimeout(APIConstants.API_RESPONSE_CACHE_TIMEOUT);
        }

        if(dto.getBusinessInformation() != null) {
            product.setBusinessOwner(dto.getBusinessInformation().getBusinessOwner());
            product.setBusinessOwnerEmail(dto.getBusinessInformation().getBusinessOwnerEmail());
            product.setTechnicalOwner(dto.getBusinessInformation().getTechnicalOwner());
            product.setTechnicalOwnerEmail(dto.getBusinessInformation().getTechnicalOwnerEmail());
        }

        product.setState(APIStatus.PUBLISHED.toString());
        Set<Tier> apiTiers = new HashSet<>();
        List<String> tiersFromDTO = dto.getPolicies();

        if (dto.getVisibility() != null) {
            product.setVisibility(mapVisibilityFromDTOtoAPIProduct(dto.getVisibility()));
        }
        if (dto.getVisibleRoles() != null) {
            String visibleRoles = StringUtils.join(dto.getVisibleRoles(), ',');
            product.setVisibleRoles(visibleRoles);
        }
        if (dto.getVisibleTenants() != null) {
            String visibleTenants = StringUtils.join(dto.getVisibleTenants(), ',');
            product.setVisibleTenants(visibleTenants);
        }

        List<String> accessControlRoles = dto.getAccessControlRoles();
        if (accessControlRoles == null || accessControlRoles.isEmpty()) {
            product.setAccessControl(APIConstants.NO_ACCESS_CONTROL);
            product.setAccessControlRoles("null");
        } else {
            product.setAccessControlRoles(StringUtils.join(accessControlRoles, ',').toLowerCase());
            product.setAccessControl(APIConstants.API_RESTRICTED_VISIBILITY);
        }

        for (String tier : tiersFromDTO) {
            apiTiers.add(new Tier(tier));
        }
        product.setAvailableTiers(apiTiers);

        product.setProductLevelPolicy(dto.getApiThrottlingPolicy());

        if (dto.getSubscriptionAvailability() != null) {
            product.setSubscriptionAvailability(
                    mapSubscriptionAvailabilityFromDTOtoAPIProduct(dto.getSubscriptionAvailability()));
        }

        Map<String, String> additionalProperties = dto.getAdditionalProperties();
        if (additionalProperties != null) {
            for (Map.Entry<String, String> entry : additionalProperties.entrySet()) {
                product.addProperty(entry.getKey(), entry.getValue());
            }
        }
        if (dto.getSubscriptionAvailableTenants() != null) {
            product.setSubscriptionAvailableTenants(StringUtils.join(dto.getSubscriptionAvailableTenants(), ","));
        }

        String transports = StringUtils.join(dto.getTransport(), ',');
        product.setTransports(transports);

        if (dto.getGatewayEnvironments().size() > 0) {
            List<String> gatewaysList = dto.getGatewayEnvironments();
            product.setEnvironments(APIUtil.extractEnvironmentsForAPI(gatewaysList));
        } else if (dto.getGatewayEnvironments() != null) {
            //this means the provided gatewayEnvironments is "" (empty)
            product.setEnvironments(APIUtil.extractEnvironmentsForAPI(APIConstants.API_GATEWAY_NONE));
        }

        List<APIProductResource> productResources = new ArrayList<APIProductResource>();

        Set<String> verbResourceCombo = new HashSet<>();
        for (ProductAPIDTO res : dto.getApis()) {
            List<APIOperationsDTO> productAPIOperationsDTO = res.getOperations();
            for (APIOperationsDTO resourceItem : productAPIOperationsDTO) {

                if (!verbResourceCombo.add(resourceItem.getVerb() + resourceItem.getTarget())) {
                    throw new APIManagementException("API Product resource: " + resourceItem.getTarget() +
                            ", with verb: " + resourceItem.getVerb() + " , is duplicated for id " + id,
                            ExceptionCodes.from(ExceptionCodes.API_PRODUCT_DUPLICATE_RESOURCE,
                                    resourceItem.getTarget(), resourceItem.getVerb()));
                }

                URITemplate template = new URITemplate();
                template.setHTTPVerb(resourceItem.getVerb());
                template.setResourceURI(resourceItem.getTarget());
                template.setUriTemplate(resourceItem.getTarget());

                APIProductResource resource = new APIProductResource();
                resource.setApiId(res.getApiId());
                resource.setUriTemplate(template);
                productResources.add(resource);
            }
        }

        Set<Scope> scopes = getScopes(dto);
        product.setScopes(scopes);

        APICorsConfigurationDTO apiCorsConfigurationDTO = dto.getCorsConfiguration();
        CORSConfiguration corsConfiguration;
        if (apiCorsConfigurationDTO != null) {
            corsConfiguration =
                    new CORSConfiguration(apiCorsConfigurationDTO.isCorsConfigurationEnabled(),
                            apiCorsConfigurationDTO.getAccessControlAllowOrigins(),
                            apiCorsConfigurationDTO.isAccessControlAllowCredentials(),
                            apiCorsConfigurationDTO.getAccessControlAllowHeaders(),
                            apiCorsConfigurationDTO.getAccessControlAllowMethods());

        } else {
            corsConfiguration = APIUtil.getDefaultCorsConfiguration();
        }
        product.setCorsConfiguration(corsConfiguration);

        product.setProductResources(productResources);
        product.setApiSecurity(getSecurityScheme(dto.getSecurityScheme()));
        product.setAuthorizationHeader(dto.getAuthorizationHeader());

        //attach api categories to API model
        setAPICategoriesToModel(dto, product, provider);
        return product;
    }

    private static String mapVisibilityFromDTOtoAPIProduct(APIProductDTO.VisibilityEnum visibility) {
        switch (visibility) {
            case PUBLIC:
                return APIConstants.API_GLOBAL_VISIBILITY;
            case PRIVATE:
                return APIConstants.API_PRIVATE_VISIBILITY;
            case RESTRICTED:
                return APIConstants.API_RESTRICTED_VISIBILITY;
            default:
                return null; // how to handle this?
        }
    }

    private static String mapSubscriptionAvailabilityFromDTOtoAPIProduct(
            APIProductDTO.SubscriptionAvailabilityEnum subscriptionAvailability) {
        switch (subscriptionAvailability) {
        case CURRENT_TENANT:
                return APIConstants.SUBSCRIPTION_TO_CURRENT_TENANT;
        case ALL_TENANTS:
                return APIConstants.SUBSCRIPTION_TO_ALL_TENANTS;
        case SPECIFIC_TENANTS:
                return APIConstants.SUBSCRIPTION_TO_SPECIFIC_TENANTS;
            default:
                return APIConstants.SUBSCRIPTION_TO_CURRENT_TENANT; // default to current tenant
        }

    }

    /**
     * Converts a List object of API resource paths into a DTO
     *
     * @param resourcePathList List of API resource paths
     * @param limit   maximum number of API resource paths to be returned
     * @param offset  starting index
     * @return ResourcePathListDTO object containing ResourcePathDTOs
     */
    public static ResourcePathListDTO   fromResourcePathListToDTO(List<ResourcePath> resourcePathList, int limit,
            int offset) {
        ResourcePathListDTO resourcePathListDTO = new ResourcePathListDTO();
        List<ResourcePathDTO> resourcePathDTOs = new ArrayList<ResourcePathDTO>();

        //identifying the proper start and end indexes
        int size =resourcePathList.size();
        int start = offset < size && offset >= 0 ? offset : Integer.MAX_VALUE;
        int end = offset + limit - 1 <= size - 1 ? offset + limit -1 : size - 1;

        for (int i = start; i <= end; i++) {
            ResourcePath path = resourcePathList.get(i);
            ResourcePathDTO dto = new ResourcePathDTO();
            dto.setId(path.getId());
            dto.setResourcePath(path.getResourcePath());
            dto.setHttpVerb(path.getHttpVerb());
            resourcePathDTOs.add(dto);
        }

        resourcePathListDTO.setCount(resourcePathDTOs.size());
        resourcePathListDTO.setList(resourcePathDTOs);
        return resourcePathListDTO;
    }

    /**
     * Sets pagination urls for a ResourcePathListDTO object
     *
     * @param resourcePathListDTO ResourcePathListDTO object to which pagination urls need to be set
     * @param offset     starting index
     * @param limit      max number of returned objects
     * @param size       max offset
     */
    public static void setPaginationParamsForAPIResourcePathList(ResourcePathListDTO resourcePathListDTO, int offset,
            int limit, int size) {
        //acquiring pagination parameters and setting pagination urls
        Map<String, Integer> paginatedParams = RestApiCommonUtil.getPaginationParams(offset, limit, size);
        String paginatedPrevious = "";
        String paginatedNext = "";

        if (paginatedParams.get(RestApiConstants.PAGINATION_PREVIOUS_OFFSET) != null) {
            paginatedPrevious = RestApiCommonUtil
                    .getResourcePathPaginatedURL(paginatedParams.get(RestApiConstants.PAGINATION_PREVIOUS_OFFSET),
                            paginatedParams.get(RestApiConstants.PAGINATION_PREVIOUS_LIMIT));
        }

        if (paginatedParams.get(RestApiConstants.PAGINATION_NEXT_OFFSET) != null) {
            paginatedNext = RestApiCommonUtil
                    .getResourcePathPaginatedURL(paginatedParams.get(RestApiConstants.PAGINATION_NEXT_OFFSET),
                            paginatedParams.get(RestApiConstants.PAGINATION_NEXT_LIMIT));
        }

        PaginationDTO paginationDTO = CommonMappingUtil
                .getPaginationDTO(limit, offset, size, paginatedNext, paginatedPrevious);
        resourcePathListDTO.setPagination(paginationDTO);
    }

    /**
     * Sets pagination urls for a APIProductListDTO object given pagination parameters and url parameters
     *
     * @param apiProductListDTO a APIProductListDTO object
     * @param query      search condition
     * @param limit      max number of objects returned
     * @param offset     starting index
     * @param size       max offset
     */
    public static void setPaginationParams(APIProductListDTO apiProductListDTO, String query, int offset, int limit, int size) {

        //acquiring pagination parameters and setting pagination urls
        Map<String, Integer> paginatedParams = RestApiCommonUtil.getPaginationParams(offset, limit, size);
        String paginatedPrevious = "";
        String paginatedNext = "";

        if (paginatedParams.get(RestApiConstants.PAGINATION_PREVIOUS_OFFSET) != null) {
            paginatedPrevious = RestApiCommonUtil
                    .getAPIProductPaginatedURL(paginatedParams.get(RestApiConstants.PAGINATION_PREVIOUS_OFFSET),
                            paginatedParams.get(RestApiConstants.PAGINATION_PREVIOUS_LIMIT), query);
        }

        if (paginatedParams.get(RestApiConstants.PAGINATION_NEXT_OFFSET) != null) {
            paginatedNext = RestApiCommonUtil
                    .getAPIProductPaginatedURL(paginatedParams.get(RestApiConstants.PAGINATION_NEXT_OFFSET),
                            paginatedParams.get(RestApiConstants.PAGINATION_NEXT_LIMIT), query);
        }

        PaginationDTO paginationDTO = CommonMappingUtil
                .getPaginationDTO(limit, offset, size, paginatedNext, paginatedPrevious);
        apiProductListDTO.setPagination(paginationDTO);
    }

    /**
     * Returns the APIProductIdentifier given the uuid
     *
     * @param productId                 API Product uuid
     * @param requestedTenantDomain tenant domain of the API
     * @return APIProductIdentifier which represents the given id
     * @throws APIManagementException
     */
    public static APIProductIdentifier getAPIProductIdentifierFromUUID(String productId, String requestedTenantDomain)
            throws APIManagementException {

        APIProvider apiProvider = RestApiCommonUtil.getLoggedInUserProvider();
        APIProduct product = apiProvider.getAPIProductbyUUID(productId, requestedTenantDomain);
        return product.getId();
    }

    /**
     * Converts a WSDL validation response model to DTO
     *
     * @param validationResponse validation response model
     * @return Converted WSDL validation response model to DTO
     */
    public static WSDLValidationResponseDTO fromWSDLValidationResponseToDTO(WSDLValidationResponse validationResponse) {
        WSDLValidationResponseDTO wsdlValidationResponseDTO = new WSDLValidationResponseDTO();
        WSDLInfo wsdlInfo;
        if (validationResponse.isValid()) {
            wsdlValidationResponseDTO.setIsValid(true);
            wsdlInfo = validationResponse.getWsdlInfo();
            WSDLValidationResponseWsdlInfoDTO wsdlInfoDTO = new WSDLValidationResponseWsdlInfoDTO();
            wsdlInfoDTO.setVersion(wsdlInfo.getVersion());
            List<WSDLValidationResponseWsdlInfoEndpointsDTO> endpointsDTOList =
                    fromEndpointsMapToWSDLValidationResponseEndpointsDTO(wsdlInfo.getEndpoints());
            wsdlInfoDTO.setEndpoints(endpointsDTOList);
            wsdlValidationResponseDTO.setWsdlInfo(wsdlInfoDTO);
        } else {
            wsdlValidationResponseDTO.setIsValid(false);
            wsdlValidationResponseDTO.setErrors(getErrorListItemsDTOsFromErrorHandler(validationResponse.getError()));
        }
        return wsdlValidationResponseDTO;
    }

    /**
     * Converts the provided WSDL endpoint map to REST API DTO
     *
     * @param endpoints endpoint map
     * @return converted map to DTO
     */
    private static List<WSDLValidationResponseWsdlInfoEndpointsDTO>
            fromEndpointsMapToWSDLValidationResponseEndpointsDTO(Map<String, String> endpoints) {
        List<WSDLValidationResponseWsdlInfoEndpointsDTO> endpointsDTOList = new ArrayList<>();
        for (String endpointName: endpoints.keySet()) {
            WSDLValidationResponseWsdlInfoEndpointsDTO endpointDTO = new WSDLValidationResponseWsdlInfoEndpointsDTO();
            endpointDTO.setName(endpointName);
            endpointDTO.setLocation(endpoints.get(endpointName));
            endpointsDTOList.add(endpointDTO);
        }
        return endpointsDTOList;
    }

    /**
     * Extract scopes from the swagger
     *
     * @param swagger swagger document
     * @return list of scopes
     * @throws APIManagementException throw if parsing exception occur
     */
    private static List<ScopeDTO> getScopesFromSwagger(String swagger) throws APIManagementException {

        APIDefinition apiDefinition = OASParserUtil.getOASParser(swagger);
        Set<Scope> scopes = apiDefinition.getScopes(swagger);
        List<ScopeDTO> scopeDTOS = new ArrayList<>();
        for (Scope aScope : scopes) {
            ScopeDTO scopeDTO = new ScopeDTO();
            scopeDTO.setName(aScope.getKey());
            scopeDTO.setDisplayName(aScope.getName());
            scopeDTO.setDescription(aScope.getDescription());
            String roles = aScope.getRoles();
            if (roles == null || roles.isEmpty()) {
                scopeDTO.setBindings(Collections.emptyList());
            } else {
                scopeDTO.setBindings(Arrays.asList((roles).split(",")));
            }
            scopeDTOS.add(scopeDTO);
        }
        return scopeDTOS;
    }

    /**
     * Convert ScopeDTO List to APIScopesDTO List adding the attribute 'isShared'.
     *
     * @param scopeDTOS ScopeDTO List
     * @return APIScopeDTO List
     * @throws APIManagementException if an error occurs while converting ScopeDTOs to APIScopeDTOs
     */
    private static List<APIScopeDTO> getAPIScopesFromScopeDTOs(List<ScopeDTO> scopeDTOS) throws APIManagementException {

        List<APIScopeDTO> apiScopeDTOS = new ArrayList<>();
        APIProvider apiProvider = RestApiCommonUtil.getLoggedInUserProvider();
        String tenantDomain = RestApiCommonUtil.getLoggedInUserTenantDomain();
        Set<String> allSharedScopeKeys = apiProvider.getAllSharedScopeKeys(tenantDomain);
        scopeDTOS.forEach(scopeDTO -> {
            APIScopeDTO apiScopeDTO = new APIScopeDTO();
            apiScopeDTO.setScope(scopeDTO);
            apiScopeDTO.setShared(allSharedScopeKeys.contains(scopeDTO.getName()) ? Boolean.TRUE : Boolean.FALSE);
            apiScopeDTOS.add(apiScopeDTO);
        });
        return apiScopeDTOS;
    }

    /**
     * Convert ScopeDTO List to APIScopesDTO List adding the attribute 'isShared'.
     *
     * @param scopeDTOS ScopeDTO List
     * @return APIScopeDTO List
     * @throws APIManagementException if an error occurs while converting ScopeDTOs to APIScopeDTOs
     */
    private static List<APIScopeDTO> getAPIScopesFromScopeDTOs(List<ScopeDTO> scopeDTOS, APIProvider apiProvider) throws APIManagementException {

        List<APIScopeDTO> apiScopeDTOS = new ArrayList<>();
        String tenantDomain = RestApiCommonUtil.getLoggedInUserTenantDomain();
        Set<String> allSharedScopeKeys = apiProvider.getAllSharedScopeKeys(tenantDomain);
        scopeDTOS.forEach(scopeDTO -> {
            APIScopeDTO apiScopeDTO = new APIScopeDTO();
            apiScopeDTO.setScope(scopeDTO);
            apiScopeDTO.setShared(allSharedScopeKeys.contains(scopeDTO.getName()) ? Boolean.TRUE : Boolean.FALSE);
            apiScopeDTOS.add(apiScopeDTO);
        });
        return apiScopeDTOS;
    }

    /**
     * This method is used to retrieve APIIdentifier from the apiId or UUID
     *
     * @param apiId
     * @param requestedTenantDomain
     */
    public static APIIdentifier getAPIIdentifierFromApiIdOrUUID(String apiId, String requestedTenantDomain)
            throws APIManagementException {

        APIIdentifier apiIdentifier;
        APIConsumer apiConsumer = RestApiCommonUtil.getLoggedInUserConsumer();
        if (RestApiCommonUtil.isUUID(apiId)) {
            apiIdentifier = apiConsumer.getLightweightAPIByUUID(apiId, requestedTenantDomain).getId();
        } else {
            apiIdentifier = apiConsumer.getLightweightAPI(getAPIIdentifierFromApiId(apiId), requestedTenantDomain).getId();
        }
        return apiIdentifier;
    }

    public static APIIdentifier getAPIIdentifierFromApiId(String apiId) throws APIManagementException {
        //if apiId contains -AT-, that need to be replaced before splitting
        apiId = APIUtil.replaceEmailDomainBack(apiId);
        String[] apiIdDetails = apiId.split(RestApiConstants.API_ID_DELIMITER);

        if (apiIdDetails.length < 3) {
            throw new APIManagementException("Provided API identifier '" + apiId + "' is invalid",
                    ExceptionCodes.from(ExceptionCodes.INVALID_API_IDENTIFIER, apiId));
        }

        // apiId format: provider-apiName-version
        String providerName = null;
        try {
            providerName = URLDecoder.decode(apiIdDetails[0], "UTF-8");
        } catch (UnsupportedEncodingException e) {
            String errorMsg = "Couldn't decode value providerName: " + providerName;
            throw new APIManagementException(errorMsg, e);
        }
        String apiName = null;
        try {
            apiName = URLDecoder.decode(apiIdDetails[1], "UTF-8");
        } catch (UnsupportedEncodingException e) {
            String errorMsg = "Couldn't decode value apiName : " + apiName;
            throw new APIManagementException(errorMsg, e);
        }
        String version = null;
        try {
            version = URLDecoder.decode(apiIdDetails[2], "UTF-8");
        } catch (UnsupportedEncodingException e) {
            String errorMsg = "Couldn't decode value version : " + version;
            throw new APIManagementException(errorMsg, e);
        }
        String providerNameEmailReplaced = APIUtil.replaceEmailDomain(providerName);
        return new APIIdentifier(providerNameEmailReplaced, apiName, version);
    }

    /**
     * Returns the API given the uuid or the id in {provider}-{api}-{version} format
     *
     * @param apiId                 uuid or the id in {provider}-{api}-{version} format
     * @param requestedTenantDomain tenant domain of the API
     * @return API which represents the given id
     * @throws APIManagementException
     */
    public static API getAPIFromApiIdOrUUID(String apiId, String requestedTenantDomain)
            throws APIManagementException {

        API api;
        APIProvider apiProvider = RestApiCommonUtil.getLoggedInUserProvider();
        if (RestApiCommonUtil.isUUID(apiId)) {
            api = apiProvider.getAPIbyUUID(apiId, requestedTenantDomain);
        } else {
            APIIdentifier apiIdentifier = getAPIIdentifierFromApiId(apiId);
            //Checks whether the logged in user's tenant and the API's tenant is equal
            RestApiCommonUtil.validateUserTenantWithAPIIdentifier(apiIdentifier);
            api = apiProvider.getAPI(apiIdentifier);
        }
        return api;
    }

    /**
     * Returns shared status of the mediation policy
     *
     * @param policyName   mediation sequence name
     * @param resourcePath registry resource path
     * @return true, if the mediation policy is a shared resource(global policy)
     */
    private static boolean getSharedStatus(String resourcePath, String policyName) {

        if (null != resourcePath && resourcePath.contains(APIConstants.API_CUSTOM_SEQUENCE_LOCATION)) {
            return true;
        }
        return false;
    }

    /**
     * Returns uuid of the specified mediation policy
     *
     * @param sequenceName mediation sequence name
     * @param direction    in/out/fault
     * @param dto          APIDetailedDTO contains details of the exporting API
     * @return UUID of sequence or null
     */
    private static Map<String, String> getMediationPolicyAttributes(String sequenceName, String direction,
                                                                    APIDTO dto) {

        APIIdentifier apiIdentifier = new APIIdentifier(dto.getProvider(), dto.getName(),
                dto.getVersion());
        String tenantDomain = RestApiCommonUtil.getLoggedInUserTenantDomain();
        try {
            int tenantId = ServiceReferenceHolder.getInstance().getRealmService().getTenantManager().
                    getTenantId(tenantDomain);
            return APIUtil.getMediationPolicyAttributes(sequenceName, tenantId, direction, apiIdentifier);
        } catch (UserStoreException e) {
            log.error("Error occurred while reading tenant information ", e);

        } catch (APIManagementException e) {
            log.error("Error occurred while getting the uuid of the mediation sequence", e);
        }

        return null;
    }

    /**
     * Set API categories to API or APIProduct based on the instance type of the DTO object passes
     * @param dto APIDTO or APIProductDTO
     * @param model API or APIProduct
     */
    private static void setAPICategoriesToModel(Object dto, Object model, String provider) {
        List<String> apiCategoryNames = new ArrayList<>();
        if (dto instanceof APIDTO) {
            APIDTO apiDTO = (APIDTO)dto;
            apiCategoryNames = apiDTO.getCategories();
        } else {
            APIProductDTO apiProductDTO = (APIProductDTO)dto;
            apiCategoryNames = apiProductDTO.getCategories();
        }
        provider = APIUtil.replaceEmailDomainBack(provider);
        String tenantDomain = MultitenantUtils.getTenantDomain(provider);
        int tenantId = APIUtil.getTenantIdFromTenantDomain(tenantDomain);
        List<APICategory> apiCategories = new ArrayList<>();
        for (String categoryName : apiCategoryNames) {
            APICategory category = new APICategory();
            category.setName(categoryName);
            category.setTenantID(tenantId);
            apiCategories.add(category);
        }
        if (model instanceof API) {
            ((API)model).setApiCategories(apiCategories);
        } else {
            ((APIProduct)model).setApiCategories(apiCategories);
        }
    }

    private static JSONObject handleEndpointSecurity(API api, JSONObject endpointSecurity, boolean preserveCredentials) throws APIManagementException {
        String tenantDomain = MultitenantUtils.getTenantDomain(APIUtil.replaceEmailDomainBack(api.getId()
                .getProviderName()));
        if (checkEndpointSecurityPasswordEnabled(tenantDomain) | preserveCredentials) {
            return endpointSecurity;
        }
        JSONObject endpointSecurityElement = new JSONObject();
        endpointSecurityElement.putAll(endpointSecurity);
        if (endpointSecurityElement.get(APIConstants.ENDPOINT_SECURITY_SANDBOX)!= null){
            JSONObject sandboxEndpointSecurity =
                    (JSONObject) endpointSecurityElement.get(APIConstants.ENDPOINT_SECURITY_SANDBOX);
            if (sandboxEndpointSecurity.get(APIConstants.ENDPOINT_SECURITY_PASSWORD) != null){
                sandboxEndpointSecurity.put(APIConstants.ENDPOINT_SECURITY_PASSWORD,"");
                if (sandboxEndpointSecurity.get(APIConstants.ENDPOINT_SECURITY_TYPE)
                        .equals(APIConstants.ENDPOINT_SECURITY_TYPE_OAUTH)) {
                    sandboxEndpointSecurity.put(APIConstants.ENDPOINT_SECURITY_CLIENT_ID, "");
                    sandboxEndpointSecurity.put(APIConstants.ENDPOINT_SECURITY_CLIENT_SECRET, "");
                }
            }
        }
        if (endpointSecurityElement.get(APIConstants.ENDPOINT_SECURITY_PRODUCTION) != null) {
            JSONObject productionEndpointSecurity =
                    (JSONObject) endpointSecurityElement.get(APIConstants.ENDPOINT_SECURITY_PRODUCTION);
            if (productionEndpointSecurity.get(APIConstants.ENDPOINT_SECURITY_PASSWORD) != null) {
                productionEndpointSecurity.put(APIConstants.ENDPOINT_SECURITY_PASSWORD, "");
                if (productionEndpointSecurity.get(APIConstants.ENDPOINT_SECURITY_TYPE)
                        .equals(APIConstants.ENDPOINT_SECURITY_TYPE_OAUTH)) {
                    productionEndpointSecurity.put(APIConstants.ENDPOINT_SECURITY_CLIENT_ID, "");
                    productionEndpointSecurity.put(APIConstants.ENDPOINT_SECURITY_CLIENT_SECRET, "");
                }
            }
        }
        return endpointSecurityElement;
    }

    public static APIRevisionDTO fromAPIRevisiontoDTO(APIRevision model) throws APIManagementException {
        APIRevisionDTO apiRevisionDTO = new APIRevisionDTO();
        apiRevisionDTO.setId(model.getRevisionUUID());
        String key = "Revision " + model.getId();
        apiRevisionDTO.setDisplayName(key);
        apiRevisionDTO.setDescription(model.getDescription());
        if (model.getCreatedTime() != null) {
            SimpleDateFormat dateFormat = new SimpleDateFormat("yyyy-MM-dd hh:mm:ss");
            Date parsedDate;
            try {
                parsedDate = dateFormat.parse(model.getCreatedTime());
            } catch (java.text.ParseException e) {
                throw new APIManagementException("Error while parsing the created time:" + model.getCreatedTime(), e);
            }
            Timestamp timestamp = new Timestamp(parsedDate.getTime());
            apiRevisionDTO.setCreatedTime(timestamp);
        }
        APIRevisionAPIInfoDTO apiRevisionAPIInfoDTO = new APIRevisionAPIInfoDTO();
        apiRevisionAPIInfoDTO.setId(model.getApiUUID());
        apiRevisionDTO.setApiInfo(apiRevisionAPIInfoDTO);
        List<APIRevisionDeploymentDTO> apiRevisionDeploymentDTOS = new ArrayList<>();
        if (model.getApiRevisionDeploymentList() != null) {
            for (APIRevisionDeployment apiRevisionDeployment : model.getApiRevisionDeploymentList()) {
                apiRevisionDeploymentDTOS.add(fromAPIRevisionDeploymenttoDTO(apiRevisionDeployment));
            }
        }
        apiRevisionDTO.setDeploymentInfo(apiRevisionDeploymentDTOS);
        return  apiRevisionDTO;
    }

    public static APIRevisionListDTO fromListAPIRevisiontoDTO(List<APIRevision> apiRevisionList) throws APIManagementException {
        APIRevisionListDTO apiRevisionListDTO = new APIRevisionListDTO();
        List<APIRevisionDTO> apiRevisionDTOS = new ArrayList<>();
        for (APIRevision apiRevision: apiRevisionList) {
            apiRevisionDTOS.add(fromAPIRevisiontoDTO(apiRevision));
        }
        apiRevisionListDTO.setCount(apiRevisionList.size());
        apiRevisionListDTO.setList(apiRevisionDTOS);
        return apiRevisionListDTO;
    }

    public static APIRevisionDeploymentDTO fromAPIRevisionDeploymenttoDTO(APIRevisionDeployment model) throws APIManagementException {
        APIRevisionDeploymentDTO apiRevisionDeploymentDTO = new APIRevisionDeploymentDTO();
        apiRevisionDeploymentDTO.setName(model.getDeployment());
        if (model.getRevisionUUID() != null) {
            apiRevisionDeploymentDTO.setRevisionUuid(model.getRevisionUUID());
        }
        apiRevisionDeploymentDTO.setDisplayOnDevportal(model.isDisplayOnDevportal());
        if (model.getDeployedTime() != null) {
            SimpleDateFormat dateFormat = new SimpleDateFormat("yyyy-MM-dd hh:mm:ss");
            Date parsedDate;
            try {
                parsedDate = dateFormat.parse(model.getDeployedTime());
            } catch (java.text.ParseException e) {
                throw new APIManagementException("Error while parsing the created time:" + model.getDeployedTime(), e);
            }
            Timestamp timestamp = new Timestamp(parsedDate.getTime());
            apiRevisionDeploymentDTO.setDeployedTime(timestamp);
        }
        return apiRevisionDeploymentDTO;
    }

    public static APIRevisionDeploymentListDTO fromListAPIRevisionDeploymentToDTO(List<APIRevisionDeployment> apiRevisionDeploymentList)
            throws APIManagementException {
        APIRevisionDeploymentListDTO apiRevisionDeploymentListDTO = new APIRevisionDeploymentListDTO();
        List<APIRevisionDeploymentDTO> apiRevisionDeploymentDTOS = new ArrayList<>();
        for (APIRevisionDeployment apiRevisionDeployment: apiRevisionDeploymentList) {
            apiRevisionDeploymentDTOS.add(fromAPIRevisionDeploymenttoDTO(apiRevisionDeployment));
        }
        apiRevisionDeploymentListDTO.setList(apiRevisionDeploymentDTOS);
        return apiRevisionDeploymentListDTO;
    }
}<|MERGE_RESOLUTION|>--- conflicted
+++ resolved
@@ -64,7 +64,18 @@
 import org.wso2.carbon.apimgt.rest.api.common.RestApiCommonUtil;
 import org.wso2.carbon.apimgt.rest.api.common.RestApiConstants;
 import org.wso2.carbon.apimgt.rest.api.common.dto.ErrorDTO;
-import org.wso2.carbon.apimgt.rest.api.publisher.v1.dto.*;
+import org.wso2.carbon.apimgt.rest.api.publisher.v1.dto.APIBusinessInformationDTO;
+import org.wso2.carbon.apimgt.rest.api.publisher.v1.dto.APICorsConfigurationDTO;
+import org.wso2.carbon.apimgt.rest.api.publisher.v1.dto.APIDTO;
+import org.wso2.carbon.apimgt.rest.api.publisher.v1.dto.APIEndpointSecurityDTO;
+import org.wso2.carbon.apimgt.rest.api.publisher.v1.dto.APIInfoDTO;
+import org.wso2.carbon.apimgt.rest.api.publisher.v1.dto.APIListDTO;
+import org.wso2.carbon.apimgt.rest.api.publisher.v1.dto.APIListExpandedDTO;
+import org.wso2.carbon.apimgt.rest.api.publisher.v1.dto.APIMaxTpsDTO;
+import org.wso2.carbon.apimgt.rest.api.publisher.v1.dto.APIMonetizationInfoDTO;
+import org.wso2.carbon.apimgt.rest.api.publisher.v1.dto.APIOperationsDTO;
+import org.wso2.carbon.apimgt.rest.api.publisher.v1.dto.APIProductBusinessInformationDTO;
+import org.wso2.carbon.apimgt.rest.api.publisher.v1.dto.APIProductDTO;
 import org.wso2.carbon.apimgt.rest.api.publisher.v1.dto.APIProductDTO.StateEnum;
 import org.wso2.carbon.apimgt.rest.api.publisher.v1.dto.APIProductInfoDTO;
 import org.wso2.carbon.apimgt.rest.api.publisher.v1.dto.APIProductListDTO;
@@ -1490,17 +1501,11 @@
                 template.setAmznResourceName(amznResourceName);
             }
             //Only continue for supported operations
-<<<<<<< HEAD
-            if (APIConstants.SUPPORTED_METHODS.contains(httpVerb.toLowerCase()) ||
-                    (APIConstants.GRAPHQL_SUPPORTED_METHOD_LIST.contains(httpVerb.toUpperCase())) ||
-                    (APIConstants.WEBSUB_SUPPORTED_METHOD_LIST.contains(httpVerb.toUpperCase())) || (APIConstants.SSE_SUPPORTED_METHOD_LIST.contains(httpVerb.toUpperCase()))) {
-=======
             if (APIConstants.SUPPORTED_METHODS.contains(httpVerb.toLowerCase())
                     || (APIConstants.GRAPHQL_SUPPORTED_METHOD_LIST.contains(httpVerb.toUpperCase()))
                     || (APIConstants.WEBSUB_SUPPORTED_METHOD_LIST.contains(httpVerb.toUpperCase()))
                     || (APIConstants.SSE_SUPPORTED_METHOD_LIST.contains(httpVerb.toUpperCase()))
                     || (APIConstants.WS_SUPPORTED_METHOD_LIST.contains(httpVerb.toUpperCase()))) {
->>>>>>> d07e91be
                 isHttpVerbDefined = true;
                 String authType = operation.getAuthType();
                 if (APIConstants.OASResourceAuthTypes.APPLICATION_OR_APPLICATION_USER.equals(authType)) {
@@ -1533,12 +1538,9 @@
                 } else if (APIConstants.API_TYPE_SSE.equals(model.getType())) {
                     handleException("The SSE operation Type '" + httpVerb + "' provided for operation '" + uriTempVal
                             + "' is invalid");
-<<<<<<< HEAD
-=======
                 } else if (APIConstants.API_TYPE_WS.equals(model.getType())) {
                     handleException("The WEBSOCKET operation Type '" + httpVerb + "' provided for operation '" + uriTempVal
                             + "' is invalid");
->>>>>>> d07e91be
                 } else {
                     handleException("The HTTP method '" + httpVerb + "' provided for resource '" + uriTempVal
                             + "' is invalid");
@@ -2079,11 +2081,8 @@
             supportedMethods = APIConstants.WEBSUB_SUPPORTED_METHODS;
         } else if (apiType.equals(APIConstants.API_TYPE_SSE)) {
             supportedMethods = APIConstants.SSE_SUPPORTED_METHODS;
-<<<<<<< HEAD
-=======
         } else if (apiType.equals(APIConstants.API_TYPE_WS)) {
             supportedMethods = APIConstants.WS_SUPPORTED_METHODS;
->>>>>>> d07e91be
         } else {
             supportedMethods = APIConstants.HTTP_DEFAULT_METHODS;
         }
@@ -2091,11 +2090,7 @@
         for (String verb : supportedMethods) {
             APIOperationsDTO operationsDTO = new APIOperationsDTO();
             if (apiType.equals((APIConstants.API_TYPE_WEBSUB))) {
-<<<<<<< HEAD
-                operationsDTO.setTarget("*");
-=======
                 operationsDTO.setTarget(APIConstants.WEBSUB_DEFAULT_TOPIC_NAME);
->>>>>>> d07e91be
             } else {
                 operationsDTO.setTarget("/*");
             }
