--- conflicted
+++ resolved
@@ -1252,16 +1252,12 @@
             return scopeDTOS;
         }
         Map<String, String> scopes = securityScheme.flows.implicit.scopes;
-
-<<<<<<< HEAD
         Map<String, String> scopeBindings = new HashMap<>();
         Extension xScopesBindings = securityScheme.flows.implicit.getExtension("x-scopes-bindings");
         if (xScopesBindings != null) {
             scopeBindings = (Map<String, String>) xScopesBindings.value;
         }
 
-=======
->>>>>>> 18d89cf9
         for (Map.Entry<String, String> aScope : scopes.entrySet()) {
             ScopeDTO scopeDTO = new ScopeDTO();
             scopeDTO.setName(aScope.getKey());
