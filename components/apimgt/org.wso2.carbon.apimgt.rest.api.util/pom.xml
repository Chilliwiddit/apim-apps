--- conflicted
+++ resolved
@@ -17,11 +17,7 @@
     <parent>
         <groupId>org.wso2.carbon.apimgt</groupId>
         <artifactId>apimgt</artifactId>
-<<<<<<< HEAD
         <version>6.4.175-SNAPSHOT</version>
-=======
-        <version>6.5.0-SNAPSHOT</version>
->>>>>>> 3ba5b2a4
         <relativePath>../pom.xml</relativePath>
     </parent>
 
