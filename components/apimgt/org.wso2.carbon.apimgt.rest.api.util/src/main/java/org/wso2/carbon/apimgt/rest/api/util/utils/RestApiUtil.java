/*
 *
 *  Copyright (c) 2015, WSO2 Inc. (http://www.wso2.org) All Rights Reserved.
 *
 *  Licensed under the Apache License, Version 2.0 (the "License");
 *  you may not use this file except in compliance with the License.
 *  You may obtain a copy of the License at
 *
 *  http://www.apache.org/licenses/LICENSE-2.0
 *
 *  Unless required by applicable law or agreed to in writing, software
 *  distributed under the License is distributed on an "AS IS" BASIS,
 *  WITHOUT WARRANTIES OR CONDITIONS OF ANY KIND, either express or implied.
 *  See the License for the specific language governing permissions and
 *  limitations under the License.
 * /
 */

package org.wso2.carbon.apimgt.rest.api.util.utils;

import org.apache.commons.logging.Log;
import org.apache.commons.logging.LogFactory;
import org.wso2.carbon.apimgt.api.APIConsumer;
import org.wso2.carbon.apimgt.api.APIDefinition;
import org.wso2.carbon.apimgt.api.APIManagementException;
import org.wso2.carbon.apimgt.api.APIProvider;
import org.wso2.carbon.apimgt.api.model.*;
import org.wso2.carbon.apimgt.impl.AMDefaultKeyManagerImpl;
import org.wso2.carbon.apimgt.impl.APIManagerFactory;
import org.wso2.carbon.apimgt.impl.definitions.APIDefinitionFromSwagger20;
import org.wso2.carbon.apimgt.impl.factory.KeyManagerHolder;
import org.wso2.carbon.apimgt.rest.api.util.dto.ErrorDTO;
import org.wso2.carbon.apimgt.rest.api.util.dto.ErrorListItemDTO;
import org.wso2.carbon.context.CarbonContext;

import javax.validation.ConstraintViolation;
import java.util.*;

public class RestApiUtil {

    private static final Log log = LogFactory.getLog(RestApiUtil.class);

<<<<<<< HEAD
    public static APIProvider getProvider() throws APIManagementException {
=======
    public static APIProvider getLoggedInUserProvider() throws APIManagementException {
>>>>>>> b333d0bc
        String loggedInUser = CarbonContext.getThreadLocalCarbonContext().getUsername();
        return APIManagerFactory.getInstance().getAPIProvider(loggedInUser);
    }

<<<<<<< HEAD
    public static <T> ErrorDTO getConstraintViolationErrorDTO(Set<ConstraintViolation<T>> violations) {
=======
    public static APIProvider getProvider(String username) throws APIManagementException {
        return APIManagerFactory.getInstance().getAPIProvider(username);
    }
    
    public static <T> ErrorDTO getConstraintViolationErrorDTO(Set<ConstraintViolation<T>> violations){
>>>>>>> b333d0bc
        ErrorDTO errorDTO = new ErrorDTO();
        errorDTO.setMessage("Constraint Violation");
        List<ErrorListItemDTO> errorListItemDTOs = new ArrayList<>();
        for (ConstraintViolation violation : violations) {
            ErrorListItemDTO errorListItemDTO = new ErrorListItemDTO();
            errorListItemDTO.setMessage(violation.getPropertyPath() + ": " + violation.getMessage());
            errorListItemDTOs.add(errorListItemDTO);
        }
        errorDTO.setError(errorListItemDTOs);
        return errorDTO;
    }

    public static boolean isUUID(String apiId) {
        try {
            UUID.fromString(apiId);
            return true;
        } catch (IllegalArgumentException e) {
            if (log.isDebugEnabled()) {
                log.debug(apiId + " is not a valid UUID");
            }
            return false;
        }

    }

    public static ErrorDTO getAuthenticationErrorDTO(String message) {
        ErrorDTO errorDTO = new ErrorDTO();
        errorDTO.setMessage(message);
        return errorDTO;
    }

    public static APIConsumer getConsumer(String subscriberName) throws APIManagementException {
        return APIManagerFactory.getInstance().getAPIConsumer(subscriberName);
    }

    public static String getLoggedInUsername() {
        return CarbonContext.getThreadLocalCarbonContext().getUsername();
    }

    public static String getLoggedInUserTenantDomain() {
        return CarbonContext.getThreadLocalCarbonContext().getTenantDomain();
    }

    /**
     * Following 3 methods are temporary added to rest API Util
     * Ideally they should move to DCR, RR and Introspection API implementation
     *
     * @param api
     * @param swagger
     * @return
     */
    public static boolean registerResource(API api, String swagger) {

        APIDefinition definitionFromSwagger20 = new APIDefinitionFromSwagger20();
        Set<URITemplate> uriTemplates = null;
        try {
            uriTemplates = definitionFromSwagger20.getURITemplates(api, swagger);
        } catch (APIManagementException e) {
            log.error("Error while parsing swagger content to get URI Templates" + e.getMessage());
        }
        api.setUriTemplates(uriTemplates);
        KeyManager keyManager = KeyManagerHolder.getKeyManagerInstance();
        Map registeredResource = null;
        try {
            registeredResource = keyManager.getResourceByApiId(api.getId().toString());
        } catch (APIManagementException e) {
            log.error("Error while getting registered resources for API: " + api.getId().toString() + e.getMessage());
        }
        //Add new resource if not exist
        if (registeredResource == null) {
            boolean isNewResourceRegistered = false;
            try {
                isNewResourceRegistered = keyManager.registerNewResource(api, null);
            } catch (APIManagementException e) {
                log.error("Error while registering new resource for API: " + api.getId().toString() + e.getMessage());
            }
            if (!isNewResourceRegistered) {
                log.error("New resource not registered for API: " + api.getId());
            }
        }
        //update existing resource
        else {
            String resourceId = (String) registeredResource.get("resourceId");
            try {
                keyManager.updateRegisteredResource(api, registeredResource);
            } catch (APIManagementException e) {
                log.error("Error while updating resource");
            }
        }
        return true;
    }

    public static OAuthApplicationInfo registerOAuthApplication(OAuthAppRequest appRequest) {
        //Create Oauth Application - Dynamic client registration service
        AMDefaultKeyManagerImpl impl = new AMDefaultKeyManagerImpl();
        OAuthApplicationInfo returnedAPP = null;
        try {
            returnedAPP = impl.createApplication(appRequest);
        } catch (APIManagementException e) {
            log.error("Cannot create OAuth application from provided information, for APP name: " +
                    appRequest.getOAuthApplicationInfo().getClientName());
        }
        return returnedAPP;
    }

    public static OAuthApplicationInfo retrieveOAuthApplication(String consumerKey) {
        //Create Oauth Application - Dynamic client registration service
        AMDefaultKeyManagerImpl impl = new AMDefaultKeyManagerImpl();
        OAuthApplicationInfo returnedAPP = null;
        try {
            returnedAPP = impl.retrieveApplication(consumerKey);
        } catch (APIManagementException e) {
            log.error("Error while retrieving OAuth application information for Consumer Key: " + consumerKey);
        }
        return returnedAPP;
    }

}<|MERGE_RESOLUTION|>--- conflicted
+++ resolved
@@ -40,24 +40,16 @@
 
     private static final Log log = LogFactory.getLog(RestApiUtil.class);
 
-<<<<<<< HEAD
-    public static APIProvider getProvider() throws APIManagementException {
-=======
     public static APIProvider getLoggedInUserProvider() throws APIManagementException {
->>>>>>> b333d0bc
         String loggedInUser = CarbonContext.getThreadLocalCarbonContext().getUsername();
         return APIManagerFactory.getInstance().getAPIProvider(loggedInUser);
     }
 
-<<<<<<< HEAD
-    public static <T> ErrorDTO getConstraintViolationErrorDTO(Set<ConstraintViolation<T>> violations) {
-=======
     public static APIProvider getProvider(String username) throws APIManagementException {
         return APIManagerFactory.getInstance().getAPIProvider(username);
     }
     
     public static <T> ErrorDTO getConstraintViolationErrorDTO(Set<ConstraintViolation<T>> violations){
->>>>>>> b333d0bc
         ErrorDTO errorDTO = new ErrorDTO();
         errorDTO.setMessage("Constraint Violation");
         List<ErrorListItemDTO> errorListItemDTOs = new ArrayList<>();
