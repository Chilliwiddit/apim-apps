--- conflicted
+++ resolved
@@ -1348,11 +1348,7 @@
                 "x-wso2-request": "GET https://127.0.0.1:9443/api/am/publisher/v0.10/subscriptions?apiId=890a4f4d-09eb-4877-a323-57f6ce2ed79b\nAuthorization: Bearer ae4eae22-3f65-387b-a171-d37eaa366fa8\n",
                 "x-wso2-response": "HTTP/1.1 200 OK\nContent-Type: application/json\n \n{\n   \"previous\": \"\",\n   \"list\":    [\n            {\n         \"subscriptionId\": \"64eca60b-2e55-4c38-8603-e9e6bad7d809\",\n         \"tier\": \"Gold\",\n         \"apiIdentifier\": \"admin-PhoneVerification-1.0.0\",\n         \"applicationId\": \"896658a0-b4ee-4535-bbfa-806c894a4015\",\n         \"status\": \"UNBLOCKED\"\n      },\n            {\n         \"subscriptionId\": \"7ac22c34-8745-4cfe-91e0-262c50b2f2e3\",\n         \"tier\": \"Gold\",\n         \"apiIdentifier\": \"admin-PhoneVerification-1.0.0\",\n         \"applicationId\": \"367a2361-8db5-4140-8133-c6c8dc7fa0c4\",\n         \"status\": \"UNBLOCKED\"\n      }\n   ],\n   \"next\": \"\",\n   \"count\": 2\n}",
                 "summary": "Get all Subscriptions",
-<<<<<<< HEAD
                 "description": "This operation can be used to retrieve a list of subscriptions of the user associated with the provided access token. This operation is capable of\n\n1. Retrieving all subscriptions for the user's APIs.\n`GET https://127.0.0.1:9443/api/am/publisher/v0.10/subscriptions`\n\n2. Retrieving subscriptions for a specific API.\n`GET https://127.0.0.1:9443/api/am/publisher/v0.10/subscriptions?apiId=c43a325c-260b-4302-81cb-768eafaa3aed`\n",
-=======
-                "description": "This operation can be used to retrieve a list of subscriptions of the user associated with the provided access token. This operation is capable of\n\n1. Retrieving all subscriptions for the user's APIs.\n`GET https://127.0.0.1:9443/api/am/store/v0.10/subscriptions`\n\n2. Retrieving subscriptions for a specific API.\n`GET https://127.0.0.1:9443/api/am/store/v0.10/subscriptions?apiId=c43a325c-260b-4302-81cb-768eafaa3aed`\n",
->>>>>>> e1938d36
                 "parameters": [
                     {
                         "$ref": "#/parameters/apiId-Q"
@@ -2008,8 +2004,6 @@
                     },
                     "304": {
                         "description": "Not Modified.\nEmpty body because the client has already the latest version of the requested resource (Will be supported in future).\n"
-<<<<<<< HEAD
-=======
                     },
                     "404": {
                         "description": "Not Found.\nRequested API does not exist.\n",
@@ -2057,7 +2051,6 @@
                                 "type": "string"
                             }
                         }
->>>>>>> e1938d36
                     },
                     "404": {
                         "description": "Not Found.\nRequested API does not exist.\n",
