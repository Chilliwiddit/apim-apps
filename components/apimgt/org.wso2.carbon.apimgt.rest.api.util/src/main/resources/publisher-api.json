--- conflicted
+++ resolved
@@ -73,13 +73,14 @@
                 {
                     "description": "",
                     "roles": "admin",
-<<<<<<< HEAD
+                    "name": "apim:mediation_policy_view",
+                    "key": "apim:mediation_policy_view"
+                },
+                {
+                    "description": "",
+                    "roles": "admin",
                     "name": "apim:api_workflow",
                     "key": "apim:api_workflow"
-=======
-                    "name": "apim:mediation_policy_view",
-                    "key": "apim:mediation_policy_view"
->>>>>>> 6d603a20
                 }
             ]
         }
@@ -2587,7 +2588,66 @@
                 }
             }
         },
-<<<<<<< HEAD
+        "/policies/mediation": {
+            "get": {
+                "x-scope": "apim:mediation_policy_view",
+                "x-wso2-curl": "curl -k -H \"Authorization: Bearer ae4eae22-3f65-387b-a171-d37eaa366fa8\" https://127.0.0.1:9443/api/am/publisher/v0.10/apis",
+                "x-wso2-request": "GET https://127.0.0.1:9443/api/am/publisher/v0.10/apis\nAuthorization: Bearer ae4eae22-3f65-387b-a171-d37eaa366fa8\n",
+                "x-wso2-response": "HTTP/1.1 200 OK\nContent-Type: application/json\n\n{\n   \"previous\": \"\",\n   \"list\":    [\n            {\n         \"provider\": \"admin\",\n         \"version\": \"1.0.0\",\n         \"description\": \"This sample API provides Account Status Validation\",\n         \"name\": \"AccountVal\",\n         \"context\": \"/account\",\n         \"id\": \"2e81f147-c8a8-4f68-b4f0-69e0e7510b01\",\n         \"status\": \"PUBLISHED\"\n      },\n            {\n         \"provider\": \"admin\",\n         \"version\": \"1.0.0\",\n         \"description\": null,\n         \"name\": \"api1\",\n         \"context\": \"/api1\",\n         \"id\": \"3e22d2fb-277a-4e9e-8c7e-1c0f7f73960e\",\n         \"status\": \"PUBLISHED\"\n      }\n   ],\n   \"next\": \"\",\n   \"count\": 2\n}",
+                "summary": "Retrieve/Search APIs\n",
+                "description": "This operation provides you a list of available APIs qualifying under a given search condition.\n\nEach retrieved API is represented with a minimal amount of attributes. If you want to get complete details of an API, you need to use **Get details of an API** operation.\n",
+                "parameters": [
+                    {
+                        "$ref": "#/parameters/limit"
+                    },
+                    {
+                        "$ref": "#/parameters/offset"
+                    },
+                    {
+                        "name": "query",
+                        "in": "query",
+                        "description": "**Search condition**.\n\nYou can search in attributes by using an **\"<attribute>:\"** modifier.\n\nEg.\n\"provider:wso2\" will match an API if the provider of the API is exactly \"wso2\".\n\nAdditionally you can use wildcards.\n\nEg.\n\"provider:wso2*\" will match an API if the provider of the API starts with \"wso2\".\n\nSupported attribute modifiers are [**version, context, status,\ndescription, subcontext, doc, provider**]\n\nIf no advanced attribute modifier has been specified, search will match the\ngiven query string against API Name.\n",
+                        "type": "string"
+                    },
+                    {
+                        "$ref": "#/parameters/Accept"
+                    },
+                    {
+                        "$ref": "#/parameters/If-None-Match"
+                    }
+                ],
+                "tags": [
+                    "API (Collection)"
+                ],
+                "responses": {
+                    "200": {
+                        "description": "OK.\nList of qualifying APIs is returned.\n",
+                        "schema": {
+                            "$ref": "#/definitions/mediationList"
+                        },
+                        "headers": {
+                            "Content-Type": {
+                                "description": "The content type of the body.",
+                                "type": "string"
+                            },
+                            "ETag": {
+                                "description": "Entity Tag of the response resource. Used by caches, or in conditional requests (Will be supported in future).\n",
+                                "type": "string"
+                            }
+                        }
+                    },
+                    "304": {
+                        "description": "Not Modified.\nEmpty body because the client has already the latest version of the requested resource (Will be supported in future).\n"
+                    },
+                    "406": {
+                        "description": "Not Acceptable.\nThe requested media type is not supported\n",
+                        "schema": {
+                            "$ref": "#/definitions/Error"
+                        }
+                    }
+                }
+            }
+        },
         "/workflows/update-workflow-status": {
             "post": {
                 "x-scope": "apim:api_workflow",
@@ -2622,57 +2682,10 @@
                         "headers": {
                             "Content-Type": {
                                 "description": "The content type of the body.\n",
-=======
-        "/policies/mediation": {
-            "get": {
-                "x-scope": "apim:mediation_policy_view",
-                "x-wso2-curl": "curl -k -H \"Authorization: Bearer ae4eae22-3f65-387b-a171-d37eaa366fa8\" https://127.0.0.1:9443/api/am/publisher/v0.10/apis",
-                "x-wso2-request": "GET https://127.0.0.1:9443/api/am/publisher/v0.10/apis\nAuthorization: Bearer ae4eae22-3f65-387b-a171-d37eaa366fa8\n",
-                "x-wso2-response": "HTTP/1.1 200 OK\nContent-Type: application/json\n\n{\n   \"previous\": \"\",\n   \"list\":    [\n            {\n         \"provider\": \"admin\",\n         \"version\": \"1.0.0\",\n         \"description\": \"This sample API provides Account Status Validation\",\n         \"name\": \"AccountVal\",\n         \"context\": \"/account\",\n         \"id\": \"2e81f147-c8a8-4f68-b4f0-69e0e7510b01\",\n         \"status\": \"PUBLISHED\"\n      },\n            {\n         \"provider\": \"admin\",\n         \"version\": \"1.0.0\",\n         \"description\": null,\n         \"name\": \"api1\",\n         \"context\": \"/api1\",\n         \"id\": \"3e22d2fb-277a-4e9e-8c7e-1c0f7f73960e\",\n         \"status\": \"PUBLISHED\"\n      }\n   ],\n   \"next\": \"\",\n   \"count\": 2\n}",
-                "summary": "Retrieve/Search APIs\n",
-                "description": "This operation provides you a list of available APIs qualifying under a given search condition.\n\nEach retrieved API is represented with a minimal amount of attributes. If you want to get complete details of an API, you need to use **Get details of an API** operation.\n",
-                "parameters": [
-                    {
-                        "$ref": "#/parameters/limit"
-                    },
-                    {
-                        "$ref": "#/parameters/offset"
-                    },
-                    {
-                        "name": "query",
-                        "in": "query",
-                        "description": "**Search condition**.\n\nYou can search in attributes by using an **\"<attribute>:\"** modifier.\n\nEg.\n\"provider:wso2\" will match an API if the provider of the API is exactly \"wso2\".\n\nAdditionally you can use wildcards.\n\nEg.\n\"provider:wso2*\" will match an API if the provider of the API starts with \"wso2\".\n\nSupported attribute modifiers are [**version, context, status,\ndescription, subcontext, doc, provider**]\n\nIf no advanced attribute modifier has been specified, search will match the\ngiven query string against API Name.\n",
-                        "type": "string"
-                    },
-                    {
-                        "$ref": "#/parameters/Accept"
-                    },
-                    {
-                        "$ref": "#/parameters/If-None-Match"
-                    }
-                ],
-                "tags": [
-                    "API (Collection)"
-                ],
-                "responses": {
-                    "200": {
-                        "description": "OK.\nList of qualifying APIs is returned.\n",
-                        "schema": {
-                            "$ref": "#/definitions/mediationList"
-                        },
-                        "headers": {
-                            "Content-Type": {
-                                "description": "The content type of the body.",
-                                "type": "string"
-                            },
-                            "ETag": {
-                                "description": "Entity Tag of the response resource. Used by caches, or in conditional requests (Will be supported in future).\n",
->>>>>>> 6d603a20
-                                "type": "string"
-                            }
-                        }
-                    },
-<<<<<<< HEAD
+                                "type": "string"
+                            }
+                        }
+                    },
                     "400": {
                         "description": "Bad Request.\nInvalid request or validation error.\n",
                         "schema": {
@@ -2681,13 +2694,6 @@
                     },
                     "404": {
                         "description": "Not Found.\nWorkflow for the given reference in not found.\n",
-=======
-                    "304": {
-                        "description": "Not Modified.\nEmpty body because the client has already the latest version of the requested resource (Will be supported in future).\n"
-                    },
-                    "406": {
-                        "description": "Not Acceptable.\nThe requested media type is not supported\n",
->>>>>>> 6d603a20
                         "schema": {
                             "$ref": "#/definitions/Error"
                         }
@@ -3596,7 +3602,6 @@
                 }
             }
         },
-<<<<<<< HEAD
         "Workflow": {
             "title": "workflow",
             "required": [
@@ -3623,7 +3628,9 @@
                 "description": {
                     "type": "string",
                     "example": "Approve workflow request."
-=======
+                }
+            }
+        },
         "mediationList": {
             "title": "Mediation List",
             "properties": {
@@ -3674,7 +3681,6 @@
                         "fault"
                     ],
                     "example": "in"
->>>>>>> 6d603a20
                 }
             }
         }
