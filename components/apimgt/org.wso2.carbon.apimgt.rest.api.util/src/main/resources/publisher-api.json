{
<<<<<<< HEAD
  "swagger": "2.0",
  "info": {
    "version": "0.14.0",
    "title": "WSO2 API Manager - Publisher API",
    "description": "This specifies a **RESTful API** for WSO2 **API Manager** - Publisher.\n\nPlease see [full swagger definition](https://raw.githubusercontent.com/wso2/carbon-apimgt/v6.1.66/components/apimgt/org.wso2.carbon.apimgt.rest.api.publisher/src/main/resources/publisher-api.yaml) of the API which is written using [swagger 2.0](http://swagger.io/) specification.\n",
    "contact": {
      "name": "WSO2",
      "url": "http://wso2.com/products/api-manager/",
      "email": "architecture@wso2.com"
    },
    "license": {
      "name": "Apache 2.0",
      "url": "http://www.apache.org/licenses/LICENSE-2.0.html"
    }
  },
  "schemes": [
    "https"
  ],
  "host": "apis.wso2.com",
  "basePath": "/api/am/publisher/v0.14",
  "consumes": [
    "application/json"
  ],
  "produces": [
    "application/json"
  ],
  "x-wso2-security": {
    "apim": {
      "x-wso2-scopes": [
        {
          "description": "",
          "roles": "admin",
          "name": "apim:api_view",
          "key": "apim:api_view"
        },
        {
          "description": "",
          "roles": "admin",
          "name": "apim:api_create",
          "key": "apim:api_create"
        },
        {
          "description": "",
          "roles": "admin",
          "name": "apim:api_publish",
          "key": "apim:api_publish"
        },
        {
          "description": "",
          "roles": "admin",
          "name": "apim:tier_view",
          "key": "apim:tier_view"
        },
        {
          "description": "",
          "roles": "admin",
          "name": "apim:tier_manage",
          "key": "apim:tier_manage"
        },
        {
          "description": "",
          "roles": "admin",
          "name": "apim:subscription_view",
          "key": "apim:subscription_view"
        },
        {
          "description": "",
          "roles": "admin",
          "name": "apim:subscription_block",
          "key": "apim:subscription_block"
        },
        {
          "description": "",
          "roles": "admin",
          "name": "apim:mediation_policy_view",
          "key": "apim:mediation_policy_view"
        },
        {
          "description": "",
          "roles": "admin",
          "name": "apim:api_workflow",
          "key": "apim:api_workflow"
        }
      ]
    }
  },
  "paths": {
    "/api-products": {
      "get": {
        "x-scope": "apim:api_publish",
        "produces": [
          "application/json",
          "application/gzip"
        ],
        "summary": "Retrieve/Search API Products\n",
        "description": "This operation provides you a list of available API Products qualifying under a given search condition.\n\nEach retrieved API Product is represented with a minimal amount of attributes. If you want to get complete details of an API Product, you need to use **Get details of an API Product** operation.\n",
        "parameters": [
          {
            "$ref": "#/parameters/limit"
          },
          {
            "$ref": "#/parameters/offset"
          },
          {
            "name": "query",
            "in": "query",
            "description": "",
            "type": "string"
          },
          {
            "$ref": "#/parameters/Accept"
          },
          {
            "$ref": "#/parameters/If-None-Match"
          },
          {
            "$ref": "#/parameters/expand"
          },
          {
            "name": "tenantDomain",
            "in": "query",
            "description": "Tenant domain, whose API Products should be retrieved. If not specified, the logged in user's tenant domain will\nbe considered for this.\n",
            "required": false,
            "type": "string"
          }
        ],
        "tags": [
          "API Product (Collection)"
        ],
        "responses": {
          "200": {
            "description": "OK.\nList of qualifying API Products is returned.\n",
            "schema": {
              "$ref": "#/definitions/APIProductList"
            },
            "headers": {
              "Content-Type": {
                "description": "The content type of the body.",
                "type": "string"
              },
              "ETag": {
                "description": "Entity Tag of the response resource. Used by caches, or in conditional requests (Will be supported in future).\n",
                "type": "string"
              }
            }
          },
          "304": {
            "description": "Not Modified.\nEmpty body because the client has already the latest version of the requested resource (Will be supported in future).\n"
          },
          "406": {
            "description": "Not Acceptable.\nThe requested media type is not supported\n",
            "schema": {
              "$ref": "#/definitions/Error"
            }
          }
        }
      },
      "post": {
        "x-scope": "apim:api_publish",
        "summary": "Create a new API Product",
        "description": "This operation can be used to create a new API Product specifying the details of the API Product in the payload. \n",
        "parameters": [
          {
            "in": "body",
            "name": "body",
            "description": "API object that needs to be added\n",
            "required": true,
            "schema": {
              "$ref": "#/definitions/APIProductDetailed"
            }
          },
          {
            "$ref": "#/parameters/Content-Type"
          }
        ],
        "tags": [
          "API Product (Individual)"
        ],
        "responses": {
          "201": {
            "description": "Created.\nSuccessful response with the newly created object as entity in the body.\nLocation header contains URL of newly created entity.\n",
            "schema": {
              "$ref": "#/definitions/APIProductDetailed"
            },
            "headers": {
              "Location": {
                "description": "The URL of the newly created resource.\n",
                "type": "string"
              },
              "Content-Type": {
                "description": "The content type of the body.\n",
                "type": "string"
              },
              "Authorization": {
                "description": "The brearer token.\n",
                "type": "string"
              },
              "ETag": {
                "description": "Entity Tag of the response resource. Used by caches, or in conditional requests (Will be supported in future).\n",
                "type": "string"
              }
            }
          },
          "400": {
            "description": "Bad Request.\nInvalid request or validation error.\n",
            "schema": {
              "$ref": "#/definitions/Error"
            }
          },
          "415": {
            "description": "Unsupported Media Type.\nThe entity of the request was in a not supported format.\n",
            "schema": {
              "$ref": "#/definitions/Error"
            }
          }
        }
      }
    },
    "/api-products/{apiProductId}": {
      "delete": {
        "x-scope": "apim:api_publish",
        "summary": "Delete an API Product",
        "description": "This operation can be used to delete an existing API Product proving the Id of the API Product.\n",
        "parameters": [
          {
            "$ref": "#/parameters/apiProductId"
          },
          {
            "$ref": "#/parameters/If-Match"
          },
          {
            "$ref": "#/parameters/If-Unmodified-Since"
          }
        ],
        "tags": [
          "API Product (Individual)"
        ],
        "responses": {
          "200": {
            "description": "OK.\nResource successfully deleted.\n"
          },
          "403": {
            "description": "Forbidden.\nThe request must be conditional but no condition has been specified.\n",
            "schema": {
              "$ref": "#/definitions/Error"
            }
          },
          "404": {
            "description": "Not Found.\nResource to be deleted does not exist.\n",
            "schema": {
              "$ref": "#/definitions/Error"
            }
          },
          "412": {
            "description": "Precondition Failed.\nThe request has not been performed because one of the preconditions is not met.\n",
            "schema": {
              "$ref": "#/definitions/Error"
            }
          }
        }
      },
      "get": {
        "x-scope": "apim:api_publish",
        "summary": "Get details of an API Product",
        "description": "Using this operation, you can retrieve complete details of a single API Product. You need to provide the Id of the API to retrive it.\n",
        "parameters": [
          {
            "$ref": "#/parameters/apiProductId"
          },
          {
            "$ref": "#/parameters/Accept"
          },
          {
            "$ref": "#/parameters/If-None-Match"
          },
          {
            "$ref": "#/parameters/If-Modified-Since"
          }
        ],
        "tags": [
          "API Product (Individual)"
        ],
        "responses": {
          "200": {
            "description": "OK.\nRequested API Product is returned\n",
            "headers": {
              "Content-Type": {
                "description": "The content type of the body.\n",
                "type": "string"
              },
              "ETag": {
                "description": "Entity Tag of the response resource. Used by caches, or in conditional requests (Will be supported in future).\n",
                "type": "string"
              },
              "Last-Modified": {
                "description": "Date and time the resource has been modifed the last time.\nUsed by caches, or in conditional requests (Will be supported in future).\n",
                "type": "string"
              }
            },
            "schema": {
              "$ref": "#/definitions/APIProductDetailed"
            }
          },
          "304": {
            "description": "Not Modified.\nEmpty body because the client has already the latest version of the requested resource (Will be supported in future).\n"
          },
          "404": {
            "description": "Not Found.\nRequested API does not exist.\n",
            "schema": {
              "$ref": "#/definitions/Error"
            }
          },
          "406": {
            "description": "Not Acceptable.\nThe requested media type is not supported\n",
            "schema": {
              "$ref": "#/definitions/Error"
            }
          }
        }
      },
      "put": {
        "x-scope": "apim:api_publish",
        "summary": "Update an API product",
        "description": "This operation can be used to update an existing API product.\nBut the properties `name`, `provider`\n",
        "parameters": [
          {
            "$ref": "#/parameters/apiProductId"
          },
          {
            "in": "body",
            "name": "body",
            "description": "API object that needs to be added\n",
            "required": true,
            "schema": {
              "$ref": "#/definitions/APIProductDetailed"
            }
          },
          {
            "$ref": "#/parameters/Content-Type"
          },
          {
            "$ref": "#/parameters/If-Match"
          },
          {
            "$ref": "#/parameters/If-Unmodified-Since"
          }
        ],
        "tags": [
          "API Product (Individual)"
        ],
        "responses": {
          "200": {
            "description": "OK.\nSuccessful response with updated API product object\n",
            "schema": {
              "$ref": "#/definitions/APIProductDetailed"
            },
            "headers": {
              "Location": {
                "description": "The URL of the newly created resource.\n",
                "type": "string"
              },
              "Content-Type": {
                "description": "The content type of the body.\n",
                "type": "string"
              },
              "ETag": {
                "description": "Entity Tag of the response resource. Used by caches, or in conditional requests (Will be supported in future).\n",
                "type": "string"
              },
              "Last-Modified": {
                "description": "Date and time the resource has been modifed the last time.\nUsed by caches, or in conditional requests (Will be supported in future).\n",
                "type": "string"
              }
            }
          },
          "400": {
            "description": "Bad Request.\nInvalid request or validation error\n",
            "schema": {
              "$ref": "#/definitions/Error"
            }
          },
          "403": {
            "description": "Forbidden.\nThe request must be conditional but no condition has been specified.\n",
            "schema": {
              "$ref": "#/definitions/Error"
            }
          },
          "404": {
            "description": "Not Found.\nThe resource to be updated does not exist.\n",
            "schema": {
              "$ref": "#/definitions/Error"
            }
          },
          "412": {
            "description": "Precondition Failed.\nThe request has not been performed because one of the preconditions is not met.\n",
            "schema": {
              "$ref": "#/definitions/Error"
            }
          }
        }
      }
    },
    "/api-products/{apiProductId}/thumbnail": {
      "get": {
        "x-scope": "apim:api_publish",
        "summary": "Get thumbnail image",
        "description": "This operation can be used to download a thumbnail image of an API product.\n",
        "parameters": [
          {
            "$ref": "#/parameters/apiProductId"
          },
          {
            "$ref": "#/parameters/Accept"
          },
          {
            "$ref": "#/parameters/If-None-Match"
          },
          {
            "$ref": "#/parameters/If-Modified-Since"
          }
        ],
        "tags": [
          "API Product (Individual)"
        ],
        "responses": {
          "200": {
            "description": "OK.\nThumbnail image returned\n",
            "headers": {
              "Content-Type": {
                "description": "The content type of the body.\n",
                "type": "string"
              },
              "ETag": {
                "description": "Entity Tag of the response resource.\nUsed by caches, or in conditional requests (Will be supported in future).\n",
                "type": "string"
              },
              "Last-Modified": {
                "description": "Date and time the resource has been modifed the last time.\nUsed by caches, or in conditional requests (Will be supported in future).\n",
                "type": "string"
              }
            }
          },
          "304": {
            "description": "Not Modified.\nEmpty body because the client has already the latest version of the requested resource (Will be supported in future).\n"
          },
          "404": {
            "description": "Not Found.\nRequested Document does not exist.\n",
            "schema": {
              "$ref": "#/definitions/Error"
            }
          },
          "406": {
            "description": "Not Acceptable.\nThe requested media type is not supported\n",
            "schema": {
              "$ref": "#/definitions/Error"
            }
          }
        }
      },
      "post": {
        "consumes": [
          "multipart/form-data"
        ],
        "x-scope": "apim:api_publish",
        "summary": "Upload a thumbnail image",
        "description": "This operation can be used to upload a thumbnail image of an API Product. The thumbnail to be uploaded should be given as a form data parameter `file`.\n",
        "parameters": [
          {
            "$ref": "#/parameters/apiProductId"
          },
          {
            "in": "formData",
            "name": "file",
            "description": "Image to upload",
            "type": "file",
            "required": true
          },
          {
            "$ref": "#/parameters/Content-Type"
          },
          {
            "$ref": "#/parameters/If-Match"
          },
          {
            "$ref": "#/parameters/If-Unmodified-Since"
          }
        ],
        "tags": [
          "API Product (Individual)"
        ],
        "responses": {
          "200": {
            "description": "OK.\nImage updated\n",
            "schema": {
              "$ref": "#/definitions/FileInfo"
            },
            "headers": {
              "Location": {
                "description": "The URL of the uploaded thumbnail image of the API Product.\n",
                "type": "string"
              },
              "Content-Type": {
                "description": "The content type of the body.\n",
                "type": "string"
              },
              "ETag": {
                "description": "Entity Tag of the response resource.\nUsed by caches, or in conditional requests (Will be supported in future).\n",
                "type": "string"
              },
              "Last-Modified": {
                "description": "Date and time the resource has been modifed the last time.\nUsed by caches, or in conditional requests (Will be supported in future).\n",
                "type": "string"
              }
            }
          },
          "400": {
            "description": "Bad Request.\nInvalid request or validation error.\n",
            "schema": {
              "$ref": "#/definitions/Error"
            }
          },
          "404": {
            "description": "Not Found.\nThe resource to be updated does not exist.\n",
            "schema": {
              "$ref": "#/definitions/Error"
            }
          },
          "412": {
            "description": "Precondition Failed.\nThe request has not been performed because one of the preconditions is not met.\n",
            "schema": {
              "$ref": "#/definitions/Error"
            }
          }
        }
      }
    },
    "/api-products/{apiProductId}/swagger": {
      "get": {
        "x-scope": "apim:api_publish",
        "summary": "Get swagger definition",
        "description": "This operation can be used to retrieve the swagger definition of an API.\n",
        "parameters": [
          {
            "$ref": "#/parameters/apiProductId"
          },
          {
            "$ref": "#/parameters/Accept"
          },
          {
            "$ref": "#/parameters/If-None-Match"
          },
          {
            "$ref": "#/parameters/If-Modified-Since"
          }
        ],
        "tags": [
          "API Product (Individual)"
        ],
        "responses": {
          "200": {
            "description": "OK.\nRequested swagger document of the API is returned\n",
            "headers": {
              "Content-Type": {
                "description": "The content type of the body.\n",
                "type": "string"
              },
              "ETag": {
                "description": "Entity Tag of the response resource. Used by caches, or in conditional requests (Will be supported in future).\n",
                "type": "string"
              },
              "Last-Modified": {
                "description": "Date and time the resource has been modifed the last time.\nUsed by caches, or in conditional requests (Will be supported in future).\n",
                "type": "string"
              }
            }
          },
          "304": {
            "description": "Not Modified.\nEmpty body because the client has already the latest version of the requested resource (Will be supported in future).\n"
          },
          "404": {
            "description": "Not Found.\nRequested API does not exist.\n",
            "schema": {
              "$ref": "#/definitions/Error"
            }
          },
          "406": {
            "description": "Not Acceptable.\nThe requested media type is not supported\n",
            "schema": {
              "$ref": "#/definitions/Error"
            }
          }
        }
      },
      "put": {
        "consumes": [
          "multipart/form-data"
        ],
        "x-scope": "apim:api_publish",
        "summary": "upload swagger definition",
        "description": "This operation can be used to create/update the swagger definition of an existing API Product. Swagger definition to be updated is passed as a form data parameter `apiDefinition`.\n",
        "parameters": [
          {
            "$ref": "#/parameters/apiProductId"
          },
          {
            "in": "formData",
            "name": "apiDefinition",
            "description": "Swagger definition of the API product",
            "type": "string",
            "required": true
          },
          {
            "$ref": "#/parameters/Content-Type"
          },
          {
            "$ref": "#/parameters/If-Match"
          },
          {
            "$ref": "#/parameters/If-Unmodified-Since"
          }
        ],
        "tags": [
          "API Product (Individual)"
        ],
        "responses": {
          "200": {
            "description": "OK.\nSuccessful response with updated Swagger definition\n",
            "headers": {
              "Location": {
                "description": "The URL of the newly created resource.\n",
                "type": "string"
              },
              "Content-Type": {
                "description": "The content type of the body.\n",
                "type": "string"
              },
              "ETag": {
                "description": "Entity Tag of the response resource. Used by caches, or in conditional requests (Will be supported in future).\n",
                "type": "string"
              },
              "Last-Modified": {
                "description": "Date and time the resource has been modifed the last time.\nUsed by caches, or in conditional requests (Will be supported in future).\n",
                "type": "string"
              }
            }
          },
          "400": {
            "description": "Bad Request.\nInvalid request or validation error\n",
            "schema": {
              "$ref": "#/definitions/Error"
            }
          },
          "403": {
            "description": "Forbidden.\nThe request must be conditional but no condition has been specified.\n",
            "schema": {
              "$ref": "#/definitions/Error"
            }
          },
          "404": {
            "description": "Not Found.\nThe resource to be updated does not exist.\n",
            "schema": {
              "$ref": "#/definitions/Error"
            }
          },
          "412": {
            "description": "Precondition Failed.\nThe request has not been performed because one of the preconditions is not met.\n",
            "schema": {
              "$ref": "#/definitions/Error"
            }
          }
        }
      }
    },
    "/apis": {
      "get": {
        "x-scope": "apim:api_view",
        "produces": [
          "application/json",
          "application/gzip"
        ],
        "x-wso2-curl": "curl -k -H \"Authorization: Bearer ae4eae22-3f65-387b-a171-d37eaa366fa8\" https://localhost:9443/api/am/publisher/v0.14/apis",
        "x-wso2-request": "GET https://localhost:9443/api/am/publisher/v0.14/apis\nAuthorization: Bearer ae4eae22-3f65-387b-a171-d37eaa366fa8\n",
        "x-wso2-response": "HTTP/1.1 200 OK\nContent-Type: application/json\n\n{\n   \"previous\": \"\",\n   \"list\":    [\n            {\n         \"provider\": \"admin\",\n         \"version\": \"1.0.0\",\n         \"description\": \"This sample API provides Account Status Validation\",\n         \"name\": \"AccountVal\",\n         \"context\": \"/account\",\n         \"id\": \"2e81f147-c8a8-4f68-b4f0-69e0e7510b01\",\n         \"status\": \"PUBLISHED\"\n      },\n            {\n         \"provider\": \"admin\",\n         \"version\": \"1.0.0\",\n         \"description\": null,\n         \"name\": \"api1\",\n         \"context\": \"/api1\",\n         \"id\": \"3e22d2fb-277a-4e9e-8c7e-1c0f7f73960e\",\n         \"status\": \"PUBLISHED\"\n      }\n   ],\n   \"next\": \"\",\n   \"count\": 2\n}",
        "summary": "Retrieve/Search APIs\n",
        "description": "This operation provides you a list of available APIs qualifying under a given search condition.\n\nEach retrieved API is represented with a minimal amount of attributes. If you want to get complete details of an API, you need to use **Get details of an API** operation.\n",
        "parameters": [
          {
            "$ref": "#/parameters/limit"
          },
          {
            "$ref": "#/parameters/offset"
          },
          {
            "name": "query",
            "in": "query",
            "description": "**Search condition**.\n\nYou can search in attributes by using an **\"<attribute>:\"** modifier.\n\nEg.\n\"provider:wso2\" will match an API if the provider of the API is exactly \"wso2\".\n\"status:PUBLISHED\" will match an API if the API is in PUBLISHED state.\n\"label:external\" will match an API if it contains a Microgateway label called \"external\".\n\nAdditionally you can use wildcards.\n\nEg.\n\"provider:wso2*\" will match an API if the provider of the API starts with \"wso2\".\n\nSupported attribute modifiers are [**version, context, status,\ndescription, subcontext, doc, provider, label**]\n\nIf no advanced attribute modifier has been specified,  the API names containing\nthe search term will be returned as a result.\n",
            "type": "string"
          },
          {
            "$ref": "#/parameters/Accept"
          },
          {
            "$ref": "#/parameters/If-None-Match"
          },
          {
            "$ref": "#/parameters/expand"
          },
          {
            "name": "tenantDomain",
            "in": "query",
            "description": "Tenant domain, whose APIs should be retrieved. If not specified, the logged in user's tenant domain will\nbe considered for this.\n",
            "required": false,
            "type": "string"
          }
        ],
        "tags": [
          "API (Collection)"
        ],
        "responses": {
          "200": {
            "description": "OK.\nList of qualifying APIs is returned.\n",
            "schema": {
              "$ref": "#/definitions/APIList"
            },
            "headers": {
              "Content-Type": {
                "description": "The content type of the body.",
                "type": "string"
              },
              "ETag": {
                "description": "Entity Tag of the response resource. Used by caches, or in conditional requests (Will be supported in future).\n",
                "type": "string"
              }
            }
          },
          "304": {
            "description": "Not Modified.\nEmpty body because the client has already the latest version of the requested resource (Will be supported in future).\n"
          },
          "406": {
            "description": "Not Acceptable.\nThe requested media type is not supported\n",
            "schema": {
              "$ref": "#/definitions/Error"
            }
          }
        }
      },
      "post": {
        "x-scope": "apim:api_create",
        "x-wso2-curl": "curl -k -H \"Authorization: Bearer ae4eae22-3f65-387b-a171-d37eaa366fa8\" -H \"Content-Type: application/json\" -X POST -d @data.json https://localhost:9443/api/am/publisher/v0.14/apis",
        "x-wso2-request": "POST https://localhost:9443/api/am/publisher/v0.14/apis\nAuthorization: Bearer ae4eae22-3f65-387b-a171-d37eaa366fa8\n\n{\r\n   \"name\": \"PizzaShackAPI\",\r\n   \"description\": \"This document describe a RESTFul API for Pizza Shack online pizza delivery store.\\r\\n\",\r\n   \"context\": \"/pizzashack\",\r\n   \"version\": \"1.0.0\",\r\n   \"provider\": \"admin\",\r\n   \"apiDefinition\": \"{\\\"paths\\\":{\\\"/order\\\":{\\\"post\\\":{\\\"x-auth-type\\\":\\\"Application & Application User\\\",\\\"x-throttling-tier\\\":\\\"Unlimited\\\",\\\"description\\\":\\\"Create a new Order\\\",\\\"parameters\\\":[{\\\"schema\\\":{\\\"$ref\\\":\\\"#/definitions/Order\\\"},\\\"description\\\":\\\"Order object that needs to be added\\\",\\\"name\\\":\\\"body\\\",\\\"required\\\":true,\\\"in\\\":\\\"body\\\"}],\\\"responses\\\":{\\\"201\\\":{\\\"headers\\\":{\\\"Location\\\":{\\\"description\\\":\\\"The URL of the newly created resource.\\\",\\\"type\\\":\\\"string\\\"}},\\\"schema\\\":{\\\"$ref\\\":\\\"#/definitions/Order\\\"},\\\"description\\\":\\\"Created.\\\"}}}},\\\"/menu\\\":{\\\"get\\\":{\\\"x-auth-type\\\":\\\"Application & Application User\\\",\\\"x-throttling-tier\\\":\\\"Unlimited\\\",\\\"description\\\":\\\"Return a list of available menu items\\\",\\\"parameters\\\":[],\\\"responses\\\":{\\\"200\\\":{\\\"headers\\\":{},\\\"schema\\\":{\\\"title\\\":\\\"Menu\\\",\\\"properties\\\":{\\\"list\\\":{\\\"items\\\":{\\\"$ref\\\":\\\"#/definitions/MenuItem\\\"},\\\"type\\\":\\\"array\\\"}},\\\"type\\\":\\\"object\\\"},\\\"description\\\":\\\"OK.\\\"}}}}},\\\"schemes\\\":[\\\"https\\\"],\\\"produces\\\":[\\\"application/json\\\"],\\\"swagger\\\":\\\"2.0\\\",\\\"definitions\\\":{\\\"MenuItem\\\":{\\\"title\\\":\\\"Pizza menu Item\\\",\\\"properties\\\":{\\\"price\\\":{\\\"type\\\":\\\"string\\\"},\\\"description\\\":{\\\"type\\\":\\\"string\\\"},\\\"name\\\":{\\\"type\\\":\\\"string\\\"},\\\"image\\\":{\\\"type\\\":\\\"string\\\"}},\\\"required\\\":[\\\"name\\\"]},\\\"Order\\\":{\\\"title\\\":\\\"Pizza Order\\\",\\\"properties\\\":{\\\"customerName\\\":{\\\"type\\\":\\\"string\\\"},\\\"delivered\\\":{\\\"type\\\":\\\"boolean\\\"},\\\"address\\\":{\\\"type\\\":\\\"string\\\"},\\\"pizzaType\\\":{\\\"type\\\":\\\"string\\\"},\\\"creditCardNumber\\\":{\\\"type\\\":\\\"string\\\"},\\\"quantity\\\":{\\\"type\\\":\\\"number\\\"},\\\"orderId\\\":{\\\"type\\\":\\\"string\\\"}},\\\"required\\\":[\\\"orderId\\\"]}},\\\"consumes\\\":[\\\"application/json\\\"],\\\"info\\\":{\\\"title\\\":\\\"PizzaShackAPI\\\",\\\"description\\\":\\\"This document describe a RESTFul API for Pizza Shack online pizza delivery store.\\\\n\\\",\\\"license\\\":{\\\"name\\\":\\\"Apache 2.0\\\",\\\"url\\\":\\\"http://www.apache.org/licenses/LICENSE-2.0.html\\\"},\\\"contact\\\":{\\\"email\\\":\\\"architecture@pizzashack.com\\\",\\\"name\\\":\\\"John Doe\\\",\\\"url\\\":\\\"http://www.pizzashack.com\\\"},\\\"version\\\":\\\"1.0.0\\\"}}\",\r\n   \"wsdlUri\": null,\r\n   \"status\": \"CREATED\",\r\n   \"responseCaching\": \"Disabled\",\r\n   \"cacheTimeout\": 300,\r\n   \"destinationStatsEnabled\": false,\r\n   \"isDefaultVersion\": false,\r\n   \"type\": \"HTTP\",\r\n   \"transport\":    [\r\n      \"http\",\r\n      \"https\"\r\n   ],\r\n   \"tags\": [\"pizza\"],\r\n   \"tiers\": [\"Unlimited\"],\r\n   \"maxTps\":    {\r\n      \"sandbox\": 5000,\r\n      \"production\": 1000\r\n   },\r\n   \"visibility\": \"PUBLIC\",\r\n   \"visibleRoles\": [],\\r\n   \"endpointConfig\": \"{\\\"production_endpoints\\\":{\\\"url\\\":\\\"https://localhost:9443/am/sample/pizzashack/v1/api/\\\",\\\"config\\\":null},\\\"sandbox_endpoints\\\":{\\\"url\\\":\\\"https://localhost:9443/am/sample/pizzashack/v1/api/\\\",\\\"config\\\":null},\\\"endpoint_type\\\":\\\"http\\\"}\",\r\n   \"endpointSecurity\":    {\r\n      \"username\": \"user\",\r\n      \"type\": \"basic\",\r\n      \"password\": \"pass\"\r\n   },\r\n   \"gatewayEnvironments\": \"Production and Sandbox\",\r\n   \"sequences\": [{\"name\":\"json_validator\",\"type\": \"in\"},{\"name\":\"log_out_message\",\"type\": \"out\"}],\r\n   \"subscriptionAvailability\": null,\r\n   \"subscriptionAvailableTenants\": [],\r\n   \"businessInformation\":    {\r\n      \"businessOwnerEmail\": \"marketing@pizzashack.com\",\r\n      \"technicalOwnerEmail\": \"architecture@pizzashack.com\",\r\n      \"technicalOwner\": \"John Doe\",\r\n      \"businessOwner\": \"Jane Roe\"\r\n   },\r\n   \"corsConfiguration\":    {\r\n      \"accessControlAllowOrigins\": [\"*\"],\r\n      \"accessControlAllowHeaders\":       [\r\n         \"authorization\",\r\n         \"Access-Control-Allow-Origin\",\r\n         \"Content-Type\",\r\n         \"SOAPAction\"\r\n      ],\r\n      \"accessControlAllowMethods\":       [\r\n         \"GET\",\r\n         \"PUT\",\r\n         \"POST\",\r\n         \"DELETE\",\r\n         \"PATCH\",\r\n         \"OPTIONS\"\r\n      ],\r\n      \"accessControlAllowCredentials\": false,\r\n      \"corsConfigurationEnabled\": false\r\n   }\r\n}",
        "x-wso2-response": "HTTP/1.1 201 Created\nLocation: https://localhost:9443/api/am/publisher/v0.14/apis/7a2298c4-c905-403f-8fac-38c73301631f\nContent-Type: application/json\n\n{\r\n   \"id\": \"7a2298c4-c905-403f-8fac-38c73301631f\",\r\n   \"name\": \"PizzaShackAPI\",\r\n   \"description\": \"This document describe a RESTFul API for Pizza Shack online pizza delivery store.\\r\\n\",\r\n   \"context\": \"/pizzashack\",\r\n   \"version\": \"1.0.0\",\r\n   \"provider\": \"admin\",\r\n   \"apiDefinition\": \"{\\\"paths\\\":{\\\"/order\\\":{\\\"post\\\":{\\\"x-auth-type\\\":\\\"Application & Application User\\\",\\\"x-throttling-tier\\\":\\\"Unlimited\\\",\\\"description\\\":\\\"Create a new Order\\\",\\\"parameters\\\":[{\\\"schema\\\":{\\\"$ref\\\":\\\"#/definitions/Order\\\"},\\\"description\\\":\\\"Order object that needs to be added\\\",\\\"name\\\":\\\"body\\\",\\\"required\\\":true,\\\"in\\\":\\\"body\\\"}],\\\"responses\\\":{\\\"201\\\":{\\\"headers\\\":{\\\"Location\\\":{\\\"description\\\":\\\"The URL of the newly created resource.\\\",\\\"type\\\":\\\"string\\\"}},\\\"schema\\\":{\\\"$ref\\\":\\\"#/definitions/Order\\\"},\\\"description\\\":\\\"Created.\\\"}}}},\\\"/menu\\\":{\\\"get\\\":{\\\"x-auth-type\\\":\\\"Application & Application User\\\",\\\"x-throttling-tier\\\":\\\"Unlimited\\\",\\\"description\\\":\\\"Return a list of available menu items\\\",\\\"parameters\\\":[],\\\"responses\\\":{\\\"200\\\":{\\\"headers\\\":{},\\\"schema\\\":{\\\"title\\\":\\\"Menu\\\",\\\"properties\\\":{\\\"list\\\":{\\\"items\\\":{\\\"$ref\\\":\\\"#/definitions/MenuItem\\\"},\\\"type\\\":\\\"array\\\"}},\\\"type\\\":\\\"object\\\"},\\\"description\\\":\\\"OK.\\\"}}}}},\\\"schemes\\\":[\\\"https\\\"],\\\"produces\\\":[\\\"application/json\\\"],\\\"swagger\\\":\\\"2.0\\\",\\\"definitions\\\":{\\\"MenuItem\\\":{\\\"title\\\":\\\"Pizza menu Item\\\",\\\"properties\\\":{\\\"price\\\":{\\\"type\\\":\\\"string\\\"},\\\"description\\\":{\\\"type\\\":\\\"string\\\"},\\\"name\\\":{\\\"type\\\":\\\"string\\\"},\\\"image\\\":{\\\"type\\\":\\\"string\\\"}},\\\"required\\\":[\\\"name\\\"]},\\\"Order\\\":{\\\"title\\\":\\\"Pizza Order\\\",\\\"properties\\\":{\\\"customerName\\\":{\\\"type\\\":\\\"string\\\"},\\\"delivered\\\":{\\\"type\\\":\\\"boolean\\\"},\\\"address\\\":{\\\"type\\\":\\\"string\\\"},\\\"pizzaType\\\":{\\\"type\\\":\\\"string\\\"},\\\"creditCardNumber\\\":{\\\"type\\\":\\\"string\\\"},\\\"quantity\\\":{\\\"type\\\":\\\"number\\\"},\\\"orderId\\\":{\\\"type\\\":\\\"integer\\\"}},\\\"required\\\":[\\\"orderId\\\"]}},\\\"consumes\\\":[\\\"application/json\\\"],\\\"info\\\":{\\\"title\\\":\\\"PizzaShackAPI\\\",\\\"description\\\":\\\"This document describe a RESTFul API for Pizza Shack online pizza delivery store.\\\\n\\\",\\\"license\\\":{\\\"name\\\":\\\"Apache 2.0\\\",\\\"url\\\":\\\"http://www.apache.org/licenses/LICENSE-2.0.html\\\"},\\\"contact\\\":{\\\"email\\\":\\\"architecture@pizzashack.com\\\",\\\"name\\\":\\\"John Doe\\\",\\\"url\\\":\\\"http://www.pizzashack.com\\\"},\\\"version\\\":\\\"1.0.0\\\"}}\",\r\n   \"wsdlUri\": null,\r\n   \"responseCaching\": \"Disabled\",\r\n   \"cacheTimeout\": 300,\r\n   \"destinationStatsEnabled\": null,\r\n   \"isDefaultVersion\": false,\r\n   \"type\": \"HTTP\",\r\n   \"transport\":    [\r\n      \"http\",\r\n      \"https\"\r\n   ],\r\n   \"tags\": [\"pizza\"],\r\n   \"tiers\": [\"Unlimited\"],\r\n   \"maxTps\":    {\r\n      \"sandbox\": 5000,\r\n      \"production\": 1000\r\n   },\r\n   \"thumbnailUri\": null,\r\n   \"visibility\": \"PUBLIC\",\r\n   \"visibleRoles\": [],\\r\n   \"endpointConfig\": \"{\\\"production_endpoints\\\":{\\\"url\\\":\\\"https://localhost:9443/am/sample/pizzashack/v1/api/\\\",\\\"config\\\":null},\\\"sandbox_endpoints\\\":{\\\"url\\\":\\\"https://localhost:9443/am/sample/pizzashack/v1/api/\\\",\\\"config\\\":null},\\\"endpoint_type\\\":\\\"http\\\"}\",\r\n   \"endpointSecurity\":    {\r\n      \"username\": \"user\",\r\n      \"type\": \"basic\",\r\n      \"password\": \"pass\"\r\n   },\r\n   \"gatewayEnvironments\": \"Production and Sandbox\",\r\n   \"sequences\": [{\"name\":\"json_validator\",\"type\":\"in\",\"id\":\"142ece76-b208-4aab-b29a-f382045ed066\",\"shared\":false},{\"name\":\"log_out_message\",\"type\":\"out\",\"id\":\"b3527be8-95e6-41e0-8097-3276987b7d4b\",\"shared\":false}],\r\n   \"subscriptionAvailability\": null,\r\n   \"subscriptionAvailableTenants\": [],\r\n   \"businessInformation\":    {\r\n      \"businessOwnerEmail\": \"marketing@pizzashack.com\",\r\n      \"technicalOwnerEmail\": \"architecture@pizzashack.com\",\r\n      \"technicalOwner\": \"John Doe\",\r\n      \"businessOwner\": \"Jane Roe\"\r\n   },\r\n   \"corsConfiguration\":    {\r\n      \"accessControlAllowOrigins\": [\"*\"],\r\n      \"accessControlAllowHeaders\":       [\r\n         \"authorization\",\r\n         \"Access-Control-Allow-Origin\",\r\n         \"Content-Type\",\r\n         \"SOAPAction\"\r\n      ],\r\n      \"accessControlAllowMethods\":       [\r\n         \"GET\",\r\n         \"PUT\",\r\n         \"POST\",\r\n         \"DELETE\",\r\n         \"PATCH\",\r\n         \"OPTIONS\"\r\n      ],\r\n      \"accessControlAllowCredentials\": false,\r\n      \"corsConfigurationEnabled\": false\r\n   }\r\n}",
        "summary": "Create a new API",
        "description": "This operation can be used to create a new API specifying the details of the API in the payload. The new API will be in `CREATED` state.\n\nThere is a special capability for a user who has `APIM Admin` permission such that he can create APIs on behalf of other users. For that he can to specify `\"provider\" : \"some_other_user\"` in the payload so that the API's creator will be shown as `some_other_user` in the UI.\n",
        "parameters": [
          {
            "in": "body",
            "name": "body",
            "description": "API object that needs to be added\n",
            "required": true,
            "schema": {
              "$ref": "#/definitions/APIDetailed"
            }
          },
          {
            "$ref": "#/parameters/Content-Type"
          }
        ],
        "tags": [
          "API (Individual)"
        ],
        "responses": {
          "201": {
            "description": "Created.\nSuccessful response with the newly created object as entity in the body.\nLocation header contains URL of newly created entity.\n",
            "schema": {
              "$ref": "#/definitions/APIDetailed"
            },
            "headers": {
              "Location": {
                "description": "The URL of the newly created resource.\n",
                "type": "string"
              },
              "Content-Type": {
                "description": "The content type of the body.\n",
                "type": "string"
              },
              "Authorization": {
                "description": "The brearer token.\n",
                "type": "string"
              },
              "ETag": {
                "description": "Entity Tag of the response resource. Used by caches, or in conditional requests (Will be supported in future).\n",
                "type": "string"
              }
            }
          },
          "400": {
            "description": "Bad Request.\nInvalid request or validation error.\n",
            "schema": {
              "$ref": "#/definitions/Error"
            }
          },
          "415": {
            "description": "Unsupported Media Type.\nThe entity of the request was in a not supported format.\n",
            "schema": {
              "$ref": "#/definitions/Error"
            }
          }
        }
      }
    },
    "/apis/{apiId}": {
      "get": {
        "x-scope": "apim:api_view",
        "x-wso2-curl": "curl -k -H \"Authorization: Bearer ae4eae22-3f65-387b-a171-d37eaa366fa8\" https://localhost:9443/api/am/publisher/v0.14/apis/7a2298c4-c905-403f-8fac-38c73301631f",
        "x-wso2-request": "GET https://localhost:9443/api/am/publisher/v0.14/apis/7a2298c4-c905-403f-8fac-38c73301631f\nAuthorization: Bearer ae4eae22-3f65-387b-a171-d37eaa366fa8\n",
        "x-wso2-response": "HTTP/1.1 200 OK\nContent-Type: application/json\n\n{\r\n   \"id\": \"7a2298c4-c905-403f-8fac-38c73301631f\",\r\n   \"name\": \"PizzaShackAPI\",\r\n   \"description\": \"This document describe a RESTFul API for Pizza Shack online pizza delivery store.\\r\\n\",\r\n   \"context\": \"/pizzashack\",\r\n   \"version\": \"1.0.0\",\r\n   \"provider\": \"admin\",\r\n   \"apiDefinition\": \"{\\\"paths\\\":{\\\"/order\\\":{\\\"post\\\":{\\\"x-auth-type\\\":\\\"Application & Application User\\\",\\\"x-throttling-tier\\\":\\\"Unlimited\\\",\\\"description\\\":\\\"Create a new Order\\\",\\\"parameters\\\":[{\\\"schema\\\":{\\\"$ref\\\":\\\"#/definitions/Order\\\"},\\\"description\\\":\\\"Order object that needs to be added\\\",\\\"name\\\":\\\"body\\\",\\\"required\\\":true,\\\"in\\\":\\\"body\\\"}],\\\"responses\\\":{\\\"201\\\":{\\\"headers\\\":{\\\"Location\\\":{\\\"description\\\":\\\"The URL of the newly created resource.\\\",\\\"type\\\":\\\"string\\\"}},\\\"schema\\\":{\\\"$ref\\\":\\\"#/definitions/Order\\\"},\\\"description\\\":\\\"Created.\\\"}}}},\\\"/menu\\\":{\\\"get\\\":{\\\"x-auth-type\\\":\\\"Application & Application User\\\",\\\"x-throttling-tier\\\":\\\"Unlimited\\\",\\\"description\\\":\\\"Return a list of available menu items\\\",\\\"parameters\\\":[],\\\"responses\\\":{\\\"200\\\":{\\\"headers\\\":{},\\\"schema\\\":{\\\"title\\\":\\\"Menu\\\",\\\"properties\\\":{\\\"list\\\":{\\\"items\\\":{\\\"$ref\\\":\\\"#/definitions/MenuItem\\\"},\\\"type\\\":\\\"array\\\"}},\\\"type\\\":\\\"object\\\"},\\\"description\\\":\\\"OK.\\\"}}}}},\\\"schemes\\\":[\\\"https\\\"],\\\"produces\\\":[\\\"application/json\\\"],\\\"swagger\\\":\\\"2.0\\\",\\\"definitions\\\":{\\\"MenuItem\\\":{\\\"title\\\":\\\"Pizza menu Item\\\",\\\"properties\\\":{\\\"price\\\":{\\\"type\\\":\\\"string\\\"},\\\"description\\\":{\\\"type\\\":\\\"string\\\"},\\\"name\\\":{\\\"type\\\":\\\"string\\\"},\\\"image\\\":{\\\"type\\\":\\\"string\\\"}},\\\"required\\\":[\\\"name\\\"]},\\\"Order\\\":{\\\"title\\\":\\\"Pizza Order\\\",\\\"properties\\\":{\\\"customerName\\\":{\\\"type\\\":\\\"string\\\"},\\\"delivered\\\":{\\\"type\\\":\\\"boolean\\\"},\\\"address\\\":{\\\"type\\\":\\\"string\\\"},\\\"pizzaType\\\":{\\\"type\\\":\\\"string\\\"},\\\"creditCardNumber\\\":{\\\"type\\\":\\\"string\\\"},\\\"quantity\\\":{\\\"type\\\":\\\"number\\\"},\\\"orderId\\\":{\\\"type\\\":\\\"string\\\"}},\\\"required\\\":[\\\"orderId\\\"]}},\\\"consumes\\\":[\\\"application/json\\\"],\\\"info\\\":{\\\"title\\\":\\\"PizzaShackAPI\\\",\\\"description\\\":\\\"This document describe a RESTFul API for Pizza Shack online pizza delivery store.\\\\n\\\",\\\"license\\\":{\\\"name\\\":\\\"Apache 2.0\\\",\\\"url\\\":\\\"http://www.apache.org/licenses/LICENSE-2.0.html\\\"},\\\"contact\\\":{\\\"email\\\":\\\"architecture@pizzashack.com\\\",\\\"name\\\":\\\"John Doe\\\",\\\"url\\\":\\\"http://www.pizzashack.com\\\"},\\\"version\\\":\\\"1.0.0\\\"}}\",\r\n   \"wsdlUri\": null,\r\n   \"status\": \"CREATED\",\r\n   \"responseCaching\": \"Disabled\",\r\n   \"cacheTimeout\": 300,\r\n   \"destinationStatsEnabled\": null,\r\n   \"isDefaultVersion\": false,\r\n   \"type\": \"HTTP\",\r\n   \"transport\":    [\r\n      \"http\",\r\n      \"https\"\r\n   ],\r\n   \"tags\": [\"pizza\"],\r\n   \"tiers\": [\"Unlimited\"],\r\n   \"maxTps\":    {\r\n      \"sandbox\": 5000,\r\n      \"production\": 1000\r\n   },\r\n   \"thumbnailUri\": null,\r\n   \"visibility\": \"PUBLIC\",\r\n   \"visibleRoles\": [],\\r\n   \"endpointConfig\": \"{\\\"production_endpoints\\\":{\\\"url\\\":\\\"https://localhost:9443/am/sample/pizzashack/v1/api/\\\",\\\"config\\\":null},\\\"sandbox_endpoints\\\":{\\\"url\\\":\\\"https://localhost:9443/am/sample/pizzashack/v1/api/\\\",\\\"config\\\":null},\\\"endpoint_type\\\":\\\"http\\\"}\",\r\n   \"endpointSecurity\":    {\r\n      \"username\": \"user\",\r\n      \"type\": \"basic\",\r\n      \"password\": \"pass\"\r\n   },\r\n   \"gatewayEnvironments\": \"Production and Sandbox\",\r\n   \"sequences\": [],\r\n   \"subscriptionAvailability\": null,\r\n   \"subscriptionAvailableTenants\": [],\r\n   \"businessInformation\":    {\r\n      \"businessOwnerEmail\": \"marketing@pizzashack.com\",\r\n      \"technicalOwnerEmail\": \"architecture@pizzashack.com\",\r\n      \"technicalOwner\": \"John Doe\",\r\n      \"businessOwner\": \"Jane Roe\"\r\n   },\r\n   \"corsConfiguration\":    {\r\n      \"accessControlAllowOrigins\": [\"*\"],\r\n      \"accessControlAllowHeaders\":       [\r\n         \"authorization\",\r\n         \"Access-Control-Allow-Origin\",\r\n         \"Content-Type\",\r\n         \"SOAPAction\"\r\n      ],\r\n      \"accessControlAllowMethods\":       [\r\n         \"GET\",\r\n         \"PUT\",\r\n         \"POST\",\r\n         \"DELETE\",\r\n         \"PATCH\",\r\n         \"OPTIONS\"\r\n      ],\r\n      \"accessControlAllowCredentials\": false,\r\n      \"corsConfigurationEnabled\": false\r\n   }\r\n}",
        "summary": "Get details of an API",
        "description": "Using this operation, you can retrieve complete details of a single API. You need to provide the Id of the API to retrive it.\n",
        "parameters": [
          {
            "$ref": "#/parameters/apiId"
          },
          {
            "$ref": "#/parameters/Accept"
          },
          {
            "$ref": "#/parameters/If-None-Match"
          },
          {
            "$ref": "#/parameters/If-Modified-Since"
          }
        ],
        "tags": [
          "API (Individual)"
        ],
        "responses": {
          "200": {
            "description": "OK.\nRequested API is returned\n",
            "headers": {
              "Content-Type": {
                "description": "The content type of the body.\n",
                "type": "string"
              },
              "ETag": {
                "description": "Entity Tag of the response resource. Used by caches, or in conditional requests (Will be supported in future).\n",
                "type": "string"
              },
              "Last-Modified": {
                "description": "Date and time the resource has been modifed the last time.\nUsed by caches, or in conditional requests (Will be supported in future).\n",
                "type": "string"
              }
            },
            "schema": {
              "$ref": "#/definitions/APIDetailed"
            }
          },
          "304": {
            "description": "Not Modified.\nEmpty body because the client has already the latest version of the requested resource (Will be supported in future).\n"
          },
          "404": {
            "description": "Not Found.\nRequested API does not exist.\n",
            "schema": {
              "$ref": "#/definitions/Error"
            }
          },
          "406": {
            "description": "Not Acceptable.\nThe requested media type is not supported\n",
            "schema": {
              "$ref": "#/definitions/Error"
            }
          }
        }
      },
      "put": {
        "x-scope": "apim:api_create",
        "x-wso2-curl": "curl -k -H \"Authorization: Bearer ae4eae22-3f65-387b-a171-d37eaa366fa8\" -H \"Content-Type: application/json\" -X PUT -d @data.json https://localhost:9443/api/am/publisher/v0.14/apis/7a2298c4-c905-403f-8fac-38c73301631f",
        "x-wso2-request": "PUT https://localhost:9443/api/am/publisher/v0.14/apis/7a2298c4-c905-403f-8fac-38c73301631f\nAuthorization: Bearer ae4eae22-3f65-387b-a171-d37eaa366fa8\nContent-Type: application/json\n\n{\r\n   \"id\": \"7a2298c4-c905-403f-8fac-38c73301631f\",\r\n   \"name\": \"PizzaShackAPI\",\r\n   \"description\": \"This document describe a RESTFul API for Pizza Shack online pizza delivery store.\\r\\n\",\r\n   \"context\": \"/pizzashack\",\r\n   \"version\": \"1.0.0\",\r\n   \"provider\": \"admin\",\r\n   \"apiDefinition\": \"{\\\"paths\\\":{\\\"/order\\\":{\\\"post\\\":{\\\"x-auth-type\\\":\\\"Application & Application User\\\",\\\"x-throttling-tier\\\":\\\"Unlimited\\\",\\\"description\\\":\\\"Create a new Order\\\",\\\"parameters\\\":[{\\\"schema\\\":{\\\"$ref\\\":\\\"#/definitions/Order\\\"},\\\"description\\\":\\\"Order object that needs to be added\\\",\\\"name\\\":\\\"body\\\",\\\"required\\\":true,\\\"in\\\":\\\"body\\\"}],\\\"responses\\\":{\\\"201\\\":{\\\"headers\\\":{\\\"Location\\\":{\\\"description\\\":\\\"The URL of the newly created resource.\\\",\\\"type\\\":\\\"string\\\"}},\\\"schema\\\":{\\\"$ref\\\":\\\"#/definitions/Order\\\"},\\\"description\\\":\\\"Created.\\\"}}}},\\\"/menu\\\":{\\\"get\\\":{\\\"x-auth-type\\\":\\\"Application & Application User\\\",\\\"x-throttling-tier\\\":\\\"Unlimited\\\",\\\"description\\\":\\\"Return a list of available menu items\\\",\\\"parameters\\\":[],\\\"responses\\\":{\\\"200\\\":{\\\"headers\\\":{},\\\"schema\\\":{\\\"title\\\":\\\"Menu\\\",\\\"properties\\\":{\\\"list\\\":{\\\"items\\\":{\\\"$ref\\\":\\\"#/definitions/MenuItem\\\"},\\\"type\\\":\\\"array\\\"}},\\\"type\\\":\\\"object\\\"},\\\"description\\\":\\\"OK.\\\"}}}}},\\\"schemes\\\":[\\\"https\\\"],\\\"produces\\\":[\\\"application/json\\\"],\\\"swagger\\\":\\\"2.0\\\",\\\"definitions\\\":{\\\"MenuItem\\\":{\\\"title\\\":\\\"Pizza menu Item\\\",\\\"properties\\\":{\\\"price\\\":{\\\"type\\\":\\\"string\\\"},\\\"description\\\":{\\\"type\\\":\\\"string\\\"},\\\"name\\\":{\\\"type\\\":\\\"string\\\"},\\\"image\\\":{\\\"type\\\":\\\"string\\\"}},\\\"required\\\":[\\\"name\\\"]},\\\"Order\\\":{\\\"title\\\":\\\"Pizza Order\\\",\\\"properties\\\":{\\\"customerName\\\":{\\\"type\\\":\\\"string\\\"},\\\"delivered\\\":{\\\"type\\\":\\\"boolean\\\"},\\\"address\\\":{\\\"type\\\":\\\"string\\\"},\\\"pizzaType\\\":{\\\"type\\\":\\\"string\\\"},\\\"creditCardNumber\\\":{\\\"type\\\":\\\"string\\\"},\\\"quantity\\\":{\\\"type\\\":\\\"number\\\"},\\\"orderId\\\":{\\\"type\\\":\\\"integer\\\"}},\\\"required\\\":[\\\"orderId\\\"]}},\\\"consumes\\\":[\\\"application/json\\\"],\\\"info\\\":{\\\"title\\\":\\\"PizzaShackAPI\\\",\\\"description\\\":\\\"This document describe a RESTFul API for Pizza Shack online pizza delivery store.\\\\n\\\",\\\"license\\\":{\\\"name\\\":\\\"Apache 2.0\\\",\\\"url\\\":\\\"http://www.apache.org/licenses/LICENSE-2.0.html\\\"},\\\"contact\\\":{\\\"email\\\":\\\"architecture@pizzashack.com\\\",\\\"name\\\":\\\"John Doe\\\",\\\"url\\\":\\\"http://www.pizzashack.com\\\"},\\\"version\\\":\\\"1.0.0\\\"}}\",\r\n   \"wsdlUri\": null,\r\n   \"status\": \"CREATED\",\r\n   \"responseCaching\": \"Disabled\",\r\n   \"cacheTimeout\": 300,\r\n   \"destinationStatsEnabled\": null,\r\n   \"isDefaultVersion\": false,\r\n   \"type\": \"HTTP\",\r\n   \"transport\":    [\r\n      \"https\"\r\n   ],\r\n   \"tags\": [\"pizza\",\"chicken\"],\r\n   \"tiers\": [\"Unlimited\"],\r\n   \"maxTps\":    {\r\n      \"sandbox\": 500,\r\n      \"production\": 100\r\n   },\r\n   \"thumbnailUri\": null,\r\n   \"visibility\": \"PUBLIC\",\r\n   \"visibleRoles\": [],\\r\n   \"endpointConfig\": \"{\\\"production_endpoints\\\":{\\\"url\\\":\\\"https://localhost:9443/am/sample/pizzashack/v1/api/\\\",\\\"config\\\":null},\\\"sandbox_endpoints\\\":{\\\"url\\\":\\\"https://localhost:9443/am/sample/pizzashack/v1/api/\\\",\\\"config\\\":null},\\\"endpoint_type\\\":\\\"http\\\"}\",\r\n   \"endpointSecurity\":    {\r\n      \"username\": \"user\",\r\n      \"type\": \"basic\",\r\n      \"password\": \"pass\"\r\n   },\r\n   \"gatewayEnvironments\": \"Production and Sandbox\",\r\n   \"sequences\": [{\"name\":\"json_validator\",\"type\": \"in\"},{\"name\":\"log_out_message\",\"type\": \"out\"}],\r\n   \"subscriptionAvailability\": null,\r\n   \"subscriptionAvailableTenants\": [],\r\n   \"businessInformation\":    {\r\n      \"businessOwnerEmail\": \"marketing@pizzashack.com\",\r\n      \"technicalOwnerEmail\": \"architecture@pizzashack.com\",\r\n      \"technicalOwner\": \"John Doe\",\r\n      \"businessOwner\": \"Jane Roe\"\r\n   },\r\n   \"corsConfiguration\":    {\r\n      \"accessControlAllowOrigins\": [\"*\"],\r\n      \"accessControlAllowHeaders\":       [\r\n         \"authorization\",\r\n         \"Access-Control-Allow-Origin\",\r\n         \"Content-Type\",\r\n         \"SOAPAction\"\r\n      ],\r\n      \"accessControlAllowMethods\":       [\r\n         \"GET\",\r\n         \"PUT\",\r\n         \"POST\",\r\n         \"DELETE\",\r\n         \"PATCH\",\r\n         \"OPTIONS\"\r\n      ],\r\n      \"accessControlAllowCredentials\": false,\r\n      \"corsConfigurationEnabled\": false\r\n   }\r\n}",
        "x-wso2-response": "HTTP/1.1 200 OK\nContent-Type: application/json\n\n{\r\n   \"id\": \"7a2298c4-c905-403f-8fac-38c73301631f\",\r\n   \"name\": \"PizzaShackAPI\",\r\n   \"description\": \"This document describe a RESTFul API for Pizza Shack online pizza delivery store.\\r\\n\",\r\n   \"context\": \"/pizzashack\",\r\n   \"version\": \"1.0.0\",\r\n   \"provider\": \"admin\",\r\n   \"apiDefinition\": \"{\\\"paths\\\":{\\\"/order\\\":{\\\"post\\\":{\\\"x-auth-type\\\":\\\"Application & Application User\\\",\\\"x-throttling-tier\\\":\\\"Unlimited\\\",\\\"description\\\":\\\"Create a new Order\\\",\\\"parameters\\\":[{\\\"schema\\\":{\\\"$ref\\\":\\\"#/definitions/Order\\\"},\\\"description\\\":\\\"Order object that needs to be added\\\",\\\"name\\\":\\\"body\\\",\\\"required\\\":true,\\\"in\\\":\\\"body\\\"}],\\\"responses\\\":{\\\"201\\\":{\\\"headers\\\":{\\\"Location\\\":{\\\"description\\\":\\\"The URL of the newly created resource.\\\",\\\"type\\\":\\\"string\\\"}},\\\"schema\\\":{\\\"$ref\\\":\\\"#/definitions/Order\\\"},\\\"description\\\":\\\"Created.\\\"}}}},\\\"/menu\\\":{\\\"get\\\":{\\\"x-auth-type\\\":\\\"Application & Application User\\\",\\\"x-throttling-tier\\\":\\\"Unlimited\\\",\\\"description\\\":\\\"Return a list of available menu items\\\",\\\"parameters\\\":[],\\\"responses\\\":{\\\"200\\\":{\\\"headers\\\":{},\\\"schema\\\":{\\\"title\\\":\\\"Menu\\\",\\\"properties\\\":{\\\"list\\\":{\\\"items\\\":{\\\"$ref\\\":\\\"#/definitions/MenuItem\\\"},\\\"type\\\":\\\"array\\\"}},\\\"type\\\":\\\"object\\\"},\\\"description\\\":\\\"OK.\\\"}}}}},\\\"schemes\\\":[\\\"https\\\"],\\\"produces\\\":[\\\"application/json\\\"],\\\"swagger\\\":\\\"2.0\\\",\\\"definitions\\\":{\\\"MenuItem\\\":{\\\"title\\\":\\\"Pizza menu Item\\\",\\\"properties\\\":{\\\"price\\\":{\\\"type\\\":\\\"string\\\"},\\\"description\\\":{\\\"type\\\":\\\"string\\\"},\\\"name\\\":{\\\"type\\\":\\\"string\\\"},\\\"image\\\":{\\\"type\\\":\\\"string\\\"}},\\\"required\\\":[\\\"name\\\"]},\\\"Order\\\":{\\\"title\\\":\\\"Pizza Order\\\",\\\"properties\\\":{\\\"customerName\\\":{\\\"type\\\":\\\"string\\\"},\\\"delivered\\\":{\\\"type\\\":\\\"boolean\\\"},\\\"address\\\":{\\\"type\\\":\\\"string\\\"},\\\"pizzaType\\\":{\\\"type\\\":\\\"string\\\"},\\\"creditCardNumber\\\":{\\\"type\\\":\\\"string\\\"},\\\"quantity\\\":{\\\"type\\\":\\\"number\\\"},\\\"orderId\\\":{\\\"type\\\":\\\"string\\\"}},\\\"required\\\":[\\\"orderId\\\"]}},\\\"consumes\\\":[\\\"application/json\\\"],\\\"info\\\":{\\\"title\\\":\\\"PizzaShackAPI\\\",\\\"description\\\":\\\"This document describe a RESTFul API for Pizza Shack online pizza delivery store.\\\\n\\\",\\\"license\\\":{\\\"name\\\":\\\"Apache 2.0\\\",\\\"url\\\":\\\"http://www.apache.org/licenses/LICENSE-2.0.html\\\"},\\\"contact\\\":{\\\"email\\\":\\\"architecture@pizzashack.com\\\",\\\"name\\\":\\\"John Doe\\\",\\\"url\\\":\\\"http://www.pizzashack.com\\\"},\\\"version\\\":\\\"1.0.0\\\"}}\",\r\n   \"wsdlUri\": null,\r\n   \"status\": \"CREATED\",\r\n   \"responseCaching\": \"Disabled\",\r\n   \"cacheTimeout\": 300,\r\n   \"destinationStatsEnabled\": null,\r\n   \"isDefaultVersion\": false,\r\n   \"type\": \"HTTP\",\r\n   \"transport\": [\"https\"],\r\n   \"tags\":    [\r\n      \"chicken\",\r\n      \"pizza\"\r\n   ],\r\n   \"tiers\": [\"Unlimited\"],\r\n   \"maxTps\":    {\r\n      \"sandbox\": 500,\r\n      \"production\": 100\r\n   },\r\n   \"thumbnailUri\": null,\r\n   \"visibility\": \"PUBLIC\",\r\n   \"visibleRoles\": [],\\r\n   \"endpointConfig\": \"{\\\"production_endpoints\\\":{\\\"url\\\":\\\"https://localhost:9443/am/sample/pizzashack/v1/api/\\\",\\\"config\\\":null},\\\"sandbox_endpoints\\\":{\\\"url\\\":\\\"https://localhost:9443/am/sample/pizzashack/v1/api/\\\",\\\"config\\\":null},\\\"endpoint_type\\\":\\\"http\\\"}\",\r\n   \"endpointSecurity\":    {\r\n      \"username\": \"user\",\r\n      \"type\": \"basic\",\r\n      \"password\": \"pass\"\r\n   },\r\n   \"gatewayEnvironments\": \"Production and Sandbox\",\r\n   \"sequences\": [{\"name\":\"json_validator\",\"type\":\"in\",\"id\":\"142ece76-b208-4aab-b29a-f382045ed066\",\"shared\":false},{\"name\":\"log_out_message\",\"type\":\"out\",\"id\":\"b3527be8-95e6-41e0-8097-3276987b7d4b\",\"shared\":false}],\r\n   \"subscriptionAvailability\": null,\r\n   \"subscriptionAvailableTenants\": [],\r\n   \"businessInformation\":    {\r\n      \"businessOwnerEmail\": \"marketing@pizzashack.com\",\r\n      \"technicalOwnerEmail\": \"architecture@pizzashack.com\",\r\n      \"technicalOwner\": \"John Doe\",\r\n      \"businessOwner\": \"Jane Roe\"\r\n   },\r\n   \"corsConfiguration\":    {\r\n      \"accessControlAllowOrigins\": [\"*\"],\r\n      \"accessControlAllowHeaders\":       [\r\n         \"authorization\",\r\n         \"Access-Control-Allow-Origin\",\r\n         \"Content-Type\",\r\n         \"SOAPAction\"\r\n      ],\r\n      \"accessControlAllowMethods\":       [\r\n         \"GET\",\r\n         \"PUT\",\r\n         \"POST\",\r\n         \"DELETE\",\r\n         \"PATCH\",\r\n         \"OPTIONS\"\r\n      ],\r\n      \"accessControlAllowCredentials\": false,\r\n      \"corsConfigurationEnabled\": false\r\n   }\r\n}",
        "summary": "Update an API",
        "description": "This operation can be used to update an existing API.\nBut the properties `name`, `version`, `context`, `provider`, `state` will not be changed by this operation.\n",
        "parameters": [
          {
            "$ref": "#/parameters/apiId"
          },
          {
            "in": "body",
            "name": "body",
            "description": "API object that needs to be added\n",
            "required": true,
            "schema": {
              "$ref": "#/definitions/APIDetailed"
            }
          },
          {
            "$ref": "#/parameters/Content-Type"
          },
          {
            "$ref": "#/parameters/If-Match"
          },
          {
            "$ref": "#/parameters/If-Unmodified-Since"
          }
        ],
        "tags": [
          "API (Individual)"
        ],
        "responses": {
          "200": {
            "description": "OK.\nSuccessful response with updated API object\n",
            "schema": {
              "$ref": "#/definitions/APIDetailed"
            },
            "headers": {
              "Location": {
                "description": "The URL of the newly created resource.\n",
                "type": "string"
              },
              "Content-Type": {
                "description": "The content type of the body.\n",
                "type": "string"
              },
              "ETag": {
                "description": "Entity Tag of the response resource. Used by caches, or in conditional requests (Will be supported in future).\n",
                "type": "string"
              },
              "Last-Modified": {
                "description": "Date and time the resource has been modifed the last time.\nUsed by caches, or in conditional requests (Will be supported in future).\n",
                "type": "string"
              }
            }
          },
          "400": {
            "description": "Bad Request.\nInvalid request or validation error\n",
            "schema": {
              "$ref": "#/definitions/Error"
            }
          },
          "403": {
            "description": "Forbidden.\nThe request must be conditional but no condition has been specified.\n",
            "schema": {
              "$ref": "#/definitions/Error"
            }
          },
          "404": {
            "description": "Not Found.\nThe resource to be updated does not exist.\n",
            "schema": {
              "$ref": "#/definitions/Error"
            }
          },
          "412": {
            "description": "Precondition Failed.\nThe request has not been performed because one of the preconditions is not met.\n",
            "schema": {
              "$ref": "#/definitions/Error"
            }
          }
        }
      },
      "delete": {
        "x-scope": "apim:api_create",
        "x-wso2-curl": "curl -k -H \"Authorization: Bearer ae4eae22-3f65-387b-a171-d37eaa366fa8\" -X DELETE https://localhost:9443/api/am/publisher/v0.14/apis/6fb74674-4ab8-4b52-9886-f9a376985060",
        "x-wso2-request": "DELETE https://localhost:9443/api/am/publisher/v0.14/apis/6fb74674-4ab8-4b52-9886-f9a376985060\nAuthorization: Bearer ae4eae22-3f65-387b-a171-d37eaa366fa8\n",
        "x-wso2-response": "HTTP/1.1 200 OK",
        "summary": "Delete an API",
        "description": "This operation can be used to delete an existing API proving the Id of the API.\n",
        "parameters": [
          {
            "$ref": "#/parameters/apiId"
          },
          {
            "$ref": "#/parameters/If-Match"
          },
          {
            "$ref": "#/parameters/If-Unmodified-Since"
          }
        ],
        "tags": [
          "API (Individual)"
        ],
        "responses": {
          "200": {
            "description": "OK.\nResource successfully deleted.\n"
          },
          "403": {
            "description": "Forbidden.\nThe request must be conditional but no condition has been specified.\n",
            "schema": {
              "$ref": "#/definitions/Error"
            }
          },
          "404": {
            "description": "Not Found.\nResource to be deleted does not exist.\n",
            "schema": {
              "$ref": "#/definitions/Error"
            }
          },
          "412": {
            "description": "Precondition Failed.\nThe request has not been performed because one of the preconditions is not met.\n",
            "schema": {
              "$ref": "#/definitions/Error"
            }
          }
        }
      }
    },
    "/apis/{apiId}/swagger": {
      "get": {
        "x-scope": "apim:api_view",
        "x-wso2-curl": "curl -k -H \"Authorization: Bearer ae4eae22-3f65-387b-a171-d37eaa366fa8\" https://localhost:9443/api/am/publisher/v0.14/apis/890a4f4d-09eb-4877-a323-57f6ce2ed79b/swagger",
        "x-wso2-request": "GET https://localhost:9443/api/am/publisher/v0.14/apis/890a4f4d-09eb-4877-a323-57f6ce2ed79b/swagger\nAuthorization: Bearer ae4eae22-3f65-387b-a171-d37eaa366fa8\n",
        "x-wso2-response": "HTTP/1.1 200 OK\nContent-Type: application/json\nContent-Length: 329\n\n{\n   \"paths\": {\"/*\": {\"get\":    {\n      \"x-auth-type\": \"Application\",\n      \"x-throttling-tier\": \"Unlimited\",\n      \"responses\": {\"200\": {\"description\": \"OK\"}}\n   }}},\n   \"x-wso2-security\": {\"apim\": {\"x-wso2-scopes\": []}},\n   \"swagger\": \"2.0\",\n   \"info\":    {\n      \"title\": \"PhoneVerification\",\n      \"description\": \"Verify a phone number\",\n      \"contact\":       {\n         \"email\": \"xx@ee.com\",\n         \"name\": \"xx\"\n      },\n      \"version\": \"1.0.0\"\n   }\n}",
        "summary": "Get swagger definition",
        "description": "This operation can be used to retrieve the swagger definition of an API.\n",
        "parameters": [
          {
            "$ref": "#/parameters/apiId"
          },
          {
            "$ref": "#/parameters/Accept"
          },
          {
            "$ref": "#/parameters/If-None-Match"
          },
          {
            "$ref": "#/parameters/If-Modified-Since"
          }
        ],
        "tags": [
          "API (Individual)"
        ],
        "responses": {
          "200": {
            "description": "OK.\nRequested swagger document of the API is returned\n",
            "headers": {
              "Content-Type": {
                "description": "The content type of the body.\n",
                "type": "string"
              },
              "ETag": {
                "description": "Entity Tag of the response resource. Used by caches, or in conditional requests (Will be supported in future).\n",
                "type": "string"
              },
              "Last-Modified": {
                "description": "Date and time the resource has been modifed the last time.\nUsed by caches, or in conditional requests (Will be supported in future).\n",
                "type": "string"
              }
            }
          },
          "304": {
            "description": "Not Modified.\nEmpty body because the client has already the latest version of the requested resource (Will be supported in future).\n"
          },
          "404": {
            "description": "Not Found.\nRequested API does not exist.\n",
            "schema": {
              "$ref": "#/definitions/Error"
            }
          },
          "406": {
            "description": "Not Acceptable.\nThe requested media type is not supported\n",
            "schema": {
              "$ref": "#/definitions/Error"
            }
          }
        }
      },
      "put": {
        "consumes": [
          "multipart/form-data"
        ],
        "x-scope": "apim:api_create",
        "x-wso2-curl": "curl -k -H \"Authorization:Bearer 5311eca3-8ac8-354e-ab36-7e2fdd6a4013\" -F apiDefinition=\"{\\\"paths\\\":{\\\"\\/*\\\":{\\\"get\\\":{\\\"x-auth-type\\\":\\\"Application\\\",\\\"x-throttling-tier\\\":\\\"Unlimited\\\",\\\"responses\\\":{\\\"200\\\":{\\\"description\\\":\\\"OK\\\"}}}}},\\\"x-wso2-security\\\":{\\\"apim\\\":{\\\"x-wso2-scopes\\\":[]}},\\\"swagger\\\":\\\"2.0\\\",\\\"info\\\":{\\\"title\\\":\\\"PhoneVerification\\\",\\\"description\\\":\\\"Verify a phone number\\\",\\\"contact\\\":{\\\"email\\\":\\\"xx@ee.com\\\",\\\"name\\\":\\\"xx\\\"},\\\"version\\\":\\\"1.0.0\\\"}}\" -X PUT \"https://localhost:9443/api/am/publisher/v0.14/apis/8848faaa-7fd1-478a-baa2-48a4ebb92c98/swagger\"",
        "x-wso2-request": "PUT https://localhost:9443/api/am/publisher/v0.14/apis/8848faaa-7fd1-478a-baa2-48a4ebb92c98/swagger\nAuthorization:Bearer 5311eca3-8ac8-354e-ab36-7e2fdd6a4013\nContent-Length: 477\nContent-Type: multipart/form-data; boundary=------------------------4f51e636c0003d99\n\n--------------------------4f51e636c0003d99\nContent-Disposition: form-data; name=\"apiDefinition\"\n\n{\"paths\":{\"\\/*\":{\"get\":{\"x-auth-type\":\"Application\",\"x-throttling-tier\":\"Unlimited\",\"responses\":{\"200\":{\"description\":\"OK\"}}}}},\"x-wso2-security\":{\"apim\":{\"x-wso2-scopes\":[]}},\"swagger\":\"2.0\",\"info\":{\"title\":\"PhoneVerification\",\"description\":\"Verify a phone number\",\"contact\":{\"email\":\"xx@ee.com\",\"name\":\"xx\"},\"version\":\"1.0.0\"}}\n--------------------------4f51e636c0003d99--\n",
        "x-wso2-response": "HTTP/1.1 200 OK\nContent-Type: application/json\n\n{\n   \"paths\": {\"/*\": {\"get\":    {\n      \"x-auth-type\": \"Application\",\n      \"x-throttling-tier\": \"Unlimited\",\n      \"responses\": {\"200\": {\"description\": \"OK\"}}\n   }}},\n   \"x-wso2-security\": {\"apim\": {\"x-wso2-scopes\": []}},\n   \"swagger\": \"2.0\",\n   \"info\":    {\n      \"title\": \"PhoneVerification\",\n      \"description\": \"Verify a phone number\",\n      \"contact\":       {\n         \"email\": \"xx@ee.com\",\n         \"name\": \"xx\"\n      },\n      \"version\": \"1.0.0\"\n   }\n}",
        "summary": "Update swagger definition",
        "description": "This operation can be used to update the swagger definition of an existing API. Swagger definition to be updated is passed as a form data parameter `apiDefinition`.\n",
        "parameters": [
          {
            "$ref": "#/parameters/apiId"
          },
          {
            "in": "formData",
            "name": "apiDefinition",
            "description": "Swagger definition of the API",
            "type": "string",
            "required": true
          },
          {
            "$ref": "#/parameters/Content-Type"
          },
          {
            "$ref": "#/parameters/If-Match"
          },
          {
            "$ref": "#/parameters/If-Unmodified-Since"
          }
        ],
        "tags": [
          "API (Individual)"
        ],
        "responses": {
          "200": {
            "description": "OK.\nSuccessful response with updated Swagger definition\n",
            "headers": {
              "Location": {
                "description": "The URL of the newly created resource.\n",
                "type": "string"
              },
              "Content-Type": {
                "description": "The content type of the body.\n",
                "type": "string"
              },
              "ETag": {
                "description": "Entity Tag of the response resource. Used by caches, or in conditional requests (Will be supported in future).\n",
                "type": "string"
              },
              "Last-Modified": {
                "description": "Date and time the resource has been modifed the last time.\nUsed by caches, or in conditional requests (Will be supported in future).\n",
                "type": "string"
              }
            }
          },
          "400": {
            "description": "Bad Request.\nInvalid request or validation error\n",
            "schema": {
              "$ref": "#/definitions/Error"
            }
          },
          "403": {
            "description": "Forbidden.\nThe request must be conditional but no condition has been specified.\n",
            "schema": {
              "$ref": "#/definitions/Error"
            }
          },
          "404": {
            "description": "Not Found.\nThe resource to be updated does not exist.\n",
            "schema": {
              "$ref": "#/definitions/Error"
            }
          },
          "412": {
            "description": "Precondition Failed.\nThe request has not been performed because one of the preconditions is not met.\n",
            "schema": {
              "$ref": "#/definitions/Error"
            }
          }
        }
      }
    },
    "/apis/{apiId}/resource-policies": {
      "get": {
        "x-scope": "apim:api_view",
        "x-wso2-curl": "curl -k -H \"Authorization: Bearer ae4eae22-3f65-387b-a171-d37eaa366fa8\" https://localhost:9443/api/am/publisher/v0.14/apis/890a4f4d-09eb-4877-a323-57f6ce2ed79b/resource-policies",
        "x-wso2-request": "GET https://localhost:9443/api/am/publisher/v0.14/apis/890a4f4d-09eb-4877-a323-57f6ce2ed79b/resource-policies\nAuthorization: Bearer ae4eae22-3f65-387b-a171-d37eaa366fa8\n",
        "x-wso2-response": "HTTP/1.1 200 OK\nContent-Type: application/json\n\n{\r\n    \"list\": [\r\n        {\r\n            \"id\": \"1990b54c-6685-4058-a08c-8fd5353056a6\",\r\n            \"httpVerb\": \"get\",\r\n            \"resourcePath\": \"checkPhoneNumbers\",\r\n            \"content\": \"<header description=\\\"SOAPAction\\\" name=\\\"SOAPAction\\\" scope=\\\"transport\\\" value=\\\"http://ws.cdyne.com/PhoneVerify/query/CheckPhoneNumber\\\"/>\"\r\n        }\r\n    ],\r\n    \"count\": 1\r\n}",
        "summary": "Get the resource policy (inflow/outflow) definitions",
        "description": "This operation can be used to retrieve conversion policy resource definitions of an API.\n",
        "parameters": [
          {
            "$ref": "#/parameters/apiId"
          },
          {
            "in": "query",
            "name": "resourcePath",
            "description": "Resource path of the resource policy definition",
            "type": "string",
            "required": false
          },
          {
            "in": "query",
            "name": "verb",
            "description": "HTTP verb of the resource path of the resource policy definition",
            "type": "string",
            "required": false
          },
          {
            "in": "query",
            "name": "sequenceType",
            "description": "sequence type of the resource policy resource definition",
            "type": "string",
            "required": true
          },
          {
            "$ref": "#/parameters/Accept"
          },
          {
            "$ref": "#/parameters/If-None-Match"
          },
          {
            "$ref": "#/parameters/If-Modified-Since"
          }
        ],
        "tags": [
          "API (Individual)"
        ],
        "responses": {
          "200": {
            "description": "OK.\nList of resource policy definitions of the API is returned\n",
            "schema": {
              "$ref": "#/definitions/ResourcePolicyList"
            },
            "headers": {
              "Content-Type": {
                "description": "The content type of the body.\n",
                "type": "string"
              },
              "ETag": {
                "description": "Entity Tag of the response resource. Used by caches, or in conditional requests (Will be supported in future).\n",
                "type": "string"
              },
              "Last-Modified": {
                "description": "Date and time the resource has been modifed the last time.\nUsed by caches, or in conditional requests (Will be supported in future).\n",
                "type": "string"
              }
            }
          },
          "304": {
            "description": "Not Modified.\nEmpty body because the client has already the latest version of the requested resource (Will be supported in future).\n"
          },
          "404": {
            "description": "Not Found.\nRequested API does not exist.\n",
            "schema": {
              "$ref": "#/definitions/Error"
            }
          },
          "406": {
            "description": "Not Acceptable.\nThe requested media type is not supported\n",
            "schema": {
              "$ref": "#/definitions/Error"
            }
          }
        }
      }
    },
    "/apis/{apiId}/resource-policies/{resourceId}": {
      "get": {
        "x-scope": "apim:api_view",
        "x-wso2-curl": "curl -k -H \"Authorization: Bearer ae4eae22-3f65-387b-a171-d37eaa366fa8\" https://localhost:9443/api/am/publisher/v0.14/apis/890a4f4d-09eb-4877-a323-57f6ce2ed79b/resource-policies/0bcb7f05-599d-4e1a-adce-5cb89bfe58d5",
        "x-wso2-request": "GET https://localhost:9443/api/am/publisher/v0.14/apis/890a4f4d-09eb-4877-a323-57f6ce2ed79b/resource-policies/0bcb7f05-599d-4e1a-adce-5cb89bfe58d5\nAuthorization: Bearer ae4eae22-3f65-387b-a171-d37eaa366fa8\n",
        "x-wso2-response": "HTTP/1.1 200 OK\nContent-Type: application/json\n\n{\r\n            \"id\": \"6c735e1d-8041-4f1e-b246-d28edaa650b0\",\r\n            \"httpVerb\": \"post\",\r\n            \"resourcePath\": \"checkPhoneNumbers\",\r\n            \"content\": \"<header description=\\\"SOAPAction\\\" name=\\\"SOAPAction\\\" scope=\\\"transport\\\" value=\\\"http://ws.cdyne.com/PhoneVerify/query/CheckPhoneNumber\\\"/>\"\r\n}",
        "summary": "Get the resource policy (inflow/outflow) definition for a given resource identifier.",
        "description": "This operation can be used to retrieve conversion policy resource definitions of an API given the resource identifier.\n",
        "parameters": [
          {
            "$ref": "#/parameters/apiId"
          },
          {
            "$ref": "#/parameters/resourceId"
          },
          {
            "$ref": "#/parameters/Accept"
          },
          {
            "$ref": "#/parameters/If-None-Match"
          },
          {
            "$ref": "#/parameters/If-Modified-Since"
          }
        ],
        "tags": [
          "API (Individual)"
        ],
        "responses": {
          "200": {
            "description": "OK.\nRequested resource policy definition of the API is returned for the given resource identifier.\n",
            "schema": {
              "$ref": "#/definitions/ResourcePolicyInfo"
            },
            "headers": {
              "Content-Type": {
                "description": "The content type of the body.\n",
                "type": "string"
              },
              "ETag": {
                "description": "Entity Tag of the response resource. Used by caches, or in conditional requests (Will be supported in future).\n",
                "type": "string"
              },
              "Last-Modified": {
                "description": "Date and time the resource has been modifed the last time.\nUsed by caches, or in conditional requests (Will be supported in future).\n",
                "type": "string"
              }
            }
          },
          "304": {
            "description": "Not Modified.\nEmpty body because the client has already the latest version of the requested resource (Will be supported in future).\n"
          },
          "400": {
            "description": "Bad Request.\nInvalid request or validation error\n",
            "schema": {
              "$ref": "#/definitions/Error"
            }
          },
          "404": {
            "description": "Not Found.\nRequested API does not exist.\n",
            "schema": {
              "$ref": "#/definitions/Error"
            }
          },
          "406": {
            "description": "Not Acceptable.\nThe requested media type is not supported\n",
            "schema": {
              "$ref": "#/definitions/Error"
            }
          }
        }
      },
      "put": {
        "consumes": [
          "application/json"
        ],
        "x-scope": "apim:api_create",
        "x-wso2-curl": "curl -k -H \"Authorization:Bearer 5311eca3-8ac8-354e-ab36-7e2fdd6a4013\" -F apiDefinition=\"{\\\"paths\\\":{\\\"\\/*\\\":{\\\"get\\\":{\\\"x-auth-type\\\":\\\"Application\\\",\\\"x-throttling-tier\\\":\\\"Unlimited\\\",\\\"responses\\\":{\\\"200\\\":{\\\"description\\\":\\\"OK\\\"}}}}},\\\"x-wso2-security\\\":{\\\"apim\\\":{\\\"x-wso2-scopes\\\":[]}},\\\"swagger\\\":\\\"2.0\\\",\\\"info\\\":{\\\"title\\\":\\\"PhoneVerification\\\",\\\"description\\\":\\\"Verify a phone number\\\",\\\"contact\\\":{\\\"email\\\":\\\"xx@ee.com\\\",\\\"name\\\":\\\"xx\\\"},\\\"version\\\":\\\"1.0.0\\\"}}\" -X PUT \"https://localhost:9443/api/am/publisher/v0.14/apis/8848faaa-7fd1-478a-baa2-48a4ebb92c98/resource-policies/0bcb7f05-599d-4e1a-adce-5cb89bfe58d5\"",
        "x-wso2-request": "PUT https://localhost:9443/api/am/publisher/v0.14/apis/8848faaa-7fd1-478a-baa2-48a4ebb92c98/resource-policies/0bcb7f05-599d-4e1a-adce-5cb89bfe58d5\nAuthorization:Bearer 5311eca3-8ac8-354e-ab36-7e2fdd6a4013\nContent-Length: 477\nContent-Type: application/json; boundary=------------------------4f51e636c0003d99\n--------------------------4f51e636c0003d99\n{ \"content\": \"<header description=\\\"SOAPAction\\\" name=\\\"SOAPAction\\\" scope=\\\"transport\\\" value=\\\"http://ws.cdyne.com/PhoneVerify/query/CheckPhoneNumber\\\"/>\"}\n--------------------------4f51e636c0003d99--\n",
        "x-wso2-response": "HTTP/1.1 200 OK\nContent-Type: application/json\n\n{\r\n            \"id\": \"6c735e1d-8041-4f1e-b246-d28edaa650b0\",\r\n            \"httpVerb\": \"post\",\r\n            \"resourcePath\": \"checkPhoneNumbers\",\r\n            \"content\": \"<header description=\\\"SOAPAction\\\" name=\\\"SOAPAction\\\" scope=\\\"transport\\\" value=\\\"http://ws.cdyne.com/PhoneVerify/query/CheckPhoneNumber\\\"/>\"\r\n}",
        "summary": "Update the resource policy(inflow/outflow) definition for the given resource identifier",
        "description": "This operation can be used to update the resource policy(inflow/outflow) definition for the given resource identifier of an existing API. resource policy definition to be updated is passed as a body parameter `content`.\n",
        "parameters": [
          {
            "$ref": "#/parameters/apiId"
          },
          {
            "$ref": "#/parameters/resourceId"
          },
          {
            "in": "body",
            "name": "body",
            "description": "Content of the resource policy definition that needs to be updated",
            "schema": {
              "$ref": "#/definitions/ResourcePolicyInfo"
            },
            "required": true
          },
          {
            "$ref": "#/parameters/Content-Type"
          },
          {
            "$ref": "#/parameters/If-Match"
          },
          {
            "$ref": "#/parameters/If-Unmodified-Since"
          }
        ],
        "tags": [
          "API (Individual)"
        ],
        "responses": {
          "200": {
            "description": "OK.\nSuccessful response with updated the resource policy definition\n",
            "schema": {
              "$ref": "#/definitions/ResourcePolicyInfo"
            },
            "headers": {
              "Location": {
                "description": "The URL of the newly created resource.\n",
                "type": "string"
              },
              "Content-Type": {
                "description": "The content type of the body.\n",
                "type": "string"
              },
              "ETag": {
                "description": "Entity Tag of the response resource. Used by caches, or in conditional requests (Will be supported in future).\n",
                "type": "string"
              },
              "Last-Modified": {
                "description": "Date and time the resource has been modifed the last time.\nUsed by caches, or in conditional requests (Will be supported in future).\n",
                "type": "string"
              }
            }
          },
          "400": {
            "description": "Bad Request.\nInvalid request or validation error\n",
            "schema": {
              "$ref": "#/definitions/Error"
            }
          },
          "403": {
            "description": "Forbidden.\nThe request must be conditional but no condition has been specified.\n",
            "schema": {
              "$ref": "#/definitions/Error"
            }
          },
          "404": {
            "description": "Not Found.\nThe resource to be updated does not exist.\n",
            "schema": {
              "$ref": "#/definitions/Error"
            }
          },
          "412": {
            "description": "Precondition Failed.\nThe request has not been performed because one of the preconditions is not met.\n",
            "schema": {
              "$ref": "#/definitions/Error"
            }
          }
        }
      }
    },
    "/apis/{apiId}/thumbnail": {
      "get": {
        "x-scope": "apim:api_view",
        "x-wso2-curl": "curl -k -H \"Authorization: Bearer d34baf74-3f02-3929-814e-88b27f750ba9\" https://localhost:9443/api/am/publisher/v0.14/apis/29c9ec3d-f590-467e-83e6-96d43517080f/thumbnail > image.jpg",
        "x-wso2-request": "GET https://localhost:9443/api/am/publisher/v0.14/apis/29c9ec3d-f590-467e-83e6-96d43517080f/thumbnail\nAuthorization: Bearer d34baf74-3f02-3929-814e-88b27f750ba9\n",
        "x-wso2-response": "HTTP/1.1 200 OK\r\nContent-Type: image/jpeg\r\n\r\n[image content]",
        "summary": "Get thumbnail image",
        "description": "This operation can be used to download a thumbnail image of an API.\n",
        "parameters": [
          {
            "$ref": "#/parameters/apiId"
          },
          {
            "$ref": "#/parameters/Accept"
          },
          {
            "$ref": "#/parameters/If-None-Match"
          },
          {
            "$ref": "#/parameters/If-Modified-Since"
          }
        ],
        "tags": [
          "API (Individual)"
        ],
        "responses": {
          "200": {
            "description": "OK.\nThumbnail image returned\n",
            "headers": {
              "Content-Type": {
                "description": "The content type of the body.\n",
                "type": "string"
              },
              "ETag": {
                "description": "Entity Tag of the response resource.\nUsed by caches, or in conditional requests (Will be supported in future).\n",
                "type": "string"
              },
              "Last-Modified": {
                "description": "Date and time the resource has been modifed the last time.\nUsed by caches, or in conditional requests (Will be supported in future).\n",
                "type": "string"
              }
            }
          },
          "304": {
            "description": "Not Modified.\nEmpty body because the client has already the latest version of the requested resource (Will be supported in future).\n"
          },
          "404": {
            "description": "Not Found.\nRequested Document does not exist.\n",
            "schema": {
              "$ref": "#/definitions/Error"
            }
          },
          "406": {
            "description": "Not Acceptable.\nThe requested media type is not supported\n",
            "schema": {
              "$ref": "#/definitions/Error"
            }
          }
        }
      },
      "post": {
        "consumes": [
          "multipart/form-data"
        ],
        "x-scope": "apim:api_create",
        "x-wso2-curl": "curl -X POST -H \"Authorization: Bearer d34baf74-3f02-3929-814e-88b27f750ba9\" https://localhost:9443/api/am/publisher/v0.14/apis/29c9ec3d-f590-467e-83e6-96d43517080f/thumbnail -F file=@image.jpg",
        "x-wso2-request": "POST https://localhost:9443/api/am/publisher/v0.14/apis/8848faaa-7fd1-478a-baa2-48a4ebb92c98/thumbnail\nAuthorization: Bearer d34baf74-3f02-3929-814e-88b27f750ba9\nContent-Type: multipart/form-data; boundary=------------------------5e542e0e5b50e1e4\nContent-Length: 18333\n\n--------------------------5e542e0e5b50e1e4\nContent-Disposition: form-data; name=\"file\"; filename=\"image.jpg\"\nContent-Type: image/jpeg\n\n[image content]\n\n--------------------------5e542e0e5b50e1e4--\n",
        "x-wso2-response": "HTTP/1.1 201 Created\r\nLocation: https://localhost:9443/api/am/publisher/v0.14/apis/8848faaa-7fd1-478a-baa2-48a4ebb92c98/thumbnail\r\nContent-Type: application/json\r\n\r\n{\r\n   \"relativePath\": \"/apis/8848faaa-7fd1-478a-baa2-48a4ebb92c98/thumbnail\",\r\n   \"mediaType\": \"image/jpeg\"\r\n}",
        "summary": "Upload a thumbnail image",
        "description": "This operation can be used to upload a thumbnail image of an API. The thumbnail to be uploaded should be given as a form data parameter `file`.\n",
        "parameters": [
          {
            "$ref": "#/parameters/apiId"
          },
          {
            "in": "formData",
            "name": "file",
            "description": "Image to upload",
            "type": "file",
            "required": true
          },
          {
            "$ref": "#/parameters/Content-Type"
          },
          {
            "$ref": "#/parameters/If-Match"
          },
          {
            "$ref": "#/parameters/If-Unmodified-Since"
          }
        ],
        "tags": [
          "API (Individual)"
        ],
        "responses": {
          "200": {
            "description": "OK.\nImage updated\n",
            "schema": {
              "$ref": "#/definitions/FileInfo"
            },
            "headers": {
              "Location": {
                "description": "The URL of the uploaded thumbnail image of the API.\n",
                "type": "string"
              },
              "Content-Type": {
                "description": "The content type of the body.\n",
                "type": "string"
              },
              "ETag": {
                "description": "Entity Tag of the response resource.\nUsed by caches, or in conditional requests (Will be supported in future).\n",
                "type": "string"
              },
              "Last-Modified": {
                "description": "Date and time the resource has been modifed the last time.\nUsed by caches, or in conditional requests (Will be supported in future).\n",
                "type": "string"
              }
            }
          },
          "400": {
            "description": "Bad Request.\nInvalid request or validation error.\n",
            "schema": {
              "$ref": "#/definitions/Error"
            }
          },
          "404": {
            "description": "Not Found.\nThe resource to be updated does not exist.\n",
            "schema": {
              "$ref": "#/definitions/Error"
            }
          },
          "412": {
            "description": "Precondition Failed.\nThe request has not been performed because one of the preconditions is not met.\n",
            "schema": {
              "$ref": "#/definitions/Error"
            }
          }
        }
      }
    },
    "/apis/copy-api": {
      "post": {
        "x-scope": "apim:api_create",
        "x-wso2-curl": "curl -k -H \"Authorization: Bearer ae4eae22-3f65-387b-a171-d37eaa366fa8\" -X POST \"https://localhost:9443/api/am/publisher/v0.14/apis/copy-api?apiId=890a4f4d-09eb-4877-a323-57f6ce2ed79b&newVersion=2.0.0\"",
        "x-wso2-request": "POST https://localhost:9443/api/am/publisher/v0.14/apis/copy-api?apiId=890a4f4d-09eb-4877-a323-57f6ce2ed79b&newVersion=2.0.0\nAuthorization: Bearer ae4eae22-3f65-387b-a171-d37eaa366fa8\n",
        "x-wso2-response": "HTTP/1.1 201 Created\nLocation: https://localhost:9443/api/am/publisher/v0.14/apis/25a84fc9-38c0-4578-95e8-29fb6b1c4771\nContent-Type: application/json\n\n{\r\n   \"id\": \"25a84fc9-38c0-4578-95e8-29fb6b1c4771\",\r\n   \"name\": \"PizzaShackAPI\",\r\n   \"description\": \"This document describe a RESTFul API for Pizza Shack online pizza delivery store.\\r\\n\",\r\n   \"context\": \"/pizzashack\",\r\n   \"version\": \"2.0.0\",\r\n   \"provider\": \"admin\",\r\n   \"apiDefinition\": \"{\\\"paths\\\":{\\\"\\\\/order\\\":{\\\"post\\\":{\\\"x-auth-type\\\":\\\"Application & Application User\\\",\\\"x-throttling-tier\\\":\\\"Unlimited\\\",\\\"description\\\":\\\"Create a new Order\\\",\\\"parameters\\\":[{\\\"schema\\\":{\\\"$ref\\\":\\\"#\\\\/definitions\\\\/Order\\\"},\\\"description\\\":\\\"Order object that needs to be added\\\",\\\"name\\\":\\\"body\\\",\\\"required\\\":true,\\\"in\\\":\\\"body\\\"}],\\\"responses\\\":{\\\"201\\\":{\\\"schema\\\":{\\\"$ref\\\":\\\"#\\\\/definitions\\\\/Order\\\"},\\\"headers\\\":{\\\"Location\\\":{\\\"description\\\":\\\"The URL of the newly created resource.\\\",\\\"type\\\":\\\"string\\\"}},\\\"description\\\":\\\"Created.\\\"}}}},\\\"\\\\/menu\\\":{\\\"get\\\":{\\\"x-auth-type\\\":\\\"Application & Application User\\\",\\\"x-throttling-tier\\\":\\\"Unlimited\\\",\\\"description\\\":\\\"Return a list of available menu items\\\",\\\"parameters\\\":[],\\\"responses\\\":{\\\"200\\\":{\\\"schema\\\":{\\\"title\\\":\\\"Menu\\\",\\\"properties\\\":{\\\"list\\\":{\\\"items\\\":{\\\"$ref\\\":\\\"#\\\\/definitions\\\\/MenuItem\\\"},\\\"type\\\":\\\"array\\\"}},\\\"type\\\":\\\"object\\\"},\\\"headers\\\":{},\\\"description\\\":\\\"OK.\\\"}}}}},\\\"schemes\\\":[\\\"https\\\"],\\\"produces\\\":[\\\"application\\\\/json\\\"],\\\"swagger\\\":\\\"2.0\\\",\\\"definitions\\\":{\\\"MenuItem\\\":{\\\"title\\\":\\\"Pizza menu Item\\\",\\\"properties\\\":{\\\"price\\\":{\\\"type\\\":\\\"string\\\"},\\\"description\\\":{\\\"type\\\":\\\"string\\\"},\\\"name\\\":{\\\"type\\\":\\\"string\\\"},\\\"image\\\":{\\\"type\\\":\\\"string\\\"}},\\\"required\\\":[\\\"name\\\"]},\\\"Order\\\":{\\\"title\\\":\\\"Pizza Order\\\",\\\"properties\\\":{\\\"customerName\\\":{\\\"type\\\":\\\"string\\\"},\\\"delivered\\\":{\\\"type\\\":\\\"boolean\\\"},\\\"pizzaType\\\":{\\\"type\\\":\\\"string\\\"},\\\"address\\\":{\\\"type\\\":\\\"string\\\"},\\\"creditCardNumber\\\":{\\\"type\\\":\\\"string\\\"},\\\"quantity\\\":{\\\"type\\\":\\\"number\\\"},\\\"orderId\\\":{\\\"type\\\":\\\"string\\\"}},\\\"required\\\":[\\\"orderId\\\"]}},\\\"consumes\\\":[\\\"application\\\\/json\\\"],\\\"info\\\":{\\\"title\\\":\\\"PizzaShackAPI\\\",\\\"description\\\":\\\"This document describe a RESTFul API for Pizza Shack online pizza delivery store.\\\\n\\\",\\\"license\\\":{\\\"name\\\":\\\"Apache 2.0\\\",\\\"url\\\":\\\"http:\\\\/\\\\/www.apache.org\\\\/licenses\\\\/LICENSE-2.0.html\\\"},\\\"contact\\\":{\\\"email\\\":\\\"architecture@pizzashack.com\\\",\\\"name\\\":\\\"John Doe\\\",\\\"url\\\":\\\"http:\\\\/\\\\/www.pizzashack.com\\\"},\\\"version\\\":\\\"2.0.0\\\"}}\",\r\n   \"wsdlUri\": null,\r\n   \"status\": \"CREATED\",\r\n   \"responseCaching\": \"Disabled\",\r\n   \"cacheTimeout\": 300,\r\n   \"destinationStatsEnabled\": null,\r\n   \"isDefaultVersion\": false,\r\n   \"type\": \"HTTP\",\r\n   \"transport\": [\"https\"],\r\n   \"tags\":    [\r\n      \"chicken\",\r\n      \"pizza\"\r\n   ],\r\n   \"tiers\": [\"Unlimited\"],\r\n   \"maxTps\":    {\r\n      \"sandbox\": 500,\r\n      \"production\": 100\r\n   },\r\n   \"thumbnailUri\": null,\r\n   \"visibility\": \"PUBLIC\",\r\n   \"visibleRoles\": [],\\r\n   \"endpointConfig\": \"{\\\"production_endpoints\\\":{\\\"url\\\":\\\"https://localhost:9443/am/sample/pizzashack/v1/api/\\\",\\\"config\\\":null},\\\"sandbox_endpoints\\\":{\\\"url\\\":\\\"https://localhost:9443/am/sample/pizzashack/v1/api/\\\",\\\"config\\\":null},\\\"endpoint_type\\\":\\\"http\\\"}\",\r\n   \"endpointSecurity\":    {\r\n      \"username\": \"user\",\r\n      \"type\": \"basic\",\r\n      \"password\": \"pass\"\r\n   },\r\n   \"gatewayEnvironments\": \"Production and Sandbox\",\r\n   \"sequences\": [],\r\n   \"subscriptionAvailability\": null,\r\n   \"subscriptionAvailableTenants\": [],\r\n   \"businessInformation\":    {\r\n      \"businessOwnerEmail\": \"marketing@pizzashack.com\",\r\n      \"technicalOwnerEmail\": \"architecture@pizzashack.com\",\r\n      \"technicalOwner\": \"John Doe\",\r\n      \"businessOwner\": \"Jane Roe\"\r\n   },\r\n   \"corsConfiguration\":    {\r\n      \"accessControlAllowOrigins\": [\"*\"],\r\n      \"accessControlAllowHeaders\":       [\r\n         \"authorization\",\r\n         \"Access-Control-Allow-Origin\",\r\n         \"Content-Type\",\r\n         \"SOAPAction\"\r\n      ],\r\n      \"accessControlAllowMethods\":       [\r\n         \"GET\",\r\n         \"PUT\",\r\n         \"POST\",\r\n         \"DELETE\",\r\n         \"PATCH\",\r\n         \"OPTIONS\"\r\n      ],\r\n      \"accessControlAllowCredentials\": false,\r\n      \"corsConfigurationEnabled\": false\r\n   }\r\n}",
        "summary": "Create a new API version",
        "description": "This operation can be used to create a new version of an existing API. The new version is specified as `newVersion` query parameter. New API will be in `CREATED` state.\n",
        "parameters": [
          {
            "name": "newVersion",
            "description": "Version of the new API.",
            "type": "string",
            "in": "query",
            "required": true
          },
          {
            "$ref": "#/parameters/apiId-Q"
          }
        ],
        "tags": [
          "API (Individual)"
        ],
        "responses": {
          "201": {
            "description": "Created.\nSuccessful response with the newly created API as entity in the body. Location header contains URL of newly created API.\n",
            "headers": {
              "Location": {
                "description": "The URL of the newly created API.\n",
                "type": "string"
              }
            }
          },
          "400": {
            "description": "Bad Request.\nInvalid request or validation error\n",
            "schema": {
              "$ref": "#/definitions/Error"
            }
          },
          "401": {
            "description": "Unauthenticated request.\n",
            "schema": {
              "$ref": "#/definitions/Error"
            }
          },
          "404": {
            "description": "Not Found.\nAPI to copy does not exist.\n"
          }
        }
      }
    },
    "/apis/change-lifecycle": {
      "post": {
        "x-scope": "apim:api_publish",
        "x-wso2-curl": "curl -k -H \"Authorization: Bearer ae4eae22-3f65-387b-a171-d37eaa366fa8\" -X POST \"https://localhost:9443/api/am/publisher/v0.14/apis/change-lifecycle?apiId=890a4f4d-09eb-4877-a323-57f6ce2ed79b&action=Publish\"",
        "x-wso2-request": "POST https://localhost:9443/api/am/publisher/v0.14/apis/change-lifecycle?apiId=890a4f4d-09eb-4877-a323-57f6ce2ed79b&action=Publish\nAuthorization: Bearer ae4eae22-3f65-387b-a171-d37eaa366fa8\n",
        "x-wso2-response": "HTTP/1.1 200 OK",
        "summary": "Change API Status",
        "description": "This operation is used to change the lifecycle of an API. Eg: Publish an API which is in `CREATED` state. In order to change the lifecycle, we need to provide the lifecycle `action` as a query parameter.\n\nFor example, to Publish an API, `action` should be `Publish`. Note that the `Re-publish` action is available only after calling `Block`.\n\nSome actions supports providing additional paramters which should be provided as `lifecycleChecklist` parameter. Please see parameters table for more information.\n",
        "parameters": [
          {
            "name": "action",
            "description": "The action to demote or promote the state of the API.\n\nSupported actions are [ **Publish, Deploy as a Prototype, Demote to Created, Demote to Prototyped, Block, Deprecate, Re-Publish, Retire **]\n",
            "in": "query",
            "type": "string",
            "required": true,
            "enum": [
              "Publish",
              "Deploy as a Prototype",
              "Demote to Created",
              "Demote to Prototyped",
              "Block",
              "Deprecate",
              "Re-Publish",
              "Retire"
            ]
          },
          {
            "name": "lifecycleChecklist",
            "description": "\nSupported checklist items are as follows.\n1. **Deprecate Old Versions**: Setting this to true will deprecate older versions of a particular API when it is promoted to Published state from Created state.\n2. **Require Re-Subscription**: If you set this to true, users need to re subscribe to the API although they may have subscribed to an older version.\n\nYou can specify additional checklist items by using an **\"attribute:\"** modifier.\n\nEg: \"Deprecate Old Versions:true\" will deprecate older versions of a particular API when it is promoted to Published state from Created state. Multiple checklist items can be given in \"attribute1:true, attribute2:false\" format.\n\n**Sample CURL :**  curl -k -H \"Authorization: Bearer ae4eae22-3f65-387b-a171-d37eaa366fa8\" -X POST \"https://localhost:9443/api/am/publisher/v0.14/apis/change-lifecycle?apiId=890a4f4d-09eb-4877-a323-57f6ce2ed79b&action=Publish&lifecycleChecklist=Deprecate Old Versions:true,Require Re-Subscription:true\"\n",
            "type": "string",
            "in": "query"
          },
          {
            "$ref": "#/parameters/apiId-Q"
          },
          {
            "$ref": "#/parameters/If-Match"
          },
          {
            "$ref": "#/parameters/If-Unmodified-Since"
          }
        ],
        "tags": [
          "API (Individual)"
        ],
        "responses": {
          "200": {
            "description": "OK.\nLifecycle changed successfully.\n",
            "headers": {
              "ETag": {
                "description": "Entity Tag of the changed API. Used by caches, or in conditional requests (Will be supported in future).\n",
                "type": "string"
              },
              "Last-Modified": {
                "description": "Date and time the API lifecycle has been modified the last time.\nUsed by caches, or in conditional requests (Will be supported in future).\n",
                "type": "string"
              }
            }
          },
          "400": {
            "description": "Bad Request.\nInvalid request or validation error\n",
            "schema": {
              "$ref": "#/definitions/Error"
            }
          },
          "404": {
            "description": "Not Found.\nRequested API does not exist.\n",
            "schema": {
              "$ref": "#/definitions/Error"
            }
          },
          "412": {
            "description": "Precondition Failed.\nThe request has not been performed because one of the preconditions is not met.\n",
            "schema": {
              "$ref": "#/definitions/Error"
            }
          }
        }
      }
    },
    "/apis/{apiId}/documents": {
      "get": {
        "x-scope": "apim:api_view",
        "x-wso2-curl": "curl -k -H \"Authorization: Bearer ae4eae22-3f65-387b-a171-d37eaa366fa8\" \"https://localhost:9443/api/am/publisher/v0.14/apis/890a4f4d-09eb-4877-a323-57f6ce2ed79b/documents\"",
        "x-wso2-request": "GET https://localhost:9443/api/am/publisher/v0.14/apis/890a4f4d-09eb-4877-a323-57f6ce2ed79b/documents\nAuthorization: Bearer ae4eae22-3f65-387b-a171-d37eaa366fa8\n",
        "x-wso2-response": "HTTP/1.1 200 OK\nContent-Type: application/json\n\n{\n   \"previous\": \"\",\n   \"list\":    [\n            {\n         \"visibility\": \"API_LEVEL\",\n         \"sourceType\": \"INLINE\",\n         \"sourceUrl\": null,\n         \"otherTypeName\": null,\n         \"documentId\": \"0bcb7f05-599d-4e1a-adce-5cb89bfe58d5\",\n         \"summary\": \"This is a sample documentation for v1.0.0\",\n         \"name\": \"PhoneVerification API Documentation\",\n         \"type\": \"HOWTO\"\n      },\n            {\n         \"visibility\": \"API_LEVEL\",\n         \"sourceType\": \"URL\",\n         \"sourceUrl\": \"http://wiki.cdyne.com/index.php/Phone_Verification\",\n         \"otherTypeName\": null,\n         \"documentId\": \"4145df31-04f1-440c-8d08-68952874622c\",\n         \"summary\": \"This is the URL for online documentation\",\n         \"name\": \"Online Documentation\",\n         \"type\": \"SAMPLES\"\n      }\n   ],\n   \"next\": \"\",\n   \"count\": 2\n}",
        "summary": "Get a list of documents of an API",
        "description": "This operation can be used to retrive a list of documents belonging to an API by providing the id of the API.\n",
        "parameters": [
          {
            "$ref": "#/parameters/apiId"
          },
          {
            "$ref": "#/parameters/limit"
          },
          {
            "$ref": "#/parameters/offset"
          },
          {
            "$ref": "#/parameters/Accept"
          },
          {
            "$ref": "#/parameters/If-None-Match"
          }
        ],
        "tags": [
          "Document (Collection)"
        ],
        "responses": {
          "200": {
            "description": "OK.\nDocument list is returned.\n",
            "schema": {
              "$ref": "#/definitions/DocumentList"
            },
            "headers": {
              "Content-Type": {
                "description": "The content type of the body.\n",
                "type": "string"
              },
              "ETag": {
                "description": "Entity Tag of the response resource. Used by caches, or in conditional requests (Will be supported in future).\n",
                "type": "string"
              }
            }
          },
          "304": {
            "description": "Not Modified.\nEmpty body because the client has already the latest version of the requested resource (Will be supported in future).\n"
          },
          "404": {
            "description": "Not Found.\nRequested API does not exist.\n",
            "schema": {
              "$ref": "#/definitions/Error"
            }
          },
          "406": {
            "description": "Not Acceptable.\nThe requested media type is not supported\n",
            "schema": {
              "$ref": "#/definitions/Error"
            }
          }
        }
      },
      "post": {
        "x-scope": "apim:api_create",
        "x-wso2-curl": "curl -k -H \"Authorization: Bearer ae4eae22-3f65-387b-a171-d37eaa366fa8\" -H \"Content-Type: application/json\" -X POST -d @data.json \"https://localhost:9443/api/am/publisher/v0.14/apis/96077508-fd01-4fae-bc64-5de0e2baf43c/documents\"",
        "x-wso2-request": "POST https://localhost:9443/api/am/publisher/v0.14/apis/96077508-fd01-4fae-bc64-5de0e2baf43c/documents\nAuthorization: Bearer ae4eae22-3f65-387b-a171-d37eaa366fa8\nContent-Type: application/json\n\n{\n    \"visibility\": \"API_LEVEL\",\n    \"sourceType\": \"INLINE\",\n    \"sourceUrl\": null,\n    \"otherTypeName\": null,\n    \"summary\": \"This is a sample documentation\",\n    \"name\": \"Introduction to PhoneVerification API\",\n    \"type\": \"HOWTO\"\n}",
        "x-wso2-response": "HTTP/1.1 201 Created\nLocation: https://localhost:9443/api/am/publisher/v0.14/apis/890a4f4d-09eb-4877-a323-57f6ce2ed79b/documents/ffd5790d-b7a9-4cb6-b76a-f8b83ecdd058\nContent-Type: application/json\n\n{\n   \"visibility\": \"API_LEVEL\",\n   \"sourceType\": \"INLINE\",\n   \"sourceUrl\": null,\n   \"otherTypeName\": null,\n   \"documentId\": \"ffd5790d-b7a9-4cb6-b76a-f8b83ecdd058\",\n   \"summary\": \"This is a sample documentation\",\n   \"name\": \"Introduction to PhoneVerification API\",\n   \"type\": \"HOWTO\"\n}",
        "summary": "Add a new document to an API",
        "description": "This operation can be used to add a new documentation to an API. This operation only adds the metadata of a document. To add the actual content we need to use **Upload the content of an API document ** API once we obtain a document Id by this operation.\n",
        "parameters": [
          {
            "$ref": "#/parameters/apiId"
          },
          {
            "in": "body",
            "name": "body",
            "description": "Document object that needs to be added\n",
            "required": true,
            "schema": {
              "$ref": "#/definitions/Document"
            }
          },
          {
            "$ref": "#/parameters/Content-Type"
          }
        ],
        "tags": [
          "Document (Collection)"
        ],
        "responses": {
          "201": {
            "description": "Created.\nSuccessful response with the newly created Document object as entity in the body.\nLocation header contains URL of newly added document.\n",
            "schema": {
              "$ref": "#/definitions/Document"
            },
            "headers": {
              "Location": {
                "description": "Location to the newly created Document.\n",
                "type": "string"
              },
              "Content-Type": {
                "description": "The content type of the body.\n",
                "type": "string"
              },
              "ETag": {
                "description": "Entity Tag of the response resource.\nUsed by caches, or in conditional requests (Will be supported in future).\n",
                "type": "string"
              }
            }
          },
          "400": {
            "description": "Bad Request.\nInvalid request or validation error\n",
            "schema": {
              "$ref": "#/definitions/Error"
            }
          },
          "415": {
            "description": "Unsupported media type.\nThe entity of the request was in a not supported format.\n"
          }
        }
      }
    },
    "/api-products/{apiProductId}/documents": {
      "get": {
        "x-scope": "apim:api_publish",
        "x-wso2-curl": "curl -k -H \"Authorization: Bearer ae4eae22-3f65-387b-a171-d37eaa366fa8\" \"https://localhost:9443/api/am/publisher/v0.14/api-products/890a4f4d-09eb-4877-a323-57f6ce2ed79b/documents\"",
        "x-wso2-request": "GET https://localhost:9443/api/am/publisher/v0.14/api-products/890a4f4d-09eb-4877-a323-57f6ce2ed79b/documents\nAuthorization: Bearer ae4eae22-3f65-387b-a171-d37eaa366fa8\n",
        "x-wso2-response": "HTTP/1.1 200 OK\nContent-Type: application/json\n\n{\n   \"previous\": \"\",\n   \"list\":    [\n            {\n         \"visibility\": \"API_LEVEL\",\n         \"sourceType\": \"INLINE\",\n         \"sourceUrl\": null,\n         \"otherTypeName\": null,\n         \"documentId\": \"0bcb7f05-599d-4e1a-adce-5cb89bfe58d5\",\n         \"summary\": \"This is a sample documentation for v1.0.0\",\n         \"name\": \"PhoneVerification API Documentation\",\n         \"type\": \"HOWTO\"\n      },\n            {\n         \"visibility\": \"API_LEVEL\",\n         \"sourceType\": \"URL\",\n         \"sourceUrl\": \"http://wiki.cdyne.com/index.php/Phone_Verification\",\n         \"otherTypeName\": null,\n         \"documentId\": \"4145df31-04f1-440c-8d08-68952874622c\",\n         \"summary\": \"This is the URL for online documentation\",\n         \"name\": \"Online Documentation\",\n         \"type\": \"SAMPLES\"\n      }\n   ],\n   \"next\": \"\",\n   \"count\": 2\n}",
        "summary": "Get a list of documents of an API Product",
        "description": "This operation can be used to retrive a list of documents belonging to an API Product by providing the id of the API Product.\n",
        "parameters": [
          {
            "$ref": "#/parameters/apiProductId"
          },
          {
            "$ref": "#/parameters/limit"
          },
          {
            "$ref": "#/parameters/offset"
          },
          {
            "$ref": "#/parameters/Accept"
          },
          {
            "$ref": "#/parameters/If-None-Match"
          }
        ],
        "tags": [
          "Document (Collection)"
        ],
        "responses": {
          "200": {
            "description": "OK.\nDocument list is returned.\n",
            "schema": {
              "$ref": "#/definitions/DocumentList"
            },
            "headers": {
              "Content-Type": {
                "description": "The content type of the body.\n",
                "type": "string"
              },
              "ETag": {
                "description": "Entity Tag of the response resource. Used by caches, or in conditional requests (Will be supported in future).\n",
                "type": "string"
              }
            }
          },
          "304": {
            "description": "Not Modified.\nEmpty body because the client has already the latest version of the requested resource (Will be supported in future).\n"
          },
          "404": {
            "description": "Not Found.\nRequested API Product does not exist.\n",
            "schema": {
              "$ref": "#/definitions/Error"
            }
          },
          "406": {
            "description": "Not Acceptable.\nThe requested media type is not supported\n",
            "schema": {
              "$ref": "#/definitions/Error"
            }
          }
        }
      },
      "post": {
        "x-scope": "apim:api_publish",
        "x-wso2-curl": "curl -k -H \"Authorization: Bearer ae4eae22-3f65-387b-a171-d37eaa366fa8\" -H \"Content-Type: application/json\" -X POST -d @data.json \"https://localhost:9443/api/am/publisher/v0.14/api-products/96077508-fd01-4fae-bc64-5de0e2baf43c/documents\"",
        "x-wso2-request": "POST https://localhost:9443/api/am/publisher/v0.14/api-products/96077508-fd01-4fae-bc64-5de0e2baf43c/documents\nAuthorization: Bearer ae4eae22-3f65-387b-a171-d37eaa366fa8\nContent-Type: application/json\n\n{\n    \"visibility\": \"API_LEVEL\",\n    \"sourceType\": \"INLINE\",\n    \"sourceUrl\": null,\n    \"otherTypeName\": null,\n    \"summary\": \"This is a sample documentation\",\n    \"name\": \"Introduction to PhoneVerification API\",\n    \"type\": \"HOWTO\"\n}",
        "x-wso2-response": "HTTP/1.1 201 Created\nLocation: https://localhost:9443/api/am/publisher/v0.14/apis/890a4f4d-09eb-4877-a323-57f6ce2ed79b/documents/ffd5790d-b7a9-4cb6-b76a-f8b83ecdd058\nContent-Type: application/json\n\n{\n   \"visibility\": \"API_LEVEL\",\n   \"sourceType\": \"INLINE\",\n   \"sourceUrl\": null,\n   \"otherTypeName\": null,\n   \"documentId\": \"ffd5790d-b7a9-4cb6-b76a-f8b83ecdd058\",\n   \"summary\": \"This is a sample documentation\",\n   \"name\": \"Introduction to PhoneVerification API\",\n   \"type\": \"HOWTO\"\n}",
        "summary": "Add a new document to an API Product",
        "description": "This operation can be used to add a new documentation to an API Product. This operation only adds the metadata of a document. To add the actual content we need to use **Upload the content of an API Product document ** API once we obtain a document Id by this operation.\n",
        "parameters": [
          {
            "$ref": "#/parameters/apiProductId"
          },
          {
            "in": "body",
            "name": "body",
            "description": "Document object that needs to be added\n",
            "required": true,
            "schema": {
              "$ref": "#/definitions/Document"
            }
          },
          {
            "$ref": "#/parameters/Content-Type"
          }
        ],
        "tags": [
          "Document (Collection)"
        ],
        "responses": {
          "201": {
            "description": "Created.\nSuccessful response with the newly created Document object as entity in the body.\nLocation header contains URL of newly added document.\n",
            "schema": {
              "$ref": "#/definitions/Document"
            },
            "headers": {
              "Location": {
                "description": "Location to the newly created Document.\n",
                "type": "string"
              },
              "Content-Type": {
                "description": "The content type of the body.\n",
                "type": "string"
              },
              "ETag": {
                "description": "Entity Tag of the response resource.\nUsed by caches, or in conditional requests (Will be supported in future).\n",
                "type": "string"
              }
            }
          },
          "400": {
            "description": "Bad Request.\nInvalid request or validation error\n",
            "schema": {
              "$ref": "#/definitions/Error"
            }
          },
          "415": {
            "description": "Unsupported media type.\nThe entity of the request was in a not supported format.\n"
          }
        }
      }
    },
    "/apis/{apiId}/documents/{documentId}": {
      "get": {
        "x-scope": "apim:api_view",
        "x-wso2-curl": "curl -k -H \"Authorization: Bearer ae4eae22-3f65-387b-a171-d37eaa366fa8\" \"https://localhost:9443/api/am/publisher/v0.14/apis/890a4f4d-09eb-4877-a323-57f6ce2ed79b/documents/0bcb7f05-599d-4e1a-adce-5cb89bfe58d5\"",
        "x-wso2-request": "GET https://localhost:9443/api/am/publisher/v0.14/apis/890a4f4d-09eb-4877-a323-57f6ce2ed79b/documents/0bcb7f05-599d-4e1a-adce-5cb89bfe58d5\nAuthorization: Bearer ae4eae22-3f65-387b-a171-d37eaa366fa8\n",
        "x-wso2-response": "HTTP/1.1 200 OK\nContent-Type: application/json\n\n{\n   \"visibility\": \"API_LEVEL\",\n   \"sourceType\": \"INLINE\",\n   \"sourceUrl\": null,\n   \"otherTypeName\": null,\n   \"documentId\": \"0bcb7f05-599d-4e1a-adce-5cb89bfe58d5\",\n   \"summary\": \"This is a sample documentation\",\n   \"name\": \"PhoneVerification API Documentation\",\n   \"type\": \"HOWTO\"\n}",
        "summary": "Get a document of an API",
        "description": "This operation can be used to retrieve a particular document's metadata associated with an API.\n",
        "parameters": [
          {
            "$ref": "#/parameters/apiId"
          },
          {
            "$ref": "#/parameters/documentId"
          },
          {
            "$ref": "#/parameters/Accept"
          },
          {
            "$ref": "#/parameters/If-None-Match"
          },
          {
            "$ref": "#/parameters/If-Modified-Since"
          }
        ],
        "tags": [
          "Document (Individual)"
        ],
        "responses": {
          "200": {
            "description": "OK.\nDocument returned.\n",
            "schema": {
              "$ref": "#/definitions/Document"
            },
            "headers": {
              "Content-Type": {
                "description": "The content type of the body.\n",
                "type": "string"
              },
              "ETag": {
                "description": "Entity Tag of the response resource.\nUsed by caches, or in conditional requests (Will be supported in future).\n",
                "type": "string"
              },
              "Last-Modified": {
                "description": "Date and time the resource has been modifed the last time.\nUsed by caches, or in conditional requests (Will be supported in future).\n",
                "type": "string"
              }
            }
          },
          "304": {
            "description": "Not Modified.\nEmpty body because the client has already the latest version of the requested resource (Will be supported in future).\n"
          },
          "404": {
            "description": "Not Found.\nRequested Document does not exist.\n",
            "schema": {
              "$ref": "#/definitions/Error"
            }
          },
          "406": {
            "description": "Not Acceptable.\nThe requested media type is not supported\n",
            "schema": {
              "$ref": "#/definitions/Error"
            }
          }
        }
      },
      "put": {
        "x-scope": "apim:api_create",
        "x-wso2-curl": "curl -k -H \"Authorization:Bearer b0982cd2aacd463ff5f63cd5ebe58f4a\" -H \"Content-Type: application/json\" -X PUT -d data.json \"https://localhost:9443/api/am/publisher/v0.14/apis/96077508-fd01-4fae-bc64-5de0e2baf43c/documents/0bcb7f05-599d-4e1a-adce-5cb89bfe58d5\"",
        "x-wso2-request": "PUT https://localhost:9443/api/am/publisher/v0.14/apis/96077508-fd01-4fae-bc64-5de0e2baf43c/documents/0bcb7f05-599d-4e1a-adce-5cb89bfe58d5\nAuthorization:Bearer b0982cd2aacd463ff5f63cd5ebe58f4a\nContent-Type: application/json\n\n{\n   \"visibility\": \"API_LEVEL\",\n   \"sourceType\": \"INLINE\",\n   \"sourceUrl\": null,\n   \"otherTypeName\": null,\n   \"documentId\": \"0bcb7f05-599d-4e1a-adce-5cb89bfe58d5\",\n   \"summary\": \"This is a sample documentation for v1.0.0\",\n   \"name\": \"PhoneVerification API Documentation\",\n   \"type\": \"HOWTO\"\n}",
        "x-wso2-response": "HTTP/1.1 200 OK\nContent-Type: application/json\n\n{\n   \"visibility\": \"API_LEVEL\",\n   \"sourceType\": \"INLINE\",\n   \"sourceUrl\": null,\n   \"otherTypeName\": null,\n   \"documentId\": \"0bcb7f05-599d-4e1a-adce-5cb89bfe58d5\",\n   \"summary\": \"This is a sample documentation for v1.0.0\",\n   \"name\": \"PhoneVerification API Documentation\",\n   \"type\": \"HOWTO\"\n}",
        "summary": "Update a document of an API",
        "description": "This operation can be used to update metadata of an API's document.\n",
        "parameters": [
          {
            "$ref": "#/parameters/apiId"
          },
          {
            "$ref": "#/parameters/documentId"
          },
          {
            "in": "body",
            "name": "body",
            "description": "Document object that needs to be added\n",
            "required": true,
            "schema": {
              "$ref": "#/definitions/Document"
            }
          },
          {
            "$ref": "#/parameters/Content-Type"
          },
          {
            "$ref": "#/parameters/If-Match"
          },
          {
            "$ref": "#/parameters/If-Unmodified-Since"
          }
        ],
        "tags": [
          "Document (Individual)"
        ],
        "responses": {
          "200": {
            "description": "OK.\nDocument updated\n",
            "schema": {
              "$ref": "#/definitions/Document"
            },
            "headers": {
              "Location": {
                "description": "The URL of the updated document.\n",
                "type": "string"
              },
              "Content-Type": {
                "description": "The content type of the body.\n",
                "type": "string"
              },
              "ETag": {
                "description": "Entity Tag of the response resource.\nUsed by caches, or in conditional requests (Will be supported in future).\n",
                "type": "string"
              },
              "Last-Modified": {
                "description": "Date and time the resource has been modifed the last time.\nUsed by caches, or in conditional requests (Will be supported in future).\n",
                "type": "string"
              }
            }
          },
          "400": {
            "description": "Bad Request.\nInvalid request or validation error.\n",
            "schema": {
              "$ref": "#/definitions/Error"
            }
          },
          "404": {
            "description": "Not Found.\nThe resource to be updated does not exist.\n",
            "schema": {
              "$ref": "#/definitions/Error"
            }
          },
          "412": {
            "description": "Precondition Failed.\nThe request has not been performed because one of the preconditions is not met.\n",
            "schema": {
              "$ref": "#/definitions/Error"
            }
          }
        }
      },
      "delete": {
        "x-scope": "apim:api_create",
        "x-wso2-curl": "curl -k -H \"Authorization: Bearer ae4eae22-3f65-387b-a171-d37eaa366fa8\" -X DELETE https://localhost:9443/api/am/publisher/v0.14/apis/890a4f4d-09eb-4877-a323-57f6ce2ed79b/documents/ffd5790d-b7a9-4cb6-b76a-f8b83ecdd058",
        "x-wso2-request": "DELETE https://localhost:9443/api/am/publisher/v0.14/apis/890a4f4d-09eb-4877-a323-57f6ce2ed79b/documents/ffd5790d-b7a9-4cb6-b76a-f8b83ecdd058\nAuthorization: Bearer ae4eae22-3f65-387b-a171-d37eaa366fa8\n",
        "x-wso2-response": "HTTP/1.1 200 OK",
        "summary": "Delete a document of an API",
        "description": "This operation can be used to delete a document associated with an API.\n",
        "parameters": [
          {
            "$ref": "#/parameters/apiId"
          },
          {
            "$ref": "#/parameters/documentId"
          },
          {
            "$ref": "#/parameters/If-Match"
          },
          {
            "$ref": "#/parameters/If-Unmodified-Since"
          }
        ],
        "tags": [
          "Document (Individual)"
        ],
        "responses": {
          "200": {
            "description": "OK.\nResource successfully deleted.\n"
          },
          "404": {
            "description": "Not Found.\nResource to be deleted does not exist.\n",
            "schema": {
              "$ref": "#/definitions/Error"
            }
          },
          "412": {
            "description": "Precondition Failed.\nThe request has not been performed because one of the preconditions is not met.\n",
            "schema": {
              "$ref": "#/definitions/Error"
            }
          }
        }
      }
    },
    "/apis/{apiId}/documents/{documentId}/content": {
      "get": {
        "x-scope": "apim:api_view",
        "x-wso2-curl": "curl -k -H \"Authorization:Bearer b0982cd2aacd463ff5f63cd5ebe58f4a\" \"https://localhost:9443/api/am/publisher/v0.14/apis/890a4f4d-09eb-4877-a323-57f6ce2ed79b/documents/daf732d3-bda2-46da-b381-2c39d901ea61/content\" > sample.pdf",
        "x-wso2-request": "GET https://localhost:9443/api/am/publisher/v0.14/apis/890a4f4d-09eb-4877-a323-57f6ce2ed79b/documents/daf732d3-bda2-46da-b381-2c39d901ea61/content\nAuthorization:Bearer b0982cd2aacd463ff5f63cd5ebe58f4a\n",
        "x-wso2-response": "HTTP/1.1 200 OK\nContent-Disposition: attachment; filename=\"sample.pdf\"\nContent-Type: application/octet-stream\nContent-Length: 7802\n\n%PDF-1.4\n%äüöß\n2 0 obj\n<</Length 3 0 R/Filter/FlateDecode>>\nstream\n..\n>>\nstartxref\n7279\n%%EOF",
        "summary": "Get the content of an API document",
        "description": "This operation can be used to retrive the content of an API's document.\n\nThe document can be of 3 types. In each cases responses are different.\n\n1. **Inline type**:\n   The content of the document will be retrieved in `text/plain` content type\n\n   _Sample cURL_ : `curl -k -H \"Authorization:Bearer 579f0af4-37be-35c7-81a4-f1f1e9ee7c51\" -F inlineContent=@\"docs.txt\" -X POST \"https://localhost:9443/api/am/publisher/v0.14/apis/995a4972-3178-4b17-a374-756e0e19127c/documents/43c2bcce-60e7-405f-bc36-e39c0c5e189e/content`\n2. **FILE type**:\n   The file will be downloaded with the related content type (eg. `application/pdf`)\n3. **URL type**:\n    The client will recieve the URL of the document as the Location header with the response with - `303 See Other`\n",
        "parameters": [
          {
            "$ref": "#/parameters/apiId"
          },
          {
            "$ref": "#/parameters/documentId"
          },
          {
            "$ref": "#/parameters/Accept"
          },
          {
            "$ref": "#/parameters/If-None-Match"
          },
          {
            "$ref": "#/parameters/If-Modified-Since"
          }
        ],
        "tags": [
          "Document (Individual)"
        ],
        "responses": {
          "200": {
            "description": "OK.\nFile or inline content returned.\n",
            "headers": {
              "Content-Type": {
                "description": "The content type of the body.\n",
                "type": "string"
              },
              "ETag": {
                "description": "Entity Tag of the response resource.\nUsed by caches, or in conditional requests (Will be supported in future).\n",
                "type": "string"
              },
              "Last-Modified": {
                "description": "Date and time the resource has been modifed the last time.\nUsed by caches, or in conditional requests (Will be supported in future).\n",
                "type": "string"
              }
            }
          },
          "303": {
            "description": "See Other.\nSource can be retrived from the URL specified at the Location header.\n",
            "headers": {
              "Location": {
                "description": "The Source URL of the document.\n",
                "type": "string"
              }
            }
          },
          "304": {
            "description": "Not Modified.\nEmpty body because the client has already the latest version of the requested resource (Will be supported in future).\n"
          },
          "404": {
            "description": "Not Found.\nRequested Document does not exist.\n",
            "schema": {
              "$ref": "#/definitions/Error"
            }
          },
          "406": {
            "description": "Not Acceptable.\nThe requested media type is not supported\n",
            "schema": {
              "$ref": "#/definitions/Error"
            }
          }
        }
      },
      "post": {
        "consumes": [
          "multipart/form-data"
        ],
        "x-scope": "apim:api_create",
        "x-wso2-curl": "curl -k -H \"Authorization:Bearer ae4eae22-3f65-387b-a171-d37eaa366fa8\" -F file=@\"sample.pdf\" -X POST \"https://localhost:9443/api/am/publisher/v0.14/apis/890a4f4d-09eb-4877-a323-57f6ce2ed79b/documents/daf732d3-bda2-46da-b381-2c39d901ea61/content\"",
        "x-wso2-request": "POST https://localhost:9443/api/am/publisher/v0.14/apis/8848faaa-7fd1-478a-baa2-48a4ebb92c98/documents/b3a79270-02bb-4e39-9ac1-90ce8f6c84af/content\nAuthorization:Bearer ae4eae22-3f65-387b-a171-d37eaa366fa8\nContent-Length: 8004\nContent-Type: multipart/form-data; boundary=------------------------7b9a53f1ffa452b9\n\n--------------------------7b9a53f1ffa452b9\nContent-Disposition: form-data; name=\"file\"; filename=\"sample.pdf\"\nContent-Type: application/octet-stream\n\n[file content]\n\n--------------------------7b9a53f1ffa452b9--\n",
        "x-wso2-response": "HTTP/1.1 201 Created\nLocation: https://localhost:9443/api/am/publisher/v0.14/apis/8848faaa-7fd1-478a-baa2-48a4ebb92c98/documents/b3a79270-02bb-4e39-9ac1-90ce8f6c84af/content\nContent-Type: application/json\n\n{\n    \"visibility\":\"API_LEVEL\",\n    \"sourceType\":\"FILE\",\n    \"sourceUrl\":null,\n    \"otherTypeName\":null,\n    \"documentId\":\"daf732d3-bda2-46da-b381-2c39d901ea61\",\n    \"summary\":\"This is a sample documentation pdf\",\n    \"name\":\"Introduction to PhoneVerification API PDF\",\n    \"type\":\"HOWTO\"\n}",
        "summary": "Upload the content of an API document",
        "description": "Thid operation can be used to upload a file or add inline content to an API document.\n\n**IMPORTANT:**\n* Either **file** or **inlineContent** form data parameters should be specified at one time.\n* Document's source type should be **FILE** in order to upload a file to the document using **file** parameter.\n* Document's source type should be **INLINE** in order to add inline content to the document using **inlineContent** parameter.\n",
        "parameters": [
          {
            "$ref": "#/parameters/apiId"
          },
          {
            "$ref": "#/parameters/documentId"
          },
          {
            "in": "formData",
            "name": "file",
            "description": "Document to upload",
            "type": "file",
            "required": false
          },
          {
            "in": "formData",
            "name": "inlineContent",
            "description": "Inline content of the document",
            "type": "string",
            "required": false
          },
          {
            "$ref": "#/parameters/Content-Type"
          },
          {
            "$ref": "#/parameters/If-Match"
          },
          {
            "$ref": "#/parameters/If-Unmodified-Since"
          }
        ],
        "tags": [
          "Document (Individual)"
        ],
        "responses": {
          "200": {
            "description": "OK.\nDocument updated\n",
            "schema": {
              "$ref": "#/definitions/Document"
            },
            "headers": {
              "Location": {
                "description": "The URL of the updated content of the document.\n",
                "type": "string"
              },
              "Content-Type": {
                "description": "The content type of the body.\n",
                "type": "string"
              },
              "ETag": {
                "description": "Entity Tag of the response resource.\nUsed by caches, or in conditional requests (Will be supported in future).\n",
                "type": "string"
              },
              "Last-Modified": {
                "description": "Date and time the resource has been modifed the last time.\nUsed by caches, or in conditional requests (Will be supported in future).\n",
                "type": "string"
              }
            }
          },
          "400": {
            "description": "Bad Request.\nInvalid request or validation error.\n",
            "schema": {
              "$ref": "#/definitions/Error"
            }
          },
          "404": {
            "description": "Not Found.\nThe resource to be updated does not exist.\n",
            "schema": {
              "$ref": "#/definitions/Error"
            }
          },
          "412": {
            "description": "Precondition Failed.\nThe request has not been performed because one of the preconditions is not met.\n",
            "schema": {
              "$ref": "#/definitions/Error"
            }
          }
        }
      }
    },
    "/api-products/{apiProductId}/documents/{documentId}": {
      "get": {
        "x-scope": "apim:api_product",
        "x-wso2-curl": "curl -k -H \"Authorization: Bearer ae4eae22-3f65-387b-a171-d37eaa366fa8\" \"https://localhost:9443/api/am/publisher/v0.14/apis/890a4f4d-09eb-4877-a323-57f6ce2ed79b/documents/0bcb7f05-599d-4e1a-adce-5cb89bfe58d5\"",
        "x-wso2-request": "GET https://localhost:9443/api/am/publisher/v0.14/apis/890a4f4d-09eb-4877-a323-57f6ce2ed79b/documents/0bcb7f05-599d-4e1a-adce-5cb89bfe58d5\nAuthorization: Bearer ae4eae22-3f65-387b-a171-d37eaa366fa8\n",
        "x-wso2-response": "HTTP/1.1 200 OK\nContent-Type: application/json\n\n{\n   \"visibility\": \"API_LEVEL\",\n   \"sourceType\": \"INLINE\",\n   \"sourceUrl\": null,\n   \"otherTypeName\": null,\n   \"documentId\": \"0bcb7f05-599d-4e1a-adce-5cb89bfe58d5\",\n   \"summary\": \"This is a sample documentation\",\n   \"name\": \"PhoneVerification API Documentation\",\n   \"type\": \"HOWTO\"\n}",
        "summary": "Get a document of an API",
        "description": "This operation can be used to retrieve a particular document's metadata associated with an API.\n",
        "parameters": [
          {
            "$ref": "#/parameters/apiProductId"
          },
          {
            "$ref": "#/parameters/documentId"
          },
          {
            "$ref": "#/parameters/Accept"
          },
          {
            "$ref": "#/parameters/If-None-Match"
          },
          {
            "$ref": "#/parameters/If-Modified-Since"
          }
        ],
        "tags": [
          "Document (Individual)"
        ],
        "responses": {
          "200": {
            "description": "OK.\nDocument returned.\n",
            "schema": {
              "$ref": "#/definitions/Document"
            },
            "headers": {
              "Content-Type": {
                "description": "The content type of the body.\n",
                "type": "string"
              },
              "ETag": {
                "description": "Entity Tag of the response resource.\nUsed by caches, or in conditional requests (Will be supported in future).\n",
                "type": "string"
              },
              "Last-Modified": {
                "description": "Date and time the resource has been modifed the last time.\nUsed by caches, or in conditional requests (Will be supported in future).\n",
                "type": "string"
              }
            }
          },
          "304": {
            "description": "Not Modified.\nEmpty body because the client has already the latest version of the requested resource (Will be supported in future).\n"
          },
          "404": {
            "description": "Not Found.\nRequested Document does not exist.\n",
            "schema": {
              "$ref": "#/definitions/Error"
            }
          },
          "406": {
            "description": "Not Acceptable.\nThe requested media type is not supported\n",
            "schema": {
              "$ref": "#/definitions/Error"
            }
          }
        }
      },
      "put": {
        "x-scope": "apim:api_publish",
        "x-wso2-curl": "curl -k -H \"Authorization:Bearer b0982cd2aacd463ff5f63cd5ebe58f4a\" -H \"Content-Type: application/json\" -X PUT -d data.json \"https://localhost:9443/api/am/publisher/v0.14/apis/96077508-fd01-4fae-bc64-5de0e2baf43c/documents/0bcb7f05-599d-4e1a-adce-5cb89bfe58d5\"",
        "x-wso2-request": "PUT https://localhost:9443/api/am/publisher/v0.14/apis/96077508-fd01-4fae-bc64-5de0e2baf43c/documents/0bcb7f05-599d-4e1a-adce-5cb89bfe58d5\nAuthorization:Bearer b0982cd2aacd463ff5f63cd5ebe58f4a\nContent-Type: application/json\n\n{\n   \"visibility\": \"API_LEVEL\",\n   \"sourceType\": \"INLINE\",\n   \"sourceUrl\": null,\n   \"otherTypeName\": null,\n   \"documentId\": \"0bcb7f05-599d-4e1a-adce-5cb89bfe58d5\",\n   \"summary\": \"This is a sample documentation for v1.0.0\",\n   \"name\": \"PhoneVerification API Documentation\",\n   \"type\": \"HOWTO\"\n}",
        "x-wso2-response": "HTTP/1.1 200 OK\nContent-Type: application/json\n\n{\n   \"visibility\": \"API_LEVEL\",\n   \"sourceType\": \"INLINE\",\n   \"sourceUrl\": null,\n   \"otherTypeName\": null,\n   \"documentId\": \"0bcb7f05-599d-4e1a-adce-5cb89bfe58d5\",\n   \"summary\": \"This is a sample documentation for v1.0.0\",\n   \"name\": \"PhoneVerification API Documentation\",\n   \"type\": \"HOWTO\"\n}",
        "summary": "Update a document of an API Product",
        "description": "This operation can be used to update metadata of an API's document.\n",
        "parameters": [
          {
            "$ref": "#/parameters/apiProductId"
          },
          {
            "$ref": "#/parameters/documentId"
          },
          {
            "in": "body",
            "name": "body",
            "description": "Document object that needs to be added\n",
            "required": true,
            "schema": {
              "$ref": "#/definitions/Document"
            }
          },
          {
            "$ref": "#/parameters/Content-Type"
          },
          {
            "$ref": "#/parameters/If-Match"
          },
          {
            "$ref": "#/parameters/If-Unmodified-Since"
          }
        ],
        "tags": [
          "Document (Individual)"
        ],
        "responses": {
          "200": {
            "description": "OK.\nDocument updated\n",
            "schema": {
              "$ref": "#/definitions/Document"
            },
            "headers": {
              "Location": {
                "description": "The URL of the updated document.\n",
                "type": "string"
              },
              "Content-Type": {
                "description": "The content type of the body.\n",
                "type": "string"
              },
              "ETag": {
                "description": "Entity Tag of the response resource.\nUsed by caches, or in conditional requests (Will be supported in future).\n",
                "type": "string"
              },
              "Last-Modified": {
                "description": "Date and time the resource has been modifed the last time.\nUsed by caches, or in conditional requests (Will be supported in future).\n",
                "type": "string"
              }
            }
          },
          "400": {
            "description": "Bad Request.\nInvalid request or validation error.\n",
            "schema": {
              "$ref": "#/definitions/Error"
            }
          },
          "404": {
            "description": "Not Found.\nThe resource to be updated does not exist.\n",
            "schema": {
              "$ref": "#/definitions/Error"
            }
          },
          "412": {
            "description": "Precondition Failed.\nThe request has not been performed because one of the preconditions is not met.\n",
            "schema": {
              "$ref": "#/definitions/Error"
            }
          }
        }
      },
      "delete": {
        "x-scope": "apim:api_publish",
        "x-wso2-curl": "curl -k -H \"Authorization: Bearer ae4eae22-3f65-387b-a171-d37eaa366fa8\" -X DELETE https://localhost:9443/api/am/publisher/v0.14/apis/890a4f4d-09eb-4877-a323-57f6ce2ed79b/documents/ffd5790d-b7a9-4cb6-b76a-f8b83ecdd058",
        "x-wso2-request": "DELETE https://localhost:9443/api/am/publisher/v0.14/apis/890a4f4d-09eb-4877-a323-57f6ce2ed79b/documents/ffd5790d-b7a9-4cb6-b76a-f8b83ecdd058\nAuthorization: Bearer ae4eae22-3f65-387b-a171-d37eaa366fa8\n",
        "x-wso2-response": "HTTP/1.1 200 OK",
        "summary": "Delete a document of an API Product",
        "description": "This operation can be used to delete a document associated with an API Product.\n",
        "parameters": [
          {
            "$ref": "#/parameters/apiProductId"
          },
          {
            "$ref": "#/parameters/documentId"
          },
          {
            "$ref": "#/parameters/If-Match"
          },
          {
            "$ref": "#/parameters/If-Unmodified-Since"
          }
        ],
        "tags": [
          "Document (Individual)"
        ],
        "responses": {
          "200": {
            "description": "OK.\nResource successfully deleted.\n"
          },
          "404": {
            "description": "Not Found.\nResource to be deleted does not exist.\n",
            "schema": {
              "$ref": "#/definitions/Error"
            }
          },
          "412": {
            "description": "Precondition Failed.\nThe request has not been performed because one of the preconditions is not met.\n",
            "schema": {
              "$ref": "#/definitions/Error"
            }
          }
        }
      }
    },
    "/api-products/{apiProductId}/documents/{documentId}/content": {
      "get": {
        "x-scope": "apim:api_publish",
        "x-wso2-curl": "curl -k -H \"Authorization:Bearer b0982cd2aacd463ff5f63cd5ebe58f4a\" \"https://localhost:9443/api/am/publisher/v0.14/api-products/890a4f4d-09eb-4877-a323-57f6ce2ed79b/documents/daf732d3-bda2-46da-b381-2c39d901ea61/content\" > sample.pdf",
        "x-wso2-request": "GET https://localhost:9443/api/am/publisher/v0.14/api-products/890a4f4d-09eb-4877-a323-57f6ce2ed79b/documents/daf732d3-bda2-46da-b381-2c39d901ea61/content\nAuthorization:Bearer b0982cd2aacd463ff5f63cd5ebe58f4a\n",
        "x-wso2-response": "HTTP/1.1 200 OK\nContent-Disposition: attachment; filename=\"sample.pdf\"\nContent-Type: application/octet-stream\nContent-Length: 7802\n\n%PDF-1.4\n%äüöß\n2 0 obj\n<</Length 3 0 R/Filter/FlateDecode>>\nstream\n..\n>>\nstartxref\n7279\n%%EOF",
        "summary": "Get the content of an API Product document",
        "description": "This operation can be used to retrive the content of an API's document.\n\nThe document can be of 3 types. In each cases responses are different.\n\n1. **Inline type**:\n   The content of the document will be retrieved in `text/plain` content type\n\n   _Sample cURL_ : `curl -k -H \"Authorization:Bearer 579f0af4-37be-35c7-81a4-f1f1e9ee7c51\" -F inlineContent=@\"docs.txt\" -X POST \"https://localhost:9443/api/am/publisher/v0.14/apis/995a4972-3178-4b17-a374-756e0e19127c/documents/43c2bcce-60e7-405f-bc36-e39c0c5e189e/content`\n2. **FILE type**:\n   The file will be downloaded with the related content type (eg. `application/pdf`)\n3. **URL type**:\n    The client will recieve the URL of the document as the Location header with the response with - `303 See Other`\n",
        "parameters": [
          {
            "$ref": "#/parameters/apiProductId"
          },
          {
            "$ref": "#/parameters/documentId"
          },
          {
            "$ref": "#/parameters/Accept"
          },
          {
            "$ref": "#/parameters/If-None-Match"
          },
          {
            "$ref": "#/parameters/If-Modified-Since"
          }
        ],
        "tags": [
          "Document (Individual)"
        ],
        "responses": {
          "200": {
            "description": "OK.\nFile or inline content returned.\n",
            "headers": {
              "Content-Type": {
                "description": "The content type of the body.\n",
                "type": "string"
              },
              "ETag": {
                "description": "Entity Tag of the response resource.\nUsed by caches, or in conditional requests (Will be supported in future).\n",
                "type": "string"
              },
              "Last-Modified": {
                "description": "Date and time the resource has been modifed the last time.\nUsed by caches, or in conditional requests (Will be supported in future).\n",
                "type": "string"
              }
            }
          },
          "303": {
            "description": "See Other.\nSource can be retrived from the URL specified at the Location header.\n",
            "headers": {
              "Location": {
                "description": "The Source URL of the document.\n",
                "type": "string"
              }
            }
          },
          "304": {
            "description": "Not Modified.\nEmpty body because the client has already the latest version of the requested resource (Will be supported in future).\n"
          },
          "404": {
            "description": "Not Found.\nRequested Document does not exist.\n",
            "schema": {
              "$ref": "#/definitions/Error"
            }
          },
          "406": {
            "description": "Not Acceptable.\nThe requested media type is not supported\n",
            "schema": {
              "$ref": "#/definitions/Error"
            }
          }
        }
      },
      "post": {
        "consumes": [
          "multipart/form-data"
        ],
        "x-scope": "apim:api_publish",
        "x-wso2-curl": "curl -k -H \"Authorization:Bearer ae4eae22-3f65-387b-a171-d37eaa366fa8\" -F file=@\"sample.pdf\" -X POST \"https://localhost:9443/api/am/publisher/v0.14/api-products/890a4f4d-09eb-4877-a323-57f6ce2ed79b/documents/daf732d3-bda2-46da-b381-2c39d901ea61/content\"",
        "x-wso2-request": "POST https://localhost:9443/api/am/publisher/v0.14/api-products/8848faaa-7fd1-478a-baa2-48a4ebb92c98/documents/b3a79270-02bb-4e39-9ac1-90ce8f6c84af/content\nAuthorization:Bearer ae4eae22-3f65-387b-a171-d37eaa366fa8\nContent-Length: 8004\nContent-Type: multipart/form-data; boundary=------------------------7b9a53f1ffa452b9\n\n--------------------------7b9a53f1ffa452b9\nContent-Disposition: form-data; name=\"file\"; filename=\"sample.pdf\"\nContent-Type: application/octet-stream\n\n[file content]\n\n--------------------------7b9a53f1ffa452b9--\n",
        "x-wso2-response": "HTTP/1.1 201 Created\nLocation: https://localhost:9443/api/am/publisher/v0.14/apis/8848faaa-7fd1-478a-baa2-48a4ebb92c98/documents/b3a79270-02bb-4e39-9ac1-90ce8f6c84af/content\nContent-Type: application/json\n\n{\n    \"visibility\":\"API_LEVEL\",\n    \"sourceType\":\"FILE\",\n    \"sourceUrl\":null,\n    \"otherTypeName\":null,\n    \"documentId\":\"daf732d3-bda2-46da-b381-2c39d901ea61\",\n    \"summary\":\"This is a sample documentation pdf\",\n    \"name\":\"Introduction to PhoneVerification API PDF\",\n    \"type\":\"HOWTO\"\n}",
        "summary": "Upload the content of an API Product document",
        "description": "Thid operation can be used to upload a file or add inline content to an API Product document.\n\n**IMPORTANT:**\n* Either **file** or **inlineContent** form data parameters should be specified at one time.\n* Document's source type should be **FILE** in order to upload a file to the document using **file** parameter.\n* Document's source type should be **INLINE** in order to add inline content to the document using **inlineContent** parameter.\n",
        "parameters": [
          {
            "$ref": "#/parameters/apiProductId"
          },
          {
            "$ref": "#/parameters/documentId"
          },
          {
            "in": "formData",
            "name": "file",
            "description": "Document to upload",
            "type": "file",
            "required": false
          },
          {
            "in": "formData",
            "name": "inlineContent",
            "description": "Inline content of the document",
            "type": "string",
            "required": false
          },
          {
            "$ref": "#/parameters/Content-Type"
          },
          {
            "$ref": "#/parameters/If-Match"
          },
          {
            "$ref": "#/parameters/If-Unmodified-Since"
          }
        ],
        "tags": [
          "Document (Individual)"
        ],
        "responses": {
          "200": {
            "description": "OK.\nDocument updated\n",
            "schema": {
              "$ref": "#/definitions/Document"
            },
            "headers": {
              "Location": {
                "description": "The URL of the updated content of the document.\n",
                "type": "string"
              },
              "Content-Type": {
                "description": "The content type of the body.\n",
                "type": "string"
              },
              "ETag": {
                "description": "Entity Tag of the response resource.\nUsed by caches, or in conditional requests (Will be supported in future).\n",
                "type": "string"
              },
              "Last-Modified": {
                "description": "Date and time the resource has been modifed the last time.\nUsed by caches, or in conditional requests (Will be supported in future).\n",
                "type": "string"
              }
            }
          },
          "400": {
            "description": "Bad Request.\nInvalid request or validation error.\n",
            "schema": {
              "$ref": "#/definitions/Error"
            }
          },
          "404": {
            "description": "Not Found.\nThe resource to be updated does not exist.\n",
            "schema": {
              "$ref": "#/definitions/Error"
            }
          },
          "412": {
            "description": "Precondition Failed.\nThe request has not been performed because one of the preconditions is not met.\n",
            "schema": {
              "$ref": "#/definitions/Error"
            }
          }
        }
      }
    },
    "/apis/{apiId}/policies/mediation": {
      "get": {
        "x-scope": "apim:api_view",
        "x-wso2-curl": "curl -k -H \"Authorization: Bearer fb2a0784-f60c-3276-8fde-5b0f70e61ecc\" https://localhost:9443/api/am/publisher/v0.14/apis/40082986-6488-4b86-801a-b0b069d4588c/policies/mediation",
        "x-wso2-request": "GET https://localhost:9443/api/am/publisher/v0.14/apis/40082986-6488-4b86-801a-b0b069d4588c/policies/mediation\r\nAuthorization: Bearer fb2a0784-f60c-3276-8fde-5b0f70e61ecc",
        "x-wso2-response": "HTTP/1.1 200 OK\r\nContent-Type: application/json\r\n\r\n{\r\n   \"count\": 1,\r\n   \"next\": null,\r\n   \"previous\": null,\r\n   \"list\": [   {\r\n      \"name\": \"add_custom_header_fault\",\r\n      \"id\": \"6460d7e6-4272-4e3a-9879-437228d83123\",\r\n      \"type\": \"fault\"\r\n   }]\r\n}",
        "summary": "Get all mediation policies of an API\n",
        "description": "This operation provides you a list of available mediation policies of an API.\n",
        "parameters": [
          {
            "$ref": "#/parameters/apiId"
          },
          {
            "$ref": "#/parameters/limit"
          },
          {
            "$ref": "#/parameters/offset"
          },
          {
            "name": "query",
            "in": "query",
            "description": "-Not supported yet-",
            "type": "string"
          },
          {
            "$ref": "#/parameters/Accept"
          },
          {
            "$ref": "#/parameters/If-None-Match"
          }
        ],
        "tags": [
          "Mediation Policy (Collection)"
        ],
        "responses": {
          "200": {
            "description": "OK.\nList of qualifying APIs is returned.\n",
            "schema": {
              "$ref": "#/definitions/mediationList"
            },
            "headers": {
              "Content-Type": {
                "description": "The content type of the body.",
                "type": "string"
              },
              "ETag": {
                "description": "Entity Tag of the response resource. Used by caches, or in conditional requests (Will be supported in future).\n",
                "type": "string"
              }
            }
          },
          "304": {
            "description": "Not Modified.\nEmpty body because the client has already the latest version of the requested resource (Will be supported in future).\n"
          },
          "406": {
            "description": "Not Acceptable.\nThe requested media type is not supported\n",
            "schema": {
              "$ref": "#/definitions/Error"
            }
          }
        }
      },
      "post": {
        "x-scope": "apim:api_create",
        "x-wso2-curl": "curl -k -H \"Authorization: Bearer 6cea3696-0151-3282-bf79-a0c4db6f308a\" -H \"Content-Type: application/json\" -X POST -d @data.json \"https://localhost:9443/api/am/publisher/v0.14/apis/40082986-6488-4b86-801a-b0b069d4588c/policies/mediation\"",
        "x-wso2-request": "POST https://localhost:9443/api/am/publisher/v0.14/apis/40082986-6488-4b86-801a-b0b069d4588c/policies/mediation\r\nContent-Type: application/json\r\nAuthorization: Bearer 6cea3696-0151-3282-bf79-a0c4db6f308a\r\n\r\n{\r\n   \"name\": \"add_custom_header_fault\",\r\n   \"type\": \"fault\",\r\n   \"config\": \"<sequence xmlns=\\\"http://ws.apache.org/ns/synapse\\\" name=\\\"add_custom_header_fault\\\">\\n    <property name=\\\"CustomHeader\\\" scope=\\\"transport\\\" value=\\\"example\\\"/>\\n<\\/sequence>\\n\"\r\n}",
        "x-wso2-response": "HTTP/1.1 201 Created\r\nLocation: https://localhost:9443/api/am/publisher/v0.14/registry/resource/_system/governance/apimgt/applicationdata/provider/admin/hello/1.0.0/fault/add_custom_header_fault.xml\r\nContent-Type: application/json\r\n\r\n{  \r\n   \"id\":\"624b9f7d-bfaf-484b-94cc-e84491f5d725\",\r\n   \"name\":\"add_custom_header_fault\",\r\n   \"type\":\"fault\",\r\n   \"config\":\"<sequence xmlns=\\\"http://ws.apache.org/ns/synapse\\\" name=\\\"add_custom_header_fault\\\">\\n    <property name=\\\"CustomHeader\\\" scope=\\\"transport\\\" value=\\\"example\\\"/>\\n</sequence>\\n\"\r\n}",
        "summary": "Add an API specific mediation policy",
        "description": "This operation can be used to add an API specifc mediation policy.\n",
        "parameters": [
          {
            "in": "body",
            "name": "body",
            "description": "mediation policy to upload",
            "required": true,
            "schema": {
              "$ref": "#/definitions/Mediation"
            }
          },
          {
            "$ref": "#/parameters/apiId"
          },
          {
            "$ref": "#/parameters/Content-Type"
          },
          {
            "$ref": "#/parameters/If-Match"
          },
          {
            "$ref": "#/parameters/If-Unmodified-Since"
          }
        ],
        "tags": [
          "Mediation Policy (Collection)"
        ],
        "responses": {
          "200": {
            "description": "OK.\nmediation policy uploaded\n",
            "schema": {
              "$ref": "#/definitions/Mediation"
            },
            "headers": {
              "Location": {
                "description": "The URL of the uploaded thumbnail image of the API.\n",
                "type": "string"
              },
              "Content-Type": {
                "description": "The content type of the body.\n",
                "type": "string"
              },
              "ETag": {
                "description": "Entity Tag of the response resource.\nUsed by caches, or in conditional requests (Will be supported in future).\n",
                "type": "string"
              },
              "Last-Modified": {
                "description": "Date and time the resource has been modifed the last time.\nUsed by caches, or in conditional requests (Will be supported in future).\n",
                "type": "string"
              }
            }
          },
          "400": {
            "description": "Bad Request.\nInvalid request or validation error.\n",
            "schema": {
              "$ref": "#/definitions/Error"
            }
          },
          "404": {
            "description": "Not Found.\nThe resource to be updated does not exist.\n",
            "schema": {
              "$ref": "#/definitions/Error"
            }
          },
          "412": {
            "description": "Precondition Failed.\nThe request has not been performed because one of the preconditions is not met.\n",
            "schema": {
              "$ref": "#/definitions/Error"
            }
          }
        }
      }
    },
    "/apis/{apiId}/policies/mediation/{mediationPolicyId}": {
      "get": {
        "x-scope": "apim:api_view",
        "x-wso2-curl": "curl -k -H \"Authorization: Bearer 5aa0acc0-0ce3-3a0b-8cc8-db5ef696ee23\" https://localhost:9443/api/am/publisher/v0.14/apis/40082986-6488-4b86-801a-b0b069d4588c/policies/mediation/624b9f7d-bfaf-484b-94cc-e84491f5d725",
        "x-wso2-request": "GET https://localhost:9443/api/am/publisher/v0.14/apis/40082986-6488-4b86-801a-b0b069d4588c/policies/mediation/624b9f7d-bfaf-484b-94cc-e84491f5d725\r\nAuthorization: Bearer 5aa0acc0-0ce3-3a0b-8cc8-db5ef696ee23",
        "x-wso2-response": "HTTP/1.1 200 OK\r\nContent-Type: application/json\r\n\r\n{\r\n   \"id\": \"624b9f7d-bfaf-484b-94cc-e84491f5d725\",\r\n   \"name\": \"add_custom_header_fault\",\r\n   \"type\": \"fault\",\r\n   \"config\": \"<sequence xmlns=\\\"http://ws.apache.org/ns/synapse\\\" name=\\\"add_custom_header_fault\\\">\\n    <property name=\\\"CustomHeader\\\" scope=\\\"transport\\\" value=\\\"example\\\"/>\\n<\\/sequence>\\n\"\r\n}",
        "summary": "Get an API specific mediation policy",
        "description": "This operation can be used to retrieve a particular API specific mediation policy.\n",
        "parameters": [
          {
            "$ref": "#/parameters/apiId"
          },
          {
            "$ref": "#/parameters/mediationPolicyId"
          },
          {
            "$ref": "#/parameters/Accept"
          },
          {
            "$ref": "#/parameters/If-None-Match"
          },
          {
            "$ref": "#/parameters/If-Modified-Since"
          }
        ],
        "tags": [
          "Mediation Policy (Individual)"
        ],
        "responses": {
          "200": {
            "description": "OK.\nMediation policy returned.\n",
            "schema": {
              "$ref": "#/definitions/Mediation"
            },
            "headers": {
              "Content-Type": {
                "description": "The content type of the body.\n",
                "type": "string"
              },
              "ETag": {
                "description": "Entity Tag of the response resource.\nUsed by caches, or in conditional requests (Will be supported in future).\n",
                "type": "string"
              },
              "Last-Modified": {
                "description": "Date and time the resource has been modifed the last time.\nUsed by caches, or in conditional requests (Will be supported in future).\n",
                "type": "string"
              }
            }
          },
          "304": {
            "description": "Not Modified.\nEmpty body because the client has already the latest version of the requested resource (Will be supported in future).\n"
          },
          "404": {
            "description": "Not Found.\nRequested Document does not exist.\n",
            "schema": {
              "$ref": "#/definitions/Error"
            }
          },
          "406": {
            "description": "Not Acceptable.\nThe requested media type is not supported\n",
            "schema": {
              "$ref": "#/definitions/Error"
            }
          }
        }
      },
      "delete": {
        "x-scope": "apim:api_create",
        "x-wso2-curl": "curl -k -H \"Authorization: Bearer fb2a0784-f60c-3276-8fde-5b0f70e61ecc\" -X DELETE https://localhost:9443/api/am/publisher/v0.14/apis/40082986-6488-4b86-801a-b0b069d4588c/policies/mediation/60f5146d-1774-405d-86b3-9b040ac266d5",
        "x-wso2-request": "DELETE https://localhost:9443/api/am/publisher/v0.14/apis/40082986-6488-4b86-801a-b0b069d4588c/policies/mediation/60f5146d-1774-405d-86b3-9b040ac266d5\r\nAuthorization: Bearer fb2a0784-f60c-3276-8fde-5b0f70e61ecc",
        "x-wso2-response": "HTTP/1.1 200 OK",
        "summary": "Delete an API specific mediation policy",
        "description": "This operation can be used to delete an existing API specific mediation policy providing the Id of the API and the Id of the mediation policy.\n",
        "parameters": [
          {
            "$ref": "#/parameters/apiId"
          },
          {
            "$ref": "#/parameters/mediationPolicyId"
          },
          {
            "$ref": "#/parameters/If-Match"
          },
          {
            "$ref": "#/parameters/If-Unmodified-Since"
          }
        ],
        "tags": [
          "Mediation Policy (Individual)"
        ],
        "responses": {
          "200": {
            "description": "OK.\nResource successfully deleted.\n"
          },
          "403": {
            "description": "Forbidden.\nThe request must be conditional but no condition has been specified.\n",
            "schema": {
              "$ref": "#/definitions/Error"
            }
          },
          "404": {
            "description": "Not Found.\nResource to be deleted does not exist.\n",
            "schema": {
              "$ref": "#/definitions/Error"
            }
          },
          "412": {
            "description": "Precondition Failed.\nThe request has not been performed because one of the preconditions is not met.\n",
            "schema": {
              "$ref": "#/definitions/Error"
            }
          }
        }
      },
      "put": {
        "x-scope": "apim:api_create",
        "x-wso2-curl": "curl -k -H \"Authorization: Bearer 9e41fae2-3ada-3dd1-8f12-2077202f4285\" -H \"Content-Type: application/json\" -X PUT -d @data.json https://localhost:9443/api/am/publisher/v0.14/apis/40082986-6488-4b86-801a-b0b069d4588c/policies/mediation/820fdcf7-7258-42b5-809e-674b893644d1",
        "x-wso2-request": "PUT https://localhost:9443/api/am/publisher/v0.14/apis/40082986-6488-4b86-801a-b0b069d4588c/policies/mediation/820fdcf7-7258-42b5-809e-674b893644d1\r\nContent-Type: application/json\r\nAuthorization: Bearer 9e41fae2-3ada-3dd1-8f12-2077202f4285\r\n\r\n{\r\n   \"name\": \"add_custom_header_fault\",\r\n   \"type\": \"fault\",\r\n   \"config\": \"<sequence xmlns=\\\"http://ws.apache.org/ns/synapse\\\" name=\\\"add_custom_header_fault\\\">\\n    <property name=\\\"CustomHeader\\\" scope=\\\"transport\\\" value=\\\"example\\\"/>\\n<\\/sequence>\\n\"\r\n}",
        "x-wso2-response": "HTTP/1.1 200 OK\r\nContent-Type: application/json\r\n\r\n{\r\n   \"id\": \"a7365481-5b3f-463c-a646-a498895ac210\",\r\n   \"name\": \"add_custom_header_fault\",\r\n   \"type\": \"fault\",\r\n   \"config\": \"<sequence xmlns=\\\"http://ws.apache.org/ns/synapse\\\" name=\\\"add_custom_header_fault\\\">\\n    <property name=\\\"CustomHeader\\\" scope=\\\"transport\\\" value=\\\"example\\\"/>\\n<\\/sequence>\\n\"\r\n}",
        "summary": "Update an API specific mediation policy",
        "description": "This operation can be used to update an existing mediation policy of an API.\n",
        "parameters": [
          {
            "$ref": "#/parameters/apiId"
          },
          {
            "$ref": "#/parameters/mediationPolicyId"
          },
          {
            "in": "body",
            "name": "body",
            "description": "Mediation policy object that needs to be updated\n",
            "required": true,
            "schema": {
              "$ref": "#/definitions/Mediation"
            }
          },
          {
            "$ref": "#/parameters/Content-Type"
          },
          {
            "$ref": "#/parameters/If-Match"
          },
          {
            "$ref": "#/parameters/If-Unmodified-Since"
          }
        ],
        "tags": [
          "Mediation Policy (Individual)"
        ],
        "responses": {
          "200": {
            "description": "OK.\nSuccessful response with updated API object\n",
            "schema": {
              "$ref": "#/definitions/Mediation"
            },
            "headers": {
              "Location": {
                "description": "The URL of the newly created resource.\n",
                "type": "string"
              },
              "Content-Type": {
                "description": "The content type of the body.\n",
                "type": "string"
              },
              "ETag": {
                "description": "Entity Tag of the response resource. Used by caches, or in conditional requests (Will be supported in future).\n",
                "type": "string"
              },
              "Last-Modified": {
                "description": "Date and time the resource has been modifed the last time.\nUsed by caches, or in conditional requests (Will be supported in future).\n",
                "type": "string"
              }
            }
          },
          "400": {
            "description": "Bad Request.\nInvalid request or validation error\n",
            "schema": {
              "$ref": "#/definitions/Error"
            }
          },
          "403": {
            "description": "Forbidden.\nThe request must be conditional but no condition has been specified.\n",
            "schema": {
              "$ref": "#/definitions/Error"
            }
          },
          "404": {
            "description": "Not Found.\nThe resource to be updated does not exist.\n",
            "schema": {
              "$ref": "#/definitions/Error"
            }
          },
          "412": {
            "description": "Precondition Failed.\nThe request has not been performed because one of the preconditions is not met.\n",
            "schema": {
              "$ref": "#/definitions/Error"
            }
          }
        }
      }
    },
    "/apis/{apiId}/wsdl": {
      "get": {
        "x-scope": "apim:api_view",
        "x-wso2-curl": "curl -k -H \"Authorization: Bearer ae4eae22-3f65-387b-a171-d37eaa366fa8\" \"https://localhost:9443/api/am/publisher/v0.14/apis/7f82f6b0-2667-441e-af23-c0fc44cf3a17/wsdl\"",
        "x-wso2-request": "GET https://localhost:9443/api/am/publisher/v0.14/apis/7f82f6b0-2667-441e-af23-c0fc44cf3a17/wsdl\nAuthorization: Bearer ae4eae22-3f65-387b-a171-d37eaa366fa8\n",
        "x-wso2-response": "HTTP/1.1 200 OK\r\nContent-Type: application/json\r\n\r\n{\r\n   \"name\": \"admin--hello1.0.0.wsdl\",\r\n   \"wsdlDefinition\": \"<definitions xmlns=\\\"http://schemas.xmlsoap.org/wsdl/\\\" xmlns:xsd=\\\"http://www.w3.org/2001/XMLSchema\\\" xmlns:soap=\\\"http://schemas.xmlsoap.org/wsdl/soap/\\\" xmlns:tns=\\\"http://www.examples.com/wsdl/HelloService.wsdl\\\" name=\\\"HelloService\\\" targetNamespace=\\\"http://www.examples.com/wsdl/HelloService.wsdl\\\">\\n  <message name=\\\"SayHelloResponse\\\">\\n    <part name=\\\"greeting\\\" type=\\\"xsd:string\\\">\\n    <\\/part>\\n  <\\/message>\\n  <message name=\\\"SayHelloRequest\\\">\\n    <part name=\\\"firstName\\\" type=\\\"xsd:string\\\">\\n    <\\/part>\\n  <\\/message>\\n  <portType name=\\\"Hello_PortType\\\">\\n    <operation name=\\\"sayHello\\\">\\n      <input message=\\\"tns:SayHelloRequest\\\">\\n    <\\/input>\\n      <output message=\\\"tns:SayHelloResponse\\\">\\n    <\\/output>\\n    <\\/operation>\\n  <\\/portType>\\n  <binding name=\\\"Hello_Binding\\\" type=\\\"tns:Hello_PortType\\\">\\n    <soap:binding style=\\\"rpc\\\" transport=\\\"http://schemas.xmlsoap.org/soap/http\\\"/>\\n    <operation name=\\\"sayHello\\\">\\n      <soap:operation soapAction=\\\"sayHello\\\"/>\\n      <input>\\n        <soap:body use=\\\"encoded\\\" encodingStyle=\\\"http://schemas.xmlsoap.org/soap/encoding/\\\" namespace=\\\"urn:examples:helloservice\\\"/>\\n      <\\/input>\\n      <output>\\n        <soap:body use=\\\"encoded\\\" encodingStyle=\\\"http://schemas.xmlsoap.org/soap/encoding/\\\" namespace=\\\"urn:examples:helloservice\\\"/>\\n      <\\/output>\\n    <\\/operation>\\n  <\\/binding>\\n  <service name=\\\"Hello_Service\\\">\\n<documentation>WSDL File for HelloService<\\/documentation>\\n    <port name=\\\"Hello_Port\\\" binding=\\\"tns:Hello_Binding\\\">\\n      <soap:address location=\\\"http://localhost:8280/hellp/1.0.0\\\"/>\\n    <\\/port>\\n  <\\/service>\\n<\\/definitions>\"\r\n}",
        "summary": "Get the WSDL of an API",
        "description": "This operation can be used to retrieve the WSDL definition of an API.\n",
        "parameters": [
          {
            "$ref": "#/parameters/apiId"
          },
          {
            "$ref": "#/parameters/Accept"
          },
          {
            "$ref": "#/parameters/If-None-Match"
          },
          {
            "$ref": "#/parameters/If-Modified-Since"
          }
        ],
        "tags": [
          "Wsdl (Individual)"
        ],
        "responses": {
          "200": {
            "description": "OK.\nRequested WSDL DTO object belongs to the API\n",
            "schema": {
              "$ref": "#/definitions/Wsdl"
            },
            "headers": {
              "Content-Type": {
                "description": "The content type of the body.\n",
                "type": "string"
              },
              "ETag": {
                "description": "Entity Tag of the response resource. Used by caches, or in conditional requests (Will be supported in future).\n",
                "type": "string"
              },
              "Last-Modified": {
                "description": "Date and time the resource has been modifed the last time.\nUsed by caches, or in conditional requests (Will be supported in future).\n",
                "type": "string"
              }
            }
          },
          "304": {
            "description": "Not Modified.\nEmpty body because the client has already the latest version of the requested resource (Will be supported in future).\n"
          },
          "404": {
            "description": "Not Found.\nRequested API does not exist.\n",
            "schema": {
              "$ref": "#/definitions/Error"
            }
          },
          "406": {
            "description": "Not Acceptable.\nThe requested media type is not supported\n",
            "schema": {
              "$ref": "#/definitions/Error"
            }
          }
        }
      },
      "post": {
        "x-scope": "apim:api_create",
        "x-wso2-curl": "curl -k -H \"Authorization:Bearer 5311eca3-8ac8-354e-ab36-7e2fdd6a4013\" -H \"Content-Type: application/json\" -X POST -d @data.json \"https://localhost:9443/api/am/publisher/v0.14/apis/af3f96da-9ccf-463f-8cee-13ec8530a9cd/wsdl\"",
        "x-wso2-request": "POST https://localhost:9443/api/am/publisher/v0.14/apis/af3f96da-9ccf-463f-8cee-13ec8530a9cd/wsdl\r\nContent-Type: application/json\r\nAuthorization: Bearer 7d237cab-7011-3f81-b384-24d03e750873\r\n\r\n{\r\n   \"name\": \"admin--PizzaShackAPI1.0.0.wsdl\",\r\n   \"wsdlDefinition\": \"<definitions xmlns=\\\"http://schemas.xmlsoap.org/wsdl/\\\" xmlns:xsd=\\\"http://www.w3.org/2001/XMLSchema\\\" xmlns:soap=\\\"http://schemas.xmlsoap.org/wsdl/soap/\\\" xmlns:tns=\\\"http://www.examples.com/wsdl/HelloService.wsdl\\\" name=\\\"HelloService\\\" targetNamespace=\\\"http://www.examples.com/wsdl/HelloService.wsdl\\\">\\n  <message name=\\\"SayHelloResponse\\\">\\n    <part name=\\\"greeting\\\" type=\\\"xsd:string\\\">\\n    <\\/part>\\n  <\\/message>\\n  <message name=\\\"SayHelloRequest\\\">\\n    <part name=\\\"firstName\\\" type=\\\"xsd:string\\\">\\n    <\\/part>\\n  <\\/message>\\n  <portType name=\\\"Hello_PortType\\\">\\n    <operation name=\\\"sayHello\\\">\\n      <input message=\\\"tns:SayHelloRequest\\\">\\n    <\\/input>\\n      <output message=\\\"tns:SayHelloResponse\\\">\\n    <\\/output>\\n    <\\/operation>\\n  <\\/portType>\\n  <binding name=\\\"Hello_Binding\\\" type=\\\"tns:Hello_PortType\\\">\\n    <soap:binding style=\\\"rpc\\\" transport=\\\"http://schemas.xmlsoap.org/soap/http\\\"/>\\n    <operation name=\\\"sayHello\\\">\\n      <soap:operation soapAction=\\\"sayHello\\\"/>\\n      <input>\\n        <soap:body use=\\\"encoded\\\" encodingStyle=\\\"http://schemas.xmlsoap.org/soap/encoding/\\\" namespace=\\\"urn:examples:helloservice\\\"/>\\n      <\\/input>\\n      <output>\\n        <soap:body use=\\\"encoded\\\" encodingStyle=\\\"http://schemas.xmlsoap.org/soap/encoding/\\\" namespace=\\\"urn:examples:helloservice\\\"/>\\n      <\\/output>\\n    <\\/operation>\\n  <\\/binding>\\n  <service name=\\\"Hello_Service\\\">\\n<documentation>WSDL File for HelloService<\\/documentation>\\n    <port name=\\\"Hello_Port\\\" binding=\\\"tns:Hello_Binding\\\">\\n      <soap:address location=\\\"http://localhost:8280/hellp/1.0.0\\\"/>\\n    <\\/port>\\n  <\\/service>\\n<\\/definitions>\"\r\n}",
        "x-wso2-response": "HTTP/1.1 200 OK\r\nContent-Type: application/json\r\n\r\n{\r\n   \"name\": \"admin--PizzaShackAPI1.0.0.wsdl\",\r\n   \"wsdlDefinition\": \"<definitions xmlns=\\\"http://schemas.xmlsoap.org/wsdl/\\\" xmlns:xsd=\\\"http://www.w3.org/2001/XMLSchema\\\" xmlns:soap=\\\"http://schemas.xmlsoap.org/wsdl/soap/\\\" xmlns:tns=\\\"http://www.examples.com/wsdl/HelloService.wsdl\\\" name=\\\"HelloService\\\" targetNamespace=\\\"http://www.examples.com/wsdl/HelloService.wsdl\\\">\\n  <message name=\\\"SayHelloResponse\\\">\\n    <part name=\\\"greeting\\\" type=\\\"xsd:string\\\">\\n    <\\/part>\\n  <\\/message>\\n  <message name=\\\"SayHelloRequest\\\">\\n    <part name=\\\"firstName\\\" type=\\\"xsd:string\\\">\\n    <\\/part>\\n  <\\/message>\\n  <portType name=\\\"Hello_PortType\\\">\\n    <operation name=\\\"sayHello\\\">\\n      <input message=\\\"tns:SayHelloRequest\\\">\\n    <\\/input>\\n      <output message=\\\"tns:SayHelloResponse\\\">\\n    <\\/output>\\n    <\\/operation>\\n  <\\/portType>\\n  <binding name=\\\"Hello_Binding\\\" type=\\\"tns:Hello_PortType\\\">\\n    <soap:binding style=\\\"rpc\\\" transport=\\\"http://schemas.xmlsoap.org/soap/http\\\"/>\\n    <operation name=\\\"sayHello\\\">\\n      <soap:operation soapAction=\\\"sayHello\\\"/>\\n      <input>\\n        <soap:body use=\\\"encoded\\\" encodingStyle=\\\"http://schemas.xmlsoap.org/soap/encoding/\\\" namespace=\\\"urn:examples:helloservice\\\"/>\\n      <\\/input>\\n      <output>\\n        <soap:body use=\\\"encoded\\\" encodingStyle=\\\"http://schemas.xmlsoap.org/soap/encoding/\\\" namespace=\\\"urn:examples:helloservice\\\"/>\\n      <\\/output>\\n    <\\/operation>\\n  <\\/binding>\\n  <service name=\\\"Hello_Service\\\">\\n<documentation>WSDL File for HelloService<\\/documentation>\\n    <port name=\\\"Hello_Port\\\" binding=\\\"tns:Hello_Binding\\\">\\n      <soap:address location=\\\"http://localhost:8280/hellp/1.0.0\\\"/>\\n    <\\/port>\\n  <\\/service>\\n<\\/definitions>\"\r\n}",
        "summary": "Add a WSDL to an API",
        "description": "This operation can be used to add a WSDL definition to an existing API.\n",
        "parameters": [
          {
            "$ref": "#/parameters/apiId"
          },
          {
            "in": "body",
            "name": "body",
            "description": "JSON payload including WSDL definition that needs to be added\n",
            "required": true,
            "schema": {
              "$ref": "#/definitions/Wsdl"
            }
          },
          {
            "$ref": "#/parameters/Content-Type"
          },
          {
            "$ref": "#/parameters/If-Match"
          },
          {
            "$ref": "#/parameters/If-Unmodified-Since"
          }
        ],
        "tags": [
          "Wsdl (Individual)"
        ],
        "responses": {
          "200": {
            "description": "OK.\nSuccessful response with updated wsdl definition\n",
            "headers": {
              "Location": {
                "description": "The URL of the newly created resource.\n",
                "type": "string"
              },
              "Content-Type": {
                "description": "The content type of the body.\n",
                "type": "string"
              },
              "ETag": {
                "description": "Entity Tag of the response resource. Used by caches, or in conditional requests (Will be supported in future).\n",
                "type": "string"
              },
              "Last-Modified": {
                "description": "Date and time the resource has been modifed the last time.\nUsed by caches, or in conditional requests (Will be supported in future).\n",
                "type": "string"
              }
            }
          },
          "400": {
            "description": "Bad Request.\nInvalid request or validation error\n",
            "schema": {
              "$ref": "#/definitions/Error"
            }
          },
          "403": {
            "description": "Forbidden.\nThe request must be conditional but no condition has been specified.\n",
            "schema": {
              "$ref": "#/definitions/Error"
            }
          },
          "404": {
            "description": "Not Found.\nThe resource to be updated does not exist.\n",
            "schema": {
              "$ref": "#/definitions/Error"
            }
          },
          "412": {
            "description": "Precondition Failed.\nThe request has not been performed because one of the preconditions is not met.\n",
            "schema": {
              "$ref": "#/definitions/Error"
            }
          }
        }
      }
    },
    "/applications/{applicationId}": {
      "get": {
        "x-scope": "apim:api_create",
        "x-wso2-curl": "curl -k -H \"Authorization: Bearer ae4eae22-3f65-387b-a171-d37eaa366fa8\" https://localhost:9443/api/am/publisher/v0.14/applications/896658a0-b4ee-4535-bbfa-806c894a4015",
        "x-wso2-request": "GET https://localhost:9443/api/am/publisher/v0.14/applications/896658a0-b4ee-4535-bbfa-806c894a4015\nAuthorization: Bearer ae4eae22-3f65-387b-a171-d37eaa366fa8\n",
        "x-wso2-response": "HTTP/1.1 200 OK\nContent-Type: application/json\n\n{\n   \"groupId\": \"\",\n   \"subscriber\": \"admin\",\n   \"throttlingTier\": \"Unlimited\",\n   \"applicationId\": \"896658a0-b4ee-4535-bbfa-806c894a4015\",\n   \"description\": null,\n   \"name\": \"DefaultApplication\"\n}",
        "summary": "Get details of an application",
        "description": "This operation can be used to retrieve details of an individual application specifying the application id in the URI.\n",
        "parameters": [
          {
            "$ref": "#/parameters/applicationId"
          },
          {
            "$ref": "#/parameters/Accept"
          },
          {
            "$ref": "#/parameters/If-None-Match"
          },
          {
            "$ref": "#/parameters/If-Modified-Since"
          }
        ],
        "tags": [
          "Application (Individual)"
        ],
        "responses": {
          "200": {
            "description": "OK.\nApplication returned.\n",
            "schema": {
              "$ref": "#/definitions/Application"
            },
            "headers": {
              "Content-Type": {
                "description": "The content type of the body.\n",
                "type": "string"
              },
              "ETag": {
                "description": "Entity Tag of the response resource. Used by caches, or in conditional requests (Will be supported in future).\n",
                "type": "string"
              },
              "Last-Modified": {
                "description": "Date and time the resource has been modifed the last time.\nUsed by caches, or in conditional requests (Will be supported in future).\n",
                "type": "string"
              }
            }
          },
          "304": {
            "description": "Not Modified.\nEmpty body because the client has already the latest version of the requested resource (Will be supported in future).\n"
          },
          "404": {
            "description": "Not Found.\nRequested application does not exist.\n",
            "schema": {
              "$ref": "#/definitions/Error"
            }
          },
          "406": {
            "description": "Not Acceptable.\nThe requested media type is not supported\n",
            "schema": {
              "$ref": "#/definitions/Error"
            }
          }
        }
      }
    },
    "/subscriptions": {
      "get": {
        "x-scope": "apim:subscription_view",
        "x-wso2-curl": "curl -k -H \"Authorization: Bearer ae4eae22-3f65-387b-a171-d37eaa366fa8\" \"https://localhost:9443/api/am/publisher/v0.14/subscriptions?apiId=890a4f4d-09eb-4877-a323-57f6ce2ed79b\"",
        "x-wso2-request": "GET https://localhost:9443/api/am/publisher/v0.14/subscriptions?apiId=890a4f4d-09eb-4877-a323-57f6ce2ed79b\nAuthorization: Bearer ae4eae22-3f65-387b-a171-d37eaa366fa8\n",
        "x-wso2-response": "HTTP/1.1 200 OK\nContent-Type: application/json\n \n{\n   \"previous\": \"\",\n   \"list\":    [\n            {\n         \"subscriptionId\": \"64eca60b-2e55-4c38-8603-e9e6bad7d809\",\n         \"tier\": \"Gold\",\n         \"apiIdentifier\": \"admin-PhoneVerification-1.0.0\",\n         \"applicationId\": \"896658a0-b4ee-4535-bbfa-806c894a4015\",\n         \"status\": \"UNBLOCKED\"\n      },\n            {\n         \"subscriptionId\": \"7ac22c34-8745-4cfe-91e0-262c50b2f2e3\",\n         \"tier\": \"Gold\",\n         \"apiIdentifier\": \"admin-PhoneVerification-1.0.0\",\n         \"applicationId\": \"367a2361-8db5-4140-8133-c6c8dc7fa0c4\",\n         \"status\": \"UNBLOCKED\"\n      }\n   ],\n   \"next\": \"\",\n   \"count\": 2\n}",
        "summary": "Get all Subscriptions",
        "description": "This operation can be used to retrieve a list of subscriptions of the user associated with the provided access token. This operation is capable of\n\n1. Retrieving all subscriptions for the user's APIs.\n`GET https://localhost:9443/api/am/publisher/v0.14/subscriptions`\n\n2. Retrieving subscriptions for a specific API.\n`GET https://localhost:9443/api/am/publisher/v0.14/subscriptions?apiId=c43a325c-260b-4302-81cb-768eafaa3aed`\n",
        "parameters": [
          {
            "$ref": "#/parameters/apiId-Q"
          },
          {
            "$ref": "#/parameters/limit"
          },
          {
            "$ref": "#/parameters/offset"
          },
          {
            "$ref": "#/parameters/Accept"
          },
          {
            "$ref": "#/parameters/If-None-Match"
          }
        ],
        "tags": [
          "Subscription (Collection)"
        ],
        "responses": {
          "200": {
            "description": "OK.\nSubscription list returned.\n",
            "schema": {
              "$ref": "#/definitions/SubscriptionList"
            },
            "headers": {
              "Content-Type": {
                "description": "The content type of the body.\n",
                "type": "string"
              },
              "ETag": {
                "description": "Entity Tag of the response resource.\nUsed by caches, or in conditional requests (Will be supported in future).\n",
                "type": "string"
              }
            }
          },
          "304": {
            "description": "Not Modified.\nEmpty body because the client has already the latest version of the requested resource (Will be supported in future).\n"
          },
          "406": {
            "description": "Not Acceptable. The requested media type is not supported\n",
            "schema": {
              "$ref": "#/definitions/Error"
            }
          }
        }
      }
    },
    "/subscriptions/{subscriptionId}": {
      "get": {
        "x-scope": "apim:subscription_view",
        "x-wso2-curl": "curl -k -H \"Authorization: Bearer ae4eae22-3f65-387b-a171-d37eaa366fa8\" https://localhost:9443/api/am/publisher/v0.14/subscriptions/64eca60b-2e55-4c38-8603-e9e6bad7d809",
        "x-wso2-request": "GET https://localhost:9443/api/am/publisher/v0.14/subscriptions/64eca60b-2e55-4c38-8603-e9e6bad7d809\nAuthorization: Bearer ae4eae22-3f65-387b-a171-d37eaa366fa8\n",
        "x-wso2-response": "HTTP/1.1 200 OK\nContent-Type: application/json\n\n{\n   \"subscriptionId\": \"64eca60b-2e55-4c38-8603-e9e6bad7d809\",\n   \"tier\": \"Gold\",\n   \"apiIdentifier\": \"admin-PhoneVerification-1.0.0\",\n   \"applicationId\": \"896658a0-b4ee-4535-bbfa-806c894a4015\",\n   \"status\": \"UNBLOCKED\"\n}",
        "summary": "Get details of a subscription",
        "description": "This operation can be used to get details of a single subscription.\n",
        "parameters": [
          {
            "$ref": "#/parameters/subscriptionId"
          },
          {
            "$ref": "#/parameters/Accept"
          },
          {
            "$ref": "#/parameters/If-None-Match"
          },
          {
            "$ref": "#/parameters/If-Modified-Since"
          }
        ],
        "tags": [
          "Subscription (Individual)"
        ],
        "responses": {
          "200": {
            "description": "OK.\nSubscription returned\n",
            "schema": {
              "$ref": "#/definitions/ExtendedSubscription"
            },
            "headers": {
              "Content-Type": {
                "description": "The content type of the body.",
                "type": "string"
              },
              "ETag": {
                "description": "Entity Tag of the response resource. Used by caches, or in conditional requests (Will be supported in future).",
                "type": "string"
              },
              "Last-Modified": {
                "description": "Date and time the resource has been modifed the last time. Used by caches, or in conditional requests (Will be supported in future).",
                "type": "string"
              }
            }
          },
          "304": {
            "description": "Not Modified.\nEmpty body because the client has already the latest version of the requested resource (Will be supported in future).\n"
          },
          "404": {
            "description": "Not Found.\nRequested Subscription does not exist.\n",
            "schema": {
              "$ref": "#/definitions/Error"
            }
          }
        }
      }
    },
    "/subscriptions/block-subscription": {
      "post": {
        "x-scope": "apim:subscription_block",
        "x-wso2-curl": "curl -k -H \"Authorization: Bearer ae4eae22-3f65-387b-a171-d37eaa366fa8\" -X POST \"https://localhost:9443/api/am/publisher/v0.14/subscriptions/block-subscription?subscriptionId=64eca60b-2e55-4c38-8603-e9e6bad7d809&blockState=PROD_ONLY_BLOCKED\"",
        "x-wso2-request": "POST https://localhost:9443/api/am/publisher/v0.14/subscriptions/block-subscription?subscriptionId=64eca60b-2e55-4c38-8603-e9e6bad7d809&blockState=PROD_ONLY_BLOCKED\nAuthorization: Bearer ae4eae22-3f65-387b-a171-d37eaa366fa8\n",
        "x-wso2-response": "HTTP/1.1 200 OK\nContent-Type: application/json\n \n{\n   \"subscriptionId\": \"64eca60b-2e55-4c38-8603-e9e6bad7d809\",\n   \"tier\": \"Gold\",\n   \"apiIdentifier\": \"admin-PhoneVerification-1.0.0\",\n   \"applicationId\": \"896658a0-b4ee-4535-bbfa-806c894a4015\",\n   \"status\": \"PROD_ONLY_BLOCKED\"\n}",
        "summary": "Block a subscription",
        "description": "This operation can be used to block a subscription. Along with the request, `blockState` must be specified as a query parameter.\n\n1. `BLOCKED` : Subscription is completely blocked for both Production and Sandbox environments.\n2. `PROD_ONLY_BLOCKED` : Subscription is blocked for Production environment only.\n",
        "parameters": [
          {
            "$ref": "#/parameters/subscriptionId-Q"
          },
          {
            "name": "blockState",
            "in": "query",
            "description": "Subscription block state.\n",
            "type": "string",
            "required": true,
            "enum": [
              "BLOCKED",
              "PROD_ONLY_BLOCKED"
            ]
          },
          {
            "$ref": "#/parameters/If-Match"
          },
          {
            "$ref": "#/parameters/If-Unmodified-Since"
          }
        ],
        "tags": [
          "Subscription (Individual)"
        ],
        "responses": {
          "200": {
            "description": "OK.\nSubscription was blocked successfully.\n",
            "headers": {
              "ETag": {
                "description": "Entity Tag of the blocked subscription.\nUsed by caches, or in conditional requests (Will be supported in future).\n",
                "type": "string"
              },
              "Last-Modified": {
                "description": "Date and time the subscription has been blocked.\nUsed by caches, or in conditional requests (Will be supported in future).\n",
                "type": "string"
              }
            }
          },
          "400": {
            "description": "Bad Request.\nInvalid request or validation error\n",
            "schema": {
              "$ref": "#/definitions/Error"
            }
          },
          "404": {
            "description": "Not Found.\nRequested subscription does not exist.\n",
            "schema": {
              "$ref": "#/definitions/Error"
            }
          },
          "412": {
            "description": "Precondition Failed.\nThe request has not been performed because one of the preconditions is not met.\n",
            "schema": {
              "$ref": "#/definitions/Error"
            }
          }
=======
    "swagger": "2.0",
    "info": {
        "version": "v1.0",
        "title": "WSO2 API Manager - Publisher API",
        "description": "This specifies a **RESTful API** for WSO2 **API Manager** - Publisher.\n\nPlease see [full swagger definition](https://raw.githubusercontent.com/wso2/carbon-apimgt/v6.0.4/components/apimgt/org.wso2.carbon.apimgt.rest.api.publisher/src/main/resources/publisher-api.yaml) of the API which is written using [swagger 2.0](http://swagger.io/) specification.\n",
        "contact": {
            "name": "WSO2",
            "url": "http://wso2.com/products/api-manager/",
            "email": "architecture@wso2.com"
        },
        "license": {
            "name": "Apache 2.0",
            "url": "http://www.apache.org/licenses/LICENSE-2.0.html"
>>>>>>> 930fd3a9
        }
      }
    },
<<<<<<< HEAD
    "/subscriptions/unblock-subscription": {
      "post": {
        "x-scope": "apim:subscription_block",
        "x-wso2-curl": "curl -k -H \"Authorization: Bearer ae4eae22-3f65-387b-a171-d37eaa366fa8\" -X POST \"https://localhost:9443/api/am/publisher/v0.14/subscriptions/unblock-subscription?subscriptionId=64eca60b-2e55-4c38-8603-e9e6bad7d809\"",
        "x-wso2-request": "POST https://localhost:9443/api/am/publisher/v0.14/subscriptions/unblock-subscription?subscriptionId=64eca60b-2e55-4c38-8603-e9e6bad7d809\nAuthorization: Bearer ae4eae22-3f65-387b-a171-d37eaa366fa8`\n",
        "x-wso2-response": "HTTP/1.1 200 OK\nContent-Type: application/json\n\n{\n   \"subscriptionId\": \"64eca60b-2e55-4c38-8603-e9e6bad7d809\",\n   \"tier\": \"Gold\",\n   \"apiIdentifier\": \"admin-PhoneVerification-1.0.0\",\n   \"applicationId\": \"896658a0-b4ee-4535-bbfa-806c894a4015\",\n   \"status\": \"UNBLOCKED\"\n} ",
        "summary": "Unblock a Subscription",
        "parameters": [
          {
            "$ref": "#/parameters/subscriptionId-Q"
          },
          {
            "$ref": "#/parameters/If-Match"
          },
          {
            "$ref": "#/parameters/If-Unmodified-Since"
          }
        ],
        "description": "This operation can be used to unblock a subscription specifying the subscription Id. The subscription will be fully unblocked after performing this operation.\n",
        "tags": [
          "Subscription (Individual)"
        ],
        "responses": {
          "200": {
            "description": "OK.\nSubscription was unblocked successfully.\n",
            "headers": {
              "ETag": {
                "description": "Entity Tag of the unblocked subscription.\nUsed by caches, or in conditional requests (Will be supported in future).\n",
                "type": "string"
              },
              "Last-Modified": {
                "description": "Date and time the subscription has been unblocked.\nUsed by caches, or in conditional requests (Will be supported in future).\n",
                "type": "string"
              }
            }
          },
          "400": {
            "description": "Bad Request.\nInvalid request or validation error\n",
            "schema": {
              "$ref": "#/definitions/Error"
            }
          },
          "404": {
            "description": "Not Found.\nRequested subscription does not exist.\n",
            "schema": {
              "$ref": "#/definitions/Error"
            }
          },
          "412": {
            "description": "Precondition Failed.\nThe request has not been performed because one of the preconditions is not met.\n",
            "schema": {
              "$ref": "#/definitions/Error"
            }
          }
        }
      }
    },
    "/tiers/{tierLevel}": {
      "get": {
        "x-scope": "apim:tier_view",
        "x-wso2-curl": "curl -k -H \"Authorization: Bearer ae4eae22-3f65-387b-a171-d37eaa366fa8\" https://localhost:9443/api/am/publisher/v0.14/tiers/api",
        "x-wso2-request": "GET https://localhost:9443/api/am/publisher/v0.14/tiers/api\nAuthorization: Bearer ae4eae22-3f65-387b-a171-d37eaa366fa8\n",
        "x-wso2-response": "HTTP/1.1 200 OK\nContent-Type: application/json\n\n\n{\n   \"previous\": \"\",\n   \"list\":    [\n            {\n         \"unitTime\": 60000,\n         \"tierPlan\": \"FREE\",\n         \"tierLevel\": \"api\",\n         \"stopOnQuotaReach\": true,\n         \"requestCount\": 1,\n         \"description\": \"Allows 1 request(s) per minute.\",\n         \"name\": \"Bronze\",\n         \"attributes\": {}\n      },\n            {\n         \"unitTime\": 60000,\n         \"tierPlan\": \"FREE\",\n         \"tierLevel\": \"api\",\n         \"stopOnQuotaReach\": true,\n         \"requestCount\": 20,\n         \"description\": \"Allows 20 request(s) per minute.\",\n         \"name\": \"Gold\",\n         \"attributes\": {}\n      },\n            {\n         \"unitTime\": 60000,\n         \"tierPlan\": \"FREE\",\n         \"tierLevel\": \"api\",\n         \"stopOnQuotaReach\": true,\n         \"requestCount\": 5,\n         \"description\": \"Allows 5 request(s) per minute.\",\n         \"name\": \"Silver\",\n         \"attributes\": {}\n      },\n            {\n         \"unitTime\": 0,\n         \"tierPlan\": null,\n         \"tierLevel\": \"api\",\n         \"stopOnQuotaReach\": true,\n         \"requestCount\": 0,\n         \"description\": \"Allows unlimited requests\",\n         \"name\": \"Unlimited\",\n         \"attributes\": {}\n      }\n   ],\n   \"next\": \"\",\n   \"count\": 4\n}",
        "summary": "Get all tiers",
        "description": "This operation can be used to list the available tiers for a given tier level. Tier level should be specified as a path parameter and should be one of `api`, `application` and `resource`.\n",
        "parameters": [
          {
            "$ref": "#/parameters/limit"
          },
          {
            "$ref": "#/parameters/offset"
          },
          {
            "$ref": "#/parameters/tierLevel"
          },
          {
            "$ref": "#/parameters/Accept"
          },
          {
            "$ref": "#/parameters/If-None-Match"
          }
        ],
        "tags": [
          "Throttling Tier (Collection)"
        ],
        "responses": {
          "200": {
            "description": "OK.\nList of tiers returned.\n",
            "schema": {
              "$ref": "#/definitions/TierList"
            },
            "headers": {
              "Content-Type": {
                "description": "The content type of the body.",
                "type": "string"
              },
              "ETag": {
                "description": "Entity Tag of the response resource.\nUsed by caches, or in conditional requests (Will be supported in future).\n",
                "type": "string"
              }
            }
          },
          "304": {
            "description": "Not Modified.\nEmpty body because the client has already the latest version of the requested resource (Will be supported in future).\n"
          },
          "406": {
            "description": "Not Acceptable.\nThe requested media type is not supported\n",
            "schema": {
              "$ref": "#/definitions/Error"
            }
          }
        }
      },
      "post": {
        "x-scope": "apim:tier_manage",
        "x-wso2-curl": "curl -k -H \"Authorization: Bearer ae4eae22-3f65-387b-a171-d37eaa366fa8\" -H \"Content-Type: application/json\" -X POST -d @data.json \"https://localhost:9443/api/am/publisher/v0.14/tiers/api\"",
        "x-wso2-request": "POST https://localhost:9443/api/am/publisher/v0.14/tiers/api\nAuthorization: Bearer ae4eae22-3f65-387b-a171-d37eaa366fa8\nContent-Type: application/json\n\n{\n    \"unitTime\": 60000,\n    \"tierPlan\": \"FREE\",\n    \"tierLevel\": \"api\",\n    \"stopOnQuotaReach\": true,\n    \"requestCount\": 5,\n    \"description\": \"Allows 5 request(s) per minute.\",\n    \"name\": \"Low\",\n    \"attributes\": {\n            \"a\":10,\n            \"b\":30\n        }\n}",
        "x-wso2-response": "HTTP/1.1 201 Created\nLocation: https://localhost:9443/api/am/publisher/v0.14/tiers/Low\nContent-Type: application/json\n\n{\n   \"unitTime\": 60000,\n   \"tierPlan\": \"FREE\",\n   \"tierLevel\": \"api\",\n   \"stopOnQuotaReach\": true,\n   \"requestCount\": 5,\n   \"description\": \"Allows 5 request(s) per minute.\",\n   \"name\": \"Low\",\n   \"attributes\":    {\n      \"b\": \"30\",\n      \"a\": \"10\"\n   }\n}",
        "summary": "Create a Tier",
        "description": "This operation can be used to create a new throttling tier. The only supported tier level is `api` tiers.\n`POST https://localhost:9443/api/am/publisher/v0.14/tiers/api`\n\n**IMPORTANT:**\n* This is only effective when Advanced Throttling is disabled in the Server. If enabled, we need to use Admin REST API for throttling tiers modification related operations.\n",
        "parameters": [
          {
            "in": "body",
            "name": "body",
            "description": "Tier object that should to be added\n",
            "required": true,
            "schema": {
              "$ref": "#/definitions/Tier"
            }
          },
          {
            "$ref": "#/parameters/tierLevel-A"
          },
          {
            "$ref": "#/parameters/Content-Type"
          }
        ],
        "tags": [
          "Throttling Tier (Collection)"
        ],
        "responses": {
          "201": {
            "description": "Created.\nSuccessful response with the newly created object as entity in the body.\nLocation header contains URL of newly created entity.\n",
            "schema": {
              "$ref": "#/definitions/Tier"
            },
            "headers": {
              "Location": {
                "description": "Location of the newly created tier.\n",
                "type": "string"
              },
              "Content-Type": {
                "description": "The content type of the body.\n",
                "type": "string"
              },
              "ETag": {
                "description": "Entity Tag of the response resource.\nUsed by caches, or in conditional request'\n",
                "type": "string"
              }
            }
          },
          "400": {
            "description": "Bad Request.\nInvalid request or validation error\n",
            "schema": {
              "$ref": "#/definitions/Error"
            }
          },
          "415": {
            "description": "Unsupported media type.\nThe entity of the request was in a not supported format.\n"
          }
        }
      }
    },
    "/tiers/{tierLevel}/{tierName}": {
      "get": {
        "x-scope": "apim:tier_view",
        "x-wso2-curl": "curl -k -H \"Authorization: Bearer ae4eae22-3f65-387b-a171-d37eaa366fa8\" https://localhost:9443/api/am/publisher/v0.14/tiers/api/Bronze",
        "x-wso2-request": "GET https://localhost:9443/api/am/publisher/v0.14/tiers/api/Bronze\nAuthorization: Bearer ae4eae22-3f65-387b-a171-d37eaa366fa8\n",
        "x-wso2-response": "HTTP/1.1 200 OK\nContent-Type: application/json\n\n{\n   \"unitTime\": 60000,\n   \"tierPlan\": \"FREE\",\n   \"tierLevel\": \"api\",\n   \"stopOnQuotaReach\": true,\n   \"requestCount\": 1,\n   \"description\": \"Allows 1 request(s) per minute.\",\n   \"name\": \"Bronze\",\n   \"attributes\": {}\n}",
        "summary": "Get details of a tier",
        "description": "This operation can be used to retrieve details of a single tier by specifying the tier level and tier name.\nNote that the scope of the API is mandatory while retreiving the access token with the following cURL command : `curl -k -d \\\"grant_type=password&username=username&password=password&scope=apim:tier_view\\\" -H \\\"Authorization: Basic <token>\\\" https://localhost:8243/token`.\nYou will receive the access token as the response, for example `\"access_token\":\"8644c013-7ff1-3217-b150-d7b92cae6be7\"`.\n",
        "parameters": [
          {
            "$ref": "#/parameters/tierName"
          },
          {
            "$ref": "#/parameters/tierLevel"
          },
          {
            "$ref": "#/parameters/Accept"
          },
          {
            "$ref": "#/parameters/If-None-Match"
          },
          {
            "$ref": "#/parameters/If-Modified-Since"
          }
        ],
        "tags": [
          "Throttling Tier (Individual)"
        ],
        "responses": {
          "200": {
            "description": "OK.\nTier returned\n",
            "schema": {
              "$ref": "#/definitions/Tier"
            },
            "headers": {
              "Content-Type": {
                "description": "The content type of the body.\n",
                "type": "string"
              },
              "ETag": {
                "description": "Entity Tag of the response resource.\nUsed by caches, or in conditional requests (Will be supported in future).\n",
                "type": "string"
              },
              "Last-Modified": {
                "description": "Date and time the resource has been modifed the last time.\nUsed by caches, or in conditional requests (Will be supported in future).\n",
                "type": "string"
              }
            }
          },
          "304": {
            "description": "Not Modified.\nEmpty body because the client has already the latest version of the requested resource (Will be supported in future).\n"
          },
          "404": {
            "description": "Not Found.\nRequested Tier does not exist.\n",
            "schema": {
              "$ref": "#/definitions/Error"
            }
          },
          "406": {
            "description": "Not Acceptable.\nThe requested media type is not supported.\n",
            "schema": {
              "$ref": "#/definitions/Error"
            }
          }
        }
      },
      "put": {
        "x-scope": "apim:tier_manage",
        "x-wso2-curl": "curl -k -H \"Authorization: Bearer ae4eae22-3f65-387b-a171-d37eaa366fa8\" -H \"Content-Type: application/json\" -X PUT -d @data.json \"https://localhost:9443/api/am/publisher/v0.14/tiers/api/Low\"",
        "x-wso2-request": "PUT https://localhost:9443/api/am/publisher/v0.14/tiers/api/Low\nAuthorization: Bearer ae4eae22-3f65-387b-a171-d37eaa366fa8\nContent-Type: application/json\n\n{\n   \"unitTime\": 60000,\n   \"tierPlan\": \"FREE\",\n   \"tierLevel\": \"api\",\n   \"stopOnQuotaReach\": true,\n   \"requestCount\": 10,\n   \"description\": \"Allows 10 request(s) per minute.\",\n   \"name\": \"Low\",\n   \"attributes\":    {\n      \"a\": \"30\",\n      \"b\": \"10\",\n      \"c\": \"20\"\n   }\n}\n",
        "x-wso2-response": "HTTP/1.1 200 OK\nContent-Type: application/json\n\n{\n   \"unitTime\": 60000,\n   \"tierPlan\": \"FREE\",\n   \"tierLevel\": \"api\",\n   \"stopOnQuotaReach\": true,\n   \"requestCount\": 10,\n   \"description\": \"Allows 10 request(s) per minute.\",\n   \"name\": \"Low\",\n   \"attributes\":    {\n      \"b\": \"10\",\n      \"c\": \"20\",\n      \"a\": \"30\"\n   }\n}",
        "summary": "Update a Tier",
        "description": "This operation can be used to update an existing tier. The only supported tier level is `api` tiers.\n`PUT https://localhost:9443/api/am/publisher/v0.14/tiers/api/Low`\n\n**IMPORTANT:**\n* This is only effective when Advanced Throttling is disabled in the Server. If enabled, we need to use Admin REST API for throttling tiers modification related operations.\n",
        "parameters": [
          {
            "$ref": "#/parameters/tierName"
          },
          {
            "in": "body",
            "name": "body",
            "description": "Tier object that needs to be modified\n",
            "required": true,
            "schema": {
              "$ref": "#/definitions/Tier"
            }
          },
          {
            "$ref": "#/parameters/tierLevel-A"
          },
          {
            "$ref": "#/parameters/Content-Type"
          },
          {
            "$ref": "#/parameters/If-Match"
          },
          {
            "$ref": "#/parameters/If-Unmodified-Since"
          }
        ],
        "tags": [
          "Throttling Tier (Individual)"
        ],
        "responses": {
          "200": {
            "description": "OK.\nSubscription updated.\n",
            "schema": {
              "$ref": "#/definitions/Tier"
            },
            "headers": {
              "Location": {
                "description": "The URL of the newly created resource.\n",
                "type": "string"
              },
              "Content-Type": {
                "description": "The content type of the body.\n",
                "type": "string"
              },
              "ETag": {
                "description": "Entity Tag of the response resource.\nUsed by caches, or in conditional requests (Will be supported in future).\n",
                "type": "string"
              },
              "Last-Modified": {
                "description": "Date and time the resource has been modifed the last time.\nUsed by caches, or in conditional requests (Will be supported in future).\n",
                "type": "string"
              }
            }
          },
          "400": {
            "description": "Bad Request.\nInvalid request or validation error.\n",
            "schema": {
              "$ref": "#/definitions/Error"
            }
          },
          "404": {
            "description": "Not Found.\nThe resource to be updated does not exist.\n",
            "schema": {
              "$ref": "#/definitions/Error"
            }
          },
          "412": {
            "description": "Precondition Failed.\nThe request has not been performed because one of the preconditions is not met.\n",
            "schema": {
              "$ref": "#/definitions/Error"
            }
          }
        }
      },
      "delete": {
        "x-scope": "apim:tier_manage",
        "x-wso2-curl": "curl -k -H \"Authorization: Bearer ae4eae22-3f65-387b-a171-d37eaa366fa8\" -X DELETE \"https://localhost:9443/api/am/publisher/v0.14/tiers/api/Low\"",
        "x-wso2-request": "DELETE https://localhost:9443/api/am/publisher/v0.14/tiers/api/Low\nAuthorization: Bearer ae4eae22-3f65-387b-a171-d37eaa366fa8\n",
        "x-wso2-response": "HTTP/1.1 200 OK",
        "summary": "Delete a Tier",
        "description": "This operation can be used to delete an existing tier. The only supported tier level is `api` tiers.\n`DELETE https://localhost:9443/api/am/publisher/v0.14/tiers/api/Low`\n\n**IMPORTANT:**\n* This is only effective when Advanced Throttling is disabled in the Server. If enabled, we need to use Admin REST API for throttling tiers modification related operations.\n",
        "parameters": [
          {
            "$ref": "#/parameters/tierName"
          },
          {
            "$ref": "#/parameters/tierLevel-A"
          },
          {
            "$ref": "#/parameters/If-Match"
          },
          {
            "$ref": "#/parameters/If-Unmodified-Since"
          }
        ],
        "tags": [
          "Throttling Tier (Individual)"
        ],
        "responses": {
          "200": {
            "description": "OK.\nResource successfully deleted.\n"
          },
          "404": {
            "description": "Not Found.\nResource to be deleted does not exist.\n",
            "schema": {
              "$ref": "#/definitions/Error"
            }
          },
          "412": {
            "description": "Precondition Failed.\nThe request has not been performed because one of the preconditions is not met.\n",
            "schema": {
              "$ref": "#/definitions/Error"
            }
          }
        }
      }
    },
    "/tiers/update-permission": {
      "post": {
        "x-scope": "apim:tier_manage",
        "x-wso2-curl": "curl -k -H \"Authorization: Bearer ae4eae22-3f65-387b-a171-d37eaa366fa8\" -H \"Content-Type: application/json\" -X POST -d @data.json \"https://localhost:9443/api/am/publisher/v0.14/tiers/update-permission?tierName=Bronze&tierLevel=api\"",
        "x-wso2-request": "POST https://localhost:9443/api/am/publisher/v0.14/tiers/update-permission?tierName=Bronze&tierLevel=api\nAuthorization: Bearer ae4eae22-3f65-387b-a171-d37eaa366fa8\nContent-Type: application/json\n\n{\n    \"permissionType\":\"deny\",\n    \"roles\": [\"Internal/everyone\",\"admin\"]\n}",
        "x-wso2-response": "HTTP/1.1 200 OK",
        "summary": "Update tier permission",
        "description": "This operation can be used to update tier permissions which controls access for the particular tier based on the subscribers' roles.\n",
        "parameters": [
          {
            "$ref": "#/parameters/tierName-Q"
          },
          {
            "$ref": "#/parameters/tierLevel-Q"
          },
          {
            "$ref": "#/parameters/If-Match"
          },
          {
            "$ref": "#/parameters/If-Unmodified-Since"
          },
          {
            "in": "body",
            "name": "permissions",
            "schema": {
              "$ref": "#/definitions/TierPermission"
            }
          }
        ],
        "tags": [
          "Throttling Tier (Individual)"
        ],
        "responses": {
          "200": {
            "description": "OK.\nSuccessfully updated tier permissions\n",
            "schema": {
              "type": "array",
              "items": {
                "$ref": "#/definitions/Tier"
              }
            },
            "headers": {
              "ETag": {
                "description": "Entity Tag of the modified tier.\n Used by caches, or in conditional requests (Will be supported in future).\n",
                "type": "string"
              },
              "Last-Modified": {
                "description": "Date and time the tier has been modified.\nUsed by caches, or in conditional requests (Will be supported in future).\n",
                "type": "string"
              }
            }
          },
          "400": {
            "description": "Bad Request.\nInvalid request or validation error.\n",
            "schema": {
              "$ref": "#/definitions/Error"
            }
          },
          "403": {
            "description": "Forbidden.\nThe request must be conditional but no condition has been specified.\n",
            "schema": {
              "$ref": "#/definitions/Error"
            }
          },
          "404": {
            "description": "Not Found.\nRequested tier does not exist.\n",
            "schema": {
              "$ref": "#/definitions/Error"
            }
          },
          "412": {
            "description": "Precondition Failed.\nThe request has not been performed because one of the preconditions is not met.\n",
            "schema": {
              "$ref": "#/definitions/Error"
            }
          }
        }
      }
    },
    "/environments": {
      "get": {
        "x-scope": "apim:api_view",
        "x-wso2-curl": "curl -k -H \"Authorization: Bearer ae4eae22-3f65-387b-a171-d37eaa366fa8\" \"https://localhost:9443/api/am/publisher/v0.14/environments\"",
        "x-wso2-request": "GET https://localhost:9443/api/am/publisher/v0.14/environments\nAuthorization: Bearer ae4eae22-3f65-387b-a171-d37eaa366fa8\n",
        "x-wso2-response": "HTTP/1.1 200 OK\nContent-Type: application/json\n\n{\n   \"list\": [   {\n      \"showInApiConsole\": true,\n      \"serverUrl\": \"https://localhost:9443/services/\",\n      \"endpoints\":       {\n         \"http\": \"http://localhost:8280\",\n         \"https\": \"https://localhost:8243\"\n      },\n      \"name\": \"Production and Sandbox\",\n      \"type\": \"hybrid\"\n   }],\n   \"count\": 1\n}",
        "summary": "Get all gateway environments",
        "description": "This operation can be used to retrieve the list of gateway environments available.\n",
        "parameters": [
          {
            "$ref": "#/parameters/apiId-Q"
          }
        ],
        "tags": [
          "Environment (Collection)"
        ],
        "responses": {
          "200": {
            "description": "OK.\nEnvironment list is returned.\n",
            "schema": {
              "$ref": "#/definitions/EnvironmentList"
            },
            "headers": {
              "Content-Type": {
                "description": "The content type of the body.\n",
                "type": "string"
              },
              "ETag": {
                "description": "Entity Tag of the response resource.\nUsed by caches, or in conditional requests (Will be supported in future).\n",
                "type": "string"
              }
            }
          },
          "304": {
            "description": "Not Modified.\nEmpty body because the client has already the latest version of the requested resource (Will be supported in future).\n"
          },
          "404": {
            "description": "Not Found.\nRequested API does not exist.\n",
            "schema": {
              "$ref": "#/definitions/Error"
            }
          }
        }
      }
    },
    "/policies/mediation": {
      "get": {
        "x-scope": "apim:mediation_policy_view",
        "x-wso2-curl": "curl -k -H \"Authorization: Bearer ae4eae22-3f65-387b-a171-d37eaa366fa8\" https://localhost:9443/api/am/publisher/v0.14/policies/mediation",
        "x-wso2-request": "GET https://localhost:9443/api/am/publisher/v0.14/policies/mediation\nAuthorization: Bearer ae4eae22-3f65-387b-a171-d37eaa366fa8\n",
        "x-wso2-response": "HTTP/1.1 200 OK\r\nContent-Type: application/json\r\n\r\n{\r\n   \"count\": 10,\r\n   \"next\": null,\r\n   \"previous\": null,\r\n   \"list\":    [\r\n            {\r\n         \"name\": \"debug_json_fault\",\r\n         \"id\": \"563de8f3-dd1d-4ec7-afc2-d158c663ed34\",\r\n         \"type\": \"fault\"\r\n      },\r\n            {\r\n         \"name\": \"json_fault\",\r\n         \"id\": \"f9c36f4d-a2b6-41e7-b311-d358a47916be\",\r\n         \"type\": \"fault\"\r\n      },\r\n            {\r\n         \"name\": \"json_to_xml_in_message\",\r\n         \"id\": \"3921225b-7918-4b95-a851-22c4e4e3e911\",\r\n         \"type\": \"in\"\r\n      },\r\n            {\r\n         \"name\": \"debug_in_flow\",\r\n         \"id\": \"2bc15f93-4455-4763-89b8-83600fb9d731\",\r\n         \"type\": \"in\"\r\n      },\r\n            {\r\n         \"name\": \"log_in_message\",\r\n         \"id\": \"4d287cca-76ab-44ca-b22e-919fc27c50e3\",\r\n         \"type\": \"in\"\r\n      },\r\n            {\r\n         \"name\": \"preserve_accept_header\",\r\n         \"id\": \"3776b215-b3bc-40b6-bdcb-06efa7de64be\",\r\n         \"type\": \"in\"\r\n      },\r\n            {\r\n         \"name\": \"xml_to_json_in_message\",\r\n         \"id\": \"50ac2002-769e-4f90-8549-6d0248dff7d2\",\r\n         \"type\": \"in\"\r\n      },\r\n            {\r\n         \"name\": \"xml_to_json_out_message\",\r\n         \"id\": \"2af75853-ed75-4d25-81aa-0ebbeca691ea\",\r\n         \"type\": \"out\"\r\n      },\r\n            {\r\n         \"name\": \"json_to_xml_out_message\",\r\n         \"id\": \"d9fa3ffc-f6b6-4171-ab97-eb44196cb66e\",\r\n         \"type\": \"out\"\r\n      },\r\n            {\r\n         \"name\": \"debug_out_flow\",\r\n         \"id\": \"260b7701-4071-46bd-9b66-900ac6fffed6\",\r\n         \"type\": \"out\"\r\n      },\r\n            {\r\n         \"name\": \"apply_accept_header\",\r\n         \"id\": \"15c17c2f-33e3-4c37-a262-04dfa49983a4\",\r\n         \"type\": \"out\"\r\n      },\r\n            {\r\n         \"name\": \"log_out_message\",\r\n         \"id\": \"d37dca41-c048-492a-82cf-9a2292c6fff0\",\r\n         \"type\": \"out\"\r\n      }\r\n   ]\r\n}",
        "summary": "Get all global level mediation policies\n",
        "description": "This operation provides you a list of available all global level mediation policies.\n",
        "parameters": [
          {
            "$ref": "#/parameters/limit"
          },
          {
            "$ref": "#/parameters/offset"
          },
          {
            "name": "query",
            "in": "query",
            "description": "-Not supported yet-",
            "type": "string"
          },
          {
            "$ref": "#/parameters/Accept"
          },
          {
            "$ref": "#/parameters/If-None-Match"
          }
        ],
        "tags": [
          "Mediation Policy (Collection)"
        ],
        "responses": {
          "200": {
            "description": "OK.\nList of mediation policies is returned.\n",
            "schema": {
              "$ref": "#/definitions/mediationList"
            },
            "headers": {
              "Content-Type": {
                "description": "The content type of the body.",
                "type": "string"
              },
              "ETag": {
                "description": "Entity Tag of the response resource. Used by caches, or in conditional requests (Will be supported in future).\n",
                "type": "string"
              }
            }
          },
          "304": {
            "description": "Not Modified.\nEmpty body because the client has already the latest version of the requested resource (Will be supported in future).\n"
          },
          "406": {
            "description": "Not Acceptable.\nThe requested media type is not supported\n",
            "schema": {
              "$ref": "#/definitions/Error"
            }
          }
        }
      }
    },
    "/workflows/update-workflow-status": {
      "post": {
        "x-scope": "apim:api_workflow",
        "x-wso2-curl": "curl -k -H \"Authorization: Bearer ae4eae22-3f65-387b-a171-d37eaa366fa8\" -H \"Content-Type: application/json\" -X POST -d @data.json \"https://localhost:9443/api/am/publisher/v0.14/workflows/update-workflow-status?workflowReferenceId=56e3a170-a7a7-45f8-b051-7e43a58a67e1\"",
        "x-wso2-request": "POST https://localhost:9443/api/am/publisher/v0.14/workflows/update-workflow-status?workflowReferenceId=56e3a170-a7a7-45f8-b051-7e43a58a67e1\nAuthorization: Bearer ae4eae22-3f65-387b-a171-d37eaa366fa8\nContent-Type: application/json\n\n{\n   \"status\" : \"APPROVED\",\n   \"attributes\" : {\n      \"apiCurrentState\": \"Created\",\n      \"apiLCAction\": \"Publish\",\n      \"apiName\":\"APIname\",\n      \"apiVersion\" : \"1.0.0\",\n      \"apiProvider\" : \"admin\",\n      \"invoker\": \"admin\"\n   }\n}",
        "x-wso2-response": "HTTP/1.1 200 OK",
        "summary": "Update workflow status",
        "description": "This operation can be used to approve or reject a workflow task.\n",
        "parameters": [
          {
            "$ref": "#/parameters/workflowReferenceId-Q"
          },
          {
            "in": "body",
            "name": "body",
            "description": "Workflow event that need to be updated\n",
            "required": true,
            "schema": {
              "$ref": "#/definitions/Workflow"
            }
          }
        ],
        "tags": [
          "Workflows (Individual)"
        ],
        "responses": {
          "200": {
            "description": "OK.\nWorkflow request information is returned.\n",
            "schema": {
              "$ref": "#/definitions/Workflow"
            },
            "headers": {
              "Content-Type": {
                "description": "The content type of the body.\n",
                "type": "string"
              }
            }
          },
          "400": {
            "description": "Bad Request.\nInvalid request or validation error.\n",
            "schema": {
              "$ref": "#/definitions/Error"
            }
          },
          "404": {
            "description": "Not Found.\nWorkflow for the given reference in not found.\n",
            "schema": {
              "$ref": "#/definitions/Error"
            }
          }
        }
      }
    },
    "/clientCertificates": {
      "get": {
        "x-scope": "apim:api_view",
        "produces": [
          "application/json"
        ],
        "x-wso2-curl": "curl -X GET https://localhost:9443/api/am/publisher/v0.14/clientCertificates -H 'authorization: Bearer f80b8c34-01bc-3ac2-99b6-4873e45c861c'",
        "x-wso2-request": "GET https://localhost:9443/api/am/publisher/v0.14/clientCertificates  -H 'authorization: Bearer f80b8c34-01bc-3ac2-99b6-4873e45c861c'",
        "x-wso2-response": "HTTP/1.1 200 OK {\"count\":1,\"next\":\"\",\"previous\":\"\",\"certificates\":[{\"alias\":\"newtest1\", \"apiId\":\"admin-mesting12da1-1.0.0\",\"tier\":\"Bronze\"}],\"pagination\":{\"total\":1, \"offset\":0,\"limit\":25}}",
        "summary": "Retrieve/ Search uploaded Client Certificates.",
        "description": "This operation can be used to retrieve and search the uploaded client certificates.\n",
        "tags": [
          "ClientCertificates (Collection)"
        ],
        "parameters": [
          {
            "$ref": "#/parameters/limit"
          },
          {
            "$ref": "#/parameters/offset"
          },
          {
            "in": "query",
            "name": "alias",
            "required": false,
            "type": "string",
            "description": "Alias for the client certificate"
          },
          {
            "in": "query",
            "name": "apiId",
            "required": false,
            "type": "string",
            "description": "UUID of the API"
          }
        ],
        "responses": {
          "200": {
            "description": "OK. Successful response with the list of matching certificate information in the body.\n",
            "schema": {
              "$ref": "#/definitions/ClientCertificates"
            },
            "headers": {
              "Content-Type": {
                "description": "The content type of the body.\n",
                "type": "string"
              }
            }
          },
          "400": {
            "description": "Bad Request.\nFailure due to not providing alias or server is not configured to support mutual SSL authentication.\n",
            "schema": {
              "$ref": "#/definitions/Error"
            }
          },
          "500": {
            "description": "Internal Server Error\n",
            "schema": {
              "$ref": "#/definitions/Error"
            }
          }
        }
      },
      "post": {
        "x-scope": "apim:api_create",
        "consumes": [
          "multipart/form-data"
        ],
        "x-wso2-curl": "curl -X POST https://localhost:9443/api/am/publisher/v0.14/clientCertificates -H 'authorization: Bearer f2f562bd-f6d9-3fad-b48d-72ab5702c98a' -H 'content-type: multipart/form-data' -F certificate=@test.crt -F alias=alias -F apiId=fea749dd-d548-4a8b-b308-34903b39a34b -F tier=Gold",
        "x-wso2-request": "POST https://localhost:9443/api/am/publisher/v0.14/clientCertificates -H 'authorization: Bearer f2f562bd-f6d9-3fad-b48d-72ab5702c98a' -H 'content-type: multipart/form-data' -F certificate=@test.crt -F alias=alias -F apiId=fea749dd-d548-4a8b-b308-34903b39a34b -F tier=Gold",
        "x-wso2-response": "HTTP/1.1 201 Created Location: https://localhost:9443/api/am/publisher/v0.14/clientCertificates?alias=newtest1 Date: Tue, 09 Oct 2018 16:18:10 GMT Content-Type: application/json Transfer-Encoding: chunked Server: WSO2 Carbon Server {\"alias\":\"alias\",\"apiId\":\"fea749dd-d548-4a8b-b308-34903b39a34b\",\"tier\":\"Gold\"}",
        "summary": "Upload a new certificate.",
        "description": "This operation can be used to upload a new certificate for an endpoint.\n",
        "parameters": [
          {
            "in": "formData",
            "name": "certificate",
            "description": "The certificate that needs to be uploaded.",
            "required": true,
            "type": "file"
          },
          {
            "in": "formData",
            "name": "alias",
            "description": "Alias for the certificate",
            "required": true,
            "type": "string"
          },
          {
            "in": "formData",
            "name": "apiId",
            "description": "apiId to which the certificate should be applied.",
            "required": true,
            "type": "string"
          },
          {
            "in": "formData",
            "name": "tier",
            "description": "apiId to which the certificate should be applied.",
            "required": true,
            "type": "string"
          }
        ],
        "tags": [
          "ClientCertificates (Individual)"
        ],
        "responses": {
          "200": {
            "description": "OK.\nThe Certificate added successfully.\n",
            "headers": {
              "Location": {
                "description": "The URL of the newly created resource.\n",
                "type": "string"
              },
              "Content-Type": {
                "description": "The content type of the body.\n",
                "type": "string"
              }
            },
            "schema": {
              "$ref": "#/definitions/ClientCertMetadata"
            }
          },
          "400": {
            "description": "Bad Request.\nFailures due to existing alias or expired certificate.\n",
            "schema": {
              "$ref": "#/definitions/Error"
            }
          },
          "500": {
            "description": "Internal Server Error\nFailed to add the Certificate due to an Internal Server Error\n",
            "schema": {
              "$ref": "#/definitions/Error"
            }
          }
        }
      }
    },
    "/clientCertificates/{alias}": {
      "put": {
        "x-scope": "apim:api_create",
        "consumes": [
          "multipart/form-data"
        ],
        "x-wso2-curl": "curl -X PUT https://localhost:9443/api/am/publisher/v0.14/clientCertificates/newtest1 -H 'authorization: Bearer f80b8c34-01bc-3ac2-99b6-4873e45c861c' -F tier=Bronze",
        "x-wso2-request": "PUT https://localhost:9443/api/am/publisher/v0.14/clientCertificates/newtest1 -H 'authorization: Bearer f80b8c34-01bc-3ac2-99b6-4873e45c861c' -F tier=Bronze",
        "x-wso2-response": "HTTP/1.1 200 OK\r\n {\r\n\"alias\":\"newtest1\",\r\n\"apiId\":\"fea749dd-d548-4a8b-b308-34903b39a34b\",\r\n \"tier\":\"Gold\"\r\n}\r\n",
        "summary": "Update a certificate.",
        "description": "This operation can be used to update an uploaded certificate.\n",
        "parameters": [
          {
            "in": "formData",
            "name": "certificate",
            "description": "The certificate that needs to be uploaded.",
            "required": false,
            "type": "file"
          },
          {
            "in": "path",
            "name": "alias",
            "description": "Alias for the certificate",
            "required": true,
            "type": "string"
          },
          {
            "in": "formData",
            "name": "tier",
            "description": "The tier of the certificate",
            "required": false,
            "type": "string"
          }
        ],
        "tags": [
          "ClientCertificates (Individual)"
        ],
        "responses": {
          "200": {
            "description": "OK.\nThe Certificate updated successfully.\n",
            "schema": {
              "$ref": "#/definitions/ClientCertMetadata"
            },
            "headers": {
              "Location": {
                "description": "The URL of the newly created resource.\n",
                "type": "string"
              },
              "Content-Type": {
                "description": "The content type of the body.\n",
                "type": "string"
              }
            }
          },
          "400": {
            "description": "Bad Request.\nFailure due to not providing alias.\n",
            "schema": {
              "$ref": "#/definitions/Error"
            }
          },
          "404": {
            "description": "Not Found.\nUpdating certificate failed. Alias not found or server is not configured to support mutual SSL\nauthentication.\n",
            "schema": {
              "$ref": "#/definitions/Error"
            }
          },
          "500": {
            "description": "Internal Server Error\n",
            "schema": {
              "$ref": "#/definitions/Error"
            }
          }
        }
      },
      "delete": {
        "x-scope": "apim:api_create",
        "x-wso2-curl": "curl -X DELETE https://localhost:9443/api/am/publisher/v0.14/clientCertificates/newtest1 -H 'authorization: Bearer f80b8c34-01bc-3ac2-99b6-4873e45c861c' ",
        "x-wso2-request": "DELETE https://localhost:9443/api/am/publisher/v0.14/clientCertificates/newtest1 -H 'authorization: Bearer f80b8c34-01bc-3ac2-99b6-4873e45c861c'",
        "x-wso2-response": "HTTP/1.1 200 OK",
        "summary": "Delete a certificate.",
        "description": "This operation can be used to delete an uploaded certificate.\n",
        "parameters": [
          {
            "in": "path",
            "name": "alias",
            "description": "The alias of the certificate that should be deleted.\n",
            "required": true,
            "type": "string"
          }
        ],
        "tags": [
          "ClientCertificates (Individual)"
        ],
        "responses": {
          "200": {
            "description": "OK.\nThe Certificate deleted successfully.\n",
            "headers": {
              "Content-Type": {
                "description": "The content type of the body.\n",
                "type": "string"
              }
            }
          },
          "400": {
            "description": "Bad Request.\nAlias not found or server is not configured to support mutual SSL authentication.\n",
            "schema": {
              "$ref": "#/definitions/Error"
            }
          },
          "404": {
            "description": "Not Found. |\nFailed to delete the certificate. Certificate could not found for\nthe given alias\n",
            "schema": {
              "$ref": "#/definitions/Error"
            }
          },
          "500": {
            "description": "Internal Server Error\n",
            "schema": {
              "$ref": "#/definitions/Error"
            }
          }
        }
      },
      "get": {
        "x-scope": "apim:api_view",
        "produces": [
          "application/json"
        ],
        "x-wso2-curl": "curl -X GET https://localhost:9443/api/am/publisher/v0.14/clientCertificates/newtest1 -H 'authorization: Bearer f80b8c34-01bc-3ac2-99b6-4873e45c861c'",
        "x-wso2-request": "GET https://apis.wso2.com/api/am/publisher/v0.14/clientCertificates/newtest1 Authorization: Bearer ae4eae22-3f65-387b-a171-d37eaa366fa8",
        "x-wso2-response": "HTTP/1.1 200 OK Date: Tue, 09 Oct 2018 16:25:43 GMT Content-Type: application/json Transfer-Encoding: chunked Server: WSO2 Carbon Server {\"status\":\"Active\",\"validity\":{\"from\":\"Fri Sep 14 15:46:22 IST 2018\",\"to\":\"Sat Sep 14 15:46:22 IST 2019\"},\"version\":\"3\",\"subject\":\"EMAILADDRESS=wso2@wso2.com, CN=WSO2, OU=test, O=WSO2, L=colombo, ST=Some-State, C=CA\"}",
        "summary": "Get the certificate information.",
        "description": "This operation can be used to get the information about a certificate.\n",
        "parameters": [
          {
            "in": "path",
            "name": "alias",
            "type": "string",
            "required": true
          }
        ],
        "tags": [
          "ClientCertificates (Individual)"
        ],
        "responses": {
          "200": {
            "description": "OK.\n",
            "schema": {
              "$ref": "#/definitions/CertificateInfo"
            },
            "headers": {
              "Content-Type": {
                "description": "The content type of the body.\n",
                "type": "string"
              }
            }
          },
          "400": {
            "description": "Bad Request.\nAlias not found or server is not configured to support mutual SSL authentication.\n",
            "schema": {
              "$ref": "#/definitions/Error"
            }
          },
          "404": {
            "description": "Not Found.\nAlias not found\n",
            "schema": {
              "$ref": "#/definitions/Error"
            }
          },
          "500": {
            "description": "Internal Server Error\n",
            "schema": {
              "$ref": "#/definitions/Error"
            }
          }
        }
      }
    },
    "/clientCertificates/{alias}/content": {
      "get": {
        "x-scope": "apim:api_view",
        "x-wso2-curl": "curl -X GET https://localhost:9443/api/am/publisher/v0.14/clientCertificates/newtest1/content -H 'authorization: Bearer f80b8c34-01bc-3ac2-99b6-4873e45c861c'",
        "x-wso2-request": "GET https://apis.wso2.com/api/am/publisher/v0.14/certificates/wso2carbon/content Authorization: Bearer ae4eae22-3f65-387b-a171-d37eaa366fa8",
        "x-wso2-response": "HTTP/1.1 200 OK Content-Disposition: attachment; filename=\"newtest1.crt\" Date: Tue, 09 Oct 2018 16:21:25 GMT Content-Type: application/octet-stream Content-Length: 997 Server: WSO2 Carbon Server",
        "summary": "Download a certificate.",
        "description": "This operation can be used to download a certificate which matches the given alias.\n",
        "parameters": [
          {
            "in": "path",
            "name": "alias",
            "type": "string",
            "required": true
          }
        ],
        "tags": [
          "ClientCertificates (Individual)"
        ],
        "responses": {
          "200": {
            "description": "OK.\n",
            "headers": {
              "Content-Type": {
                "description": "The content type of the body.\n",
                "type": "string"
              }
            }
          },
          "400": {
            "description": "Bad Request.\nAlias not provided or server is not configured to support mutual SSL authentication.\n",
            "schema": {
              "$ref": "#/definitions/Error"
            }
          },
          "404": {
            "description": "Not Found. Certificate for the Alias not found.\n",
            "schema": {
              "$ref": "#/definitions/Error"
            }
          },
          "500": {
            "description": "Internal Server Error\n",
            "schema": {
              "$ref": "#/definitions/Error"
            }
          }
        }
      }
    },
    "/certificates": {
      "get": {
        "x-scope": "apim:api_create",
        "produces": [
          "application/json"
        ],
        "x-wso2-curl": "curl -X GET -H \"Authorization: Bearer ae4eae22-3f65-387b-a171-d37eaa366fa8\" -H \"Content-Type: application/json\" \"https://localhost:9443/api/am/publisher/v0.14/certificates\"",
        "x-wso2-request": "GET https://localhost:9443/api/am/publisher/v0.14/certificates?alias=wso2carbon&endpoint=https://www.abc.com",
        "x-wso2-response": "HTTP/1.1 200 OK \n\n{\n  \"count\":1,\n  \"next\":\"\",\n  \"previous\":\"\",\n\"certificates\":[\n   {\n    \"alias\":\"wso2carbon\",\n    \"endpoint\":\"https://www.abc.com\"\n   }\n],\n  \"pagination\":{\n    \"total\":1,\n          \"offset\":0,\n          \"limit\":25\n   } \n}",
        "summary": "Retrieve/Search uploaded certificates.",
        "description": "This operation can be used to retrieve and search the uploaded certificates.\n",
        "tags": [
          "Certificates (Collection)"
        ],
        "parameters": [
          {
            "$ref": "#/parameters/limit"
          },
          {
            "$ref": "#/parameters/offset"
          },
          {
            "in": "query",
            "name": "alias",
            "required": false,
            "type": "string",
            "description": "Alias for the certificate"
          },
          {
            "in": "query",
            "name": "endpoint",
            "required": false,
            "type": "string",
            "description": "Endpoint of which the certificate is uploaded"
          }
        ],
        "responses": {
          "200": {
            "description": "OK. Successful response with the list of matching certificate information in the body.\n",
            "schema": {
              "$ref": "#/definitions/Certificates"
            },
            "headers": {
              "Content-Type": {
                "description": "The content type of the body.\n",
                "type": "string"
              }
            }
          },
          "400": {
            "description": "Bad Request.\nInvalid request or validation error.\n",
            "schema": {
              "$ref": "#/definitions/Error"
            }
          },
          "404": {
            "description": "Not Found.\n",
            "schema": {
              "$ref": "#/definitions/Error"
            }
          },
          "500": {
            "description": "Internal Server Error\n",
            "schema": {
              "$ref": "#/definitions/Error"
            }
          }
        }
      },
      "post": {
        "x-scope": "apim:api_create",
        "consumes": [
          "multipart/form-data"
        ],
        "x-wso2-curl": "curl -X POST -H \"Authorization: Bearer ae4eae22-3f65-387b-a171-d37eaa366fa8\" -H \"Content-Type: multipart/form-data\"  -F \"certificate=@/home/user/wso2carbon.cert\" -F \"alias=wso2carbon\" -F \"endpoint=https://www.abc.com\" \"https://localhost:9443/api/am/publisher/v0.14/certificates/certificate\"",
        "x-wso2-request": "POST https://localhost:9443/api/am/publisher/v0.14/certificates/certificate \"Authorization: Bearer ae4eae22-3f65-387b-a171-d37eaa366fa8\" -F \"certificate=/home/user/wso2carbon.cert\" -F \"alias=wso2carbon\" -F \"endpoint=https://www.abc.com\"",
        "x-wso2-response": "HTTP/1.1 201 Created Location: https://localhost:9443/api/am/publisher/v0.14/clientCertificates?alias=newtest1 Date: Fri, 05 Oct 2018 09:50:48 GMT Content-Type: application/json Transfer-Encoding: chunked Server: WSO2 Carbon Server {\"alias\": \"newtest1\",\"apiId\": \"4624bdfb-6acd-465a-8454-bac9c4c94d88\",\"tier\": \"Gold\"}",
        "summary": "Upload a new Certificate.",
        "description": "This operation can be used to upload a new certificate for an endpoint.\n",
        "parameters": [
          {
            "in": "formData",
            "name": "certificate",
            "description": "The certificate that needs to be uploaded.",
            "required": true,
            "type": "file"
          },
          {
            "in": "formData",
            "name": "alias",
            "description": "Alias for the certificate",
            "required": true,
            "type": "string"
          },
          {
            "in": "formData",
            "name": "endpoint",
            "description": "Endpoint to which the certificate should be applied.",
            "required": true,
            "type": "string"
          }
        ],
        "tags": [
          "Certificates (Individual)"
        ],
        "responses": {
          "200": {
            "description": "OK.\nThe Certificate added successfully.\n",
            "headers": {
              "Location": {
                "description": "The URL of the newly created resource.\n",
                "type": "string"
              },
              "Content-Type": {
                "description": "The content type of the body.\n",
                "type": "string"
              }
            },
            "schema": {
              "$ref": "#/definitions/CertMetadata"
            }
          },
          "400": {
            "description": "Bad Request.\nInvalid request or validation error.\n* Failures due to existing alias or expired certificate.\n",
            "schema": {
              "$ref": "#/definitions/Error"
            }
          },
          "500": {
            "description": "Internal Server Error\n* Failed to add the Certificate due to an Internal Server Error\n",
            "schema": {
              "$ref": "#/definitions/Error"
            }
          }
        }
      }
    },
    "/certificates/{alias}": {
      "put": {
        "x-scope": "apim:api_create",
        "consumes": [
          "multipart/form-data"
        ],
        "x-wso2-curl": "curl -X PUT -H \"Authorization: Bearer ae4eae22-3f65-387b-a171-d37eaa366fa8\" -H \"Content-Type:multipart/form-data\" -F \"certificate=@/home/user/wso2carbon.cert\" \"https://localhost:9443/api/am/publisher/v0.14/certificates/wso2carbon\"",
        "x-wso2-request": "PUT https://localhost:9443/api/am/publisher/v0.14/certificates/wso2carbon Authorization: Bearer ae4eae22-3f65-387b-a171-d37eaa366fa8 -F  \"certificate=@/home/user/wso2carbon.cert\"",
        "x-wso2-response": "HTTP/1.1 200 OK\r\n {\"alias\":wso2carbon,\"endpoint\":\"https://www.abc.com\"}",
        "summary": "Update a certificate.",
        "description": "This operation can be used to update an uploaded certificate.\n",
        "parameters": [
          {
            "in": "formData",
            "name": "certificate",
            "description": "The certificate that needs to be uploaded.",
            "required": true,
            "type": "file"
          },
          {
            "in": "path",
            "name": "alias",
            "description": "Alias for the certificate",
            "required": true,
            "type": "string"
          }
        ],
        "tags": [
          "Certificates (Individual)"
        ],
        "responses": {
          "200": {
            "description": "OK.\nThe Certificate updated successfully.\n",
            "schema": {
              "$ref": "#/definitions/CertMetadata"
            },
            "headers": {
              "Location": {
                "description": "The URL of the newly created resource.\n",
                "type": "string"
              },
              "Content-Type": {
                "description": "The content type of the body.\n",
                "type": "string"
              }
            }
          },
          "400": {
            "description": "Bad Request.\nInvalid request or validation error.\n",
            "schema": {
              "$ref": "#/definitions/Error"
            }
          },
          "404": {
            "description": "Not Found.\nUpdating certificate failed. Alias not found\n",
            "schema": {
              "$ref": "#/definitions/Error"
            }
          },
          "500": {
            "description": "Internal Server Error\n",
            "schema": {
              "$ref": "#/definitions/Error"
            }
          }
        }
      },
      "delete": {
        "x-scope": "apim:api_create",
        "x-wso2-curl": "curl -X DELETE -H \"Authorization: Bearer ae4eae22-3f65-387b-a171-d37eaa366fa8\" \"https://localhost:9443/api/am/publisher/v0.14/certificates/wso2carbon\"",
        "x-wso2-request": "DELETE https://localhost:9443/api/am/publisher/v0.14/certificates/wso2carbon Authorization: Bearer ae4eae22-3f65-387b-a171-d37eaa366fa8",
        "x-wso2-response": "HTTP/1.1 200 OK",
        "summary": "Delete a certificate.",
        "description": "This operation can be used to delete an uploaded certificate.\n",
        "parameters": [
          {
            "in": "path",
            "name": "alias",
            "description": "The alias of the certificate that should be deleted.\n",
            "required": true,
            "type": "string"
          }
        ],
        "tags": [
          "Certificates (Individual)"
        ],
        "responses": {
          "200": {
            "description": "OK.\nThe Certificate deleted successfully.\n",
            "headers": {
              "Content-Type": {
                "description": "The content type of the body.\n",
                "type": "string"
              }
            }
          },
          "400": {
            "description": "Bad Request.\n\nInvalid request or validation error.\n",
            "schema": {
              "$ref": "#/definitions/Error"
            }
          },
          "404": {
            "description": "Not Found. |\nFailed to delete the certificate. Certificate could not found for\nthe given alias\n",
            "schema": {
              "$ref": "#/definitions/Error"
            }
          },
          "500": {
            "description": "Internal Server Error\n",
            "schema": {
              "$ref": "#/definitions/Error"
            }
          }
        }
      },
      "get": {
        "x-scope": "apim:api_create",
        "produces": [
          "application/json"
        ],
        "x-wso2-curl": "curl -X GET \"https://apis.wso2.com/api/am/publisher/v0.14/certificates/wso2carbon\" -H  \"accept: application/json\"",
        "x-wso2-request": "GET https://apis.wso2.com/api/am/publisher/v0.14/certificates/wso2carbon Authorization: Bearer ae4eae22-3f65-387b-a171-d37eaa366fa8",
        "x-wso2-response": "HTTP/1.1 200 OK \nContent-Type: application/json\r\n {\n  \"status\":\"Active\",\n  \"validity\":{\n    \"from\":\"Fri May 04 19:01:01 IST 2018\",\n    \"to\":\"Thu Aug 02 19:01:01 IST 2018\"\n  }\n,  \"version\":\"3\",\n  \"subject\":\"CN=wso2.com, OU=wso2, O=wso2, L=Colombo, ST=Western, C=LK\"\n}",
        "summary": "Get the certificate information.",
        "description": "This operation can be used to get the information about a certificate.\n",
        "parameters": [
          {
            "in": "path",
            "name": "alias",
            "type": "string",
            "required": true
          }
        ],
        "tags": [
          "Certificates (Individual)"
        ],
        "responses": {
          "200": {
            "description": "OK.\n",
            "schema": {
              "$ref": "#/definitions/CertificateInfo"
            },
            "headers": {
              "Content-Type": {
                "description": "The content type of the body.\n",
                "type": "string"
              }
            }
          },
          "400": {
            "description": "Bad Request.\nInvalid request or validation error.\n",
            "schema": {
              "$ref": "#/definitions/Error"
            }
          },
          "404": {
            "description": "Not Found.\nAlias not found\n",
            "schema": {
              "$ref": "#/definitions/Error"
            }
          },
          "500": {
            "description": "Internal Server Error\n",
            "schema": {
              "$ref": "#/definitions/Error"
            }
          }
        }
      }
    },
    "/certificates/{alias}/content": {
      "get": {
        "x-scope": "apim:api_create",
        "x-wso2-curl": "curl -X GET \"https://apis.wso2.com/api/am/publisher/v0.14/certificates/wso2carbon/content\" -H \"accept: application/json\"",
        "x-wso2-request": "GET https://apis.wso2.com/api/am/publisher/v0.14/certificates/wso2carbon/content Authorization: Bearer ae4eae22-3f65-387b-a171-d37eaa366fa8",
        "x-wso2-response": "HTTP/1.1 200 OK\r\n [content of the certificate]",
        "summary": "Download a certificate.",
        "description": "This operation can be used to download a certificate which matches the given alias.\n",
        "parameters": [
          {
            "in": "path",
            "name": "alias",
            "type": "string",
            "required": true
          }
        ],
        "tags": [
          "Certificates (Individual)"
        ],
        "responses": {
          "200": {
            "description": "OK.\n",
            "headers": {
              "Content-Type": {
                "description": "The content type of the body.\n",
                "type": "string"
              }
            }
          },
          "400": {
            "description": "Bad Request.\nInvalid request or validation error.\n*\n",
            "schema": {
              "$ref": "#/definitions/Error"
            }
          },
          "404": {
            "description": "Not Found. Certificate for the Alias not found.\n",
            "schema": {
              "$ref": "#/definitions/Error"
            }
          },
          "500": {
            "description": "Internal Server Error\n",
            "schema": {
              "$ref": "#/definitions/Error"
            }
          }
        }
      }
    },
    "/search": {
      "get": {
        "x-scope": "apim:api_view",
        "produces": [
          "application/json"
        ],
        "x-wso2-curl": "curl -k -H \"Authorization: Bearer ae4eae22-3f65-387b-a171-d37eaa366fa8\" https://localhost:9443/api/am/publisher/v0.13/search=query?sample",
        "x-wso2-request": "GET https://localhost:9443/api/am/publisher/v0.13/search\nAuthorization: Bearer ae4eae22-3f65-387b-a171-d37eaa366fa8\n",
        "x-wso2-response": "HTTP/1.1 200 OK\nContent-Type: application/json\n\n{\n   \"previous\": \"\",\n   \"list\":    [\n            {\n         \"provider\": \"admin\",\n         \"version\": \"1.0.0\",\n         \"description\": \"This sample API provides Account Status Validation\",\n         \"name\": \"AccountVal\",\n         \"context\": \"/account\",\n         \"id\": \"2e81f147-c8a8-4f68-b4f0-69e0e7510b01\",\n         \"status\": \"PUBLISHED\"\n      },\n            {\n         \"provider\": \"admin\",\n         \"version\": \"1.0.0\",\n         \"description\": null,\n         \"name\": \"api1\",\n         \"context\": \"/api1\",\n         \"id\": \"3e22d2fb-277a-4e9e-8c7e-1c0f7f73960e\",\n         \"status\": \"PUBLISHED\"\n      }\n   ],\n   \"next\": \"\",\n   \"count\": 2\n}",
        "summary": "Retrieve/Search APIs and API Documents by content\n",
        "description": "This operation provides you a list of available APIs and API Documents qualifying the given keyword match.\n",
        "parameters": [
          {
            "$ref": "#/parameters/limit"
          },
          {
            "$ref": "#/parameters/offset"
          },
          {
            "name": "query",
            "in": "query",
            "description": "**Search**.\n\nYou can search by proving a keyword.\n",
            "type": "string"
          },
          {
            "$ref": "#/parameters/Accept"
          },
          {
            "$ref": "#/parameters/If-None-Match"
          }
        ],
        "tags": [
          "API (Collection)"
        ],
        "responses": {
          "200": {
            "description": "OK.\nList of qualifying APIs and API documents is returned.\n",
            "schema": {
              "$ref": "#/definitions/SearchResultList"
            },
            "headers": {
              "Content-Type": {
                "description": "The content type of the body.",
                "type": "string"
              },
              "ETag": {
                "description": "Entity Tag of the response resource. Used by caches, or in conditional requests (Will be supported in future).\n",
                "type": "string"
              }
            }
          },
          "304": {
            "description": "Not Modified.\nEmpty body because the client has already the latest version of the requested resource (Will be supported in future).\n"
          },
          "406": {
            "description": "Not Acceptable.\nThe requested media type is not supported\n",
            "schema": {
              "$ref": "#/definitions/Error"
            }
          }
        }
      }
    }
  },
  "parameters": {
    "apiId": {
      "name": "apiId",
      "in": "path",
      "description": "**API ID** consisting of the **UUID** of the API. Using the **UUID** in the API call is recommended.\nThe combination of the provider of the API, name of the API and the version is also accepted as a valid API ID.\nShould be formatted as **provider-name-version**.\n",
      "required": true,
      "type": "string",
      "x-encoded": true
    },
    "apiId-Q": {
      "name": "apiId",
      "in": "query",
      "description": "**API ID** consisting of the **UUID** of the API. Using the **UUID** in the API call is recommended.\nThe combination of the provider of the API, name of the API and the version is also accepted as a valid API I.\nShould be formatted as **provider-name-version**.\n",
      "required": true,
      "type": "string",
      "x-encoded": true
    },
    "apiProductId": {
      "name": "apiProductId",
      "in": "path",
      "description": "**API Product ID** consisting of the **UUID** of the API Product. Using the **UUID** in the API call is recommended.\n",
      "required": true,
      "type": "string",
      "x-encoded": true
    },
    "documentId": {
      "name": "documentId",
      "in": "path",
      "description": "Document Identifier\n",
      "required": true,
      "type": "string"
    },
    "applicationId": {
      "name": "applicationId",
      "in": "path",
      "description": "**Application Identifier** consisting of the UUID of the Application.\n",
      "required": true,
      "type": "string"
    },
    "subscriptionId": {
      "name": "subscriptionId",
      "in": "path",
      "description": "Subscription Id\n",
      "required": true,
      "type": "string"
    },
    "mediationPolicyId": {
      "name": "mediationPolicyId",
      "in": "path",
      "description": "Mediation policy Id\n",
      "required": true,
      "type": "string"
    },
    "resourceId": {
      "name": "resourceId",
      "in": "path",
      "description": "registry resource Id\n",
      "required": true,
      "type": "string"
    },
    "subscriptionId-Q": {
      "name": "subscriptionId",
      "in": "query",
      "description": "Subscription Id\n",
      "required": true,
      "type": "string"
    },
    "tierName": {
      "name": "tierName",
      "in": "path",
      "description": "Tier name\n",
      "required": true,
      "type": "string"
    },
    "tierName-Q": {
      "name": "tierName",
      "in": "query",
      "description": "Name of the tier\n",
      "required": true,
      "type": "string"
    },
    "tierLevel": {
      "name": "tierLevel",
      "in": "path",
      "description": "List API or Application or Resource type tiers.\n",
      "type": "string",
      "enum": [
        "api",
        "application",
        "resource"
      ],
      "required": true
    },
    "tierLevel-A": {
      "name": "tierLevel",
      "in": "path",
      "description": "List API or Application or Resource type tiers.\n",
      "type": "string",
      "enum": [
        "api"
      ],
      "required": true
    },
    "tierLevel-Q": {
      "name": "tierLevel",
      "in": "query",
      "description": "List API or Application or Resource type tiers.\n",
      "type": "string",
      "enum": [
        "api",
        "application",
        "resource"
      ],
      "required": true
    },
    "limit": {
      "name": "limit",
      "in": "query",
      "description": "Maximum size of resource array to return.\n",
      "default": 25,
      "type": "integer"
    },
    "offset": {
      "name": "offset",
      "in": "query",
      "description": "Starting point within the complete list of items qualified.\n",
      "default": 0,
      "type": "integer"
    },
    "Accept": {
      "name": "Accept",
      "in": "header",
      "description": "Media types acceptable for the response. Default is application/json.\n",
      "default": "application/json",
      "type": "string"
    },
    "Content-Type": {
      "name": "Content-Type",
      "in": "header",
      "description": "Media type of the entity in the body. Default is application/json.\n",
      "default": "application/json",
      "required": true,
      "type": "string"
    },
    "Authorization": {
      "name": "Authorization",
      "in": "header",
      "description": "Holds the bearer token for apis that require authentication.\n",
      "required": true,
      "type": "string"
    },
    "If-None-Match": {
      "name": "If-None-Match",
      "in": "header",
      "description": "Validator for conditional requests; based on the ETag of the formerly retrieved\nvariant of the resource (Will be supported in future).\n",
      "type": "string"
    },
    "If-Modified-Since": {
      "name": "If-Modified-Since",
      "in": "header",
      "description": "Validator for conditional requests; based on Last Modified header of the\nformerly retrieved variant of the resource (Will be supported in future).\n",
      "type": "string"
    },
    "If-Match": {
      "name": "If-Match",
      "in": "header",
      "description": "Validator for conditional requests; based on ETag (Will be supported in future).\n",
      "type": "string"
    },
    "If-Unmodified-Since": {
      "name": "If-Unmodified-Since",
      "in": "header",
      "description": "Validator for conditional requests; based on Last Modified header (Will be supported in future).\n",
      "type": "string"
    },
    "workflowReferenceId-Q": {
      "name": "workflowReferenceId",
      "in": "query",
      "description": "Workflow reference id\n",
      "required": true,
      "type": "string"
    },
    "expand": {
      "name": "expand",
      "in": "query",
      "description": "Defines whether the returned response should contain full details of API\n",
      "type": "boolean"
    }
  },
  "definitions": {
    "APIList": {
      "title": "API List",
      "properties": {
        "count": {
          "type": "integer",
          "description": "Number of APIs returned.\n",
          "example": 1
        },
        "next": {
          "type": "string",
          "description": "Link to the next subset of resources qualified.\nEmpty if no more resources are to be returned.\n",
          "example": "/apis?limit=1&offset=2&query="
        },
        "previous": {
          "type": "string",
          "description": "Link to the previous subset of resources qualified.\nEmpty if current subset is the first subset returned.\n",
          "example": "/apis?limit=1&offset=0&query="
        },
        "list": {
          "type": "array",
          "items": {
            "$ref": "#/definitions/APIInfo"
          }
        },
        "pagination": {
          "properties": {
            "offset": {
              "type": "integer",
              "example": 12
            },
            "limit": {
              "type": "integer",
              "example": 25
            },
            "total": {
              "type": "integer",
              "example": 1290
            }
          }
        }
      }
    },
    "APIInfo": {
      "title": "API Info object with basic API details.",
      "properties": {
        "id": {
          "type": "string",
          "description": "UUID of the api registry artifact\n",
          "example": "01234567-0123-0123-0123-012345678901"
        },
        "name": {
          "type": "string",
          "description": "Name of the API",
          "example": "CalculatorAPI"
        },
        "description": {
          "type": "string",
          "description": "A brief description about the API",
          "example": "A calculator API that supports basic operations"
        },
        "context": {
          "type": "string",
          "description": "A string that represents the context of the user's request",
          "example": "CalculatorAPI"
        },
        "version": {
          "type": "string",
          "description": "The version of the API",
          "example": "1.0.0"
        },
        "provider": {
          "description": "If the provider value is not given, the user invoking the API will be used as the provider.\n",
          "type": "string",
          "example": "admin"
        },
        "status": {
          "type": "string",
          "description": "This describes in which status of the lifecycle the API is",
          "example": "CREATED"
        },
        "thumbnailUri": {
          "type": "string",
          "example": "/apis/01234567-0123-0123-0123-012345678901/thumbnail"
=======
    "schemes": [
        "https",
        "http"
    ],
    "host": "apis.wso2.com",
    "basePath": "/api/am/publisher/v1.0",
    "consumes": [
        "application/json"
    ],
    "produces": [
        "application/json"
    ],
    "securityDefinitions": {
        "OAuth2Security": {
            "type": "oauth2",
            "flow": "password",
            "tokenUrl": "https://localhost:9443/token",
            "scopes": {
                "apim:api_view": "View API",
                "apim:api_create": "Create API",
                "apim:api_update": "Update API",
                "apim:api_delete": "Delete API",
                "apim:api_publish": "Publish API",
                "apim:subscription_view": "View Subscription",
                "apim:subscription_block": "Block Subscription",
                "apim:dedicated_gateway": "Update Dedicated Gateway",
                "apim:external_services_discover": "Discover External Services",
                "apim:threat_protection_policy_create": "Create threat protection policies",
                "apim:threat_protection_policy_manage": "Update and delete threat protection policies",
                "apim:document_create": "Create API documents",
                "apim:document_manage": "Update and delete API documents",
                "apim:mediation_policy_view": "View mediation policies",
                "apim:mediation_policy_create": "Create mediation policies",
                "apim:mediation_policy_manage": "Update and delete mediation policies",
                "apim:client_certificates_view": "View client certificates",
                "apim:client_certificates_add": "Add client certificates",
                "apim:client_certificates_update": "Update and delete client certificates",
                "apim:ep_certificates_view": "View backend endpoint certificates",
                "apim:ep_certificates_add": "Add backend endpoint certificates",
                "apim:ep_certificates_update": "Update and delete backend endpoint certificates",
                "apim:publisher_setting": "Retrieve store settings"
            }
>>>>>>> 930fd3a9
        }
      }
    },
<<<<<<< HEAD
    "APIDetailed": {
      "title": "API object",
      "required": [
        "name",
        "context",
        "version",
        "tiers",
        "isDefaultVersion",
        "transport",
        "endpointConfig",
        "visibility",
        "type",
        "apiDefinition"
      ],
      "allOf": [
        {
          "$ref": "#/definitions/APIInfo"
        },
        {
          "properties": {
            "apiDefinition": {
              "description": "Swagger definition of the API which contains details about URI templates and scopes\n",
              "type": "string",
              "example": "{\"paths\":{\"/substract\":{\"get\":{\"x-auth-type\":\"Application & Application User\",\"x-throttling-tier\":\"Unlimited\",\"parameters\":[{\"name\":\"x\",\"required\":true,\"type\":\"string\",\"in\":\"query\"},{\"name\":\"y\",\"required\":true,\"type\":\"string\",\"in\":\"query\"}],\"responses\":{\"200\":{}}}},\"/add\":{\"get\":{\"x-auth-type\":\"Application & Application User\",\"x-throttling-tier\":\"Unlimited\",\"parameters\":[{\"name\":\"x\",\"required\":true,\"type\":\"string\",\"in\":\"query\"},{\"name\":\"y\",\"required\":true,\"type\":\"string\",\"in\":\"query\"}],\"responses\":{\"200\":{}}}}},\"swagger\":\"2.0\",\"info\":{\"title\":\"CalculatorAPI\",\"version\":\"1.0.0\"}}"
            },
            "wsdlUri": {
              "description": "WSDL URL if the API is based on a WSDL endpoint\n",
              "type": "string",
              "example": "http://www.webservicex.com/globalweather.asmx?wsdl"
            },
            "responseCaching": {
              "type": "string",
              "example": "Disabled"
            },
            "cacheTimeout": {
              "type": "integer",
              "example": 300
            },
            "destinationStatsEnabled": {
              "type": "string",
              "example": "Disabled"
            },
            "isDefaultVersion": {
              "type": "boolean",
              "example": false
            },
            "type": {
              "type": "string",
              "description": "The api creation type to be used. Accepted values are HTTP, WS, SOAPTOREST",
              "enum": [
                "HTTP",
                "WS",
                "SOAPTOREST"
              ],
              "example": "HTTP",
              "default": "HTTP"
            },
            "transport": {
              "description": "Supported transports for the API (http and/or https).\n",
              "type": "array",
              "items": {
                "type": "string"
              },
              "example": [
                "http",
                "https"
              ]
            },
            "tags": {
              "type": "array",
              "description": "Search keywords related to the API",
              "items": {
                "type": "string"
              },
              "example": [
                "substract",
                "add"
              ]
            },
            "tiers": {
              "type": "array",
              "description": "The subscription tiers selected for the particular API",
              "items": {
                "type": "string"
              },
              "example": [
                "Unlimited"
              ]
            },
            "apiLevelPolicy": {
              "description": "The policy selected for the particular API",
              "type": "string",
              "example": "Unlimited"
            },
            "authorizationHeader": {
              "type": "string",
              "description": "Name of the Authorization header used for invoking the API. If it is not set, Authorization header name specified\nin tenant or system level will be used.\n"
            },
            "apiSecurity": {
              "type": "string",
              "description": "Type of API security, the current API secured with. It can be either OAuth2 or mutual SSL or both. If\nit is not set OAuth2 will be set as the security for the current API.\n"
            },
            "maxTps": {
              "$ref": "#/definitions/APIMaxTps"
            },
            "visibility": {
              "type": "string",
              "description": "The visibility level of the API. Accepts one of the following. PUBLIC, PRIVATE, RESTRICTED OR CONTROLLED.",
              "enum": [
                "PUBLIC",
                "PRIVATE",
                "RESTRICTED",
                "CONTROLLED"
              ],
              "example": "PUBLIC"
            },
            "visibleRoles": {
              "type": "array",
              "description": "The user roles that are able to access the API",
              "items": {
                "type": "string"
              },
              "example": []
            },
            "visibleTenants": {
              "type": "array",
              "items": {
                "type": "string"
              }
            },
            "endpointConfig": {
              "type": "string",
              "example": "{\"production_endpoints\":{\"url\":\"https://localhost:9443/am/sample/pizzashack/v1/api/\",\"config\":{\"suspendErrorCode\":\"101000\",\"suspendDuration\":\"2000\",\"suspendMaxDuration\":\"3\",\"factor\":\"2\",\"retryErroCode\":\"101000\",\"retryTimeOut\":\"4\",\"retryDelay\":\"1000\",\"actionSelect\":\"fault\",\"actionDuration\":\"3000\"}},\"sandbox_endpoints\":{\"url\":\"https://localhost:9443/am/sample/pizzashack/v1/api/\",\"config\":null},\"endpoint_type\":\"http\"}"
            },
            "endpointSecurity": {
              "$ref": "#/definitions/APIEndpointSecurity"
            },
            "gatewayEnvironments": {
              "description": "Comma separated list of gateway environments.\n",
              "type": "string",
              "example": "Production and Sandbox"
            },
            "labels": {
              "description": "Labels of micro-gateway environments attached to the API.\n",
              "type": "array",
              "items": {
                "$ref": "#/definitions/Label"
              }
            },
            "sequences": {
              "type": "array",
              "items": {
                "$ref": "#/definitions/Sequence"
              },
              "example": "\"sequences\": [ {\"name\": \"json_to_xml_in_message\",\"config\": null,\"type\": \"in\"}, {\"name\": \"xml_to_json_out_message\",\"config\": null,\"type\": \"out\"}, {\"name\": \"json_fault\",\"config\": null,\"type\": \"fault\"} ],"
            },
            "subscriptionAvailability": {
              "type": "string",
              "description": "The subscription availability. Accepts one of the following. current_tenant, all_tenants or specific_tenants.",
              "enum": [
                "current_tenant",
                "all_tenants",
                "specific_tenants"
              ],
              "example": "current_tenant"
            },
            "subscriptionAvailableTenants": {
              "type": "array",
              "items": {
                "type": "string"
              },
              "example": [
                "tenant1",
                "tenant2"
              ]
            },
            "additionalProperties": {
              "type": "object",
              "additionalProperties": {
                "type": "string"
              },
              "description": "Map of custom properties of API"
            },
            "accessControl": {
              "type": "string",
              "description": "Is the API is restricted to certain set of publishers or creators or is it visible to all the\npublishers and creators. If the accessControl restriction is none, this API can be modified by all the\npublishers and creators, if not it can only be viewable/modifiable by certain set of publishers and creators,\n based on the restriction.\n",
              "enum": [
                "NONE",
                "RESTRICTED"
              ]
            },
            "accessControlRoles": {
              "type": "array",
              "description": "The user roles that are able to view/modify as API publisher or creator.",
              "items": {
                "type": "string"
              },
              "example": [
                "admin"
              ]
            },
            "businessInformation": {
              "$ref": "#/definitions/APIBusinessInformation"
            },
            "corsConfiguration": {
              "$ref": "#/definitions/APICorsConfiguration"
            }
          }
        }
      ]
    },
    "APIProductList": {
      "title": "API Product List",
      "properties": {
        "count": {
          "type": "integer",
          "description": "Number of API Products returned.\n",
          "example": 1
        },
        "next": {
          "type": "string",
          "description": "Link to the next subset of resources qualified.\nEmpty if no more resources are to be returned.\n",
          "example": "/api-products?limit=1&offset=2&query="
        },
        "previous": {
          "type": "string",
          "description": "Link to the previous subset of resources qualified.\nEmpty if current subset is the first subset returned.\n",
          "example": "/api-products?limit=1&offset=0&query="
        },
        "list": {
          "type": "array",
          "items": {
            "$ref": "#/definitions/APIProductInfo"
          }
        },
        "pagination": {
          "properties": {
            "offset": {
              "type": "integer",
              "example": 12
            },
            "limit": {
              "type": "integer",
              "example": 25
            },
            "total": {
              "type": "integer",
              "example": 1290
            }
          }
        }
      }
    },
    "APIProductInfo": {
      "title": "API Info object with basic API details.",
      "properties": {
        "id": {
          "type": "string",
          "description": "UUID of the api registry artifact\n",
          "example": "01234567-0123-0123-0123-012345678901"
        },
        "name": {
          "type": "string",
          "description": "Name of the API Product",
          "example": "CalculatorAPIProduct"
        },
        "description": {
          "type": "string",
          "description": "A brief description about the API",
          "example": "A calculator API Product that supports basic operations"
        },
        "provider": {
          "description": "If the provider value is not given, the user invoking the API will be used as the provider.\n",
          "type": "string",
          "example": "admin"
        },
        "thumbnailUri": {
          "type": "string",
          "example": "/api-products/01234567-0123-0123-0123-012345678901/thumbnail"
        },
        "state": {
          "type": "string",
          "description": "State of the API product. Only published api products are visible on the store\n",
          "enum": [
            "CREATED",
            "PUBLISHED"
          ]
        }
      }
    },
    "APIProductDetailed": {
      "title": "API Product object",
      "required": [
        "name"
      ],
      "allOf": [
        {
          "$ref": "#/definitions/APIProductInfo"
        },
        {
          "properties": {
            "apiProductDefinition": {
              "description": "Swagger definition of the API Product which contains details about URI templates and scopes\n",
              "type": "string",
              "example": ""
            },
            "visibility": {
              "type": "string",
              "description": "The visibility level of the API. Accepts one of the following. PUBLIC, PRIVATE, RESTRICTED OR CONTROLLED.",
              "enum": [
                "PUBLIC",
                "PRIVATE",
                "RESTRICTED",
                "CONTROLLED"
              ],
              "example": "PUBLIC"
            },
            "state": {
              "type": "string",
              "description": "State of the API product. Only published api products are visible on the store\n",
              "enum": [
                "CREATED",
                "PUBLISHED"
              ]
            },
            "visibleRoles": {
              "type": "array",
              "description": "The user roles that are able to access the API",
              "items": {
                "type": "string"
              },
              "example": []
            },
            "visibleTenants": {
              "type": "array",
              "items": {
                "type": "string"
              }
            },
            "subscriptionAvailability": {
              "type": "string",
              "description": "The subscription availability. Accepts one of the following. current_tenant, all_tenants or specific_tenants.",
              "enum": [
                "current_tenant",
                "all_tenants",
                "specific_tenants"
              ],
              "example": "current_tenant"
            },
            "subscriptionAvailableTenants": {
              "type": "array",
              "items": {
                "type": "string"
              },
              "example": [
                "tenant1",
                "tenant2"
              ]
            },
            "additionalProperties": {
              "type": "object",
              "additionalProperties": {
                "type": "string"
              },
              "description": "Map of custom properties of API"
            },
            "businessInformation": {
              "$ref": "#/definitions/APIProductBusinessInformation"
            },
            "apis": {
              "description": "APIs and resources in the API Product.\n",
              "type": "array",
              "items": {
                "$ref": "#/definitions/productAPI"
              }
            }
          }
=======
    "security": [
        {
            "OAuth2Security": [
                "apim:api_view"
            ]
        }
    ],
    "paths": {
        "/apis": {
            "get": {
                "x-wso2-curl": "curl -k -H \"Authorization: Bearer ae4eae22-3f65-387b-a171-d37eaa366fa8\" https://127.0.0.1:9443/api/am/publisher/v1.0/apis",
                "x-wso2-request": "GET https://127.0.0.1:9443/api/am/publisher/v1.0/apis\nAuthorization: Bearer ae4eae22-3f65-387b-a171-d37eaa366fa8\n",
                "x-wso2-response": "HTTP/1.1 200 OK\nContent-Type: application/json\n\n{\n   \"previous\": \"\",\n   \"list\":    [\n            {\n         \"provider\": \"admin\",\n         \"version\": \"1.0.0\",\n         \"description\": \"This sample API provides Account Status Validation\",\n         \"name\": \"AccountVal\",\n         \"context\": \"/account\",\n         \"id\": \"2e81f147-c8a8-4f68-b4f0-69e0e7510b01\",\n         \"lifeCycleStatus\": \"PUBLISHED\"\n      },\n            {\n         \"provider\": \"admin\",\n         \"version\": \"1.0.0\",\n         \"description\": null,\n         \"name\": \"api1\",\n         \"context\": \"/api1\",\n         \"id\": \"3e22d2fb-277a-4e9e-8c7e-1c0f7f73960e\",\n         \"lifeCycleStatus\": \"PUBLISHED\"\n      }\n   ],\n   \"next\": \"\",\n   \"count\": 2\n}",
                "summary": "Retrieve/Search APIs\n",
                "description": "This operation provides you a list of available APIs qualifying under a given search condition.\n\nEach retrieved API is represented with a minimal amount of attributes. If you want to get complete details of an API, you need to use **Get details of an API** operation.\n",
                "parameters": [
                    {
                        "$ref": "#/parameters/limit"
                    },
                    {
                        "$ref": "#/parameters/offset"
                    },
                    {
                        "$ref": "#/parameters/requestedTenant"
                    },
                    {
                        "name": "query",
                        "in": "query",
                        "description": "**Search condition**.\n\nYou can search in attributes by using an **\"<attribute>:\"** modifier.\n\nEg.\n\"provider:wso2\" will match an API if the provider of the API is exactly \"wso2\".\n\"status:PUBLISHED\" will match an API if the API is in PUBLISHED state.\n\"label:external\" will match an API if it contains a Microgateway label called \"external\".\n\nAdditionally you can use wildcards.\n\nEg.\n\"provider:wso2*\" will match an API if the provider of the API starts with \"wso2\".\n\nSupported attribute modifiers are [**version, context, status,\ndescription, subcontext, doc, provider, label**]\n\nIf no advanced attribute modifier has been specified, search will match the\ngiven query string against API Name.\n",
                        "type": "string"
                    },
                    {
                        "$ref": "#/parameters/If-None-Match"
                    },
                    {
                        "$ref": "#/parameters/expand"
                    },
                    {
                        "name": "tenantDomain",
                        "in": "query",
                        "description": "Tenant domain, whose APIs should be retrieved. If not specified, the logged in user's tenant domain will\nbe considered for this.\n",
                        "required": false,
                        "type": "string"
                    }
                ],
                "tags": [
                    "API (Collection)"
                ],
                "responses": {
                    "200": {
                        "description": "OK.\nList of qualifying APIs is returned.\n",
                        "schema": {
                            "$ref": "#/definitions/APIList"
                        },
                        "headers": {
                            "Content-Type": {
                                "description": "The content type of the body.",
                                "type": "string"
                            },
                            "ETag": {
                                "description": "Entity Tag of the response resource. Used by caches, or in conditional requests (Will be supported in future).\n",
                                "type": "string"
                            }
                        }
                    },
                    "304": {
                        "description": "Not Modified.\nEmpty body because the client has already the latest version of the requested resource (Will be supported in future).\n"
                    },
                    "406": {
                        "description": "Not Acceptable.\nThe requested media type is not supported\n",
                        "schema": {
                            "$ref": "#/definitions/Error"
                        }
                    }
                }
            },
            "head": {
                "x-wso2-curl": "curl -I -k -X HEAD \"Authorization: Bearer ae4eae22-3f65-387b-a171-d37eaa366fa8\" https://localhost:9443/api/am/publisher/v1.0/apis?query=name%3AapiName",
                "x-wso2-request": "HEAD https://localhost:9443/api/am/publisher/v1.0/apis?query=name%3AapiName HTTP/1.1\nAuthorization: Bearer ae4eae22-3f65-387b-a171-d37eaa366fa8\n",
                "x-wso2-response": "HTTP/1.1 200 OK Connection: keep-alive Content-Length: 0",
                "summary": "Check given API attibute name is already exist\n",
                "description": "Using this operation, you can check a given API context is already used. You need to provide the context name you want to check.\n",
                "parameters": [
                    {
                        "name": "query",
                        "in": "query",
                        "description": "**Search condition**.\n\nYou can search in attributes by using an **\"<attribute>:\"** modifier.\n\nEg.\n\"provider:wso2\" will match an API if the provider of the API is exactly \"wso2\".\n\nAdditionally you can use wildcards.\n\nEg.\n\"provider:wso2*\" will match an API if the provider of the API starts with \"wso2\".\n\nSupported attribute modifiers are [**version, context, lifeCycleStatus,\ndescription, subcontext, doc, provider**]\n\nIf no advanced attribute modifier has been specified, search will match the\ngiven query string against API Name.\n",
                        "type": "string"
                    },
                    {
                        "$ref": "#/parameters/If-None-Match"
                    }
                ],
                "tags": [
                    "API (Collection)"
                ],
                "responses": {
                    "200": {
                        "description": "OK.\nRequested API attibute status is returned\n",
                        "headers": {
                            "Content-Type": {
                                "description": "The content type of the body.\n",
                                "type": "string"
                            }
                        }
                    },
                    "400": {
                        "description": "Bad Request.\nRequested API attribute does not meet requiremnts.\n"
                    },
                    "404": {
                        "description": "Not Found.\nRequested API attribute does not exist.\n",
                        "schema": {
                            "$ref": "#/definitions/Error"
                        }
                    },
                    "406": {
                        "description": "Not Acceptable.\nThe requested media type is not supported\n",
                        "schema": {
                            "$ref": "#/definitions/Error"
                        }
                    }
                }
            },
            "post": {
                "x-wso2-curl": "curl -k -H \"Authorization: Bearer ae4eae22-3f65-387b-a171-d37eaa366fa8\" -H \"Content-Type: application/json\" -X POST -d @data.json https://127.0.0.1:9443/api/am/publisher/v1.0/apis",
                "x-wso2-request": "POST https://127.0.0.1:9443/api/am/publisher/v1.0/apis\nAuthorization: Bearer ae4eae22-3f65-387b-a171-d37eaa366fa8\n\n{\r\n   \"name\": \"PizzaShackAPI\",\r\n   \"description\": \"This document describe a RESTFul API for Pizza Shack online pizza delivery store.\\r\\n\",\r\n   \"context\": \"/pizzashack\",\r\n   \"version\": \"1.0.0\",\r\n   \"provider\": \"admin\",\r\n   \"wsdlUri\": null,\r\n   \"lifeCycleStatus\": \"PUBLISHED\",\r\n   \"responseCaching\": \"Disabled\",\r\n   \"cacheTimeout\": 300,\r\n   \"destinationStatsEnabled\": false,\r\n   \"isDefaultVersion\": false,\r\n   \"transport\":    [\r\n      \"http\",\r\n      \"https\"\r\n   ],\r\n   \"tags\": [\"pizza\"],\r\n   \"policies\": [\"Unlimited\"],\r\n   \"maxTps\":    {\r\n      \"sandbox\": 5000,\r\n      \"production\": 1000\r\n   },\r\n   \"visibility\": \"PUBLIC\",\r\n   \"visibleRoles\": [],\r\n   \"visibleTenants\": [],\r\n   \"endpointConfig\": \"{\\\"production_endpoints\\\":{\\\"url\\\":\\\"https://localhost:9443/am/sample/pizzashack/v1.0/api/\\\",\\\"config\\\":null},\\\"sandbox_endpoints\\\":{\\\"url\\\":\\\"https://localhost:9443/am/sample/pizzashack/v1.0/api/\\\",\\\"config\\\":null},\\\"endpoint_type\\\":\\\"http\\\"}\",\r\n   \"endpointSecurity\":    {\r\n      \"username\": \"user\",\r\n      \"type\": \"basic\",\r\n      \"password\": \"pass\"\r\n   },\r\n   \"gatewayEnvironments\": \"Production and Sandbox\",\r\n   \"sequences\": [],\r\n   \"subscriptionAvailability\": null,\r\n   \"subscriptionAvailableTenants\": [],\r\n   \"businessInformation\":    {\r\n      \"businessOwnerEmail\": \"marketing@pizzashack.com\",\r\n      \"technicalOwnerEmail\": \"architecture@pizzashack.com\",\r\n      \"technicalOwner\": \"John Doe\",\r\n      \"businessOwner\": \"Jane Roe\"\r\n   },\r\n   \"corsConfiguration\":    {\r\n      \"accessControlAllowOrigins\": [\"*\"],\r\n      \"accessControlAllowHeaders\":       [\r\n         \"authorization\",\r\n         \"Access-Control-Allow-Origin\",\r\n         \"Content-Type\",\r\n         \"SOAPAction\"\r\n      ],\r\n      \"accessControlAllowMethods\":       [\r\n         \"GET\",\r\n         \"PUT\",\r\n         \"POST\",\r\n         \"DELETE\",\r\n         \"PATCH\",\r\n         \"OPTIONS\"\r\n      ],\r\n      \"accessControlAllowCredentials\": false,\r\n      \"corsConfigurationEnabled\": false\r\n   }\r\n}",
                "x-wso2-response": "HTTP/1.1 201 Created\nLocation: https://127.0.0.1:9443/api/am/publisher/v1.0/apis/7a2298c4-c905-403f-8fac-38c73301631f\nContent-Type: application/json\n\n{\r\n   \"id\": \"7a2298c4-c905-403f-8fac-38c73301631f\",\r\n   \"name\": \"PizzaShackAPI\",\r\n   \"description\": \"This document describe a RESTFul API for Pizza Shack online pizza delivery store.\\r\\n\",\r\n   \"context\": \"/pizzashack\",\r\n   \"version\": \"1.0.0\",\r\n   \"provider\": \"admin\",\r\n   \"wsdlUri\": null,\r\n   \"lifeCycleStatus\": \"CREATED\",\r\n   \"responseCaching\": \"Disabled\",\r\n   \"cacheTimeout\": 300,\r\n   \"destinationStatsEnabled\": null,\r\n   \"isDefaultVersion\": false,\r\n   \"transport\":    [\r\n      \"http\",\r\n      \"https\"\r\n   ],\r\n   \"tags\": [\"pizza\"],\r\n   \"policies\": [\"Unlimited\"],\r\n   \"maxTps\":    {\r\n      \"sandbox\": 5000,\r\n      \"production\": 1000\r\n   },\r\n   \"visibility\": \"PUBLIC\",\r\n   \"visibleRoles\": [],\r\n   \"visibleTenants\": [],\r\n   \"endpointConfig\": \"{\\\"production_endpoints\\\":{\\\"url\\\":\\\"https://localhost:9443/am/sample/pizzashack/v1.0/api/\\\",\\\"config\\\":null},\\\"sandbox_endpoints\\\":{\\\"url\\\":\\\"https://localhost:9443/am/sample/pizzashack/v1.0/api/\\\",\\\"config\\\":null},\\\"endpoint_type\\\":\\\"http\\\"}\",\r\n   \"endpointSecurity\":    {\r\n      \"username\": \"user\",\r\n      \"type\": \"basic\",\r\n      \"password\": \"pass\"\r\n   },\r\n   \"gatewayEnvironments\": \"Production and Sandbox\",\r\n   \"sequences\": [],\r\n   \"subscriptionAvailability\": null,\r\n   \"subscriptionAvailableTenants\": [],\r\n   \"businessInformation\":    {\r\n      \"businessOwnerEmail\": \"marketing@pizzashack.com\",\r\n      \"technicalOwnerEmail\": \"architecture@pizzashack.com\",\r\n      \"technicalOwner\": \"John Doe\",\r\n      \"businessOwner\": \"Jane Roe\"\r\n   },\r\n   \"corsConfiguration\":    {\r\n      \"accessControlAllowOrigins\": [\"*\"],\r\n      \"accessControlAllowHeaders\":       [\r\n         \"authorization\",\r\n         \"Access-Control-Allow-Origin\",\r\n         \"Content-Type\",\r\n         \"SOAPAction\"\r\n      ],\r\n      \"accessControlAllowMethods\":       [\r\n         \"GET\",\r\n         \"PUT\",\r\n         \"POST\",\r\n         \"DELETE\",\r\n         \"PATCH\",\r\n         \"OPTIONS\"\r\n      ],\r\n      \"accessControlAllowCredentials\": false,\r\n      \"corsConfigurationEnabled\": false\r\n   }\r\n}",
                "security": [
                    {
                        "OAuth2Security": [
                            "apim:api_create"
                        ]
                    }
                ],
                "summary": "Create a new API",
                "description": "This operation can be used to create a new API specifying the details of the API in the payload. The new API will be in `CREATED` state.\n\nThere is a special capability for a user who has `APIM Admin` permission such that he can create APIs on behalf of other users. For that he can to specify `\"provider\" : \"some_other_user\"` in the payload so that the API's creator will be shown as `some_other_user` in the UI.\n",
                "parameters": [
                    {
                        "in": "body",
                        "name": "body",
                        "description": "API object that needs to be added\n",
                        "required": true,
                        "schema": {
                            "$ref": "#/definitions/API"
                        }
                    }
                ],
                "tags": [
                    "API (Individual)"
                ],
                "responses": {
                    "201": {
                        "description": "Created.\nSuccessful response with the newly created object as entity in the body.\nLocation header contains URL of newly created entity.\n",
                        "schema": {
                            "$ref": "#/definitions/API"
                        },
                        "headers": {
                            "Location": {
                                "description": "The URL of the newly created resource.\n",
                                "type": "string"
                            },
                            "Content-Type": {
                                "description": "The content type of the body.\n",
                                "type": "string"
                            },
                            "ETag": {
                                "description": "Entity Tag of the response resource. Used by caches, or in conditional requests (Will be supported in future).\n",
                                "type": "string"
                            }
                        }
                    },
                    "400": {
                        "description": "Bad Request.\nInvalid request or validation error.\n",
                        "schema": {
                            "$ref": "#/definitions/Error"
                        }
                    },
                    "415": {
                        "description": "Unsupported Media Type.\nThe entity of the request was in a not supported format.\n",
                        "schema": {
                            "$ref": "#/definitions/Error"
                        }
                    }
                }
            }
        },
        "/apis/{apiId}": {
            "get": {
                "x-wso2-curl": "curl -k -H \"Authorization: Bearer ae4eae22-3f65-387b-a171-d37eaa366fa8\" https://127.0.0.1:9443/api/am/publisher/v1.0/apis/7a2298c4-c905-403f-8fac-38c73301631f",
                "x-wso2-request": "GET https://127.0.0.1:9443/api/am/publisher/v1.0/apis/7a2298c4-c905-403f-8fac-38c73301631f\nAuthorization: Bearer ae4eae22-3f65-387b-a171-d37eaa366fa8\n",
                "x-wso2-response": "HTTP/1.1 200 OK\nContent-Type: application/json\n\n{\r\n   \"id\": \"7a2298c4-c905-403f-8fac-38c73301631f\",\r\n   \"name\": \"PizzaShackAPI\",\r\n   \"description\": \"This document describe a RESTFul API for Pizza Shack online pizza delivery store.\\r\\n\",\r\n   \"context\": \"/pizzashack\",\r\n   \"version\": \"1.0.0\",\r\n   \"provider\": \"admin\",\r\n   \"endpointId\": \"{\\\"paths\\\":{\\\"/order\\\":{\\\"post\\\":{\\\"x-auth-type\\\":\\\"Application & Application User\\\",\\\"x-throttling-policy\\\":\\\"Unlimited\\\",\\\"description\\\":\\\"Create a new Order\\\",\\\"parameters\\\":[{\\\"schema\\\":{\\\"$ref\\\":\\\"#/definitions/Order\\\"},\\\"description\\\":\\\"Order object that needs to be added\\\",\\\"name\\\":\\\"body\\\",\\\"required\\\":true,\\\"in\\\":\\\"body\\\"}],\\\"responses\\\":{\\\"201\\\":{\\\"headers\\\":{\\\"Location\\\":{\\\"description\\\":\\\"The URL of the newly created resource.\\\",\\\"type\\\":\\\"string\\\"}},\\\"schema\\\":{\\\"$ref\\\":\\\"#/definitions/Order\\\"},\\\"description\\\":\\\"Created.\\\"}}}},\\\"/menu\\\":{\\\"get\\\":{\\\"x-auth-type\\\":\\\"Application & Application User\\\",\\\"x-throttling-policy\\\":\\\"Unlimited\\\",\\\"description\\\":\\\"Return a list of available menu items\\\",\\\"parameters\\\":[],\\\"responses\\\":{\\\"200\\\":{\\\"headers\\\":{},\\\"schema\\\":{\\\"title\\\":\\\"Menu\\\",\\\"properties\\\":{\\\"list\\\":{\\\"items\\\":{\\\"$ref\\\":\\\"#/definitions/MenuItem\\\"},\\\"type\\\":\\\"array\\\"}},\\\"type\\\":\\\"object\\\"},\\\"description\\\":\\\"OK.\\\"}}}}},\\\"schemes\\\":[\\\"https\\\"],\\\"produces\\\":[\\\"application/json\\\"],\\\"swagger\\\":\\\"2.0\\\",\\\"definitions\\\":{\\\"MenuItem\\\":{\\\"title\\\":\\\"Pizza menu Item\\\",\\\"properties\\\":{\\\"price\\\":{\\\"type\\\":\\\"string\\\"},\\\"description\\\":{\\\"type\\\":\\\"string\\\"},\\\"name\\\":{\\\"type\\\":\\\"string\\\"},\\\"image\\\":{\\\"type\\\":\\\"string\\\"}},\\\"required\\\":[\\\"name\\\"]},\\\"Order\\\":{\\\"title\\\":\\\"Pizza Order\\\",\\\"properties\\\":{\\\"customerName\\\":{\\\"type\\\":\\\"string\\\"},\\\"delivered\\\":{\\\"type\\\":\\\"boolean\\\"},\\\"address\\\":{\\\"type\\\":\\\"string\\\"},\\\"pizzaType\\\":{\\\"type\\\":\\\"string\\\"},\\\"creditCardNumber\\\":{\\\"type\\\":\\\"string\\\"},\\\"quantity\\\":{\\\"type\\\":\\\"number\\\"},\\\"orderId\\\":{\\\"type\\\":\\\"integer\\\"}},\\\"required\\\":[\\\"orderId\\\"]}},\\\"consumes\\\":[\\\"application/json\\\"],\\\"info\\\":{\\\"title\\\":\\\"PizzaShackAPI\\\",\\\"description\\\":\\\"This document describe a RESTFul API for Pizza Shack online pizza delivery store.\\\\n\\\",\\\"license\\\":{\\\"name\\\":\\\"Apache 2.0\\\",\\\"url\\\":\\\"http://www.apache.org/licenses/LICENSE-2.0.html\\\"},\\\"contact\\\":{\\\"email\\\":\\\"architecture@pizzashack.com\\\",\\\"name\\\":\\\"John Doe\\\",\\\"url\\\":\\\"http://www.pizzashack.com\\\"},\\\"version\\\":\\\"1.0.0\\\"}}\",\r\n   \"wsdlUri\": null,\r\n   \"lifeCycleStatus\": \"CREATED\",\r\n   \"responseCaching\": \"Disabled\",\r\n   \"cacheTimeout\": 300,\r\n   \"destinationStatsEnabled\": null,\r\n   \"isDefaultVersion\": false,\r\n   \"transport\":    [\r\n      \"http\",\r\n      \"https\"\r\n   ],\r\n   \"tags\": [\"pizza\"],\r\n   \"policies\": [\"Unlimited\"],\r\n   \"maxTps\":    {\r\n      \"sandbox\": 5000,\r\n      \"production\": 1000\r\n   },\r\n   \"visibility\": \"PUBLIC\",\r\n   \"visibleRoles\": [],\r\n   \"visibleTenants\": [],\r\n   \"endpointConfig\": \"{\\\"production_endpoints\\\":{\\\"url\\\":\\\"https://localhost:9443/am/sample/pizzashack/v1.0/api/\\\",\\\"config\\\":null},\\\"sandbox_endpoints\\\":{\\\"url\\\":\\\"https://localhost:9443/am/sample/pizzashack/v1.0/api/\\\",\\\"config\\\":null},\\\"endpoint_type\\\":\\\"http\\\"}\",\r\n   \"endpointSecurity\":    {\r\n      \"username\": \"user\",\r\n      \"type\": \"basic\",\r\n      \"password\": \"pass\"\r\n   },\r\n   \"gatewayEnvironments\": \"Production and Sandbox\",\r\n   \"sequences\": [],\r\n   \"subscriptionAvailability\": null,\r\n   \"subscriptionAvailableTenants\": [],\r\n   \"businessInformation\":    {\r\n      \"businessOwnerEmail\": \"marketing@pizzashack.com\",\r\n      \"technicalOwnerEmail\": \"architecture@pizzashack.com\",\r\n      \"technicalOwner\": \"John Doe\",\r\n      \"businessOwner\": \"Jane Roe\"\r\n   },\r\n   \"corsConfiguration\":    {\r\n      \"accessControlAllowOrigins\": [\"*\"],\r\n      \"accessControlAllowHeaders\":       [\r\n         \"authorization\",\r\n         \"Access-Control-Allow-Origin\",\r\n         \"Content-Type\",\r\n         \"SOAPAction\"\r\n      ],\r\n      \"accessControlAllowMethods\":       [\r\n         \"GET\",\r\n         \"PUT\",\r\n         \"POST\",\r\n         \"DELETE\",\r\n         \"PATCH\",\r\n         \"OPTIONS\"\r\n      ],\r\n      \"accessControlAllowCredentials\": false,\r\n      \"corsConfigurationEnabled\": false\r\n   }\r\n}",
                "summary": "Get details of an API",
                "description": "Using this operation, you can retrieve complete details of a single API. You need to provide the Id of the API to retrive it.\n",
                "parameters": [
                    {
                        "$ref": "#/parameters/apiId"
                    },
                    {
                        "$ref": "#/parameters/requestedTenant"
                    },
                    {
                        "$ref": "#/parameters/If-None-Match"
                    }
                ],
                "tags": [
                    "API (Individual)"
                ],
                "responses": {
                    "200": {
                        "description": "OK.\nRequested API is returned\n",
                        "headers": {
                            "Content-Type": {
                                "description": "The content type of the body.\n",
                                "type": "string"
                            },
                            "ETag": {
                                "description": "Entity Tag of the response resource. Used by caches, or in conditional requests (Will be supported in future).\n",
                                "type": "string"
                            },
                            "Last-Modified": {
                                "description": "Date and time the resource has been modifed the last time.\nUsed by caches, or in conditional requests (Will be supported in future).\n",
                                "type": "string"
                            }
                        },
                        "schema": {
                            "$ref": "#/definitions/API"
                        }
                    },
                    "304": {
                        "description": "Not Modified.\nEmpty body because the client has already the latest version of the requested resource (Will be supported in future).\n"
                    },
                    "404": {
                        "description": "Not Found.\nRequested API does not exist.\n",
                        "schema": {
                            "$ref": "#/definitions/Error"
                        }
                    },
                    "406": {
                        "description": "Not Acceptable.\nThe requested media type is not supported\n",
                        "schema": {
                            "$ref": "#/definitions/Error"
                        }
                    }
                }
            },
            "put": {
                "x-wso2-curl": "curl -k -H \"Authorization: Bearer ae4eae22-3f65-387b-a171-d37eaa366fa8\" -H \"Content-Type: application/json\" -X PUT -d @data.json https://127.0.0.1:9443/api/am/publisher/v1.0/apis/7a2298c4-c905-403f-8fac-38c73301631f",
                "x-wso2-request": "PUT https://127.0.0.1:9443/api/am/publisher/v1.0/apis/7a2298c4-c905-403f-8fac-38c73301631f\nAuthorization: Bearer ae4eae22-3f65-387b-a171-d37eaa366fa8\nContent-Type: application/json\n\n{\r\n   \"id\": \"7a2298c4-c905-403f-8fac-38c73301631f\",\r\n   \"name\": \"PizzaShackAPI\",\r\n   \"description\": \"This document describe a RESTFul API for Pizza Shack online pizza delivery store.\\r\\n\",\r\n   \"context\": \"/pizzashack\",\r\n   \"version\": \"1.0.0\",\r\n   \"provider\": \"admin\",\r\n   \"endpointId\": \"{\\\"paths\\\":{\\\"/order\\\":{\\\"post\\\":{\\\"x-auth-type\\\":\\\"Application & Application User\\\",\\\"x-throttling-policy\\\":\\\"Unlimited\\\",\\\"description\\\":\\\"Create a new Order\\\",\\\"parameters\\\":[{\\\"schema\\\":{\\\"$ref\\\":\\\"#/definitions/Order\\\"},\\\"description\\\":\\\"Order object that needs to be added\\\",\\\"name\\\":\\\"body\\\",\\\"required\\\":true,\\\"in\\\":\\\"body\\\"}],\\\"responses\\\":{\\\"201\\\":{\\\"headers\\\":{\\\"Location\\\":{\\\"description\\\":\\\"The URL of the newly created resource.\\\",\\\"type\\\":\\\"string\\\"}},\\\"schema\\\":{\\\"$ref\\\":\\\"#/definitions/Order\\\"},\\\"description\\\":\\\"Created.\\\"}}}},\\\"/menu\\\":{\\\"get\\\":{\\\"x-auth-type\\\":\\\"Application & Application User\\\",\\\"x-throttling-policy\\\":\\\"Unlimited\\\",\\\"description\\\":\\\"Return a list of available menu items\\\",\\\"parameters\\\":[],\\\"responses\\\":{\\\"200\\\":{\\\"headers\\\":{},\\\"schema\\\":{\\\"title\\\":\\\"Menu\\\",\\\"properties\\\":{\\\"list\\\":{\\\"items\\\":{\\\"$ref\\\":\\\"#/definitions/MenuItem\\\"},\\\"type\\\":\\\"array\\\"}},\\\"type\\\":\\\"object\\\"},\\\"description\\\":\\\"OK.\\\"}}}}},\\\"schemes\\\":[\\\"https\\\"],\\\"produces\\\":[\\\"application/json\\\"],\\\"swagger\\\":\\\"2.0\\\",\\\"definitions\\\":{\\\"MenuItem\\\":{\\\"title\\\":\\\"Pizza menu Item\\\",\\\"properties\\\":{\\\"price\\\":{\\\"type\\\":\\\"string\\\"},\\\"description\\\":{\\\"type\\\":\\\"string\\\"},\\\"name\\\":{\\\"type\\\":\\\"string\\\"},\\\"image\\\":{\\\"type\\\":\\\"string\\\"}},\\\"required\\\":[\\\"name\\\"]},\\\"Order\\\":{\\\"title\\\":\\\"Pizza Order\\\",\\\"properties\\\":{\\\"customerName\\\":{\\\"type\\\":\\\"string\\\"},\\\"delivered\\\":{\\\"type\\\":\\\"boolean\\\"},\\\"address\\\":{\\\"type\\\":\\\"string\\\"},\\\"pizzaType\\\":{\\\"type\\\":\\\"string\\\"},\\\"creditCardNumber\\\":{\\\"type\\\":\\\"string\\\"},\\\"quantity\\\":{\\\"type\\\":\\\"number\\\"},\\\"orderId\\\":{\\\"type\\\":\\\"integer\\\"}},\\\"required\\\":[\\\"orderId\\\"]}},\\\"consumes\\\":[\\\"application/json\\\"],\\\"info\\\":{\\\"title\\\":\\\"PizzaShackAPI\\\",\\\"description\\\":\\\"This document describe a RESTFul API for Pizza Shack online pizza delivery store.\\\\n\\\",\\\"license\\\":{\\\"name\\\":\\\"Apache 2.0\\\",\\\"url\\\":\\\"http://www.apache.org/licenses/LICENSE-2.0.html\\\"},\\\"contact\\\":{\\\"email\\\":\\\"architecture@pizzashack.com\\\",\\\"name\\\":\\\"John Doe\\\",\\\"url\\\":\\\"http://www.pizzashack.com\\\"},\\\"version\\\":\\\"1.0.0\\\"}}\",\r\n   \"wsdlUri\": null,\r\n   \"lifeCycleStatus\": \"CREATED\",\r\n   \"responseCaching\": \"Disabled\",\r\n   \"cacheTimeout\": 300,\r\n   \"destinationStatsEnabled\": null,\r\n   \"isDefaultVersion\": false,\r\n   \"transport\":    [\r\n      \"https\"\r\n   ],\r\n   \"tags\": [\"pizza\",\"chicken\"],\r\n   \"policies\": [\"Unlimited\"],\r\n   \"maxTps\":    {\r\n      \"sandbox\": 500,\r\n      \"production\": 100\r\n   },\r\n   \"visibility\": \"PUBLIC\",\r\n   \"visibleRoles\": [],\r\n   \"visibleTenants\": [],\r\n   \"endpointConfig\": \"{\\\"production_endpoints\\\":{\\\"url\\\":\\\"https://localhost:9443/am/sample/pizzashack/v1.0/api/\\\",\\\"config\\\":null},\\\"sandbox_endpoints\\\":{\\\"url\\\":\\\"https://localhost:9443/am/sample/pizzashack/v1.0/api/\\\",\\\"config\\\":null},\\\"endpoint_type\\\":\\\"http\\\"}\",\r\n   \"endpointSecurity\":    {\r\n      \"username\": \"user\",\r\n      \"type\": \"basic\",\r\n      \"password\": \"pass\"\r\n   },\r\n   \"gatewayEnvironments\": \"Production and Sandbox\",\r\n   \"sequences\": [],\r\n   \"subscriptionAvailability\": null,\r\n   \"subscriptionAvailableTenants\": [],\r\n   \"businessInformation\":    {\r\n      \"businessOwnerEmail\": \"marketing@pizzashack.com\",\r\n      \"technicalOwnerEmail\": \"architecture@pizzashack.com\",\r\n      \"technicalOwner\": \"John Doe\",\r\n      \"businessOwner\": \"Jane Roe\"\r\n   },\r\n   \"corsConfiguration\":    {\r\n      \"accessControlAllowOrigins\": [\"*\"],\r\n      \"accessControlAllowHeaders\":       [\r\n         \"authorization\",\r\n         \"Access-Control-Allow-Origin\",\r\n         \"Content-Type\",\r\n         \"SOAPAction\"\r\n      ],\r\n      \"accessControlAllowMethods\":       [\r\n         \"GET\",\r\n         \"PUT\",\r\n         \"POST\",\r\n         \"DELETE\",\r\n         \"PATCH\",\r\n         \"OPTIONS\"\r\n      ],\r\n      \"accessControlAllowCredentials\": false,\r\n      \"corsConfigurationEnabled\": false\r\n   }\r\n}",
                "x-wso2-response": "HTTP/1.1 200 OK\nContent-Type: application/json\n\n{\r\n   \"id\": \"7a2298c4-c905-403f-8fac-38c73301631f\",\r\n   \"name\": \"PizzaShackAPI\",\r\n   \"description\": \"This document describe a RESTFul API for Pizza Shack online pizza delivery store.\\r\\n\",\r\n   \"context\": \"/pizzashack\",\r\n   \"version\": \"1.0.0\",\r\n   \"provider\": \"admin\",\r\n   \"endpointId\": \"{\\\"paths\\\":{\\\"/order\\\":{\\\"post\\\":{\\\"x-auth-type\\\":\\\"Application & Application User\\\",\\\"x-throttling-policy\\\":\\\"Unlimited\\\",\\\"description\\\":\\\"Create a new Order\\\",\\\"parameters\\\":[{\\\"schema\\\":{\\\"$ref\\\":\\\"#/definitions/Order\\\"},\\\"description\\\":\\\"Order object that needs to be added\\\",\\\"name\\\":\\\"body\\\",\\\"required\\\":true,\\\"in\\\":\\\"body\\\"}],\\\"responses\\\":{\\\"201\\\":{\\\"headers\\\":{\\\"Location\\\":{\\\"description\\\":\\\"The URL of the newly created resource.\\\",\\\"type\\\":\\\"string\\\"}},\\\"schema\\\":{\\\"$ref\\\":\\\"#/definitions/Order\\\"},\\\"description\\\":\\\"Created.\\\"}}}},\\\"/menu\\\":{\\\"get\\\":{\\\"x-auth-type\\\":\\\"Application & Application User\\\",\\\"x-throttling-policy\\\":\\\"Unlimited\\\",\\\"description\\\":\\\"Return a list of available menu items\\\",\\\"parameters\\\":[],\\\"responses\\\":{\\\"200\\\":{\\\"headers\\\":{},\\\"schema\\\":{\\\"title\\\":\\\"Menu\\\",\\\"properties\\\":{\\\"list\\\":{\\\"items\\\":{\\\"$ref\\\":\\\"#/definitions/MenuItem\\\"},\\\"type\\\":\\\"array\\\"}},\\\"type\\\":\\\"object\\\"},\\\"description\\\":\\\"OK.\\\"}}}}},\\\"schemes\\\":[\\\"https\\\"],\\\"produces\\\":[\\\"application/json\\\"],\\\"swagger\\\":\\\"2.0\\\",\\\"definitions\\\":{\\\"MenuItem\\\":{\\\"title\\\":\\\"Pizza menu Item\\\",\\\"properties\\\":{\\\"price\\\":{\\\"type\\\":\\\"string\\\"},\\\"description\\\":{\\\"type\\\":\\\"string\\\"},\\\"name\\\":{\\\"type\\\":\\\"string\\\"},\\\"image\\\":{\\\"type\\\":\\\"string\\\"}},\\\"required\\\":[\\\"name\\\"]},\\\"Order\\\":{\\\"title\\\":\\\"Pizza Order\\\",\\\"properties\\\":{\\\"customerName\\\":{\\\"type\\\":\\\"string\\\"},\\\"delivered\\\":{\\\"type\\\":\\\"boolean\\\"},\\\"address\\\":{\\\"type\\\":\\\"string\\\"},\\\"pizzaType\\\":{\\\"type\\\":\\\"string\\\"},\\\"creditCardNumber\\\":{\\\"type\\\":\\\"string\\\"},\\\"quantity\\\":{\\\"type\\\":\\\"number\\\"},\\\"orderId\\\":{\\\"type\\\":\\\"integer\\\"}},\\\"required\\\":[\\\"orderId\\\"]}},\\\"consumes\\\":[\\\"application/json\\\"],\\\"info\\\":{\\\"title\\\":\\\"PizzaShackAPI\\\",\\\"description\\\":\\\"This document describe a RESTFul API for Pizza Shack online pizza delivery store.\\\\n\\\",\\\"license\\\":{\\\"name\\\":\\\"Apache 2.0\\\",\\\"url\\\":\\\"http://www.apache.org/licenses/LICENSE-2.0.html\\\"},\\\"contact\\\":{\\\"email\\\":\\\"architecture@pizzashack.com\\\",\\\"name\\\":\\\"John Doe\\\",\\\"url\\\":\\\"http://www.pizzashack.com\\\"},\\\"version\\\":\\\"1.0.0\\\"}}\",\r\n   \"wsdlUri\": null,\r\n   \"lifeCycleStatus\": \"CREATED\",\r\n   \"responseCaching\": \"Disabled\",\r\n   \"cacheTimeout\": 300,\r\n   \"destinationStatsEnabled\": null,\r\n   \"isDefaultVersion\": false,\r\n   \"transport\": [\"https\"],\r\n   \"tags\":    [\r\n      \"chicken\",\r\n      \"pizza\"\r\n   ],\r\n   \"policies\": [\"Unlimited\"],\r\n   \"maxTps\":    {\r\n      \"sandbox\": 500,\r\n      \"production\": 100\r\n   },\r\n   \"visibility\": \"PUBLIC\",\r\n   \"visibleRoles\": [],\r\n   \"visibleTenants\": [],\r\n   \"endpointConfig\": \"{\\\"production_endpoints\\\":{\\\"url\\\":\\\"https://localhost:9443/am/sample/pizzashack/v1.0/api/\\\",\\\"config\\\":null},\\\"sandbox_endpoints\\\":{\\\"url\\\":\\\"https://localhost:9443/am/sample/pizzashack/v1.0/api/\\\",\\\"config\\\":null},\\\"endpoint_type\\\":\\\"http\\\"}\",\r\n   \"endpointSecurity\":    {\r\n      \"username\": \"user\",\r\n      \"type\": \"basic\",\r\n      \"password\": \"pass\"\r\n   },\r\n   \"gatewayEnvironments\": \"Production and Sandbox\",\r\n   \"sequences\": [],\r\n   \"subscriptionAvailability\": null,\r\n   \"subscriptionAvailableTenants\": [],\r\n   \"businessInformation\":    {\r\n      \"businessOwnerEmail\": \"marketing@pizzashack.com\",\r\n      \"technicalOwnerEmail\": \"architecture@pizzashack.com\",\r\n      \"technicalOwner\": \"John Doe\",\r\n      \"businessOwner\": \"Jane Roe\"\r\n   },\r\n   \"corsConfiguration\":    {\r\n      \"accessControlAllowOrigins\": [\"*\"],\r\n      \"accessControlAllowHeaders\":       [\r\n         \"authorization\",\r\n         \"Access-Control-Allow-Origin\",\r\n         \"Content-Type\",\r\n         \"SOAPAction\"\r\n      ],\r\n      \"accessControlAllowMethods\":       [\r\n         \"GET\",\r\n         \"PUT\",\r\n         \"POST\",\r\n         \"DELETE\",\r\n         \"PATCH\",\r\n         \"OPTIONS\"\r\n      ],\r\n      \"accessControlAllowCredentials\": false,\r\n      \"corsConfigurationEnabled\": false\r\n   }\r\n}",
                "security": [
                    {
                        "OAuth2Security": [
                            "apim:api_update"
                        ]
                    }
                ],
                "summary": "Update an API",
                "description": "This operation can be used to update an existing API.\nBut the properties `name`, `version`, `context`, `provider`, `state` will not be changed by this operation.\n",
                "parameters": [
                    {
                        "$ref": "#/parameters/apiId"
                    },
                    {
                        "in": "body",
                        "name": "body",
                        "description": "API object that needs to be added\n",
                        "required": true,
                        "schema": {
                            "$ref": "#/definitions/API"
                        }
                    },
                    {
                        "$ref": "#/parameters/If-Match"
                    }
                ],
                "tags": [
                    "API (Individual)"
                ],
                "responses": {
                    "200": {
                        "description": "OK.\nSuccessful response with updated API object\n",
                        "schema": {
                            "$ref": "#/definitions/API"
                        },
                        "headers": {
                            "Location": {
                                "description": "The URL of the newly created resource.\n",
                                "type": "string"
                            },
                            "Content-Type": {
                                "description": "The content type of the body.\n",
                                "type": "string"
                            },
                            "ETag": {
                                "description": "Entity Tag of the response resource. Used by caches, or in conditional requests (Will be supported in future).\n",
                                "type": "string"
                            },
                            "Last-Modified": {
                                "description": "Date and time the resource has been modifed the last time.\nUsed by caches, or in conditional requests (Will be supported in future).\n",
                                "type": "string"
                            }
                        }
                    },
                    "400": {
                        "description": "Bad Request.\nInvalid request or validation error\n",
                        "schema": {
                            "$ref": "#/definitions/Error"
                        }
                    },
                    "403": {
                        "description": "Forbidden.\nThe request must be conditional but no condition has been specified.\n",
                        "schema": {
                            "$ref": "#/definitions/Error"
                        }
                    },
                    "404": {
                        "description": "Not Found.\nThe resource to be updated does not exist.\n",
                        "schema": {
                            "$ref": "#/definitions/Error"
                        }
                    },
                    "412": {
                        "description": "Precondition Failed.\nThe request has not been performed because one of the preconditions is not met.\n",
                        "schema": {
                            "$ref": "#/definitions/Error"
                        }
                    }
                }
            },
            "delete": {
                "x-wso2-curl": "curl -k -H \"Authorization: Bearer ae4eae22-3f65-387b-a171-d37eaa366fa8\" -X DELETE https://127.0.0.1:9443/api/am/publisher/v1.0/apis/6fb74674-4ab8-4b52-9886-f9a376985060",
                "x-wso2-request": "DELETE https://127.0.0.1:9443/api/am/publisher/v1.0/apis/6fb74674-4ab8-4b52-9886-f9a376985060\nAuthorization: Bearer ae4eae22-3f65-387b-a171-d37eaa366fa8\n",
                "x-wso2-response": "HTTP/1.1 200 OK",
                "security": [
                    {
                        "OAuth2Security": [
                            "apim:api_delete"
                        ]
                    }
                ],
                "summary": "Delete an API",
                "description": "This operation can be used to delete an existing API proving the Id of the API.\n",
                "parameters": [
                    {
                        "$ref": "#/parameters/apiId"
                    },
                    {
                        "$ref": "#/parameters/If-Match"
                    }
                ],
                "tags": [
                    "API (Individual)"
                ],
                "responses": {
                    "200": {
                        "description": "OK.\nResource successfully deleted.\n"
                    },
                    "403": {
                        "description": "Forbidden.\nThe request must be conditional but no condition has been specified.\n",
                        "schema": {
                            "$ref": "#/definitions/Error"
                        }
                    },
                    "404": {
                        "description": "Not Found.\nResource to be deleted does not exist.\n",
                        "schema": {
                            "$ref": "#/definitions/Error"
                        }
                    },
                    "412": {
                        "description": "Precondition Failed.\nThe request has not been performed because one of the preconditions is not met.\n",
                        "schema": {
                            "$ref": "#/definitions/Error"
                        }
                    }
                }
            }
        },
        "/apis/{apiId}/swagger": {
            "get": {
                "x-wso2-curl": "curl -k -H \"Authorization: Bearer ae4eae22-3f65-387b-a171-d37eaa366fa8\" https://127.0.0.1:9443/api/am/publisher/v1.0/apis/890a4f4d-09eb-4877-a323-57f6ce2ed79b/swagger",
                "x-wso2-request": "GET https://127.0.0.1:9443/api/am/publisher/v1.0/apis/890a4f4d-09eb-4877-a323-57f6ce2ed79b/swagger\nAuthorization: Bearer ae4eae22-3f65-387b-a171-d37eaa366fa8\n",
                "x-wso2-response": "HTTP/1.1 200 OK\nContent-Type: application/json\nContent-Length: 329\n\n{\n   \"paths\": {\"/*\": {\"get\":    {\n      \"x-auth-type\": \"Application\",\n      \"x-throttling-policy\": \"Unlimited\",\n      \"responses\": {\"200\": {\"description\": \"OK\"}}\n   }}},\n   \"swagger\": \"2.0\",\n   \"info\":    {\n      \"title\": \"PhoneVerification\",\n      \"description\": \"Verify a phone number\",\n      \"contact\":       {\n         \"email\": \"xx@ee.com\",\n         \"name\": \"xx\"\n      },\n      \"version\": \"1.0.0\"\n   }\n}",
                "summary": "Get swagger definition",
                "description": "This operation can be used to retrieve the swagger definition of an API.\n",
                "parameters": [
                    {
                        "$ref": "#/parameters/apiId"
                    },
                    {
                        "$ref": "#/parameters/If-None-Match"
                    }
                ],
                "tags": [
                    "API (Individual)"
                ],
                "responses": {
                    "200": {
                        "schema": {
                            "type": "string",
                            "example": ""
                        },
                        "description": "OK.\nRequested swagger document of the API is returned\n",
                        "headers": {
                            "Content-Type": {
                                "description": "The content type of the body.\n",
                                "type": "string"
                            },
                            "ETag": {
                                "description": "Entity Tag of the response resource. Used by caches, or in conditional requests (Will be supported in future).\n",
                                "type": "string"
                            },
                            "Last-Modified": {
                                "description": "Date and time the resource has been modifed the last time.\nUsed by caches, or in conditional requests (Will be supported in future).\n",
                                "type": "string"
                            }
                        }
                    },
                    "304": {
                        "description": "Not Modified.\nEmpty body because the client has already the latest version of the requested resource (Will be supported in future).\n"
                    },
                    "404": {
                        "description": "Not Found.\nRequested API does not exist.\n",
                        "schema": {
                            "$ref": "#/definitions/Error"
                        }
                    },
                    "406": {
                        "description": "Not Acceptable.\nThe requested media type is not supported\n",
                        "schema": {
                            "$ref": "#/definitions/Error"
                        }
                    }
                }
            },
            "put": {
                "consumes": [
                    "multipart/form-data"
                ],
                "x-wso2-curl": "curl -k -H \"Authorization:Bearer 5311eca3-8ac8-354e-ab36-7e2fdd6a4013\" -F endpointId=\"{\\\"paths\\\":{\\\"\\/*\\\":{\\\"get\\\":{\\\"x-auth-type\\\":\\\"Application\\\",\\\"x-throttling-policy\\\":\\\"Unlimited\\\",\\\"responses\\\":{\\\"200\\\":{\\\"description\\\":\\\"OK\\\"}}}}},\\\"swagger\\\":\\\"2.0\\\",\\\"info\\\":{\\\"title\\\":\\\"PhoneVerification\\\",\\\"description\\\":\\\"Verify a phone number\\\",\\\"contact\\\":{\\\"email\\\":\\\"xx@ee.com\\\",\\\"name\\\":\\\"xx\\\"},\\\"version\\\":\\\"1.0.0\\\"}}\" -X PUT \"https://127.0.0.1:9443/api/am/publisher/v1.0/apis/8848faaa-7fd1-478a-baa2-48a4ebb92c98/swagger\"",
                "x-wso2-request": "PUT https://127.0.0.1:9443/api/am/publisher/v1.0/apis/8848faaa-7fd1-478a-baa2-48a4ebb92c98/swagger\nAuthorization:Bearer 5311eca3-8ac8-354e-ab36-7e2fdd6a4013\nContent-Length: 477\nContent-Type: multipart/form-data; boundary=------------------------4f51e636c0003d99\n\n--------------------------4f51e636c0003d99\nContent-Disposition: form-data; name=\"apiDefinition\"\n\n{\"paths\":{\"\\/*\":{\"get\":{\"x-auth-type\":\"Application\",\"x-throttling-policy\":\"Unlimited\",\"responses\":{\"200\":{\"description\":\"OK\"}}}}},\"swagger\":\"2.0\",\"info\":{\"title\":\"PhoneVerification\",\"description\":\"Verify a phone number\",\"contact\":{\"email\":\"xx@ee.com\",\"name\":\"xx\"},\"version\":\"1.0.0\"}}\n--------------------------4f51e636c0003d99--\n",
                "x-wso2-response": "HTTP/1.1 200 OK\nContent-Type: application/json\n\n{\n   \"paths\": {\"/*\": {\"get\":    {\n      \"x-auth-type\": \"Application\",\n      \"x-throttling-policy\": \"Unlimited\",\n      \"responses\": {\"200\": {\"description\": \"OK\"}}\n   }}},\n   \"swagger\": \"2.0\",\n   \"info\":    {\n      \"title\": \"PhoneVerification\",\n      \"description\": \"Verify a phone number\",\n      \"contact\":       {\n         \"email\": \"xx@ee.com\",\n         \"name\": \"xx\"\n      },\n      \"version\": \"1.0.0\"\n   }\n}",
                "security": [
                    {
                        "OAuth2Security": [
                            "apim:api_update"
                        ]
                    }
                ],
                "summary": "Update swagger definition",
                "description": "This operation can be used to update the swagger definition of an existing API. Swagger definition to be updated is passed as a form data parameter `apiDefinition`.\n",
                "parameters": [
                    {
                        "$ref": "#/parameters/apiId"
                    },
                    {
                        "in": "formData",
                        "name": "apiDefinition",
                        "description": "Swagger definition of the API",
                        "type": "string",
                        "required": true
                    },
                    {
                        "$ref": "#/parameters/If-Match"
                    }
                ],
                "tags": [
                    "API (Individual)"
                ],
                "responses": {
                    "200": {
                        "description": "OK.\nSuccessful response with updated Swagger definition\n",
                        "headers": {
                            "Location": {
                                "description": "The URL of the newly created resource.\n",
                                "type": "string"
                            },
                            "Content-Type": {
                                "description": "The content type of the body.\n",
                                "type": "string"
                            },
                            "ETag": {
                                "description": "Entity Tag of the response resource. Used by caches, or in conditional requests (Will be supported in future).\n",
                                "type": "string"
                            },
                            "Last-Modified": {
                                "description": "Date and time the resource has been modifed the last time.\nUsed by caches, or in conditional requests (Will be supported in future).\n",
                                "type": "string"
                            }
                        }
                    },
                    "400": {
                        "description": "Bad Request.\nInvalid request or validation error\n",
                        "schema": {
                            "$ref": "#/definitions/Error"
                        }
                    },
                    "403": {
                        "description": "Forbidden.\nThe request must be conditional but no condition has been specified.\n",
                        "schema": {
                            "$ref": "#/definitions/Error"
                        }
                    },
                    "404": {
                        "description": "Not Found.\nThe resource to be updated does not exist.\n",
                        "schema": {
                            "$ref": "#/definitions/Error"
                        }
                    },
                    "412": {
                        "description": "Precondition Failed.\nThe request has not been performed because one of the preconditions is not met.\n",
                        "schema": {
                            "$ref": "#/definitions/Error"
                        }
                    }
                }
            }
        },
        "/apis/{apiId}/resource-policies": {
            "get": {
                "x-wso2-curl": "curl -k -H \"Authorization: Bearer ae4eae22-3f65-387b-a171-d37eaa366fa8\" https://localhost:9443/api/am/publisher/v0.14/apis/890a4f4d-09eb-4877-a323-57f6ce2ed79b/resource-policies",
                "x-wso2-request": "GET https://localhost:9443/api/am/publisher/v0.14/apis/890a4f4d-09eb-4877-a323-57f6ce2ed79b/resource-policies\nAuthorization: Bearer ae4eae22-3f65-387b-a171-d37eaa366fa8\n",
                "x-wso2-response": "HTTP/1.1 200 OK\nContent-Type: application/json\n\n{\r\n    \"list\": [\r\n        {\r\n            \"id\": \"1990b54c-6685-4058-a08c-8fd5353056a6\",\r\n            \"httpVerb\": \"get\",\r\n            \"resourcePath\": \"checkPhoneNumbers\",\r\n            \"content\": \"<header description=\\\"SOAPAction\\\" name=\\\"SOAPAction\\\" scope=\\\"transport\\\" value=\\\"http://ws.cdyne.com/PhoneVerify/query/CheckPhoneNumber\\\"/>\"\r\n        }\r\n    ],\r\n    \"count\": 1\r\n}",
                "summary": "Get the resource policy (inflow/outflow) definitions",
                "description": "This operation can be used to retrieve conversion policy resource definitions of an API.\n",
                "parameters": [
                    {
                        "$ref": "#/parameters/apiId"
                    },
                    {
                        "in": "query",
                        "name": "resourcePath",
                        "description": "Resource path of the resource policy definition",
                        "type": "string",
                        "required": false
                    },
                    {
                        "in": "query",
                        "name": "verb",
                        "description": "HTTP verb of the resource path of the resource policy definition",
                        "type": "string",
                        "required": false
                    },
                    {
                        "in": "query",
                        "name": "sequenceType",
                        "description": "sequence type of the resource policy resource definition",
                        "type": "string",
                        "required": true
                    },
                    {
                        "$ref": "#/parameters/If-None-Match"
                    }
                ],
                "tags": [
                    "API (Individual)"
                ],
                "responses": {
                    "200": {
                        "description": "OK.\nList of resource policy definitions of the API is returned\n",
                        "schema": {
                            "$ref": "#/definitions/ResourcePolicyList"
                        },
                        "headers": {
                            "Content-Type": {
                                "description": "The content type of the body.\n",
                                "type": "string"
                            },
                            "ETag": {
                                "description": "Entity Tag of the response resource. Used by caches, or in conditional requests (Will be supported in future).\n",
                                "type": "string"
                            },
                            "Last-Modified": {
                                "description": "Date and time the resource has been modifed the last time.\nUsed by caches, or in conditional requests (Will be supported in future).\n",
                                "type": "string"
                            }
                        }
                    },
                    "304": {
                        "description": "Not Modified.\nEmpty body because the client has already the latest version of the requested resource (Will be supported in future).\n"
                    },
                    "404": {
                        "description": "Not Found.\nRequested API does not exist.\n",
                        "schema": {
                            "$ref": "#/definitions/Error"
                        }
                    },
                    "406": {
                        "description": "Not Acceptable.\nThe requested media type is not supported\n",
                        "schema": {
                            "$ref": "#/definitions/Error"
                        }
                    }
                }
            }
        },
        "/apis/{apiId}/resource-policies/{resourcePolicyId}": {
            "get": {
                "x-wso2-curl": "curl -k -H \"Authorization: Bearer ae4eae22-3f65-387b-a171-d37eaa366fa8\" https://localhost:9443/api/am/publisher/v0.14/apis/890a4f4d-09eb-4877-a323-57f6ce2ed79b/resource-policies/0bcb7f05-599d-4e1a-adce-5cb89bfe58d5",
                "x-wso2-request": "GET https://localhost:9443/api/am/publisher/v0.14/apis/890a4f4d-09eb-4877-a323-57f6ce2ed79b/resource-policies/0bcb7f05-599d-4e1a-adce-5cb89bfe58d5\nAuthorization: Bearer ae4eae22-3f65-387b-a171-d37eaa366fa8\n",
                "x-wso2-response": "HTTP/1.1 200 OK\nContent-Type: application/json\n\n{\r\n            \"id\": \"6c735e1d-8041-4f1e-b246-d28edaa650b0\",\r\n            \"httpVerb\": \"post\",\r\n            \"resourcePath\": \"checkPhoneNumbers\",\r\n            \"content\": \"<header description=\\\"SOAPAction\\\" name=\\\"SOAPAction\\\" scope=\\\"transport\\\" value=\\\"http://ws.cdyne.com/PhoneVerify/query/CheckPhoneNumber\\\"/>\"\r\n}",
                "summary": "Get the resource policy (inflow/outflow) definition for a given resource identifier.",
                "description": "This operation can be used to retrieve conversion policy resource definitions of an API given the resource identifier.\n",
                "parameters": [
                    {
                        "$ref": "#/parameters/apiId"
                    },
                    {
                        "$ref": "#/parameters/resourcePolicyId"
                    },
                    {
                        "$ref": "#/parameters/If-None-Match"
                    }
                ],
                "tags": [
                    "API (Individual)"
                ],
                "responses": {
                    "200": {
                        "description": "OK.\nRequested resource policy definition of the API is returned for the given resource identifier.\n",
                        "schema": {
                            "$ref": "#/definitions/ResourcePolicyInfo"
                        },
                        "headers": {
                            "Content-Type": {
                                "description": "The content type of the body.\n",
                                "type": "string"
                            },
                            "ETag": {
                                "description": "Entity Tag of the response resource. Used by caches, or in conditional requests (Will be supported in future).\n",
                                "type": "string"
                            },
                            "Last-Modified": {
                                "description": "Date and time the resource has been modifed the last time.\nUsed by caches, or in conditional requests (Will be supported in future).\n",
                                "type": "string"
                            }
                        }
                    },
                    "304": {
                        "description": "Not Modified.\nEmpty body because the client has already the latest version of the requested resource (Will be supported in future).\n"
                    },
                    "400": {
                        "description": "Bad Request.\nInvalid request or validation error\n",
                        "schema": {
                            "$ref": "#/definitions/Error"
                        }
                    },
                    "404": {
                        "description": "Not Found.\nRequested API does not exist.\n",
                        "schema": {
                            "$ref": "#/definitions/Error"
                        }
                    },
                    "406": {
                        "description": "Not Acceptable.\nThe requested media type is not supported\n",
                        "schema": {
                            "$ref": "#/definitions/Error"
                        }
                    }
                }
            },
            "put": {
                "consumes": [
                    "application/json"
                ],
                "security": [
                    {
                        "OAuth2Security": [
                            "apim:api_create"
                        ]
                    }
                ],
                "x-wso2-curl": "curl -k -H \"Authorization:Bearer 5311eca3-8ac8-354e-ab36-7e2fdd6a4013\" -F apiDefinition=\"{\\\"paths\\\":{\\\"\\/*\\\":{\\\"get\\\":{\\\"x-auth-type\\\":\\\"Application\\\",\\\"x-throttling-tier\\\":\\\"Unlimited\\\",\\\"responses\\\":{\\\"200\\\":{\\\"description\\\":\\\"OK\\\"}}}}},\\\"x-wso2-security\\\":{\\\"apim\\\":{\\\"x-wso2-scopes\\\":[]}},\\\"swagger\\\":\\\"2.0\\\",\\\"info\\\":{\\\"title\\\":\\\"PhoneVerification\\\",\\\"description\\\":\\\"Verify a phone number\\\",\\\"contact\\\":{\\\"email\\\":\\\"xx@ee.com\\\",\\\"name\\\":\\\"xx\\\"},\\\"version\\\":\\\"1.0.0\\\"}}\" -X PUT \"https://localhost:9443/api/am/publisher/v0.14/apis/8848faaa-7fd1-478a-baa2-48a4ebb92c98/resource-policies/0bcb7f05-599d-4e1a-adce-5cb89bfe58d5\"",
                "x-wso2-request": "PUT https://localhost:9443/api/am/publisher/v0.14/apis/8848faaa-7fd1-478a-baa2-48a4ebb92c98/resource-policies/0bcb7f05-599d-4e1a-adce-5cb89bfe58d5\nAuthorization:Bearer 5311eca3-8ac8-354e-ab36-7e2fdd6a4013\nContent-Length: 477\nContent-Type: application/json; boundary=------------------------4f51e636c0003d99\n--------------------------4f51e636c0003d99\n{ \"content\": \"<header description=\\\"SOAPAction\\\" name=\\\"SOAPAction\\\" scope=\\\"transport\\\" value=\\\"http://ws.cdyne.com/PhoneVerify/query/CheckPhoneNumber\\\"/>\"}\n--------------------------4f51e636c0003d99--\n",
                "x-wso2-response": "HTTP/1.1 200 OK\nContent-Type: application/json\n\n{\r\n            \"id\": \"6c735e1d-8041-4f1e-b246-d28edaa650b0\",\r\n            \"httpVerb\": \"post\",\r\n            \"resourcePath\": \"checkPhoneNumbers\",\r\n            \"content\": \"<header description=\\\"SOAPAction\\\" name=\\\"SOAPAction\\\" scope=\\\"transport\\\" value=\\\"http://ws.cdyne.com/PhoneVerify/query/CheckPhoneNumber\\\"/>\"\r\n}",
                "summary": "Update the resource policy(inflow/outflow) definition for the given resource identifier",
                "description": "This operation can be used to update the resource policy(inflow/outflow) definition for the given resource identifier of an existing API. resource policy definition to be updated is passed as a body parameter `content`.\n",
                "parameters": [
                    {
                        "$ref": "#/parameters/apiId"
                    },
                    {
                        "$ref": "#/parameters/resourcePolicyId"
                    },
                    {
                        "in": "body",
                        "name": "body",
                        "description": "Content of the resource policy definition that needs to be updated",
                        "schema": {
                            "$ref": "#/definitions/ResourcePolicyInfo"
                        },
                        "required": true
                    },
                    {
                        "$ref": "#/parameters/If-Match"
                    }
                ],
                "tags": [
                    "API (Individual)"
                ],
                "responses": {
                    "200": {
                        "description": "OK.\nSuccessful response with updated the resource policy definition\n",
                        "schema": {
                            "$ref": "#/definitions/ResourcePolicyInfo"
                        },
                        "headers": {
                            "Location": {
                                "description": "The URL of the newly created resource.\n",
                                "type": "string"
                            },
                            "Content-Type": {
                                "description": "The content type of the body.\n",
                                "type": "string"
                            },
                            "ETag": {
                                "description": "Entity Tag of the response resource. Used by caches, or in conditional requests (Will be supported in future).\n",
                                "type": "string"
                            },
                            "Last-Modified": {
                                "description": "Date and time the resource has been modifed the last time.\nUsed by caches, or in conditional requests (Will be supported in future).\n",
                                "type": "string"
                            }
                        }
                    },
                    "400": {
                        "description": "Bad Request.\nInvalid request or validation error\n",
                        "schema": {
                            "$ref": "#/definitions/Error"
                        }
                    },
                    "403": {
                        "description": "Forbidden.\nThe request must be conditional but no condition has been specified.\n",
                        "schema": {
                            "$ref": "#/definitions/Error"
                        }
                    },
                    "404": {
                        "description": "Not Found.\nThe resource to be updated does not exist.\n",
                        "schema": {
                            "$ref": "#/definitions/Error"
                        }
                    },
                    "412": {
                        "description": "Precondition Failed.\nThe request has not been performed because one of the preconditions is not met.\n",
                        "schema": {
                            "$ref": "#/definitions/Error"
                        }
                    }
                }
            }
        },
        "/apis/{apiId}/gateway-config": {
            "get": {
                "x-wso2-curl": "curl -k -H \"Authorization: Bearer ae4eae22-3f65-387b-a171-d37eaa366fa8\" https://127.0.0.1:9443/api/am/publisher/v1.0/apis/890a4f4d-09eb-4877-a323-57f6ce2ed79b/swagger",
                "x-wso2-request": "GET https://127.0.0.1:9443/api/am/publisher/v1.0/apis/890a4f4d-09eb-4877-a323-57f6ce2ed79b/swagger\nAuthorization: Bearer ae4eae22-3f65-387b-a171-d37eaa366fa8\n",
                "x-wso2-response": "HTTP/1.1 200 OK\nContent-Type: application/json\nContent-Length: 329\n\n{\n   \"paths\": {\"/*\": {\"get\":    {\n      \"x-auth-type\": \"Application\",\n      \"x-throttling-policy\": \"Unlimited\",\n      \"responses\": {\"200\": {\"description\": \"OK\"}}\n   }}},\n   \"swagger\": \"2.0\",\n   \"info\":    {\n      \"title\": \"PhoneVerification\",\n      \"description\": \"Verify a phone number\",\n      \"contact\":       {\n         \"email\": \"xx@ee.com\",\n         \"name\": \"xx\"\n      },\n      \"version\": \"1.0.0\"\n   }\n}",
                "summary": "Get gateway definition",
                "description": "This operation can be used to retrieve the gateway configuration of an API.\n",
                "parameters": [
                    {
                        "$ref": "#/parameters/apiId"
                    },
                    {
                        "$ref": "#/parameters/If-None-Match"
                    }
                ],
                "tags": [
                    "API (Individual)"
                ],
                "responses": {
                    "200": {
                        "description": "OK.\nRequested gateway configuration of the API is returned\n",
                        "headers": {
                            "Content-Type": {
                                "description": "The content type of the body.\n",
                                "type": "string"
                            },
                            "ETag": {
                                "description": "Entity Tag of the response resource. Used by caches, or in conditional requests (Will be supported in future).\n",
                                "type": "string"
                            },
                            "Last-Modified": {
                                "description": "Date and time the resource has been modifed the last time.\nUsed by caches, or in conditional requests (Will be supported in future).\n",
                                "type": "string"
                            }
                        }
                    },
                    "304": {
                        "description": "Not Modified.\nEmpty body because the client has already the latest version of the requested resource (Will be supported in future).\n"
                    },
                    "404": {
                        "description": "Not Found.\nRequested API does not exist.\n",
                        "schema": {
                            "$ref": "#/definitions/Error"
                        }
                    },
                    "406": {
                        "description": "Not Acceptable.\nThe requested media type is not supported\n",
                        "schema": {
                            "$ref": "#/definitions/Error"
                        }
                    }
                }
            },
            "put": {
                "consumes": [
                    "multipart/form-data"
                ],
                "security": [
                    {
                        "OAuth2Security": [
                            "apim:api_update"
                        ]
                    }
                ],
                "x-wso2-curl": "curl -k -H \"Authorization:Bearer 5311eca3-8ac8-354e-ab36-7e2fdd6a4013\" -F endpointId=\"{\\\"paths\\\":{\\\"\\/*\\\":{\\\"get\\\":{\\\"x-auth-type\\\":\\\"Application\\\",\\\"x-throttling-policy\\\":\\\"Unlimited\\\",\\\"responses\\\":{\\\"200\\\":{\\\"description\\\":\\\"OK\\\"}}}}},\\\"swagger\\\":\\\"2.0\\\",\\\"info\\\":{\\\"title\\\":\\\"PhoneVerification\\\",\\\"description\\\":\\\"Verify a phone number\\\",\\\"contact\\\":{\\\"email\\\":\\\"xx@ee.com\\\",\\\"name\\\":\\\"xx\\\"},\\\"version\\\":\\\"1.0.0\\\"}}\" -X PUT \"https://127.0.0.1:9443/api/am/publisher/v1.0/apis/8848faaa-7fd1-478a-baa2-48a4ebb92c98/swagger\"",
                "x-wso2-request": "PUT https://127.0.0.1:9443/api/am/publisher/v1.0/apis/8848faaa-7fd1-478a-baa2-48a4ebb92c98/swagger\nAuthorization:Bearer 5311eca3-8ac8-354e-ab36-7e2fdd6a4013\nContent-Length: 477\nContent-Type: multipart/form-data; boundary=------------------------4f51e636c0003d99\n\n--------------------------4f51e636c0003d99\nContent-Disposition: form-data; name=\"apiDefinition\"\n\n{\"paths\":{\"\\/*\":{\"get\":{\"x-auth-type\":\"Application\",\"x-throttling-policy\":\"Unlimited\",\"responses\":{\"200\":{\"description\":\"OK\"}}}}},\"swagger\":\"2.0\",\"info\":{\"title\":\"PhoneVerification\",\"description\":\"Verify a phone number\",\"contact\":{\"email\":\"xx@ee.com\",\"name\":\"xx\"},\"version\":\"1.0.0\"}}\n--------------------------4f51e636c0003d99--\n",
                "x-wso2-response": "HTTP/1.1 200 OK\nContent-Type: application/json\n\n{\n   \"paths\": {\"/*\": {\"get\":    {\n      \"x-auth-type\": \"Application\",\n      \"x-throttling-policy\": \"Unlimited\",\n      \"responses\": {\"200\": {\"description\": \"OK\"}}\n   }}},\n   \"swagger\": \"2.0\",\n   \"info\":    {\n      \"title\": \"PhoneVerification\",\n      \"description\": \"Verify a phone number\",\n      \"contact\":       {\n         \"email\": \"xx@ee.com\",\n         \"name\": \"xx\"\n      },\n      \"version\": \"1.0.0\"\n   }\n}",
                "summary": "Update gateway configuration",
                "description": "This operation can be used to update the gateway configuration of an existing API. gateway configuration to be updated is passed as a form data parameter `gatewayConfig`.\n",
                "parameters": [
                    {
                        "$ref": "#/parameters/apiId"
                    },
                    {
                        "in": "formData",
                        "name": "gatewayConfig",
                        "description": "gateway configuration of the API",
                        "type": "string",
                        "required": true
                    },
                    {
                        "$ref": "#/parameters/If-Match"
                    }
                ],
                "tags": [
                    "API (Individual)"
                ],
                "responses": {
                    "200": {
                        "description": "OK.\nSuccessful response with updated gateway configuration\n",
                        "headers": {
                            "Location": {
                                "description": "The URL of the newly created resource.\n",
                                "type": "string"
                            },
                            "Content-Type": {
                                "description": "The content type of the body.\n",
                                "type": "string"
                            },
                            "ETag": {
                                "description": "Entity Tag of the response resource. Used by caches, or in conditional requests (Will be supported in future).\n",
                                "type": "string"
                            },
                            "Last-Modified": {
                                "description": "Date and time the resource has been modifed the last time.\nUsed by caches, or in conditional requests (Will be supported in future).\n",
                                "type": "string"
                            }
                        }
                    },
                    "400": {
                        "description": "Bad Request.\nInvalid request or validation error\n",
                        "schema": {
                            "$ref": "#/definitions/Error"
                        }
                    },
                    "403": {
                        "description": "Forbidden.\nThe request must be conditional but no condition has been specified.\n",
                        "schema": {
                            "$ref": "#/definitions/Error"
                        }
                    },
                    "404": {
                        "description": "Not Found.\nThe resource to be updated does not exist.\n",
                        "schema": {
                            "$ref": "#/definitions/Error"
                        }
                    },
                    "412": {
                        "description": "Precondition Failed.\nThe request has not been performed because one of the preconditions is not met.\n",
                        "schema": {
                            "$ref": "#/definitions/Error"
                        }
                    }
                }
            }
        },
        "/apis/{apiId}/thumbnail": {
            "get": {
                "x-wso2-curl": "curl -k -H \"Authorization: Bearer d34baf74-3f02-3929-814e-88b27f750ba9\" https://127.0.0.1:9443/api/am/publisher/v1.0/apis/29c9ec3d-f590-467e-83e6-96d43517080f/thumbnail > image.jpg",
                "x-wso2-request": "GET https://127.0.0.1:9443/api/am/publisher/v1.0/apis/29c9ec3d-f590-467e-83e6-96d43517080f/thumbnail\nAuthorization: Bearer d34baf74-3f02-3929-814e-88b27f750ba9\n",
                "x-wso2-response": "HTTP/1.1 200 OK\r\nContent-Type: image/jpeg\r\n\r\n[image content]",
                "summary": "Get thumbnail image",
                "description": "This operation can be used to download a thumbnail image of an API.\n",
                "parameters": [
                    {
                        "$ref": "#/parameters/apiId"
                    },
                    {
                        "$ref": "#/parameters/If-None-Match"
                    }
                ],
                "tags": [
                    "API (Individual)"
                ],
                "responses": {
                    "200": {
                        "description": "OK.\nThumbnail image returned\n",
                        "headers": {
                            "Content-Type": {
                                "description": "The content type of the body.\n",
                                "type": "string"
                            },
                            "ETag": {
                                "description": "Entity Tag of the response resource.\nUsed by caches, or in conditional requests (Will be supported in future).\n",
                                "type": "string"
                            },
                            "Last-Modified": {
                                "description": "Date and time the resource has been modifed the last time.\nUsed by caches, or in conditional requests (Will be supported in future).\n",
                                "type": "string"
                            }
                        }
                    },
                    "304": {
                        "description": "Not Modified.\nEmpty body because the client has already the latest version of the requested resource (Will be supported in future).\n"
                    },
                    "404": {
                        "description": "Not Found.\nRequested Document does not exist.\n",
                        "schema": {
                            "$ref": "#/definitions/Error"
                        }
                    },
                    "406": {
                        "description": "Not Acceptable.\nThe requested media type is not supported\n",
                        "schema": {
                            "$ref": "#/definitions/Error"
                        }
                    }
                }
            },
            "post": {
                "consumes": [
                    "multipart/form-data"
                ],
                "security": [
                    {
                        "OAuth2Security": [
                            "apim:api_update"
                        ]
                    }
                ],
                "x-wso2-curl": "curl -X POST -H \"Authorization: Bearer d34baf74-3f02-3929-814e-88b27f750ba9\" https://127.0.0.1:9443/api/am/publisher/v1.0/apis/29c9ec3d-f590-467e-83e6-96d43517080f/thumbnail -F file=@image.jpg",
                "x-wso2-request": "POST https://127.0.0.1:9443/api/am/publisher/v1.0/apis/8848faaa-7fd1-478a-baa2-48a4ebb92c98/thumbnail\nAuthorization: Bearer d34baf74-3f02-3929-814e-88b27f750ba9\nContent-Type: multipart/form-data; boundary=------------------------5e542e0e5b50e1e4\nContent-Length: 18333\n\n--------------------------5e542e0e5b50e1e4\nContent-Disposition: form-data; name=\"file\"; filename=\"image.jpg\"\nContent-Type: image/jpeg\n\n[image content]\n\n--------------------------5e542e0e5b50e1e4--\n",
                "x-wso2-response": "HTTP/1.1 201 Created\r\nLocation: https://127.0.0.1:9443/api/am/publisher/v1.0/apis/8848faaa-7fd1-478a-baa2-48a4ebb92c98/thumbnail\r\nContent-Type: application/json\r\n\r\n{\r\n   \"relativePath\": \"/apis/8848faaa-7fd1-478a-baa2-48a4ebb92c98/thumbnail\",\r\n   \"mediaType\": \"image/jpeg\"\r\n}",
                "summary": "Upload a thumbnail image",
                "description": "This operation can be used to upload a thumbnail image of an API. The thumbnail to be uploaded should be given as a form data parameter `file`.\n",
                "parameters": [
                    {
                        "$ref": "#/parameters/apiId"
                    },
                    {
                        "in": "formData",
                        "name": "file",
                        "description": "Image to upload",
                        "type": "file",
                        "required": true
                    },
                    {
                        "$ref": "#/parameters/If-Match"
                    }
                ],
                "tags": [
                    "API (Individual)"
                ],
                "responses": {
                    "200": {
                        "description": "OK.\nImage updated\n",
                        "schema": {
                            "$ref": "#/definitions/FileInfo"
                        },
                        "headers": {
                            "Location": {
                                "description": "The URL of the uploaded thumbnail image of the API.\n",
                                "type": "string"
                            },
                            "Content-Type": {
                                "description": "The content type of the body.\n",
                                "type": "string"
                            },
                            "ETag": {
                                "description": "Entity Tag of the response resource.\nUsed by caches, or in conditional requests (Will be supported in future).\n",
                                "type": "string"
                            },
                            "Last-Modified": {
                                "description": "Date and time the resource has been modifed the last time.\nUsed by caches, or in conditional requests (Will be supported in future).\n",
                                "type": "string"
                            }
                        }
                    },
                    "400": {
                        "description": "Bad Request.\nInvalid request or validation error.\n",
                        "schema": {
                            "$ref": "#/definitions/Error"
                        }
                    },
                    "404": {
                        "description": "Not Found.\nThe resource to be updated does not exist.\n",
                        "schema": {
                            "$ref": "#/definitions/Error"
                        }
                    },
                    "412": {
                        "description": "Precondition Failed.\nThe request has not been performed because one of the preconditions is not met.\n",
                        "schema": {
                            "$ref": "#/definitions/Error"
                        }
                    }
                }
            }
        },
        "/apis/{apiId}/threat-protection-policies": {
            "post": {
                "security": [
                    {
                        "OAuth2Security": [
                            "apim:threat_protection_policy_create"
                        ]
                    }
                ],
                "summary": "Add a threat protection policy to an API",
                "parameters": [
                    {
                        "$ref": "#/parameters/apiId"
                    },
                    {
                        "name": "policyId",
                        "in": "query",
                        "description": "Threat protection policy id",
                        "type": "string",
                        "required": true
                    }
                ],
                "tags": [
                    "API (Individual)"
                ],
                "responses": {
                    "200": {
                        "description": "Ok. Policy added succesfuly."
                    },
                    "404": {
                        "description": "Specified API or Policy not found",
                        "schema": {
                            "$ref": "#/definitions/Error"
                        }
                    },
                    "500": {
                        "description": "Internal server error while adding policy",
                        "schema": {
                            "$ref": "#/definitions/Error"
                        }
                    }
                }
            },
            "get": {
                "summary": "Get all threat protection policies associated with an API",
                "parameters": [
                    {
                        "$ref": "#/parameters/apiId"
                    }
                ],
                "tags": [
                    "API (Individual)"
                ],
                "responses": {
                    "200": {
                        "description": "Ok. List of policy ids is returned",
                        "schema": {
                            "type": "array",
                            "items": {
                                "type": "string"
                            }
                        }
                    },
                    "404": {
                        "description": "Specified API was not found.",
                        "schema": {
                            "$ref": "#/definitions/Error"
                        }
                    },
                    "500": {
                        "description": "Error retrieving threat protection policies",
                        "schema": {
                            "$ref": "#/definitions/Error"
                        }
                    }
                }
            },
            "delete": {
                "security": [
                    {
                        "OAuth2Security": [
                            "apim:threat_protection_policy_manage"
                        ]
                    }
                ],
                "summary": "Delete a threat protection policy from an API",
                "parameters": [
                    {
                        "$ref": "#/parameters/apiId"
                    },
                    {
                        "name": "policyId",
                        "in": "query",
                        "description": "Threat protection policy id",
                        "type": "string",
                        "required": true
                    }
                ],
                "tags": [
                    "API (Individual)"
                ],
                "responses": {
                    "200": {
                        "description": "Ok. Policy deleted successfully."
                    },
                    "404": {
                        "description": "Specified API or Policy not found",
                        "schema": {
                            "$ref": "#/definitions/Error"
                        }
                    },
                    "500": {
                        "description": "Error while deleting the policy",
                        "schema": {
                            "$ref": "#/definitions/Error"
                        }
                    }
                }
            }
        },
        "/apis/copy-api": {
            "post": {
                "security": [
                    {
                        "OAuth2Security": [
                            "apim:api_create"
                        ]
                    }
                ],
                "x-wso2-curl": "curl -k -H \"Authorization: Bearer ae4eae22-3f65-387b-a171-d37eaa366fa8\" -X POST \"https://127.0.0.1:9443/api/am/publisher/v1.0/apis/copy-api?apiId=890a4f4d-09eb-4877-a323-57f6ce2ed79b&newVersion=2.0.0\"",
                "x-wso2-request": "POST https://127.0.0.1:9443/api/am/publisher/v1.0/apis/copy-api?apiId=890a4f4d-09eb-4877-a323-57f6ce2ed79b&newVersion=2.0.0\nAuthorization: Bearer ae4eae22-3f65-387b-a171-d37eaa366fa8\n",
                "x-wso2-response": "HTTP/1.1 201 Created\nLocation: https://127.0.0.1:9443/api/am/publisher/v1.0/apis/25a84fc9-38c0-4578-95e8-29fb6b1c4771\nContent-Type: application/json\n\n{\r\n   \"id\": \"25a84fc9-38c0-4578-95e8-29fb6b1c4771\",\r\n   \"name\": \"PizzaShackAPI\",\r\n   \"description\": \"This document describe a RESTFul API for Pizza Shack online pizza delivery store.\\r\\n\",\r\n   \"context\": \"/pizzashack\",\r\n   \"version\": \"2.0.0\",\r\n   \"provider\": \"admin\",\r\n   \"endpointId\": \"{\\\"paths\\\":{\\\"\\\\/order\\\":{\\\"post\\\":{\\\"x-auth-type\\\":\\\"Application & Application User\\\",\\\"x-throttling-policy\\\":\\\"Unlimited\\\",\\\"description\\\":\\\"Create a new Order\\\",\\\"parameters\\\":[{\\\"schema\\\":{\\\"$ref\\\":\\\"#\\\\/definitions\\\\/Order\\\"},\\\"description\\\":\\\"Order object that needs to be added\\\",\\\"name\\\":\\\"body\\\",\\\"required\\\":true,\\\"in\\\":\\\"body\\\"}],\\\"responses\\\":{\\\"201\\\":{\\\"schema\\\":{\\\"$ref\\\":\\\"#\\\\/definitions\\\\/Order\\\"},\\\"headers\\\":{\\\"Location\\\":{\\\"description\\\":\\\"The URL of the newly created resource.\\\",\\\"type\\\":\\\"string\\\"}},\\\"description\\\":\\\"Created.\\\"}}}},\\\"\\\\/menu\\\":{\\\"get\\\":{\\\"x-auth-type\\\":\\\"Application & Application User\\\",\\\"x-throttling-policy\\\":\\\"Unlimited\\\",\\\"description\\\":\\\"Return a list of available menu items\\\",\\\"parameters\\\":[],\\\"responses\\\":{\\\"200\\\":{\\\"schema\\\":{\\\"title\\\":\\\"Menu\\\",\\\"properties\\\":{\\\"list\\\":{\\\"items\\\":{\\\"$ref\\\":\\\"#\\\\/definitions\\\\/MenuItem\\\"},\\\"type\\\":\\\"array\\\"}},\\\"type\\\":\\\"object\\\"},\\\"headers\\\":{},\\\"description\\\":\\\"OK.\\\"}}}}},\\\"schemes\\\":[\\\"https\\\"],\\\"produces\\\":[\\\"application\\\\/json\\\"],\\\"swagger\\\":\\\"2.0\\\",\\\"definitions\\\":{\\\"MenuItem\\\":{\\\"title\\\":\\\"Pizza menu Item\\\",\\\"properties\\\":{\\\"price\\\":{\\\"type\\\":\\\"string\\\"},\\\"description\\\":{\\\"type\\\":\\\"string\\\"},\\\"name\\\":{\\\"type\\\":\\\"string\\\"},\\\"image\\\":{\\\"type\\\":\\\"string\\\"}},\\\"required\\\":[\\\"name\\\"]},\\\"Order\\\":{\\\"title\\\":\\\"Pizza Order\\\",\\\"properties\\\":{\\\"customerName\\\":{\\\"type\\\":\\\"string\\\"},\\\"delivered\\\":{\\\"type\\\":\\\"boolean\\\"},\\\"pizzaType\\\":{\\\"type\\\":\\\"string\\\"},\\\"address\\\":{\\\"type\\\":\\\"string\\\"},\\\"creditCardNumber\\\":{\\\"type\\\":\\\"string\\\"},\\\"quantity\\\":{\\\"type\\\":\\\"number\\\"},\\\"orderId\\\":{\\\"type\\\":\\\"integer\\\"}},\\\"required\\\":[\\\"orderId\\\"]}},\\\"consumes\\\":[\\\"application\\\\/json\\\"],\\\"info\\\":{\\\"title\\\":\\\"PizzaShackAPI\\\",\\\"description\\\":\\\"This document describe a RESTFul API for Pizza Shack online pizza delivery store.\\\\n\\\",\\\"license\\\":{\\\"name\\\":\\\"Apache 2.0\\\",\\\"url\\\":\\\"http:\\\\/\\\\/www.apache.org\\\\/licenses\\\\/LICENSE-2.0.html\\\"},\\\"contact\\\":{\\\"email\\\":\\\"architecture@pizzashack.com\\\",\\\"name\\\":\\\"John Doe\\\",\\\"url\\\":\\\"http:\\\\/\\\\/www.pizzashack.com\\\"},\\\"version\\\":\\\"2.0.0\\\"}}\",\r\n   \"wsdlUri\": null,\r\n   \"lifeCycleStatus\": \"CREATED\",\r\n   \"responseCaching\": \"Disabled\",\r\n   \"cacheTimeout\": 300,\r\n   \"destinationStatsEnabled\": null,\r\n   \"isDefaultVersion\": false,\r\n   \"transport\": [\"https\"],\r\n   \"tags\":    [\r\n      \"chicken\",\r\n      \"pizza\"\r\n   ],\r\n   \"policies\": [\"Unlimited\"],\r\n   \"maxTps\":    {\r\n      \"sandbox\": 500,\r\n      \"production\": 100\r\n   },\r\n   \"visibility\": \"PUBLIC\",\r\n   \"visibleRoles\": [],\r\n   \"visibleTenants\": [],\r\n   \"endpointConfig\": \"{\\\"production_endpoints\\\":{\\\"url\\\":\\\"https://localhost:9443/am/sample/pizzashack/v1.0/api/\\\",\\\"config\\\":null},\\\"sandbox_endpoints\\\":{\\\"url\\\":\\\"https://localhost:9443/am/sample/pizzashack/v1.0/api/\\\",\\\"config\\\":null},\\\"endpoint_type\\\":\\\"http\\\"}\",\r\n   \"endpointSecurity\":    {\r\n      \"username\": \"user\",\r\n      \"type\": \"basic\",\r\n      \"password\": \"pass\"\r\n   },\r\n   \"gatewayEnvironments\": \"Production and Sandbox\",\r\n   \"sequences\": [],\r\n   \"subscriptionAvailability\": null,\r\n   \"subscriptionAvailableTenants\": [],\r\n   \"businessInformation\":    {\r\n      \"businessOwnerEmail\": \"marketing@pizzashack.com\",\r\n      \"technicalOwnerEmail\": \"architecture@pizzashack.com\",\r\n      \"technicalOwner\": \"John Doe\",\r\n      \"businessOwner\": \"Jane Roe\"\r\n   },\r\n   \"corsConfiguration\":    {\r\n      \"accessControlAllowOrigins\": [\"*\"],\r\n      \"accessControlAllowHeaders\":       [\r\n         \"authorization\",\r\n         \"Access-Control-Allow-Origin\",\r\n         \"Content-Type\",\r\n         \"SOAPAction\"\r\n      ],\r\n      \"accessControlAllowMethods\":       [\r\n         \"GET\",\r\n         \"PUT\",\r\n         \"POST\",\r\n         \"DELETE\",\r\n         \"PATCH\",\r\n         \"OPTIONS\"\r\n      ],\r\n      \"accessControlAllowCredentials\": false,\r\n      \"corsConfigurationEnabled\": false\r\n   }\r\n}",
                "summary": "Create a new API version",
                "description": "This operation can be used to create a new version of an existing API. The new version is specified as `newVersion` query parameter. New API will be in `CREATED` state.\n",
                "parameters": [
                    {
                        "name": "newVersion",
                        "description": "Version of the new API.",
                        "type": "string",
                        "in": "query",
                        "required": true
                    },
                    {
                        "$ref": "#/parameters/apiId-Q"
                    }
                ],
                "tags": [
                    "API (Individual)"
                ],
                "responses": {
                    "201": {
                        "description": "Created.\nSuccessful response with the newly created API as entity in the body. Location header contains URL of newly created API.\n",
                        "headers": {
                            "Location": {
                                "description": "The URL of the newly created API.\n",
                                "type": "string"
                            }
                        }
                    },
                    "400": {
                        "description": "Bad Request.\nInvalid request or validation error\n",
                        "schema": {
                            "$ref": "#/definitions/Error"
                        }
                    },
                    "404": {
                        "description": "Not Found.\nAPI to copy does not exist.\n",
                        "schema": {
                            "$ref": "#/definitions/Error"
                        }
                    }
                }
            }
        },
        "/apis/change-lifecycle": {
            "post": {
                "security": [
                    {
                        "OAuth2Security": [
                            "apim:api_publish"
                        ]
                    }
                ],
                "x-wso2-curl": "curl -k -H \"Authorization: Bearer ae4eae22-3f65-387b-a171-d37eaa366fa8\" -X POST \"https://127.0.0.1:9443/api/am/publisher/v1.0/apis/change-lifecycle?apiId=890a4f4d-09eb-4877-a323-57f6ce2ed79b&action=Publish\"",
                "x-wso2-request": "POST https://127.0.0.1:9443/api/am/publisher/v1.0/apis/change-lifecycle?apiId=890a4f4d-09eb-4877-a323-57f6ce2ed79b&action=Publish\nAuthorization: Bearer ae4eae22-3f65-387b-a171-d37eaa366fa8\n",
                "x-wso2-response": "HTTP/1.1 200 OK",
                "summary": "Change API Status",
                "description": "This operation is used to change the lifecycle of an API. Eg: Publish an API which is in `CREATED` state. In order to change the lifecycle, we need to provide the lifecycle `action` as a query parameter.\n\nFor example, to Publish an API, `action` should be `Publish`. Note that the `Re-publish` action is available only after calling `Block`.\n\nSome actions supports providing additional paramters which should be provided as `lifecycleChecklist` parameter. Please see parameters table for more information.\n",
                "parameters": [
                    {
                        "name": "action",
                        "description": "The action to demote or promote the state of the API.\n\nSupported actions are [ **Publish, Deploy as a Prototype, Demote to Created, Demote to Prototyped, Block, Deprecate, Re-Publish, Retire **]\n",
                        "in": "query",
                        "type": "string",
                        "required": true,
                        "enum": [
                            "Publish",
                            "Deploy as a Prototype",
                            "Demote to Created",
                            "Demote to Prototyped",
                            "Block",
                            "Deprecate",
                            "Re-Publish",
                            "Retire"
                        ]
                    },
                    {
                        "name": "lifecycleChecklist",
                        "description": "\nSupported checklist items are as follows.\n1. **Deprecate Old Versions**: Setting this to true will deprecate older versions of a particular API when it is promoted to Published state from Created state.\n2. **Require Re-Subscription**: If you set this to true, users need to re subscribe to the API although they may have subscribed to an older version.\n\nYou can specify additional checklist items by using an **\"attribute:\"** modifier.\n\nEg: \"Deprecate Old Versions:true\" will deprecate older versions of a particular API when it is promoted to Published state from Created state. Multiple checklist items can be given in \"attribute1:true, attribute2:false\" format.\n\n**Sample CURL :**  curl -k -H \"Authorization: Bearer ae4eae22-3f65-387b-a171-d37eaa366fa8\" -X POST \"https://localhost:9443/api/am/publisher/v1/apis/change-lifecycle?apiId=890a4f4d-09eb-4877-a323-57f6ce2ed79b&action=Publish&lifecycleChecklist=Deprecate Old Versions:true,Require Re-Subscription:true\"\n",
                        "type": "string",
                        "in": "query"
                    },
                    {
                        "$ref": "#/parameters/apiId-Q"
                    },
                    {
                        "$ref": "#/parameters/If-Match"
                    }
                ],
                "tags": [
                    "API (Individual)"
                ],
                "responses": {
                    "200": {
                        "description": "OK.\nLifecycle changed successfully.\n",
                        "schema": {
                            "$ref": "#/definitions/WorkflowResponse"
                        },
                        "headers": {
                            "ETag": {
                                "description": "Entity Tag of the changed API. Used by caches, or in conditional requests (Will be supported in future).\n",
                                "type": "string"
                            },
                            "Last-Modified": {
                                "description": "Date and time the API lifecycle has been modified the last time.\nUsed by caches, or in conditional requests (Will be supported in future).\n",
                                "type": "string"
                            }
                        }
                    },
                    "202": {
                        "description": "Accepted.\nThe request has been accepted.\n",
                        "schema": {
                            "$ref": "#/definitions/WorkflowResponse"
                        }
                    },
                    "400": {
                        "description": "Bad Request.\nInvalid request or validation error\n",
                        "schema": {
                            "$ref": "#/definitions/Error"
                        }
                    },
                    "404": {
                        "description": "Not Found.\nRequested API does not exist.\n",
                        "schema": {
                            "$ref": "#/definitions/Error"
                        }
                    },
                    "409": {
                        "description": "Conflict.\nPending workflow task exists.\n",
                        "schema": {
                            "$ref": "#/definitions/Error"
                        }
                    },
                    "412": {
                        "description": "Precondition Failed.\nThe request has not been performed because one of the preconditions is not met.\n",
                        "schema": {
                            "$ref": "#/definitions/Error"
                        }
                    }
                }
            }
        },
        "/apis/{apiId}/lifecycle-history": {
            "get": {
                "security": [
                    {
                        "OAuth2Security": [
                            "apim:api_publish"
                        ]
                    }
                ],
                "x-wso2-curl": "curl -k -H \"Authorization: Bearer f8828f52-175a-4cb2-b246-02b1e6054f97\" https://127.0.0.1:9443/api/am/publisher/v1.0/apis/0527a55e-8dcf-4ce5-bddf-c77e8418be8a/lifecycle-history",
                "x-wso2-request": "GET https://127.0.0.1:9443/api/am/publisher/v1.0/apis/890a4f4d-09eb-4877-a323-57f6ce2ed79b/lifecycle-history\nAuthorization: Bearer ae4eae22-3f65-387b-a171-d37eaa366fa8\n",
                "x-wso2-response": "HTTP/1.1 200 OK\n Content-Type: application/json \n Content-Encoding: gzip \n Transfer-Encoding: chunked \n\n [ { \"postState\" : \"Created\",\n    \"updatedTime\" : \"Feb 23, 2017 5:17:02 PM\",\n\"user\" : \"admin\"\n  },\n { \"postState\" : \"Published\",\n    \"previousState\" : \"Created\",\n    \"updatedTime\" : \"Feb 23, 2017 5:17:17 PM\",\n    \"user\" : \"admin\"\n }\n]",
                "summary": "Get Lifecycle state change history of the API.",
                "description": "This operation can be used to retrieve Lifecycle state change history of the API.\n",
                "parameters": [
                    {
                        "$ref": "#/parameters/apiId"
                    },
                    {
                        "$ref": "#/parameters/If-None-Match"
                    }
                ],
                "tags": [
                    "API (Individual)"
                ],
                "responses": {
                    "200": {
                        "description": "OK.\nLifecycle state change history returned successfully.\n",
                        "headers": {
                            "ETag": {
                                "description": "Entity Tag of the response resource. Used by caches, or in conditional requests (Will be supported in future).\n",
                                "type": "string"
                            },
                            "Last-Modified": {
                                "description": "Date and time the resource has been modifed the last time.\nUsed by caches, or in conditional requests (Will be supported in future).\n",
                                "type": "string"
                            }
                        }
                    },
                    "304": {
                        "description": "Not Modified.\nEmpty body because the client has already the latest version of the requested resource (Will be supported in future).\n"
                    },
                    "404": {
                        "description": "Not Found.\nRequested API does not exist.\n",
                        "schema": {
                            "$ref": "#/definitions/Error"
                        }
                    }
                }
            }
        },
        "/apis/{apiId}/lifecycle": {
            "get": {
                "security": [
                    {
                        "OAuth2Security": [
                            "apim:api_publish"
                        ]
                    }
                ],
                "x-wso2-curl": "curl -k -H \"Authorization: Bearer f8828f52-175a-4cb2-b246-02b1e6054f97\" https://127.0.0.1:9443/api/am/publisher/v1.0/apis/0527a55e-8dcf-4ce5-bddf-c77e8418be8a/lifecycle",
                "x-wso2-request": "GET https://127.0.0.1:9443/api/am/publisher/v1.0/apis/890a4f4d-09eb-4877-a323-57f6ce2ed79b/lifecycle\nAuthorization: Bearer ae4eae22-3f65-387b-a171-d37eaa366fa8\n",
                "x-wso2-response": "HTTP/1.1 200 OK\n Content-Type: application/json \n Content-Encoding: gzip \n Transfer-Encoding: chunked \n\n {  \n   \"lcName\":\"API_LIFECYCLE\",\n   \"state\":\"Published\",\n   \"lifecycleId\":\"2febf145f07e457c9643100b6ec60679\",\n   \"checkItemBeanList\":[  \n\n   ],\n   \"inputBeanList\":[  \n\n   ],\n   \"customCodeBeanList\":[  \n      {  \n         \"classObject\":{  \n\n         },\n         \"targetName\":\"Maintenance\"\n      },\n      {  \n         \"classObject\":{  \n\n         },\n         \"targetName\":\"Deprecated\"\n      },\n      {  \n         \"classObject\":{  \n\n         },\n         \"targetName\":\"Created\"\n      },\n      {  \n         \"classObject\":{  \n\n         },\n         \"targetName\":\"Prototyped\"\n      }\n   ],\n   \"availableTransitionBeanList\":[  \n      {  \n         \"event\":\"Move to Maintenance\",\n         \"targetState\":\"Maintenance\"\n      },\n      {  \n         \"event\":\"Deploy as a Prototype\",\n         \"targetState\":\"Prototyped\"\n      },\n      {  \n         \"event\":\"Demote to Created\",\n         \"targetState\":\"Created\"\n      },\n      {  \n         \"event\":\"Deprecate\",\n         \"targetState\":\"Deprecated\"\n      },\n      {  \n         \"event\":\"Publish\",\n         \"targetState\":\"Published\"\n      }\n   ],\n   \"permissionBeanList\":[  \n\n   ]\n}",
                "summary": "Get Lifecycle state data of the API.",
                "description": "This operation can be used to retrieve Lifecycle state data of the API.\n",
                "parameters": [
                    {
                        "$ref": "#/parameters/apiId"
                    },
                    {
                        "$ref": "#/parameters/If-None-Match"
                    }
                ],
                "tags": [
                    "API (Individual)"
                ],
                "responses": {
                    "200": {
                        "description": "OK.\nLifecycle state data returned successfully.\n",
                        "headers": {
                            "Content-Type": {
                                "description": "The content type of the body.\n",
                                "type": "string"
                            },
                            "ETag": {
                                "description": "Entity Tag of the response resource. Used by caches, or in conditional requests (Will be supported in future).\n",
                                "type": "string"
                            },
                            "Last-Modified": {
                                "description": "Date and time the resource has been modifed the last time.\nUsed by caches, or in conditional requests (Will be supported in future).\n",
                                "type": "string"
                            }
                        },
                        "schema": {
                            "$ref": "#/definitions/LifecycleState"
                        }
                    },
                    "304": {
                        "description": "Not Modified.\nEmpty body because the client has already the latest version of the requested resource (Will be supported in future).\n"
                    },
                    "404": {
                        "description": "Not Found.\nRequested API does not exist.\n",
                        "schema": {
                            "$ref": "#/definitions/Error"
                        }
                    },
                    "412": {
                        "description": "Precondition Failed.\nThe request has not been performed because one of the preconditions is not met.\n",
                        "schema": {
                            "$ref": "#/definitions/Error"
                        }
                    }
                }
            }
        },
        "/apis/{apiId}/lifecycle/lifecycle-pending-task": {
            "delete": {
                "x-wso2-curl": "curl -k -H \"Authorization: Bearer f8828f52-175a-4cb2-b246-02b1e6054f97\" -X DELETE https://127.0.0.1:9443/api/am/publisher/v1.0/apis/0527a55e-8dcf-4ce5-bddf-c77e8418be8a/lifecycle/lifecycle-pending-task",
                "x-wso2-request": "DELETE https://127.0.0.1:9443/api/am/publisher/v1.0/apis/890a4f4d-09eb-4877-a323-57f6ce2ed79b/lifecycle/lifecycle-pending-task\nAuthorization: Bearer ae4eae22-3f65-387b-a171-d37eaa366fa8\n",
                "x-wso2-response": "HTTP/1.1 200 OK",
                "security": [
                    {
                        "OAuth2Security": [
                            "apim:api_publish"
                        ]
                    }
                ],
                "summary": "Delete pending lifecycle state change tasks.",
                "description": "This operation can be used to remove pending lifecycle state change requests that are in pending state\n",
                "parameters": [
                    {
                        "$ref": "#/parameters/apiId"
                    }
                ],
                "tags": [
                    "API (Individual)"
                ],
                "responses": {
                    "200": {
                        "description": "OK.\nLifecycle state change pending task removed successfully.\n"
                    },
                    "404": {
                        "description": "Not Found.\nRequested API does not exist.\n",
                        "schema": {
                            "$ref": "#/definitions/Error"
                        }
                    },
                    "412": {
                        "description": "Precondition Failed.\nThe request has not been performed because one of the preconditions is not met.\n",
                        "schema": {
                            "$ref": "#/definitions/Error"
                        }
                    }
                }
            }
        },
        "/apis/import-definition": {
            "post": {
                "consumes": [
                    "multipart/form-data"
                ],
                "security": [
                    {
                        "OAuth2Security": [
                            "apim:api_create"
                        ]
                    }
                ],
                "summary": "Import API Definition",
                "description": "This operation can be used to create api from api definition.\n\nAPI definition can be either Swagger or a WSDL\n\nWSDL can be speficied as a single file or a ZIP archive with WSDLs and reference XSDs etc.\nWhen the type is WSDL, it is a **must** to specify additionalProperties with API's name, version, context and endpoints. See the example for additionalProperties.\n",
                "parameters": [
                    {
                        "in": "formData",
                        "name": "type",
                        "description": "Definition type to upload",
                        "type": "string",
                        "required": false,
                        "enum": [
                            "SWAGGER",
                            "WSDL"
                        ],
                        "default": "SWAGGER"
                    },
                    {
                        "in": "formData",
                        "name": "file",
                        "description": "Definition to uploadas a file",
                        "type": "file",
                        "required": false
                    },
                    {
                        "in": "formData",
                        "name": "url",
                        "description": "Definition url",
                        "type": "string",
                        "required": false
                    },
                    {
                        "in": "formData",
                        "name": "additionalProperties",
                        "description": "Additional attributes specified as a stringified JSON with API's schema",
                        "type": "string",
                        "required": false
                    },
                    {
                        "in": "formData",
                        "name": "implementationType",
                        "type": "string",
                        "enum": [
                            "soap",
                            "httpBinding"
                        ],
                        "default": "soap",
                        "description": "Currently this is only used when creating an API using a WSDL.\n\nIf 'SOAP' is specified, the API will be created with only one resource 'POST /' which is to be used for SOAP\noperations.\n\nIf 'HTTP_BINDING' is specified, the API will be created with resources using HTTP binding operations\nwhich are extracted from the WSDL.\n",
                        "required": false
                    },
                    {
                        "$ref": "#/parameters/If-Match"
                    }
                ],
                "tags": [
                    "API (Collection)"
                ],
                "responses": {
                    "201": {
                        "description": "Created.\nSuccessful response with the newly created object as entity in the body.\nLocation header contains URL of newly created entity.\n",
                        "schema": {
                            "$ref": "#/definitions/API"
                        },
                        "headers": {
                            "Location": {
                                "description": "The URL of the newly created resource.\n",
                                "type": "string"
                            },
                            "Content-Type": {
                                "description": "The content type of the body.\n",
                                "type": "string"
                            },
                            "ETag": {
                                "description": "Entity Tag of the response resource. Used by caches, or in conditional requests (Will be supported in future).\n",
                                "type": "string"
                            }
                        }
                    },
                    "400": {
                        "description": "Bad Request.\nInvalid request or validation error.\n",
                        "schema": {
                            "$ref": "#/definitions/Error"
                        }
                    },
                    "415": {
                        "description": "Unsupported Media Type.\nThe entity of the request was in a not supported format.\n",
                        "schema": {
                            "$ref": "#/definitions/Error"
                        }
                    }
                }
            }
        },
        "/apis/validate-definition": {
            "post": {
                "consumes": [
                    "multipart/form-data"
                ],
                "security": [
                    {
                        "OAuth2Security": [
                            "apim:api_create"
                        ]
                    }
                ],
                "summary": "Validate API definition and retrieve a summary",
                "description": "This operation can be used to validate a swagger or WSDL definition and retrieve a summary.\n",
                "parameters": [
                    {
                        "in": "formData",
                        "name": "type",
                        "description": "Definition type to upload",
                        "type": "string",
                        "required": true,
                        "enum": [
                            "SWAGGER",
                            "WSDL"
                        ],
                        "default": "SWAGGER"
                    },
                    {
                        "in": "formData",
                        "name": "url",
                        "description": "Definition url",
                        "type": "string",
                        "required": false
                    },
                    {
                        "in": "formData",
                        "name": "file",
                        "description": "Definition to upload as a file",
                        "type": "file",
                        "required": false
                    }
                ],
                "tags": [
                    "API (Collection)"
                ],
                "responses": {
                    "200": {
                        "description": "OK.\nAPI definition validation information is returned\n",
                        "schema": {
                            "$ref": "#/definitions/APIDefinitionValidationResponse"
                        },
                        "headers": {
                            "Content-Type": {
                                "description": "The content type of the body.\n",
                                "type": "string"
                            }
                        }
                    },
                    "400": {
                        "description": "Bad Request.\nInvalid request or validation error.\n",
                        "schema": {
                            "$ref": "#/definitions/Error"
                        }
                    },
                    "404": {
                        "description": "Not Found.\nWorkflow for the given reference in not found.\n",
                        "schema": {
                            "$ref": "#/definitions/Error"
                        }
                    }
                }
            }
        },
        "/apis/{apiId}/documents": {
            "get": {
                "security": [
                    {
                        "OAuth2Security": [
                            "apim:api_view"
                        ]
                    }
                ],
                "x-wso2-curl": "curl -k -H \"Authorization: Bearer ae4eae22-3f65-387b-a171-d37eaa366fa8\" \"https://127.0.0.1:9443/api/am/publisher/v1.0/apis/890a4f4d-09eb-4877-a323-57f6ce2ed79b/documents\"",
                "x-wso2-request": "GET https://127.0.0.1:9443/api/am/publisher/v1.0/apis/890a4f4d-09eb-4877-a323-57f6ce2ed79b/documents\nAuthorization: Bearer ae4eae22-3f65-387b-a171-d37eaa366fa8\n",
                "x-wso2-response": "HTTP/1.1 200 OK\nContent-Type: application/json\n\n{\n   \"previous\": \"\",\n   \"list\":    [\n            {\n         \"visibility\": \"API_LEVEL\",\n         \"sourceType\": \"INLINE\",\n         \"sourceUrl\": null,\n         \"otherTypeName\": null,\n         \"documentId\": \"0bcb7f05-599d-4e1a-adce-5cb89bfe58d5\",\n         \"summary\": \"This is a sample documentation for v1.0.0\",\n         \"name\": \"PhoneVerification API Documentation\",\n         \"type\": \"HOWTO\"\n      },\n            {\n         \"visibility\": \"API_LEVEL\",\n         \"sourceType\": \"URL\",\n         \"sourceUrl\": \"http://wiki.cdyne.com/index.php/Phone_Verification\",\n         \"otherTypeName\": null,\n         \"documentId\": \"4145df31-04f1-440c-8d08-68952874622c\",\n         \"summary\": \"This is the URL for online documentation\",\n         \"name\": \"Online Documentation\",\n         \"type\": \"SAMPLES\"\n      }\n   ],\n   \"next\": \"\",\n   \"count\": 2\n}",
                "summary": "Get a list of documents of an API",
                "description": "This operation can be used to retrieve a list of documents belonging to an API by providing the id of the API.\n",
                "parameters": [
                    {
                        "$ref": "#/parameters/apiId"
                    },
                    {
                        "$ref": "#/parameters/limit"
                    },
                    {
                        "$ref": "#/parameters/offset"
                    },
                    {
                        "$ref": "#/parameters/If-None-Match"
                    }
                ],
                "tags": [
                    "Document (Collection)"
                ],
                "responses": {
                    "200": {
                        "description": "OK.\nDocument list is returned.\n",
                        "schema": {
                            "$ref": "#/definitions/DocumentList"
                        },
                        "headers": {
                            "Content-Type": {
                                "description": "The content type of the body.\n",
                                "type": "string"
                            },
                            "ETag": {
                                "description": "Entity Tag of the response resource. Used by caches, or in conditional requests (Will be supported in future).\n",
                                "type": "string"
                            }
                        }
                    },
                    "304": {
                        "description": "Not Modified.\nEmpty body because the client has already the latest version of the requested resource (Will be supported in future).\n"
                    },
                    "404": {
                        "description": "Not Found.\nRequested API does not exist.\n",
                        "schema": {
                            "$ref": "#/definitions/Error"
                        }
                    },
                    "406": {
                        "description": "Not Acceptable.\nThe requested media type is not supported\n",
                        "schema": {
                            "$ref": "#/definitions/Error"
                        }
                    }
                }
            },
            "post": {
                "x-wso2-curl": "curl -k -H \"Authorization: Bearer ae4eae22-3f65-387b-a171-d37eaa366fa8\" -H \"Content-Type: application/json\" -X POST -d @data.json \"https://127.0.0.1:9443/api/am/publisher/v1.0/apis/96077508-fd01-4fae-bc64-5de0e2baf43c/documents\"",
                "x-wso2-request": "POST https://127.0.0.1:9443/api/am/publisher/v1.0/apis/96077508-fd01-4fae-bc64-5de0e2baf43c/documents\nAuthorization: Bearer ae4eae22-3f65-387b-a171-d37eaa366fa8\nContent-Type: application/json\n\n{\n    \"visibility\": \"API_LEVEL\",\n    \"sourceType\": \"INLINE\",\n    \"sourceUrl\": null,\n    \"otherTypeName\": null,\n    \"summary\": \"This is a sample documentation\",\n    \"name\": \"Introduction to PhoneVerification API\",\n    \"type\": \"HOWTO\"\n}",
                "x-wso2-response": "HTTP/1.1 201 Created\nLocation: https://127.0.0.1:9443/api/am/publisher/v1.0/apis/890a4f4d-09eb-4877-a323-57f6ce2ed79b/documents/ffd5790d-b7a9-4cb6-b76a-f8b83ecdd058\nContent-Type: application/json\n\n{\n   \"visibility\": \"API_LEVEL\",\n   \"sourceType\": \"INLINE\",\n   \"sourceUrl\": null,\n   \"otherTypeName\": null,\n   \"documentId\": \"ffd5790d-b7a9-4cb6-b76a-f8b83ecdd058\",\n   \"summary\": \"This is a sample documentation\",\n   \"name\": \"Introduction to PhoneVerification API\",\n   \"type\": \"HOWTO\"\n}",
                "security": [
                    {
                        "OAuth2Security": [
                            "apim:document_create"
                        ]
                    }
                ],
                "summary": "Add a new document to an API",
                "description": "This operation can be used to add a new documentation to an API. This operation only adds the metadata of a document. To add the actual content we need to use **Upload the content of an API document ** API once we obtain a document Id by this operation.\n",
                "parameters": [
                    {
                        "$ref": "#/parameters/apiId"
                    },
                    {
                        "in": "body",
                        "name": "body",
                        "description": "Document object that needs to be added\n",
                        "required": true,
                        "schema": {
                            "$ref": "#/definitions/Document"
                        }
                    },
                    {
                        "$ref": "#/parameters/If-Match"
                    }
                ],
                "tags": [
                    "Document (Collection)"
                ],
                "responses": {
                    "201": {
                        "description": "Created.\nSuccessful response with the newly created Document object as entity in the body.\nLocation header contains URL of newly added document.\n",
                        "schema": {
                            "$ref": "#/definitions/Document"
                        },
                        "headers": {
                            "Location": {
                                "description": "Location to the newly created Document.\n",
                                "type": "string"
                            },
                            "Content-Type": {
                                "description": "The content type of the body.\n",
                                "type": "string"
                            },
                            "ETag": {
                                "description": "Entity Tag of the response resource.\nUsed by caches, or in conditional requests (Will be supported in future).\n",
                                "type": "string"
                            }
                        }
                    },
                    "400": {
                        "description": "Bad Request.\nInvalid request or validation error\n",
                        "schema": {
                            "$ref": "#/definitions/Error"
                        }
                    },
                    "415": {
                        "description": "Unsupported media type.\nThe entity of the request was in a not supported format.\n"
                    }
                }
            }
        },
        "/apis/{apiId}/documents/{documentId}": {
            "get": {
                "security": [
                    {
                        "OAuth2Security": [
                            "apim:api_view"
                        ]
                    }
                ],
                "x-wso2-curl": "curl -k -H \"Authorization: Bearer ae4eae22-3f65-387b-a171-d37eaa366fa8\" \"https://127.0.0.1:9443/api/am/publisher/v1.0/apis/890a4f4d-09eb-4877-a323-57f6ce2ed79b/documents/0bcb7f05-599d-4e1a-adce-5cb89bfe58d5\"",
                "x-wso2-request": "GET https://127.0.0.1:9443/api/am/publisher/v1.0/apis/890a4f4d-09eb-4877-a323-57f6ce2ed79b/documents/0bcb7f05-599d-4e1a-adce-5cb89bfe58d5\nAuthorization: Bearer ae4eae22-3f65-387b-a171-d37eaa366fa8\n",
                "x-wso2-response": "HTTP/1.1 200 OK\nContent-Type: application/json\n\n{\n   \"visibility\": \"API_LEVEL\",\n   \"sourceType\": \"INLINE\",\n   \"sourceUrl\": null,\n   \"otherTypeName\": null,\n   \"documentId\": \"0bcb7f05-599d-4e1a-adce-5cb89bfe58d5\",\n   \"summary\": \"This is a sample documentation\",\n   \"name\": \"PhoneVerification API Documentation\",\n   \"type\": \"HOWTO\"\n}",
                "summary": "Get a document of an API",
                "description": "This operation can be used to retrieve a particular document's metadata associated with an API.\n",
                "parameters": [
                    {
                        "$ref": "#/parameters/apiId"
                    },
                    {
                        "$ref": "#/parameters/documentId"
                    },
                    {
                        "$ref": "#/parameters/If-None-Match"
                    }
                ],
                "tags": [
                    "Document (Individual)"
                ],
                "responses": {
                    "200": {
                        "description": "OK.\nDocument returned.\n",
                        "schema": {
                            "$ref": "#/definitions/Document"
                        },
                        "headers": {
                            "Content-Type": {
                                "description": "The content type of the body.\n",
                                "type": "string"
                            },
                            "ETag": {
                                "description": "Entity Tag of the response resource.\nUsed by caches, or in conditional requests (Will be supported in future).\n",
                                "type": "string"
                            },
                            "Last-Modified": {
                                "description": "Date and time the resource has been modifed the last time.\nUsed by caches, or in conditional requests (Will be supported in future).\n",
                                "type": "string"
                            }
                        }
                    },
                    "304": {
                        "description": "Not Modified.\nEmpty body because the client has already the latest version of the requested resource (Will be supported in future).\n"
                    },
                    "404": {
                        "description": "Not Found.\nRequested Document does not exist.\n",
                        "schema": {
                            "$ref": "#/definitions/Error"
                        }
                    },
                    "406": {
                        "description": "Not Acceptable.\nThe requested media type is not supported\n",
                        "schema": {
                            "$ref": "#/definitions/Error"
                        }
                    }
                }
            },
            "put": {
                "x-wso2-curl": "curl -k -H \"Authorization:Bearer b0982cd2aacd463ff5f63cd5ebe58f4a\" -H \"Content-Type: application/json\" -X PUT -d data.json \"https://127.0.0.1:9443/api/am/publisher/v1.0/apis/96077508-fd01-4fae-bc64-5de0e2baf43c/documents/0bcb7f05-599d-4e1a-adce-5cb89bfe58d5\"",
                "x-wso2-request": "PUT https://127.0.0.1:9443/api/am/publisher/v1.0/apis/96077508-fd01-4fae-bc64-5de0e2baf43c/documents/0bcb7f05-599d-4e1a-adce-5cb89bfe58d5\nAuthorization:Bearer b0982cd2aacd463ff5f63cd5ebe58f4a\nContent-Type: application/json\n\n{\n   \"visibility\": \"API_LEVEL\",\n   \"sourceType\": \"INLINE\",\n   \"sourceUrl\": null,\n   \"otherTypeName\": null,\n   \"documentId\": \"0bcb7f05-599d-4e1a-adce-5cb89bfe58d5\",\n   \"summary\": \"This is a sample documentation for v1.0.0\",\n   \"name\": \"PhoneVerification API Documentation\",\n   \"type\": \"HOWTO\"\n}",
                "x-wso2-response": "HTTP/1.1 200 OK\nContent-Type: application/json\n\n{\n   \"visibility\": \"API_LEVEL\",\n   \"sourceType\": \"INLINE\",\n   \"sourceUrl\": null,\n   \"otherTypeName\": null,\n   \"documentId\": \"0bcb7f05-599d-4e1a-adce-5cb89bfe58d5\",\n   \"summary\": \"This is a sample documentation for v1.0.0\",\n   \"name\": \"PhoneVerification API Documentation\",\n   \"type\": \"HOWTO\"\n}",
                "security": [
                    {
                        "OAuth2Security": [
                            "apim:document_manage"
                        ]
                    }
                ],
                "summary": "Update a document of an API",
                "description": "This operation can be used to update metadata of an API's document.\n",
                "parameters": [
                    {
                        "$ref": "#/parameters/apiId"
                    },
                    {
                        "$ref": "#/parameters/documentId"
                    },
                    {
                        "in": "body",
                        "name": "body",
                        "description": "Document object that needs to be added\n",
                        "required": true,
                        "schema": {
                            "$ref": "#/definitions/Document"
                        }
                    },
                    {
                        "$ref": "#/parameters/If-Match"
                    }
                ],
                "tags": [
                    "Document (Individual)"
                ],
                "responses": {
                    "200": {
                        "description": "OK.\nDocument updated\n",
                        "schema": {
                            "$ref": "#/definitions/Document"
                        },
                        "headers": {
                            "Location": {
                                "description": "The URL of the updated document.\n",
                                "type": "string"
                            },
                            "Content-Type": {
                                "description": "The content type of the body.\n",
                                "type": "string"
                            },
                            "ETag": {
                                "description": "Entity Tag of the response resource.\nUsed by caches, or in conditional requests (Will be supported in future).\n",
                                "type": "string"
                            },
                            "Last-Modified": {
                                "description": "Date and time the resource has been modifed the last time.\nUsed by caches, or in conditional requests (Will be supported in future).\n",
                                "type": "string"
                            }
                        }
                    },
                    "400": {
                        "description": "Bad Request.\nInvalid request or validation error.\n",
                        "schema": {
                            "$ref": "#/definitions/Error"
                        }
                    },
                    "404": {
                        "description": "Not Found.\nThe resource to be updated does not exist.\n",
                        "schema": {
                            "$ref": "#/definitions/Error"
                        }
                    },
                    "412": {
                        "description": "Precondition Failed.\nThe request has not been performed because one of the preconditions is not met.\n",
                        "schema": {
                            "$ref": "#/definitions/Error"
                        }
                    }
                }
            },
            "delete": {
                "security": [
                    {
                        "OAuth2Security": [
                            "apim:document_manage"
                        ]
                    }
                ],
                "x-wso2-curl": "curl -k -H \"Authorization: Bearer ae4eae22-3f65-387b-a171-d37eaa366fa8\" -X DELETE https://127.0.0.1:9443/api/am/publisher/v1.0/apis/890a4f4d-09eb-4877-a323-57f6ce2ed79b/documents/ffd5790d-b7a9-4cb6-b76a-f8b83ecdd058",
                "x-wso2-request": "DELETE https://127.0.0.1:9443/api/am/publisher/v1.0/apis/890a4f4d-09eb-4877-a323-57f6ce2ed79b/documents/ffd5790d-b7a9-4cb6-b76a-f8b83ecdd058\nAuthorization: Bearer ae4eae22-3f65-387b-a171-d37eaa366fa8\n",
                "x-wso2-response": "HTTP/1.1 200 OK",
                "summary": "Delete a document of an API",
                "description": "This operation can be used to delete a document associated with an API.\n",
                "parameters": [
                    {
                        "$ref": "#/parameters/apiId"
                    },
                    {
                        "$ref": "#/parameters/documentId"
                    },
                    {
                        "$ref": "#/parameters/If-Match"
                    }
                ],
                "tags": [
                    "Document (Individual)"
                ],
                "responses": {
                    "200": {
                        "description": "OK.\nResource successfully deleted.\n"
                    },
                    "404": {
                        "description": "Not Found.\nResource to be deleted does not exist.\n",
                        "schema": {
                            "$ref": "#/definitions/Error"
                        }
                    },
                    "412": {
                        "description": "Precondition Failed.\nThe request has not been performed because one of the preconditions is not met.\n",
                        "schema": {
                            "$ref": "#/definitions/Error"
                        }
                    }
                }
            }
        },
        "/apis/{apiId}/documents/{documentId}/content": {
            "get": {
                "produces": [
                    "application/octet-stream"
                ],
                "security": [
                    {
                        "OAuth2Security": [
                            "apim:api_view"
                        ]
                    }
                ],
                "x-wso2-curl": "curl -k -H \"Authorization:Bearer b0982cd2aacd463ff5f63cd5ebe58f4a\" \"https://127.0.0.1:9443/api/am/publisher/v1.0/apis/890a4f4d-09eb-4877-a323-57f6ce2ed79b/documents/daf732d3-bda2-46da-b381-2c39d901ea61/content\" > sample.pdf",
                "x-wso2-request": "GET https://127.0.0.1:9443/api/am/publisher/v1.0/apis/890a4f4d-09eb-4877-a323-57f6ce2ed79b/documents/daf732d3-bda2-46da-b381-2c39d901ea61/content\nAuthorization:Bearer b0982cd2aacd463ff5f63cd5ebe58f4a\n",
                "x-wso2-response": "HTTP/1.1 200 OK\nContent-Disposition: attachment; filename=\"sample.pdf\"\nContent-Type: application/octet-stream\nContent-Length: 7802\n\n%PDF-1.4\n%äüöß\n2 0 obj\n<</Length 3 0 R/Filter/FlateDecode>>\nstream\n..\n>>\nstartxref\n7279\n%%EOF",
                "summary": "Get the content of an API document",
                "description": "This operation can be used to retrive the content of an API's document.\n\nThe document can be of 3 types. In each cases responses are different.\n\n1. **Inline type**:\n   The content of the document will be retrieved in `text/plain` content type\n\n   _Sample cURL_ : `curl -k -H \"Authorization:Bearer 579f0af4-37be-35c7-81a4-f1f1e9ee7c51\" -F inlineContent=@\"docs.txt\" -X POST \"https://localhost:9443/api/am/publisher/v1/apis/995a4972-3178-4b17-a374-756e0e19127c/documents/43c2bcce-60e7-405f-bc36-e39c0c5e189e/content`\n2. **FILE type**:\n   The file will be downloaded with the related content type (eg. `application/pdf`)\n3. **URL type**:\n    The client will recieve the URL of the document as the Location header with the response with - `303 See Other`\n",
                "parameters": [
                    {
                        "$ref": "#/parameters/apiId"
                    },
                    {
                        "$ref": "#/parameters/documentId"
                    },
                    {
                        "$ref": "#/parameters/If-None-Match"
                    }
                ],
                "tags": [
                    "Document (Individual)"
                ],
                "responses": {
                    "200": {
                        "description": "OK.\nFile or inline content returned.\n",
                        "headers": {
                            "Content-Type": {
                                "description": "The content type of the body.\n",
                                "type": "string"
                            },
                            "ETag": {
                                "description": "Entity Tag of the response resource.\nUsed by caches, or in conditional requests (Will be supported in future).\n",
                                "type": "string"
                            },
                            "Last-Modified": {
                                "description": "Date and time the resource has been modifed the last time.\nUsed by caches, or in conditional requests (Will be supported in future).\n",
                                "type": "string"
                            }
                        }
                    },
                    "303": {
                        "description": "See Other.\nSource can be retrived from the URL specified at the Location header.\n",
                        "headers": {
                            "Location": {
                                "description": "The Source URL of the document.\n",
                                "type": "string"
                            }
                        }
                    },
                    "304": {
                        "description": "Not Modified.\nEmpty body because the client has already the latest version of the requested resource (Will be supported in future).\n"
                    },
                    "404": {
                        "description": "Not Found.\nRequested Document does not exist.\n",
                        "schema": {
                            "$ref": "#/definitions/Error"
                        }
                    },
                    "406": {
                        "description": "Not Acceptable.\nThe requested media type is not supported\n",
                        "schema": {
                            "$ref": "#/definitions/Error"
                        }
                    }
                }
            },
            "post": {
                "consumes": [
                    "multipart/form-data"
                ],
                "security": [
                    {
                        "OAuth2Security": [
                            "apim:document_create"
                        ]
                    }
                ],
                "x-wso2-curl": "curl -k -H \"Authorization:Bearer ae4eae22-3f65-387b-a171-d37eaa366fa8\" -F file=@\"sample.pdf\" -X POST \"https://127.0.0.1:9443/api/am/publisher/v1.0/apis/890a4f4d-09eb-4877-a323-57f6ce2ed79b/documents/daf732d3-bda2-46da-b381-2c39d901ea61/content\"",
                "x-wso2-request": "POST https://127.0.0.1:9443/api/am/publisher/v1.0/apis/8848faaa-7fd1-478a-baa2-48a4ebb92c98/documents/b3a79270-02bb-4e39-9ac1-90ce8f6c84af/content\nAuthorization:Bearer ae4eae22-3f65-387b-a171-d37eaa366fa8\nContent-Length: 8004\nContent-Type: multipart/form-data; boundary=------------------------7b9a53f1ffa452b9\n\n--------------------------7b9a53f1ffa452b9\nContent-Disposition: form-data; name=\"file\"; filename=\"sample.pdf\"\nContent-Type: application/octet-stream\n\n[file content]\n\n--------------------------7b9a53f1ffa452b9--\n",
                "x-wso2-response": "HTTP/1.1 201 Created\nLocation: https://127.0.0.1:9443/api/am/publisher/v1.0/apis/8848faaa-7fd1-478a-baa2-48a4ebb92c98/documents/b3a79270-02bb-4e39-9ac1-90ce8f6c84af/content\nContent-Type: application/json\n\n{\n    \"visibility\":\"API_LEVEL\",\n    \"sourceType\":\"FILE\",\n    \"sourceUrl\":null,\n    \"otherTypeName\":null,\n    \"documentId\":\"daf732d3-bda2-46da-b381-2c39d901ea61\",\n    \"summary\":\"This is a sample documentation pdf\",\n    \"name\":\"Introduction to PhoneVerification API PDF\",\n    \"type\":\"HOWTO\"\n}",
                "summary": "Upload the content of an API document",
                "description": "Thid operation can be used to upload a file or add inline content to an API document.\n\n**IMPORTANT:**\n* Either **file** or **inlineContent** form data parameters should be specified at one time.\n* Document's source type should be **FILE** in order to upload a file to the document using **file** parameter.\n* Document's source type should be **INLINE** in order to add inline content to the document using **inlineContent** parameter.\n",
                "parameters": [
                    {
                        "$ref": "#/parameters/apiId"
                    },
                    {
                        "$ref": "#/parameters/documentId"
                    },
                    {
                        "in": "formData",
                        "name": "file",
                        "description": "Document to upload",
                        "type": "file",
                        "required": false
                    },
                    {
                        "in": "formData",
                        "name": "inlineContent",
                        "description": "Inline content of the document",
                        "type": "string",
                        "required": false
                    },
                    {
                        "$ref": "#/parameters/If-Match"
                    }
                ],
                "tags": [
                    "Document (Individual)"
                ],
                "responses": {
                    "200": {
                        "description": "OK.\nDocument updated\n",
                        "schema": {
                            "$ref": "#/definitions/Document"
                        },
                        "headers": {
                            "Location": {
                                "description": "The URL of the updated content of the document.\n",
                                "type": "string"
                            },
                            "Content-Type": {
                                "description": "The content type of the body.\n",
                                "type": "string"
                            },
                            "ETag": {
                                "description": "Entity Tag of the response resource.\nUsed by caches, or in conditional requests (Will be supported in future).\n",
                                "type": "string"
                            },
                            "Last-Modified": {
                                "description": "Date and time the resource has been modifed the last time.\nUsed by caches, or in conditional requests (Will be supported in future).\n",
                                "type": "string"
                            }
                        }
                    },
                    "400": {
                        "description": "Bad Request.\nInvalid request or validation error.\n",
                        "schema": {
                            "$ref": "#/definitions/Error"
                        }
                    },
                    "404": {
                        "description": "Not Found.\nThe resource to be updated does not exist.\n",
                        "schema": {
                            "$ref": "#/definitions/Error"
                        }
                    },
                    "412": {
                        "description": "Precondition Failed.\nThe request has not been performed because one of the preconditions is not met.\n",
                        "schema": {
                            "$ref": "#/definitions/Error"
                        }
                    }
                }
            }
        },
        "/apis/{apiId}/policies/mediation": {
            "get": {
                "security": [
                    {
                        "OAuth2Security": [
                            "apim:mediation_policy_view"
                        ]
                    }
                ],
                "x-wso2-curl": "curl -k -H \"Authorization: Bearer fb2a0784-f60c-3276-8fde-5b0f70e61ecc\" https://localhost:9443/api/am/publisher/v0.14/apis/40082986-6488-4b86-801a-b0b069d4588c/policies/mediation",
                "x-wso2-request": "GET https://localhost:9443/api/am/publisher/v0.14/apis/40082986-6488-4b86-801a-b0b069d4588c/policies/mediation\r\nAuthorization: Bearer fb2a0784-f60c-3276-8fde-5b0f70e61ecc",
                "x-wso2-response": "HTTP/1.1 200 OK\r\nContent-Type: application/json\r\n\r\n{\r\n   \"count\": 1,\r\n   \"next\": null,\r\n   \"previous\": null,\r\n   \"list\": [   {\r\n      \"name\": \"add_custom_header_fault\",\r\n      \"id\": \"6460d7e6-4272-4e3a-9879-437228d83123\",\r\n      \"type\": \"fault\"\r\n   }]\r\n}",
                "summary": "Get all mediation policies of an API\n",
                "description": "This operation provides you a list of available mediation policies of an API.\n",
                "parameters": [
                    {
                        "$ref": "#/parameters/apiId"
                    },
                    {
                        "$ref": "#/parameters/limit"
                    },
                    {
                        "$ref": "#/parameters/offset"
                    },
                    {
                        "name": "query",
                        "in": "query",
                        "description": "-Not supported yet-",
                        "type": "string"
                    },
                    {
                        "$ref": "#/parameters/If-None-Match"
                    }
                ],
                "tags": [
                    "Mediation Policy (Collection)"
                ],
                "responses": {
                    "200": {
                        "description": "OK.\nList of qualifying APIs is returned.\n",
                        "schema": {
                            "$ref": "#/definitions/MediationList"
                        },
                        "headers": {
                            "Content-Type": {
                                "description": "The content type of the body.",
                                "type": "string"
                            },
                            "ETag": {
                                "description": "Entity Tag of the response resource. Used by caches, or in conditional requests (Will be supported in future).\n",
                                "type": "string"
                            }
                        }
                    },
                    "304": {
                        "description": "Not Modified.\nEmpty body because the client has already the latest version of the requested resource (Will be supported in future).\n"
                    },
                    "406": {
                        "description": "Not Acceptable.\nThe requested media type is not supported\n",
                        "schema": {
                            "$ref": "#/definitions/Error"
                        }
                    }
                }
            },
            "post": {
                "security": [
                    {
                        "OAuth2Security": [
                            "apim:mediation_policy_create"
                        ]
                    }
                ],
                "x-wso2-curl": "curl -k -H \"Authorization: Bearer 6cea3696-0151-3282-bf79-a0c4db6f308a\" -H \"Content-Type: application/json\" -X POST -d @data.json \"https://localhost:9443/api/am/publisher/v0.14/apis/40082986-6488-4b86-801a-b0b069d4588c/policies/mediation\"",
                "x-wso2-request": "POST https://localhost:9443/api/am/publisher/v0.14/apis/40082986-6488-4b86-801a-b0b069d4588c/policies/mediation\r\nContent-Type: application/json\r\nAuthorization: Bearer 6cea3696-0151-3282-bf79-a0c4db6f308a\r\n\r\n{\r\n   \"name\": \"add_custom_header_fault\",\r\n   \"type\": \"fault\",\r\n   \"config\": \"<sequence xmlns=\\\"http://ws.apache.org/ns/synapse\\\" name=\\\"add_custom_header_fault\\\">\\n    <property name=\\\"CustomHeader\\\" scope=\\\"transport\\\" value=\\\"example\\\"/>\\n<\\/sequence>\\n\"\r\n}",
                "x-wso2-response": "HTTP/1.1 201 Created\r\nLocation: https://localhost:9443/api/am/publisher/v0.14/registry/resource/_system/governance/apimgt/applicationdata/provider/admin/hello/1.0.0/fault/add_custom_header_fault.xml\r\nContent-Type: application/json\r\n\r\n{  \r\n   \"id\":\"624b9f7d-bfaf-484b-94cc-e84491f5d725\",\r\n   \"name\":\"add_custom_header_fault\",\r\n   \"type\":\"fault\",\r\n   \"config\":\"<sequence xmlns=\\\"http://ws.apache.org/ns/synapse\\\" name=\\\"add_custom_header_fault\\\">\\n    <property name=\\\"CustomHeader\\\" scope=\\\"transport\\\" value=\\\"example\\\"/>\\n</sequence>\\n\"\r\n}",
                "summary": "Add an API specific mediation policy",
                "description": "This operation can be used to add an API specifc mediation policy.\n",
                "parameters": [
                    {
                        "in": "body",
                        "name": "body",
                        "description": "mediation policy to upload",
                        "required": true,
                        "schema": {
                            "$ref": "#/definitions/Mediation"
                        }
                    },
                    {
                        "$ref": "#/parameters/apiId"
                    },
                    {
                        "$ref": "#/parameters/If-Match"
                    }
                ],
                "tags": [
                    "Mediation Policy (Collection)"
                ],
                "responses": {
                    "200": {
                        "description": "OK.\nmediation policy uploaded\n",
                        "schema": {
                            "$ref": "#/definitions/Mediation"
                        },
                        "headers": {
                            "Location": {
                                "description": "The URL of the uploaded thumbnail image of the API.\n",
                                "type": "string"
                            },
                            "Content-Type": {
                                "description": "The content type of the body.\n",
                                "type": "string"
                            },
                            "ETag": {
                                "description": "Entity Tag of the response resource.\nUsed by caches, or in conditional requests (Will be supported in future).\n",
                                "type": "string"
                            },
                            "Last-Modified": {
                                "description": "Date and time the resource has been modifed the last time.\nUsed by caches, or in conditional requests (Will be supported in future).\n",
                                "type": "string"
                            }
                        }
                    },
                    "400": {
                        "description": "Bad Request.\nInvalid request or validation error.\n",
                        "schema": {
                            "$ref": "#/definitions/Error"
                        }
                    },
                    "404": {
                        "description": "Not Found.\nThe resource to be updated does not exist.\n",
                        "schema": {
                            "$ref": "#/definitions/Error"
                        }
                    },
                    "412": {
                        "description": "Precondition Failed.\nThe request has not been performed because one of the preconditions is not met.\n",
                        "schema": {
                            "$ref": "#/definitions/Error"
                        }
                    }
                }
            }
        },
        "/apis/{apiId}/policies/mediation/{mediationPolicyId}": {
            "get": {
                "security": [
                    {
                        "OAuth2Security": [
                            "apim:api_view"
                        ]
                    }
                ],
                "x-wso2-curl": "curl -k -H \"Authorization: Bearer 5aa0acc0-0ce3-3a0b-8cc8-db5ef696ee23\" https://localhost:9443/api/am/publisher/v0.14/apis/40082986-6488-4b86-801a-b0b069d4588c/policies/mediation/624b9f7d-bfaf-484b-94cc-e84491f5d725",
                "x-wso2-request": "GET https://localhost:9443/api/am/publisher/v0.14/apis/40082986-6488-4b86-801a-b0b069d4588c/policies/mediation/624b9f7d-bfaf-484b-94cc-e84491f5d725\r\nAuthorization: Bearer 5aa0acc0-0ce3-3a0b-8cc8-db5ef696ee23",
                "x-wso2-response": "HTTP/1.1 200 OK\r\nContent-Type: application/json\r\n\r\n{\r\n   \"id\": \"624b9f7d-bfaf-484b-94cc-e84491f5d725\",\r\n   \"name\": \"add_custom_header_fault\",\r\n   \"type\": \"fault\",\r\n   \"config\": \"<sequence xmlns=\\\"http://ws.apache.org/ns/synapse\\\" name=\\\"add_custom_header_fault\\\">\\n    <property name=\\\"CustomHeader\\\" scope=\\\"transport\\\" value=\\\"example\\\"/>\\n<\\/sequence>\\n\"\r\n}",
                "summary": "Get an API specific mediation policy",
                "description": "This operation can be used to retrieve a particular API specific mediation policy.\n",
                "parameters": [
                    {
                        "$ref": "#/parameters/apiId"
                    },
                    {
                        "$ref": "#/parameters/mediationPolicyId"
                    },
                    {
                        "$ref": "#/parameters/If-None-Match"
                    }
                ],
                "tags": [
                    "Mediation Policy (Individual)"
                ],
                "responses": {
                    "200": {
                        "description": "OK.\nMediation policy returned.\n",
                        "schema": {
                            "$ref": "#/definitions/Mediation"
                        },
                        "headers": {
                            "Content-Type": {
                                "description": "The content type of the body.\n",
                                "type": "string"
                            },
                            "ETag": {
                                "description": "Entity Tag of the response resource.\nUsed by caches, or in conditional requests (Will be supported in future).\n",
                                "type": "string"
                            },
                            "Last-Modified": {
                                "description": "Date and time the resource has been modifed the last time.\nUsed by caches, or in conditional requests (Will be supported in future).\n",
                                "type": "string"
                            }
                        }
                    },
                    "304": {
                        "description": "Not Modified.\nEmpty body because the client has already the latest version of the requested resource (Will be supported in future).\n"
                    },
                    "404": {
                        "description": "Not Found.\nRequested Document does not exist.\n",
                        "schema": {
                            "$ref": "#/definitions/Error"
                        }
                    },
                    "406": {
                        "description": "Not Acceptable.\nThe requested media type is not supported\n",
                        "schema": {
                            "$ref": "#/definitions/Error"
                        }
                    }
                }
            },
            "delete": {
                "security": [
                    {
                        "OAuth2Security": [
                            "apim:mediation_policy_manage"
                        ]
                    }
                ],
                "x-wso2-curl": "curl -k -H \"Authorization: Bearer fb2a0784-f60c-3276-8fde-5b0f70e61ecc\" -X DELETE https://localhost:9443/api/am/publisher/v0.14/apis/40082986-6488-4b86-801a-b0b069d4588c/policies/mediation/60f5146d-1774-405d-86b3-9b040ac266d5",
                "x-wso2-request": "DELETE https://localhost:9443/api/am/publisher/v0.14/apis/40082986-6488-4b86-801a-b0b069d4588c/policies/mediation/60f5146d-1774-405d-86b3-9b040ac266d5\r\nAuthorization: Bearer fb2a0784-f60c-3276-8fde-5b0f70e61ecc",
                "x-wso2-response": "HTTP/1.1 200 OK",
                "summary": "Delete an API specific mediation policy",
                "description": "This operation can be used to delete an existing API specific mediation policy providing the Id of the API and the Id of the mediation policy.\n",
                "parameters": [
                    {
                        "$ref": "#/parameters/apiId"
                    },
                    {
                        "$ref": "#/parameters/mediationPolicyId"
                    },
                    {
                        "$ref": "#/parameters/If-Match"
                    }
                ],
                "tags": [
                    "Mediation Policy (Individual)"
                ],
                "responses": {
                    "200": {
                        "description": "OK.\nResource successfully deleted.\n"
                    },
                    "403": {
                        "description": "Forbidden.\nThe request must be conditional but no condition has been specified.\n",
                        "schema": {
                            "$ref": "#/definitions/Error"
                        }
                    },
                    "404": {
                        "description": "Not Found.\nResource to be deleted does not exist.\n",
                        "schema": {
                            "$ref": "#/definitions/Error"
                        }
                    },
                    "412": {
                        "description": "Precondition Failed.\nThe request has not been performed because one of the preconditions is not met.\n",
                        "schema": {
                            "$ref": "#/definitions/Error"
                        }
                    }
                }
            },
            "put": {
                "security": [
                    {
                        "OAuth2Security": [
                            "apim:mediation_policy_manage"
                        ]
                    }
                ],
                "x-wso2-curl": "curl -k -H \"Authorization: Bearer 9e41fae2-3ada-3dd1-8f12-2077202f4285\" -H \"Content-Type: application/json\" -X PUT -d @data.json https://localhost:9443/api/am/publisher/v0.14/apis/40082986-6488-4b86-801a-b0b069d4588c/policies/mediation/820fdcf7-7258-42b5-809e-674b893644d1",
                "x-wso2-request": "PUT https://localhost:9443/api/am/publisher/v0.14/apis/40082986-6488-4b86-801a-b0b069d4588c/policies/mediation/820fdcf7-7258-42b5-809e-674b893644d1\r\nContent-Type: application/json\r\nAuthorization: Bearer 9e41fae2-3ada-3dd1-8f12-2077202f4285\r\n\r\n{\r\n   \"name\": \"add_custom_header_fault\",\r\n   \"type\": \"fault\",\r\n   \"config\": \"<sequence xmlns=\\\"http://ws.apache.org/ns/synapse\\\" name=\\\"add_custom_header_fault\\\">\\n    <property name=\\\"CustomHeader\\\" scope=\\\"transport\\\" value=\\\"example\\\"/>\\n<\\/sequence>\\n\"\r\n}",
                "x-wso2-response": "HTTP/1.1 200 OK\r\nContent-Type: application/json\r\n\r\n{\r\n   \"id\": \"a7365481-5b3f-463c-a646-a498895ac210\",\r\n   \"name\": \"add_custom_header_fault\",\r\n   \"type\": \"fault\",\r\n   \"config\": \"<sequence xmlns=\\\"http://ws.apache.org/ns/synapse\\\" name=\\\"add_custom_header_fault\\\">\\n    <property name=\\\"CustomHeader\\\" scope=\\\"transport\\\" value=\\\"example\\\"/>\\n<\\/sequence>\\n\"\r\n}",
                "summary": "Update an API specific mediation policy",
                "description": "This operation can be used to update an existing mediation policy of an API.\n",
                "parameters": [
                    {
                        "$ref": "#/parameters/apiId"
                    },
                    {
                        "$ref": "#/parameters/mediationPolicyId"
                    },
                    {
                        "in": "body",
                        "name": "body",
                        "description": "Mediation policy object that needs to be updated\n",
                        "required": true,
                        "schema": {
                            "$ref": "#/definitions/Mediation"
                        }
                    },
                    {
                        "$ref": "#/parameters/If-Match"
                    }
                ],
                "tags": [
                    "Mediation Policy (Individual)"
                ],
                "responses": {
                    "200": {
                        "description": "OK.\nSuccessful response with updated API object\n",
                        "schema": {
                            "$ref": "#/definitions/Mediation"
                        },
                        "headers": {
                            "Location": {
                                "description": "The URL of the newly created resource.\n",
                                "type": "string"
                            },
                            "Content-Type": {
                                "description": "The content type of the body.\n",
                                "type": "string"
                            },
                            "ETag": {
                                "description": "Entity Tag of the response resource. Used by caches, or in conditional requests (Will be supported in future).\n",
                                "type": "string"
                            },
                            "Last-Modified": {
                                "description": "Date and time the resource has been modifed the last time.\nUsed by caches, or in conditional requests (Will be supported in future).\n",
                                "type": "string"
                            }
                        }
                    },
                    "400": {
                        "description": "Bad Request.\nInvalid request or validation error\n",
                        "schema": {
                            "$ref": "#/definitions/Error"
                        }
                    },
                    "403": {
                        "description": "Forbidden.\nThe request must be conditional but no condition has been specified.\n",
                        "schema": {
                            "$ref": "#/definitions/Error"
                        }
                    },
                    "404": {
                        "description": "Not Found.\nThe resource to be updated does not exist.\n",
                        "schema": {
                            "$ref": "#/definitions/Error"
                        }
                    },
                    "412": {
                        "description": "Precondition Failed.\nThe request has not been performed because one of the preconditions is not met.\n",
                        "schema": {
                            "$ref": "#/definitions/Error"
                        }
                    }
                }
            }
        },
        "/apis/{apiId}/wsdl": {
            "get": {
                "produces": [
                    "application/octet-stream"
                ],
                "security": [
                    {
                        "OAuth2Security": [
                            "apim:api_view"
                        ]
                    }
                ],
                "x-wso2-curl": "curl -k -H \"Authorization: Bearer ae4eae22-3f65-387b-a171-d37eaa366fa8\" https://127.0.0.1:9443/api/am/publisher/v1.0/apis/890a4f4d-09eb-4877-a323-57f6ce2ed79b/wsdl",
                "x-wso2-request": "GET https://127.0.0.1:9443/api/am/publisher/v1.0/apis/890a4f4d-09eb-4877-a323-57f6ce2ed79b/wsdl\nAuthorization: Bearer ae4eae22-3f65-387b-a171-d37eaa366fa8\n",
                "x-wso2-response": "HTTP/1.1 200 OK\nContent-Type: application/json\nContent-Length: 329\n\n{\n   \"paths\": {\"/*\": {\"get\":    {\n      \"x-auth-type\": \"Application\",\n      \"x-throttling-policy\": \"Unlimited\",\n      \"responses\": {\"200\": {\"description\": \"OK\"}}\n   }}},\n   \"x-wso2-security\": {\"apim\": {\"x-wso2-scopes\": []}},\n   \"swagger\": \"2.0\",\n   \"info\":    {\n      \"title\": \"PhoneVerification\",\n      \"description\": \"Verify a phone number\",\n      \"contact\":       {\n         \"email\": \"xx@ee.com\",\n         \"name\": \"xx\"\n      },\n      \"version\": \"1.0.0\"\n   }\n}",
                "summary": "Get WSDL definition",
                "description": "This operation can be used to retrieve the WSDL definition of an API.\n",
                "parameters": [
                    {
                        "$ref": "#/parameters/apiId"
                    },
                    {
                        "$ref": "#/parameters/If-None-Match"
                    }
                ],
                "tags": [
                    "API (Individual)"
                ],
                "responses": {
                    "200": {
                        "description": "OK.\nRequested WSDL document of the API is returned\n",
                        "headers": {
                            "ETag": {
                                "description": "Entity Tag of the response resource. Used by caches, or in conditional requests (Will be supported in future).\n",
                                "type": "string"
                            },
                            "Last-Modified": {
                                "description": "Date and time the resource has been modifed the last time.\nUsed by caches, or in conditional requests (Will be supported in future).\n",
                                "type": "string"
                            }
                        }
                    },
                    "304": {
                        "description": "Not Modified.\nEmpty body because the client has already the latest version of the requested resource (Will be supported in future).\n"
                    },
                    "404": {
                        "description": "Not Found.\nRequested API does not exist.\n",
                        "schema": {
                            "$ref": "#/definitions/Error"
                        }
                    },
                    "406": {
                        "description": "Not Acceptable.\nThe requested media type is not supported\n",
                        "schema": {
                            "$ref": "#/definitions/Error"
                        }
                    }
                }
            },
            "put": {
                "consumes": [
                    "multipart/form-data"
                ],
                "security": [
                    {
                        "OAuth2Security": [
                            "apim:api_update"
                        ]
                    }
                ],
                "x-wso2-curl": "curl -k -H \"Authorization:Bearer 5311eca3-8ac8-354e-ab36-7e2fdd6a4013\" -F inlineContent=\"{\\\"paths\\\":{\\\"\\/*\\\":{\\\"get\\\":{\\\"x-auth-type\\\":\\\"Application\\\",\\\"x-throttling-policy\\\":\\\"Unlimited\\\",\\\"responses\\\":{\\\"200\\\":{\\\"description\\\":\\\"OK\\\"}}}}},\\\"x-wso2-security\\\":{\\\"apim\\\":{\\\"x-wso2-scopes\\\":[]}},\\\"swagger\\\":\\\"2.0\\\",\\\"info\\\":{\\\"title\\\":\\\"PhoneVerification\\\",\\\"description\\\":\\\"Verify a phone number\\\",\\\"contact\\\":{\\\"email\\\":\\\"xx@ee.com\\\",\\\"name\\\":\\\"xx\\\"},\\\"version\\\":\\\"1.0.0\\\"}}\" -X PUT \"https://127.0.0.1:9443/api/am/publisher/v1.0/apis/8848faaa-7fd1-478a-baa2-48a4ebb92c98/wsdl\"",
                "x-wso2-request": "PUT https://127.0.0.1:9443/api/am/publisher/v1.0/apis/8848faaa-7fd1-478a-baa2-48a4ebb92c98/wsdl\nAuthorization:Bearer 5311eca3-8ac8-354e-ab36-7e2fdd6a4013\nContent-Length: 477\nContent-Type: multipart/form-data; boundary=------------------------4f51e636c0003d99\n\n--------------------------4f51e636c0003d99\nContent-Disposition: form-data; name=\"apiDefinition\"\n\n{\"paths\":{\"\\/*\":{\"get\":{\"x-auth-type\":\"Application\",\"x-throttling-policy\":\"Unlimited\",\"responses\":{\"200\":{\"description\":\"OK\"}}}}},\"x-wso2-security\":{\"apim\":{\"x-wso2-scopes\":[]}},\"swagger\":\"2.0\",\"info\":{\"title\":\"PhoneVerification\",\"description\":\"Verify a phone number\",\"contact\":{\"email\":\"xx@ee.com\",\"name\":\"xx\"},\"version\":\"1.0.0\"}}\n--------------------------4f51e636c0003d99--\n",
                "x-wso2-response": "HTTP/1.1 200 OK\nContent-Type: application/json\n\n{\n   \"paths\": {\"/*\": {\"get\":    {\n      \"x-auth-type\": \"Application\",\n      \"x-throttling-policy\": \"Unlimited\",\n      \"responses\": {\"200\": {\"description\": \"OK\"}}\n   }}},\n   \"x-wso2-security\": {\"apim\": {\"x-wso2-scopes\": []}},\n   \"swagger\": \"2.0\",\n   \"info\":    {\n      \"title\": \"PhoneVerification\",\n      \"description\": \"Verify a phone number\",\n      \"contact\":       {\n         \"email\": \"xx@ee.com\",\n         \"name\": \"xx\"\n      },\n      \"version\": \"1.0.0\"\n   }\n}",
                "summary": "Update WSDL definition",
                "description": "This operation can be used to update the WSDL definition of an existing API. WSDL to be updated is passed as a form data parameter `inlineContent`.\n",
                "parameters": [
                    {
                        "$ref": "#/parameters/apiId"
                    },
                    {
                        "in": "formData",
                        "name": "file",
                        "description": "WSDL file or archive to upload",
                        "type": "file",
                        "required": true
                    },
                    {
                        "$ref": "#/parameters/If-Match"
                    }
                ],
                "tags": [
                    "API (Individual)"
                ],
                "responses": {
                    "200": {
                        "description": "OK.\nSuccessful response with updated WSDL definition\n",
                        "headers": {
                            "Location": {
                                "description": "The URL of the newly created resource.\n",
                                "type": "string"
                            },
                            "Content-Type": {
                                "description": "The content type of the body.\n",
                                "type": "string"
                            },
                            "ETag": {
                                "description": "Entity Tag of the response resource. Used by caches, or in conditional requests (Will be supported in future).\n",
                                "type": "string"
                            },
                            "Last-Modified": {
                                "description": "Date and time the resource has been modifed the last time.\nUsed by caches, or in conditional requests (Will be supported in future).\n",
                                "type": "string"
                            }
                        }
                    },
                    "400": {
                        "description": "Bad Request.\nInvalid request or validation error\n",
                        "schema": {
                            "$ref": "#/definitions/Error"
                        }
                    },
                    "403": {
                        "description": "Forbidden.\nThe request must be conditional but no condition has been specified.\n",
                        "schema": {
                            "$ref": "#/definitions/Error"
                        }
                    },
                    "404": {
                        "description": "Not Found.\nThe resource to be updated does not exist.\n",
                        "schema": {
                            "$ref": "#/definitions/Error"
                        }
                    },
                    "412": {
                        "description": "Precondition Failed.\nThe request has not been performed because one of the preconditions is not met.\n",
                        "schema": {
                            "$ref": "#/definitions/Error"
                        }
                    }
                }
            }
        },
        "/apis/{apiId}/scopes": {
            "get": {
                "security": [
                    {
                        "OAuth2Security": [
                            "apim:api_view"
                        ]
                    }
                ],
                "x-wso2-curl": "curl -k -H \"Authorization: Bearer ae4eae22-3f65-387b-a171-d37eaa366fa8\" \"https://127.0.0.1:9443/api/am/publisher/v1.0/apis/890a4f4d-09eb-4877-a323-57f6ce2ed79b/scopes\"",
                "x-wso2-request": "GET https://127.0.0.1:9443/api/am/publisher/v1.0/apis/890a4f4d-09eb-4877-a323-57f6ce2ed79b/scopes\nAuthorization: Bearer ae4eae22-3f65-387b-a171-d37eaa366fa8\n",
                "x-wso2-response": "HTTP/1.1 200 OK\nContent-Type: application/json",
                "summary": "Get a list of scopes of an API",
                "description": "This operation can be used to retrieve a list of scopes belonging to an API by providing the id of the API.\n",
                "parameters": [
                    {
                        "$ref": "#/parameters/apiId"
                    },
                    {
                        "$ref": "#/parameters/If-None-Match"
                    }
                ],
                "tags": [
                    "Scope (Collection)"
                ],
                "responses": {
                    "200": {
                        "description": "OK.\nScope list is returned.\n",
                        "schema": {
                            "$ref": "#/definitions/ScopeList"
                        },
                        "headers": {
                            "Content-Type": {
                                "description": "The content type of the body.\n",
                                "type": "string"
                            },
                            "ETag": {
                                "description": "Entity Tag of the response resource. Used by caches, or in conditional requests (Will be supported in future).\n",
                                "type": "string"
                            }
                        }
                    },
                    "304": {
                        "description": "Not Modified.\nEmpty body because the client has already the latest version of the requested resource (Will be supported in future).\n"
                    },
                    "404": {
                        "description": "Not Found.\nRequested API does not exist.\n",
                        "schema": {
                            "$ref": "#/definitions/Error"
                        }
                    },
                    "406": {
                        "description": "Not Acceptable.\nThe requested media type is not supported\n",
                        "schema": {
                            "$ref": "#/definitions/Error"
                        }
                    }
                }
            },
            "post": {
                "security": [
                    {
                        "OAuth2Security": [
                            "apim:api_create"
                        ]
                    }
                ],
                "x-wso2-curl": "curl -k -H \"Authorization: Bearer ae4eae22-3f65-387b-a171-d37eaa366fa8\" -H \"Content-Type: application/json\" -X POST -d @data.json \"https://127.0.0.1:9443/api/am/publisher/v1.0/apis/96077508-fd01-4fae-bc64-5de0e2baf43c/scopes\"",
                "x-wso2-request": "POST https://127.0.0.1:9443/api/am/publisher/v1.0/apis/96077508-fd01-4fae-bc64-5de0e2baf43c/scopes\nAuthorization: Bearer ae4eae22-3f65-387b-a171-d37eaa366fa8\nContent-Type: application/json",
                "x-wso2-response": "HTTP/1.1 201 Created\nLocation: https://127.0.0.1:9443/api/am/publisher/v1.0/apis/890a4f4d-09eb-4877-a323-57f6ce2ed79b/scopes/ffd5790d-b7a9-4cb6-b76a-f8b83ecdd058\nContent-Type: application/json",
                "summary": "Add a new scope to an API",
                "description": "This operation can be used to add a new scope to an API.\n",
                "parameters": [
                    {
                        "$ref": "#/parameters/apiId"
                    },
                    {
                        "in": "body",
                        "name": "body",
                        "description": "Scope object that needs to be added\n",
                        "required": true,
                        "schema": {
                            "$ref": "#/definitions/Scope"
                        }
                    },
                    {
                        "$ref": "#/parameters/If-Match"
                    }
                ],
                "tags": [
                    "Scope (Collection)"
                ],
                "responses": {
                    "201": {
                        "description": "Created.\nSuccessful response with the newly created Scope object as entity in the body.\nLocation header contains URL of newly added scope.\n",
                        "schema": {
                            "$ref": "#/definitions/Scope"
                        },
                        "headers": {
                            "Location": {
                                "description": "Location to the newly created Scope.\n",
                                "type": "string"
                            },
                            "Content-Type": {
                                "description": "The content type of the body.\n",
                                "type": "string"
                            },
                            "ETag": {
                                "description": "Entity Tag of the response resource.\nUsed by caches, or in conditional requests (Will be supported in future).\n",
                                "type": "string"
                            }
                        }
                    },
                    "400": {
                        "description": "Bad Request.\nInvalid request or validation error\n",
                        "schema": {
                            "$ref": "#/definitions/Error"
                        }
                    },
                    "415": {
                        "description": "Unsupported media type.\nThe entity of the request was in a not supported format.\n"
                    }
                }
            }
        },
        "/apis/{apiId}/scopes/{name}": {
            "get": {
                "security": [
                    {
                        "OAuth2Security": [
                            "apim:api_view"
                        ]
                    }
                ],
                "x-wso2-curl": "curl -k -H \"Authorization: Bearer ae4eae22-3f65-387b-a171-d37eaa366fa8\" \"https://127.0.0.1:9443/api/am/publisher/v1.0/apis/890a4f4d-09eb-4877-a323-57f6ce2ed79b/scopes/read\"",
                "x-wso2-request": "GET https://127.0.0.1:9443/api/am/publisher/v1.0/apis/890a4f4d-09eb-4877-a323-57f6ce2ed79b/scopes/read\nAuthorization: Bearer ae4eae22-3f65-387b-a171-d37eaa366fa8\n",
                "x-wso2-response": "HTTP/1.1 200 OK\nContent-Type: application/json\n\n",
                "summary": "Get a scope of an API",
                "description": "This operation can be used to retrieve a particular scope's metadata associated with an API.\n",
                "parameters": [
                    {
                        "$ref": "#/parameters/apiId"
                    },
                    {
                        "$ref": "#/parameters/scopeName"
                    },
                    {
                        "$ref": "#/parameters/If-None-Match"
                    }
                ],
                "tags": [
                    "Scope (Individual)"
                ],
                "responses": {
                    "200": {
                        "description": "OK.\nScope returned.\n",
                        "schema": {
                            "$ref": "#/definitions/Scope"
                        },
                        "headers": {
                            "Content-Type": {
                                "description": "The content type of the body.\n",
                                "type": "string"
                            },
                            "ETag": {
                                "description": "Entity Tag of the response resource.\nUsed by caches, or in conditional requests (Will be supported in future).\n",
                                "type": "string"
                            },
                            "Last-Modified": {
                                "description": "Date and time the resource has been modifed the last time.\nUsed by caches, or in conditional requests (Will be supported in future).\n",
                                "type": "string"
                            }
                        }
                    },
                    "304": {
                        "description": "Not Modified.\nEmpty body because the client has already the latest version of the requested resource (Will be supported in future).\n"
                    },
                    "404": {
                        "description": "Not Found.\nRequested Scope does not exist.\n",
                        "schema": {
                            "$ref": "#/definitions/Error"
                        }
                    },
                    "406": {
                        "description": "Not Acceptable.\nThe requested media type is not supported\n",
                        "schema": {
                            "$ref": "#/definitions/Error"
                        }
                    }
                }
            },
            "put": {
                "security": [
                    {
                        "OAuth2Security": [
                            "apim:api_update"
                        ]
                    }
                ],
                "x-wso2-curl": "curl -k -H \"Authorization:Bearer b0982cd2aacd463ff5f63cd5ebe58f4a\" -H \"Content-Type: application/json\" -X PUT -d data.json \"https://127.0.0.1:9443/api/am/publisher/v1.0/apis/96077508-fd01-4fae-bc64-5de0e2baf43c/scopes/read\"",
                "x-wso2-request": "PUT https://127.0.0.1:9443/api/am/publisher/v1.0/apis/96077508-fd01-4fae-bc64-5de0e2baf43c/scopes/read\nAuthorization:Bearer b0982cd2aacd463ff5f63cd5ebe58f4a\nContent-Type: application/json\n",
                "x-wso2-response": "HTTP/1.1 200 OK\nContent-Type: application/json\n",
                "summary": "Update a Scope of an API",
                "description": "This operation can be used to update scope of an API\n",
                "parameters": [
                    {
                        "$ref": "#/parameters/apiId"
                    },
                    {
                        "$ref": "#/parameters/scopeName"
                    },
                    {
                        "in": "body",
                        "name": "body",
                        "description": "Scope object that needs to be added\n",
                        "required": true,
                        "schema": {
                            "$ref": "#/definitions/Scope"
                        }
                    },
                    {
                        "$ref": "#/parameters/If-Match"
                    }
                ],
                "tags": [
                    "Scope (Individual)"
                ],
                "responses": {
                    "200": {
                        "description": "OK.\nScope updated\n",
                        "schema": {
                            "$ref": "#/definitions/Scope"
                        },
                        "headers": {
                            "Location": {
                                "description": "The URL of the updated scope.\n",
                                "type": "string"
                            },
                            "Content-Type": {
                                "description": "The content type of the body.\n",
                                "type": "string"
                            },
                            "ETag": {
                                "description": "Entity Tag of the response resource.\nUsed by caches, or in conditional requests (Will be supported in future).\n",
                                "type": "string"
                            },
                            "Last-Modified": {
                                "description": "Date and time the resource has been modifed the last time.\nUsed by caches, or in conditional requests (Will be supported in future).\n",
                                "type": "string"
                            }
                        }
                    },
                    "400": {
                        "description": "Bad Request.\nInvalid request or validation error.\n",
                        "schema": {
                            "$ref": "#/definitions/Error"
                        }
                    },
                    "404": {
                        "description": "Not Found.\nThe resource to be updated does not exist.\n",
                        "schema": {
                            "$ref": "#/definitions/Error"
                        }
                    },
                    "412": {
                        "description": "Precondition Failed.\nThe request has not been performed because one of the preconditions is not met.\n",
                        "schema": {
                            "$ref": "#/definitions/Error"
                        }
                    }
                }
            },
            "delete": {
                "security": [
                    {
                        "OAuth2Security": [
                            "apim:api_update"
                        ]
                    }
                ],
                "x-wso2-curl": "curl -k -H \"Authorization: Bearer ae4eae22-3f65-387b-a171-d37eaa366fa8\" -X DELETE https://127.0.0.1:9443/api/am/publisher/v1.0/apis/890a4f4d-09eb-4877-a323-57f6ce2ed79b/scopes/ffd5790d-b7a9-4cb6-b76a-f8b83ecdd058",
                "x-wso2-request": "DELETE https://127.0.0.1:9443/api/am/publisher/v1.0/apis/890a4f4d-09eb-4877-a323-57f6ce2ed79b/scopes/ffd5790d-b7a9-4cb6-b76a-f8b83ecdd058\nAuthorization: Bearer ae4eae22-3f65-387b-a171-d37eaa366fa8\n",
                "x-wso2-response": "HTTP/1.1 200 OK",
                "summary": "Delete a scope of an API",
                "description": "This operation can be used to delete a scope associated with an API.\n",
                "parameters": [
                    {
                        "$ref": "#/parameters/apiId"
                    },
                    {
                        "$ref": "#/parameters/scopeName"
                    },
                    {
                        "$ref": "#/parameters/If-Match"
                    }
                ],
                "tags": [
                    "Scope (Individual)"
                ],
                "responses": {
                    "200": {
                        "description": "OK.\nResource successfully deleted.\n"
                    },
                    "404": {
                        "description": "Not Found.\nResource to be deleted does not exist.\n",
                        "schema": {
                            "$ref": "#/definitions/Error"
                        }
                    },
                    "412": {
                        "description": "Precondition Failed.\nThe request has not been performed because one of the preconditions is not met.\n",
                        "schema": {
                            "$ref": "#/definitions/Error"
                        }
                    }
                }
            }
        },
        "/subscriptions": {
            "get": {
                "security": [
                    {
                        "OAuth2Security": [
                            "apim:subscription_view"
                        ]
                    }
                ],
                "x-wso2-curl": "curl -k -H \"Authorization: Bearer ae4eae22-3f65-387b-a171-d37eaa366fa8\" \"https://127.0.0.1:9443/api/am/publisher/v1.0/subscriptions?apiId=890a4f4d-09eb-4877-a323-57f6ce2ed79b\"",
                "x-wso2-request": "GET https://127.0.0.1:9443/api/am/publisher/v1.0/subscriptions?apiId=890a4f4d-09eb-4877-a323-57f6ce2ed79b\nAuthorization: Bearer ae4eae22-3f65-387b-a171-d37eaa366fa8\n",
                "x-wso2-response": "HTTP/1.1 200 OK\nContent-Type: application/json\n \n{\n   \"previous\": \"\",\n   \"list\":    [\n            {\n         \"subscriptionId\": \"64eca60b-2e55-4c38-8603-e9e6bad7d809\",\n         \"policy\": \"Gold\",\n         \"apiIdentifier\": \"admin-PhoneVerification-1.0.0\",\n         \"applicationId\": \"896658a0-b4ee-4535-bbfa-806c894a4015\",\n         \"lifeCycleStatus\": \"UNBLOCKED\"\n      },\n            {\n         \"subscriptionId\": \"7ac22c34-8745-4cfe-91e0-262c50b2f2e3\",\n         \"policy\": \"Gold\",\n         \"apiIdentifier\": \"admin-PhoneVerification-1.0.0\",\n         \"applicationId\": \"367a2361-8db5-4140-8133-c6c8dc7fa0c4\",\n         \"lifeCycleStatus\": \"UNBLOCKED\"\n      }\n   ],\n   \"next\": \"\",\n   \"count\": 2\n}",
                "summary": "Get all Subscriptions",
                "description": "This operation can be used to retrieve a list of subscriptions of the user associated with the provided access token. This operation is capable of\n\n1. Retrieving all subscriptions for the user's APIs.\n`GET https://127.0.0.1:9443/api/am/publisher/v1.0/subscriptions`\n\n2. Retrieving subscriptions for a specific API.\n`GET https://127.0.0.1:9443/api/am/publisher/v1.0/subscriptions?apiId=c43a325c-260b-4302-81cb-768eafaa3aed`\n",
                "parameters": [
                    {
                        "$ref": "#/parameters/apiId-Q"
                    },
                    {
                        "$ref": "#/parameters/limit"
                    },
                    {
                        "$ref": "#/parameters/offset"
                    },
                    {
                        "$ref": "#/parameters/If-None-Match"
                    }
                ],
                "tags": [
                    "Subscription (Collection)"
                ],
                "responses": {
                    "200": {
                        "description": "OK.\nSubscription list returned.\n",
                        "schema": {
                            "$ref": "#/definitions/SubscriptionList"
                        },
                        "headers": {
                            "Content-Type": {
                                "description": "The content type of the body.\n",
                                "type": "string"
                            },
                            "ETag": {
                                "description": "Entity Tag of the response resource.\nUsed by caches, or in conditional requests (Will be supported in future).\n",
                                "type": "string"
                            }
                        }
                    },
                    "304": {
                        "description": "Not Modified.\nEmpty body because the client has already the latest version of the requested resource (Will be supported in future).\n"
                    },
                    "406": {
                        "description": "Not Acceptable. The requested media type is not supported\n",
                        "schema": {
                            "$ref": "#/definitions/Error"
                        }
                    }
                }
            }
        },
        "/subscriptions/{subscriptionId}": {
            "get": {
                "x-wso2-curl": "curl -k -H \"Authorization: Bearer ae4eae22-3f65-387b-a171-d37eaa366fa8\" https://127.0.0.1:9443/api/am/publisher/v1.0/subscriptions/64eca60b-2e55-4c38-8603-e9e6bad7d809",
                "x-wso2-request": "GET https://127.0.0.1:9443/api/am/publisher/v1.0/subscriptions/64eca60b-2e55-4c38-8603-e9e6bad7d809\nAuthorization: Bearer ae4eae22-3f65-387b-a171-d37eaa366fa8\n",
                "x-wso2-response": "HTTP/1.1 200 OK\nContent-Type: application/json\n\n{\n   \"subscriptionId\": \"64eca60b-2e55-4c38-8603-e9e6bad7d809\",\n   \"policy\": \"Gold\",\n   \"apiIdentifier\": \"admin-PhoneVerification-1.0.0\",\n   \"applicationId\": \"896658a0-b4ee-4535-bbfa-806c894a4015\",\n   \"lifeCycleStatus\": \"UNBLOCKED\"\n}",
                "security": [
                    {
                        "OAuth2Security": [
                            "apim:subscription_view"
                        ]
                    }
                ],
                "summary": "Get details of a subscription",
                "description": "This operation can be used to get details of a single subscription.\n",
                "parameters": [
                    {
                        "$ref": "#/parameters/subscriptionId"
                    },
                    {
                        "$ref": "#/parameters/If-None-Match"
                    }
                ],
                "tags": [
                    "Subscription (Individual)"
                ],
                "responses": {
                    "200": {
                        "description": "OK.\nSubscription returned\n",
                        "schema": {
                            "$ref": "#/definitions/ExtendedSubscription"
                        },
                        "headers": {
                            "Content-Type": {
                                "description": "The content type of the body.",
                                "type": "string"
                            },
                            "ETag": {
                                "description": "Entity Tag of the response resource. Used by caches, or in conditional requests (Will be supported in future).",
                                "type": "string"
                            },
                            "Last-Modified": {
                                "description": "Date and time the resource has been modifed the last time. Used by caches, or in conditional requests (Will be supported in future).",
                                "type": "string"
                            }
                        }
                    },
                    "304": {
                        "description": "Not Modified.\nEmpty body because the client has already the latest version of the requested resource (Will be supported in future).\n"
                    },
                    "404": {
                        "description": "Not Found.\nRequested Subscription does not exist.\n",
                        "schema": {
                            "$ref": "#/definitions/Error"
                        }
                    }
                }
            }
        },
        "/subscriptions/block-subscription": {
            "post": {
                "security": [
                    {
                        "OAuth2Security": [
                            "apim:subscription_block"
                        ]
                    }
                ],
                "x-wso2-curl": "curl -k -H \"Authorization: Bearer ae4eae22-3f65-387b-a171-d37eaa366fa8\" -X POST \"https://127.0.0.1:9443/api/am/publisher/v1.0/subscriptions/block-subscription?subscriptionId=64eca60b-2e55-4c38-8603-e9e6bad7d809&blockState=PROD_ONLY_BLOCKED\"",
                "x-wso2-request": "POST https://127.0.0.1:9443/api/am/publisher/v1.0/subscriptions/block-subscription?subscriptionId=64eca60b-2e55-4c38-8603-e9e6bad7d809&blockState=PROD_ONLY_BLOCKED\nAuthorization: Bearer ae4eae22-3f65-387b-a171-d37eaa366fa8\n",
                "x-wso2-response": "HTTP/1.1 200 OK\nContent-Type: application/json\n \n{\n   \"subscriptionId\": \"64eca60b-2e55-4c38-8603-e9e6bad7d809\",\n   \"policy\": \"Gold\",\n   \"apiIdentifier\": \"admin-PhoneVerification-1.0.0\",\n   \"applicationId\": \"896658a0-b4ee-4535-bbfa-806c894a4015\",\n   \"lifeCycleStatus\": \"PROD_ONLY_BLOCKED\"\n}",
                "summary": "Block a subscription",
                "description": "This operation can be used to block a subscription. Along with the request, `blockState` must be specified as a query parameter.\n\n1. `BLOCKED` : Subscription is completely blocked for both Production and Sandbox environments.\n2. `PROD_ONLY_BLOCKED` : Subscription is blocked for Production environment only.\n",
                "parameters": [
                    {
                        "$ref": "#/parameters/subscriptionId-Q"
                    },
                    {
                        "name": "blockState",
                        "in": "query",
                        "description": "Subscription block state.\n",
                        "type": "string",
                        "required": true,
                        "enum": [
                            "BLOCKED",
                            "PROD_ONLY_BLOCKED"
                        ]
                    },
                    {
                        "$ref": "#/parameters/If-Match"
                    }
                ],
                "tags": [
                    "Subscription (Individual)"
                ],
                "responses": {
                    "200": {
                        "description": "OK.\nSubscription was blocked successfully.\n",
                        "headers": {
                            "ETag": {
                                "description": "Entity Tag of the blocked subscription.\nUsed by caches, or in conditional requests (Will be supported in future).\n",
                                "type": "string"
                            },
                            "Last-Modified": {
                                "description": "Date and time the subscription has been blocked.\nUsed by caches, or in conditional requests (Will be supported in future).\n",
                                "type": "string"
                            }
                        }
                    },
                    "400": {
                        "description": "Bad Request.\nInvalid request or validation error\n",
                        "schema": {
                            "$ref": "#/definitions/Error"
                        }
                    },
                    "404": {
                        "description": "Not Found.\nRequested subscription does not exist.\n",
                        "schema": {
                            "$ref": "#/definitions/Error"
                        }
                    },
                    "412": {
                        "description": "Precondition Failed.\nThe request has not been performed because one of the preconditions is not met.\n",
                        "schema": {
                            "$ref": "#/definitions/Error"
                        }
                    }
                }
            }
        },
        "/subscriptions/unblock-subscription": {
            "post": {
                "security": [
                    {
                        "OAuth2Security": [
                            "apim:subscription_block"
                        ]
                    }
                ],
                "x-wso2-curl": "curl -k -H \"Authorization: Bearer ae4eae22-3f65-387b-a171-d37eaa366fa8\" -X POST \"https://127.0.0.1:9443/api/am/publisher/v1.0/subscriptions/unblock-subscription?subscriptionId=64eca60b-2e55-4c38-8603-e9e6bad7d809\"",
                "x-wso2-request": "POST https://127.0.0.1:9443/api/am/publisher/v1.0/subscriptions/unblock-subscription?subscriptionId=64eca60b-2e55-4c38-8603-e9e6bad7d809\nAuthorization: Bearer ae4eae22-3f65-387b-a171-d37eaa366fa8`\n",
                "x-wso2-response": "HTTP/1.1 200 OK\nContent-Type: application/json\n\n{\n   \"subscriptionId\": \"64eca60b-2e55-4c38-8603-e9e6bad7d809\",\n   \"policy\": \"Gold\",\n   \"apiIdentifier\": \"admin-PhoneVerification-1.0.0\",\n   \"applicationId\": \"896658a0-b4ee-4535-bbfa-806c894a4015\",\n   \"lifeCycleStatus\": \"UNBLOCKED\"\n} ",
                "summary": "Unblock a Subscription",
                "parameters": [
                    {
                        "$ref": "#/parameters/subscriptionId-Q"
                    },
                    {
                        "$ref": "#/parameters/If-Match"
                    }
                ],
                "description": "This operation can be used to unblock a subscription specifying the subscription Id. The subscription will be fully unblocked after performing this operation.\n",
                "tags": [
                    "Subscription (Individual)"
                ],
                "responses": {
                    "200": {
                        "description": "OK.\nSubscription was unblocked successfully.\n",
                        "headers": {
                            "ETag": {
                                "description": "Entity Tag of the unblocked subscription.\nUsed by caches, or in conditional requests (Will be supported in future).\n",
                                "type": "string"
                            },
                            "Last-Modified": {
                                "description": "Date and time the subscription has been unblocked.\nUsed by caches, or in conditional requests (Will be supported in future).\n",
                                "type": "string"
                            }
                        }
                    },
                    "400": {
                        "description": "Bad Request.\nInvalid request or validation error\n",
                        "schema": {
                            "$ref": "#/definitions/Error"
                        }
                    },
                    "404": {
                        "description": "Not Found.\nRequested subscription does not exist.\n",
                        "schema": {
                            "$ref": "#/definitions/Error"
                        }
                    },
                    "412": {
                        "description": "Precondition Failed.\nThe request has not been performed because one of the preconditions is not met.\n",
                        "schema": {
                            "$ref": "#/definitions/Error"
                        }
                    }
                }
            }
        },
        "/policies/{policyLevel}": {
            "get": {
                "security": [
                    {
                        "OAuth2Security": [
                            "apim:api_view"
                        ]
                    }
                ],
                "x-wso2-curl": "curl -k -H \"Authorization: Bearer ae4eae22-3f65-387b-a171-d37eaa366fa8\" https://127.0.0.1:9443/api/am/publisher/v1.0/policies/api",
                "x-wso2-request": "GET https://127.0.0.1:9443/api/am/publisher/v1.0/policies/api\nAuthorization: Bearer ae4eae22-3f65-387b-a171-d37eaa366fa8\n",
                "x-wso2-response": "HTTP/1.1 200 OK\nContent-Type: application/json\n\n\n{\n   \"previous\": \"\",\n   \"list\":    [\n            {\n         \"unitTime\": 60000,\n         \"tierPlan\": \"FREE\",\n         \"tierLevel\": \"api\",\n         \"stopOnQuotaReach\": true,\n         \"requestCount\": 1,\n         \"description\": \"Allows 1 request(s) per minute.\",\n         \"name\": \"Bronze\",\n         \"attributes\": {}\n      },\n            {\n         \"unitTime\": 60000,\n         \"tierPlan\": \"FREE\",\n         \"tierLevel\": \"api\",\n         \"stopOnQuotaReach\": true,\n         \"requestCount\": 20,\n         \"description\": \"Allows 20 request(s) per minute.\",\n         \"name\": \"Gold\",\n         \"attributes\": {}\n      },\n            {\n         \"unitTime\": 60000,\n         \"tierPlan\": \"FREE\",\n         \"tierLevel\": \"api\",\n         \"stopOnQuotaReach\": true,\n         \"requestCount\": 5,\n         \"description\": \"Allows 5 request(s) per minute.\",\n         \"name\": \"Silver\",\n         \"attributes\": {}\n      },\n            {\n         \"unitTime\": 0,\n         \"tierPlan\": null,\n         \"policyLevel\": \"api\",\n         \"stopOnQuotaReach\": true,\n         \"requestCount\": 0,\n         \"description\": \"Allows unlimited requests\",\n         \"name\": \"Unlimited\",\n         \"attributes\": {}\n      }\n   ],\n   \"next\": \"\",\n   \"count\": 4\n}",
                "summary": "Get all policies",
                "description": "This operation can be used to list the available policies for a given policy level. Tier level should be specified as a path parameter and should be one of `api`, `application` and `resource`.\n",
                "parameters": [
                    {
                        "$ref": "#/parameters/limit"
                    },
                    {
                        "$ref": "#/parameters/offset"
                    },
                    {
                        "$ref": "#/parameters/policyLevel"
                    },
                    {
                        "$ref": "#/parameters/If-None-Match"
                    }
                ],
                "tags": [
                    "Throttling Tier (Collection)"
                ],
                "responses": {
                    "200": {
                        "description": "OK.\nList of policies returned.\n",
                        "schema": {
                            "$ref": "#/definitions/TierList"
                        },
                        "headers": {
                            "Content-Type": {
                                "description": "The content type of the body.",
                                "type": "string"
                            },
                            "ETag": {
                                "description": "Entity Tag of the response resource.\nUsed by caches, or in conditional requests (Will be supported in future).\n",
                                "type": "string"
                            }
                        }
                    },
                    "304": {
                        "description": "Not Modified.\nEmpty body because the client has already the latest version of the requested resource (Will be supported in future).\n"
                    },
                    "406": {
                        "description": "Not Acceptable.\nThe requested media type is not supported\n",
                        "schema": {
                            "$ref": "#/definitions/Error"
                        }
                    }
                }
            }
        },
        "/policies/{policyLevel}/{policyName}": {
            "get": {
                "security": [
                    {
                        "OAuth2Security": [
                            "apim:api_view"
                        ]
                    }
                ],
                "x-wso2-curl": "curl -k -H \"Authorization: Bearer ae4eae22-3f65-387b-a171-d37eaa366fa8\" https://127.0.0.1:9443/api/am/publisher/v1.0/policies/api/Bronze",
                "x-wso2-request": "GET https://127.0.0.1:9443/api/am/publisher/v1.0/policies/api/Bronze\nAuthorization: Bearer ae4eae22-3f65-387b-a171-d37eaa366fa8\n",
                "x-wso2-response": "HTTP/1.1 200 OK\nContent-Type: application/json\n\n{\n   \"unitTime\": 60000,\n   \"tierPlan\": \"FREE\",\n   \"policyLevel\": \"api\",\n   \"stopOnQuotaReach\": true,\n   \"requestCount\": 1,\n   \"description\": \"Allows 1 request(s) per minute.\",\n   \"name\": \"Bronze\",\n   \"attributes\": {}\n}",
                "summary": "Get details of a policy",
                "description": "This operation can be used to retrieve details of a single policy by specifying the policy level and policy name.\n",
                "parameters": [
                    {
                        "$ref": "#/parameters/policyName"
                    },
                    {
                        "$ref": "#/parameters/policyLevel"
                    },
                    {
                        "$ref": "#/parameters/If-None-Match"
                    }
                ],
                "tags": [
                    "Throttling Tier (Individual)"
                ],
                "responses": {
                    "200": {
                        "description": "OK.\nTier returned\n",
                        "schema": {
                            "$ref": "#/definitions/Tier"
                        },
                        "headers": {
                            "Content-Type": {
                                "description": "The content type of the body.\n",
                                "type": "string"
                            },
                            "ETag": {
                                "description": "Entity Tag of the response resource.\nUsed by caches, or in conditional requests (Will be supported in future).\n",
                                "type": "string"
                            },
                            "Last-Modified": {
                                "description": "Date and time the resource has been modifed the last time.\nUsed by caches, or in conditional requests (Will be supported in future).\n",
                                "type": "string"
                            }
                        }
                    },
                    "304": {
                        "description": "Not Modified.\nEmpty body because the client has already the latest version of the requested resource (Will be supported in future).\n"
                    },
                    "404": {
                        "description": "Not Found.\nRequested Tier does not exist.\n",
                        "schema": {
                            "$ref": "#/definitions/Error"
                        }
                    },
                    "406": {
                        "description": "Not Acceptable.\nThe requested media type is not supported.\n",
                        "schema": {
                            "$ref": "#/definitions/Error"
                        }
                    }
                }
            }
        },
        "/environments": {
            "get": {
                "security": [
                    {
                        "OAuth2Security": [
                            "apim:api_view"
                        ]
                    }
                ],
                "x-wso2-curl": "curl -k -H \"Authorization: Bearer ae4eae22-3f65-387b-a171-d37eaa366fa8\" \"https://localhost:9443/api/am/publisher/v0.14/environments\"",
                "x-wso2-request": "GET https://localhost:9443/api/am/publisher/v0.14/environments\nAuthorization: Bearer ae4eae22-3f65-387b-a171-d37eaa366fa8\n",
                "x-wso2-response": "HTTP/1.1 200 OK\nContent-Type: application/json\n\n{\n   \"list\": [   {\n      \"showInApiConsole\": true,\n      \"serverUrl\": \"https://localhost:9443/services/\",\n      \"endpoints\":       {\n         \"http\": \"http://localhost:8280\",\n         \"https\": \"https://localhost:8243\"\n      },\n      \"name\": \"Production and Sandbox\",\n      \"type\": \"hybrid\"\n   }],\n   \"count\": 1\n}",
                "summary": "Get all gateway environments",
                "description": "This operation can be used to retrieve the list of gateway environments available.\n",
                "parameters": [
                    {
                        "$ref": "#/parameters/apiId-Q"
                    }
                ],
                "tags": [
                    "Environment (Collection)"
                ],
                "responses": {
                    "200": {
                        "description": "OK.\nEnvironment list is returned.\n",
                        "schema": {
                            "$ref": "#/definitions/EnvironmentList"
                        },
                        "headers": {
                            "Content-Type": {
                                "description": "The content type of the body.\n",
                                "type": "string"
                            },
                            "ETag": {
                                "description": "Entity Tag of the response resource.\nUsed by caches, or in conditional requests (Will be supported in future).\n",
                                "type": "string"
                            }
                        }
                    },
                    "304": {
                        "description": "Not Modified.\nEmpty body because the client has already the latest version of the requested resource (Will be supported in future).\n"
                    },
                    "404": {
                        "description": "Not Found.\nRequested API does not exist.\n",
                        "schema": {
                            "$ref": "#/definitions/Error"
                        }
                    }
                }
            }
        },
        "/policies/mediation": {
            "get": {
                "security": [
                    {
                        "OAuth2Security": [
                            "apim:mediation_policy_view"
                        ]
                    }
                ],
                "x-wso2-curl": "curl -k -H \"Authorization: Bearer ae4eae22-3f65-387b-a171-d37eaa366fa8\" https://localhost:9443/api/am/publisher/v0.14/policies/mediation",
                "x-wso2-request": "GET https://localhost:9443/api/am/publisher/v0.14/policies/mediation\nAuthorization: Bearer ae4eae22-3f65-387b-a171-d37eaa366fa8\n",
                "x-wso2-response": "HTTP/1.1 200 OK\r\nContent-Type: application/json\r\n\r\n{\r\n   \"count\": 10,\r\n   \"next\": null,\r\n   \"previous\": null,\r\n   \"list\":    [\r\n            {\r\n         \"name\": \"debug_json_fault\",\r\n         \"id\": \"563de8f3-dd1d-4ec7-afc2-d158c663ed34\",\r\n         \"type\": \"fault\"\r\n      },\r\n            {\r\n         \"name\": \"json_fault\",\r\n         \"id\": \"f9c36f4d-a2b6-41e7-b311-d358a47916be\",\r\n         \"type\": \"fault\"\r\n      },\r\n            {\r\n         \"name\": \"json_to_xml_in_message\",\r\n         \"id\": \"3921225b-7918-4b95-a851-22c4e4e3e911\",\r\n         \"type\": \"in\"\r\n      },\r\n            {\r\n         \"name\": \"debug_in_flow\",\r\n         \"id\": \"2bc15f93-4455-4763-89b8-83600fb9d731\",\r\n         \"type\": \"in\"\r\n      },\r\n            {\r\n         \"name\": \"log_in_message\",\r\n         \"id\": \"4d287cca-76ab-44ca-b22e-919fc27c50e3\",\r\n         \"type\": \"in\"\r\n      },\r\n            {\r\n         \"name\": \"preserve_accept_header\",\r\n         \"id\": \"3776b215-b3bc-40b6-bdcb-06efa7de64be\",\r\n         \"type\": \"in\"\r\n      },\r\n            {\r\n         \"name\": \"xml_to_json_in_message\",\r\n         \"id\": \"50ac2002-769e-4f90-8549-6d0248dff7d2\",\r\n         \"type\": \"in\"\r\n      },\r\n            {\r\n         \"name\": \"xml_to_json_out_message\",\r\n         \"id\": \"2af75853-ed75-4d25-81aa-0ebbeca691ea\",\r\n         \"type\": \"out\"\r\n      },\r\n            {\r\n         \"name\": \"json_to_xml_out_message\",\r\n         \"id\": \"d9fa3ffc-f6b6-4171-ab97-eb44196cb66e\",\r\n         \"type\": \"out\"\r\n      },\r\n            {\r\n         \"name\": \"debug_out_flow\",\r\n         \"id\": \"260b7701-4071-46bd-9b66-900ac6fffed6\",\r\n         \"type\": \"out\"\r\n      },\r\n            {\r\n         \"name\": \"apply_accept_header\",\r\n         \"id\": \"15c17c2f-33e3-4c37-a262-04dfa49983a4\",\r\n         \"type\": \"out\"\r\n      },\r\n            {\r\n         \"name\": \"log_out_message\",\r\n         \"id\": \"d37dca41-c048-492a-82cf-9a2292c6fff0\",\r\n         \"type\": \"out\"\r\n      }\r\n   ]\r\n}",
                "summary": "Get all global level mediation policies\n",
                "description": "This operation provides you a list of available all global level mediation policies.\n",
                "parameters": [
                    {
                        "$ref": "#/parameters/limit"
                    },
                    {
                        "$ref": "#/parameters/offset"
                    },
                    {
                        "name": "query",
                        "in": "query",
                        "description": "-Not supported yet-",
                        "type": "string"
                    },
                    {
                        "$ref": "#/parameters/If-None-Match"
                    }
                ],
                "tags": [
                    "Mediation Policy (Collection)"
                ],
                "responses": {
                    "200": {
                        "description": "OK.\nList of mediation policies is returned.\n",
                        "schema": {
                            "$ref": "#/definitions/MediationList"
                        },
                        "headers": {
                            "Content-Type": {
                                "description": "The content type of the body.",
                                "type": "string"
                            },
                            "ETag": {
                                "description": "Entity Tag of the response resource. Used by caches, or in conditional requests (Will be supported in future).\n",
                                "type": "string"
                            }
                        }
                    },
                    "304": {
                        "description": "Not Modified.\nEmpty body because the client has already the latest version of the requested resource (Will be supported in future).\n"
                    },
                    "406": {
                        "description": "Not Acceptable.\nThe requested media type is not supported\n",
                        "schema": {
                            "$ref": "#/definitions/Error"
                        }
                    }
                }
            }
        },
        "/client-certificates": {
            "get": {
                "security": [
                    {
                        "OAuth2Security": [
                            "apim:client_certificates_view"
                        ]
                    }
                ],
                "produces": [
                    "application/json"
                ],
                "x-wso2-curl": "curl -X GET https://localhost:9443/api/am/publisher/v0.14/client-certificates -H 'authorization: Bearer f80b8c34-01bc-3ac2-99b6-4873e45c861c'",
                "x-wso2-request": "GET https://localhost:9443/api/am/publisher/v0.14/client-certificates  -H 'authorization: Bearer f80b8c34-01bc-3ac2-99b6-4873e45c861c'",
                "x-wso2-response": "HTTP/1.1 200 OK {\"count\":1,\"next\":\"\",\"previous\":\"\",\"certificates\":[{\"alias\":\"newtest1\", \"apiId\":\"admin-mesting12da1-1.0.0\",\"tier\":\"Bronze\"}],\"pagination\":{\"total\":1, \"offset\":0,\"limit\":25}}",
                "summary": "Retrieve/ Search uploaded Client Certificates.",
                "description": "This operation can be used to retrieve and search the uploaded client certificates.\n",
                "tags": [
                    "ClientCertificates (Collection)"
                ],
                "parameters": [
                    {
                        "$ref": "#/parameters/limit"
                    },
                    {
                        "$ref": "#/parameters/offset"
                    },
                    {
                        "in": "query",
                        "name": "alias",
                        "required": false,
                        "type": "string",
                        "description": "Alias for the client certificate"
                    },
                    {
                        "in": "query",
                        "name": "apiId",
                        "required": false,
                        "type": "string",
                        "description": "UUID of the API"
                    }
                ],
                "responses": {
                    "200": {
                        "description": "OK. Successful response with the list of matching certificate information in the body.\n",
                        "schema": {
                            "$ref": "#/definitions/ClientCertificates"
                        },
                        "headers": {
                            "Content-Type": {
                                "description": "The content type of the body.\n",
                                "type": "string"
                            }
                        }
                    },
                    "400": {
                        "description": "Bad Request.\nFailure due to not providing alias or server is not configured to support mutual SSL authentication.\n",
                        "schema": {
                            "$ref": "#/definitions/Error"
                        }
                    },
                    "500": {
                        "description": "Internal Server Error\n",
                        "schema": {
                            "$ref": "#/definitions/Error"
                        }
                    }
                }
            },
            "post": {
                "security": [
                    {
                        "OAuth2Security": [
                            "apim:client_certificates_add"
                        ]
                    }
                ],
                "consumes": [
                    "multipart/form-data"
                ],
                "x-wso2-curl": "curl -X POST https://localhost:9443/api/am/publisher/v0.14/client-certificates -H 'authorization: Bearer f2f562bd-f6d9-3fad-b48d-72ab5702c98a' -H 'content-type: multipart/form-data' -F certificate=@test.crt -F alias=alias -F apiId=fea749dd-d548-4a8b-b308-34903b39a34b -F tier=Gold",
                "x-wso2-request": "POST https://localhost:9443/api/am/publisher/v0.14/client-certificates -H 'authorization: Bearer f2f562bd-f6d9-3fad-b48d-72ab5702c98a' -H 'content-type: multipart/form-data' -F certificate=@test.crt -F alias=alias -F apiId=fea749dd-d548-4a8b-b308-34903b39a34b -F tier=Gold",
                "x-wso2-response": "HTTP/1.1 201 Created Location: https://localhost:9443/api/am/publisher/v0.14/client-certificates?alias=newtest1 Date: Tue, 09 Oct 2018 16:18:10 GMT Content-Type: application/json Transfer-Encoding: chunked Server: WSO2 Carbon Server {\"alias\":\"alias\",\"apiId\":\"fea749dd-d548-4a8b-b308-34903b39a34b\",\"tier\":\"Gold\"}",
                "summary": "Upload a new certificate.",
                "description": "This operation can be used to upload a new certificate for an endpoint.\n",
                "parameters": [
                    {
                        "in": "formData",
                        "name": "certificate",
                        "description": "The certificate that needs to be uploaded.",
                        "required": true,
                        "type": "file"
                    },
                    {
                        "in": "formData",
                        "name": "alias",
                        "description": "Alias for the certificate",
                        "required": true,
                        "type": "string"
                    },
                    {
                        "in": "formData",
                        "name": "apiId",
                        "description": "apiId to which the certificate should be applied.",
                        "required": true,
                        "type": "string"
                    },
                    {
                        "in": "formData",
                        "name": "tier",
                        "description": "apiId to which the certificate should be applied.",
                        "required": true,
                        "type": "string"
                    }
                ],
                "tags": [
                    "ClientCertificates (Individual)"
                ],
                "responses": {
                    "200": {
                        "description": "OK.\nThe Certificate added successfully.\n",
                        "headers": {
                            "Location": {
                                "description": "The URL of the newly created resource.\n",
                                "type": "string"
                            },
                            "Content-Type": {
                                "description": "The content type of the body.\n",
                                "type": "string"
                            }
                        },
                        "schema": {
                            "$ref": "#/definitions/ClientCertMetadata"
                        }
                    },
                    "400": {
                        "description": "Bad Request.\nFailures due to existing alias or expired certificate.\n",
                        "schema": {
                            "$ref": "#/definitions/Error"
                        }
                    },
                    "500": {
                        "description": "Internal Server Error\nFailed to add the Certificate due to an Internal Server Error\n",
                        "schema": {
                            "$ref": "#/definitions/Error"
                        }
                    }
                }
            }
        },
        "/client-certificates/{alias}": {
            "put": {
                "security": [
                    {
                        "OAuth2Security": [
                            "apim:client_certificates_view"
                        ]
                    }
                ],
                "consumes": [
                    "multipart/form-data"
                ],
                "x-wso2-curl": "curl -X PUT https://localhost:9443/api/am/publisher/v0.14/client-certificates/newtest1 -H 'authorization: Bearer f80b8c34-01bc-3ac2-99b6-4873e45c861c' -F tier=Bronze",
                "x-wso2-request": "PUT https://localhost:9443/api/am/publisher/v0.14/client-certificates/newtest1 -H 'authorization: Bearer f80b8c34-01bc-3ac2-99b6-4873e45c861c' -F tier=Bronze",
                "x-wso2-response": "HTTP/1.1 200 OK\r\n {\r\n\"alias\":\"newtest1\",\r\n\"apiId\":\"fea749dd-d548-4a8b-b308-34903b39a34b\",\r\n \"tier\":\"Gold\"\r\n}\r\n",
                "summary": "Update a certificate.",
                "description": "This operation can be used to update an uploaded certificate.\n",
                "parameters": [
                    {
                        "in": "formData",
                        "name": "certificate",
                        "description": "The certificate that needs to be uploaded.",
                        "required": false,
                        "type": "file"
                    },
                    {
                        "in": "path",
                        "name": "alias",
                        "description": "Alias for the certificate",
                        "required": true,
                        "type": "string"
                    },
                    {
                        "in": "formData",
                        "name": "tier",
                        "description": "The tier of the certificate",
                        "required": false,
                        "type": "string"
                    }
                ],
                "tags": [
                    "ClientCertificates (Individual)"
                ],
                "responses": {
                    "200": {
                        "description": "OK.\nThe Certificate updated successfully.\n",
                        "schema": {
                            "$ref": "#/definitions/ClientCertMetadata"
                        },
                        "headers": {
                            "Location": {
                                "description": "The URL of the newly created resource.\n",
                                "type": "string"
                            },
                            "Content-Type": {
                                "description": "The content type of the body.\n",
                                "type": "string"
                            }
                        }
                    },
                    "400": {
                        "description": "Bad Request.\nFailure due to not providing alias.\n",
                        "schema": {
                            "$ref": "#/definitions/Error"
                        }
                    },
                    "404": {
                        "description": "Not Found.\nUpdating certificate failed. Alias not found or server is not configured to support mutual SSL\nauthentication.\n",
                        "schema": {
                            "$ref": "#/definitions/Error"
                        }
                    },
                    "500": {
                        "description": "Internal Server Error\n",
                        "schema": {
                            "$ref": "#/definitions/Error"
                        }
                    }
                }
            },
            "delete": {
                "security": [
                    {
                        "OAuth2Security": [
                            "apim:client_certificates_update"
                        ]
                    }
                ],
                "x-wso2-curl": "curl -X DELETE https://localhost:9443/api/am/publisher/v0.14/client-certificates/newtest1 -H 'authorization: Bearer f80b8c34-01bc-3ac2-99b6-4873e45c861c' ",
                "x-wso2-request": "DELETE https://localhost:9443/api/am/publisher/v0.14/client-certificates/newtest1 -H 'authorization: Bearer f80b8c34-01bc-3ac2-99b6-4873e45c861c'",
                "x-wso2-response": "HTTP/1.1 200 OK",
                "summary": "Delete a certificate.",
                "description": "This operation can be used to delete an uploaded certificate.\n",
                "parameters": [
                    {
                        "in": "path",
                        "name": "alias",
                        "description": "The alias of the certificate that should be deleted.\n",
                        "required": true,
                        "type": "string"
                    }
                ],
                "tags": [
                    "ClientCertificates (Individual)"
                ],
                "responses": {
                    "200": {
                        "description": "OK.\nThe Certificate deleted successfully.\n",
                        "headers": {
                            "Content-Type": {
                                "description": "The content type of the body.\n",
                                "type": "string"
                            }
                        }
                    },
                    "400": {
                        "description": "Bad Request.\nAlias not found or server is not configured to support mutual SSL authentication.\n",
                        "schema": {
                            "$ref": "#/definitions/Error"
                        }
                    },
                    "404": {
                        "description": "Not Found. |\nFailed to delete the certificate. Certificate could not found for\nthe given alias\n",
                        "schema": {
                            "$ref": "#/definitions/Error"
                        }
                    },
                    "500": {
                        "description": "Internal Server Error\n",
                        "schema": {
                            "$ref": "#/definitions/Error"
                        }
                    }
                }
            },
            "get": {
                "security": [
                    {
                        "OAuth2Security": [
                            "apim:client_certificates_view"
                        ]
                    }
                ],
                "produces": [
                    "application/json"
                ],
                "x-wso2-curl": "curl -X GET https://localhost:9443/api/am/publisher/v0.14/client-certificates/newtest1 -H 'authorization: Bearer f80b8c34-01bc-3ac2-99b6-4873e45c861c'",
                "x-wso2-request": "GET https://apis.wso2.com/api/am/publisher/v0.14/client-certificates/newtest1 Authorization: Bearer ae4eae22-3f65-387b-a171-d37eaa366fa8",
                "x-wso2-response": "HTTP/1.1 200 OK Date: Tue, 09 Oct 2018 16:25:43 GMT Content-Type: application/json Transfer-Encoding: chunked Server: WSO2 Carbon Server {\"status\":\"Active\",\"validity\":{\"from\":\"Fri Sep 14 15:46:22 IST 2018\",\"to\":\"Sat Sep 14 15:46:22 IST 2019\"},\"version\":\"3\",\"subject\":\"EMAILADDRESS=wso2@wso2.com, CN=WSO2, OU=test, O=WSO2, L=colombo, ST=Some-State, C=CA\"}",
                "summary": "Get the certificate information.",
                "description": "This operation can be used to get the information about a certificate.\n",
                "parameters": [
                    {
                        "in": "path",
                        "name": "alias",
                        "type": "string",
                        "required": true
                    }
                ],
                "tags": [
                    "ClientCertificates (Individual)"
                ],
                "responses": {
                    "200": {
                        "description": "OK.\n",
                        "schema": {
                            "$ref": "#/definitions/CertificateInfo"
                        },
                        "headers": {
                            "Content-Type": {
                                "description": "The content type of the body.\n",
                                "type": "string"
                            }
                        }
                    },
                    "400": {
                        "description": "Bad Request.\nAlias not found or server is not configured to support mutual SSL authentication.\n",
                        "schema": {
                            "$ref": "#/definitions/Error"
                        }
                    },
                    "404": {
                        "description": "Not Found.\nAlias not found\n",
                        "schema": {
                            "$ref": "#/definitions/Error"
                        }
                    },
                    "500": {
                        "description": "Internal Server Error\n",
                        "schema": {
                            "$ref": "#/definitions/Error"
                        }
                    }
                }
            }
        },
        "/client-certificates/{alias}/content": {
            "get": {
                "security": [
                    {
                        "OAuth2Security": [
                            "apim:client_certificates_view"
                        ]
                    }
                ],
                "x-wso2-curl": "curl -X GET https://localhost:9443/api/am/publisher/v0.14/client-certificates/newtest1/content -H 'authorization: Bearer f80b8c34-01bc-3ac2-99b6-4873e45c861c'",
                "x-wso2-request": "GET https://apis.wso2.com/api/am/publisher/v0.14/certificates/wso2carbon/content Authorization: Bearer ae4eae22-3f65-387b-a171-d37eaa366fa8",
                "x-wso2-response": "HTTP/1.1 200 OK Content-Disposition: attachment; filename=\"newtest1.crt\" Date: Tue, 09 Oct 2018 16:21:25 GMT Content-Type: application/octet-stream Content-Length: 997 Server: WSO2 Carbon Server",
                "summary": "Download a certificate.",
                "description": "This operation can be used to download a certificate which matches the given alias.\n",
                "parameters": [
                    {
                        "in": "path",
                        "name": "alias",
                        "type": "string",
                        "required": true
                    }
                ],
                "tags": [
                    "ClientCertificates (Individual)"
                ],
                "responses": {
                    "200": {
                        "description": "OK.\n",
                        "headers": {
                            "Content-Type": {
                                "description": "The content type of the body.\n",
                                "type": "string"
                            }
                        }
                    },
                    "400": {
                        "description": "Bad Request.\nAlias not provided or server is not configured to support mutual SSL authentication.\n",
                        "schema": {
                            "$ref": "#/definitions/Error"
                        }
                    },
                    "404": {
                        "description": "Not Found. Certificate for the Alias not found.\n",
                        "schema": {
                            "$ref": "#/definitions/Error"
                        }
                    },
                    "500": {
                        "description": "Internal Server Error\n",
                        "schema": {
                            "$ref": "#/definitions/Error"
                        }
                    }
                }
            }
        },
        "/endpoints": {
            "get": {
                "x-wso2-curl": "curl -k -H \"Authorization: Bearer ae4eae22-3f65-387b-a171-d37eaa366fa8\" \"https://127.0.0.1:9443/api/am/publisher/v1.0/endpoints\"",
                "x-wso2-request": "GET https://127.0.0.1:9443/api/am/publisher/v1.0/endpoints\nAuthorization: Bearer ae4eae22-3f65-387b-a171-d37eaa366fa8\n",
                "x-wso2-response": "HTTP/1.1 200 OK\nContent-Type: application/json\n\n{\n  \"list\": [\n    {\n      \"id\": \"01234567-0123-0123-0123-012345678901\",\n      \"name\": \"Endpoint 1\",\n      \"endpointConfig\": {\n        \"serviceUrl\": \"http://192.168.56.1:8281\",\n        \"timeout\": 1000\n      },\n      \"endpointSecurity\": {\n        \"enabled\": false\n      },\n      \"maxTps\": 1000,\n      \"type\": \"http\"\n    }\n  ],\n  \"count\": 1\n}",
                "security": [
                    {
                        "OAuth2Security": [
                            "apim:api_view"
                        ]
                    }
                ],
                "summary": "Get all endpoints",
                "description": "This operation can be used to retrieve the list of endpoints available.\n",
                "parameters": [
                    {
                        "$ref": "#/parameters/If-None-Match"
                    }
                ],
                "tags": [
                    "Endpoint (Collection)"
                ],
                "responses": {
                    "200": {
                        "description": "OK.\nEndpoint list is returned.\n",
                        "schema": {
                            "$ref": "#/definitions/EndPointList"
                        },
                        "headers": {
                            "Content-Type": {
                                "description": "The content type of the body.\n",
                                "type": "string"
                            },
                            "ETag": {
                                "description": "Entity Tag of the response resource.\nUsed by caches, or in conditional requests (Will be supported in future).\n",
                                "type": "string"
                            }
                        }
                    },
                    "304": {
                        "description": "Not Modified.\nEmpty body because the client has already the latest version of the requested resource (Will be supported in future).\n"
                    },
                    "404": {
                        "description": "Not Found.\nRequested API does not exist.\n",
                        "schema": {
                            "$ref": "#/definitions/Error"
                        }
                    }
                }
            },
            "post": {
                "x-wso2-curl": "curl -k -H \"Authorization: Bearer ae4eae22-3f65-387b-a171-d37eaa366fa8\" -H \"Content-Type: application/json\" -X POST -d @data.json \"https://127.0.0.1:9443/api/am/publisher/v1.0/endpoints\"",
                "x-wso2-request": "",
                "x-wso2-response": "",
                "security": [
                    {
                        "OAuth2Security": [
                            "apim:api_create"
                        ]
                    }
                ],
                "summary": "Add a new endpoint",
                "description": "This operation can be used to add a new endpoint.\n",
                "parameters": [
                    {
                        "in": "body",
                        "name": "body",
                        "description": "EndPoint object that needs to be added\n",
                        "required": true,
                        "schema": {
                            "$ref": "#/definitions/EndPoint"
                        }
                    },
                    {
                        "$ref": "#/parameters/If-None-Match"
                    }
                ],
                "tags": [
                    "Endpoint (Collection)"
                ],
                "responses": {
                    "201": {
                        "description": "Created.\nSuccessful response with the newly created Document object as entity in the body.\nLocation header contains URL of newly added document.\n",
                        "schema": {
                            "$ref": "#/definitions/EndPoint"
                        },
                        "headers": {
                            "Location": {
                                "description": "Location to the newly created Document.\n",
                                "type": "string"
                            },
                            "Content-Type": {
                                "description": "The content type of the body.\n",
                                "type": "string"
                            },
                            "ETag": {
                                "description": "Entity Tag of the response resource.\nUsed by caches, or in conditional requests (Will be supported in future).\n",
                                "type": "string"
                            }
                        }
                    },
                    "400": {
                        "description": "Bad Request.\nInvalid request or validation error\n",
                        "schema": {
                            "$ref": "#/definitions/Error"
                        }
                    },
                    "415": {
                        "description": "Unsupported media type.\nThe entity of the request was in a not supported format.\n"
                    }
                }
            },
            "head": {
                "security": [
                    {
                        "OAuth2Security": [
                            "apim:api_create"
                        ]
                    }
                ],
                "summary": "Check given Endpoint is already exist\n",
                "description": "Using this operation, you can check a given Endpoint name is already used. You need to provide the name you want to check.\n",
                "parameters": [
                    {
                        "name": "name",
                        "in": "query",
                        "type": "string"
                    },
                    {
                        "$ref": "#/parameters/If-None-Match"
                    }
                ],
                "tags": [
                    "Endpoint (Collection)"
                ],
                "responses": {
                    "200": {
                        "description": "OK.\nRequested Endpoint attibute status is returned\n",
                        "headers": {
                            "Content-Type": {
                                "description": "The content type of the body.\n",
                                "type": "string"
                            }
                        }
                    },
                    "400": {
                        "description": "Bad Request.\nRequested Endpoint attribute does not meet requiremnts.\n"
                    },
                    "404": {
                        "description": "Not Found.\nRequested Endpoint does not exist.\n",
                        "schema": {
                            "$ref": "#/definitions/Error"
                        }
                    },
                    "406": {
                        "description": "Not Acceptable.\nThe requested media type is not supported\n",
                        "schema": {
                            "$ref": "#/definitions/Error"
                        }
                    }
                }
            }
        },
        "/endpoints/{endpointId}": {
            "get": {
                "x-wso2-curl": "curl -k -H \"Authorization: Bearer ae4eae22-3f65-387b-a171-d37eaa366fa8\" \"https://127.0.0.1:9443/api/am/publisher/v1.0/endpoints/1234-123-2111-345\"",
                "x-wso2-request": "GET https://127.0.0.1:9443/api/am/publisher/v1.0/endpoints/1234-123-2111-345\nAuthorization: Bearer ae4eae22-3f65-387b-a171-d37eaa366fa8\n",
                "x-wso2-response": "HTTP/1.1 200 OK\nContent-Type: application/json\n\n{\n   \"list\": [   {\n      \"showInApiConsole\": true,\n      \"serverUrl\": \"https://192.168.56.1:9444//services/\",\n      \"endpoints\":       {\n         \"http\": \"http://192.168.56.1:8281\",\n         \"https\": \"https://192.168.56.1:8244\"\n      },\n      \"name\": \"Production and Sandbox\",\n      \"type\": \"hybrid\"\n   }],\n   \"count\": 1\n}",
                "security": [
                    {
                        "OAuth2Security": [
                            "apim:api_create"
                        ]
                    }
                ],
                "summary": "Get specific endpoints",
                "description": "This operation can be used to retrieve endpoint specific details.\n",
                "parameters": [
                    {
                        "$ref": "#/parameters/endpointId"
                    },
                    {
                        "$ref": "#/parameters/If-Match"
                    }
                ],
                "tags": [
                    "Endpoint (individual)"
                ],
                "responses": {
                    "200": {
                        "description": "OK.\nEndpoint details returned.\n",
                        "schema": {
                            "$ref": "#/definitions/EndPoint"
                        },
                        "headers": {
                            "Content-Type": {
                                "description": "The content type of the body.\n",
                                "type": "string"
                            },
                            "ETag": {
                                "description": "Entity Tag of the response resource.\nUsed by caches, or in conditional requests (Will be supported in future).\n",
                                "type": "string"
                            }
                        }
                    },
                    "304": {
                        "description": "Not Modified.\nEmpty body because the client has already the latest version of the requested resource (Will be supported in future).\n"
                    },
                    "404": {
                        "description": "Not Found.\nRequested API does not exist.\n",
                        "schema": {
                            "$ref": "#/definitions/Error"
                        }
                    }
                }
            },
            "put": {
                "x-wso2-curl": "",
                "x-wso2-request": "",
                "x-wso2-response": "",
                "security": [
                    {
                        "OAuth2Security": [
                            "apim:api_create"
                        ]
                    }
                ],
                "summary": "Update a Tier",
                "description": "This operation can be used to update an existing endpoint.\n`PUT https://127.0.0.1:9443/api/am/publisher/v1.0/endpoints/api/Low`\n",
                "parameters": [
                    {
                        "$ref": "#/parameters/endpointId"
                    },
                    {
                        "in": "body",
                        "name": "body",
                        "description": "Tier object that needs to be modified\n",
                        "required": true,
                        "schema": {
                            "$ref": "#/definitions/EndPoint"
                        }
                    },
                    {
                        "$ref": "#/parameters/If-Match"
                    }
                ],
                "tags": [
                    "Endpoint (individual)"
                ],
                "responses": {
                    "200": {
                        "description": "OK.\nSubscription updated.\n",
                        "schema": {
                            "$ref": "#/definitions/EndPoint"
                        },
                        "headers": {
                            "Location": {
                                "description": "The URL of the newly created resource.\n",
                                "type": "string"
                            },
                            "Content-Type": {
                                "description": "The content type of the body.\n",
                                "type": "string"
                            },
                            "ETag": {
                                "description": "Entity Tag of the response resource.\nUsed by caches, or in conditional requests (Will be supported in future).\n",
                                "type": "string"
                            },
                            "Last-Modified": {
                                "description": "Date and time the resource has been modifed the last time.\nUsed by caches, or in conditional requests (Will be supported in future).\n",
                                "type": "string"
                            }
                        }
                    },
                    "400": {
                        "description": "Bad Request.\nInvalid request or validation error.\n",
                        "schema": {
                            "$ref": "#/definitions/Error"
                        }
                    },
                    "404": {
                        "description": "Not Found.\nThe resource to be updated does not exist.\n",
                        "schema": {
                            "$ref": "#/definitions/Error"
                        }
                    },
                    "412": {
                        "description": "Precondition Failed.\nThe request has not been performed because one of the preconditions is not met.\n",
                        "schema": {
                            "$ref": "#/definitions/Error"
                        }
                    }
                }
            },
            "delete": {
                "x-wso2-curl": "curl -k -H \"Authorization: Bearer ae4eae22-3f65-387b-a171-d37eaa366fa8\" -X DELETE https://127.0.0.1:9443/api/am/publisher/v1.0/endpoints/6fb74674-4ab8-4b52-9886-f9a376985060",
                "x-wso2-request": "DELETE https://127.0.0.1:9443/api/am/publisher/v1.0/endpoints/6fb74674-4ab8-4b52-9886-f9a376985060\nAuthorization: Bearer ae4eae22-3f65-387b-a171-d37eaa366fa8\n",
                "x-wso2-response": "HTTP/1.1 200 OK",
                "security": [
                    {
                        "OAuth2Security": [
                            "apim:api_create"
                        ]
                    }
                ],
                "summary": "Delete an endpoint",
                "description": "This operation can be used to delete an existing Endpoint proving the Id of the Endpoint.\n",
                "parameters": [
                    {
                        "$ref": "#/parameters/endpointId"
                    },
                    {
                        "$ref": "#/parameters/If-Match"
                    }
                ],
                "tags": [
                    "Endpoint (individual)"
                ],
                "responses": {
                    "200": {
                        "description": "OK.\nResource successfully deleted.\n"
                    },
                    "403": {
                        "description": "Forbidden.\nThe request must be conditional but no condition has been specified.\n",
                        "schema": {
                            "$ref": "#/definitions/Error"
                        }
                    },
                    "404": {
                        "description": "Not Found.\nResource to be deleted does not exist.\n",
                        "schema": {
                            "$ref": "#/definitions/Error"
                        }
                    },
                    "412": {
                        "description": "Precondition Failed.\nThe request has not been performed because one of the preconditions is not met.\n",
                        "schema": {
                            "$ref": "#/definitions/Error"
                        }
                    }
                }
            }
        },
        "/export/apis": {
            "get": {
                "produces": [
                    "application/zip"
                ],
                "x-wso2-curl": "curl -k -H \"Authorization: Bearer ae4eae22-3f65-387b-a171-d37eaa366fa8\" https://localhost:9443/api/am/publisher/v1.0/export/apis?query=xxx > exported-apis.zip",
                "x-wso2-request": "GET https://127.0.0.1:9443/api/am/publisher/v1.0/export/apis?query=xxx\nAuthorization: Bearer ae4eae22-3f65-387b-a171-d37eaa366fa8\n",
                "x-wso2-response": "HTTP/1.1 200 OK\n Connection: keep-alive\n  Content-Disposition: attachment; filename=\"exported-apis.zip\"\n  Content-Type: application/zip",
                "summary": "Export information related to an API.",
                "description": "This operation can be used to export information related to a particular API.\n",
                "parameters": [
                    {
                        "name": "query",
                        "in": "query",
                        "description": "API search query\n",
                        "required": true,
                        "type": "string"
                    },
                    {
                        "$ref": "#/parameters/limit"
                    },
                    {
                        "$ref": "#/parameters/offset"
                    }
                ],
                "tags": [
                    "Export Configuration"
                ],
                "responses": {
                    "200": {
                        "description": "OK.\nExport Configuration returned.\n",
                        "headers": {
                            "Content-Type": {
                                "description": "The content type of the body.\n",
                                "type": "string"
                            }
                        },
                        "schema": {
                            "type": "file"
                        }
                    },
                    "404": {
                        "description": "Not Found.\nRequested API does not exist.\n",
                        "schema": {
                            "$ref": "#/definitions/Error"
                        }
                    },
                    "406": {
                        "description": "Not Acceptable.\nThe requested media type is not supported\n",
                        "schema": {
                            "$ref": "#/definitions/Error"
                        }
                    },
                    "412": {
                        "description": "Precondition Failed.\nThe request has not been performed because one of the preconditions is not met.\n",
                        "schema": {
                            "$ref": "#/definitions/Error"
                        }
                    }
                }
            }
        },
        "/import/apis": {
            "put": {
                "consumes": [
                    "multipart/form-data"
                ],
                "security": [
                    {
                        "OAuth2Security": [
                            "apim:api_update"
                        ]
                    }
                ],
                "x-wso2-curl": "curl -k -F \"file=@exported.zip\" -X PUT -H \"Authorization: Bearer ae4eae22-3f65-387b-a171-d37eaa366fa8\" https://localhost:9443/api/am/publisher/v1.0/import/apis",
                "x-wso2-request": "PUT https://127.0.0.1:9443/api/am/publisher/v1.0/import/apis\nAuthorization: Bearer ae4eae22-3f65-387b-a171-d37eaa366fa8\n",
                "x-wso2-response": "HTTP/1.1 200 OK\nContent-Type: application/json\n\n{\"count\":2,\"list\":[{\"id\":\"4df90edc-f76b-4b19-bf57-7d161fa04467\",\"name\":\"testApi2\",\"context\":\"/test2\",\"version\":\"2.0.3\",\"provider\":\"admin\",\"lifeCycleStatus\":\"Created\",\"workflowStatus\":\"APPROVED\"},{\"id\":\"4066bc9e-1d87-4296-bcca-f6e38d3da6d0\",\"name\":\"testApi\",\"context\":\"/testApi\",\"version\":\"1.0.0\",\"provider\":\"admin\",\"lifeCycleStatus\":\"Created\",\"workflowStatus\":\"APPROVED\"}]}",
                "summary": "Imports API(s).",
                "description": "This operation can be used to import one or more existing APIs.\n",
                "parameters": [
                    {
                        "name": "file",
                        "in": "formData",
                        "description": "Zip archive consisting on exported api configuration\n",
                        "required": true,
                        "type": "file"
                    },
                    {
                        "name": "provider",
                        "in": "query",
                        "description": "If defined, updates the existing provider of each API with the specified provider.\nThis is to cater scenarios where the current API provider does not exist in the environment\nthat the API is imported to.\n",
                        "required": false,
                        "type": "string"
                    }
                ],
                "tags": [
                    "Import Configuration"
                ],
                "responses": {
                    "200": {
                        "description": "OK.\nSuccessful response with the updated object as entity in the body.\n",
                        "schema": {
                            "$ref": "#/definitions/APIList"
                        },
                        "headers": {
                            "Content-Type": {
                                "description": "The content type of the body.\n",
                                "type": "string"
                            }
                        }
                    },
                    "400": {
                        "description": "Bad Request.\nInvalid request or validation error\n",
                        "schema": {
                            "$ref": "#/definitions/Error"
                        }
                    },
                    "406": {
                        "description": "Not Acceptable.\nThe requested media type is not supported\n",
                        "schema": {
                            "$ref": "#/definitions/Error"
                        }
                    },
                    "412": {
                        "description": "Precondition Failed.\nThe request has not been performed because one of the preconditions is not met.\n",
                        "schema": {
                            "$ref": "#/definitions/Error"
                        }
                    }
                }
            },
            "post": {
                "consumes": [
                    "multipart/form-data"
                ],
                "security": [
                    {
                        "OAuth2Security": [
                            "apim:api_create"
                        ]
                    }
                ],
                "x-wso2-curl": "curl -k -F \"file=@exported.zip\" -X POST -H \"Authorization: Bearer ae4eae22-3f65-387b-a171-d37eaa366fa8\" https://localhost:9443/api/am/publisher/v1.0/import/apis",
                "x-wso2-request": "POST https://127.0.0.1:9443/api/am/publisher/v1.0/import/apis\nAuthorization: Bearer ae4eae22-3f65-387b-a171-d37eaa366fa8\n",
                "x-wso2-response": "HTTP/1.1 200 OK\nContent-Type: application/json\n\n{\"count\":2,\"list\":[{\"id\":\"4df90edc-f76b-4b19-bf57-7d161fa04467\",\"name\":\"testApi2\",\"context\":\"/test2\",\"version\":\"2.0.3\",\"provider\":\"admin\",\"lifeCycleStatus\":\"Created\",\"workflowStatus\":\"APPROVED\"},{\"id\":\"4066bc9e-1d87-4296-bcca-f6e38d3da6d0\",\"name\":\"testApi\",\"context\":\"/testApi\",\"version\":\"1.0.0\",\"provider\":\"admin\",\"lifeCycleStatus\":\"Created\",\"workflowStatus\":\"APPROVED\"}]}",
                "summary": "Imports API(s).",
                "description": "This operation can be used to import one or more existing APIs.\n",
                "parameters": [
                    {
                        "name": "file",
                        "in": "formData",
                        "description": "Zip archive consisting on exported api configuration\n",
                        "required": true,
                        "type": "file"
                    },
                    {
                        "name": "provider",
                        "in": "query",
                        "description": "If defined, updates the existing provider of each API with the specified provider.\nThis is to cater scenarios where the current API provider does not exist in the environment\nthat the API is imported to.\n",
                        "required": false,
                        "type": "string"
                    }
                ],
                "tags": [
                    "Import Configuration"
                ],
                "responses": {
                    "200": {
                        "description": "OK.\nSuccessful response with the updated object as entity in the body.\n",
                        "schema": {
                            "$ref": "#/definitions/APIList"
                        },
                        "headers": {
                            "Content-Type": {
                                "description": "The content type of the body.\n",
                                "type": "string"
                            }
                        }
                    },
                    "400": {
                        "description": "Bad Request.\nInvalid request or validation error\n",
                        "schema": {
                            "$ref": "#/definitions/Error"
                        }
                    },
                    "406": {
                        "description": "Not Acceptable.\nThe requested media type is not supported\n",
                        "schema": {
                            "$ref": "#/definitions/Error"
                        }
                    },
                    "412": {
                        "description": "Precondition Failed.\nThe request has not been performed because one of the preconditions is not met.\n",
                        "schema": {
                            "$ref": "#/definitions/Error"
                        }
                    }
                }
            }
        },
        "/threat-protection-policies": {
            "get": {
                "security": [
                    {
                        "OAuth2Security": [
                            "apim:api_view"
                        ]
                    }
                ],
                "summary": "Get All Threat Protection Policies",
                "description": "This can be used to get all defined threat protection policies",
                "tags": [
                    "Threat Protection Policies"
                ],
                "responses": {
                    "200": {
                        "description": "Ok. List of policies is returned",
                        "schema": {
                            "$ref": "#/definitions/ThreatProtectionPolicyList"
                        }
                    }
                }
            }
        },
        "/threat-protection-policies/{policyId}": {
            "get": {
                "security": [
                    {
                        "OAuth2Security": [
                            "apim:api_view"
                        ]
                    }
                ],
                "summary": "Get a threat protection policy",
                "parameters": [
                    {
                        "$ref": "#/parameters/threatProtectionPolicyId"
                    }
                ],
                "tags": [
                    "Threat Protection Policy"
                ],
                "responses": {
                    "200": {
                        "description": "Ok. Policy is returned",
                        "schema": {
                            "$ref": "#/definitions/ThreatProtectionPolicy"
                        }
                    },
                    "404": {
                        "description": "No policy found for given policy ID"
                    }
                }
            }
        },
        "/endpoint-certificates": {
            "get": {
                "security": [
                    {
                        "OAuth2Security": [
                            "apim:ep_certificates_view"
                        ]
                    }
                ],
                "produces": [
                    "application/json"
                ],
                "x-wso2-curl": "curl -X GET -H \"Authorization: Bearer ae4eae22-3f65-387b-a171-d37eaa366fa8\" -H \"Content-Type: application/json\" \"https://localhost:9443/api/am/publisher/v0.14/certificates\"",
                "x-wso2-request": "GET https://localhost:9443/api/am/publisher/v0.14/certificates?alias=wso2carbon&endpoint=https://www.abc.com",
                "x-wso2-response": "HTTP/1.1 200 OK \n\n{\n  \"count\":1,\n  \"next\":\"\",\n  \"previous\":\"\",\n\"certificates\":[\n   {\n    \"alias\":\"wso2carbon\",\n    \"endpoint\":\"https://www.abc.com\"\n   }\n],\n  \"pagination\":{\n    \"total\":1,\n          \"offset\":0,\n          \"limit\":25\n   } \n}",
                "summary": "Retrieve/Search uploaded certificates.",
                "description": "This operation can be used to retrieve and search the uploaded certificates.\n",
                "tags": [
                    "Certificates (Collection)"
                ],
                "parameters": [
                    {
                        "$ref": "#/parameters/limit"
                    },
                    {
                        "$ref": "#/parameters/offset"
                    },
                    {
                        "in": "query",
                        "name": "alias",
                        "required": false,
                        "type": "string",
                        "description": "Alias for the certificate"
                    },
                    {
                        "in": "query",
                        "name": "endpoint",
                        "required": false,
                        "type": "string",
                        "description": "Endpoint of which the certificate is uploaded"
                    }
                ],
                "responses": {
                    "200": {
                        "description": "OK. Successful response with the list of matching certificate information in the body.\n",
                        "schema": {
                            "$ref": "#/definitions/Certificates"
                        },
                        "headers": {
                            "Content-Type": {
                                "description": "The content type of the body.\n",
                                "type": "string"
                            }
                        }
                    },
                    "400": {
                        "description": "Bad Request.\nInvalid request or validation error.\n",
                        "schema": {
                            "$ref": "#/definitions/Error"
                        }
                    },
                    "404": {
                        "description": "Not Found.\n",
                        "schema": {
                            "$ref": "#/definitions/Error"
                        }
                    },
                    "500": {
                        "description": "Internal Server Error\n",
                        "schema": {
                            "$ref": "#/definitions/Error"
                        }
                    }
                }
            },
            "post": {
                "security": [
                    {
                        "OAuth2Security": [
                            "apim:ep_certificates_add"
                        ]
                    }
                ],
                "consumes": [
                    "multipart/form-data"
                ],
                "x-wso2-curl": "curl -X POST -H \"Authorization: Bearer ae4eae22-3f65-387b-a171-d37eaa366fa8\" -H \"Content-Type: multipart/form-data\"  -F \"certificate=@/home/user/wso2carbon.cert\" -F \"alias=wso2carbon\" -F \"endpoint=https://www.abc.com\" \"https://localhost:9443/api/am/publisher/v0.14/certificates/certificate\"",
                "x-wso2-request": "POST https://localhost:9443/api/am/publisher/v0.14/certificates/certificate \"Authorization: Bearer ae4eae22-3f65-387b-a171-d37eaa366fa8\" -F \"certificate=/home/user/wso2carbon.cert\" -F \"alias=wso2carbon\" -F \"endpoint=https://www.abc.com\"",
                "x-wso2-response": "HTTP/1.1 201 Created Location: https://localhost:9443/api/am/publisher/v0.14/client-certificates?alias=newtest1 Date: Fri, 05 Oct 2018 09:50:48 GMT Content-Type: application/json Transfer-Encoding: chunked Server: WSO2 Carbon Server {\"alias\": \"newtest1\",\"apiId\": \"4624bdfb-6acd-465a-8454-bac9c4c94d88\",\"tier\": \"Gold\"}",
                "summary": "Upload a new Certificate.",
                "description": "This operation can be used to upload a new certificate for an endpoint.\n",
                "parameters": [
                    {
                        "in": "formData",
                        "name": "certificate",
                        "description": "The certificate that needs to be uploaded.",
                        "required": true,
                        "type": "file"
                    },
                    {
                        "in": "formData",
                        "name": "alias",
                        "description": "Alias for the certificate",
                        "required": true,
                        "type": "string"
                    },
                    {
                        "in": "formData",
                        "name": "endpoint",
                        "description": "Endpoint to which the certificate should be applied.",
                        "required": true,
                        "type": "string"
                    }
                ],
                "tags": [
                    "Certificates (Individual)"
                ],
                "responses": {
                    "200": {
                        "description": "OK.\nThe Certificate added successfully.\n",
                        "headers": {
                            "Location": {
                                "description": "The URL of the newly created resource.\n",
                                "type": "string"
                            },
                            "Content-Type": {
                                "description": "The content type of the body.\n",
                                "type": "string"
                            }
                        },
                        "schema": {
                            "$ref": "#/definitions/CertMetadata"
                        }
                    },
                    "400": {
                        "description": "Bad Request.\nInvalid request or validation error.\n* Failures due to existing alias or expired certificate.\n",
                        "schema": {
                            "$ref": "#/definitions/Error"
                        }
                    },
                    "500": {
                        "description": "Internal Server Error\n* Failed to add the Certificate due to an Internal Server Error\n",
                        "schema": {
                            "$ref": "#/definitions/Error"
                        }
                    }
                }
            }
        },
        "/endpoint-certificates/{alias}": {
            "put": {
                "security": [
                    {
                        "OAuth2Security": [
                            "apim:ep_certificates_update"
                        ]
                    }
                ],
                "consumes": [
                    "multipart/form-data"
                ],
                "x-wso2-curl": "curl -X PUT -H \"Authorization: Bearer ae4eae22-3f65-387b-a171-d37eaa366fa8\" -H \"Content-Type:multipart/form-data\" -F \"certificate=@/home/user/wso2carbon.cert\" \"https://localhost:9443/api/am/publisher/v0.14/certificates/wso2carbon\"",
                "x-wso2-request": "PUT https://localhost:9443/api/am/publisher/v0.14/certificates/wso2carbon Authorization: Bearer ae4eae22-3f65-387b-a171-d37eaa366fa8 -F  \"certificate=@/home/user/wso2carbon.cert\"",
                "x-wso2-response": "HTTP/1.1 200 OK\r\n {\"alias\":wso2carbon,\"endpoint\":\"https://www.abc.com\"}",
                "summary": "Update a certificate.",
                "description": "This operation can be used to update an uploaded certificate.\n",
                "parameters": [
                    {
                        "in": "formData",
                        "name": "certificate",
                        "description": "The certificate that needs to be uploaded.",
                        "required": true,
                        "type": "file"
                    },
                    {
                        "in": "path",
                        "name": "alias",
                        "description": "Alias for the certificate",
                        "required": true,
                        "type": "string"
                    }
                ],
                "tags": [
                    "Certificates (Individual)"
                ],
                "responses": {
                    "200": {
                        "description": "OK.\nThe Certificate updated successfully.\n",
                        "schema": {
                            "$ref": "#/definitions/CertMetadata"
                        },
                        "headers": {
                            "Location": {
                                "description": "The URL of the newly created resource.\n",
                                "type": "string"
                            },
                            "Content-Type": {
                                "description": "The content type of the body.\n",
                                "type": "string"
                            }
                        }
                    },
                    "400": {
                        "description": "Bad Request.\nInvalid request or validation error.\n",
                        "schema": {
                            "$ref": "#/definitions/Error"
                        }
                    },
                    "404": {
                        "description": "Not Found.\nUpdating certificate failed. Alias not found\n",
                        "schema": {
                            "$ref": "#/definitions/Error"
                        }
                    },
                    "500": {
                        "description": "Internal Server Error\n",
                        "schema": {
                            "$ref": "#/definitions/Error"
                        }
                    }
                }
            },
            "delete": {
                "security": [
                    {
                        "OAuth2Security": [
                            "apim:ep_certificates_update"
                        ]
                    }
                ],
                "x-wso2-curl": "curl -X DELETE -H \"Authorization: Bearer ae4eae22-3f65-387b-a171-d37eaa366fa8\" \"https://localhost:9443/api/am/publisher/v0.14/certificates/wso2carbon\"",
                "x-wso2-request": "DELETE https://localhost:9443/api/am/publisher/v0.14/certificates/wso2carbon Authorization: Bearer ae4eae22-3f65-387b-a171-d37eaa366fa8",
                "x-wso2-response": "HTTP/1.1 200 OK",
                "summary": "Delete a certificate.",
                "description": "This operation can be used to delete an uploaded certificate.\n",
                "parameters": [
                    {
                        "in": "path",
                        "name": "alias",
                        "description": "The alias of the certificate that should be deleted.\n",
                        "required": true,
                        "type": "string"
                    }
                ],
                "tags": [
                    "Certificates (Individual)"
                ],
                "responses": {
                    "200": {
                        "description": "OK.\nThe Certificate deleted successfully.\n",
                        "headers": {
                            "Content-Type": {
                                "description": "The content type of the body.\n",
                                "type": "string"
                            }
                        }
                    },
                    "400": {
                        "description": "Bad Request.\n\nInvalid request or validation error.\n",
                        "schema": {
                            "$ref": "#/definitions/Error"
                        }
                    },
                    "404": {
                        "description": "Not Found. |\nFailed to delete the certificate. Certificate could not found for\nthe given alias\n",
                        "schema": {
                            "$ref": "#/definitions/Error"
                        }
                    },
                    "500": {
                        "description": "Internal Server Error\n",
                        "schema": {
                            "$ref": "#/definitions/Error"
                        }
                    }
                }
            },
            "get": {
                "security": [
                    {
                        "OAuth2Security": [
                            "apim:ep_certificates_view"
                        ]
                    }
                ],
                "produces": [
                    "application/json"
                ],
                "x-wso2-curl": "curl -X GET \"https://apis.wso2.com/api/am/publisher/v0.14/certificates/wso2carbon\" -H  \"accept: application/json\"",
                "x-wso2-request": "GET https://apis.wso2.com/api/am/publisher/v0.14/certificates/wso2carbon Authorization: Bearer ae4eae22-3f65-387b-a171-d37eaa366fa8",
                "x-wso2-response": "HTTP/1.1 200 OK \nContent-Type: application/json\r\n {\n  \"status\":\"Active\",\n  \"validity\":{\n    \"from\":\"Fri May 04 19:01:01 IST 2018\",\n    \"to\":\"Thu Aug 02 19:01:01 IST 2018\"\n  }\n,  \"version\":\"3\",\n  \"subject\":\"CN=wso2.com, OU=wso2, O=wso2, L=Colombo, ST=Western, C=LK\"\n}",
                "summary": "Get the certificate information.",
                "description": "This operation can be used to get the information about a certificate.\n",
                "parameters": [
                    {
                        "in": "path",
                        "name": "alias",
                        "type": "string",
                        "required": true
                    }
                ],
                "tags": [
                    "Certificates (Individual)"
                ],
                "responses": {
                    "200": {
                        "description": "OK.\n",
                        "schema": {
                            "$ref": "#/definitions/CertificateInfo"
                        },
                        "headers": {
                            "Content-Type": {
                                "description": "The content type of the body.\n",
                                "type": "string"
                            }
                        }
                    },
                    "400": {
                        "description": "Bad Request.\nInvalid request or validation error.\n",
                        "schema": {
                            "$ref": "#/definitions/Error"
                        }
                    },
                    "404": {
                        "description": "Not Found.\nAlias not found\n",
                        "schema": {
                            "$ref": "#/definitions/Error"
                        }
                    },
                    "500": {
                        "description": "Internal Server Error\n",
                        "schema": {
                            "$ref": "#/definitions/Error"
                        }
                    }
                }
            }
        },
        "/endpoint-certificates/{alias}/content": {
            "get": {
                "security": [
                    {
                        "OAuth2Security": [
                            "apim:ep_certificates_view"
                        ]
                    }
                ],
                "x-wso2-curl": "curl -X GET \"https://apis.wso2.com/api/am/publisher/v0.14/certificates/wso2carbon/content\" -H \"accept: application/json\"",
                "x-wso2-request": "GET https://apis.wso2.com/api/am/publisher/v0.14/certificates/wso2carbon/content Authorization: Bearer ae4eae22-3f65-387b-a171-d37eaa366fa8",
                "x-wso2-response": "HTTP/1.1 200 OK\r\n [content of the certificate]",
                "summary": "Download a certificate.",
                "description": "This operation can be used to download a certificate which matches the given alias.\n",
                "parameters": [
                    {
                        "in": "path",
                        "name": "alias",
                        "type": "string",
                        "required": true
                    }
                ],
                "tags": [
                    "Certificates (Individual)"
                ],
                "responses": {
                    "200": {
                        "description": "OK.\n",
                        "headers": {
                            "Content-Type": {
                                "description": "The content type of the body.\n",
                                "type": "string"
                            }
                        }
                    },
                    "400": {
                        "description": "Bad Request.\nInvalid request or validation error.\n*\n",
                        "schema": {
                            "$ref": "#/definitions/Error"
                        }
                    },
                    "404": {
                        "description": "Not Found. Certificate for the Alias not found.\n",
                        "schema": {
                            "$ref": "#/definitions/Error"
                        }
                    },
                    "500": {
                        "description": "Internal Server Error\n",
                        "schema": {
                            "$ref": "#/definitions/Error"
                        }
                    }
                }
            }
        },
        "/search": {
            "get": {
                "security": [
                    {
                        "OAuth2Security": [
                            "apim:api_view"
                        ]
                    }
                ],
                "produces": [
                    "application/json"
                ],
                "x-wso2-curl": "curl -k -H \"Authorization: Bearer ae4eae22-3f65-387b-a171-d37eaa366fa8\" https://localhost:9443/api/am/publisher/v0.13/search=query?sample",
                "x-wso2-request": "GET https://localhost:9443/api/am/publisher/v0.13/search\nAuthorization: Bearer ae4eae22-3f65-387b-a171-d37eaa366fa8\n",
                "x-wso2-response": "HTTP/1.1 200 OK\nContent-Type: application/json\n\n{\n   \"previous\": \"\",\n   \"list\":    [\n            {\n         \"provider\": \"admin\",\n         \"version\": \"1.0.0\",\n         \"description\": \"This sample API provides Account Status Validation\",\n         \"name\": \"AccountVal\",\n         \"context\": \"/account\",\n         \"id\": \"2e81f147-c8a8-4f68-b4f0-69e0e7510b01\",\n         \"status\": \"PUBLISHED\"\n      },\n            {\n         \"provider\": \"admin\",\n         \"version\": \"1.0.0\",\n         \"description\": null,\n         \"name\": \"api1\",\n         \"context\": \"/api1\",\n         \"id\": \"3e22d2fb-277a-4e9e-8c7e-1c0f7f73960e\",\n         \"status\": \"PUBLISHED\"\n      }\n   ],\n   \"next\": \"\",\n   \"count\": 2\n}",
                "summary": "Retrieve/Search APIs and API Documents by content\n",
                "description": "This operation provides you a list of available APIs and API Documents qualifying the given keyword match.\n",
                "parameters": [
                    {
                        "$ref": "#/parameters/limit"
                    },
                    {
                        "$ref": "#/parameters/offset"
                    },
                    {
                        "name": "query",
                        "in": "query",
                        "description": "**Search**.\n\nYou can search by proving a keyword.\n",
                        "type": "string"
                    },
                    {
                        "$ref": "#/parameters/If-None-Match"
                    }
                ],
                "tags": [
                    "API (Collection)"
                ],
                "responses": {
                    "200": {
                        "description": "OK.\nList of qualifying APIs and API documents is returned.\n",
                        "schema": {
                            "$ref": "#/definitions/SearchResultList"
                        },
                        "headers": {
                            "Content-Type": {
                                "description": "The content type of the body.",
                                "type": "string"
                            },
                            "ETag": {
                                "description": "Entity Tag of the response resource. Used by caches, or in conditional requests (Will be supported in future).\n",
                                "type": "string"
                            }
                        }
                    },
                    "304": {
                        "description": "Not Modified.\nEmpty body because the client has already the latest version of the requested resource (Will be supported in future).\n"
                    },
                    "406": {
                        "description": "Not Acceptable.\nThe requested media type is not supported\n",
                        "schema": {
                            "$ref": "#/definitions/Error"
                        }
                    }
                }
            }
        },
        "/settings": {
            "get": {
                "summary": "Retreive publisher settings",
                "security": [
                    {
                        "OAuth2Security": [
                            "apim:publisher_setting"
                        ]
                    }
                ],
                "description": "Retreive publisher settings\n",
                "responses": {
                    "200": {
                        "description": "OK.\nSettings returned\n",
                        "schema": {
                            "$ref": "#/definitions/Settings"
                        }
                    },
                    "404": {
                        "description": "Not Found.\nRequested Settings does not exist.\n",
                        "schema": {
                            "$ref": "#/definitions/Error"
                        }
                    }
                }
            }
>>>>>>> 930fd3a9
        }
      ]
    },
    "productAPI": {
      "title": "ProductAPI",
      "required": [
        "apiId"
      ],
      "properties": {
        "apiId": {
<<<<<<< HEAD
          "type": "string",
          "example": "01234567-0123-0123-0123-012345678901"
        },
        "name": {
          "type": "string",
          "example": "CalculatorAPI"
        },
        "resources": {
          "type": "array",
          "items": {
            "type": "string"
          },
          "example": [
            "GET:/add",
            "GET:/divide"
          ]
        }
      }
    },
    "Application": {
      "title": "Application",
      "required": [
        "name",
        "throttlingTier"
      ],
      "properties": {
        "applicationId": {
          "type": "string",
          "example": "01234567-0123-0123-0123-012345678901"
        },
        "name": {
          "type": "string",
          "example": "CalculatorApp"
        },
        "subscriber": {
          "type": "string",
          "example": "admin"
        },
        "throttlingTier": {
          "type": "string",
          "example": "Unlimited"
=======
            "name": "apiId",
            "in": "path",
            "description": "**API ID** consisting of the **UUID** of the API.\n",
            "required": true,
            "type": "string"
        },
        "endpointId": {
            "name": "endpointId",
            "in": "path",
            "description": "**Endpoint ID** consisting of the **UUID** of the Endpoint**.\n",
            "required": true,
            "type": "string"
        },
        "apiId-Q": {
            "name": "apiId",
            "in": "query",
            "description": "**API ID** consisting of the **UUID** of the API.\nThe combination of the provider of the API, name of the API and the version is also accepted as a valid API I.\nShould be formatted as **provider-name-version**.\n",
            "required": true,
            "type": "string"
        },
        "labelType-Q": {
            "name": "labelType",
            "in": "query",
            "description": "**API ID** consisting of the **UUID** of the API.\nThe combination of the provider of the API, name of the API and the version is also accepted as a valid API I.\nShould be formatted as **provider-name-version**.\n",
            "required": false,
            "type": "string"
        },
        "name": {
            "name": "name",
            "in": "path",
            "description": "Name of the API\n",
            "required": true,
            "type": "string"
        },
        "version": {
            "name": "version",
            "in": "path",
            "description": "Version of the API\n",
            "required": true,
            "type": "string"
>>>>>>> 930fd3a9
        },
        "description": {
          "type": "string",
          "example": "Sample calculator application"
        },
        "groupId": {
          "type": "string",
          "example": ""
        }
      }
    },
    "DocumentList": {
      "title": "Document List",
      "properties": {
        "count": {
          "type": "integer",
          "description": "Number of Documents returned.\n",
          "example": 1
        },
        "next": {
          "type": "string",
          "description": "Link to the next subset of resources qualified.\nEmpty if no more resources are to be returned.\n",
          "example": "/apis/01234567-0123-0123-0123-012345678901/documents?limit=1&offset=2"
        },
        "previous": {
          "type": "string",
          "description": "Link to the previous subset of resources qualified.\nEmpty if current subset is the first subset returned.\n",
          "example": "/apis/01234567-0123-0123-0123-012345678901/documents?limit=1&offset=0"
        },
        "list": {
          "type": "array",
          "items": {
            "$ref": "#/definitions/Document"
          }
        }
      }
    },
    "Document": {
      "title": "Document",
      "required": [
        "name",
        "type",
        "sourceType",
        "visibility"
      ],
      "properties": {
        "documentId": {
          "type": "string",
          "example": "01234567-0123-0123-0123-012345678901"
        },
        "name": {
          "type": "string",
          "example": "CalculatorDoc"
        },
        "type": {
          "type": "string",
          "enum": [
            "HOWTO",
            "SAMPLES",
            "PUBLIC_FORUM",
            "SUPPORT_FORUM",
            "API_MESSAGE_FORMAT",
            "SWAGGER_DOC",
            "OTHER"
          ],
          "example": "HOWTO"
        },
        "summary": {
          "type": "string",
          "example": "Summary of Calculator Documentation"
        },
        "sourceType": {
          "type": "string",
          "enum": [
            "INLINE",
            "MARKDOWN",
            "URL",
            "FILE"
          ],
          "example": "INLINE"
        },
        "sourceUrl": {
          "type": "string",
          "example": ""
        },
        "otherTypeName": {
          "type": "string",
          "example": ""
        },
        "visibility": {
          "type": "string",
          "enum": [
            "OWNER_ONLY",
            "PRIVATE",
            "API_LEVEL"
          ],
          "example": "API_LEVEL"
        }
      }
    },
    "mediationList": {
      "title": "Mediation List",
      "properties": {
        "count": {
          "type": "integer",
          "description": "Number of mediation sequences returned.\n",
          "example": 1
        },
        "next": {
          "type": "string",
          "description": "Link to the next subset of sequences qualified.\nEmpty if no more sequences are to be returned.\n",
          "example": ""
        },
        "previous": {
          "type": "string",
          "description": "Link to the previous subset of sequences qualified.\nEmpty if current subset is the first subset returned.\n",
          "example": ""
        },
        "list": {
          "type": "array",
          "items": {
            "$ref": "#/definitions/MediationInfo"
          }
        }
      }
    },
    "MediationInfo": {
      "title": "MediationInfo",
      "required": [
        "name",
        "type",
        "id"
      ],
      "properties": {
        "name": {
          "type": "string",
          "example": "json_fault.xml"
        },
        "id": {
          "type": "string",
          "example": "01234567-0123-0123-0123-012345678901"
        },
        "type": {
          "type": "string",
          "enum": [
            "in",
            "out",
            "fault"
          ],
          "example": "in"
        }
      }
    },
    "Mediation": {
      "title": "Mediation",
      "required": [
        "name",
        "type",
        "config"
      ],
      "properties": {
        "id": {
          "type": "string",
          "example": "01234567-0123-0123-0123-012345678901"
        },
        "name": {
          "type": "string",
          "example": "json_fault.xml"
        },
        "type": {
          "type": "string",
          "enum": [
            "in",
            "out",
            "fault"
          ],
          "example": "in"
        },
        "config": {
          "type": "string",
          "example": "<sequence xmlns=\"http://ws.apache.org/ns/synapse\" name=\"log_in_message\"> <log level=\"full\"> <property name=\"IN_MESSAGE\" value=\"IN_MESSAGE_21133232\"/> </log> </sequence>"
        }
      }
    },
    "Wsdl": {
      "title": "Wsdl",
      "required": [
        "name"
      ],
      "properties": {
        "name": {
          "type": "string",
          "example": "admin--calculatorAPI2.0.wsdl"
        },
        "wsdlDefinition": {
          "type": "string"
        }
      }
    },
    "TierList": {
      "title": "Tier List",
      "properties": {
        "count": {
          "type": "integer",
          "description": "Number of Tiers returned.\n",
          "example": 1
        },
        "next": {
          "type": "string",
          "description": "Link to the next subset of resources qualified.\nEmpty if no more resources are to be returned.\n",
          "example": "/tiers/api?limit=1&offset=2"
        },
        "previous": {
          "type": "string",
          "description": "Link to the previous subset of resources qualified.\nEmpty if current subset is the first subset returned.\n",
          "example": "/tiers/api?limit=1&offset=0"
        },
        "list": {
          "type": "array",
          "items": {
            "$ref": "#/definitions/Tier"
          }
        }
      }
    },
    "Tier": {
      "title": "Tier",
      "required": [
        "name",
        "tierPlan",
        "requestCount",
        "unitTime",
        "stopOnQuotaReach"
      ],
      "properties": {
        "name": {
          "type": "string",
          "example": "Platinum"
        },
        "description": {
          "type": "string",
          "example": "Allows 50 request(s) per minute."
        },
        "tierLevel": {
          "type": "string",
          "enum": [
            "api",
            "application",
            "resource"
          ],
          "example": "api"
        },
        "attributes": {
          "description": "Custom attributes added to the tier policy\n",
          "type": "object",
          "additionalProperties": {
            "type": "string"
          },
          "example": {}
        },
        "requestCount": {
          "description": "Maximum number of requests which can be sent within a provided unit time\n",
          "type": "integer",
          "format": "int64",
          "example": 50
        },
        "unitTime": {
          "type": "integer",
          "format": "int64",
          "example": 60000
        },
        "timeUnit": {
          "type": "string",
          "example": "min"
        },
        "tierPlan": {
          "description": "This attribute declares whether this tier is available under commercial or free\n",
          "type": "string",
          "enum": [
            "FREE",
            "COMMERCIAL"
          ],
          "example": "FREE"
        },
        "stopOnQuotaReach": {
          "description": "By making this attribute to false, you are capabale of sending requests\neven if the request count exceeded within a unit time\n",
          "type": "boolean",
          "example": true
        }
      }
    },
    "TierPermission": {
      "title": "tierPermission",
      "required": [
        "permissionType",
        "roles"
      ],
      "properties": {
        "permissionType": {
          "type": "string",
          "enum": [
            "allow",
            "deny"
          ],
          "example": "deny"
        },
        "roles": {
          "type": "array",
          "items": {
            "type": "string"
          },
          "example": [
            "Internal/everyone"
          ]
        }
      }
    },
    "SubscriptionList": {
      "title": "Subscription List",
      "properties": {
        "count": {
          "type": "integer",
          "description": "Number of Subscriptions returned.\n",
          "example": 1
        },
        "next": {
          "type": "string",
          "description": "Link to the next subset of resources qualified.\nEmpty if no more resources are to be returned.\n",
          "example": "/subscriptions?limit=1&offset=2&apiId=01234567-0123-0123-0123-012345678901&groupId="
        },
        "previous": {
          "type": "string",
          "description": "Link to the previous subset of resources qualified.\nEmpty if current subset is the first subset returned.\n",
          "example": "/subscriptions?limit=1&offset=0&apiId=01234567-0123-0123-0123-012345678901&groupId="
        },
        "list": {
          "type": "array",
          "items": {
            "$ref": "#/definitions/Subscription"
          }
        }
      }
    },
    "Subscription": {
      "title": "Subscription",
      "required": [
        "applicationId",
        "apiIdentifier",
        "tier"
      ],
      "properties": {
        "subscriptionId": {
          "type": "string",
          "example": "01234567-0123-0123-0123-012345678901"
        },
        "applicationId": {
          "type": "string",
          "example": "01234567-0123-0123-0123-012345678901"
        },
<<<<<<< HEAD
        "apiIdentifier": {
          "type": "string",
          "example": "01234567-0123-0123-0123-012345678901"
=======
        "resourcePolicyId": {
            "name": "resourcePolicyId",
            "in": "path",
            "description": "registry resource Id\n",
            "required": true,
            "type": "string"
>>>>>>> 930fd3a9
        },
        "tier": {
          "type": "string",
          "example": "Unlimited"
        },
<<<<<<< HEAD
        "status": {
          "type": "string",
          "enum": [
            "BLOCKED",
            "PROD_ONLY_BLOCKED",
            "UNBLOCKED",
            "ON_HOLD",
            "REJECTED"
          ],
          "example": "UNBLOCKED"
        }
      }
    },
    "ExtendedSubscription": {
      "title": "Subscription with Ext. Workflow Reference",
      "required": [
        "workflowId"
      ],
      "allOf": [
        {
          "$ref": "#/definitions/Subscription"
        },
        {
          "properties": {
            "workflowId": {
              "type": "string",
              "example": "01234567-0123-0123-0123-012345678901"
            }
          }
        }
      ]
    },
    "Sequence": {
      "title": "Sequence",
      "required": [
        "name"
      ],
      "properties": {
        "name": {
          "type": "string",
          "example": "log_in_message"
        },
        "type": {
          "type": "string",
          "example": "in"
        },
        "id": {
          "type": "string",
          "example": "69ea3fa6-55c6-472e-896d-e449dd34a824"
        },
        "shared": {
          "type": "boolean",
          "example": true
        }
      }
    },
    "Label": {
      "title": "Label",
      "required": [
        "name"
      ],
      "properties": {
        "name": {
          "type": "string",
          "example": "Development"
=======
        "policyName": {
            "name": "policyName",
            "in": "path",
            "description": "Tier name\n",
            "required": true,
            "type": "string"
        },
        "policyName-Q": {
            "name": "policyName",
            "in": "query",
            "description": "Name of the policy\n",
            "required": true,
            "type": "string"
        },
        "policyLevel": {
            "name": "policyLevel",
            "in": "path",
            "description": "List API or Application or Resource type policies.\n",
            "type": "string",
            "enum": [
                "api",
                "application",
                "resource"
            ],
            "required": true
        },
        "policyLevel-Q": {
            "name": "policyLevel",
            "in": "query",
            "description": "List API or Application or Resource type policies.\n",
            "type": "string",
            "enum": [
                "api",
                "application",
                "resource"
            ],
            "required": true
>>>>>>> 930fd3a9
        },
        "description": {
          "type": "string",
          "example": "Explanation about the micro gateway."
        }
      }
    },
    "Error": {
      "title": "Error object returned with 4XX HTTP status",
      "required": [
        "code",
        "message"
      ],
      "properties": {
        "code": {
          "type": "integer",
          "format": "int64"
        },
<<<<<<< HEAD
        "message": {
          "type": "string",
          "description": "Error message."
        },
        "description": {
          "type": "string",
          "description": "A detail description about the error message.\n"
        },
        "moreInfo": {
          "type": "string",
          "description": "Preferably an url with more details about the error.\n"
        },
        "error": {
          "type": "array",
          "description": "If there are more than one error list them out.\nFor example, list out validation errors by each field.\n",
          "items": {
            "$ref": "#/definitions/ErrorListItem"
          }
        }
      }
    },
    "ErrorListItem": {
      "title": "Description of individual errors that may have occurred during a request.",
      "required": [
        "code",
        "message"
      ],
      "properties": {
        "code": {
          "type": "string"
        },
        "message": {
          "type": "string",
          "description": "Description about individual errors occurred\n"
        }
      }
    },
    "Environment": {
      "title": "Environment",
      "required": [
        "name",
        "type",
        "serverUrl",
        "endpoints",
        "showInApiConsole"
      ],
      "properties": {
        "name": {
          "type": "string",
          "example": "Production and Sandbox"
        },
        "type": {
          "type": "string",
          "example": "hybrid"
        },
        "serverUrl": {
          "type": "string",
          "example": "https://localhost:9443/services/"
        },
        "showInApiConsole": {
          "type": "boolean",
          "example": true
        },
        "endpoints": {
          "$ref": "#/definitions/EnvironmentEndpoints"
        }
      }
    },
    "EnvironmentList": {
      "title": "Environment List",
      "properties": {
        "count": {
          "type": "integer",
          "description": "Number of Environments returned.\n",
          "example": 1
        },
        "list": {
          "type": "array",
          "items": {
            "$ref": "#/definitions/Environment"
          }
        }
      }
    },
    "EnvironmentEndpoints": {
      "title": "Environment Endpoints",
      "properties": {
        "http": {
          "type": "string",
          "description": "HTTP environment URL",
          "example": "http://localhost:8280"
        },
        "https": {
          "type": "string",
          "description": "HTTPS environment URL",
          "example": "https://localhost:8243"
        }
      }
    },
    "FileInfo": {
      "title": "File Information including meta data",
      "properties": {
        "relativePath": {
          "type": "string",
          "description": "relative location of the file (excluding the base context and host of the Publisher API)",
          "example": "apis/01234567-0123-0123-0123-012345678901/thumbnail"
        },
        "mediaType": {
          "type": "string",
          "description": "media-type of the file",
          "example": "image/jpeg"
        }
      }
    },
    "Workflow": {
      "title": "workflow",
      "required": [
        "status"
      ],
      "properties": {
        "status": {
          "description": "This attribute declares whether this workflow task is approved or rejected.\n",
          "type": "string",
          "enum": [
            "APPROVED",
            "REJECTED"
          ],
          "example": "APPROVED"
        },
        "attributes": {
          "description": "Custom attributes to complete the workflow task\n",
          "type": "object",
          "additionalProperties": {
=======
        "offset": {
            "name": "offset",
            "in": "query",
            "description": "Starting point within the complete list of items qualified.\n",
            "default": 0,
            "type": "integer"
        },
        "If-None-Match": {
            "name": "If-None-Match",
            "in": "header",
            "description": "Validator for conditional requests; based on the ETag of the formerly retrieved\nvariant of the resource.\n",
>>>>>>> 930fd3a9
            "type": "string"
          },
          "example": {}
        },
        "description": {
          "type": "string",
          "example": "Approve workflow request."
        }
      }
    },
    "APIMaxTps": {
      "properties": {
        "production": {
          "type": "integer",
          "format": "int64",
          "example": 1000
        },
        "sandbox": {
          "type": "integer",
          "format": "int64",
          "example": 1000
        }
      }
    },
    "APIEndpointSecurity": {
      "properties": {
        "type": {
          "type": "string",
          "example": "basic",
          "description": "Accepts one of the following, basic or digest.",
          "enum": [
            "basic",
            "digest"
          ]
        },
        "username": {
          "type": "string",
          "example": "admin"
        },
        "password": {
          "type": "string",
          "example": "password"
        }
      }
    },
    "APIProductBusinessInformation": {
      "properties": {
        "businessOwner": {
          "type": "string",
          "example": "businessowner"
        },
        "businessOwnerEmail": {
          "type": "string",
          "example": "businessowner@wso2.com"
        }
      }
    },
    "APIBusinessInformation": {
      "properties": {
        "businessOwner": {
          "type": "string",
          "example": "businessowner"
        },
        "businessOwnerEmail": {
          "type": "string",
          "example": "businessowner@wso2.com"
        },
<<<<<<< HEAD
        "technicalOwner": {
          "type": "string",
          "example": "technicalowner"
        },
        "technicalOwnerEmail": {
          "type": "string",
          "example": "technicalowner@wso2.com"
        }
      }
    },
    "APICorsConfiguration": {
      "description": "CORS configuration for the API\n",
      "properties": {
        "corsConfigurationEnabled": {
          "type": "boolean",
          "default": false
        },
        "accessControlAllowOrigins": {
          "type": "array",
          "items": {
            "type": "string"
          }
        },
        "accessControlAllowCredentials": {
          "type": "boolean",
          "default": false
        },
        "accessControlAllowHeaders": {
          "type": "array",
          "items": {
=======
        "If-Match": {
            "name": "If-Match",
            "in": "header",
            "description": "Validator for conditional requests; based on ETag.\n",
>>>>>>> 930fd3a9
            "type": "string"
          }
        },
<<<<<<< HEAD
        "accessControlAllowMethods": {
          "type": "array",
          "items": {
=======
        "scopeName": {
            "name": "name",
            "in": "path",
            "description": "Scope name\n",
            "required": true,
>>>>>>> 930fd3a9
            "type": "string"
          }
        }
      }
    },
    "Certificates": {
      "title": "Certificates",
      "description": "Representation of a list of certificates",
      "properties": {
        "count": {
          "type": "integer",
          "example": 1
        },
<<<<<<< HEAD
        "next": {
          "type": "string",
          "example": "/certificates?limit=1&offset=2"
        },
        "previous": {
          "type": "string",
          "example": "/certificates?limit=1&offset=0"
        },
        "certificates": {
          "type": "array",
          "items": {
            "$ref": "#/definitions/CertMetadata"
          }
        },
        "pagination": {
          "properties": {
            "offset": {
              "type": "integer",
              "example": 12
            },
            "limit": {
              "type": "integer",
              "example": 25
            },
            "total": {
              "type": "integer",
              "example": 1290
            }
          }
=======
        "expand": {
            "name": "expand",
            "in": "query",
            "description": "Defines whether the returned response should contain full details of API\n",
            "type": "boolean"
        },
        "threatProtectionPolicyId": {
            "name": "policyId",
            "in": "path",
            "description": "The UUID of a Policy\n",
            "required": true,
            "type": "string"
        },
        "threatProtectionPolicy": {
            "name": "threatProtectionPolicy",
            "in": "body",
            "description": "Threat protection policy request parameter\n",
            "required": true,
            "schema": {
                "$ref": "#/definitions/ThreatProtectionPolicy"
            }
        },
        "requestedTenant": {
            "name": "X-WSO2-Tenant",
            "in": "header",
            "description": "For cross-tenant invocations, this is used to specify the tenant domain, where the resource need to be\n  retirieved from.\n",
            "required": false,
            "type": "string"
>>>>>>> 930fd3a9
        }
      }
    },
<<<<<<< HEAD
    "CertMetadata": {
      "title": "Certificate",
      "description": "Representation of the details of a certificate",
      "properties": {
        "alias": {
          "type": "string",
          "example": "wso2carbon"
        },
        "endpoint": {
          "type": "string",
          "example": "www.abc.com"
        }
      }
    },
    "CertificateInfo": {
      "title": "Certificate information",
      "properties": {
        "status": {
          "type": "string",
          "example": "Active"
        },
        "validity": {
          "$ref": "#/definitions/CertificateValidity"
=======
    "definitions": {
        "APIList": {
            "title": "API List",
            "properties": {
                "count": {
                    "type": "integer",
                    "description": "Number of APIs returned.\n",
                    "example": 1
                },
                "next": {
                    "type": "string",
                    "description": "Link to the next subset of resources qualified.\nEmpty if no more resources are to be returned.\n",
                    "example": "/apis?limit=1&offset=2&query="
                },
                "previous": {
                    "type": "string",
                    "description": "Link to the previous subset of resources qualified.\nEmpty if current subset is the first subset returned.\n",
                    "example": "/apis?limit=1&offset=0&query="
                },
                "list": {
                    "type": "array",
                    "items": {
                        "$ref": "#/definitions/APIInfo"
                    }
                },
                "pagination": {
                    "properties": {
                        "offset": {
                            "type": "integer",
                            "example": 12
                        },
                        "limit": {
                            "type": "integer",
                            "example": 25
                        },
                        "total": {
                            "type": "integer",
                            "example": 1290
                        }
                    }
                }
            }
        },
        "APIInfo": {
            "title": "API Info object with basic API details.",
            "properties": {
                "id": {
                    "type": "string",
                    "example": "01234567-0123-0123-0123-012345678901"
                },
                "name": {
                    "type": "string",
                    "example": "CalculatorAPI"
                },
                "description": {
                    "type": "string",
                    "example": "A calculator API that supports basic operations"
                },
                "context": {
                    "type": "string",
                    "example": "CalculatorAPI"
                },
                "version": {
                    "type": "string",
                    "example": "1.0.0"
                },
                "provider": {
                    "description": "If the provider value is not given, the user invoking the API will be used as the provider.\n",
                    "type": "string",
                    "example": "admin"
                },
                "lifeCycleStatus": {
                    "type": "string",
                    "example": "CREATED"
                },
                "workflowStatus": {
                    "type": "string",
                    "example": "APPROVED"
                },
                "thumbnailUri": {
                    "type": "string",
                    "example": "/apis/01234567-0123-0123-0123-012345678901/thumbnail"
                },
                "securityScheme": {
                    "type": "array",
                    "items": {
                        "type": "string"
                    }
                }
            }
        },
        "API": {
            "title": "API object",
            "required": [
                "name",
                "context",
                "version",
                "policies",
                "isDefaultVersion",
                "transport",
                "visibility"
            ],
            "properties": {
                "id": {
                    "type": "string",
                    "description": "UUID of the api registry artifact\n",
                    "example": "01234567-0123-0123-0123-012345678901"
                },
                "name": {
                    "type": "string",
                    "example": "CalculatorAPI"
                },
                "description": {
                    "type": "string",
                    "example": "A calculator API that supports basic operations"
                },
                "context": {
                    "type": "string",
                    "example": "CalculatorAPI"
                },
                "version": {
                    "type": "string",
                    "example": "1.0.0"
                },
                "provider": {
                    "description": "If the provider value is not given user invoking the api will be used as the provider.\n",
                    "type": "string",
                    "example": "admin"
                },
                "lifeCycleStatus": {
                    "type": "string",
                    "example": "CREATED"
                },
                "wsdlUri": {
                    "description": "WSDL URL if the API is based on a WSDL endpoint\n",
                    "type": "string",
                    "example": "http://www.webservicex.com/globalweather.asmx?wsdl"
                },
                "responseCaching": {
                    "type": "string",
                    "example": "Disabled"
                },
                "cacheTimeout": {
                    "type": "integer",
                    "example": 300
                },
                "destinationStatsEnabled": {
                    "type": "string",
                    "example": "Disabled"
                },
                "isDefaultVersion": {
                    "type": "boolean",
                    "example": false
                },
                "type": {
                    "type": "string",
                    "description": "The api creation type to be used. Accepted values are HTTP, WS, SOAPTOREST",
                    "enum": [
                        "HTTP",
                        "WS",
                        "SOAPTOREST"
                    ],
                    "example": "HTTP",
                    "default": "HTTP"
                },
                "transport": {
                    "description": "Supported transports for the API (http and/or https).\n",
                    "type": "array",
                    "items": {
                        "type": "string"
                    },
                    "example": [
                        "http",
                        "https"
                    ]
                },
                "tags": {
                    "type": "array",
                    "items": {
                        "type": "string"
                    },
                    "example": [
                        "substract",
                        "add"
                    ]
                },
                "policies": {
                    "type": "array",
                    "items": {
                        "type": "string"
                    },
                    "example": [
                        "Unlimited"
                    ]
                },
                "apiPolicy": {
                    "description": "The policy selected for the particular API",
                    "type": "string",
                    "example": "Unlimited"
                },
                "authorizationHeader": {
                    "type": "string",
                    "description": "Name of the Authorization header used for invoking the API. If it is not set, Authorization header name specified\nin tenant or system level will be used.\n"
                },
                "securityScheme": {
                    "type": "array",
                    "description": "Types of API security, the current API secured with. It can be either OAuth2 or mutual SSL or both. If\nit is not set OAuth2 will be set as the security for the current API.\n",
                    "items": {
                        "type": "string"
                    }
                },
                "maxTps": {
                    "$ref": "#/definitions/APIMaxTps"
                },
                "visibility": {
                    "type": "string",
                    "description": "The visibility level of the API. Accepts one of the following. PUBLIC, PRIVATE, RESTRICTED.",
                    "enum": [
                        "PUBLIC",
                        "PRIVATE",
                        "RESTRICTED"
                    ],
                    "example": "PUBLIC"
                },
                "visibleRoles": {
                    "type": "array",
                    "description": "The user roles that are able to access the API in Store",
                    "items": {
                        "type": "string"
                    },
                    "example": []
                },
                "visibleTenants": {
                    "type": "array",
                    "items": {
                        "type": "string"
                    }
                },
                "endpointSecurity": {
                    "$ref": "#/definitions/APIEndpointSecurity"
                },
                "gatewayEnvironments": {
                    "description": "List of gateway environments the API is available\n",
                    "type": "array",
                    "items": {
                        "type": "string"
                    },
                    "example": [
                        "Production and Sandbox"
                    ]
                },
                "labels": {
                    "description": "Labels of micro-gateway environments attached to the API.\n",
                    "type": "array",
                    "items": {
                        "$ref": "#/definitions/Label"
                    }
                },
                "mediationPolicies": {
                    "type": "array",
                    "items": {
                        "$ref": "#/definitions/MediationPolicy"
                    },
                    "example": "\"sequences\": [ {\"name\": \"json_to_xml_in_message\",\"config\": null,\"type\": \"in\"}, {\"name\": \"xml_to_json_out_message\",\"config\": null,\"type\": \"out\"}, {\"name\": \"json_fault\",\"config\": null,\"type\": \"fault\"} ],"
                },
                "subscriptionAvailability": {
                    "type": "string",
                    "description": "The subscription availability. Accepts one of the following. current_tenant, all_tenants or specific_tenants.",
                    "enum": [
                        "current_tenant",
                        "all_tenants",
                        "specific_tenants"
                    ],
                    "example": "current_tenant"
                },
                "subscriptionAvailableTenants": {
                    "type": "array",
                    "items": {
                        "type": "string"
                    },
                    "example": [
                        "tenant1",
                        "tenant2"
                    ]
                },
                "additionalProperties": {
                    "type": "object",
                    "additionalProperties": {
                        "type": "string"
                    },
                    "description": "Map of custom properties of API"
                },
                "accessControl": {
                    "type": "string",
                    "description": "Is the API is restricted to certain set of publishers or creators or is it visible to all the\npublishers and creators. If the accessControl restriction is none, this API can be modified by all the\npublishers and creators, if not it can only be viewable/modifiable by certain set of publishers and creators,\n based on the restriction.\n",
                    "enum": [
                        "NONE",
                        "RESTRICTED"
                    ]
                },
                "accessControlRoles": {
                    "type": "array",
                    "description": "The user roles that are able to view/modify as API publisher or creator.",
                    "items": {
                        "type": "string"
                    },
                    "example": [
                        "admin"
                    ]
                },
                "businessInformation": {
                    "$ref": "#/definitions/APIBusinessInformation"
                },
                "corsConfiguration": {
                    "$ref": "#/definitions/APICorsConfiguration"
                },
                "workflowStatus": {
                    "type": "string",
                    "example": "APPROVED"
                },
                "createdTime": {
                    "type": "string",
                    "example": "2017-02-20T13:57:16.229Z"
                },
                "lastUpdatedTime": {
                    "type": "string",
                    "example": "2017-02-20T13:57:16.229Z"
                },
                "endpoint": {
                    "type": "array",
                    "items": {
                        "properties": {
                            "key": {
                                "type": "string",
                                "example": "01234567-0123-0123-0123-012345678901"
                            },
                            "inline": {
                                "$ref": "#/definitions/EndPoint"
                            },
                            "type": {
                                "type": "string",
                                "example": "Production"
                            }
                        }
                    }
                },
                "scopes": {
                    "type": "array",
                    "items": {
                        "type": "string"
                    }
                },
                "operations": {
                    "type": "array",
                    "items": {
                        "properties": {
                            "id": {
                                "type": "string",
                                "example": "postapiresource"
                            },
                            "uritemplate": {
                                "type": "string",
                                "default": "/*"
                            },
                            "httpVerb": {
                                "type": "string",
                                "default": "GET"
                            },
                            "authType": {
                                "type": "string",
                                "default": "Any"
                            },
                            "policy": {
                                "type": "string",
                                "example": "Unlimited"
                            },
                            "endpoint": {
                                "type": "array",
                                "items": {
                                    "properties": {
                                        "key": {
                                            "type": "string",
                                            "example": "01234567-0123-0123-0123-012345678901"
                                        },
                                        "inline": {
                                            "$ref": "#/definitions/EndPoint"
                                        },
                                        "type": {
                                            "type": "string",
                                            "example": "Production"
                                        }
                                    }
                                }
                            },
                            "scopes": {
                                "type": "array",
                                "items": {
                                    "type": "string"
                                }
                            }
                        }
                    }
                },
                "threatProtectionPolicies": {
                    "properties": {
                        "list": {
                            "type": "array",
                            "items": {
                                "properties": {
                                    "policyId": {
                                        "type": "string"
                                    },
                                    "priority": {
                                        "type": "integer"
                                    }
                                }
                            }
                        }
                    }
                }
            }
        },
        "Application": {
            "title": "Application",
            "required": [
                "name",
                "throttlingTier"
            ],
            "properties": {
                "applicationId": {
                    "type": "string",
                    "example": "01234567-0123-0123-0123-012345678901"
                },
                "name": {
                    "type": "string",
                    "example": "CalculatorApp"
                },
                "subscriber": {
                    "type": "string",
                    "example": "admin"
                },
                "throttlingTier": {
                    "type": "string",
                    "example": "Unlimited"
                },
                "description": {
                    "type": "string",
                    "example": "Sample calculator application"
                },
                "groupId": {
                    "type": "string",
                    "example": ""
                }
            }
        },
        "DocumentList": {
            "title": "Document List",
            "properties": {
                "count": {
                    "type": "integer",
                    "description": "Number of Documents returned.\n",
                    "example": 1
                },
                "next": {
                    "type": "string",
                    "description": "Link to the next subset of resources qualified.\nEmpty if no more resources are to be returned.\n",
                    "example": "/apis/01234567-0123-0123-0123-012345678901/documents?limit=1&offset=2"
                },
                "previous": {
                    "type": "string",
                    "description": "Link to the previous subset of resources qualified.\nEmpty if current subset is the first subset returned.\n",
                    "example": "/apis/01234567-0123-0123-0123-012345678901/documents?limit=1&offset=0"
                },
                "list": {
                    "type": "array",
                    "items": {
                        "$ref": "#/definitions/Document"
                    }
                }
            }
        },
        "Document": {
            "title": "Document",
            "required": [
                "name",
                "type",
                "sourceType",
                "visibility"
            ],
            "properties": {
                "documentId": {
                    "type": "string",
                    "example": "01234567-0123-0123-0123-012345678901"
                },
                "name": {
                    "type": "string",
                    "example": "CalculatorDoc"
                },
                "type": {
                    "type": "string",
                    "enum": [
                        "HOWTO",
                        "SAMPLES",
                        "PUBLIC_FORUM",
                        "SUPPORT_FORUM",
                        "API_MESSAGE_FORMAT",
                        "SWAGGER_DOC",
                        "OTHER"
                    ],
                    "example": "HOWTO"
                },
                "summary": {
                    "type": "string",
                    "example": "Summary of Calculator Documentation"
                },
                "sourceType": {
                    "type": "string",
                    "enum": [
                        "INLINE",
                        "MARKDOWN",
                        "URL",
                        "FILE"
                    ],
                    "example": "INLINE"
                },
                "sourceUrl": {
                    "type": "string",
                    "example": ""
                },
                "fileName": {
                    "type": "string",
                    "example": ""
                },
                "inlineContent": {
                    "type": "string",
                    "example": "This is doc content. This can have many lines."
                },
                "otherTypeName": {
                    "type": "string",
                    "example": ""
                },
                "visibility": {
                    "type": "string",
                    "enum": [
                        "OWNER_ONLY",
                        "PRIVATE",
                        "API_LEVEL"
                    ],
                    "example": "API_LEVEL"
                },
                "createdTime": {
                    "type": "string",
                    "example": "2017-02-20T13:57:16.229Z"
                },
                "createdBy": {
                    "type": "string"
                },
                "lastUpdatedTime": {
                    "type": "string",
                    "example": "2017-02-20T13:57:16.229Z"
                },
                "lastUpdatedBy": {
                    "type": "string"
                }
            }
        },
        "MediationList": {
            "title": "Mediation List",
            "properties": {
                "count": {
                    "type": "integer",
                    "description": "Number of mediation sequences returned.\n",
                    "example": 1
                },
                "next": {
                    "type": "string",
                    "description": "Link to the next subset of sequences qualified.\nEmpty if no more sequences are to be returned.\n",
                    "example": ""
                },
                "previous": {
                    "type": "string",
                    "description": "Link to the previous subset of sequences qualified.\nEmpty if current subset is the first subset returned.\n",
                    "example": ""
                },
                "list": {
                    "type": "array",
                    "items": {
                        "$ref": "#/definitions/MediationInfo"
                    }
                }
            }
        },
        "MediationInfo": {
            "title": "MediationInfo",
            "required": [
                "name",
                "type",
                "id"
            ],
            "properties": {
                "name": {
                    "type": "string",
                    "example": "json_fault.xml"
                },
                "id": {
                    "type": "string",
                    "example": "01234567-0123-0123-0123-012345678901"
                },
                "type": {
                    "type": "string",
                    "enum": [
                        "in",
                        "out",
                        "fault"
                    ],
                    "example": "in"
                }
            }
        },
        "Mediation": {
            "title": "Mediation",
            "required": [
                "name",
                "type",
                "config"
            ],
            "properties": {
                "id": {
                    "type": "string",
                    "example": "01234567-0123-0123-0123-012345678901"
                },
                "name": {
                    "type": "string",
                    "example": "json_fault.xml"
                },
                "type": {
                    "type": "string",
                    "enum": [
                        "in",
                        "out",
                        "fault"
                    ],
                    "example": "in"
                },
                "config": {
                    "type": "string",
                    "example": "<sequence xmlns=\"http://ws.apache.org/ns/synapse\" name=\"log_in_message\"> <log level=\"full\"> <property name=\"IN_MESSAGE\" value=\"IN_MESSAGE_21133232\"/> </log> </sequence>"
                }
            }
        },
        "TierList": {
            "title": "Tier List",
            "properties": {
                "count": {
                    "type": "integer",
                    "description": "Number of Tiers returned.\n",
                    "example": 1
                },
                "next": {
                    "type": "string",
                    "description": "Link to the next subset of resources qualified.\nEmpty if no more resources are to be returned.\n",
                    "example": "/policies/api?limit=1&offset=2"
                },
                "previous": {
                    "type": "string",
                    "description": "Link to the previous subset of resources qualified.\nEmpty if current subset is the first subset returned.\n",
                    "example": "/policies/api?limit=1&offset=0"
                },
                "list": {
                    "type": "array",
                    "items": {
                        "$ref": "#/definitions/Tier"
                    }
                }
            }
        },
        "Tier": {
            "title": "Tier",
            "required": [
                "name",
                "tierPlan",
                "requestCount",
                "unitTime",
                "stopOnQuotaReach"
            ],
            "properties": {
                "name": {
                    "type": "string",
                    "example": "Platinum"
                },
                "description": {
                    "type": "string",
                    "example": "Allows 50 request(s) per minute."
                },
                "policyLevel": {
                    "type": "string",
                    "enum": [
                        "api",
                        "application",
                        "resource"
                    ],
                    "example": "api"
                },
                "attributes": {
                    "description": "Custom attributes added to the policy policy\n",
                    "type": "object",
                    "additionalProperties": {
                        "type": "string"
                    },
                    "example": {}
                },
                "requestCount": {
                    "description": "Maximum number of requests which can be sent within a provided unit time\n",
                    "type": "integer",
                    "format": "int64",
                    "example": 50
                },
                "unitTime": {
                    "type": "integer",
                    "format": "int64",
                    "example": 60000
                },
                "timeUnit": {
                    "type": "string",
                    "example": "min"
                },
                "tierPlan": {
                    "description": "This attribute declares whether this policy is available under commercial or free\n",
                    "type": "string",
                    "enum": [
                        "FREE",
                        "COMMERCIAL"
                    ],
                    "example": "FREE"
                },
                "stopOnQuotaReach": {
                    "description": "By making this attribute to false, you are capabale of sending requests\neven if the request count exceeded within a unit time\n",
                    "type": "boolean",
                    "example": true
                }
            }
        },
        "SubscriptionList": {
            "title": "Subscription List",
            "properties": {
                "count": {
                    "type": "integer",
                    "description": "Number of Subscriptions returned.\n",
                    "example": 1
                },
                "next": {
                    "type": "string",
                    "description": "Link to the next subset of resources qualified.\nEmpty if no more resources are to be returned.\n",
                    "example": "/subscriptions?limit=1&offset=2&apiId=01234567-0123-0123-0123-012345678901"
                },
                "previous": {
                    "type": "string",
                    "description": "Link to the previous subset of resources qualified.\nEmpty if current subset is the first subset returned.\n",
                    "example": "/subscriptions?limit=1&offset=0&apiId=01234567-0123-0123-0123-012345678901"
                },
                "list": {
                    "type": "array",
                    "items": {
                        "$ref": "#/definitions/Subscription"
                    }
                }
            }
        },
        "Subscription": {
            "title": "Subscription",
            "required": [
                "subscriptionId",
                "applicationInfo",
                "policy",
                "subscriptionStatus"
            ],
            "properties": {
                "subscriptionId": {
                    "type": "string",
                    "example": "01234567-0123-0123-0123-012345678901"
                },
                "applicationInfo": {
                    "$ref": "#/definitions/Application"
                },
                "policy": {
                    "type": "string",
                    "example": "Unlimited"
                },
                "subscriptionStatus": {
                    "type": "string",
                    "enum": [
                        "BLOCKED",
                        "PROD_ONLY_BLOCKED",
                        "UNBLOCKED",
                        "ON_HOLD",
                        "REJECTED"
                    ],
                    "example": "BLOCKED"
                }
            }
        },
        "ExtendedSubscription": {
            "title": "Subscription with Ext. Workflow Reference",
            "required": [
                "workflowId"
            ],
            "allOf": [
                {
                    "$ref": "#/definitions/Subscription"
                },
                {
                    "properties": {
                        "workflowId": {
                            "type": "string",
                            "example": "01234567-0123-0123-0123-012345678901"
                        }
                    }
                }
            ]
        },
        "MediationPolicy": {
            "title": "Mediation Policy",
            "required": [
                "name"
            ],
            "properties": {
                "id": {
                    "type": "string",
                    "example": "69ea3fa6-55c6-472e-896d-e449dd34a824"
                },
                "name": {
                    "type": "string",
                    "example": "log_in_message"
                },
                "config": {
                    "type": "string",
                    "example": ""
                },
                "type": {
                    "type": "string",
                    "example": "in"
                },
                "shared": {
                    "type": "boolean",
                    "example": true
                }
            }
        },
        "Error": {
            "title": "Error object returned with 4XX HTTP lifeCycleStatus",
            "required": [
                "code",
                "message"
            ],
            "properties": {
                "code": {
                    "type": "integer",
                    "format": "int64"
                },
                "message": {
                    "type": "string",
                    "description": "Error message."
                },
                "description": {
                    "type": "string",
                    "description": "A detail description about the error message.\n"
                },
                "moreInfo": {
                    "type": "string",
                    "description": "Preferably an url with more details about the error.\n"
                },
                "error": {
                    "type": "array",
                    "description": "If there are more than one error list them out.\nFor example, list out validation errors by each field.\n",
                    "items": {
                        "$ref": "#/definitions/ErrorListItem"
                    }
                }
            }
        },
        "ErrorListItem": {
            "title": "Description of individual errors that may have occurred during a request.",
            "required": [
                "code",
                "message"
            ],
            "properties": {
                "code": {
                    "type": "string"
                },
                "message": {
                    "type": "string",
                    "description": "Description about individual errors occurred\n"
                }
            }
        },
        "Environment": {
            "title": "Environment",
            "required": [
                "name",
                "type",
                "serverUrl",
                "endpoints",
                "showInApiConsole"
            ],
            "properties": {
                "name": {
                    "type": "string",
                    "example": "Production and Sandbox"
                },
                "type": {
                    "type": "string",
                    "example": "hybrid"
                },
                "serverUrl": {
                    "type": "string",
                    "example": "https://localhost:9443/services/"
                },
                "showInApiConsole": {
                    "type": "boolean",
                    "example": true
                },
                "endpoints": {
                    "$ref": "#/definitions/EnvironmentEndpoints"
                }
            }
        },
        "EnvironmentList": {
            "title": "Environment List",
            "properties": {
                "count": {
                    "type": "integer",
                    "description": "Number of Environments returned.\n",
                    "example": 1
                },
                "list": {
                    "type": "array",
                    "items": {
                        "$ref": "#/definitions/Environment"
                    }
                }
            }
        },
        "EnvironmentEndpoints": {
            "title": "Environment Endpoints",
            "properties": {
                "http": {
                    "type": "string",
                    "description": "HTTP environment URL",
                    "example": "http://localhost:8280"
                },
                "https": {
                    "type": "string",
                    "description": "HTTPS environment URL",
                    "example": "https://localhost:8243"
                }
            }
        },
        "FileInfo": {
            "title": "File Information including meta data",
            "properties": {
                "relativePath": {
                    "type": "string",
                    "description": "relative location of the file (excluding the base context and host of the Publisher API)",
                    "example": "apis/01234567-0123-0123-0123-012345678901/thumbnail"
                },
                "mediaType": {
                    "type": "string",
                    "description": "media-type of the file",
                    "example": "image/jpeg"
                }
            }
        },
        "APIMaxTps": {
            "properties": {
                "production": {
                    "type": "integer",
                    "format": "int64",
                    "example": 1000
                },
                "sandbox": {
                    "type": "integer",
                    "format": "int64",
                    "example": 1000
                }
            }
        },
        "APIEndpointSecurity": {
            "properties": {
                "type": {
                    "type": "string",
                    "example": "basic",
                    "description": "Accepts one of the following, basic or digest.",
                    "enum": [
                        "basic",
                        "digest"
                    ]
                },
                "username": {
                    "type": "string",
                    "example": "admin"
                },
                "password": {
                    "type": "string",
                    "example": "password"
                }
            }
        },
        "APIBusinessInformation": {
            "properties": {
                "businessOwner": {
                    "type": "string",
                    "example": "businessowner"
                },
                "businessOwnerEmail": {
                    "type": "string",
                    "example": "businessowner@wso2.com"
                },
                "technicalOwner": {
                    "type": "string",
                    "example": "technicalowner"
                },
                "technicalOwnerEmail": {
                    "type": "string",
                    "example": "technicalowner@wso2.com"
                }
            }
        },
        "APICorsConfiguration": {
            "description": "CORS configuration for the API\n",
            "properties": {
                "corsConfigurationEnabled": {
                    "type": "boolean",
                    "default": false
                },
                "accessControlAllowOrigins": {
                    "type": "array",
                    "items": {
                        "type": "string"
                    }
                },
                "accessControlAllowCredentials": {
                    "type": "boolean",
                    "default": false
                },
                "accessControlAllowHeaders": {
                    "type": "array",
                    "items": {
                        "type": "string"
                    }
                },
                "accessControlAllowMethods": {
                    "type": "array",
                    "items": {
                        "type": "string"
                    }
                }
            }
        },
        "EndPoint": {
            "title": "Endpoints",
            "properties": {
                "id": {
                    "type": "string",
                    "description": "UUID of the Endpoint entry\n",
                    "example": "01234567-0123-0123-0123-012345678901"
                },
                "name": {
                    "type": "string",
                    "description": "name of the Endpoint entry\n",
                    "example": "Endpoint 1"
                },
                "endpointConfig": {
                    "type": "string",
                    "description": "Endpoint Configuration",
                    "example": "{url: http://localhost:8280, timeout: 1000}"
                },
                "endpointSecurity": {
                    "properties": {
                        "enabled": {
                            "type": "boolean",
                            "example": false
                        },
                        "type": {
                            "type": "string",
                            "example": "basic"
                        },
                        "username": {
                            "type": "string",
                            "example": "basic"
                        },
                        "password": {
                            "type": "string",
                            "example": "basic"
                        }
                    }
                },
                "maxTps": {
                    "type": "integer",
                    "format": "int64",
                    "description": "Endpoint max tps",
                    "example": 1000
                },
                "type": {
                    "type": "string",
                    "example": "http"
                }
            }
        },
        "EndPointList": {
            "title": "EndPoint List",
            "properties": {
                "count": {
                    "type": "integer",
                    "description": "Number of EndPoints returned.\n",
                    "example": 1
                },
                "list": {
                    "type": "array",
                    "items": {
                        "$ref": "#/definitions/EndPoint"
                    }
                }
            }
        },
        "Scope": {
            "title": "Scope",
            "properties": {
                "name": {
                    "type": "string",
                    "description": "name of Scope\n",
                    "example": "apim:api_view"
                },
                "description": {
                    "type": "string",
                    "description": "description of Scope\n",
                    "example": "This Scope can used to view Apis"
                },
                "bindings": {
                    "properties": {
                        "type": {
                            "type": "string",
                            "description": "Type of binding role / permission\n"
                        },
                        "values": {
                            "type": "array",
                            "items": {
                                "type": "string"
                            }
                        }
                    }
                }
            }
        },
        "ScopeList": {
            "title": "Scope List",
            "properties": {
                "count": {
                    "type": "integer",
                    "description": "Number of Scopes returned.\n",
                    "example": 1
                },
                "list": {
                    "type": "array",
                    "items": {
                        "properties": {
                            "name": {
                                "type": "string",
                                "example": "apim:api_view"
                            },
                            "description": {
                                "type": "string",
                                "example": "Scope for Api view"
                            }
                        }
                    }
                }
            }
        },
        "Certificates": {
            "title": "Certificates",
            "description": "Representation of a list of certificates",
            "properties": {
                "count": {
                    "type": "integer",
                    "example": 1
                },
                "next": {
                    "type": "string",
                    "example": "/certificates?limit=1&offset=2"
                },
                "previous": {
                    "type": "string",
                    "example": "/certificates?limit=1&offset=0"
                },
                "certificates": {
                    "type": "array",
                    "items": {
                        "$ref": "#/definitions/CertMetadata"
                    }
                },
                "pagination": {
                    "properties": {
                        "offset": {
                            "type": "integer",
                            "example": 12
                        },
                        "limit": {
                            "type": "integer",
                            "example": 25
                        },
                        "total": {
                            "type": "integer",
                            "example": 1290
                        }
                    }
                }
            }
        },
        "CertMetadata": {
            "title": "Certificate",
            "description": "Representation of the details of a certificate",
            "properties": {
                "alias": {
                    "type": "string",
                    "example": "wso2carbon"
                },
                "endpoint": {
                    "type": "string",
                    "example": "www.abc.com"
                }
            }
        },
        "CertificateInfo": {
            "title": "Certificate information",
            "properties": {
                "status": {
                    "type": "string",
                    "example": "Active"
                },
                "validity": {
                    "$ref": "#/definitions/CertificateValidity"
                },
                "version": {
                    "type": "string",
                    "example": "V3"
                },
                "subject": {
                    "type": "string",
                    "example": "CN=wso2.com, OU=wso2, O=wso2, L=Colombo, ST=Western, C=LK"
                }
            }
        },
        "CertificateValidity": {
            "title": "Certificate Valid period",
            "properties": {
                "from": {
                    "type": "string",
                    "example": "12-12-2017"
                },
                "to": {
                    "type": "string",
                    "example": "01-01-2019"
                }
            }
        },
        "ClientCertificates": {
            "title": "Client Certificates",
            "description": "Representation of a list of client certificates",
            "properties": {
                "count": {
                    "type": "integer",
                    "example": 1
                },
                "next": {
                    "type": "string",
                    "example": "/certificates?limit=1&offset=2"
                },
                "previous": {
                    "type": "string",
                    "example": "/certificates?limit=1&offset=0"
                },
                "certificates": {
                    "type": "array",
                    "items": {
                        "$ref": "#/definitions/ClientCertMetadata"
                    }
                },
                "pagination": {
                    "properties": {
                        "offset": {
                            "type": "integer",
                            "example": 12
                        },
                        "limit": {
                            "type": "integer",
                            "example": 25
                        },
                        "total": {
                            "type": "integer",
                            "example": 1290
                        }
                    }
                }
            }
        },
        "ClientCertMetadata": {
            "title": "Client certificate meta data",
            "description": "Meta data of certificate",
            "properties": {
                "alias": {
                    "type": "string",
                    "example": "wso2carbon"
                },
                "apiId": {
                    "type": "string",
                    "example": "64eca60b-2e55-4c38-8603-e9e6bad7d809"
                },
                "tier": {
                    "type": "string",
                    "example": "Gold"
                }
            }
        },
        "Label": {
            "title": "Label",
            "required": [
                "labelId",
                "name",
                "type",
                "access_urls"
            ],
            "properties": {
                "labelId": {
                    "type": "string"
                },
                "name": {
                    "type": "string"
                },
                "type": {
                    "type": "string"
                },
                "access_urls": {
                    "type": "array",
                    "items": {
                        "type": "string"
                    }
                }
            }
        },
        "LabelList": {
            "title": "Label List",
            "properties": {
                "count": {
                    "type": "integer",
                    "description": "Number of Labels returned.\n"
                },
                "next": {
                    "type": "string",
                    "description": "Link to the next subset of resources qualified.\nEmpty if no more resources are to be returned.\n"
                },
                "previous": {
                    "type": "string",
                    "description": "Link to the previous subset of resources qualified.\nEmpty if current subset is the first subset returned.\n"
                },
                "list": {
                    "type": "array",
                    "items": {
                        "$ref": "#/definitions/Label"
                    }
                }
            }
        },
        "LifecycleState": {
            "title": "Lifecycle State",
            "properties": {
                "lcName": {
                    "type": "string",
                    "example": "API Lifecycle"
                },
                "state": {
                    "type": "string",
                    "example": "Created"
                },
                "lifecyelId": {
                    "type": "string",
                    "example": "01234567-0123-0123-0123-012345678901"
                },
                "checkItemBeanList": {
                    "type": "array",
                    "items": {
                        "properties": {
                            "permissionBeans": {
                                "type": "array",
                                "items": {
                                    "properties": {
                                        "roles": {
                                            "type": "array",
                                            "items": {
                                                "type": "string"
                                            }
                                        },
                                        "forTarget": {
                                            "type": "string"
                                        }
                                    }
                                }
                            },
                            "name": {
                                "type": "string",
                                "example": "Deprecate old versions after publish the API"
                            },
                            "validationBeans": {
                                "type": "array",
                                "items": {
                                    "properties": {
                                        "classObject": {
                                            "type": "object"
                                        },
                                        "targetName": {
                                            "type": "string",
                                            "example": "Published"
                                        },
                                        "customMessage": {
                                            "type": "string",
                                            "example": "Validation successful"
                                        }
                                    }
                                }
                            },
                            "targets": {
                                "type": "array",
                                "items": {
                                    "type": "string"
                                }
                            },
                            "value": {
                                "type": "boolean",
                                "example": false
                            }
                        }
                    }
                },
                "inputBeanList": {
                    "type": "array",
                    "items": {
                        "properties": {
                            "name": {
                                "type": "string",
                                "example": "Gateways to be published"
                            },
                            "isRequired": {
                                "type": "boolean",
                                "example": true
                            },
                            "label": {
                                "type": "string"
                            },
                            "placeHolder": {
                                "type": "string"
                            },
                            "tooltip": {
                                "type": "string"
                            },
                            "regex": {
                                "type": "string"
                            },
                            "values": {
                                "type": "string"
                            },
                            "forTarget": {
                                "type": "string",
                                "example": "Created"
                            }
                        }
                    }
                },
                "customCodeBeanList": {
                    "type": "array",
                    "items": {
                        "properties": {
                            "classObject": {
                                "type": "object"
                            },
                            "targetName": {
                                "type": "string",
                                "example": "Published"
                            },
                            "customMessage": {
                                "type": "string",
                                "example": "Validation successful"
                            }
                        }
                    }
                },
                "availableTransitionBeanList": {
                    "type": "array",
                    "items": {
                        "properties": {
                            "event": {
                                "type": "string",
                                "example": "Promote"
                            },
                            "targetState": {
                                "type": "string",
                                "example": "Created"
                            }
                        }
                    }
                },
                "permissionBeanList": {
                    "type": "array",
                    "items": {
                        "properties": {
                            "roles": {
                                "type": "array",
                                "items": {
                                    "type": "string"
                                }
                            },
                            "forTarget": {
                                "type": "string"
                            }
                        }
                    }
                }
            }
        },
        "WorkflowResponse": {
            "title": "workflow Response",
            "required": [
                "workflowStatus"
            ],
            "properties": {
                "workflowStatus": {
                    "description": "This attribute declares whether this workflow task is approved or rejected.\n",
                    "type": "string",
                    "enum": [
                        "CREATED",
                        "APPROVED",
                        "REJECTED",
                        "REGISTERED"
                    ],
                    "example": "APPROVED"
                },
                "jsonPayload": {
                    "description": "Attributes that returned after the workflow execution\n",
                    "type": "string"
                }
            }
        },
        "APIDefinitionValidationResponse": {
            "title": "API definition validation Response",
            "required": [
                "isValid"
            ],
            "properties": {
                "isValid": {
                    "description": "This attribute declares whether this definition is valid or not.\n",
                    "type": "boolean",
                    "example": true
                },
                "definitionType": {
                    "description": "This attribute declares whether this definition is a swagger or WSDL\n",
                    "type": "string",
                    "enum": [
                        "SWAGGER",
                        "WSDL"
                    ],
                    "example": "WSDL"
                },
                "wsdlInfo": {
                    "description": "Summary of the WSDL including the basic information",
                    "properties": {
                        "version": {
                            "description": "WSDL version\n",
                            "type": "string",
                            "example": "1.1"
                        },
                        "endpoints": {
                            "description": "A list of endpoints the service exposes\n",
                            "type": "array",
                            "items": {
                                "properties": {
                                    "name": {
                                        "type": "string",
                                        "description": "Name of the endpoint",
                                        "example": "StockQuoteSoap"
                                    },
                                    "location": {
                                        "type": "string",
                                        "description": "Endpoint URL",
                                        "example": "http://www.webservicex.net/stockquote.asmx"
                                    }
                                }
                            }
                        },
                        "bindingInfo": {
                            "description": "WSDL binding related information\n",
                            "properties": {
                                "hasHttpBinding": {
                                    "description": "Indicates whether the WSDL contains HTTP Bindings",
                                    "type": "boolean"
                                },
                                "hasSoapBinding": {
                                    "description": "Indicates whether the WSDL contains SOAP Bindings",
                                    "type": "boolean"
                                }
                            }
                        }
                    }
                }
            }
        },
        "ThreatProtectionPolicyList": {
            "title": "Threat Protection Policy List",
            "properties": {
                "list": {
                    "type": "array",
                    "items": {
                        "$ref": "#/definitions/ThreatProtectionPolicy"
                    }
                }
            }
        },
        "ThreatProtectionPolicy": {
            "title": "Threat Protection Policy Schema",
            "required": [
                "name",
                "type",
                "policy"
            ],
            "properties": {
                "uuid": {
                    "type": "string",
                    "description": "Policy ID"
                },
                "name": {
                    "type": "string",
                    "description": "Name of the policy"
                },
                "type": {
                    "type": "string",
                    "description": "Type of the policy"
                },
                "policy": {
                    "type": "string",
                    "description": "policy as a json string"
                }
            }
        },
        "SearchResultList": {
            "title": "Unified Search Result List",
            "properties": {
                "count": {
                    "type": "integer",
                    "description": "Number of results returned.\n",
                    "example": 1
                },
                "next": {
                    "type": "string",
                    "description": "Link to the next subset of resources qualified.\nEmpty if no more resources are to be returned.\n",
                    "example": "/apis?limit=1&offset=2&query="
                },
                "previous": {
                    "type": "string",
                    "description": "Link to the previous subset of resources qualified.\nEmpty if current subset is the first subset returned.\n",
                    "example": "/apis?limit=1&offset=0&query="
                },
                "list": {
                    "type": "array",
                    "items": {
                        "$ref": "#/definitions/SearchResult"
                    }
                },
                "pagination": {
                    "properties": {
                        "offset": {
                            "type": "integer",
                            "example": 12
                        },
                        "limit": {
                            "type": "integer",
                            "example": 25
                        },
                        "total": {
                            "type": "integer",
                            "example": 1290
                        }
                    }
                }
            }
        },
        "SearchResult": {
            "title": "Search Result",
            "properties": {
                "id": {
                    "type": "string",
                    "example": "01234567-0123-0123-0123-012345678901"
                },
                "name": {
                    "type": "string",
                    "example": "TestAPI"
                },
                "type": {
                    "type": "string",
                    "enum": [
                        "DOC",
                        "API"
                    ],
                    "example": "API"
                }
            }
        },
        "APISearchResult": {
            "title": "API Result",
            "allOf": [
                {
                    "$ref": "#/definitions/SearchResult"
                },
                {
                    "properties": {
                        "description": {
                            "type": "string",
                            "description": "A brief description about the API",
                            "example": "A calculator API that supports basic operations"
                        },
                        "context": {
                            "type": "string",
                            "description": "A string that represents the context of the user's request",
                            "example": "CalculatorAPI"
                        },
                        "version": {
                            "type": "string",
                            "description": "The version of the API",
                            "example": "1.0.0"
                        },
                        "provider": {
                            "description": "If the provider value is not given, the user invoking the API will be used as the provider.\n",
                            "type": "string",
                            "example": "admin"
                        },
                        "status": {
                            "type": "string",
                            "description": "This describes in which status of the lifecycle the API is",
                            "example": "CREATED"
                        },
                        "thumbnailUri": {
                            "type": "string",
                            "example": "/apis/01234567-0123-0123-0123-012345678901/thumbnail"
                        }
                    }
                }
            ]
>>>>>>> 930fd3a9
        },
        "version": {
          "type": "string",
          "example": "V3"
        },
        "subject": {
          "type": "string",
          "example": "CN=wso2.com, OU=wso2, O=wso2, L=Colombo, ST=Western, C=LK"
        }
      }
    },
    "CertificateValidity": {
      "title": "Certificate Valid period",
      "properties": {
        "from": {
          "type": "string",
          "example": "12-12-2017"
        },
        "to": {
          "type": "string",
          "example": "01-01-2019"
        }
      }
    },
    "ClientCertificates": {
      "title": "Client Certificates",
      "description": "Representation of a list of client certificates",
      "properties": {
        "count": {
          "type": "integer",
          "example": 1
        },
        "next": {
          "type": "string",
          "example": "/certificates?limit=1&offset=2"
        },
        "previous": {
          "type": "string",
          "example": "/certificates?limit=1&offset=0"
        },
        "certificates": {
          "type": "array",
          "items": {
            "$ref": "#/definitions/ClientCertMetadata"
          }
        },
        "pagination": {
          "properties": {
            "offset": {
              "type": "integer",
              "example": 12
            },
            "limit": {
              "type": "integer",
              "example": 25
            },
            "total": {
              "type": "integer",
              "example": 1290
            }
          }
        }
      }
    },
    "ClientCertMetadata": {
      "title": "Client certificate meta data",
      "description": "Meta data of certificate",
      "properties": {
        "alias": {
          "type": "string",
          "example": "wso2carbon"
        },
        "apiId": {
          "type": "string",
          "example": "64eca60b-2e55-4c38-8603-e9e6bad7d809"
        },
        "tier": {
          "type": "string",
          "example": "Gold"
        }
      }
    },
    "SearchResultList": {
      "title": "Unified Search Result List",
      "properties": {
        "count": {
          "type": "integer",
          "description": "Number of results returned.\n",
          "example": 1
        },
        "next": {
          "type": "string",
          "description": "Link to the next subset of resources qualified.\nEmpty if no more resources are to be returned.\n",
          "example": "/apis?limit=1&offset=2&query="
        },
        "previous": {
          "type": "string",
          "description": "Link to the previous subset of resources qualified.\nEmpty if current subset is the first subset returned.\n",
          "example": "/apis?limit=1&offset=0&query="
        },
        "list": {
          "type": "array",
          "items": {
            "$ref": "#/definitions/SearchResult"
          }
        },
        "pagination": {
          "properties": {
            "offset": {
              "type": "integer",
              "example": 12
            },
            "limit": {
              "type": "integer",
              "example": 25
            },
            "total": {
              "type": "integer",
              "example": 1290
            }
          }
        }
      }
    },
    "SearchResult": {
      "title": "Search Result",
      "properties": {
        "id": {
          "type": "string",
          "example": "01234567-0123-0123-0123-012345678901"
        },
        "name": {
          "type": "string",
          "example": "TestAPI"
        },
        "type": {
          "type": "string",
          "enum": [
            "DOC",
            "API"
          ],
          "example": "API"
        }
      }
    },
    "APISearchResult": {
      "title": "API Result",
      "allOf": [
        {
          "$ref": "#/definitions/SearchResult"
        },
        {
          "properties": {
            "description": {
              "type": "string",
              "description": "A brief description about the API",
              "example": "A calculator API that supports basic operations"
            },
            "context": {
              "type": "string",
              "description": "A string that represents the context of the user's request",
              "example": "CalculatorAPI"
            },
            "version": {
              "type": "string",
              "description": "The version of the API",
              "example": "1.0.0"
            },
            "provider": {
              "description": "If the provider value is not given, the user invoking the API will be used as the provider.\n",
              "type": "string",
              "example": "admin"
            },
            "status": {
              "type": "string",
              "description": "This describes in which status of the lifecycle the API is",
              "example": "CREATED"
            },
            "thumbnailUri": {
              "type": "string",
              "example": "/apis/01234567-0123-0123-0123-012345678901/thumbnail"
            }
          }
        }
      ]
    },
    "DocumentSearchResult": {
      "title": "Document Result",
      "allOf": [
        {
          "$ref": "#/definitions/SearchResult"
        },
        {
          "properties": {
            "docType": {
              "type": "string",
              "enum": [
                "HOWTO",
                "SAMPLES",
                "PUBLIC_FORUM",
                "SUPPORT_FORUM",
                "API_MESSAGE_FORMAT",
                "SWAGGER_DOC",
                "OTHER"
              ],
              "example": "HOWTO"
            },
            "summary": {
              "type": "string",
              "example": "Summary of Calculator Documentation"
            },
            "sourceType": {
              "type": "string",
              "enum": [
                "INLINE",
                "URL",
                "FILE"
              ],
              "example": "INLINE"
            },
            "sourceUrl": {
              "type": "string",
              "example": ""
            },
            "otherTypeName": {
              "type": "string",
              "example": ""
            },
            "visibility": {
              "type": "string",
              "enum": [
                "OWNER_ONLY",
                "PRIVATE",
                "API_LEVEL"
              ],
              "example": "API_LEVEL"
            },
            "apiName": {
              "type": "string",
              "description": "The name of the associated API",
              "example": "TestAPI"
            },
            "apiVersion": {
              "type": "string",
              "description": "The version of the associated API",
              "example": "1.0.0"
            },
            "apiProvider": {
              "type": "string",
              "example": "admin"
            }
<<<<<<< HEAD
          }
        }
      ]
    },
    "ResourcePolicyList": {
      "title": "Resource policy List",
      "properties": {
        "list": {
          "type": "array",
          "items": {
            "$ref": "#/definitions/ResourcePolicyInfo"
          }
        },
        "count": {
          "type": "integer",
          "description": "Number of policy resources returned.\n",
          "example": 1
        }
      }
    },
    "ResourcePolicyInfo": {
      "title": "Resource policy Info object with conversion policy resource details.",
      "properties": {
        "id": {
          "type": "string",
          "description": "UUID of the resource policy registry artifact\n",
          "example": "01234567-0123-0123-0123-012345678901"
        },
        "httpVerb": {
          "type": "string",
          "description": "HTTP verb used for the resource path",
          "example": "get"
        },
        "resourcePath": {
          "type": "string",
          "description": "A string that represents the resource path of the api for the related resource policy",
          "example": "CalculatorAPI"
        },
        "content": {
          "type": "string",
          "description": "The resource policy content",
          "example": "<header description=\"SOAPAction\" name=\"SOAPAction\" scope=\"transport\" value=\"http://ws.cdyne.com/PhoneVerify/query/CheckPhoneNumber\"/>"
=======
        },
        "Settings": {
            "title": "Settings",
            "properties": {
                "tokenUrl": {
                    "type": "string"
                },
                "environment": {
                    "type": "array",
                    "items": {
                        "$ref": "#/definitions/Environment"
                    }
                },
                "scopes": {
                    "type": "array",
                    "items": {
                        "type": "string"
                    }
                }
            }
>>>>>>> 930fd3a9
        }
      }
    }
  }
}<|MERGE_RESOLUTION|>--- conflicted
+++ resolved
@@ -1,3351 +1,4 @@
 {
-<<<<<<< HEAD
-  "swagger": "2.0",
-  "info": {
-    "version": "0.14.0",
-    "title": "WSO2 API Manager - Publisher API",
-    "description": "This specifies a **RESTful API** for WSO2 **API Manager** - Publisher.\n\nPlease see [full swagger definition](https://raw.githubusercontent.com/wso2/carbon-apimgt/v6.1.66/components/apimgt/org.wso2.carbon.apimgt.rest.api.publisher/src/main/resources/publisher-api.yaml) of the API which is written using [swagger 2.0](http://swagger.io/) specification.\n",
-    "contact": {
-      "name": "WSO2",
-      "url": "http://wso2.com/products/api-manager/",
-      "email": "architecture@wso2.com"
-    },
-    "license": {
-      "name": "Apache 2.0",
-      "url": "http://www.apache.org/licenses/LICENSE-2.0.html"
-    }
-  },
-  "schemes": [
-    "https"
-  ],
-  "host": "apis.wso2.com",
-  "basePath": "/api/am/publisher/v0.14",
-  "consumes": [
-    "application/json"
-  ],
-  "produces": [
-    "application/json"
-  ],
-  "x-wso2-security": {
-    "apim": {
-      "x-wso2-scopes": [
-        {
-          "description": "",
-          "roles": "admin",
-          "name": "apim:api_view",
-          "key": "apim:api_view"
-        },
-        {
-          "description": "",
-          "roles": "admin",
-          "name": "apim:api_create",
-          "key": "apim:api_create"
-        },
-        {
-          "description": "",
-          "roles": "admin",
-          "name": "apim:api_publish",
-          "key": "apim:api_publish"
-        },
-        {
-          "description": "",
-          "roles": "admin",
-          "name": "apim:tier_view",
-          "key": "apim:tier_view"
-        },
-        {
-          "description": "",
-          "roles": "admin",
-          "name": "apim:tier_manage",
-          "key": "apim:tier_manage"
-        },
-        {
-          "description": "",
-          "roles": "admin",
-          "name": "apim:subscription_view",
-          "key": "apim:subscription_view"
-        },
-        {
-          "description": "",
-          "roles": "admin",
-          "name": "apim:subscription_block",
-          "key": "apim:subscription_block"
-        },
-        {
-          "description": "",
-          "roles": "admin",
-          "name": "apim:mediation_policy_view",
-          "key": "apim:mediation_policy_view"
-        },
-        {
-          "description": "",
-          "roles": "admin",
-          "name": "apim:api_workflow",
-          "key": "apim:api_workflow"
-        }
-      ]
-    }
-  },
-  "paths": {
-    "/api-products": {
-      "get": {
-        "x-scope": "apim:api_publish",
-        "produces": [
-          "application/json",
-          "application/gzip"
-        ],
-        "summary": "Retrieve/Search API Products\n",
-        "description": "This operation provides you a list of available API Products qualifying under a given search condition.\n\nEach retrieved API Product is represented with a minimal amount of attributes. If you want to get complete details of an API Product, you need to use **Get details of an API Product** operation.\n",
-        "parameters": [
-          {
-            "$ref": "#/parameters/limit"
-          },
-          {
-            "$ref": "#/parameters/offset"
-          },
-          {
-            "name": "query",
-            "in": "query",
-            "description": "",
-            "type": "string"
-          },
-          {
-            "$ref": "#/parameters/Accept"
-          },
-          {
-            "$ref": "#/parameters/If-None-Match"
-          },
-          {
-            "$ref": "#/parameters/expand"
-          },
-          {
-            "name": "tenantDomain",
-            "in": "query",
-            "description": "Tenant domain, whose API Products should be retrieved. If not specified, the logged in user's tenant domain will\nbe considered for this.\n",
-            "required": false,
-            "type": "string"
-          }
-        ],
-        "tags": [
-          "API Product (Collection)"
-        ],
-        "responses": {
-          "200": {
-            "description": "OK.\nList of qualifying API Products is returned.\n",
-            "schema": {
-              "$ref": "#/definitions/APIProductList"
-            },
-            "headers": {
-              "Content-Type": {
-                "description": "The content type of the body.",
-                "type": "string"
-              },
-              "ETag": {
-                "description": "Entity Tag of the response resource. Used by caches, or in conditional requests (Will be supported in future).\n",
-                "type": "string"
-              }
-            }
-          },
-          "304": {
-            "description": "Not Modified.\nEmpty body because the client has already the latest version of the requested resource (Will be supported in future).\n"
-          },
-          "406": {
-            "description": "Not Acceptable.\nThe requested media type is not supported\n",
-            "schema": {
-              "$ref": "#/definitions/Error"
-            }
-          }
-        }
-      },
-      "post": {
-        "x-scope": "apim:api_publish",
-        "summary": "Create a new API Product",
-        "description": "This operation can be used to create a new API Product specifying the details of the API Product in the payload. \n",
-        "parameters": [
-          {
-            "in": "body",
-            "name": "body",
-            "description": "API object that needs to be added\n",
-            "required": true,
-            "schema": {
-              "$ref": "#/definitions/APIProductDetailed"
-            }
-          },
-          {
-            "$ref": "#/parameters/Content-Type"
-          }
-        ],
-        "tags": [
-          "API Product (Individual)"
-        ],
-        "responses": {
-          "201": {
-            "description": "Created.\nSuccessful response with the newly created object as entity in the body.\nLocation header contains URL of newly created entity.\n",
-            "schema": {
-              "$ref": "#/definitions/APIProductDetailed"
-            },
-            "headers": {
-              "Location": {
-                "description": "The URL of the newly created resource.\n",
-                "type": "string"
-              },
-              "Content-Type": {
-                "description": "The content type of the body.\n",
-                "type": "string"
-              },
-              "Authorization": {
-                "description": "The brearer token.\n",
-                "type": "string"
-              },
-              "ETag": {
-                "description": "Entity Tag of the response resource. Used by caches, or in conditional requests (Will be supported in future).\n",
-                "type": "string"
-              }
-            }
-          },
-          "400": {
-            "description": "Bad Request.\nInvalid request or validation error.\n",
-            "schema": {
-              "$ref": "#/definitions/Error"
-            }
-          },
-          "415": {
-            "description": "Unsupported Media Type.\nThe entity of the request was in a not supported format.\n",
-            "schema": {
-              "$ref": "#/definitions/Error"
-            }
-          }
-        }
-      }
-    },
-    "/api-products/{apiProductId}": {
-      "delete": {
-        "x-scope": "apim:api_publish",
-        "summary": "Delete an API Product",
-        "description": "This operation can be used to delete an existing API Product proving the Id of the API Product.\n",
-        "parameters": [
-          {
-            "$ref": "#/parameters/apiProductId"
-          },
-          {
-            "$ref": "#/parameters/If-Match"
-          },
-          {
-            "$ref": "#/parameters/If-Unmodified-Since"
-          }
-        ],
-        "tags": [
-          "API Product (Individual)"
-        ],
-        "responses": {
-          "200": {
-            "description": "OK.\nResource successfully deleted.\n"
-          },
-          "403": {
-            "description": "Forbidden.\nThe request must be conditional but no condition has been specified.\n",
-            "schema": {
-              "$ref": "#/definitions/Error"
-            }
-          },
-          "404": {
-            "description": "Not Found.\nResource to be deleted does not exist.\n",
-            "schema": {
-              "$ref": "#/definitions/Error"
-            }
-          },
-          "412": {
-            "description": "Precondition Failed.\nThe request has not been performed because one of the preconditions is not met.\n",
-            "schema": {
-              "$ref": "#/definitions/Error"
-            }
-          }
-        }
-      },
-      "get": {
-        "x-scope": "apim:api_publish",
-        "summary": "Get details of an API Product",
-        "description": "Using this operation, you can retrieve complete details of a single API Product. You need to provide the Id of the API to retrive it.\n",
-        "parameters": [
-          {
-            "$ref": "#/parameters/apiProductId"
-          },
-          {
-            "$ref": "#/parameters/Accept"
-          },
-          {
-            "$ref": "#/parameters/If-None-Match"
-          },
-          {
-            "$ref": "#/parameters/If-Modified-Since"
-          }
-        ],
-        "tags": [
-          "API Product (Individual)"
-        ],
-        "responses": {
-          "200": {
-            "description": "OK.\nRequested API Product is returned\n",
-            "headers": {
-              "Content-Type": {
-                "description": "The content type of the body.\n",
-                "type": "string"
-              },
-              "ETag": {
-                "description": "Entity Tag of the response resource. Used by caches, or in conditional requests (Will be supported in future).\n",
-                "type": "string"
-              },
-              "Last-Modified": {
-                "description": "Date and time the resource has been modifed the last time.\nUsed by caches, or in conditional requests (Will be supported in future).\n",
-                "type": "string"
-              }
-            },
-            "schema": {
-              "$ref": "#/definitions/APIProductDetailed"
-            }
-          },
-          "304": {
-            "description": "Not Modified.\nEmpty body because the client has already the latest version of the requested resource (Will be supported in future).\n"
-          },
-          "404": {
-            "description": "Not Found.\nRequested API does not exist.\n",
-            "schema": {
-              "$ref": "#/definitions/Error"
-            }
-          },
-          "406": {
-            "description": "Not Acceptable.\nThe requested media type is not supported\n",
-            "schema": {
-              "$ref": "#/definitions/Error"
-            }
-          }
-        }
-      },
-      "put": {
-        "x-scope": "apim:api_publish",
-        "summary": "Update an API product",
-        "description": "This operation can be used to update an existing API product.\nBut the properties `name`, `provider`\n",
-        "parameters": [
-          {
-            "$ref": "#/parameters/apiProductId"
-          },
-          {
-            "in": "body",
-            "name": "body",
-            "description": "API object that needs to be added\n",
-            "required": true,
-            "schema": {
-              "$ref": "#/definitions/APIProductDetailed"
-            }
-          },
-          {
-            "$ref": "#/parameters/Content-Type"
-          },
-          {
-            "$ref": "#/parameters/If-Match"
-          },
-          {
-            "$ref": "#/parameters/If-Unmodified-Since"
-          }
-        ],
-        "tags": [
-          "API Product (Individual)"
-        ],
-        "responses": {
-          "200": {
-            "description": "OK.\nSuccessful response with updated API product object\n",
-            "schema": {
-              "$ref": "#/definitions/APIProductDetailed"
-            },
-            "headers": {
-              "Location": {
-                "description": "The URL of the newly created resource.\n",
-                "type": "string"
-              },
-              "Content-Type": {
-                "description": "The content type of the body.\n",
-                "type": "string"
-              },
-              "ETag": {
-                "description": "Entity Tag of the response resource. Used by caches, or in conditional requests (Will be supported in future).\n",
-                "type": "string"
-              },
-              "Last-Modified": {
-                "description": "Date and time the resource has been modifed the last time.\nUsed by caches, or in conditional requests (Will be supported in future).\n",
-                "type": "string"
-              }
-            }
-          },
-          "400": {
-            "description": "Bad Request.\nInvalid request or validation error\n",
-            "schema": {
-              "$ref": "#/definitions/Error"
-            }
-          },
-          "403": {
-            "description": "Forbidden.\nThe request must be conditional but no condition has been specified.\n",
-            "schema": {
-              "$ref": "#/definitions/Error"
-            }
-          },
-          "404": {
-            "description": "Not Found.\nThe resource to be updated does not exist.\n",
-            "schema": {
-              "$ref": "#/definitions/Error"
-            }
-          },
-          "412": {
-            "description": "Precondition Failed.\nThe request has not been performed because one of the preconditions is not met.\n",
-            "schema": {
-              "$ref": "#/definitions/Error"
-            }
-          }
-        }
-      }
-    },
-    "/api-products/{apiProductId}/thumbnail": {
-      "get": {
-        "x-scope": "apim:api_publish",
-        "summary": "Get thumbnail image",
-        "description": "This operation can be used to download a thumbnail image of an API product.\n",
-        "parameters": [
-          {
-            "$ref": "#/parameters/apiProductId"
-          },
-          {
-            "$ref": "#/parameters/Accept"
-          },
-          {
-            "$ref": "#/parameters/If-None-Match"
-          },
-          {
-            "$ref": "#/parameters/If-Modified-Since"
-          }
-        ],
-        "tags": [
-          "API Product (Individual)"
-        ],
-        "responses": {
-          "200": {
-            "description": "OK.\nThumbnail image returned\n",
-            "headers": {
-              "Content-Type": {
-                "description": "The content type of the body.\n",
-                "type": "string"
-              },
-              "ETag": {
-                "description": "Entity Tag of the response resource.\nUsed by caches, or in conditional requests (Will be supported in future).\n",
-                "type": "string"
-              },
-              "Last-Modified": {
-                "description": "Date and time the resource has been modifed the last time.\nUsed by caches, or in conditional requests (Will be supported in future).\n",
-                "type": "string"
-              }
-            }
-          },
-          "304": {
-            "description": "Not Modified.\nEmpty body because the client has already the latest version of the requested resource (Will be supported in future).\n"
-          },
-          "404": {
-            "description": "Not Found.\nRequested Document does not exist.\n",
-            "schema": {
-              "$ref": "#/definitions/Error"
-            }
-          },
-          "406": {
-            "description": "Not Acceptable.\nThe requested media type is not supported\n",
-            "schema": {
-              "$ref": "#/definitions/Error"
-            }
-          }
-        }
-      },
-      "post": {
-        "consumes": [
-          "multipart/form-data"
-        ],
-        "x-scope": "apim:api_publish",
-        "summary": "Upload a thumbnail image",
-        "description": "This operation can be used to upload a thumbnail image of an API Product. The thumbnail to be uploaded should be given as a form data parameter `file`.\n",
-        "parameters": [
-          {
-            "$ref": "#/parameters/apiProductId"
-          },
-          {
-            "in": "formData",
-            "name": "file",
-            "description": "Image to upload",
-            "type": "file",
-            "required": true
-          },
-          {
-            "$ref": "#/parameters/Content-Type"
-          },
-          {
-            "$ref": "#/parameters/If-Match"
-          },
-          {
-            "$ref": "#/parameters/If-Unmodified-Since"
-          }
-        ],
-        "tags": [
-          "API Product (Individual)"
-        ],
-        "responses": {
-          "200": {
-            "description": "OK.\nImage updated\n",
-            "schema": {
-              "$ref": "#/definitions/FileInfo"
-            },
-            "headers": {
-              "Location": {
-                "description": "The URL of the uploaded thumbnail image of the API Product.\n",
-                "type": "string"
-              },
-              "Content-Type": {
-                "description": "The content type of the body.\n",
-                "type": "string"
-              },
-              "ETag": {
-                "description": "Entity Tag of the response resource.\nUsed by caches, or in conditional requests (Will be supported in future).\n",
-                "type": "string"
-              },
-              "Last-Modified": {
-                "description": "Date and time the resource has been modifed the last time.\nUsed by caches, or in conditional requests (Will be supported in future).\n",
-                "type": "string"
-              }
-            }
-          },
-          "400": {
-            "description": "Bad Request.\nInvalid request or validation error.\n",
-            "schema": {
-              "$ref": "#/definitions/Error"
-            }
-          },
-          "404": {
-            "description": "Not Found.\nThe resource to be updated does not exist.\n",
-            "schema": {
-              "$ref": "#/definitions/Error"
-            }
-          },
-          "412": {
-            "description": "Precondition Failed.\nThe request has not been performed because one of the preconditions is not met.\n",
-            "schema": {
-              "$ref": "#/definitions/Error"
-            }
-          }
-        }
-      }
-    },
-    "/api-products/{apiProductId}/swagger": {
-      "get": {
-        "x-scope": "apim:api_publish",
-        "summary": "Get swagger definition",
-        "description": "This operation can be used to retrieve the swagger definition of an API.\n",
-        "parameters": [
-          {
-            "$ref": "#/parameters/apiProductId"
-          },
-          {
-            "$ref": "#/parameters/Accept"
-          },
-          {
-            "$ref": "#/parameters/If-None-Match"
-          },
-          {
-            "$ref": "#/parameters/If-Modified-Since"
-          }
-        ],
-        "tags": [
-          "API Product (Individual)"
-        ],
-        "responses": {
-          "200": {
-            "description": "OK.\nRequested swagger document of the API is returned\n",
-            "headers": {
-              "Content-Type": {
-                "description": "The content type of the body.\n",
-                "type": "string"
-              },
-              "ETag": {
-                "description": "Entity Tag of the response resource. Used by caches, or in conditional requests (Will be supported in future).\n",
-                "type": "string"
-              },
-              "Last-Modified": {
-                "description": "Date and time the resource has been modifed the last time.\nUsed by caches, or in conditional requests (Will be supported in future).\n",
-                "type": "string"
-              }
-            }
-          },
-          "304": {
-            "description": "Not Modified.\nEmpty body because the client has already the latest version of the requested resource (Will be supported in future).\n"
-          },
-          "404": {
-            "description": "Not Found.\nRequested API does not exist.\n",
-            "schema": {
-              "$ref": "#/definitions/Error"
-            }
-          },
-          "406": {
-            "description": "Not Acceptable.\nThe requested media type is not supported\n",
-            "schema": {
-              "$ref": "#/definitions/Error"
-            }
-          }
-        }
-      },
-      "put": {
-        "consumes": [
-          "multipart/form-data"
-        ],
-        "x-scope": "apim:api_publish",
-        "summary": "upload swagger definition",
-        "description": "This operation can be used to create/update the swagger definition of an existing API Product. Swagger definition to be updated is passed as a form data parameter `apiDefinition`.\n",
-        "parameters": [
-          {
-            "$ref": "#/parameters/apiProductId"
-          },
-          {
-            "in": "formData",
-            "name": "apiDefinition",
-            "description": "Swagger definition of the API product",
-            "type": "string",
-            "required": true
-          },
-          {
-            "$ref": "#/parameters/Content-Type"
-          },
-          {
-            "$ref": "#/parameters/If-Match"
-          },
-          {
-            "$ref": "#/parameters/If-Unmodified-Since"
-          }
-        ],
-        "tags": [
-          "API Product (Individual)"
-        ],
-        "responses": {
-          "200": {
-            "description": "OK.\nSuccessful response with updated Swagger definition\n",
-            "headers": {
-              "Location": {
-                "description": "The URL of the newly created resource.\n",
-                "type": "string"
-              },
-              "Content-Type": {
-                "description": "The content type of the body.\n",
-                "type": "string"
-              },
-              "ETag": {
-                "description": "Entity Tag of the response resource. Used by caches, or in conditional requests (Will be supported in future).\n",
-                "type": "string"
-              },
-              "Last-Modified": {
-                "description": "Date and time the resource has been modifed the last time.\nUsed by caches, or in conditional requests (Will be supported in future).\n",
-                "type": "string"
-              }
-            }
-          },
-          "400": {
-            "description": "Bad Request.\nInvalid request or validation error\n",
-            "schema": {
-              "$ref": "#/definitions/Error"
-            }
-          },
-          "403": {
-            "description": "Forbidden.\nThe request must be conditional but no condition has been specified.\n",
-            "schema": {
-              "$ref": "#/definitions/Error"
-            }
-          },
-          "404": {
-            "description": "Not Found.\nThe resource to be updated does not exist.\n",
-            "schema": {
-              "$ref": "#/definitions/Error"
-            }
-          },
-          "412": {
-            "description": "Precondition Failed.\nThe request has not been performed because one of the preconditions is not met.\n",
-            "schema": {
-              "$ref": "#/definitions/Error"
-            }
-          }
-        }
-      }
-    },
-    "/apis": {
-      "get": {
-        "x-scope": "apim:api_view",
-        "produces": [
-          "application/json",
-          "application/gzip"
-        ],
-        "x-wso2-curl": "curl -k -H \"Authorization: Bearer ae4eae22-3f65-387b-a171-d37eaa366fa8\" https://localhost:9443/api/am/publisher/v0.14/apis",
-        "x-wso2-request": "GET https://localhost:9443/api/am/publisher/v0.14/apis\nAuthorization: Bearer ae4eae22-3f65-387b-a171-d37eaa366fa8\n",
-        "x-wso2-response": "HTTP/1.1 200 OK\nContent-Type: application/json\n\n{\n   \"previous\": \"\",\n   \"list\":    [\n            {\n         \"provider\": \"admin\",\n         \"version\": \"1.0.0\",\n         \"description\": \"This sample API provides Account Status Validation\",\n         \"name\": \"AccountVal\",\n         \"context\": \"/account\",\n         \"id\": \"2e81f147-c8a8-4f68-b4f0-69e0e7510b01\",\n         \"status\": \"PUBLISHED\"\n      },\n            {\n         \"provider\": \"admin\",\n         \"version\": \"1.0.0\",\n         \"description\": null,\n         \"name\": \"api1\",\n         \"context\": \"/api1\",\n         \"id\": \"3e22d2fb-277a-4e9e-8c7e-1c0f7f73960e\",\n         \"status\": \"PUBLISHED\"\n      }\n   ],\n   \"next\": \"\",\n   \"count\": 2\n}",
-        "summary": "Retrieve/Search APIs\n",
-        "description": "This operation provides you a list of available APIs qualifying under a given search condition.\n\nEach retrieved API is represented with a minimal amount of attributes. If you want to get complete details of an API, you need to use **Get details of an API** operation.\n",
-        "parameters": [
-          {
-            "$ref": "#/parameters/limit"
-          },
-          {
-            "$ref": "#/parameters/offset"
-          },
-          {
-            "name": "query",
-            "in": "query",
-            "description": "**Search condition**.\n\nYou can search in attributes by using an **\"<attribute>:\"** modifier.\n\nEg.\n\"provider:wso2\" will match an API if the provider of the API is exactly \"wso2\".\n\"status:PUBLISHED\" will match an API if the API is in PUBLISHED state.\n\"label:external\" will match an API if it contains a Microgateway label called \"external\".\n\nAdditionally you can use wildcards.\n\nEg.\n\"provider:wso2*\" will match an API if the provider of the API starts with \"wso2\".\n\nSupported attribute modifiers are [**version, context, status,\ndescription, subcontext, doc, provider, label**]\n\nIf no advanced attribute modifier has been specified,  the API names containing\nthe search term will be returned as a result.\n",
-            "type": "string"
-          },
-          {
-            "$ref": "#/parameters/Accept"
-          },
-          {
-            "$ref": "#/parameters/If-None-Match"
-          },
-          {
-            "$ref": "#/parameters/expand"
-          },
-          {
-            "name": "tenantDomain",
-            "in": "query",
-            "description": "Tenant domain, whose APIs should be retrieved. If not specified, the logged in user's tenant domain will\nbe considered for this.\n",
-            "required": false,
-            "type": "string"
-          }
-        ],
-        "tags": [
-          "API (Collection)"
-        ],
-        "responses": {
-          "200": {
-            "description": "OK.\nList of qualifying APIs is returned.\n",
-            "schema": {
-              "$ref": "#/definitions/APIList"
-            },
-            "headers": {
-              "Content-Type": {
-                "description": "The content type of the body.",
-                "type": "string"
-              },
-              "ETag": {
-                "description": "Entity Tag of the response resource. Used by caches, or in conditional requests (Will be supported in future).\n",
-                "type": "string"
-              }
-            }
-          },
-          "304": {
-            "description": "Not Modified.\nEmpty body because the client has already the latest version of the requested resource (Will be supported in future).\n"
-          },
-          "406": {
-            "description": "Not Acceptable.\nThe requested media type is not supported\n",
-            "schema": {
-              "$ref": "#/definitions/Error"
-            }
-          }
-        }
-      },
-      "post": {
-        "x-scope": "apim:api_create",
-        "x-wso2-curl": "curl -k -H \"Authorization: Bearer ae4eae22-3f65-387b-a171-d37eaa366fa8\" -H \"Content-Type: application/json\" -X POST -d @data.json https://localhost:9443/api/am/publisher/v0.14/apis",
-        "x-wso2-request": "POST https://localhost:9443/api/am/publisher/v0.14/apis\nAuthorization: Bearer ae4eae22-3f65-387b-a171-d37eaa366fa8\n\n{\r\n   \"name\": \"PizzaShackAPI\",\r\n   \"description\": \"This document describe a RESTFul API for Pizza Shack online pizza delivery store.\\r\\n\",\r\n   \"context\": \"/pizzashack\",\r\n   \"version\": \"1.0.0\",\r\n   \"provider\": \"admin\",\r\n   \"apiDefinition\": \"{\\\"paths\\\":{\\\"/order\\\":{\\\"post\\\":{\\\"x-auth-type\\\":\\\"Application & Application User\\\",\\\"x-throttling-tier\\\":\\\"Unlimited\\\",\\\"description\\\":\\\"Create a new Order\\\",\\\"parameters\\\":[{\\\"schema\\\":{\\\"$ref\\\":\\\"#/definitions/Order\\\"},\\\"description\\\":\\\"Order object that needs to be added\\\",\\\"name\\\":\\\"body\\\",\\\"required\\\":true,\\\"in\\\":\\\"body\\\"}],\\\"responses\\\":{\\\"201\\\":{\\\"headers\\\":{\\\"Location\\\":{\\\"description\\\":\\\"The URL of the newly created resource.\\\",\\\"type\\\":\\\"string\\\"}},\\\"schema\\\":{\\\"$ref\\\":\\\"#/definitions/Order\\\"},\\\"description\\\":\\\"Created.\\\"}}}},\\\"/menu\\\":{\\\"get\\\":{\\\"x-auth-type\\\":\\\"Application & Application User\\\",\\\"x-throttling-tier\\\":\\\"Unlimited\\\",\\\"description\\\":\\\"Return a list of available menu items\\\",\\\"parameters\\\":[],\\\"responses\\\":{\\\"200\\\":{\\\"headers\\\":{},\\\"schema\\\":{\\\"title\\\":\\\"Menu\\\",\\\"properties\\\":{\\\"list\\\":{\\\"items\\\":{\\\"$ref\\\":\\\"#/definitions/MenuItem\\\"},\\\"type\\\":\\\"array\\\"}},\\\"type\\\":\\\"object\\\"},\\\"description\\\":\\\"OK.\\\"}}}}},\\\"schemes\\\":[\\\"https\\\"],\\\"produces\\\":[\\\"application/json\\\"],\\\"swagger\\\":\\\"2.0\\\",\\\"definitions\\\":{\\\"MenuItem\\\":{\\\"title\\\":\\\"Pizza menu Item\\\",\\\"properties\\\":{\\\"price\\\":{\\\"type\\\":\\\"string\\\"},\\\"description\\\":{\\\"type\\\":\\\"string\\\"},\\\"name\\\":{\\\"type\\\":\\\"string\\\"},\\\"image\\\":{\\\"type\\\":\\\"string\\\"}},\\\"required\\\":[\\\"name\\\"]},\\\"Order\\\":{\\\"title\\\":\\\"Pizza Order\\\",\\\"properties\\\":{\\\"customerName\\\":{\\\"type\\\":\\\"string\\\"},\\\"delivered\\\":{\\\"type\\\":\\\"boolean\\\"},\\\"address\\\":{\\\"type\\\":\\\"string\\\"},\\\"pizzaType\\\":{\\\"type\\\":\\\"string\\\"},\\\"creditCardNumber\\\":{\\\"type\\\":\\\"string\\\"},\\\"quantity\\\":{\\\"type\\\":\\\"number\\\"},\\\"orderId\\\":{\\\"type\\\":\\\"string\\\"}},\\\"required\\\":[\\\"orderId\\\"]}},\\\"consumes\\\":[\\\"application/json\\\"],\\\"info\\\":{\\\"title\\\":\\\"PizzaShackAPI\\\",\\\"description\\\":\\\"This document describe a RESTFul API for Pizza Shack online pizza delivery store.\\\\n\\\",\\\"license\\\":{\\\"name\\\":\\\"Apache 2.0\\\",\\\"url\\\":\\\"http://www.apache.org/licenses/LICENSE-2.0.html\\\"},\\\"contact\\\":{\\\"email\\\":\\\"architecture@pizzashack.com\\\",\\\"name\\\":\\\"John Doe\\\",\\\"url\\\":\\\"http://www.pizzashack.com\\\"},\\\"version\\\":\\\"1.0.0\\\"}}\",\r\n   \"wsdlUri\": null,\r\n   \"status\": \"CREATED\",\r\n   \"responseCaching\": \"Disabled\",\r\n   \"cacheTimeout\": 300,\r\n   \"destinationStatsEnabled\": false,\r\n   \"isDefaultVersion\": false,\r\n   \"type\": \"HTTP\",\r\n   \"transport\":    [\r\n      \"http\",\r\n      \"https\"\r\n   ],\r\n   \"tags\": [\"pizza\"],\r\n   \"tiers\": [\"Unlimited\"],\r\n   \"maxTps\":    {\r\n      \"sandbox\": 5000,\r\n      \"production\": 1000\r\n   },\r\n   \"visibility\": \"PUBLIC\",\r\n   \"visibleRoles\": [],\\r\n   \"endpointConfig\": \"{\\\"production_endpoints\\\":{\\\"url\\\":\\\"https://localhost:9443/am/sample/pizzashack/v1/api/\\\",\\\"config\\\":null},\\\"sandbox_endpoints\\\":{\\\"url\\\":\\\"https://localhost:9443/am/sample/pizzashack/v1/api/\\\",\\\"config\\\":null},\\\"endpoint_type\\\":\\\"http\\\"}\",\r\n   \"endpointSecurity\":    {\r\n      \"username\": \"user\",\r\n      \"type\": \"basic\",\r\n      \"password\": \"pass\"\r\n   },\r\n   \"gatewayEnvironments\": \"Production and Sandbox\",\r\n   \"sequences\": [{\"name\":\"json_validator\",\"type\": \"in\"},{\"name\":\"log_out_message\",\"type\": \"out\"}],\r\n   \"subscriptionAvailability\": null,\r\n   \"subscriptionAvailableTenants\": [],\r\n   \"businessInformation\":    {\r\n      \"businessOwnerEmail\": \"marketing@pizzashack.com\",\r\n      \"technicalOwnerEmail\": \"architecture@pizzashack.com\",\r\n      \"technicalOwner\": \"John Doe\",\r\n      \"businessOwner\": \"Jane Roe\"\r\n   },\r\n   \"corsConfiguration\":    {\r\n      \"accessControlAllowOrigins\": [\"*\"],\r\n      \"accessControlAllowHeaders\":       [\r\n         \"authorization\",\r\n         \"Access-Control-Allow-Origin\",\r\n         \"Content-Type\",\r\n         \"SOAPAction\"\r\n      ],\r\n      \"accessControlAllowMethods\":       [\r\n         \"GET\",\r\n         \"PUT\",\r\n         \"POST\",\r\n         \"DELETE\",\r\n         \"PATCH\",\r\n         \"OPTIONS\"\r\n      ],\r\n      \"accessControlAllowCredentials\": false,\r\n      \"corsConfigurationEnabled\": false\r\n   }\r\n}",
-        "x-wso2-response": "HTTP/1.1 201 Created\nLocation: https://localhost:9443/api/am/publisher/v0.14/apis/7a2298c4-c905-403f-8fac-38c73301631f\nContent-Type: application/json\n\n{\r\n   \"id\": \"7a2298c4-c905-403f-8fac-38c73301631f\",\r\n   \"name\": \"PizzaShackAPI\",\r\n   \"description\": \"This document describe a RESTFul API for Pizza Shack online pizza delivery store.\\r\\n\",\r\n   \"context\": \"/pizzashack\",\r\n   \"version\": \"1.0.0\",\r\n   \"provider\": \"admin\",\r\n   \"apiDefinition\": \"{\\\"paths\\\":{\\\"/order\\\":{\\\"post\\\":{\\\"x-auth-type\\\":\\\"Application & Application User\\\",\\\"x-throttling-tier\\\":\\\"Unlimited\\\",\\\"description\\\":\\\"Create a new Order\\\",\\\"parameters\\\":[{\\\"schema\\\":{\\\"$ref\\\":\\\"#/definitions/Order\\\"},\\\"description\\\":\\\"Order object that needs to be added\\\",\\\"name\\\":\\\"body\\\",\\\"required\\\":true,\\\"in\\\":\\\"body\\\"}],\\\"responses\\\":{\\\"201\\\":{\\\"headers\\\":{\\\"Location\\\":{\\\"description\\\":\\\"The URL of the newly created resource.\\\",\\\"type\\\":\\\"string\\\"}},\\\"schema\\\":{\\\"$ref\\\":\\\"#/definitions/Order\\\"},\\\"description\\\":\\\"Created.\\\"}}}},\\\"/menu\\\":{\\\"get\\\":{\\\"x-auth-type\\\":\\\"Application & Application User\\\",\\\"x-throttling-tier\\\":\\\"Unlimited\\\",\\\"description\\\":\\\"Return a list of available menu items\\\",\\\"parameters\\\":[],\\\"responses\\\":{\\\"200\\\":{\\\"headers\\\":{},\\\"schema\\\":{\\\"title\\\":\\\"Menu\\\",\\\"properties\\\":{\\\"list\\\":{\\\"items\\\":{\\\"$ref\\\":\\\"#/definitions/MenuItem\\\"},\\\"type\\\":\\\"array\\\"}},\\\"type\\\":\\\"object\\\"},\\\"description\\\":\\\"OK.\\\"}}}}},\\\"schemes\\\":[\\\"https\\\"],\\\"produces\\\":[\\\"application/json\\\"],\\\"swagger\\\":\\\"2.0\\\",\\\"definitions\\\":{\\\"MenuItem\\\":{\\\"title\\\":\\\"Pizza menu Item\\\",\\\"properties\\\":{\\\"price\\\":{\\\"type\\\":\\\"string\\\"},\\\"description\\\":{\\\"type\\\":\\\"string\\\"},\\\"name\\\":{\\\"type\\\":\\\"string\\\"},\\\"image\\\":{\\\"type\\\":\\\"string\\\"}},\\\"required\\\":[\\\"name\\\"]},\\\"Order\\\":{\\\"title\\\":\\\"Pizza Order\\\",\\\"properties\\\":{\\\"customerName\\\":{\\\"type\\\":\\\"string\\\"},\\\"delivered\\\":{\\\"type\\\":\\\"boolean\\\"},\\\"address\\\":{\\\"type\\\":\\\"string\\\"},\\\"pizzaType\\\":{\\\"type\\\":\\\"string\\\"},\\\"creditCardNumber\\\":{\\\"type\\\":\\\"string\\\"},\\\"quantity\\\":{\\\"type\\\":\\\"number\\\"},\\\"orderId\\\":{\\\"type\\\":\\\"integer\\\"}},\\\"required\\\":[\\\"orderId\\\"]}},\\\"consumes\\\":[\\\"application/json\\\"],\\\"info\\\":{\\\"title\\\":\\\"PizzaShackAPI\\\",\\\"description\\\":\\\"This document describe a RESTFul API for Pizza Shack online pizza delivery store.\\\\n\\\",\\\"license\\\":{\\\"name\\\":\\\"Apache 2.0\\\",\\\"url\\\":\\\"http://www.apache.org/licenses/LICENSE-2.0.html\\\"},\\\"contact\\\":{\\\"email\\\":\\\"architecture@pizzashack.com\\\",\\\"name\\\":\\\"John Doe\\\",\\\"url\\\":\\\"http://www.pizzashack.com\\\"},\\\"version\\\":\\\"1.0.0\\\"}}\",\r\n   \"wsdlUri\": null,\r\n   \"responseCaching\": \"Disabled\",\r\n   \"cacheTimeout\": 300,\r\n   \"destinationStatsEnabled\": null,\r\n   \"isDefaultVersion\": false,\r\n   \"type\": \"HTTP\",\r\n   \"transport\":    [\r\n      \"http\",\r\n      \"https\"\r\n   ],\r\n   \"tags\": [\"pizza\"],\r\n   \"tiers\": [\"Unlimited\"],\r\n   \"maxTps\":    {\r\n      \"sandbox\": 5000,\r\n      \"production\": 1000\r\n   },\r\n   \"thumbnailUri\": null,\r\n   \"visibility\": \"PUBLIC\",\r\n   \"visibleRoles\": [],\\r\n   \"endpointConfig\": \"{\\\"production_endpoints\\\":{\\\"url\\\":\\\"https://localhost:9443/am/sample/pizzashack/v1/api/\\\",\\\"config\\\":null},\\\"sandbox_endpoints\\\":{\\\"url\\\":\\\"https://localhost:9443/am/sample/pizzashack/v1/api/\\\",\\\"config\\\":null},\\\"endpoint_type\\\":\\\"http\\\"}\",\r\n   \"endpointSecurity\":    {\r\n      \"username\": \"user\",\r\n      \"type\": \"basic\",\r\n      \"password\": \"pass\"\r\n   },\r\n   \"gatewayEnvironments\": \"Production and Sandbox\",\r\n   \"sequences\": [{\"name\":\"json_validator\",\"type\":\"in\",\"id\":\"142ece76-b208-4aab-b29a-f382045ed066\",\"shared\":false},{\"name\":\"log_out_message\",\"type\":\"out\",\"id\":\"b3527be8-95e6-41e0-8097-3276987b7d4b\",\"shared\":false}],\r\n   \"subscriptionAvailability\": null,\r\n   \"subscriptionAvailableTenants\": [],\r\n   \"businessInformation\":    {\r\n      \"businessOwnerEmail\": \"marketing@pizzashack.com\",\r\n      \"technicalOwnerEmail\": \"architecture@pizzashack.com\",\r\n      \"technicalOwner\": \"John Doe\",\r\n      \"businessOwner\": \"Jane Roe\"\r\n   },\r\n   \"corsConfiguration\":    {\r\n      \"accessControlAllowOrigins\": [\"*\"],\r\n      \"accessControlAllowHeaders\":       [\r\n         \"authorization\",\r\n         \"Access-Control-Allow-Origin\",\r\n         \"Content-Type\",\r\n         \"SOAPAction\"\r\n      ],\r\n      \"accessControlAllowMethods\":       [\r\n         \"GET\",\r\n         \"PUT\",\r\n         \"POST\",\r\n         \"DELETE\",\r\n         \"PATCH\",\r\n         \"OPTIONS\"\r\n      ],\r\n      \"accessControlAllowCredentials\": false,\r\n      \"corsConfigurationEnabled\": false\r\n   }\r\n}",
-        "summary": "Create a new API",
-        "description": "This operation can be used to create a new API specifying the details of the API in the payload. The new API will be in `CREATED` state.\n\nThere is a special capability for a user who has `APIM Admin` permission such that he can create APIs on behalf of other users. For that he can to specify `\"provider\" : \"some_other_user\"` in the payload so that the API's creator will be shown as `some_other_user` in the UI.\n",
-        "parameters": [
-          {
-            "in": "body",
-            "name": "body",
-            "description": "API object that needs to be added\n",
-            "required": true,
-            "schema": {
-              "$ref": "#/definitions/APIDetailed"
-            }
-          },
-          {
-            "$ref": "#/parameters/Content-Type"
-          }
-        ],
-        "tags": [
-          "API (Individual)"
-        ],
-        "responses": {
-          "201": {
-            "description": "Created.\nSuccessful response with the newly created object as entity in the body.\nLocation header contains URL of newly created entity.\n",
-            "schema": {
-              "$ref": "#/definitions/APIDetailed"
-            },
-            "headers": {
-              "Location": {
-                "description": "The URL of the newly created resource.\n",
-                "type": "string"
-              },
-              "Content-Type": {
-                "description": "The content type of the body.\n",
-                "type": "string"
-              },
-              "Authorization": {
-                "description": "The brearer token.\n",
-                "type": "string"
-              },
-              "ETag": {
-                "description": "Entity Tag of the response resource. Used by caches, or in conditional requests (Will be supported in future).\n",
-                "type": "string"
-              }
-            }
-          },
-          "400": {
-            "description": "Bad Request.\nInvalid request or validation error.\n",
-            "schema": {
-              "$ref": "#/definitions/Error"
-            }
-          },
-          "415": {
-            "description": "Unsupported Media Type.\nThe entity of the request was in a not supported format.\n",
-            "schema": {
-              "$ref": "#/definitions/Error"
-            }
-          }
-        }
-      }
-    },
-    "/apis/{apiId}": {
-      "get": {
-        "x-scope": "apim:api_view",
-        "x-wso2-curl": "curl -k -H \"Authorization: Bearer ae4eae22-3f65-387b-a171-d37eaa366fa8\" https://localhost:9443/api/am/publisher/v0.14/apis/7a2298c4-c905-403f-8fac-38c73301631f",
-        "x-wso2-request": "GET https://localhost:9443/api/am/publisher/v0.14/apis/7a2298c4-c905-403f-8fac-38c73301631f\nAuthorization: Bearer ae4eae22-3f65-387b-a171-d37eaa366fa8\n",
-        "x-wso2-response": "HTTP/1.1 200 OK\nContent-Type: application/json\n\n{\r\n   \"id\": \"7a2298c4-c905-403f-8fac-38c73301631f\",\r\n   \"name\": \"PizzaShackAPI\",\r\n   \"description\": \"This document describe a RESTFul API for Pizza Shack online pizza delivery store.\\r\\n\",\r\n   \"context\": \"/pizzashack\",\r\n   \"version\": \"1.0.0\",\r\n   \"provider\": \"admin\",\r\n   \"apiDefinition\": \"{\\\"paths\\\":{\\\"/order\\\":{\\\"post\\\":{\\\"x-auth-type\\\":\\\"Application & Application User\\\",\\\"x-throttling-tier\\\":\\\"Unlimited\\\",\\\"description\\\":\\\"Create a new Order\\\",\\\"parameters\\\":[{\\\"schema\\\":{\\\"$ref\\\":\\\"#/definitions/Order\\\"},\\\"description\\\":\\\"Order object that needs to be added\\\",\\\"name\\\":\\\"body\\\",\\\"required\\\":true,\\\"in\\\":\\\"body\\\"}],\\\"responses\\\":{\\\"201\\\":{\\\"headers\\\":{\\\"Location\\\":{\\\"description\\\":\\\"The URL of the newly created resource.\\\",\\\"type\\\":\\\"string\\\"}},\\\"schema\\\":{\\\"$ref\\\":\\\"#/definitions/Order\\\"},\\\"description\\\":\\\"Created.\\\"}}}},\\\"/menu\\\":{\\\"get\\\":{\\\"x-auth-type\\\":\\\"Application & Application User\\\",\\\"x-throttling-tier\\\":\\\"Unlimited\\\",\\\"description\\\":\\\"Return a list of available menu items\\\",\\\"parameters\\\":[],\\\"responses\\\":{\\\"200\\\":{\\\"headers\\\":{},\\\"schema\\\":{\\\"title\\\":\\\"Menu\\\",\\\"properties\\\":{\\\"list\\\":{\\\"items\\\":{\\\"$ref\\\":\\\"#/definitions/MenuItem\\\"},\\\"type\\\":\\\"array\\\"}},\\\"type\\\":\\\"object\\\"},\\\"description\\\":\\\"OK.\\\"}}}}},\\\"schemes\\\":[\\\"https\\\"],\\\"produces\\\":[\\\"application/json\\\"],\\\"swagger\\\":\\\"2.0\\\",\\\"definitions\\\":{\\\"MenuItem\\\":{\\\"title\\\":\\\"Pizza menu Item\\\",\\\"properties\\\":{\\\"price\\\":{\\\"type\\\":\\\"string\\\"},\\\"description\\\":{\\\"type\\\":\\\"string\\\"},\\\"name\\\":{\\\"type\\\":\\\"string\\\"},\\\"image\\\":{\\\"type\\\":\\\"string\\\"}},\\\"required\\\":[\\\"name\\\"]},\\\"Order\\\":{\\\"title\\\":\\\"Pizza Order\\\",\\\"properties\\\":{\\\"customerName\\\":{\\\"type\\\":\\\"string\\\"},\\\"delivered\\\":{\\\"type\\\":\\\"boolean\\\"},\\\"address\\\":{\\\"type\\\":\\\"string\\\"},\\\"pizzaType\\\":{\\\"type\\\":\\\"string\\\"},\\\"creditCardNumber\\\":{\\\"type\\\":\\\"string\\\"},\\\"quantity\\\":{\\\"type\\\":\\\"number\\\"},\\\"orderId\\\":{\\\"type\\\":\\\"string\\\"}},\\\"required\\\":[\\\"orderId\\\"]}},\\\"consumes\\\":[\\\"application/json\\\"],\\\"info\\\":{\\\"title\\\":\\\"PizzaShackAPI\\\",\\\"description\\\":\\\"This document describe a RESTFul API for Pizza Shack online pizza delivery store.\\\\n\\\",\\\"license\\\":{\\\"name\\\":\\\"Apache 2.0\\\",\\\"url\\\":\\\"http://www.apache.org/licenses/LICENSE-2.0.html\\\"},\\\"contact\\\":{\\\"email\\\":\\\"architecture@pizzashack.com\\\",\\\"name\\\":\\\"John Doe\\\",\\\"url\\\":\\\"http://www.pizzashack.com\\\"},\\\"version\\\":\\\"1.0.0\\\"}}\",\r\n   \"wsdlUri\": null,\r\n   \"status\": \"CREATED\",\r\n   \"responseCaching\": \"Disabled\",\r\n   \"cacheTimeout\": 300,\r\n   \"destinationStatsEnabled\": null,\r\n   \"isDefaultVersion\": false,\r\n   \"type\": \"HTTP\",\r\n   \"transport\":    [\r\n      \"http\",\r\n      \"https\"\r\n   ],\r\n   \"tags\": [\"pizza\"],\r\n   \"tiers\": [\"Unlimited\"],\r\n   \"maxTps\":    {\r\n      \"sandbox\": 5000,\r\n      \"production\": 1000\r\n   },\r\n   \"thumbnailUri\": null,\r\n   \"visibility\": \"PUBLIC\",\r\n   \"visibleRoles\": [],\\r\n   \"endpointConfig\": \"{\\\"production_endpoints\\\":{\\\"url\\\":\\\"https://localhost:9443/am/sample/pizzashack/v1/api/\\\",\\\"config\\\":null},\\\"sandbox_endpoints\\\":{\\\"url\\\":\\\"https://localhost:9443/am/sample/pizzashack/v1/api/\\\",\\\"config\\\":null},\\\"endpoint_type\\\":\\\"http\\\"}\",\r\n   \"endpointSecurity\":    {\r\n      \"username\": \"user\",\r\n      \"type\": \"basic\",\r\n      \"password\": \"pass\"\r\n   },\r\n   \"gatewayEnvironments\": \"Production and Sandbox\",\r\n   \"sequences\": [],\r\n   \"subscriptionAvailability\": null,\r\n   \"subscriptionAvailableTenants\": [],\r\n   \"businessInformation\":    {\r\n      \"businessOwnerEmail\": \"marketing@pizzashack.com\",\r\n      \"technicalOwnerEmail\": \"architecture@pizzashack.com\",\r\n      \"technicalOwner\": \"John Doe\",\r\n      \"businessOwner\": \"Jane Roe\"\r\n   },\r\n   \"corsConfiguration\":    {\r\n      \"accessControlAllowOrigins\": [\"*\"],\r\n      \"accessControlAllowHeaders\":       [\r\n         \"authorization\",\r\n         \"Access-Control-Allow-Origin\",\r\n         \"Content-Type\",\r\n         \"SOAPAction\"\r\n      ],\r\n      \"accessControlAllowMethods\":       [\r\n         \"GET\",\r\n         \"PUT\",\r\n         \"POST\",\r\n         \"DELETE\",\r\n         \"PATCH\",\r\n         \"OPTIONS\"\r\n      ],\r\n      \"accessControlAllowCredentials\": false,\r\n      \"corsConfigurationEnabled\": false\r\n   }\r\n}",
-        "summary": "Get details of an API",
-        "description": "Using this operation, you can retrieve complete details of a single API. You need to provide the Id of the API to retrive it.\n",
-        "parameters": [
-          {
-            "$ref": "#/parameters/apiId"
-          },
-          {
-            "$ref": "#/parameters/Accept"
-          },
-          {
-            "$ref": "#/parameters/If-None-Match"
-          },
-          {
-            "$ref": "#/parameters/If-Modified-Since"
-          }
-        ],
-        "tags": [
-          "API (Individual)"
-        ],
-        "responses": {
-          "200": {
-            "description": "OK.\nRequested API is returned\n",
-            "headers": {
-              "Content-Type": {
-                "description": "The content type of the body.\n",
-                "type": "string"
-              },
-              "ETag": {
-                "description": "Entity Tag of the response resource. Used by caches, or in conditional requests (Will be supported in future).\n",
-                "type": "string"
-              },
-              "Last-Modified": {
-                "description": "Date and time the resource has been modifed the last time.\nUsed by caches, or in conditional requests (Will be supported in future).\n",
-                "type": "string"
-              }
-            },
-            "schema": {
-              "$ref": "#/definitions/APIDetailed"
-            }
-          },
-          "304": {
-            "description": "Not Modified.\nEmpty body because the client has already the latest version of the requested resource (Will be supported in future).\n"
-          },
-          "404": {
-            "description": "Not Found.\nRequested API does not exist.\n",
-            "schema": {
-              "$ref": "#/definitions/Error"
-            }
-          },
-          "406": {
-            "description": "Not Acceptable.\nThe requested media type is not supported\n",
-            "schema": {
-              "$ref": "#/definitions/Error"
-            }
-          }
-        }
-      },
-      "put": {
-        "x-scope": "apim:api_create",
-        "x-wso2-curl": "curl -k -H \"Authorization: Bearer ae4eae22-3f65-387b-a171-d37eaa366fa8\" -H \"Content-Type: application/json\" -X PUT -d @data.json https://localhost:9443/api/am/publisher/v0.14/apis/7a2298c4-c905-403f-8fac-38c73301631f",
-        "x-wso2-request": "PUT https://localhost:9443/api/am/publisher/v0.14/apis/7a2298c4-c905-403f-8fac-38c73301631f\nAuthorization: Bearer ae4eae22-3f65-387b-a171-d37eaa366fa8\nContent-Type: application/json\n\n{\r\n   \"id\": \"7a2298c4-c905-403f-8fac-38c73301631f\",\r\n   \"name\": \"PizzaShackAPI\",\r\n   \"description\": \"This document describe a RESTFul API for Pizza Shack online pizza delivery store.\\r\\n\",\r\n   \"context\": \"/pizzashack\",\r\n   \"version\": \"1.0.0\",\r\n   \"provider\": \"admin\",\r\n   \"apiDefinition\": \"{\\\"paths\\\":{\\\"/order\\\":{\\\"post\\\":{\\\"x-auth-type\\\":\\\"Application & Application User\\\",\\\"x-throttling-tier\\\":\\\"Unlimited\\\",\\\"description\\\":\\\"Create a new Order\\\",\\\"parameters\\\":[{\\\"schema\\\":{\\\"$ref\\\":\\\"#/definitions/Order\\\"},\\\"description\\\":\\\"Order object that needs to be added\\\",\\\"name\\\":\\\"body\\\",\\\"required\\\":true,\\\"in\\\":\\\"body\\\"}],\\\"responses\\\":{\\\"201\\\":{\\\"headers\\\":{\\\"Location\\\":{\\\"description\\\":\\\"The URL of the newly created resource.\\\",\\\"type\\\":\\\"string\\\"}},\\\"schema\\\":{\\\"$ref\\\":\\\"#/definitions/Order\\\"},\\\"description\\\":\\\"Created.\\\"}}}},\\\"/menu\\\":{\\\"get\\\":{\\\"x-auth-type\\\":\\\"Application & Application User\\\",\\\"x-throttling-tier\\\":\\\"Unlimited\\\",\\\"description\\\":\\\"Return a list of available menu items\\\",\\\"parameters\\\":[],\\\"responses\\\":{\\\"200\\\":{\\\"headers\\\":{},\\\"schema\\\":{\\\"title\\\":\\\"Menu\\\",\\\"properties\\\":{\\\"list\\\":{\\\"items\\\":{\\\"$ref\\\":\\\"#/definitions/MenuItem\\\"},\\\"type\\\":\\\"array\\\"}},\\\"type\\\":\\\"object\\\"},\\\"description\\\":\\\"OK.\\\"}}}}},\\\"schemes\\\":[\\\"https\\\"],\\\"produces\\\":[\\\"application/json\\\"],\\\"swagger\\\":\\\"2.0\\\",\\\"definitions\\\":{\\\"MenuItem\\\":{\\\"title\\\":\\\"Pizza menu Item\\\",\\\"properties\\\":{\\\"price\\\":{\\\"type\\\":\\\"string\\\"},\\\"description\\\":{\\\"type\\\":\\\"string\\\"},\\\"name\\\":{\\\"type\\\":\\\"string\\\"},\\\"image\\\":{\\\"type\\\":\\\"string\\\"}},\\\"required\\\":[\\\"name\\\"]},\\\"Order\\\":{\\\"title\\\":\\\"Pizza Order\\\",\\\"properties\\\":{\\\"customerName\\\":{\\\"type\\\":\\\"string\\\"},\\\"delivered\\\":{\\\"type\\\":\\\"boolean\\\"},\\\"address\\\":{\\\"type\\\":\\\"string\\\"},\\\"pizzaType\\\":{\\\"type\\\":\\\"string\\\"},\\\"creditCardNumber\\\":{\\\"type\\\":\\\"string\\\"},\\\"quantity\\\":{\\\"type\\\":\\\"number\\\"},\\\"orderId\\\":{\\\"type\\\":\\\"integer\\\"}},\\\"required\\\":[\\\"orderId\\\"]}},\\\"consumes\\\":[\\\"application/json\\\"],\\\"info\\\":{\\\"title\\\":\\\"PizzaShackAPI\\\",\\\"description\\\":\\\"This document describe a RESTFul API for Pizza Shack online pizza delivery store.\\\\n\\\",\\\"license\\\":{\\\"name\\\":\\\"Apache 2.0\\\",\\\"url\\\":\\\"http://www.apache.org/licenses/LICENSE-2.0.html\\\"},\\\"contact\\\":{\\\"email\\\":\\\"architecture@pizzashack.com\\\",\\\"name\\\":\\\"John Doe\\\",\\\"url\\\":\\\"http://www.pizzashack.com\\\"},\\\"version\\\":\\\"1.0.0\\\"}}\",\r\n   \"wsdlUri\": null,\r\n   \"status\": \"CREATED\",\r\n   \"responseCaching\": \"Disabled\",\r\n   \"cacheTimeout\": 300,\r\n   \"destinationStatsEnabled\": null,\r\n   \"isDefaultVersion\": false,\r\n   \"type\": \"HTTP\",\r\n   \"transport\":    [\r\n      \"https\"\r\n   ],\r\n   \"tags\": [\"pizza\",\"chicken\"],\r\n   \"tiers\": [\"Unlimited\"],\r\n   \"maxTps\":    {\r\n      \"sandbox\": 500,\r\n      \"production\": 100\r\n   },\r\n   \"thumbnailUri\": null,\r\n   \"visibility\": \"PUBLIC\",\r\n   \"visibleRoles\": [],\\r\n   \"endpointConfig\": \"{\\\"production_endpoints\\\":{\\\"url\\\":\\\"https://localhost:9443/am/sample/pizzashack/v1/api/\\\",\\\"config\\\":null},\\\"sandbox_endpoints\\\":{\\\"url\\\":\\\"https://localhost:9443/am/sample/pizzashack/v1/api/\\\",\\\"config\\\":null},\\\"endpoint_type\\\":\\\"http\\\"}\",\r\n   \"endpointSecurity\":    {\r\n      \"username\": \"user\",\r\n      \"type\": \"basic\",\r\n      \"password\": \"pass\"\r\n   },\r\n   \"gatewayEnvironments\": \"Production and Sandbox\",\r\n   \"sequences\": [{\"name\":\"json_validator\",\"type\": \"in\"},{\"name\":\"log_out_message\",\"type\": \"out\"}],\r\n   \"subscriptionAvailability\": null,\r\n   \"subscriptionAvailableTenants\": [],\r\n   \"businessInformation\":    {\r\n      \"businessOwnerEmail\": \"marketing@pizzashack.com\",\r\n      \"technicalOwnerEmail\": \"architecture@pizzashack.com\",\r\n      \"technicalOwner\": \"John Doe\",\r\n      \"businessOwner\": \"Jane Roe\"\r\n   },\r\n   \"corsConfiguration\":    {\r\n      \"accessControlAllowOrigins\": [\"*\"],\r\n      \"accessControlAllowHeaders\":       [\r\n         \"authorization\",\r\n         \"Access-Control-Allow-Origin\",\r\n         \"Content-Type\",\r\n         \"SOAPAction\"\r\n      ],\r\n      \"accessControlAllowMethods\":       [\r\n         \"GET\",\r\n         \"PUT\",\r\n         \"POST\",\r\n         \"DELETE\",\r\n         \"PATCH\",\r\n         \"OPTIONS\"\r\n      ],\r\n      \"accessControlAllowCredentials\": false,\r\n      \"corsConfigurationEnabled\": false\r\n   }\r\n}",
-        "x-wso2-response": "HTTP/1.1 200 OK\nContent-Type: application/json\n\n{\r\n   \"id\": \"7a2298c4-c905-403f-8fac-38c73301631f\",\r\n   \"name\": \"PizzaShackAPI\",\r\n   \"description\": \"This document describe a RESTFul API for Pizza Shack online pizza delivery store.\\r\\n\",\r\n   \"context\": \"/pizzashack\",\r\n   \"version\": \"1.0.0\",\r\n   \"provider\": \"admin\",\r\n   \"apiDefinition\": \"{\\\"paths\\\":{\\\"/order\\\":{\\\"post\\\":{\\\"x-auth-type\\\":\\\"Application & Application User\\\",\\\"x-throttling-tier\\\":\\\"Unlimited\\\",\\\"description\\\":\\\"Create a new Order\\\",\\\"parameters\\\":[{\\\"schema\\\":{\\\"$ref\\\":\\\"#/definitions/Order\\\"},\\\"description\\\":\\\"Order object that needs to be added\\\",\\\"name\\\":\\\"body\\\",\\\"required\\\":true,\\\"in\\\":\\\"body\\\"}],\\\"responses\\\":{\\\"201\\\":{\\\"headers\\\":{\\\"Location\\\":{\\\"description\\\":\\\"The URL of the newly created resource.\\\",\\\"type\\\":\\\"string\\\"}},\\\"schema\\\":{\\\"$ref\\\":\\\"#/definitions/Order\\\"},\\\"description\\\":\\\"Created.\\\"}}}},\\\"/menu\\\":{\\\"get\\\":{\\\"x-auth-type\\\":\\\"Application & Application User\\\",\\\"x-throttling-tier\\\":\\\"Unlimited\\\",\\\"description\\\":\\\"Return a list of available menu items\\\",\\\"parameters\\\":[],\\\"responses\\\":{\\\"200\\\":{\\\"headers\\\":{},\\\"schema\\\":{\\\"title\\\":\\\"Menu\\\",\\\"properties\\\":{\\\"list\\\":{\\\"items\\\":{\\\"$ref\\\":\\\"#/definitions/MenuItem\\\"},\\\"type\\\":\\\"array\\\"}},\\\"type\\\":\\\"object\\\"},\\\"description\\\":\\\"OK.\\\"}}}}},\\\"schemes\\\":[\\\"https\\\"],\\\"produces\\\":[\\\"application/json\\\"],\\\"swagger\\\":\\\"2.0\\\",\\\"definitions\\\":{\\\"MenuItem\\\":{\\\"title\\\":\\\"Pizza menu Item\\\",\\\"properties\\\":{\\\"price\\\":{\\\"type\\\":\\\"string\\\"},\\\"description\\\":{\\\"type\\\":\\\"string\\\"},\\\"name\\\":{\\\"type\\\":\\\"string\\\"},\\\"image\\\":{\\\"type\\\":\\\"string\\\"}},\\\"required\\\":[\\\"name\\\"]},\\\"Order\\\":{\\\"title\\\":\\\"Pizza Order\\\",\\\"properties\\\":{\\\"customerName\\\":{\\\"type\\\":\\\"string\\\"},\\\"delivered\\\":{\\\"type\\\":\\\"boolean\\\"},\\\"address\\\":{\\\"type\\\":\\\"string\\\"},\\\"pizzaType\\\":{\\\"type\\\":\\\"string\\\"},\\\"creditCardNumber\\\":{\\\"type\\\":\\\"string\\\"},\\\"quantity\\\":{\\\"type\\\":\\\"number\\\"},\\\"orderId\\\":{\\\"type\\\":\\\"string\\\"}},\\\"required\\\":[\\\"orderId\\\"]}},\\\"consumes\\\":[\\\"application/json\\\"],\\\"info\\\":{\\\"title\\\":\\\"PizzaShackAPI\\\",\\\"description\\\":\\\"This document describe a RESTFul API for Pizza Shack online pizza delivery store.\\\\n\\\",\\\"license\\\":{\\\"name\\\":\\\"Apache 2.0\\\",\\\"url\\\":\\\"http://www.apache.org/licenses/LICENSE-2.0.html\\\"},\\\"contact\\\":{\\\"email\\\":\\\"architecture@pizzashack.com\\\",\\\"name\\\":\\\"John Doe\\\",\\\"url\\\":\\\"http://www.pizzashack.com\\\"},\\\"version\\\":\\\"1.0.0\\\"}}\",\r\n   \"wsdlUri\": null,\r\n   \"status\": \"CREATED\",\r\n   \"responseCaching\": \"Disabled\",\r\n   \"cacheTimeout\": 300,\r\n   \"destinationStatsEnabled\": null,\r\n   \"isDefaultVersion\": false,\r\n   \"type\": \"HTTP\",\r\n   \"transport\": [\"https\"],\r\n   \"tags\":    [\r\n      \"chicken\",\r\n      \"pizza\"\r\n   ],\r\n   \"tiers\": [\"Unlimited\"],\r\n   \"maxTps\":    {\r\n      \"sandbox\": 500,\r\n      \"production\": 100\r\n   },\r\n   \"thumbnailUri\": null,\r\n   \"visibility\": \"PUBLIC\",\r\n   \"visibleRoles\": [],\\r\n   \"endpointConfig\": \"{\\\"production_endpoints\\\":{\\\"url\\\":\\\"https://localhost:9443/am/sample/pizzashack/v1/api/\\\",\\\"config\\\":null},\\\"sandbox_endpoints\\\":{\\\"url\\\":\\\"https://localhost:9443/am/sample/pizzashack/v1/api/\\\",\\\"config\\\":null},\\\"endpoint_type\\\":\\\"http\\\"}\",\r\n   \"endpointSecurity\":    {\r\n      \"username\": \"user\",\r\n      \"type\": \"basic\",\r\n      \"password\": \"pass\"\r\n   },\r\n   \"gatewayEnvironments\": \"Production and Sandbox\",\r\n   \"sequences\": [{\"name\":\"json_validator\",\"type\":\"in\",\"id\":\"142ece76-b208-4aab-b29a-f382045ed066\",\"shared\":false},{\"name\":\"log_out_message\",\"type\":\"out\",\"id\":\"b3527be8-95e6-41e0-8097-3276987b7d4b\",\"shared\":false}],\r\n   \"subscriptionAvailability\": null,\r\n   \"subscriptionAvailableTenants\": [],\r\n   \"businessInformation\":    {\r\n      \"businessOwnerEmail\": \"marketing@pizzashack.com\",\r\n      \"technicalOwnerEmail\": \"architecture@pizzashack.com\",\r\n      \"technicalOwner\": \"John Doe\",\r\n      \"businessOwner\": \"Jane Roe\"\r\n   },\r\n   \"corsConfiguration\":    {\r\n      \"accessControlAllowOrigins\": [\"*\"],\r\n      \"accessControlAllowHeaders\":       [\r\n         \"authorization\",\r\n         \"Access-Control-Allow-Origin\",\r\n         \"Content-Type\",\r\n         \"SOAPAction\"\r\n      ],\r\n      \"accessControlAllowMethods\":       [\r\n         \"GET\",\r\n         \"PUT\",\r\n         \"POST\",\r\n         \"DELETE\",\r\n         \"PATCH\",\r\n         \"OPTIONS\"\r\n      ],\r\n      \"accessControlAllowCredentials\": false,\r\n      \"corsConfigurationEnabled\": false\r\n   }\r\n}",
-        "summary": "Update an API",
-        "description": "This operation can be used to update an existing API.\nBut the properties `name`, `version`, `context`, `provider`, `state` will not be changed by this operation.\n",
-        "parameters": [
-          {
-            "$ref": "#/parameters/apiId"
-          },
-          {
-            "in": "body",
-            "name": "body",
-            "description": "API object that needs to be added\n",
-            "required": true,
-            "schema": {
-              "$ref": "#/definitions/APIDetailed"
-            }
-          },
-          {
-            "$ref": "#/parameters/Content-Type"
-          },
-          {
-            "$ref": "#/parameters/If-Match"
-          },
-          {
-            "$ref": "#/parameters/If-Unmodified-Since"
-          }
-        ],
-        "tags": [
-          "API (Individual)"
-        ],
-        "responses": {
-          "200": {
-            "description": "OK.\nSuccessful response with updated API object\n",
-            "schema": {
-              "$ref": "#/definitions/APIDetailed"
-            },
-            "headers": {
-              "Location": {
-                "description": "The URL of the newly created resource.\n",
-                "type": "string"
-              },
-              "Content-Type": {
-                "description": "The content type of the body.\n",
-                "type": "string"
-              },
-              "ETag": {
-                "description": "Entity Tag of the response resource. Used by caches, or in conditional requests (Will be supported in future).\n",
-                "type": "string"
-              },
-              "Last-Modified": {
-                "description": "Date and time the resource has been modifed the last time.\nUsed by caches, or in conditional requests (Will be supported in future).\n",
-                "type": "string"
-              }
-            }
-          },
-          "400": {
-            "description": "Bad Request.\nInvalid request or validation error\n",
-            "schema": {
-              "$ref": "#/definitions/Error"
-            }
-          },
-          "403": {
-            "description": "Forbidden.\nThe request must be conditional but no condition has been specified.\n",
-            "schema": {
-              "$ref": "#/definitions/Error"
-            }
-          },
-          "404": {
-            "description": "Not Found.\nThe resource to be updated does not exist.\n",
-            "schema": {
-              "$ref": "#/definitions/Error"
-            }
-          },
-          "412": {
-            "description": "Precondition Failed.\nThe request has not been performed because one of the preconditions is not met.\n",
-            "schema": {
-              "$ref": "#/definitions/Error"
-            }
-          }
-        }
-      },
-      "delete": {
-        "x-scope": "apim:api_create",
-        "x-wso2-curl": "curl -k -H \"Authorization: Bearer ae4eae22-3f65-387b-a171-d37eaa366fa8\" -X DELETE https://localhost:9443/api/am/publisher/v0.14/apis/6fb74674-4ab8-4b52-9886-f9a376985060",
-        "x-wso2-request": "DELETE https://localhost:9443/api/am/publisher/v0.14/apis/6fb74674-4ab8-4b52-9886-f9a376985060\nAuthorization: Bearer ae4eae22-3f65-387b-a171-d37eaa366fa8\n",
-        "x-wso2-response": "HTTP/1.1 200 OK",
-        "summary": "Delete an API",
-        "description": "This operation can be used to delete an existing API proving the Id of the API.\n",
-        "parameters": [
-          {
-            "$ref": "#/parameters/apiId"
-          },
-          {
-            "$ref": "#/parameters/If-Match"
-          },
-          {
-            "$ref": "#/parameters/If-Unmodified-Since"
-          }
-        ],
-        "tags": [
-          "API (Individual)"
-        ],
-        "responses": {
-          "200": {
-            "description": "OK.\nResource successfully deleted.\n"
-          },
-          "403": {
-            "description": "Forbidden.\nThe request must be conditional but no condition has been specified.\n",
-            "schema": {
-              "$ref": "#/definitions/Error"
-            }
-          },
-          "404": {
-            "description": "Not Found.\nResource to be deleted does not exist.\n",
-            "schema": {
-              "$ref": "#/definitions/Error"
-            }
-          },
-          "412": {
-            "description": "Precondition Failed.\nThe request has not been performed because one of the preconditions is not met.\n",
-            "schema": {
-              "$ref": "#/definitions/Error"
-            }
-          }
-        }
-      }
-    },
-    "/apis/{apiId}/swagger": {
-      "get": {
-        "x-scope": "apim:api_view",
-        "x-wso2-curl": "curl -k -H \"Authorization: Bearer ae4eae22-3f65-387b-a171-d37eaa366fa8\" https://localhost:9443/api/am/publisher/v0.14/apis/890a4f4d-09eb-4877-a323-57f6ce2ed79b/swagger",
-        "x-wso2-request": "GET https://localhost:9443/api/am/publisher/v0.14/apis/890a4f4d-09eb-4877-a323-57f6ce2ed79b/swagger\nAuthorization: Bearer ae4eae22-3f65-387b-a171-d37eaa366fa8\n",
-        "x-wso2-response": "HTTP/1.1 200 OK\nContent-Type: application/json\nContent-Length: 329\n\n{\n   \"paths\": {\"/*\": {\"get\":    {\n      \"x-auth-type\": \"Application\",\n      \"x-throttling-tier\": \"Unlimited\",\n      \"responses\": {\"200\": {\"description\": \"OK\"}}\n   }}},\n   \"x-wso2-security\": {\"apim\": {\"x-wso2-scopes\": []}},\n   \"swagger\": \"2.0\",\n   \"info\":    {\n      \"title\": \"PhoneVerification\",\n      \"description\": \"Verify a phone number\",\n      \"contact\":       {\n         \"email\": \"xx@ee.com\",\n         \"name\": \"xx\"\n      },\n      \"version\": \"1.0.0\"\n   }\n}",
-        "summary": "Get swagger definition",
-        "description": "This operation can be used to retrieve the swagger definition of an API.\n",
-        "parameters": [
-          {
-            "$ref": "#/parameters/apiId"
-          },
-          {
-            "$ref": "#/parameters/Accept"
-          },
-          {
-            "$ref": "#/parameters/If-None-Match"
-          },
-          {
-            "$ref": "#/parameters/If-Modified-Since"
-          }
-        ],
-        "tags": [
-          "API (Individual)"
-        ],
-        "responses": {
-          "200": {
-            "description": "OK.\nRequested swagger document of the API is returned\n",
-            "headers": {
-              "Content-Type": {
-                "description": "The content type of the body.\n",
-                "type": "string"
-              },
-              "ETag": {
-                "description": "Entity Tag of the response resource. Used by caches, or in conditional requests (Will be supported in future).\n",
-                "type": "string"
-              },
-              "Last-Modified": {
-                "description": "Date and time the resource has been modifed the last time.\nUsed by caches, or in conditional requests (Will be supported in future).\n",
-                "type": "string"
-              }
-            }
-          },
-          "304": {
-            "description": "Not Modified.\nEmpty body because the client has already the latest version of the requested resource (Will be supported in future).\n"
-          },
-          "404": {
-            "description": "Not Found.\nRequested API does not exist.\n",
-            "schema": {
-              "$ref": "#/definitions/Error"
-            }
-          },
-          "406": {
-            "description": "Not Acceptable.\nThe requested media type is not supported\n",
-            "schema": {
-              "$ref": "#/definitions/Error"
-            }
-          }
-        }
-      },
-      "put": {
-        "consumes": [
-          "multipart/form-data"
-        ],
-        "x-scope": "apim:api_create",
-        "x-wso2-curl": "curl -k -H \"Authorization:Bearer 5311eca3-8ac8-354e-ab36-7e2fdd6a4013\" -F apiDefinition=\"{\\\"paths\\\":{\\\"\\/*\\\":{\\\"get\\\":{\\\"x-auth-type\\\":\\\"Application\\\",\\\"x-throttling-tier\\\":\\\"Unlimited\\\",\\\"responses\\\":{\\\"200\\\":{\\\"description\\\":\\\"OK\\\"}}}}},\\\"x-wso2-security\\\":{\\\"apim\\\":{\\\"x-wso2-scopes\\\":[]}},\\\"swagger\\\":\\\"2.0\\\",\\\"info\\\":{\\\"title\\\":\\\"PhoneVerification\\\",\\\"description\\\":\\\"Verify a phone number\\\",\\\"contact\\\":{\\\"email\\\":\\\"xx@ee.com\\\",\\\"name\\\":\\\"xx\\\"},\\\"version\\\":\\\"1.0.0\\\"}}\" -X PUT \"https://localhost:9443/api/am/publisher/v0.14/apis/8848faaa-7fd1-478a-baa2-48a4ebb92c98/swagger\"",
-        "x-wso2-request": "PUT https://localhost:9443/api/am/publisher/v0.14/apis/8848faaa-7fd1-478a-baa2-48a4ebb92c98/swagger\nAuthorization:Bearer 5311eca3-8ac8-354e-ab36-7e2fdd6a4013\nContent-Length: 477\nContent-Type: multipart/form-data; boundary=------------------------4f51e636c0003d99\n\n--------------------------4f51e636c0003d99\nContent-Disposition: form-data; name=\"apiDefinition\"\n\n{\"paths\":{\"\\/*\":{\"get\":{\"x-auth-type\":\"Application\",\"x-throttling-tier\":\"Unlimited\",\"responses\":{\"200\":{\"description\":\"OK\"}}}}},\"x-wso2-security\":{\"apim\":{\"x-wso2-scopes\":[]}},\"swagger\":\"2.0\",\"info\":{\"title\":\"PhoneVerification\",\"description\":\"Verify a phone number\",\"contact\":{\"email\":\"xx@ee.com\",\"name\":\"xx\"},\"version\":\"1.0.0\"}}\n--------------------------4f51e636c0003d99--\n",
-        "x-wso2-response": "HTTP/1.1 200 OK\nContent-Type: application/json\n\n{\n   \"paths\": {\"/*\": {\"get\":    {\n      \"x-auth-type\": \"Application\",\n      \"x-throttling-tier\": \"Unlimited\",\n      \"responses\": {\"200\": {\"description\": \"OK\"}}\n   }}},\n   \"x-wso2-security\": {\"apim\": {\"x-wso2-scopes\": []}},\n   \"swagger\": \"2.0\",\n   \"info\":    {\n      \"title\": \"PhoneVerification\",\n      \"description\": \"Verify a phone number\",\n      \"contact\":       {\n         \"email\": \"xx@ee.com\",\n         \"name\": \"xx\"\n      },\n      \"version\": \"1.0.0\"\n   }\n}",
-        "summary": "Update swagger definition",
-        "description": "This operation can be used to update the swagger definition of an existing API. Swagger definition to be updated is passed as a form data parameter `apiDefinition`.\n",
-        "parameters": [
-          {
-            "$ref": "#/parameters/apiId"
-          },
-          {
-            "in": "formData",
-            "name": "apiDefinition",
-            "description": "Swagger definition of the API",
-            "type": "string",
-            "required": true
-          },
-          {
-            "$ref": "#/parameters/Content-Type"
-          },
-          {
-            "$ref": "#/parameters/If-Match"
-          },
-          {
-            "$ref": "#/parameters/If-Unmodified-Since"
-          }
-        ],
-        "tags": [
-          "API (Individual)"
-        ],
-        "responses": {
-          "200": {
-            "description": "OK.\nSuccessful response with updated Swagger definition\n",
-            "headers": {
-              "Location": {
-                "description": "The URL of the newly created resource.\n",
-                "type": "string"
-              },
-              "Content-Type": {
-                "description": "The content type of the body.\n",
-                "type": "string"
-              },
-              "ETag": {
-                "description": "Entity Tag of the response resource. Used by caches, or in conditional requests (Will be supported in future).\n",
-                "type": "string"
-              },
-              "Last-Modified": {
-                "description": "Date and time the resource has been modifed the last time.\nUsed by caches, or in conditional requests (Will be supported in future).\n",
-                "type": "string"
-              }
-            }
-          },
-          "400": {
-            "description": "Bad Request.\nInvalid request or validation error\n",
-            "schema": {
-              "$ref": "#/definitions/Error"
-            }
-          },
-          "403": {
-            "description": "Forbidden.\nThe request must be conditional but no condition has been specified.\n",
-            "schema": {
-              "$ref": "#/definitions/Error"
-            }
-          },
-          "404": {
-            "description": "Not Found.\nThe resource to be updated does not exist.\n",
-            "schema": {
-              "$ref": "#/definitions/Error"
-            }
-          },
-          "412": {
-            "description": "Precondition Failed.\nThe request has not been performed because one of the preconditions is not met.\n",
-            "schema": {
-              "$ref": "#/definitions/Error"
-            }
-          }
-        }
-      }
-    },
-    "/apis/{apiId}/resource-policies": {
-      "get": {
-        "x-scope": "apim:api_view",
-        "x-wso2-curl": "curl -k -H \"Authorization: Bearer ae4eae22-3f65-387b-a171-d37eaa366fa8\" https://localhost:9443/api/am/publisher/v0.14/apis/890a4f4d-09eb-4877-a323-57f6ce2ed79b/resource-policies",
-        "x-wso2-request": "GET https://localhost:9443/api/am/publisher/v0.14/apis/890a4f4d-09eb-4877-a323-57f6ce2ed79b/resource-policies\nAuthorization: Bearer ae4eae22-3f65-387b-a171-d37eaa366fa8\n",
-        "x-wso2-response": "HTTP/1.1 200 OK\nContent-Type: application/json\n\n{\r\n    \"list\": [\r\n        {\r\n            \"id\": \"1990b54c-6685-4058-a08c-8fd5353056a6\",\r\n            \"httpVerb\": \"get\",\r\n            \"resourcePath\": \"checkPhoneNumbers\",\r\n            \"content\": \"<header description=\\\"SOAPAction\\\" name=\\\"SOAPAction\\\" scope=\\\"transport\\\" value=\\\"http://ws.cdyne.com/PhoneVerify/query/CheckPhoneNumber\\\"/>\"\r\n        }\r\n    ],\r\n    \"count\": 1\r\n}",
-        "summary": "Get the resource policy (inflow/outflow) definitions",
-        "description": "This operation can be used to retrieve conversion policy resource definitions of an API.\n",
-        "parameters": [
-          {
-            "$ref": "#/parameters/apiId"
-          },
-          {
-            "in": "query",
-            "name": "resourcePath",
-            "description": "Resource path of the resource policy definition",
-            "type": "string",
-            "required": false
-          },
-          {
-            "in": "query",
-            "name": "verb",
-            "description": "HTTP verb of the resource path of the resource policy definition",
-            "type": "string",
-            "required": false
-          },
-          {
-            "in": "query",
-            "name": "sequenceType",
-            "description": "sequence type of the resource policy resource definition",
-            "type": "string",
-            "required": true
-          },
-          {
-            "$ref": "#/parameters/Accept"
-          },
-          {
-            "$ref": "#/parameters/If-None-Match"
-          },
-          {
-            "$ref": "#/parameters/If-Modified-Since"
-          }
-        ],
-        "tags": [
-          "API (Individual)"
-        ],
-        "responses": {
-          "200": {
-            "description": "OK.\nList of resource policy definitions of the API is returned\n",
-            "schema": {
-              "$ref": "#/definitions/ResourcePolicyList"
-            },
-            "headers": {
-              "Content-Type": {
-                "description": "The content type of the body.\n",
-                "type": "string"
-              },
-              "ETag": {
-                "description": "Entity Tag of the response resource. Used by caches, or in conditional requests (Will be supported in future).\n",
-                "type": "string"
-              },
-              "Last-Modified": {
-                "description": "Date and time the resource has been modifed the last time.\nUsed by caches, or in conditional requests (Will be supported in future).\n",
-                "type": "string"
-              }
-            }
-          },
-          "304": {
-            "description": "Not Modified.\nEmpty body because the client has already the latest version of the requested resource (Will be supported in future).\n"
-          },
-          "404": {
-            "description": "Not Found.\nRequested API does not exist.\n",
-            "schema": {
-              "$ref": "#/definitions/Error"
-            }
-          },
-          "406": {
-            "description": "Not Acceptable.\nThe requested media type is not supported\n",
-            "schema": {
-              "$ref": "#/definitions/Error"
-            }
-          }
-        }
-      }
-    },
-    "/apis/{apiId}/resource-policies/{resourceId}": {
-      "get": {
-        "x-scope": "apim:api_view",
-        "x-wso2-curl": "curl -k -H \"Authorization: Bearer ae4eae22-3f65-387b-a171-d37eaa366fa8\" https://localhost:9443/api/am/publisher/v0.14/apis/890a4f4d-09eb-4877-a323-57f6ce2ed79b/resource-policies/0bcb7f05-599d-4e1a-adce-5cb89bfe58d5",
-        "x-wso2-request": "GET https://localhost:9443/api/am/publisher/v0.14/apis/890a4f4d-09eb-4877-a323-57f6ce2ed79b/resource-policies/0bcb7f05-599d-4e1a-adce-5cb89bfe58d5\nAuthorization: Bearer ae4eae22-3f65-387b-a171-d37eaa366fa8\n",
-        "x-wso2-response": "HTTP/1.1 200 OK\nContent-Type: application/json\n\n{\r\n            \"id\": \"6c735e1d-8041-4f1e-b246-d28edaa650b0\",\r\n            \"httpVerb\": \"post\",\r\n            \"resourcePath\": \"checkPhoneNumbers\",\r\n            \"content\": \"<header description=\\\"SOAPAction\\\" name=\\\"SOAPAction\\\" scope=\\\"transport\\\" value=\\\"http://ws.cdyne.com/PhoneVerify/query/CheckPhoneNumber\\\"/>\"\r\n}",
-        "summary": "Get the resource policy (inflow/outflow) definition for a given resource identifier.",
-        "description": "This operation can be used to retrieve conversion policy resource definitions of an API given the resource identifier.\n",
-        "parameters": [
-          {
-            "$ref": "#/parameters/apiId"
-          },
-          {
-            "$ref": "#/parameters/resourceId"
-          },
-          {
-            "$ref": "#/parameters/Accept"
-          },
-          {
-            "$ref": "#/parameters/If-None-Match"
-          },
-          {
-            "$ref": "#/parameters/If-Modified-Since"
-          }
-        ],
-        "tags": [
-          "API (Individual)"
-        ],
-        "responses": {
-          "200": {
-            "description": "OK.\nRequested resource policy definition of the API is returned for the given resource identifier.\n",
-            "schema": {
-              "$ref": "#/definitions/ResourcePolicyInfo"
-            },
-            "headers": {
-              "Content-Type": {
-                "description": "The content type of the body.\n",
-                "type": "string"
-              },
-              "ETag": {
-                "description": "Entity Tag of the response resource. Used by caches, or in conditional requests (Will be supported in future).\n",
-                "type": "string"
-              },
-              "Last-Modified": {
-                "description": "Date and time the resource has been modifed the last time.\nUsed by caches, or in conditional requests (Will be supported in future).\n",
-                "type": "string"
-              }
-            }
-          },
-          "304": {
-            "description": "Not Modified.\nEmpty body because the client has already the latest version of the requested resource (Will be supported in future).\n"
-          },
-          "400": {
-            "description": "Bad Request.\nInvalid request or validation error\n",
-            "schema": {
-              "$ref": "#/definitions/Error"
-            }
-          },
-          "404": {
-            "description": "Not Found.\nRequested API does not exist.\n",
-            "schema": {
-              "$ref": "#/definitions/Error"
-            }
-          },
-          "406": {
-            "description": "Not Acceptable.\nThe requested media type is not supported\n",
-            "schema": {
-              "$ref": "#/definitions/Error"
-            }
-          }
-        }
-      },
-      "put": {
-        "consumes": [
-          "application/json"
-        ],
-        "x-scope": "apim:api_create",
-        "x-wso2-curl": "curl -k -H \"Authorization:Bearer 5311eca3-8ac8-354e-ab36-7e2fdd6a4013\" -F apiDefinition=\"{\\\"paths\\\":{\\\"\\/*\\\":{\\\"get\\\":{\\\"x-auth-type\\\":\\\"Application\\\",\\\"x-throttling-tier\\\":\\\"Unlimited\\\",\\\"responses\\\":{\\\"200\\\":{\\\"description\\\":\\\"OK\\\"}}}}},\\\"x-wso2-security\\\":{\\\"apim\\\":{\\\"x-wso2-scopes\\\":[]}},\\\"swagger\\\":\\\"2.0\\\",\\\"info\\\":{\\\"title\\\":\\\"PhoneVerification\\\",\\\"description\\\":\\\"Verify a phone number\\\",\\\"contact\\\":{\\\"email\\\":\\\"xx@ee.com\\\",\\\"name\\\":\\\"xx\\\"},\\\"version\\\":\\\"1.0.0\\\"}}\" -X PUT \"https://localhost:9443/api/am/publisher/v0.14/apis/8848faaa-7fd1-478a-baa2-48a4ebb92c98/resource-policies/0bcb7f05-599d-4e1a-adce-5cb89bfe58d5\"",
-        "x-wso2-request": "PUT https://localhost:9443/api/am/publisher/v0.14/apis/8848faaa-7fd1-478a-baa2-48a4ebb92c98/resource-policies/0bcb7f05-599d-4e1a-adce-5cb89bfe58d5\nAuthorization:Bearer 5311eca3-8ac8-354e-ab36-7e2fdd6a4013\nContent-Length: 477\nContent-Type: application/json; boundary=------------------------4f51e636c0003d99\n--------------------------4f51e636c0003d99\n{ \"content\": \"<header description=\\\"SOAPAction\\\" name=\\\"SOAPAction\\\" scope=\\\"transport\\\" value=\\\"http://ws.cdyne.com/PhoneVerify/query/CheckPhoneNumber\\\"/>\"}\n--------------------------4f51e636c0003d99--\n",
-        "x-wso2-response": "HTTP/1.1 200 OK\nContent-Type: application/json\n\n{\r\n            \"id\": \"6c735e1d-8041-4f1e-b246-d28edaa650b0\",\r\n            \"httpVerb\": \"post\",\r\n            \"resourcePath\": \"checkPhoneNumbers\",\r\n            \"content\": \"<header description=\\\"SOAPAction\\\" name=\\\"SOAPAction\\\" scope=\\\"transport\\\" value=\\\"http://ws.cdyne.com/PhoneVerify/query/CheckPhoneNumber\\\"/>\"\r\n}",
-        "summary": "Update the resource policy(inflow/outflow) definition for the given resource identifier",
-        "description": "This operation can be used to update the resource policy(inflow/outflow) definition for the given resource identifier of an existing API. resource policy definition to be updated is passed as a body parameter `content`.\n",
-        "parameters": [
-          {
-            "$ref": "#/parameters/apiId"
-          },
-          {
-            "$ref": "#/parameters/resourceId"
-          },
-          {
-            "in": "body",
-            "name": "body",
-            "description": "Content of the resource policy definition that needs to be updated",
-            "schema": {
-              "$ref": "#/definitions/ResourcePolicyInfo"
-            },
-            "required": true
-          },
-          {
-            "$ref": "#/parameters/Content-Type"
-          },
-          {
-            "$ref": "#/parameters/If-Match"
-          },
-          {
-            "$ref": "#/parameters/If-Unmodified-Since"
-          }
-        ],
-        "tags": [
-          "API (Individual)"
-        ],
-        "responses": {
-          "200": {
-            "description": "OK.\nSuccessful response with updated the resource policy definition\n",
-            "schema": {
-              "$ref": "#/definitions/ResourcePolicyInfo"
-            },
-            "headers": {
-              "Location": {
-                "description": "The URL of the newly created resource.\n",
-                "type": "string"
-              },
-              "Content-Type": {
-                "description": "The content type of the body.\n",
-                "type": "string"
-              },
-              "ETag": {
-                "description": "Entity Tag of the response resource. Used by caches, or in conditional requests (Will be supported in future).\n",
-                "type": "string"
-              },
-              "Last-Modified": {
-                "description": "Date and time the resource has been modifed the last time.\nUsed by caches, or in conditional requests (Will be supported in future).\n",
-                "type": "string"
-              }
-            }
-          },
-          "400": {
-            "description": "Bad Request.\nInvalid request or validation error\n",
-            "schema": {
-              "$ref": "#/definitions/Error"
-            }
-          },
-          "403": {
-            "description": "Forbidden.\nThe request must be conditional but no condition has been specified.\n",
-            "schema": {
-              "$ref": "#/definitions/Error"
-            }
-          },
-          "404": {
-            "description": "Not Found.\nThe resource to be updated does not exist.\n",
-            "schema": {
-              "$ref": "#/definitions/Error"
-            }
-          },
-          "412": {
-            "description": "Precondition Failed.\nThe request has not been performed because one of the preconditions is not met.\n",
-            "schema": {
-              "$ref": "#/definitions/Error"
-            }
-          }
-        }
-      }
-    },
-    "/apis/{apiId}/thumbnail": {
-      "get": {
-        "x-scope": "apim:api_view",
-        "x-wso2-curl": "curl -k -H \"Authorization: Bearer d34baf74-3f02-3929-814e-88b27f750ba9\" https://localhost:9443/api/am/publisher/v0.14/apis/29c9ec3d-f590-467e-83e6-96d43517080f/thumbnail > image.jpg",
-        "x-wso2-request": "GET https://localhost:9443/api/am/publisher/v0.14/apis/29c9ec3d-f590-467e-83e6-96d43517080f/thumbnail\nAuthorization: Bearer d34baf74-3f02-3929-814e-88b27f750ba9\n",
-        "x-wso2-response": "HTTP/1.1 200 OK\r\nContent-Type: image/jpeg\r\n\r\n[image content]",
-        "summary": "Get thumbnail image",
-        "description": "This operation can be used to download a thumbnail image of an API.\n",
-        "parameters": [
-          {
-            "$ref": "#/parameters/apiId"
-          },
-          {
-            "$ref": "#/parameters/Accept"
-          },
-          {
-            "$ref": "#/parameters/If-None-Match"
-          },
-          {
-            "$ref": "#/parameters/If-Modified-Since"
-          }
-        ],
-        "tags": [
-          "API (Individual)"
-        ],
-        "responses": {
-          "200": {
-            "description": "OK.\nThumbnail image returned\n",
-            "headers": {
-              "Content-Type": {
-                "description": "The content type of the body.\n",
-                "type": "string"
-              },
-              "ETag": {
-                "description": "Entity Tag of the response resource.\nUsed by caches, or in conditional requests (Will be supported in future).\n",
-                "type": "string"
-              },
-              "Last-Modified": {
-                "description": "Date and time the resource has been modifed the last time.\nUsed by caches, or in conditional requests (Will be supported in future).\n",
-                "type": "string"
-              }
-            }
-          },
-          "304": {
-            "description": "Not Modified.\nEmpty body because the client has already the latest version of the requested resource (Will be supported in future).\n"
-          },
-          "404": {
-            "description": "Not Found.\nRequested Document does not exist.\n",
-            "schema": {
-              "$ref": "#/definitions/Error"
-            }
-          },
-          "406": {
-            "description": "Not Acceptable.\nThe requested media type is not supported\n",
-            "schema": {
-              "$ref": "#/definitions/Error"
-            }
-          }
-        }
-      },
-      "post": {
-        "consumes": [
-          "multipart/form-data"
-        ],
-        "x-scope": "apim:api_create",
-        "x-wso2-curl": "curl -X POST -H \"Authorization: Bearer d34baf74-3f02-3929-814e-88b27f750ba9\" https://localhost:9443/api/am/publisher/v0.14/apis/29c9ec3d-f590-467e-83e6-96d43517080f/thumbnail -F file=@image.jpg",
-        "x-wso2-request": "POST https://localhost:9443/api/am/publisher/v0.14/apis/8848faaa-7fd1-478a-baa2-48a4ebb92c98/thumbnail\nAuthorization: Bearer d34baf74-3f02-3929-814e-88b27f750ba9\nContent-Type: multipart/form-data; boundary=------------------------5e542e0e5b50e1e4\nContent-Length: 18333\n\n--------------------------5e542e0e5b50e1e4\nContent-Disposition: form-data; name=\"file\"; filename=\"image.jpg\"\nContent-Type: image/jpeg\n\n[image content]\n\n--------------------------5e542e0e5b50e1e4--\n",
-        "x-wso2-response": "HTTP/1.1 201 Created\r\nLocation: https://localhost:9443/api/am/publisher/v0.14/apis/8848faaa-7fd1-478a-baa2-48a4ebb92c98/thumbnail\r\nContent-Type: application/json\r\n\r\n{\r\n   \"relativePath\": \"/apis/8848faaa-7fd1-478a-baa2-48a4ebb92c98/thumbnail\",\r\n   \"mediaType\": \"image/jpeg\"\r\n}",
-        "summary": "Upload a thumbnail image",
-        "description": "This operation can be used to upload a thumbnail image of an API. The thumbnail to be uploaded should be given as a form data parameter `file`.\n",
-        "parameters": [
-          {
-            "$ref": "#/parameters/apiId"
-          },
-          {
-            "in": "formData",
-            "name": "file",
-            "description": "Image to upload",
-            "type": "file",
-            "required": true
-          },
-          {
-            "$ref": "#/parameters/Content-Type"
-          },
-          {
-            "$ref": "#/parameters/If-Match"
-          },
-          {
-            "$ref": "#/parameters/If-Unmodified-Since"
-          }
-        ],
-        "tags": [
-          "API (Individual)"
-        ],
-        "responses": {
-          "200": {
-            "description": "OK.\nImage updated\n",
-            "schema": {
-              "$ref": "#/definitions/FileInfo"
-            },
-            "headers": {
-              "Location": {
-                "description": "The URL of the uploaded thumbnail image of the API.\n",
-                "type": "string"
-              },
-              "Content-Type": {
-                "description": "The content type of the body.\n",
-                "type": "string"
-              },
-              "ETag": {
-                "description": "Entity Tag of the response resource.\nUsed by caches, or in conditional requests (Will be supported in future).\n",
-                "type": "string"
-              },
-              "Last-Modified": {
-                "description": "Date and time the resource has been modifed the last time.\nUsed by caches, or in conditional requests (Will be supported in future).\n",
-                "type": "string"
-              }
-            }
-          },
-          "400": {
-            "description": "Bad Request.\nInvalid request or validation error.\n",
-            "schema": {
-              "$ref": "#/definitions/Error"
-            }
-          },
-          "404": {
-            "description": "Not Found.\nThe resource to be updated does not exist.\n",
-            "schema": {
-              "$ref": "#/definitions/Error"
-            }
-          },
-          "412": {
-            "description": "Precondition Failed.\nThe request has not been performed because one of the preconditions is not met.\n",
-            "schema": {
-              "$ref": "#/definitions/Error"
-            }
-          }
-        }
-      }
-    },
-    "/apis/copy-api": {
-      "post": {
-        "x-scope": "apim:api_create",
-        "x-wso2-curl": "curl -k -H \"Authorization: Bearer ae4eae22-3f65-387b-a171-d37eaa366fa8\" -X POST \"https://localhost:9443/api/am/publisher/v0.14/apis/copy-api?apiId=890a4f4d-09eb-4877-a323-57f6ce2ed79b&newVersion=2.0.0\"",
-        "x-wso2-request": "POST https://localhost:9443/api/am/publisher/v0.14/apis/copy-api?apiId=890a4f4d-09eb-4877-a323-57f6ce2ed79b&newVersion=2.0.0\nAuthorization: Bearer ae4eae22-3f65-387b-a171-d37eaa366fa8\n",
-        "x-wso2-response": "HTTP/1.1 201 Created\nLocation: https://localhost:9443/api/am/publisher/v0.14/apis/25a84fc9-38c0-4578-95e8-29fb6b1c4771\nContent-Type: application/json\n\n{\r\n   \"id\": \"25a84fc9-38c0-4578-95e8-29fb6b1c4771\",\r\n   \"name\": \"PizzaShackAPI\",\r\n   \"description\": \"This document describe a RESTFul API for Pizza Shack online pizza delivery store.\\r\\n\",\r\n   \"context\": \"/pizzashack\",\r\n   \"version\": \"2.0.0\",\r\n   \"provider\": \"admin\",\r\n   \"apiDefinition\": \"{\\\"paths\\\":{\\\"\\\\/order\\\":{\\\"post\\\":{\\\"x-auth-type\\\":\\\"Application & Application User\\\",\\\"x-throttling-tier\\\":\\\"Unlimited\\\",\\\"description\\\":\\\"Create a new Order\\\",\\\"parameters\\\":[{\\\"schema\\\":{\\\"$ref\\\":\\\"#\\\\/definitions\\\\/Order\\\"},\\\"description\\\":\\\"Order object that needs to be added\\\",\\\"name\\\":\\\"body\\\",\\\"required\\\":true,\\\"in\\\":\\\"body\\\"}],\\\"responses\\\":{\\\"201\\\":{\\\"schema\\\":{\\\"$ref\\\":\\\"#\\\\/definitions\\\\/Order\\\"},\\\"headers\\\":{\\\"Location\\\":{\\\"description\\\":\\\"The URL of the newly created resource.\\\",\\\"type\\\":\\\"string\\\"}},\\\"description\\\":\\\"Created.\\\"}}}},\\\"\\\\/menu\\\":{\\\"get\\\":{\\\"x-auth-type\\\":\\\"Application & Application User\\\",\\\"x-throttling-tier\\\":\\\"Unlimited\\\",\\\"description\\\":\\\"Return a list of available menu items\\\",\\\"parameters\\\":[],\\\"responses\\\":{\\\"200\\\":{\\\"schema\\\":{\\\"title\\\":\\\"Menu\\\",\\\"properties\\\":{\\\"list\\\":{\\\"items\\\":{\\\"$ref\\\":\\\"#\\\\/definitions\\\\/MenuItem\\\"},\\\"type\\\":\\\"array\\\"}},\\\"type\\\":\\\"object\\\"},\\\"headers\\\":{},\\\"description\\\":\\\"OK.\\\"}}}}},\\\"schemes\\\":[\\\"https\\\"],\\\"produces\\\":[\\\"application\\\\/json\\\"],\\\"swagger\\\":\\\"2.0\\\",\\\"definitions\\\":{\\\"MenuItem\\\":{\\\"title\\\":\\\"Pizza menu Item\\\",\\\"properties\\\":{\\\"price\\\":{\\\"type\\\":\\\"string\\\"},\\\"description\\\":{\\\"type\\\":\\\"string\\\"},\\\"name\\\":{\\\"type\\\":\\\"string\\\"},\\\"image\\\":{\\\"type\\\":\\\"string\\\"}},\\\"required\\\":[\\\"name\\\"]},\\\"Order\\\":{\\\"title\\\":\\\"Pizza Order\\\",\\\"properties\\\":{\\\"customerName\\\":{\\\"type\\\":\\\"string\\\"},\\\"delivered\\\":{\\\"type\\\":\\\"boolean\\\"},\\\"pizzaType\\\":{\\\"type\\\":\\\"string\\\"},\\\"address\\\":{\\\"type\\\":\\\"string\\\"},\\\"creditCardNumber\\\":{\\\"type\\\":\\\"string\\\"},\\\"quantity\\\":{\\\"type\\\":\\\"number\\\"},\\\"orderId\\\":{\\\"type\\\":\\\"string\\\"}},\\\"required\\\":[\\\"orderId\\\"]}},\\\"consumes\\\":[\\\"application\\\\/json\\\"],\\\"info\\\":{\\\"title\\\":\\\"PizzaShackAPI\\\",\\\"description\\\":\\\"This document describe a RESTFul API for Pizza Shack online pizza delivery store.\\\\n\\\",\\\"license\\\":{\\\"name\\\":\\\"Apache 2.0\\\",\\\"url\\\":\\\"http:\\\\/\\\\/www.apache.org\\\\/licenses\\\\/LICENSE-2.0.html\\\"},\\\"contact\\\":{\\\"email\\\":\\\"architecture@pizzashack.com\\\",\\\"name\\\":\\\"John Doe\\\",\\\"url\\\":\\\"http:\\\\/\\\\/www.pizzashack.com\\\"},\\\"version\\\":\\\"2.0.0\\\"}}\",\r\n   \"wsdlUri\": null,\r\n   \"status\": \"CREATED\",\r\n   \"responseCaching\": \"Disabled\",\r\n   \"cacheTimeout\": 300,\r\n   \"destinationStatsEnabled\": null,\r\n   \"isDefaultVersion\": false,\r\n   \"type\": \"HTTP\",\r\n   \"transport\": [\"https\"],\r\n   \"tags\":    [\r\n      \"chicken\",\r\n      \"pizza\"\r\n   ],\r\n   \"tiers\": [\"Unlimited\"],\r\n   \"maxTps\":    {\r\n      \"sandbox\": 500,\r\n      \"production\": 100\r\n   },\r\n   \"thumbnailUri\": null,\r\n   \"visibility\": \"PUBLIC\",\r\n   \"visibleRoles\": [],\\r\n   \"endpointConfig\": \"{\\\"production_endpoints\\\":{\\\"url\\\":\\\"https://localhost:9443/am/sample/pizzashack/v1/api/\\\",\\\"config\\\":null},\\\"sandbox_endpoints\\\":{\\\"url\\\":\\\"https://localhost:9443/am/sample/pizzashack/v1/api/\\\",\\\"config\\\":null},\\\"endpoint_type\\\":\\\"http\\\"}\",\r\n   \"endpointSecurity\":    {\r\n      \"username\": \"user\",\r\n      \"type\": \"basic\",\r\n      \"password\": \"pass\"\r\n   },\r\n   \"gatewayEnvironments\": \"Production and Sandbox\",\r\n   \"sequences\": [],\r\n   \"subscriptionAvailability\": null,\r\n   \"subscriptionAvailableTenants\": [],\r\n   \"businessInformation\":    {\r\n      \"businessOwnerEmail\": \"marketing@pizzashack.com\",\r\n      \"technicalOwnerEmail\": \"architecture@pizzashack.com\",\r\n      \"technicalOwner\": \"John Doe\",\r\n      \"businessOwner\": \"Jane Roe\"\r\n   },\r\n   \"corsConfiguration\":    {\r\n      \"accessControlAllowOrigins\": [\"*\"],\r\n      \"accessControlAllowHeaders\":       [\r\n         \"authorization\",\r\n         \"Access-Control-Allow-Origin\",\r\n         \"Content-Type\",\r\n         \"SOAPAction\"\r\n      ],\r\n      \"accessControlAllowMethods\":       [\r\n         \"GET\",\r\n         \"PUT\",\r\n         \"POST\",\r\n         \"DELETE\",\r\n         \"PATCH\",\r\n         \"OPTIONS\"\r\n      ],\r\n      \"accessControlAllowCredentials\": false,\r\n      \"corsConfigurationEnabled\": false\r\n   }\r\n}",
-        "summary": "Create a new API version",
-        "description": "This operation can be used to create a new version of an existing API. The new version is specified as `newVersion` query parameter. New API will be in `CREATED` state.\n",
-        "parameters": [
-          {
-            "name": "newVersion",
-            "description": "Version of the new API.",
-            "type": "string",
-            "in": "query",
-            "required": true
-          },
-          {
-            "$ref": "#/parameters/apiId-Q"
-          }
-        ],
-        "tags": [
-          "API (Individual)"
-        ],
-        "responses": {
-          "201": {
-            "description": "Created.\nSuccessful response with the newly created API as entity in the body. Location header contains URL of newly created API.\n",
-            "headers": {
-              "Location": {
-                "description": "The URL of the newly created API.\n",
-                "type": "string"
-              }
-            }
-          },
-          "400": {
-            "description": "Bad Request.\nInvalid request or validation error\n",
-            "schema": {
-              "$ref": "#/definitions/Error"
-            }
-          },
-          "401": {
-            "description": "Unauthenticated request.\n",
-            "schema": {
-              "$ref": "#/definitions/Error"
-            }
-          },
-          "404": {
-            "description": "Not Found.\nAPI to copy does not exist.\n"
-          }
-        }
-      }
-    },
-    "/apis/change-lifecycle": {
-      "post": {
-        "x-scope": "apim:api_publish",
-        "x-wso2-curl": "curl -k -H \"Authorization: Bearer ae4eae22-3f65-387b-a171-d37eaa366fa8\" -X POST \"https://localhost:9443/api/am/publisher/v0.14/apis/change-lifecycle?apiId=890a4f4d-09eb-4877-a323-57f6ce2ed79b&action=Publish\"",
-        "x-wso2-request": "POST https://localhost:9443/api/am/publisher/v0.14/apis/change-lifecycle?apiId=890a4f4d-09eb-4877-a323-57f6ce2ed79b&action=Publish\nAuthorization: Bearer ae4eae22-3f65-387b-a171-d37eaa366fa8\n",
-        "x-wso2-response": "HTTP/1.1 200 OK",
-        "summary": "Change API Status",
-        "description": "This operation is used to change the lifecycle of an API. Eg: Publish an API which is in `CREATED` state. In order to change the lifecycle, we need to provide the lifecycle `action` as a query parameter.\n\nFor example, to Publish an API, `action` should be `Publish`. Note that the `Re-publish` action is available only after calling `Block`.\n\nSome actions supports providing additional paramters which should be provided as `lifecycleChecklist` parameter. Please see parameters table for more information.\n",
-        "parameters": [
-          {
-            "name": "action",
-            "description": "The action to demote or promote the state of the API.\n\nSupported actions are [ **Publish, Deploy as a Prototype, Demote to Created, Demote to Prototyped, Block, Deprecate, Re-Publish, Retire **]\n",
-            "in": "query",
-            "type": "string",
-            "required": true,
-            "enum": [
-              "Publish",
-              "Deploy as a Prototype",
-              "Demote to Created",
-              "Demote to Prototyped",
-              "Block",
-              "Deprecate",
-              "Re-Publish",
-              "Retire"
-            ]
-          },
-          {
-            "name": "lifecycleChecklist",
-            "description": "\nSupported checklist items are as follows.\n1. **Deprecate Old Versions**: Setting this to true will deprecate older versions of a particular API when it is promoted to Published state from Created state.\n2. **Require Re-Subscription**: If you set this to true, users need to re subscribe to the API although they may have subscribed to an older version.\n\nYou can specify additional checklist items by using an **\"attribute:\"** modifier.\n\nEg: \"Deprecate Old Versions:true\" will deprecate older versions of a particular API when it is promoted to Published state from Created state. Multiple checklist items can be given in \"attribute1:true, attribute2:false\" format.\n\n**Sample CURL :**  curl -k -H \"Authorization: Bearer ae4eae22-3f65-387b-a171-d37eaa366fa8\" -X POST \"https://localhost:9443/api/am/publisher/v0.14/apis/change-lifecycle?apiId=890a4f4d-09eb-4877-a323-57f6ce2ed79b&action=Publish&lifecycleChecklist=Deprecate Old Versions:true,Require Re-Subscription:true\"\n",
-            "type": "string",
-            "in": "query"
-          },
-          {
-            "$ref": "#/parameters/apiId-Q"
-          },
-          {
-            "$ref": "#/parameters/If-Match"
-          },
-          {
-            "$ref": "#/parameters/If-Unmodified-Since"
-          }
-        ],
-        "tags": [
-          "API (Individual)"
-        ],
-        "responses": {
-          "200": {
-            "description": "OK.\nLifecycle changed successfully.\n",
-            "headers": {
-              "ETag": {
-                "description": "Entity Tag of the changed API. Used by caches, or in conditional requests (Will be supported in future).\n",
-                "type": "string"
-              },
-              "Last-Modified": {
-                "description": "Date and time the API lifecycle has been modified the last time.\nUsed by caches, or in conditional requests (Will be supported in future).\n",
-                "type": "string"
-              }
-            }
-          },
-          "400": {
-            "description": "Bad Request.\nInvalid request or validation error\n",
-            "schema": {
-              "$ref": "#/definitions/Error"
-            }
-          },
-          "404": {
-            "description": "Not Found.\nRequested API does not exist.\n",
-            "schema": {
-              "$ref": "#/definitions/Error"
-            }
-          },
-          "412": {
-            "description": "Precondition Failed.\nThe request has not been performed because one of the preconditions is not met.\n",
-            "schema": {
-              "$ref": "#/definitions/Error"
-            }
-          }
-        }
-      }
-    },
-    "/apis/{apiId}/documents": {
-      "get": {
-        "x-scope": "apim:api_view",
-        "x-wso2-curl": "curl -k -H \"Authorization: Bearer ae4eae22-3f65-387b-a171-d37eaa366fa8\" \"https://localhost:9443/api/am/publisher/v0.14/apis/890a4f4d-09eb-4877-a323-57f6ce2ed79b/documents\"",
-        "x-wso2-request": "GET https://localhost:9443/api/am/publisher/v0.14/apis/890a4f4d-09eb-4877-a323-57f6ce2ed79b/documents\nAuthorization: Bearer ae4eae22-3f65-387b-a171-d37eaa366fa8\n",
-        "x-wso2-response": "HTTP/1.1 200 OK\nContent-Type: application/json\n\n{\n   \"previous\": \"\",\n   \"list\":    [\n            {\n         \"visibility\": \"API_LEVEL\",\n         \"sourceType\": \"INLINE\",\n         \"sourceUrl\": null,\n         \"otherTypeName\": null,\n         \"documentId\": \"0bcb7f05-599d-4e1a-adce-5cb89bfe58d5\",\n         \"summary\": \"This is a sample documentation for v1.0.0\",\n         \"name\": \"PhoneVerification API Documentation\",\n         \"type\": \"HOWTO\"\n      },\n            {\n         \"visibility\": \"API_LEVEL\",\n         \"sourceType\": \"URL\",\n         \"sourceUrl\": \"http://wiki.cdyne.com/index.php/Phone_Verification\",\n         \"otherTypeName\": null,\n         \"documentId\": \"4145df31-04f1-440c-8d08-68952874622c\",\n         \"summary\": \"This is the URL for online documentation\",\n         \"name\": \"Online Documentation\",\n         \"type\": \"SAMPLES\"\n      }\n   ],\n   \"next\": \"\",\n   \"count\": 2\n}",
-        "summary": "Get a list of documents of an API",
-        "description": "This operation can be used to retrive a list of documents belonging to an API by providing the id of the API.\n",
-        "parameters": [
-          {
-            "$ref": "#/parameters/apiId"
-          },
-          {
-            "$ref": "#/parameters/limit"
-          },
-          {
-            "$ref": "#/parameters/offset"
-          },
-          {
-            "$ref": "#/parameters/Accept"
-          },
-          {
-            "$ref": "#/parameters/If-None-Match"
-          }
-        ],
-        "tags": [
-          "Document (Collection)"
-        ],
-        "responses": {
-          "200": {
-            "description": "OK.\nDocument list is returned.\n",
-            "schema": {
-              "$ref": "#/definitions/DocumentList"
-            },
-            "headers": {
-              "Content-Type": {
-                "description": "The content type of the body.\n",
-                "type": "string"
-              },
-              "ETag": {
-                "description": "Entity Tag of the response resource. Used by caches, or in conditional requests (Will be supported in future).\n",
-                "type": "string"
-              }
-            }
-          },
-          "304": {
-            "description": "Not Modified.\nEmpty body because the client has already the latest version of the requested resource (Will be supported in future).\n"
-          },
-          "404": {
-            "description": "Not Found.\nRequested API does not exist.\n",
-            "schema": {
-              "$ref": "#/definitions/Error"
-            }
-          },
-          "406": {
-            "description": "Not Acceptable.\nThe requested media type is not supported\n",
-            "schema": {
-              "$ref": "#/definitions/Error"
-            }
-          }
-        }
-      },
-      "post": {
-        "x-scope": "apim:api_create",
-        "x-wso2-curl": "curl -k -H \"Authorization: Bearer ae4eae22-3f65-387b-a171-d37eaa366fa8\" -H \"Content-Type: application/json\" -X POST -d @data.json \"https://localhost:9443/api/am/publisher/v0.14/apis/96077508-fd01-4fae-bc64-5de0e2baf43c/documents\"",
-        "x-wso2-request": "POST https://localhost:9443/api/am/publisher/v0.14/apis/96077508-fd01-4fae-bc64-5de0e2baf43c/documents\nAuthorization: Bearer ae4eae22-3f65-387b-a171-d37eaa366fa8\nContent-Type: application/json\n\n{\n    \"visibility\": \"API_LEVEL\",\n    \"sourceType\": \"INLINE\",\n    \"sourceUrl\": null,\n    \"otherTypeName\": null,\n    \"summary\": \"This is a sample documentation\",\n    \"name\": \"Introduction to PhoneVerification API\",\n    \"type\": \"HOWTO\"\n}",
-        "x-wso2-response": "HTTP/1.1 201 Created\nLocation: https://localhost:9443/api/am/publisher/v0.14/apis/890a4f4d-09eb-4877-a323-57f6ce2ed79b/documents/ffd5790d-b7a9-4cb6-b76a-f8b83ecdd058\nContent-Type: application/json\n\n{\n   \"visibility\": \"API_LEVEL\",\n   \"sourceType\": \"INLINE\",\n   \"sourceUrl\": null,\n   \"otherTypeName\": null,\n   \"documentId\": \"ffd5790d-b7a9-4cb6-b76a-f8b83ecdd058\",\n   \"summary\": \"This is a sample documentation\",\n   \"name\": \"Introduction to PhoneVerification API\",\n   \"type\": \"HOWTO\"\n}",
-        "summary": "Add a new document to an API",
-        "description": "This operation can be used to add a new documentation to an API. This operation only adds the metadata of a document. To add the actual content we need to use **Upload the content of an API document ** API once we obtain a document Id by this operation.\n",
-        "parameters": [
-          {
-            "$ref": "#/parameters/apiId"
-          },
-          {
-            "in": "body",
-            "name": "body",
-            "description": "Document object that needs to be added\n",
-            "required": true,
-            "schema": {
-              "$ref": "#/definitions/Document"
-            }
-          },
-          {
-            "$ref": "#/parameters/Content-Type"
-          }
-        ],
-        "tags": [
-          "Document (Collection)"
-        ],
-        "responses": {
-          "201": {
-            "description": "Created.\nSuccessful response with the newly created Document object as entity in the body.\nLocation header contains URL of newly added document.\n",
-            "schema": {
-              "$ref": "#/definitions/Document"
-            },
-            "headers": {
-              "Location": {
-                "description": "Location to the newly created Document.\n",
-                "type": "string"
-              },
-              "Content-Type": {
-                "description": "The content type of the body.\n",
-                "type": "string"
-              },
-              "ETag": {
-                "description": "Entity Tag of the response resource.\nUsed by caches, or in conditional requests (Will be supported in future).\n",
-                "type": "string"
-              }
-            }
-          },
-          "400": {
-            "description": "Bad Request.\nInvalid request or validation error\n",
-            "schema": {
-              "$ref": "#/definitions/Error"
-            }
-          },
-          "415": {
-            "description": "Unsupported media type.\nThe entity of the request was in a not supported format.\n"
-          }
-        }
-      }
-    },
-    "/api-products/{apiProductId}/documents": {
-      "get": {
-        "x-scope": "apim:api_publish",
-        "x-wso2-curl": "curl -k -H \"Authorization: Bearer ae4eae22-3f65-387b-a171-d37eaa366fa8\" \"https://localhost:9443/api/am/publisher/v0.14/api-products/890a4f4d-09eb-4877-a323-57f6ce2ed79b/documents\"",
-        "x-wso2-request": "GET https://localhost:9443/api/am/publisher/v0.14/api-products/890a4f4d-09eb-4877-a323-57f6ce2ed79b/documents\nAuthorization: Bearer ae4eae22-3f65-387b-a171-d37eaa366fa8\n",
-        "x-wso2-response": "HTTP/1.1 200 OK\nContent-Type: application/json\n\n{\n   \"previous\": \"\",\n   \"list\":    [\n            {\n         \"visibility\": \"API_LEVEL\",\n         \"sourceType\": \"INLINE\",\n         \"sourceUrl\": null,\n         \"otherTypeName\": null,\n         \"documentId\": \"0bcb7f05-599d-4e1a-adce-5cb89bfe58d5\",\n         \"summary\": \"This is a sample documentation for v1.0.0\",\n         \"name\": \"PhoneVerification API Documentation\",\n         \"type\": \"HOWTO\"\n      },\n            {\n         \"visibility\": \"API_LEVEL\",\n         \"sourceType\": \"URL\",\n         \"sourceUrl\": \"http://wiki.cdyne.com/index.php/Phone_Verification\",\n         \"otherTypeName\": null,\n         \"documentId\": \"4145df31-04f1-440c-8d08-68952874622c\",\n         \"summary\": \"This is the URL for online documentation\",\n         \"name\": \"Online Documentation\",\n         \"type\": \"SAMPLES\"\n      }\n   ],\n   \"next\": \"\",\n   \"count\": 2\n}",
-        "summary": "Get a list of documents of an API Product",
-        "description": "This operation can be used to retrive a list of documents belonging to an API Product by providing the id of the API Product.\n",
-        "parameters": [
-          {
-            "$ref": "#/parameters/apiProductId"
-          },
-          {
-            "$ref": "#/parameters/limit"
-          },
-          {
-            "$ref": "#/parameters/offset"
-          },
-          {
-            "$ref": "#/parameters/Accept"
-          },
-          {
-            "$ref": "#/parameters/If-None-Match"
-          }
-        ],
-        "tags": [
-          "Document (Collection)"
-        ],
-        "responses": {
-          "200": {
-            "description": "OK.\nDocument list is returned.\n",
-            "schema": {
-              "$ref": "#/definitions/DocumentList"
-            },
-            "headers": {
-              "Content-Type": {
-                "description": "The content type of the body.\n",
-                "type": "string"
-              },
-              "ETag": {
-                "description": "Entity Tag of the response resource. Used by caches, or in conditional requests (Will be supported in future).\n",
-                "type": "string"
-              }
-            }
-          },
-          "304": {
-            "description": "Not Modified.\nEmpty body because the client has already the latest version of the requested resource (Will be supported in future).\n"
-          },
-          "404": {
-            "description": "Not Found.\nRequested API Product does not exist.\n",
-            "schema": {
-              "$ref": "#/definitions/Error"
-            }
-          },
-          "406": {
-            "description": "Not Acceptable.\nThe requested media type is not supported\n",
-            "schema": {
-              "$ref": "#/definitions/Error"
-            }
-          }
-        }
-      },
-      "post": {
-        "x-scope": "apim:api_publish",
-        "x-wso2-curl": "curl -k -H \"Authorization: Bearer ae4eae22-3f65-387b-a171-d37eaa366fa8\" -H \"Content-Type: application/json\" -X POST -d @data.json \"https://localhost:9443/api/am/publisher/v0.14/api-products/96077508-fd01-4fae-bc64-5de0e2baf43c/documents\"",
-        "x-wso2-request": "POST https://localhost:9443/api/am/publisher/v0.14/api-products/96077508-fd01-4fae-bc64-5de0e2baf43c/documents\nAuthorization: Bearer ae4eae22-3f65-387b-a171-d37eaa366fa8\nContent-Type: application/json\n\n{\n    \"visibility\": \"API_LEVEL\",\n    \"sourceType\": \"INLINE\",\n    \"sourceUrl\": null,\n    \"otherTypeName\": null,\n    \"summary\": \"This is a sample documentation\",\n    \"name\": \"Introduction to PhoneVerification API\",\n    \"type\": \"HOWTO\"\n}",
-        "x-wso2-response": "HTTP/1.1 201 Created\nLocation: https://localhost:9443/api/am/publisher/v0.14/apis/890a4f4d-09eb-4877-a323-57f6ce2ed79b/documents/ffd5790d-b7a9-4cb6-b76a-f8b83ecdd058\nContent-Type: application/json\n\n{\n   \"visibility\": \"API_LEVEL\",\n   \"sourceType\": \"INLINE\",\n   \"sourceUrl\": null,\n   \"otherTypeName\": null,\n   \"documentId\": \"ffd5790d-b7a9-4cb6-b76a-f8b83ecdd058\",\n   \"summary\": \"This is a sample documentation\",\n   \"name\": \"Introduction to PhoneVerification API\",\n   \"type\": \"HOWTO\"\n}",
-        "summary": "Add a new document to an API Product",
-        "description": "This operation can be used to add a new documentation to an API Product. This operation only adds the metadata of a document. To add the actual content we need to use **Upload the content of an API Product document ** API once we obtain a document Id by this operation.\n",
-        "parameters": [
-          {
-            "$ref": "#/parameters/apiProductId"
-          },
-          {
-            "in": "body",
-            "name": "body",
-            "description": "Document object that needs to be added\n",
-            "required": true,
-            "schema": {
-              "$ref": "#/definitions/Document"
-            }
-          },
-          {
-            "$ref": "#/parameters/Content-Type"
-          }
-        ],
-        "tags": [
-          "Document (Collection)"
-        ],
-        "responses": {
-          "201": {
-            "description": "Created.\nSuccessful response with the newly created Document object as entity in the body.\nLocation header contains URL of newly added document.\n",
-            "schema": {
-              "$ref": "#/definitions/Document"
-            },
-            "headers": {
-              "Location": {
-                "description": "Location to the newly created Document.\n",
-                "type": "string"
-              },
-              "Content-Type": {
-                "description": "The content type of the body.\n",
-                "type": "string"
-              },
-              "ETag": {
-                "description": "Entity Tag of the response resource.\nUsed by caches, or in conditional requests (Will be supported in future).\n",
-                "type": "string"
-              }
-            }
-          },
-          "400": {
-            "description": "Bad Request.\nInvalid request or validation error\n",
-            "schema": {
-              "$ref": "#/definitions/Error"
-            }
-          },
-          "415": {
-            "description": "Unsupported media type.\nThe entity of the request was in a not supported format.\n"
-          }
-        }
-      }
-    },
-    "/apis/{apiId}/documents/{documentId}": {
-      "get": {
-        "x-scope": "apim:api_view",
-        "x-wso2-curl": "curl -k -H \"Authorization: Bearer ae4eae22-3f65-387b-a171-d37eaa366fa8\" \"https://localhost:9443/api/am/publisher/v0.14/apis/890a4f4d-09eb-4877-a323-57f6ce2ed79b/documents/0bcb7f05-599d-4e1a-adce-5cb89bfe58d5\"",
-        "x-wso2-request": "GET https://localhost:9443/api/am/publisher/v0.14/apis/890a4f4d-09eb-4877-a323-57f6ce2ed79b/documents/0bcb7f05-599d-4e1a-adce-5cb89bfe58d5\nAuthorization: Bearer ae4eae22-3f65-387b-a171-d37eaa366fa8\n",
-        "x-wso2-response": "HTTP/1.1 200 OK\nContent-Type: application/json\n\n{\n   \"visibility\": \"API_LEVEL\",\n   \"sourceType\": \"INLINE\",\n   \"sourceUrl\": null,\n   \"otherTypeName\": null,\n   \"documentId\": \"0bcb7f05-599d-4e1a-adce-5cb89bfe58d5\",\n   \"summary\": \"This is a sample documentation\",\n   \"name\": \"PhoneVerification API Documentation\",\n   \"type\": \"HOWTO\"\n}",
-        "summary": "Get a document of an API",
-        "description": "This operation can be used to retrieve a particular document's metadata associated with an API.\n",
-        "parameters": [
-          {
-            "$ref": "#/parameters/apiId"
-          },
-          {
-            "$ref": "#/parameters/documentId"
-          },
-          {
-            "$ref": "#/parameters/Accept"
-          },
-          {
-            "$ref": "#/parameters/If-None-Match"
-          },
-          {
-            "$ref": "#/parameters/If-Modified-Since"
-          }
-        ],
-        "tags": [
-          "Document (Individual)"
-        ],
-        "responses": {
-          "200": {
-            "description": "OK.\nDocument returned.\n",
-            "schema": {
-              "$ref": "#/definitions/Document"
-            },
-            "headers": {
-              "Content-Type": {
-                "description": "The content type of the body.\n",
-                "type": "string"
-              },
-              "ETag": {
-                "description": "Entity Tag of the response resource.\nUsed by caches, or in conditional requests (Will be supported in future).\n",
-                "type": "string"
-              },
-              "Last-Modified": {
-                "description": "Date and time the resource has been modifed the last time.\nUsed by caches, or in conditional requests (Will be supported in future).\n",
-                "type": "string"
-              }
-            }
-          },
-          "304": {
-            "description": "Not Modified.\nEmpty body because the client has already the latest version of the requested resource (Will be supported in future).\n"
-          },
-          "404": {
-            "description": "Not Found.\nRequested Document does not exist.\n",
-            "schema": {
-              "$ref": "#/definitions/Error"
-            }
-          },
-          "406": {
-            "description": "Not Acceptable.\nThe requested media type is not supported\n",
-            "schema": {
-              "$ref": "#/definitions/Error"
-            }
-          }
-        }
-      },
-      "put": {
-        "x-scope": "apim:api_create",
-        "x-wso2-curl": "curl -k -H \"Authorization:Bearer b0982cd2aacd463ff5f63cd5ebe58f4a\" -H \"Content-Type: application/json\" -X PUT -d data.json \"https://localhost:9443/api/am/publisher/v0.14/apis/96077508-fd01-4fae-bc64-5de0e2baf43c/documents/0bcb7f05-599d-4e1a-adce-5cb89bfe58d5\"",
-        "x-wso2-request": "PUT https://localhost:9443/api/am/publisher/v0.14/apis/96077508-fd01-4fae-bc64-5de0e2baf43c/documents/0bcb7f05-599d-4e1a-adce-5cb89bfe58d5\nAuthorization:Bearer b0982cd2aacd463ff5f63cd5ebe58f4a\nContent-Type: application/json\n\n{\n   \"visibility\": \"API_LEVEL\",\n   \"sourceType\": \"INLINE\",\n   \"sourceUrl\": null,\n   \"otherTypeName\": null,\n   \"documentId\": \"0bcb7f05-599d-4e1a-adce-5cb89bfe58d5\",\n   \"summary\": \"This is a sample documentation for v1.0.0\",\n   \"name\": \"PhoneVerification API Documentation\",\n   \"type\": \"HOWTO\"\n}",
-        "x-wso2-response": "HTTP/1.1 200 OK\nContent-Type: application/json\n\n{\n   \"visibility\": \"API_LEVEL\",\n   \"sourceType\": \"INLINE\",\n   \"sourceUrl\": null,\n   \"otherTypeName\": null,\n   \"documentId\": \"0bcb7f05-599d-4e1a-adce-5cb89bfe58d5\",\n   \"summary\": \"This is a sample documentation for v1.0.0\",\n   \"name\": \"PhoneVerification API Documentation\",\n   \"type\": \"HOWTO\"\n}",
-        "summary": "Update a document of an API",
-        "description": "This operation can be used to update metadata of an API's document.\n",
-        "parameters": [
-          {
-            "$ref": "#/parameters/apiId"
-          },
-          {
-            "$ref": "#/parameters/documentId"
-          },
-          {
-            "in": "body",
-            "name": "body",
-            "description": "Document object that needs to be added\n",
-            "required": true,
-            "schema": {
-              "$ref": "#/definitions/Document"
-            }
-          },
-          {
-            "$ref": "#/parameters/Content-Type"
-          },
-          {
-            "$ref": "#/parameters/If-Match"
-          },
-          {
-            "$ref": "#/parameters/If-Unmodified-Since"
-          }
-        ],
-        "tags": [
-          "Document (Individual)"
-        ],
-        "responses": {
-          "200": {
-            "description": "OK.\nDocument updated\n",
-            "schema": {
-              "$ref": "#/definitions/Document"
-            },
-            "headers": {
-              "Location": {
-                "description": "The URL of the updated document.\n",
-                "type": "string"
-              },
-              "Content-Type": {
-                "description": "The content type of the body.\n",
-                "type": "string"
-              },
-              "ETag": {
-                "description": "Entity Tag of the response resource.\nUsed by caches, or in conditional requests (Will be supported in future).\n",
-                "type": "string"
-              },
-              "Last-Modified": {
-                "description": "Date and time the resource has been modifed the last time.\nUsed by caches, or in conditional requests (Will be supported in future).\n",
-                "type": "string"
-              }
-            }
-          },
-          "400": {
-            "description": "Bad Request.\nInvalid request or validation error.\n",
-            "schema": {
-              "$ref": "#/definitions/Error"
-            }
-          },
-          "404": {
-            "description": "Not Found.\nThe resource to be updated does not exist.\n",
-            "schema": {
-              "$ref": "#/definitions/Error"
-            }
-          },
-          "412": {
-            "description": "Precondition Failed.\nThe request has not been performed because one of the preconditions is not met.\n",
-            "schema": {
-              "$ref": "#/definitions/Error"
-            }
-          }
-        }
-      },
-      "delete": {
-        "x-scope": "apim:api_create",
-        "x-wso2-curl": "curl -k -H \"Authorization: Bearer ae4eae22-3f65-387b-a171-d37eaa366fa8\" -X DELETE https://localhost:9443/api/am/publisher/v0.14/apis/890a4f4d-09eb-4877-a323-57f6ce2ed79b/documents/ffd5790d-b7a9-4cb6-b76a-f8b83ecdd058",
-        "x-wso2-request": "DELETE https://localhost:9443/api/am/publisher/v0.14/apis/890a4f4d-09eb-4877-a323-57f6ce2ed79b/documents/ffd5790d-b7a9-4cb6-b76a-f8b83ecdd058\nAuthorization: Bearer ae4eae22-3f65-387b-a171-d37eaa366fa8\n",
-        "x-wso2-response": "HTTP/1.1 200 OK",
-        "summary": "Delete a document of an API",
-        "description": "This operation can be used to delete a document associated with an API.\n",
-        "parameters": [
-          {
-            "$ref": "#/parameters/apiId"
-          },
-          {
-            "$ref": "#/parameters/documentId"
-          },
-          {
-            "$ref": "#/parameters/If-Match"
-          },
-          {
-            "$ref": "#/parameters/If-Unmodified-Since"
-          }
-        ],
-        "tags": [
-          "Document (Individual)"
-        ],
-        "responses": {
-          "200": {
-            "description": "OK.\nResource successfully deleted.\n"
-          },
-          "404": {
-            "description": "Not Found.\nResource to be deleted does not exist.\n",
-            "schema": {
-              "$ref": "#/definitions/Error"
-            }
-          },
-          "412": {
-            "description": "Precondition Failed.\nThe request has not been performed because one of the preconditions is not met.\n",
-            "schema": {
-              "$ref": "#/definitions/Error"
-            }
-          }
-        }
-      }
-    },
-    "/apis/{apiId}/documents/{documentId}/content": {
-      "get": {
-        "x-scope": "apim:api_view",
-        "x-wso2-curl": "curl -k -H \"Authorization:Bearer b0982cd2aacd463ff5f63cd5ebe58f4a\" \"https://localhost:9443/api/am/publisher/v0.14/apis/890a4f4d-09eb-4877-a323-57f6ce2ed79b/documents/daf732d3-bda2-46da-b381-2c39d901ea61/content\" > sample.pdf",
-        "x-wso2-request": "GET https://localhost:9443/api/am/publisher/v0.14/apis/890a4f4d-09eb-4877-a323-57f6ce2ed79b/documents/daf732d3-bda2-46da-b381-2c39d901ea61/content\nAuthorization:Bearer b0982cd2aacd463ff5f63cd5ebe58f4a\n",
-        "x-wso2-response": "HTTP/1.1 200 OK\nContent-Disposition: attachment; filename=\"sample.pdf\"\nContent-Type: application/octet-stream\nContent-Length: 7802\n\n%PDF-1.4\n%äüöß\n2 0 obj\n<</Length 3 0 R/Filter/FlateDecode>>\nstream\n..\n>>\nstartxref\n7279\n%%EOF",
-        "summary": "Get the content of an API document",
-        "description": "This operation can be used to retrive the content of an API's document.\n\nThe document can be of 3 types. In each cases responses are different.\n\n1. **Inline type**:\n   The content of the document will be retrieved in `text/plain` content type\n\n   _Sample cURL_ : `curl -k -H \"Authorization:Bearer 579f0af4-37be-35c7-81a4-f1f1e9ee7c51\" -F inlineContent=@\"docs.txt\" -X POST \"https://localhost:9443/api/am/publisher/v0.14/apis/995a4972-3178-4b17-a374-756e0e19127c/documents/43c2bcce-60e7-405f-bc36-e39c0c5e189e/content`\n2. **FILE type**:\n   The file will be downloaded with the related content type (eg. `application/pdf`)\n3. **URL type**:\n    The client will recieve the URL of the document as the Location header with the response with - `303 See Other`\n",
-        "parameters": [
-          {
-            "$ref": "#/parameters/apiId"
-          },
-          {
-            "$ref": "#/parameters/documentId"
-          },
-          {
-            "$ref": "#/parameters/Accept"
-          },
-          {
-            "$ref": "#/parameters/If-None-Match"
-          },
-          {
-            "$ref": "#/parameters/If-Modified-Since"
-          }
-        ],
-        "tags": [
-          "Document (Individual)"
-        ],
-        "responses": {
-          "200": {
-            "description": "OK.\nFile or inline content returned.\n",
-            "headers": {
-              "Content-Type": {
-                "description": "The content type of the body.\n",
-                "type": "string"
-              },
-              "ETag": {
-                "description": "Entity Tag of the response resource.\nUsed by caches, or in conditional requests (Will be supported in future).\n",
-                "type": "string"
-              },
-              "Last-Modified": {
-                "description": "Date and time the resource has been modifed the last time.\nUsed by caches, or in conditional requests (Will be supported in future).\n",
-                "type": "string"
-              }
-            }
-          },
-          "303": {
-            "description": "See Other.\nSource can be retrived from the URL specified at the Location header.\n",
-            "headers": {
-              "Location": {
-                "description": "The Source URL of the document.\n",
-                "type": "string"
-              }
-            }
-          },
-          "304": {
-            "description": "Not Modified.\nEmpty body because the client has already the latest version of the requested resource (Will be supported in future).\n"
-          },
-          "404": {
-            "description": "Not Found.\nRequested Document does not exist.\n",
-            "schema": {
-              "$ref": "#/definitions/Error"
-            }
-          },
-          "406": {
-            "description": "Not Acceptable.\nThe requested media type is not supported\n",
-            "schema": {
-              "$ref": "#/definitions/Error"
-            }
-          }
-        }
-      },
-      "post": {
-        "consumes": [
-          "multipart/form-data"
-        ],
-        "x-scope": "apim:api_create",
-        "x-wso2-curl": "curl -k -H \"Authorization:Bearer ae4eae22-3f65-387b-a171-d37eaa366fa8\" -F file=@\"sample.pdf\" -X POST \"https://localhost:9443/api/am/publisher/v0.14/apis/890a4f4d-09eb-4877-a323-57f6ce2ed79b/documents/daf732d3-bda2-46da-b381-2c39d901ea61/content\"",
-        "x-wso2-request": "POST https://localhost:9443/api/am/publisher/v0.14/apis/8848faaa-7fd1-478a-baa2-48a4ebb92c98/documents/b3a79270-02bb-4e39-9ac1-90ce8f6c84af/content\nAuthorization:Bearer ae4eae22-3f65-387b-a171-d37eaa366fa8\nContent-Length: 8004\nContent-Type: multipart/form-data; boundary=------------------------7b9a53f1ffa452b9\n\n--------------------------7b9a53f1ffa452b9\nContent-Disposition: form-data; name=\"file\"; filename=\"sample.pdf\"\nContent-Type: application/octet-stream\n\n[file content]\n\n--------------------------7b9a53f1ffa452b9--\n",
-        "x-wso2-response": "HTTP/1.1 201 Created\nLocation: https://localhost:9443/api/am/publisher/v0.14/apis/8848faaa-7fd1-478a-baa2-48a4ebb92c98/documents/b3a79270-02bb-4e39-9ac1-90ce8f6c84af/content\nContent-Type: application/json\n\n{\n    \"visibility\":\"API_LEVEL\",\n    \"sourceType\":\"FILE\",\n    \"sourceUrl\":null,\n    \"otherTypeName\":null,\n    \"documentId\":\"daf732d3-bda2-46da-b381-2c39d901ea61\",\n    \"summary\":\"This is a sample documentation pdf\",\n    \"name\":\"Introduction to PhoneVerification API PDF\",\n    \"type\":\"HOWTO\"\n}",
-        "summary": "Upload the content of an API document",
-        "description": "Thid operation can be used to upload a file or add inline content to an API document.\n\n**IMPORTANT:**\n* Either **file** or **inlineContent** form data parameters should be specified at one time.\n* Document's source type should be **FILE** in order to upload a file to the document using **file** parameter.\n* Document's source type should be **INLINE** in order to add inline content to the document using **inlineContent** parameter.\n",
-        "parameters": [
-          {
-            "$ref": "#/parameters/apiId"
-          },
-          {
-            "$ref": "#/parameters/documentId"
-          },
-          {
-            "in": "formData",
-            "name": "file",
-            "description": "Document to upload",
-            "type": "file",
-            "required": false
-          },
-          {
-            "in": "formData",
-            "name": "inlineContent",
-            "description": "Inline content of the document",
-            "type": "string",
-            "required": false
-          },
-          {
-            "$ref": "#/parameters/Content-Type"
-          },
-          {
-            "$ref": "#/parameters/If-Match"
-          },
-          {
-            "$ref": "#/parameters/If-Unmodified-Since"
-          }
-        ],
-        "tags": [
-          "Document (Individual)"
-        ],
-        "responses": {
-          "200": {
-            "description": "OK.\nDocument updated\n",
-            "schema": {
-              "$ref": "#/definitions/Document"
-            },
-            "headers": {
-              "Location": {
-                "description": "The URL of the updated content of the document.\n",
-                "type": "string"
-              },
-              "Content-Type": {
-                "description": "The content type of the body.\n",
-                "type": "string"
-              },
-              "ETag": {
-                "description": "Entity Tag of the response resource.\nUsed by caches, or in conditional requests (Will be supported in future).\n",
-                "type": "string"
-              },
-              "Last-Modified": {
-                "description": "Date and time the resource has been modifed the last time.\nUsed by caches, or in conditional requests (Will be supported in future).\n",
-                "type": "string"
-              }
-            }
-          },
-          "400": {
-            "description": "Bad Request.\nInvalid request or validation error.\n",
-            "schema": {
-              "$ref": "#/definitions/Error"
-            }
-          },
-          "404": {
-            "description": "Not Found.\nThe resource to be updated does not exist.\n",
-            "schema": {
-              "$ref": "#/definitions/Error"
-            }
-          },
-          "412": {
-            "description": "Precondition Failed.\nThe request has not been performed because one of the preconditions is not met.\n",
-            "schema": {
-              "$ref": "#/definitions/Error"
-            }
-          }
-        }
-      }
-    },
-    "/api-products/{apiProductId}/documents/{documentId}": {
-      "get": {
-        "x-scope": "apim:api_product",
-        "x-wso2-curl": "curl -k -H \"Authorization: Bearer ae4eae22-3f65-387b-a171-d37eaa366fa8\" \"https://localhost:9443/api/am/publisher/v0.14/apis/890a4f4d-09eb-4877-a323-57f6ce2ed79b/documents/0bcb7f05-599d-4e1a-adce-5cb89bfe58d5\"",
-        "x-wso2-request": "GET https://localhost:9443/api/am/publisher/v0.14/apis/890a4f4d-09eb-4877-a323-57f6ce2ed79b/documents/0bcb7f05-599d-4e1a-adce-5cb89bfe58d5\nAuthorization: Bearer ae4eae22-3f65-387b-a171-d37eaa366fa8\n",
-        "x-wso2-response": "HTTP/1.1 200 OK\nContent-Type: application/json\n\n{\n   \"visibility\": \"API_LEVEL\",\n   \"sourceType\": \"INLINE\",\n   \"sourceUrl\": null,\n   \"otherTypeName\": null,\n   \"documentId\": \"0bcb7f05-599d-4e1a-adce-5cb89bfe58d5\",\n   \"summary\": \"This is a sample documentation\",\n   \"name\": \"PhoneVerification API Documentation\",\n   \"type\": \"HOWTO\"\n}",
-        "summary": "Get a document of an API",
-        "description": "This operation can be used to retrieve a particular document's metadata associated with an API.\n",
-        "parameters": [
-          {
-            "$ref": "#/parameters/apiProductId"
-          },
-          {
-            "$ref": "#/parameters/documentId"
-          },
-          {
-            "$ref": "#/parameters/Accept"
-          },
-          {
-            "$ref": "#/parameters/If-None-Match"
-          },
-          {
-            "$ref": "#/parameters/If-Modified-Since"
-          }
-        ],
-        "tags": [
-          "Document (Individual)"
-        ],
-        "responses": {
-          "200": {
-            "description": "OK.\nDocument returned.\n",
-            "schema": {
-              "$ref": "#/definitions/Document"
-            },
-            "headers": {
-              "Content-Type": {
-                "description": "The content type of the body.\n",
-                "type": "string"
-              },
-              "ETag": {
-                "description": "Entity Tag of the response resource.\nUsed by caches, or in conditional requests (Will be supported in future).\n",
-                "type": "string"
-              },
-              "Last-Modified": {
-                "description": "Date and time the resource has been modifed the last time.\nUsed by caches, or in conditional requests (Will be supported in future).\n",
-                "type": "string"
-              }
-            }
-          },
-          "304": {
-            "description": "Not Modified.\nEmpty body because the client has already the latest version of the requested resource (Will be supported in future).\n"
-          },
-          "404": {
-            "description": "Not Found.\nRequested Document does not exist.\n",
-            "schema": {
-              "$ref": "#/definitions/Error"
-            }
-          },
-          "406": {
-            "description": "Not Acceptable.\nThe requested media type is not supported\n",
-            "schema": {
-              "$ref": "#/definitions/Error"
-            }
-          }
-        }
-      },
-      "put": {
-        "x-scope": "apim:api_publish",
-        "x-wso2-curl": "curl -k -H \"Authorization:Bearer b0982cd2aacd463ff5f63cd5ebe58f4a\" -H \"Content-Type: application/json\" -X PUT -d data.json \"https://localhost:9443/api/am/publisher/v0.14/apis/96077508-fd01-4fae-bc64-5de0e2baf43c/documents/0bcb7f05-599d-4e1a-adce-5cb89bfe58d5\"",
-        "x-wso2-request": "PUT https://localhost:9443/api/am/publisher/v0.14/apis/96077508-fd01-4fae-bc64-5de0e2baf43c/documents/0bcb7f05-599d-4e1a-adce-5cb89bfe58d5\nAuthorization:Bearer b0982cd2aacd463ff5f63cd5ebe58f4a\nContent-Type: application/json\n\n{\n   \"visibility\": \"API_LEVEL\",\n   \"sourceType\": \"INLINE\",\n   \"sourceUrl\": null,\n   \"otherTypeName\": null,\n   \"documentId\": \"0bcb7f05-599d-4e1a-adce-5cb89bfe58d5\",\n   \"summary\": \"This is a sample documentation for v1.0.0\",\n   \"name\": \"PhoneVerification API Documentation\",\n   \"type\": \"HOWTO\"\n}",
-        "x-wso2-response": "HTTP/1.1 200 OK\nContent-Type: application/json\n\n{\n   \"visibility\": \"API_LEVEL\",\n   \"sourceType\": \"INLINE\",\n   \"sourceUrl\": null,\n   \"otherTypeName\": null,\n   \"documentId\": \"0bcb7f05-599d-4e1a-adce-5cb89bfe58d5\",\n   \"summary\": \"This is a sample documentation for v1.0.0\",\n   \"name\": \"PhoneVerification API Documentation\",\n   \"type\": \"HOWTO\"\n}",
-        "summary": "Update a document of an API Product",
-        "description": "This operation can be used to update metadata of an API's document.\n",
-        "parameters": [
-          {
-            "$ref": "#/parameters/apiProductId"
-          },
-          {
-            "$ref": "#/parameters/documentId"
-          },
-          {
-            "in": "body",
-            "name": "body",
-            "description": "Document object that needs to be added\n",
-            "required": true,
-            "schema": {
-              "$ref": "#/definitions/Document"
-            }
-          },
-          {
-            "$ref": "#/parameters/Content-Type"
-          },
-          {
-            "$ref": "#/parameters/If-Match"
-          },
-          {
-            "$ref": "#/parameters/If-Unmodified-Since"
-          }
-        ],
-        "tags": [
-          "Document (Individual)"
-        ],
-        "responses": {
-          "200": {
-            "description": "OK.\nDocument updated\n",
-            "schema": {
-              "$ref": "#/definitions/Document"
-            },
-            "headers": {
-              "Location": {
-                "description": "The URL of the updated document.\n",
-                "type": "string"
-              },
-              "Content-Type": {
-                "description": "The content type of the body.\n",
-                "type": "string"
-              },
-              "ETag": {
-                "description": "Entity Tag of the response resource.\nUsed by caches, or in conditional requests (Will be supported in future).\n",
-                "type": "string"
-              },
-              "Last-Modified": {
-                "description": "Date and time the resource has been modifed the last time.\nUsed by caches, or in conditional requests (Will be supported in future).\n",
-                "type": "string"
-              }
-            }
-          },
-          "400": {
-            "description": "Bad Request.\nInvalid request or validation error.\n",
-            "schema": {
-              "$ref": "#/definitions/Error"
-            }
-          },
-          "404": {
-            "description": "Not Found.\nThe resource to be updated does not exist.\n",
-            "schema": {
-              "$ref": "#/definitions/Error"
-            }
-          },
-          "412": {
-            "description": "Precondition Failed.\nThe request has not been performed because one of the preconditions is not met.\n",
-            "schema": {
-              "$ref": "#/definitions/Error"
-            }
-          }
-        }
-      },
-      "delete": {
-        "x-scope": "apim:api_publish",
-        "x-wso2-curl": "curl -k -H \"Authorization: Bearer ae4eae22-3f65-387b-a171-d37eaa366fa8\" -X DELETE https://localhost:9443/api/am/publisher/v0.14/apis/890a4f4d-09eb-4877-a323-57f6ce2ed79b/documents/ffd5790d-b7a9-4cb6-b76a-f8b83ecdd058",
-        "x-wso2-request": "DELETE https://localhost:9443/api/am/publisher/v0.14/apis/890a4f4d-09eb-4877-a323-57f6ce2ed79b/documents/ffd5790d-b7a9-4cb6-b76a-f8b83ecdd058\nAuthorization: Bearer ae4eae22-3f65-387b-a171-d37eaa366fa8\n",
-        "x-wso2-response": "HTTP/1.1 200 OK",
-        "summary": "Delete a document of an API Product",
-        "description": "This operation can be used to delete a document associated with an API Product.\n",
-        "parameters": [
-          {
-            "$ref": "#/parameters/apiProductId"
-          },
-          {
-            "$ref": "#/parameters/documentId"
-          },
-          {
-            "$ref": "#/parameters/If-Match"
-          },
-          {
-            "$ref": "#/parameters/If-Unmodified-Since"
-          }
-        ],
-        "tags": [
-          "Document (Individual)"
-        ],
-        "responses": {
-          "200": {
-            "description": "OK.\nResource successfully deleted.\n"
-          },
-          "404": {
-            "description": "Not Found.\nResource to be deleted does not exist.\n",
-            "schema": {
-              "$ref": "#/definitions/Error"
-            }
-          },
-          "412": {
-            "description": "Precondition Failed.\nThe request has not been performed because one of the preconditions is not met.\n",
-            "schema": {
-              "$ref": "#/definitions/Error"
-            }
-          }
-        }
-      }
-    },
-    "/api-products/{apiProductId}/documents/{documentId}/content": {
-      "get": {
-        "x-scope": "apim:api_publish",
-        "x-wso2-curl": "curl -k -H \"Authorization:Bearer b0982cd2aacd463ff5f63cd5ebe58f4a\" \"https://localhost:9443/api/am/publisher/v0.14/api-products/890a4f4d-09eb-4877-a323-57f6ce2ed79b/documents/daf732d3-bda2-46da-b381-2c39d901ea61/content\" > sample.pdf",
-        "x-wso2-request": "GET https://localhost:9443/api/am/publisher/v0.14/api-products/890a4f4d-09eb-4877-a323-57f6ce2ed79b/documents/daf732d3-bda2-46da-b381-2c39d901ea61/content\nAuthorization:Bearer b0982cd2aacd463ff5f63cd5ebe58f4a\n",
-        "x-wso2-response": "HTTP/1.1 200 OK\nContent-Disposition: attachment; filename=\"sample.pdf\"\nContent-Type: application/octet-stream\nContent-Length: 7802\n\n%PDF-1.4\n%äüöß\n2 0 obj\n<</Length 3 0 R/Filter/FlateDecode>>\nstream\n..\n>>\nstartxref\n7279\n%%EOF",
-        "summary": "Get the content of an API Product document",
-        "description": "This operation can be used to retrive the content of an API's document.\n\nThe document can be of 3 types. In each cases responses are different.\n\n1. **Inline type**:\n   The content of the document will be retrieved in `text/plain` content type\n\n   _Sample cURL_ : `curl -k -H \"Authorization:Bearer 579f0af4-37be-35c7-81a4-f1f1e9ee7c51\" -F inlineContent=@\"docs.txt\" -X POST \"https://localhost:9443/api/am/publisher/v0.14/apis/995a4972-3178-4b17-a374-756e0e19127c/documents/43c2bcce-60e7-405f-bc36-e39c0c5e189e/content`\n2. **FILE type**:\n   The file will be downloaded with the related content type (eg. `application/pdf`)\n3. **URL type**:\n    The client will recieve the URL of the document as the Location header with the response with - `303 See Other`\n",
-        "parameters": [
-          {
-            "$ref": "#/parameters/apiProductId"
-          },
-          {
-            "$ref": "#/parameters/documentId"
-          },
-          {
-            "$ref": "#/parameters/Accept"
-          },
-          {
-            "$ref": "#/parameters/If-None-Match"
-          },
-          {
-            "$ref": "#/parameters/If-Modified-Since"
-          }
-        ],
-        "tags": [
-          "Document (Individual)"
-        ],
-        "responses": {
-          "200": {
-            "description": "OK.\nFile or inline content returned.\n",
-            "headers": {
-              "Content-Type": {
-                "description": "The content type of the body.\n",
-                "type": "string"
-              },
-              "ETag": {
-                "description": "Entity Tag of the response resource.\nUsed by caches, or in conditional requests (Will be supported in future).\n",
-                "type": "string"
-              },
-              "Last-Modified": {
-                "description": "Date and time the resource has been modifed the last time.\nUsed by caches, or in conditional requests (Will be supported in future).\n",
-                "type": "string"
-              }
-            }
-          },
-          "303": {
-            "description": "See Other.\nSource can be retrived from the URL specified at the Location header.\n",
-            "headers": {
-              "Location": {
-                "description": "The Source URL of the document.\n",
-                "type": "string"
-              }
-            }
-          },
-          "304": {
-            "description": "Not Modified.\nEmpty body because the client has already the latest version of the requested resource (Will be supported in future).\n"
-          },
-          "404": {
-            "description": "Not Found.\nRequested Document does not exist.\n",
-            "schema": {
-              "$ref": "#/definitions/Error"
-            }
-          },
-          "406": {
-            "description": "Not Acceptable.\nThe requested media type is not supported\n",
-            "schema": {
-              "$ref": "#/definitions/Error"
-            }
-          }
-        }
-      },
-      "post": {
-        "consumes": [
-          "multipart/form-data"
-        ],
-        "x-scope": "apim:api_publish",
-        "x-wso2-curl": "curl -k -H \"Authorization:Bearer ae4eae22-3f65-387b-a171-d37eaa366fa8\" -F file=@\"sample.pdf\" -X POST \"https://localhost:9443/api/am/publisher/v0.14/api-products/890a4f4d-09eb-4877-a323-57f6ce2ed79b/documents/daf732d3-bda2-46da-b381-2c39d901ea61/content\"",
-        "x-wso2-request": "POST https://localhost:9443/api/am/publisher/v0.14/api-products/8848faaa-7fd1-478a-baa2-48a4ebb92c98/documents/b3a79270-02bb-4e39-9ac1-90ce8f6c84af/content\nAuthorization:Bearer ae4eae22-3f65-387b-a171-d37eaa366fa8\nContent-Length: 8004\nContent-Type: multipart/form-data; boundary=------------------------7b9a53f1ffa452b9\n\n--------------------------7b9a53f1ffa452b9\nContent-Disposition: form-data; name=\"file\"; filename=\"sample.pdf\"\nContent-Type: application/octet-stream\n\n[file content]\n\n--------------------------7b9a53f1ffa452b9--\n",
-        "x-wso2-response": "HTTP/1.1 201 Created\nLocation: https://localhost:9443/api/am/publisher/v0.14/apis/8848faaa-7fd1-478a-baa2-48a4ebb92c98/documents/b3a79270-02bb-4e39-9ac1-90ce8f6c84af/content\nContent-Type: application/json\n\n{\n    \"visibility\":\"API_LEVEL\",\n    \"sourceType\":\"FILE\",\n    \"sourceUrl\":null,\n    \"otherTypeName\":null,\n    \"documentId\":\"daf732d3-bda2-46da-b381-2c39d901ea61\",\n    \"summary\":\"This is a sample documentation pdf\",\n    \"name\":\"Introduction to PhoneVerification API PDF\",\n    \"type\":\"HOWTO\"\n}",
-        "summary": "Upload the content of an API Product document",
-        "description": "Thid operation can be used to upload a file or add inline content to an API Product document.\n\n**IMPORTANT:**\n* Either **file** or **inlineContent** form data parameters should be specified at one time.\n* Document's source type should be **FILE** in order to upload a file to the document using **file** parameter.\n* Document's source type should be **INLINE** in order to add inline content to the document using **inlineContent** parameter.\n",
-        "parameters": [
-          {
-            "$ref": "#/parameters/apiProductId"
-          },
-          {
-            "$ref": "#/parameters/documentId"
-          },
-          {
-            "in": "formData",
-            "name": "file",
-            "description": "Document to upload",
-            "type": "file",
-            "required": false
-          },
-          {
-            "in": "formData",
-            "name": "inlineContent",
-            "description": "Inline content of the document",
-            "type": "string",
-            "required": false
-          },
-          {
-            "$ref": "#/parameters/Content-Type"
-          },
-          {
-            "$ref": "#/parameters/If-Match"
-          },
-          {
-            "$ref": "#/parameters/If-Unmodified-Since"
-          }
-        ],
-        "tags": [
-          "Document (Individual)"
-        ],
-        "responses": {
-          "200": {
-            "description": "OK.\nDocument updated\n",
-            "schema": {
-              "$ref": "#/definitions/Document"
-            },
-            "headers": {
-              "Location": {
-                "description": "The URL of the updated content of the document.\n",
-                "type": "string"
-              },
-              "Content-Type": {
-                "description": "The content type of the body.\n",
-                "type": "string"
-              },
-              "ETag": {
-                "description": "Entity Tag of the response resource.\nUsed by caches, or in conditional requests (Will be supported in future).\n",
-                "type": "string"
-              },
-              "Last-Modified": {
-                "description": "Date and time the resource has been modifed the last time.\nUsed by caches, or in conditional requests (Will be supported in future).\n",
-                "type": "string"
-              }
-            }
-          },
-          "400": {
-            "description": "Bad Request.\nInvalid request or validation error.\n",
-            "schema": {
-              "$ref": "#/definitions/Error"
-            }
-          },
-          "404": {
-            "description": "Not Found.\nThe resource to be updated does not exist.\n",
-            "schema": {
-              "$ref": "#/definitions/Error"
-            }
-          },
-          "412": {
-            "description": "Precondition Failed.\nThe request has not been performed because one of the preconditions is not met.\n",
-            "schema": {
-              "$ref": "#/definitions/Error"
-            }
-          }
-        }
-      }
-    },
-    "/apis/{apiId}/policies/mediation": {
-      "get": {
-        "x-scope": "apim:api_view",
-        "x-wso2-curl": "curl -k -H \"Authorization: Bearer fb2a0784-f60c-3276-8fde-5b0f70e61ecc\" https://localhost:9443/api/am/publisher/v0.14/apis/40082986-6488-4b86-801a-b0b069d4588c/policies/mediation",
-        "x-wso2-request": "GET https://localhost:9443/api/am/publisher/v0.14/apis/40082986-6488-4b86-801a-b0b069d4588c/policies/mediation\r\nAuthorization: Bearer fb2a0784-f60c-3276-8fde-5b0f70e61ecc",
-        "x-wso2-response": "HTTP/1.1 200 OK\r\nContent-Type: application/json\r\n\r\n{\r\n   \"count\": 1,\r\n   \"next\": null,\r\n   \"previous\": null,\r\n   \"list\": [   {\r\n      \"name\": \"add_custom_header_fault\",\r\n      \"id\": \"6460d7e6-4272-4e3a-9879-437228d83123\",\r\n      \"type\": \"fault\"\r\n   }]\r\n}",
-        "summary": "Get all mediation policies of an API\n",
-        "description": "This operation provides you a list of available mediation policies of an API.\n",
-        "parameters": [
-          {
-            "$ref": "#/parameters/apiId"
-          },
-          {
-            "$ref": "#/parameters/limit"
-          },
-          {
-            "$ref": "#/parameters/offset"
-          },
-          {
-            "name": "query",
-            "in": "query",
-            "description": "-Not supported yet-",
-            "type": "string"
-          },
-          {
-            "$ref": "#/parameters/Accept"
-          },
-          {
-            "$ref": "#/parameters/If-None-Match"
-          }
-        ],
-        "tags": [
-          "Mediation Policy (Collection)"
-        ],
-        "responses": {
-          "200": {
-            "description": "OK.\nList of qualifying APIs is returned.\n",
-            "schema": {
-              "$ref": "#/definitions/mediationList"
-            },
-            "headers": {
-              "Content-Type": {
-                "description": "The content type of the body.",
-                "type": "string"
-              },
-              "ETag": {
-                "description": "Entity Tag of the response resource. Used by caches, or in conditional requests (Will be supported in future).\n",
-                "type": "string"
-              }
-            }
-          },
-          "304": {
-            "description": "Not Modified.\nEmpty body because the client has already the latest version of the requested resource (Will be supported in future).\n"
-          },
-          "406": {
-            "description": "Not Acceptable.\nThe requested media type is not supported\n",
-            "schema": {
-              "$ref": "#/definitions/Error"
-            }
-          }
-        }
-      },
-      "post": {
-        "x-scope": "apim:api_create",
-        "x-wso2-curl": "curl -k -H \"Authorization: Bearer 6cea3696-0151-3282-bf79-a0c4db6f308a\" -H \"Content-Type: application/json\" -X POST -d @data.json \"https://localhost:9443/api/am/publisher/v0.14/apis/40082986-6488-4b86-801a-b0b069d4588c/policies/mediation\"",
-        "x-wso2-request": "POST https://localhost:9443/api/am/publisher/v0.14/apis/40082986-6488-4b86-801a-b0b069d4588c/policies/mediation\r\nContent-Type: application/json\r\nAuthorization: Bearer 6cea3696-0151-3282-bf79-a0c4db6f308a\r\n\r\n{\r\n   \"name\": \"add_custom_header_fault\",\r\n   \"type\": \"fault\",\r\n   \"config\": \"<sequence xmlns=\\\"http://ws.apache.org/ns/synapse\\\" name=\\\"add_custom_header_fault\\\">\\n    <property name=\\\"CustomHeader\\\" scope=\\\"transport\\\" value=\\\"example\\\"/>\\n<\\/sequence>\\n\"\r\n}",
-        "x-wso2-response": "HTTP/1.1 201 Created\r\nLocation: https://localhost:9443/api/am/publisher/v0.14/registry/resource/_system/governance/apimgt/applicationdata/provider/admin/hello/1.0.0/fault/add_custom_header_fault.xml\r\nContent-Type: application/json\r\n\r\n{  \r\n   \"id\":\"624b9f7d-bfaf-484b-94cc-e84491f5d725\",\r\n   \"name\":\"add_custom_header_fault\",\r\n   \"type\":\"fault\",\r\n   \"config\":\"<sequence xmlns=\\\"http://ws.apache.org/ns/synapse\\\" name=\\\"add_custom_header_fault\\\">\\n    <property name=\\\"CustomHeader\\\" scope=\\\"transport\\\" value=\\\"example\\\"/>\\n</sequence>\\n\"\r\n}",
-        "summary": "Add an API specific mediation policy",
-        "description": "This operation can be used to add an API specifc mediation policy.\n",
-        "parameters": [
-          {
-            "in": "body",
-            "name": "body",
-            "description": "mediation policy to upload",
-            "required": true,
-            "schema": {
-              "$ref": "#/definitions/Mediation"
-            }
-          },
-          {
-            "$ref": "#/parameters/apiId"
-          },
-          {
-            "$ref": "#/parameters/Content-Type"
-          },
-          {
-            "$ref": "#/parameters/If-Match"
-          },
-          {
-            "$ref": "#/parameters/If-Unmodified-Since"
-          }
-        ],
-        "tags": [
-          "Mediation Policy (Collection)"
-        ],
-        "responses": {
-          "200": {
-            "description": "OK.\nmediation policy uploaded\n",
-            "schema": {
-              "$ref": "#/definitions/Mediation"
-            },
-            "headers": {
-              "Location": {
-                "description": "The URL of the uploaded thumbnail image of the API.\n",
-                "type": "string"
-              },
-              "Content-Type": {
-                "description": "The content type of the body.\n",
-                "type": "string"
-              },
-              "ETag": {
-                "description": "Entity Tag of the response resource.\nUsed by caches, or in conditional requests (Will be supported in future).\n",
-                "type": "string"
-              },
-              "Last-Modified": {
-                "description": "Date and time the resource has been modifed the last time.\nUsed by caches, or in conditional requests (Will be supported in future).\n",
-                "type": "string"
-              }
-            }
-          },
-          "400": {
-            "description": "Bad Request.\nInvalid request or validation error.\n",
-            "schema": {
-              "$ref": "#/definitions/Error"
-            }
-          },
-          "404": {
-            "description": "Not Found.\nThe resource to be updated does not exist.\n",
-            "schema": {
-              "$ref": "#/definitions/Error"
-            }
-          },
-          "412": {
-            "description": "Precondition Failed.\nThe request has not been performed because one of the preconditions is not met.\n",
-            "schema": {
-              "$ref": "#/definitions/Error"
-            }
-          }
-        }
-      }
-    },
-    "/apis/{apiId}/policies/mediation/{mediationPolicyId}": {
-      "get": {
-        "x-scope": "apim:api_view",
-        "x-wso2-curl": "curl -k -H \"Authorization: Bearer 5aa0acc0-0ce3-3a0b-8cc8-db5ef696ee23\" https://localhost:9443/api/am/publisher/v0.14/apis/40082986-6488-4b86-801a-b0b069d4588c/policies/mediation/624b9f7d-bfaf-484b-94cc-e84491f5d725",
-        "x-wso2-request": "GET https://localhost:9443/api/am/publisher/v0.14/apis/40082986-6488-4b86-801a-b0b069d4588c/policies/mediation/624b9f7d-bfaf-484b-94cc-e84491f5d725\r\nAuthorization: Bearer 5aa0acc0-0ce3-3a0b-8cc8-db5ef696ee23",
-        "x-wso2-response": "HTTP/1.1 200 OK\r\nContent-Type: application/json\r\n\r\n{\r\n   \"id\": \"624b9f7d-bfaf-484b-94cc-e84491f5d725\",\r\n   \"name\": \"add_custom_header_fault\",\r\n   \"type\": \"fault\",\r\n   \"config\": \"<sequence xmlns=\\\"http://ws.apache.org/ns/synapse\\\" name=\\\"add_custom_header_fault\\\">\\n    <property name=\\\"CustomHeader\\\" scope=\\\"transport\\\" value=\\\"example\\\"/>\\n<\\/sequence>\\n\"\r\n}",
-        "summary": "Get an API specific mediation policy",
-        "description": "This operation can be used to retrieve a particular API specific mediation policy.\n",
-        "parameters": [
-          {
-            "$ref": "#/parameters/apiId"
-          },
-          {
-            "$ref": "#/parameters/mediationPolicyId"
-          },
-          {
-            "$ref": "#/parameters/Accept"
-          },
-          {
-            "$ref": "#/parameters/If-None-Match"
-          },
-          {
-            "$ref": "#/parameters/If-Modified-Since"
-          }
-        ],
-        "tags": [
-          "Mediation Policy (Individual)"
-        ],
-        "responses": {
-          "200": {
-            "description": "OK.\nMediation policy returned.\n",
-            "schema": {
-              "$ref": "#/definitions/Mediation"
-            },
-            "headers": {
-              "Content-Type": {
-                "description": "The content type of the body.\n",
-                "type": "string"
-              },
-              "ETag": {
-                "description": "Entity Tag of the response resource.\nUsed by caches, or in conditional requests (Will be supported in future).\n",
-                "type": "string"
-              },
-              "Last-Modified": {
-                "description": "Date and time the resource has been modifed the last time.\nUsed by caches, or in conditional requests (Will be supported in future).\n",
-                "type": "string"
-              }
-            }
-          },
-          "304": {
-            "description": "Not Modified.\nEmpty body because the client has already the latest version of the requested resource (Will be supported in future).\n"
-          },
-          "404": {
-            "description": "Not Found.\nRequested Document does not exist.\n",
-            "schema": {
-              "$ref": "#/definitions/Error"
-            }
-          },
-          "406": {
-            "description": "Not Acceptable.\nThe requested media type is not supported\n",
-            "schema": {
-              "$ref": "#/definitions/Error"
-            }
-          }
-        }
-      },
-      "delete": {
-        "x-scope": "apim:api_create",
-        "x-wso2-curl": "curl -k -H \"Authorization: Bearer fb2a0784-f60c-3276-8fde-5b0f70e61ecc\" -X DELETE https://localhost:9443/api/am/publisher/v0.14/apis/40082986-6488-4b86-801a-b0b069d4588c/policies/mediation/60f5146d-1774-405d-86b3-9b040ac266d5",
-        "x-wso2-request": "DELETE https://localhost:9443/api/am/publisher/v0.14/apis/40082986-6488-4b86-801a-b0b069d4588c/policies/mediation/60f5146d-1774-405d-86b3-9b040ac266d5\r\nAuthorization: Bearer fb2a0784-f60c-3276-8fde-5b0f70e61ecc",
-        "x-wso2-response": "HTTP/1.1 200 OK",
-        "summary": "Delete an API specific mediation policy",
-        "description": "This operation can be used to delete an existing API specific mediation policy providing the Id of the API and the Id of the mediation policy.\n",
-        "parameters": [
-          {
-            "$ref": "#/parameters/apiId"
-          },
-          {
-            "$ref": "#/parameters/mediationPolicyId"
-          },
-          {
-            "$ref": "#/parameters/If-Match"
-          },
-          {
-            "$ref": "#/parameters/If-Unmodified-Since"
-          }
-        ],
-        "tags": [
-          "Mediation Policy (Individual)"
-        ],
-        "responses": {
-          "200": {
-            "description": "OK.\nResource successfully deleted.\n"
-          },
-          "403": {
-            "description": "Forbidden.\nThe request must be conditional but no condition has been specified.\n",
-            "schema": {
-              "$ref": "#/definitions/Error"
-            }
-          },
-          "404": {
-            "description": "Not Found.\nResource to be deleted does not exist.\n",
-            "schema": {
-              "$ref": "#/definitions/Error"
-            }
-          },
-          "412": {
-            "description": "Precondition Failed.\nThe request has not been performed because one of the preconditions is not met.\n",
-            "schema": {
-              "$ref": "#/definitions/Error"
-            }
-          }
-        }
-      },
-      "put": {
-        "x-scope": "apim:api_create",
-        "x-wso2-curl": "curl -k -H \"Authorization: Bearer 9e41fae2-3ada-3dd1-8f12-2077202f4285\" -H \"Content-Type: application/json\" -X PUT -d @data.json https://localhost:9443/api/am/publisher/v0.14/apis/40082986-6488-4b86-801a-b0b069d4588c/policies/mediation/820fdcf7-7258-42b5-809e-674b893644d1",
-        "x-wso2-request": "PUT https://localhost:9443/api/am/publisher/v0.14/apis/40082986-6488-4b86-801a-b0b069d4588c/policies/mediation/820fdcf7-7258-42b5-809e-674b893644d1\r\nContent-Type: application/json\r\nAuthorization: Bearer 9e41fae2-3ada-3dd1-8f12-2077202f4285\r\n\r\n{\r\n   \"name\": \"add_custom_header_fault\",\r\n   \"type\": \"fault\",\r\n   \"config\": \"<sequence xmlns=\\\"http://ws.apache.org/ns/synapse\\\" name=\\\"add_custom_header_fault\\\">\\n    <property name=\\\"CustomHeader\\\" scope=\\\"transport\\\" value=\\\"example\\\"/>\\n<\\/sequence>\\n\"\r\n}",
-        "x-wso2-response": "HTTP/1.1 200 OK\r\nContent-Type: application/json\r\n\r\n{\r\n   \"id\": \"a7365481-5b3f-463c-a646-a498895ac210\",\r\n   \"name\": \"add_custom_header_fault\",\r\n   \"type\": \"fault\",\r\n   \"config\": \"<sequence xmlns=\\\"http://ws.apache.org/ns/synapse\\\" name=\\\"add_custom_header_fault\\\">\\n    <property name=\\\"CustomHeader\\\" scope=\\\"transport\\\" value=\\\"example\\\"/>\\n<\\/sequence>\\n\"\r\n}",
-        "summary": "Update an API specific mediation policy",
-        "description": "This operation can be used to update an existing mediation policy of an API.\n",
-        "parameters": [
-          {
-            "$ref": "#/parameters/apiId"
-          },
-          {
-            "$ref": "#/parameters/mediationPolicyId"
-          },
-          {
-            "in": "body",
-            "name": "body",
-            "description": "Mediation policy object that needs to be updated\n",
-            "required": true,
-            "schema": {
-              "$ref": "#/definitions/Mediation"
-            }
-          },
-          {
-            "$ref": "#/parameters/Content-Type"
-          },
-          {
-            "$ref": "#/parameters/If-Match"
-          },
-          {
-            "$ref": "#/parameters/If-Unmodified-Since"
-          }
-        ],
-        "tags": [
-          "Mediation Policy (Individual)"
-        ],
-        "responses": {
-          "200": {
-            "description": "OK.\nSuccessful response with updated API object\n",
-            "schema": {
-              "$ref": "#/definitions/Mediation"
-            },
-            "headers": {
-              "Location": {
-                "description": "The URL of the newly created resource.\n",
-                "type": "string"
-              },
-              "Content-Type": {
-                "description": "The content type of the body.\n",
-                "type": "string"
-              },
-              "ETag": {
-                "description": "Entity Tag of the response resource. Used by caches, or in conditional requests (Will be supported in future).\n",
-                "type": "string"
-              },
-              "Last-Modified": {
-                "description": "Date and time the resource has been modifed the last time.\nUsed by caches, or in conditional requests (Will be supported in future).\n",
-                "type": "string"
-              }
-            }
-          },
-          "400": {
-            "description": "Bad Request.\nInvalid request or validation error\n",
-            "schema": {
-              "$ref": "#/definitions/Error"
-            }
-          },
-          "403": {
-            "description": "Forbidden.\nThe request must be conditional but no condition has been specified.\n",
-            "schema": {
-              "$ref": "#/definitions/Error"
-            }
-          },
-          "404": {
-            "description": "Not Found.\nThe resource to be updated does not exist.\n",
-            "schema": {
-              "$ref": "#/definitions/Error"
-            }
-          },
-          "412": {
-            "description": "Precondition Failed.\nThe request has not been performed because one of the preconditions is not met.\n",
-            "schema": {
-              "$ref": "#/definitions/Error"
-            }
-          }
-        }
-      }
-    },
-    "/apis/{apiId}/wsdl": {
-      "get": {
-        "x-scope": "apim:api_view",
-        "x-wso2-curl": "curl -k -H \"Authorization: Bearer ae4eae22-3f65-387b-a171-d37eaa366fa8\" \"https://localhost:9443/api/am/publisher/v0.14/apis/7f82f6b0-2667-441e-af23-c0fc44cf3a17/wsdl\"",
-        "x-wso2-request": "GET https://localhost:9443/api/am/publisher/v0.14/apis/7f82f6b0-2667-441e-af23-c0fc44cf3a17/wsdl\nAuthorization: Bearer ae4eae22-3f65-387b-a171-d37eaa366fa8\n",
-        "x-wso2-response": "HTTP/1.1 200 OK\r\nContent-Type: application/json\r\n\r\n{\r\n   \"name\": \"admin--hello1.0.0.wsdl\",\r\n   \"wsdlDefinition\": \"<definitions xmlns=\\\"http://schemas.xmlsoap.org/wsdl/\\\" xmlns:xsd=\\\"http://www.w3.org/2001/XMLSchema\\\" xmlns:soap=\\\"http://schemas.xmlsoap.org/wsdl/soap/\\\" xmlns:tns=\\\"http://www.examples.com/wsdl/HelloService.wsdl\\\" name=\\\"HelloService\\\" targetNamespace=\\\"http://www.examples.com/wsdl/HelloService.wsdl\\\">\\n  <message name=\\\"SayHelloResponse\\\">\\n    <part name=\\\"greeting\\\" type=\\\"xsd:string\\\">\\n    <\\/part>\\n  <\\/message>\\n  <message name=\\\"SayHelloRequest\\\">\\n    <part name=\\\"firstName\\\" type=\\\"xsd:string\\\">\\n    <\\/part>\\n  <\\/message>\\n  <portType name=\\\"Hello_PortType\\\">\\n    <operation name=\\\"sayHello\\\">\\n      <input message=\\\"tns:SayHelloRequest\\\">\\n    <\\/input>\\n      <output message=\\\"tns:SayHelloResponse\\\">\\n    <\\/output>\\n    <\\/operation>\\n  <\\/portType>\\n  <binding name=\\\"Hello_Binding\\\" type=\\\"tns:Hello_PortType\\\">\\n    <soap:binding style=\\\"rpc\\\" transport=\\\"http://schemas.xmlsoap.org/soap/http\\\"/>\\n    <operation name=\\\"sayHello\\\">\\n      <soap:operation soapAction=\\\"sayHello\\\"/>\\n      <input>\\n        <soap:body use=\\\"encoded\\\" encodingStyle=\\\"http://schemas.xmlsoap.org/soap/encoding/\\\" namespace=\\\"urn:examples:helloservice\\\"/>\\n      <\\/input>\\n      <output>\\n        <soap:body use=\\\"encoded\\\" encodingStyle=\\\"http://schemas.xmlsoap.org/soap/encoding/\\\" namespace=\\\"urn:examples:helloservice\\\"/>\\n      <\\/output>\\n    <\\/operation>\\n  <\\/binding>\\n  <service name=\\\"Hello_Service\\\">\\n<documentation>WSDL File for HelloService<\\/documentation>\\n    <port name=\\\"Hello_Port\\\" binding=\\\"tns:Hello_Binding\\\">\\n      <soap:address location=\\\"http://localhost:8280/hellp/1.0.0\\\"/>\\n    <\\/port>\\n  <\\/service>\\n<\\/definitions>\"\r\n}",
-        "summary": "Get the WSDL of an API",
-        "description": "This operation can be used to retrieve the WSDL definition of an API.\n",
-        "parameters": [
-          {
-            "$ref": "#/parameters/apiId"
-          },
-          {
-            "$ref": "#/parameters/Accept"
-          },
-          {
-            "$ref": "#/parameters/If-None-Match"
-          },
-          {
-            "$ref": "#/parameters/If-Modified-Since"
-          }
-        ],
-        "tags": [
-          "Wsdl (Individual)"
-        ],
-        "responses": {
-          "200": {
-            "description": "OK.\nRequested WSDL DTO object belongs to the API\n",
-            "schema": {
-              "$ref": "#/definitions/Wsdl"
-            },
-            "headers": {
-              "Content-Type": {
-                "description": "The content type of the body.\n",
-                "type": "string"
-              },
-              "ETag": {
-                "description": "Entity Tag of the response resource. Used by caches, or in conditional requests (Will be supported in future).\n",
-                "type": "string"
-              },
-              "Last-Modified": {
-                "description": "Date and time the resource has been modifed the last time.\nUsed by caches, or in conditional requests (Will be supported in future).\n",
-                "type": "string"
-              }
-            }
-          },
-          "304": {
-            "description": "Not Modified.\nEmpty body because the client has already the latest version of the requested resource (Will be supported in future).\n"
-          },
-          "404": {
-            "description": "Not Found.\nRequested API does not exist.\n",
-            "schema": {
-              "$ref": "#/definitions/Error"
-            }
-          },
-          "406": {
-            "description": "Not Acceptable.\nThe requested media type is not supported\n",
-            "schema": {
-              "$ref": "#/definitions/Error"
-            }
-          }
-        }
-      },
-      "post": {
-        "x-scope": "apim:api_create",
-        "x-wso2-curl": "curl -k -H \"Authorization:Bearer 5311eca3-8ac8-354e-ab36-7e2fdd6a4013\" -H \"Content-Type: application/json\" -X POST -d @data.json \"https://localhost:9443/api/am/publisher/v0.14/apis/af3f96da-9ccf-463f-8cee-13ec8530a9cd/wsdl\"",
-        "x-wso2-request": "POST https://localhost:9443/api/am/publisher/v0.14/apis/af3f96da-9ccf-463f-8cee-13ec8530a9cd/wsdl\r\nContent-Type: application/json\r\nAuthorization: Bearer 7d237cab-7011-3f81-b384-24d03e750873\r\n\r\n{\r\n   \"name\": \"admin--PizzaShackAPI1.0.0.wsdl\",\r\n   \"wsdlDefinition\": \"<definitions xmlns=\\\"http://schemas.xmlsoap.org/wsdl/\\\" xmlns:xsd=\\\"http://www.w3.org/2001/XMLSchema\\\" xmlns:soap=\\\"http://schemas.xmlsoap.org/wsdl/soap/\\\" xmlns:tns=\\\"http://www.examples.com/wsdl/HelloService.wsdl\\\" name=\\\"HelloService\\\" targetNamespace=\\\"http://www.examples.com/wsdl/HelloService.wsdl\\\">\\n  <message name=\\\"SayHelloResponse\\\">\\n    <part name=\\\"greeting\\\" type=\\\"xsd:string\\\">\\n    <\\/part>\\n  <\\/message>\\n  <message name=\\\"SayHelloRequest\\\">\\n    <part name=\\\"firstName\\\" type=\\\"xsd:string\\\">\\n    <\\/part>\\n  <\\/message>\\n  <portType name=\\\"Hello_PortType\\\">\\n    <operation name=\\\"sayHello\\\">\\n      <input message=\\\"tns:SayHelloRequest\\\">\\n    <\\/input>\\n      <output message=\\\"tns:SayHelloResponse\\\">\\n    <\\/output>\\n    <\\/operation>\\n  <\\/portType>\\n  <binding name=\\\"Hello_Binding\\\" type=\\\"tns:Hello_PortType\\\">\\n    <soap:binding style=\\\"rpc\\\" transport=\\\"http://schemas.xmlsoap.org/soap/http\\\"/>\\n    <operation name=\\\"sayHello\\\">\\n      <soap:operation soapAction=\\\"sayHello\\\"/>\\n      <input>\\n        <soap:body use=\\\"encoded\\\" encodingStyle=\\\"http://schemas.xmlsoap.org/soap/encoding/\\\" namespace=\\\"urn:examples:helloservice\\\"/>\\n      <\\/input>\\n      <output>\\n        <soap:body use=\\\"encoded\\\" encodingStyle=\\\"http://schemas.xmlsoap.org/soap/encoding/\\\" namespace=\\\"urn:examples:helloservice\\\"/>\\n      <\\/output>\\n    <\\/operation>\\n  <\\/binding>\\n  <service name=\\\"Hello_Service\\\">\\n<documentation>WSDL File for HelloService<\\/documentation>\\n    <port name=\\\"Hello_Port\\\" binding=\\\"tns:Hello_Binding\\\">\\n      <soap:address location=\\\"http://localhost:8280/hellp/1.0.0\\\"/>\\n    <\\/port>\\n  <\\/service>\\n<\\/definitions>\"\r\n}",
-        "x-wso2-response": "HTTP/1.1 200 OK\r\nContent-Type: application/json\r\n\r\n{\r\n   \"name\": \"admin--PizzaShackAPI1.0.0.wsdl\",\r\n   \"wsdlDefinition\": \"<definitions xmlns=\\\"http://schemas.xmlsoap.org/wsdl/\\\" xmlns:xsd=\\\"http://www.w3.org/2001/XMLSchema\\\" xmlns:soap=\\\"http://schemas.xmlsoap.org/wsdl/soap/\\\" xmlns:tns=\\\"http://www.examples.com/wsdl/HelloService.wsdl\\\" name=\\\"HelloService\\\" targetNamespace=\\\"http://www.examples.com/wsdl/HelloService.wsdl\\\">\\n  <message name=\\\"SayHelloResponse\\\">\\n    <part name=\\\"greeting\\\" type=\\\"xsd:string\\\">\\n    <\\/part>\\n  <\\/message>\\n  <message name=\\\"SayHelloRequest\\\">\\n    <part name=\\\"firstName\\\" type=\\\"xsd:string\\\">\\n    <\\/part>\\n  <\\/message>\\n  <portType name=\\\"Hello_PortType\\\">\\n    <operation name=\\\"sayHello\\\">\\n      <input message=\\\"tns:SayHelloRequest\\\">\\n    <\\/input>\\n      <output message=\\\"tns:SayHelloResponse\\\">\\n    <\\/output>\\n    <\\/operation>\\n  <\\/portType>\\n  <binding name=\\\"Hello_Binding\\\" type=\\\"tns:Hello_PortType\\\">\\n    <soap:binding style=\\\"rpc\\\" transport=\\\"http://schemas.xmlsoap.org/soap/http\\\"/>\\n    <operation name=\\\"sayHello\\\">\\n      <soap:operation soapAction=\\\"sayHello\\\"/>\\n      <input>\\n        <soap:body use=\\\"encoded\\\" encodingStyle=\\\"http://schemas.xmlsoap.org/soap/encoding/\\\" namespace=\\\"urn:examples:helloservice\\\"/>\\n      <\\/input>\\n      <output>\\n        <soap:body use=\\\"encoded\\\" encodingStyle=\\\"http://schemas.xmlsoap.org/soap/encoding/\\\" namespace=\\\"urn:examples:helloservice\\\"/>\\n      <\\/output>\\n    <\\/operation>\\n  <\\/binding>\\n  <service name=\\\"Hello_Service\\\">\\n<documentation>WSDL File for HelloService<\\/documentation>\\n    <port name=\\\"Hello_Port\\\" binding=\\\"tns:Hello_Binding\\\">\\n      <soap:address location=\\\"http://localhost:8280/hellp/1.0.0\\\"/>\\n    <\\/port>\\n  <\\/service>\\n<\\/definitions>\"\r\n}",
-        "summary": "Add a WSDL to an API",
-        "description": "This operation can be used to add a WSDL definition to an existing API.\n",
-        "parameters": [
-          {
-            "$ref": "#/parameters/apiId"
-          },
-          {
-            "in": "body",
-            "name": "body",
-            "description": "JSON payload including WSDL definition that needs to be added\n",
-            "required": true,
-            "schema": {
-              "$ref": "#/definitions/Wsdl"
-            }
-          },
-          {
-            "$ref": "#/parameters/Content-Type"
-          },
-          {
-            "$ref": "#/parameters/If-Match"
-          },
-          {
-            "$ref": "#/parameters/If-Unmodified-Since"
-          }
-        ],
-        "tags": [
-          "Wsdl (Individual)"
-        ],
-        "responses": {
-          "200": {
-            "description": "OK.\nSuccessful response with updated wsdl definition\n",
-            "headers": {
-              "Location": {
-                "description": "The URL of the newly created resource.\n",
-                "type": "string"
-              },
-              "Content-Type": {
-                "description": "The content type of the body.\n",
-                "type": "string"
-              },
-              "ETag": {
-                "description": "Entity Tag of the response resource. Used by caches, or in conditional requests (Will be supported in future).\n",
-                "type": "string"
-              },
-              "Last-Modified": {
-                "description": "Date and time the resource has been modifed the last time.\nUsed by caches, or in conditional requests (Will be supported in future).\n",
-                "type": "string"
-              }
-            }
-          },
-          "400": {
-            "description": "Bad Request.\nInvalid request or validation error\n",
-            "schema": {
-              "$ref": "#/definitions/Error"
-            }
-          },
-          "403": {
-            "description": "Forbidden.\nThe request must be conditional but no condition has been specified.\n",
-            "schema": {
-              "$ref": "#/definitions/Error"
-            }
-          },
-          "404": {
-            "description": "Not Found.\nThe resource to be updated does not exist.\n",
-            "schema": {
-              "$ref": "#/definitions/Error"
-            }
-          },
-          "412": {
-            "description": "Precondition Failed.\nThe request has not been performed because one of the preconditions is not met.\n",
-            "schema": {
-              "$ref": "#/definitions/Error"
-            }
-          }
-        }
-      }
-    },
-    "/applications/{applicationId}": {
-      "get": {
-        "x-scope": "apim:api_create",
-        "x-wso2-curl": "curl -k -H \"Authorization: Bearer ae4eae22-3f65-387b-a171-d37eaa366fa8\" https://localhost:9443/api/am/publisher/v0.14/applications/896658a0-b4ee-4535-bbfa-806c894a4015",
-        "x-wso2-request": "GET https://localhost:9443/api/am/publisher/v0.14/applications/896658a0-b4ee-4535-bbfa-806c894a4015\nAuthorization: Bearer ae4eae22-3f65-387b-a171-d37eaa366fa8\n",
-        "x-wso2-response": "HTTP/1.1 200 OK\nContent-Type: application/json\n\n{\n   \"groupId\": \"\",\n   \"subscriber\": \"admin\",\n   \"throttlingTier\": \"Unlimited\",\n   \"applicationId\": \"896658a0-b4ee-4535-bbfa-806c894a4015\",\n   \"description\": null,\n   \"name\": \"DefaultApplication\"\n}",
-        "summary": "Get details of an application",
-        "description": "This operation can be used to retrieve details of an individual application specifying the application id in the URI.\n",
-        "parameters": [
-          {
-            "$ref": "#/parameters/applicationId"
-          },
-          {
-            "$ref": "#/parameters/Accept"
-          },
-          {
-            "$ref": "#/parameters/If-None-Match"
-          },
-          {
-            "$ref": "#/parameters/If-Modified-Since"
-          }
-        ],
-        "tags": [
-          "Application (Individual)"
-        ],
-        "responses": {
-          "200": {
-            "description": "OK.\nApplication returned.\n",
-            "schema": {
-              "$ref": "#/definitions/Application"
-            },
-            "headers": {
-              "Content-Type": {
-                "description": "The content type of the body.\n",
-                "type": "string"
-              },
-              "ETag": {
-                "description": "Entity Tag of the response resource. Used by caches, or in conditional requests (Will be supported in future).\n",
-                "type": "string"
-              },
-              "Last-Modified": {
-                "description": "Date and time the resource has been modifed the last time.\nUsed by caches, or in conditional requests (Will be supported in future).\n",
-                "type": "string"
-              }
-            }
-          },
-          "304": {
-            "description": "Not Modified.\nEmpty body because the client has already the latest version of the requested resource (Will be supported in future).\n"
-          },
-          "404": {
-            "description": "Not Found.\nRequested application does not exist.\n",
-            "schema": {
-              "$ref": "#/definitions/Error"
-            }
-          },
-          "406": {
-            "description": "Not Acceptable.\nThe requested media type is not supported\n",
-            "schema": {
-              "$ref": "#/definitions/Error"
-            }
-          }
-        }
-      }
-    },
-    "/subscriptions": {
-      "get": {
-        "x-scope": "apim:subscription_view",
-        "x-wso2-curl": "curl -k -H \"Authorization: Bearer ae4eae22-3f65-387b-a171-d37eaa366fa8\" \"https://localhost:9443/api/am/publisher/v0.14/subscriptions?apiId=890a4f4d-09eb-4877-a323-57f6ce2ed79b\"",
-        "x-wso2-request": "GET https://localhost:9443/api/am/publisher/v0.14/subscriptions?apiId=890a4f4d-09eb-4877-a323-57f6ce2ed79b\nAuthorization: Bearer ae4eae22-3f65-387b-a171-d37eaa366fa8\n",
-        "x-wso2-response": "HTTP/1.1 200 OK\nContent-Type: application/json\n \n{\n   \"previous\": \"\",\n   \"list\":    [\n            {\n         \"subscriptionId\": \"64eca60b-2e55-4c38-8603-e9e6bad7d809\",\n         \"tier\": \"Gold\",\n         \"apiIdentifier\": \"admin-PhoneVerification-1.0.0\",\n         \"applicationId\": \"896658a0-b4ee-4535-bbfa-806c894a4015\",\n         \"status\": \"UNBLOCKED\"\n      },\n            {\n         \"subscriptionId\": \"7ac22c34-8745-4cfe-91e0-262c50b2f2e3\",\n         \"tier\": \"Gold\",\n         \"apiIdentifier\": \"admin-PhoneVerification-1.0.0\",\n         \"applicationId\": \"367a2361-8db5-4140-8133-c6c8dc7fa0c4\",\n         \"status\": \"UNBLOCKED\"\n      }\n   ],\n   \"next\": \"\",\n   \"count\": 2\n}",
-        "summary": "Get all Subscriptions",
-        "description": "This operation can be used to retrieve a list of subscriptions of the user associated with the provided access token. This operation is capable of\n\n1. Retrieving all subscriptions for the user's APIs.\n`GET https://localhost:9443/api/am/publisher/v0.14/subscriptions`\n\n2. Retrieving subscriptions for a specific API.\n`GET https://localhost:9443/api/am/publisher/v0.14/subscriptions?apiId=c43a325c-260b-4302-81cb-768eafaa3aed`\n",
-        "parameters": [
-          {
-            "$ref": "#/parameters/apiId-Q"
-          },
-          {
-            "$ref": "#/parameters/limit"
-          },
-          {
-            "$ref": "#/parameters/offset"
-          },
-          {
-            "$ref": "#/parameters/Accept"
-          },
-          {
-            "$ref": "#/parameters/If-None-Match"
-          }
-        ],
-        "tags": [
-          "Subscription (Collection)"
-        ],
-        "responses": {
-          "200": {
-            "description": "OK.\nSubscription list returned.\n",
-            "schema": {
-              "$ref": "#/definitions/SubscriptionList"
-            },
-            "headers": {
-              "Content-Type": {
-                "description": "The content type of the body.\n",
-                "type": "string"
-              },
-              "ETag": {
-                "description": "Entity Tag of the response resource.\nUsed by caches, or in conditional requests (Will be supported in future).\n",
-                "type": "string"
-              }
-            }
-          },
-          "304": {
-            "description": "Not Modified.\nEmpty body because the client has already the latest version of the requested resource (Will be supported in future).\n"
-          },
-          "406": {
-            "description": "Not Acceptable. The requested media type is not supported\n",
-            "schema": {
-              "$ref": "#/definitions/Error"
-            }
-          }
-        }
-      }
-    },
-    "/subscriptions/{subscriptionId}": {
-      "get": {
-        "x-scope": "apim:subscription_view",
-        "x-wso2-curl": "curl -k -H \"Authorization: Bearer ae4eae22-3f65-387b-a171-d37eaa366fa8\" https://localhost:9443/api/am/publisher/v0.14/subscriptions/64eca60b-2e55-4c38-8603-e9e6bad7d809",
-        "x-wso2-request": "GET https://localhost:9443/api/am/publisher/v0.14/subscriptions/64eca60b-2e55-4c38-8603-e9e6bad7d809\nAuthorization: Bearer ae4eae22-3f65-387b-a171-d37eaa366fa8\n",
-        "x-wso2-response": "HTTP/1.1 200 OK\nContent-Type: application/json\n\n{\n   \"subscriptionId\": \"64eca60b-2e55-4c38-8603-e9e6bad7d809\",\n   \"tier\": \"Gold\",\n   \"apiIdentifier\": \"admin-PhoneVerification-1.0.0\",\n   \"applicationId\": \"896658a0-b4ee-4535-bbfa-806c894a4015\",\n   \"status\": \"UNBLOCKED\"\n}",
-        "summary": "Get details of a subscription",
-        "description": "This operation can be used to get details of a single subscription.\n",
-        "parameters": [
-          {
-            "$ref": "#/parameters/subscriptionId"
-          },
-          {
-            "$ref": "#/parameters/Accept"
-          },
-          {
-            "$ref": "#/parameters/If-None-Match"
-          },
-          {
-            "$ref": "#/parameters/If-Modified-Since"
-          }
-        ],
-        "tags": [
-          "Subscription (Individual)"
-        ],
-        "responses": {
-          "200": {
-            "description": "OK.\nSubscription returned\n",
-            "schema": {
-              "$ref": "#/definitions/ExtendedSubscription"
-            },
-            "headers": {
-              "Content-Type": {
-                "description": "The content type of the body.",
-                "type": "string"
-              },
-              "ETag": {
-                "description": "Entity Tag of the response resource. Used by caches, or in conditional requests (Will be supported in future).",
-                "type": "string"
-              },
-              "Last-Modified": {
-                "description": "Date and time the resource has been modifed the last time. Used by caches, or in conditional requests (Will be supported in future).",
-                "type": "string"
-              }
-            }
-          },
-          "304": {
-            "description": "Not Modified.\nEmpty body because the client has already the latest version of the requested resource (Will be supported in future).\n"
-          },
-          "404": {
-            "description": "Not Found.\nRequested Subscription does not exist.\n",
-            "schema": {
-              "$ref": "#/definitions/Error"
-            }
-          }
-        }
-      }
-    },
-    "/subscriptions/block-subscription": {
-      "post": {
-        "x-scope": "apim:subscription_block",
-        "x-wso2-curl": "curl -k -H \"Authorization: Bearer ae4eae22-3f65-387b-a171-d37eaa366fa8\" -X POST \"https://localhost:9443/api/am/publisher/v0.14/subscriptions/block-subscription?subscriptionId=64eca60b-2e55-4c38-8603-e9e6bad7d809&blockState=PROD_ONLY_BLOCKED\"",
-        "x-wso2-request": "POST https://localhost:9443/api/am/publisher/v0.14/subscriptions/block-subscription?subscriptionId=64eca60b-2e55-4c38-8603-e9e6bad7d809&blockState=PROD_ONLY_BLOCKED\nAuthorization: Bearer ae4eae22-3f65-387b-a171-d37eaa366fa8\n",
-        "x-wso2-response": "HTTP/1.1 200 OK\nContent-Type: application/json\n \n{\n   \"subscriptionId\": \"64eca60b-2e55-4c38-8603-e9e6bad7d809\",\n   \"tier\": \"Gold\",\n   \"apiIdentifier\": \"admin-PhoneVerification-1.0.0\",\n   \"applicationId\": \"896658a0-b4ee-4535-bbfa-806c894a4015\",\n   \"status\": \"PROD_ONLY_BLOCKED\"\n}",
-        "summary": "Block a subscription",
-        "description": "This operation can be used to block a subscription. Along with the request, `blockState` must be specified as a query parameter.\n\n1. `BLOCKED` : Subscription is completely blocked for both Production and Sandbox environments.\n2. `PROD_ONLY_BLOCKED` : Subscription is blocked for Production environment only.\n",
-        "parameters": [
-          {
-            "$ref": "#/parameters/subscriptionId-Q"
-          },
-          {
-            "name": "blockState",
-            "in": "query",
-            "description": "Subscription block state.\n",
-            "type": "string",
-            "required": true,
-            "enum": [
-              "BLOCKED",
-              "PROD_ONLY_BLOCKED"
-            ]
-          },
-          {
-            "$ref": "#/parameters/If-Match"
-          },
-          {
-            "$ref": "#/parameters/If-Unmodified-Since"
-          }
-        ],
-        "tags": [
-          "Subscription (Individual)"
-        ],
-        "responses": {
-          "200": {
-            "description": "OK.\nSubscription was blocked successfully.\n",
-            "headers": {
-              "ETag": {
-                "description": "Entity Tag of the blocked subscription.\nUsed by caches, or in conditional requests (Will be supported in future).\n",
-                "type": "string"
-              },
-              "Last-Modified": {
-                "description": "Date and time the subscription has been blocked.\nUsed by caches, or in conditional requests (Will be supported in future).\n",
-                "type": "string"
-              }
-            }
-          },
-          "400": {
-            "description": "Bad Request.\nInvalid request or validation error\n",
-            "schema": {
-              "$ref": "#/definitions/Error"
-            }
-          },
-          "404": {
-            "description": "Not Found.\nRequested subscription does not exist.\n",
-            "schema": {
-              "$ref": "#/definitions/Error"
-            }
-          },
-          "412": {
-            "description": "Precondition Failed.\nThe request has not been performed because one of the preconditions is not met.\n",
-            "schema": {
-              "$ref": "#/definitions/Error"
-            }
-          }
-=======
     "swagger": "2.0",
     "info": {
         "version": "v1.0",
@@ -3359,1673 +12,8 @@
         "license": {
             "name": "Apache 2.0",
             "url": "http://www.apache.org/licenses/LICENSE-2.0.html"
->>>>>>> 930fd3a9
         }
-      }
     },
-<<<<<<< HEAD
-    "/subscriptions/unblock-subscription": {
-      "post": {
-        "x-scope": "apim:subscription_block",
-        "x-wso2-curl": "curl -k -H \"Authorization: Bearer ae4eae22-3f65-387b-a171-d37eaa366fa8\" -X POST \"https://localhost:9443/api/am/publisher/v0.14/subscriptions/unblock-subscription?subscriptionId=64eca60b-2e55-4c38-8603-e9e6bad7d809\"",
-        "x-wso2-request": "POST https://localhost:9443/api/am/publisher/v0.14/subscriptions/unblock-subscription?subscriptionId=64eca60b-2e55-4c38-8603-e9e6bad7d809\nAuthorization: Bearer ae4eae22-3f65-387b-a171-d37eaa366fa8`\n",
-        "x-wso2-response": "HTTP/1.1 200 OK\nContent-Type: application/json\n\n{\n   \"subscriptionId\": \"64eca60b-2e55-4c38-8603-e9e6bad7d809\",\n   \"tier\": \"Gold\",\n   \"apiIdentifier\": \"admin-PhoneVerification-1.0.0\",\n   \"applicationId\": \"896658a0-b4ee-4535-bbfa-806c894a4015\",\n   \"status\": \"UNBLOCKED\"\n} ",
-        "summary": "Unblock a Subscription",
-        "parameters": [
-          {
-            "$ref": "#/parameters/subscriptionId-Q"
-          },
-          {
-            "$ref": "#/parameters/If-Match"
-          },
-          {
-            "$ref": "#/parameters/If-Unmodified-Since"
-          }
-        ],
-        "description": "This operation can be used to unblock a subscription specifying the subscription Id. The subscription will be fully unblocked after performing this operation.\n",
-        "tags": [
-          "Subscription (Individual)"
-        ],
-        "responses": {
-          "200": {
-            "description": "OK.\nSubscription was unblocked successfully.\n",
-            "headers": {
-              "ETag": {
-                "description": "Entity Tag of the unblocked subscription.\nUsed by caches, or in conditional requests (Will be supported in future).\n",
-                "type": "string"
-              },
-              "Last-Modified": {
-                "description": "Date and time the subscription has been unblocked.\nUsed by caches, or in conditional requests (Will be supported in future).\n",
-                "type": "string"
-              }
-            }
-          },
-          "400": {
-            "description": "Bad Request.\nInvalid request or validation error\n",
-            "schema": {
-              "$ref": "#/definitions/Error"
-            }
-          },
-          "404": {
-            "description": "Not Found.\nRequested subscription does not exist.\n",
-            "schema": {
-              "$ref": "#/definitions/Error"
-            }
-          },
-          "412": {
-            "description": "Precondition Failed.\nThe request has not been performed because one of the preconditions is not met.\n",
-            "schema": {
-              "$ref": "#/definitions/Error"
-            }
-          }
-        }
-      }
-    },
-    "/tiers/{tierLevel}": {
-      "get": {
-        "x-scope": "apim:tier_view",
-        "x-wso2-curl": "curl -k -H \"Authorization: Bearer ae4eae22-3f65-387b-a171-d37eaa366fa8\" https://localhost:9443/api/am/publisher/v0.14/tiers/api",
-        "x-wso2-request": "GET https://localhost:9443/api/am/publisher/v0.14/tiers/api\nAuthorization: Bearer ae4eae22-3f65-387b-a171-d37eaa366fa8\n",
-        "x-wso2-response": "HTTP/1.1 200 OK\nContent-Type: application/json\n\n\n{\n   \"previous\": \"\",\n   \"list\":    [\n            {\n         \"unitTime\": 60000,\n         \"tierPlan\": \"FREE\",\n         \"tierLevel\": \"api\",\n         \"stopOnQuotaReach\": true,\n         \"requestCount\": 1,\n         \"description\": \"Allows 1 request(s) per minute.\",\n         \"name\": \"Bronze\",\n         \"attributes\": {}\n      },\n            {\n         \"unitTime\": 60000,\n         \"tierPlan\": \"FREE\",\n         \"tierLevel\": \"api\",\n         \"stopOnQuotaReach\": true,\n         \"requestCount\": 20,\n         \"description\": \"Allows 20 request(s) per minute.\",\n         \"name\": \"Gold\",\n         \"attributes\": {}\n      },\n            {\n         \"unitTime\": 60000,\n         \"tierPlan\": \"FREE\",\n         \"tierLevel\": \"api\",\n         \"stopOnQuotaReach\": true,\n         \"requestCount\": 5,\n         \"description\": \"Allows 5 request(s) per minute.\",\n         \"name\": \"Silver\",\n         \"attributes\": {}\n      },\n            {\n         \"unitTime\": 0,\n         \"tierPlan\": null,\n         \"tierLevel\": \"api\",\n         \"stopOnQuotaReach\": true,\n         \"requestCount\": 0,\n         \"description\": \"Allows unlimited requests\",\n         \"name\": \"Unlimited\",\n         \"attributes\": {}\n      }\n   ],\n   \"next\": \"\",\n   \"count\": 4\n}",
-        "summary": "Get all tiers",
-        "description": "This operation can be used to list the available tiers for a given tier level. Tier level should be specified as a path parameter and should be one of `api`, `application` and `resource`.\n",
-        "parameters": [
-          {
-            "$ref": "#/parameters/limit"
-          },
-          {
-            "$ref": "#/parameters/offset"
-          },
-          {
-            "$ref": "#/parameters/tierLevel"
-          },
-          {
-            "$ref": "#/parameters/Accept"
-          },
-          {
-            "$ref": "#/parameters/If-None-Match"
-          }
-        ],
-        "tags": [
-          "Throttling Tier (Collection)"
-        ],
-        "responses": {
-          "200": {
-            "description": "OK.\nList of tiers returned.\n",
-            "schema": {
-              "$ref": "#/definitions/TierList"
-            },
-            "headers": {
-              "Content-Type": {
-                "description": "The content type of the body.",
-                "type": "string"
-              },
-              "ETag": {
-                "description": "Entity Tag of the response resource.\nUsed by caches, or in conditional requests (Will be supported in future).\n",
-                "type": "string"
-              }
-            }
-          },
-          "304": {
-            "description": "Not Modified.\nEmpty body because the client has already the latest version of the requested resource (Will be supported in future).\n"
-          },
-          "406": {
-            "description": "Not Acceptable.\nThe requested media type is not supported\n",
-            "schema": {
-              "$ref": "#/definitions/Error"
-            }
-          }
-        }
-      },
-      "post": {
-        "x-scope": "apim:tier_manage",
-        "x-wso2-curl": "curl -k -H \"Authorization: Bearer ae4eae22-3f65-387b-a171-d37eaa366fa8\" -H \"Content-Type: application/json\" -X POST -d @data.json \"https://localhost:9443/api/am/publisher/v0.14/tiers/api\"",
-        "x-wso2-request": "POST https://localhost:9443/api/am/publisher/v0.14/tiers/api\nAuthorization: Bearer ae4eae22-3f65-387b-a171-d37eaa366fa8\nContent-Type: application/json\n\n{\n    \"unitTime\": 60000,\n    \"tierPlan\": \"FREE\",\n    \"tierLevel\": \"api\",\n    \"stopOnQuotaReach\": true,\n    \"requestCount\": 5,\n    \"description\": \"Allows 5 request(s) per minute.\",\n    \"name\": \"Low\",\n    \"attributes\": {\n            \"a\":10,\n            \"b\":30\n        }\n}",
-        "x-wso2-response": "HTTP/1.1 201 Created\nLocation: https://localhost:9443/api/am/publisher/v0.14/tiers/Low\nContent-Type: application/json\n\n{\n   \"unitTime\": 60000,\n   \"tierPlan\": \"FREE\",\n   \"tierLevel\": \"api\",\n   \"stopOnQuotaReach\": true,\n   \"requestCount\": 5,\n   \"description\": \"Allows 5 request(s) per minute.\",\n   \"name\": \"Low\",\n   \"attributes\":    {\n      \"b\": \"30\",\n      \"a\": \"10\"\n   }\n}",
-        "summary": "Create a Tier",
-        "description": "This operation can be used to create a new throttling tier. The only supported tier level is `api` tiers.\n`POST https://localhost:9443/api/am/publisher/v0.14/tiers/api`\n\n**IMPORTANT:**\n* This is only effective when Advanced Throttling is disabled in the Server. If enabled, we need to use Admin REST API for throttling tiers modification related operations.\n",
-        "parameters": [
-          {
-            "in": "body",
-            "name": "body",
-            "description": "Tier object that should to be added\n",
-            "required": true,
-            "schema": {
-              "$ref": "#/definitions/Tier"
-            }
-          },
-          {
-            "$ref": "#/parameters/tierLevel-A"
-          },
-          {
-            "$ref": "#/parameters/Content-Type"
-          }
-        ],
-        "tags": [
-          "Throttling Tier (Collection)"
-        ],
-        "responses": {
-          "201": {
-            "description": "Created.\nSuccessful response with the newly created object as entity in the body.\nLocation header contains URL of newly created entity.\n",
-            "schema": {
-              "$ref": "#/definitions/Tier"
-            },
-            "headers": {
-              "Location": {
-                "description": "Location of the newly created tier.\n",
-                "type": "string"
-              },
-              "Content-Type": {
-                "description": "The content type of the body.\n",
-                "type": "string"
-              },
-              "ETag": {
-                "description": "Entity Tag of the response resource.\nUsed by caches, or in conditional request'\n",
-                "type": "string"
-              }
-            }
-          },
-          "400": {
-            "description": "Bad Request.\nInvalid request or validation error\n",
-            "schema": {
-              "$ref": "#/definitions/Error"
-            }
-          },
-          "415": {
-            "description": "Unsupported media type.\nThe entity of the request was in a not supported format.\n"
-          }
-        }
-      }
-    },
-    "/tiers/{tierLevel}/{tierName}": {
-      "get": {
-        "x-scope": "apim:tier_view",
-        "x-wso2-curl": "curl -k -H \"Authorization: Bearer ae4eae22-3f65-387b-a171-d37eaa366fa8\" https://localhost:9443/api/am/publisher/v0.14/tiers/api/Bronze",
-        "x-wso2-request": "GET https://localhost:9443/api/am/publisher/v0.14/tiers/api/Bronze\nAuthorization: Bearer ae4eae22-3f65-387b-a171-d37eaa366fa8\n",
-        "x-wso2-response": "HTTP/1.1 200 OK\nContent-Type: application/json\n\n{\n   \"unitTime\": 60000,\n   \"tierPlan\": \"FREE\",\n   \"tierLevel\": \"api\",\n   \"stopOnQuotaReach\": true,\n   \"requestCount\": 1,\n   \"description\": \"Allows 1 request(s) per minute.\",\n   \"name\": \"Bronze\",\n   \"attributes\": {}\n}",
-        "summary": "Get details of a tier",
-        "description": "This operation can be used to retrieve details of a single tier by specifying the tier level and tier name.\nNote that the scope of the API is mandatory while retreiving the access token with the following cURL command : `curl -k -d \\\"grant_type=password&username=username&password=password&scope=apim:tier_view\\\" -H \\\"Authorization: Basic <token>\\\" https://localhost:8243/token`.\nYou will receive the access token as the response, for example `\"access_token\":\"8644c013-7ff1-3217-b150-d7b92cae6be7\"`.\n",
-        "parameters": [
-          {
-            "$ref": "#/parameters/tierName"
-          },
-          {
-            "$ref": "#/parameters/tierLevel"
-          },
-          {
-            "$ref": "#/parameters/Accept"
-          },
-          {
-            "$ref": "#/parameters/If-None-Match"
-          },
-          {
-            "$ref": "#/parameters/If-Modified-Since"
-          }
-        ],
-        "tags": [
-          "Throttling Tier (Individual)"
-        ],
-        "responses": {
-          "200": {
-            "description": "OK.\nTier returned\n",
-            "schema": {
-              "$ref": "#/definitions/Tier"
-            },
-            "headers": {
-              "Content-Type": {
-                "description": "The content type of the body.\n",
-                "type": "string"
-              },
-              "ETag": {
-                "description": "Entity Tag of the response resource.\nUsed by caches, or in conditional requests (Will be supported in future).\n",
-                "type": "string"
-              },
-              "Last-Modified": {
-                "description": "Date and time the resource has been modifed the last time.\nUsed by caches, or in conditional requests (Will be supported in future).\n",
-                "type": "string"
-              }
-            }
-          },
-          "304": {
-            "description": "Not Modified.\nEmpty body because the client has already the latest version of the requested resource (Will be supported in future).\n"
-          },
-          "404": {
-            "description": "Not Found.\nRequested Tier does not exist.\n",
-            "schema": {
-              "$ref": "#/definitions/Error"
-            }
-          },
-          "406": {
-            "description": "Not Acceptable.\nThe requested media type is not supported.\n",
-            "schema": {
-              "$ref": "#/definitions/Error"
-            }
-          }
-        }
-      },
-      "put": {
-        "x-scope": "apim:tier_manage",
-        "x-wso2-curl": "curl -k -H \"Authorization: Bearer ae4eae22-3f65-387b-a171-d37eaa366fa8\" -H \"Content-Type: application/json\" -X PUT -d @data.json \"https://localhost:9443/api/am/publisher/v0.14/tiers/api/Low\"",
-        "x-wso2-request": "PUT https://localhost:9443/api/am/publisher/v0.14/tiers/api/Low\nAuthorization: Bearer ae4eae22-3f65-387b-a171-d37eaa366fa8\nContent-Type: application/json\n\n{\n   \"unitTime\": 60000,\n   \"tierPlan\": \"FREE\",\n   \"tierLevel\": \"api\",\n   \"stopOnQuotaReach\": true,\n   \"requestCount\": 10,\n   \"description\": \"Allows 10 request(s) per minute.\",\n   \"name\": \"Low\",\n   \"attributes\":    {\n      \"a\": \"30\",\n      \"b\": \"10\",\n      \"c\": \"20\"\n   }\n}\n",
-        "x-wso2-response": "HTTP/1.1 200 OK\nContent-Type: application/json\n\n{\n   \"unitTime\": 60000,\n   \"tierPlan\": \"FREE\",\n   \"tierLevel\": \"api\",\n   \"stopOnQuotaReach\": true,\n   \"requestCount\": 10,\n   \"description\": \"Allows 10 request(s) per minute.\",\n   \"name\": \"Low\",\n   \"attributes\":    {\n      \"b\": \"10\",\n      \"c\": \"20\",\n      \"a\": \"30\"\n   }\n}",
-        "summary": "Update a Tier",
-        "description": "This operation can be used to update an existing tier. The only supported tier level is `api` tiers.\n`PUT https://localhost:9443/api/am/publisher/v0.14/tiers/api/Low`\n\n**IMPORTANT:**\n* This is only effective when Advanced Throttling is disabled in the Server. If enabled, we need to use Admin REST API for throttling tiers modification related operations.\n",
-        "parameters": [
-          {
-            "$ref": "#/parameters/tierName"
-          },
-          {
-            "in": "body",
-            "name": "body",
-            "description": "Tier object that needs to be modified\n",
-            "required": true,
-            "schema": {
-              "$ref": "#/definitions/Tier"
-            }
-          },
-          {
-            "$ref": "#/parameters/tierLevel-A"
-          },
-          {
-            "$ref": "#/parameters/Content-Type"
-          },
-          {
-            "$ref": "#/parameters/If-Match"
-          },
-          {
-            "$ref": "#/parameters/If-Unmodified-Since"
-          }
-        ],
-        "tags": [
-          "Throttling Tier (Individual)"
-        ],
-        "responses": {
-          "200": {
-            "description": "OK.\nSubscription updated.\n",
-            "schema": {
-              "$ref": "#/definitions/Tier"
-            },
-            "headers": {
-              "Location": {
-                "description": "The URL of the newly created resource.\n",
-                "type": "string"
-              },
-              "Content-Type": {
-                "description": "The content type of the body.\n",
-                "type": "string"
-              },
-              "ETag": {
-                "description": "Entity Tag of the response resource.\nUsed by caches, or in conditional requests (Will be supported in future).\n",
-                "type": "string"
-              },
-              "Last-Modified": {
-                "description": "Date and time the resource has been modifed the last time.\nUsed by caches, or in conditional requests (Will be supported in future).\n",
-                "type": "string"
-              }
-            }
-          },
-          "400": {
-            "description": "Bad Request.\nInvalid request or validation error.\n",
-            "schema": {
-              "$ref": "#/definitions/Error"
-            }
-          },
-          "404": {
-            "description": "Not Found.\nThe resource to be updated does not exist.\n",
-            "schema": {
-              "$ref": "#/definitions/Error"
-            }
-          },
-          "412": {
-            "description": "Precondition Failed.\nThe request has not been performed because one of the preconditions is not met.\n",
-            "schema": {
-              "$ref": "#/definitions/Error"
-            }
-          }
-        }
-      },
-      "delete": {
-        "x-scope": "apim:tier_manage",
-        "x-wso2-curl": "curl -k -H \"Authorization: Bearer ae4eae22-3f65-387b-a171-d37eaa366fa8\" -X DELETE \"https://localhost:9443/api/am/publisher/v0.14/tiers/api/Low\"",
-        "x-wso2-request": "DELETE https://localhost:9443/api/am/publisher/v0.14/tiers/api/Low\nAuthorization: Bearer ae4eae22-3f65-387b-a171-d37eaa366fa8\n",
-        "x-wso2-response": "HTTP/1.1 200 OK",
-        "summary": "Delete a Tier",
-        "description": "This operation can be used to delete an existing tier. The only supported tier level is `api` tiers.\n`DELETE https://localhost:9443/api/am/publisher/v0.14/tiers/api/Low`\n\n**IMPORTANT:**\n* This is only effective when Advanced Throttling is disabled in the Server. If enabled, we need to use Admin REST API for throttling tiers modification related operations.\n",
-        "parameters": [
-          {
-            "$ref": "#/parameters/tierName"
-          },
-          {
-            "$ref": "#/parameters/tierLevel-A"
-          },
-          {
-            "$ref": "#/parameters/If-Match"
-          },
-          {
-            "$ref": "#/parameters/If-Unmodified-Since"
-          }
-        ],
-        "tags": [
-          "Throttling Tier (Individual)"
-        ],
-        "responses": {
-          "200": {
-            "description": "OK.\nResource successfully deleted.\n"
-          },
-          "404": {
-            "description": "Not Found.\nResource to be deleted does not exist.\n",
-            "schema": {
-              "$ref": "#/definitions/Error"
-            }
-          },
-          "412": {
-            "description": "Precondition Failed.\nThe request has not been performed because one of the preconditions is not met.\n",
-            "schema": {
-              "$ref": "#/definitions/Error"
-            }
-          }
-        }
-      }
-    },
-    "/tiers/update-permission": {
-      "post": {
-        "x-scope": "apim:tier_manage",
-        "x-wso2-curl": "curl -k -H \"Authorization: Bearer ae4eae22-3f65-387b-a171-d37eaa366fa8\" -H \"Content-Type: application/json\" -X POST -d @data.json \"https://localhost:9443/api/am/publisher/v0.14/tiers/update-permission?tierName=Bronze&tierLevel=api\"",
-        "x-wso2-request": "POST https://localhost:9443/api/am/publisher/v0.14/tiers/update-permission?tierName=Bronze&tierLevel=api\nAuthorization: Bearer ae4eae22-3f65-387b-a171-d37eaa366fa8\nContent-Type: application/json\n\n{\n    \"permissionType\":\"deny\",\n    \"roles\": [\"Internal/everyone\",\"admin\"]\n}",
-        "x-wso2-response": "HTTP/1.1 200 OK",
-        "summary": "Update tier permission",
-        "description": "This operation can be used to update tier permissions which controls access for the particular tier based on the subscribers' roles.\n",
-        "parameters": [
-          {
-            "$ref": "#/parameters/tierName-Q"
-          },
-          {
-            "$ref": "#/parameters/tierLevel-Q"
-          },
-          {
-            "$ref": "#/parameters/If-Match"
-          },
-          {
-            "$ref": "#/parameters/If-Unmodified-Since"
-          },
-          {
-            "in": "body",
-            "name": "permissions",
-            "schema": {
-              "$ref": "#/definitions/TierPermission"
-            }
-          }
-        ],
-        "tags": [
-          "Throttling Tier (Individual)"
-        ],
-        "responses": {
-          "200": {
-            "description": "OK.\nSuccessfully updated tier permissions\n",
-            "schema": {
-              "type": "array",
-              "items": {
-                "$ref": "#/definitions/Tier"
-              }
-            },
-            "headers": {
-              "ETag": {
-                "description": "Entity Tag of the modified tier.\n Used by caches, or in conditional requests (Will be supported in future).\n",
-                "type": "string"
-              },
-              "Last-Modified": {
-                "description": "Date and time the tier has been modified.\nUsed by caches, or in conditional requests (Will be supported in future).\n",
-                "type": "string"
-              }
-            }
-          },
-          "400": {
-            "description": "Bad Request.\nInvalid request or validation error.\n",
-            "schema": {
-              "$ref": "#/definitions/Error"
-            }
-          },
-          "403": {
-            "description": "Forbidden.\nThe request must be conditional but no condition has been specified.\n",
-            "schema": {
-              "$ref": "#/definitions/Error"
-            }
-          },
-          "404": {
-            "description": "Not Found.\nRequested tier does not exist.\n",
-            "schema": {
-              "$ref": "#/definitions/Error"
-            }
-          },
-          "412": {
-            "description": "Precondition Failed.\nThe request has not been performed because one of the preconditions is not met.\n",
-            "schema": {
-              "$ref": "#/definitions/Error"
-            }
-          }
-        }
-      }
-    },
-    "/environments": {
-      "get": {
-        "x-scope": "apim:api_view",
-        "x-wso2-curl": "curl -k -H \"Authorization: Bearer ae4eae22-3f65-387b-a171-d37eaa366fa8\" \"https://localhost:9443/api/am/publisher/v0.14/environments\"",
-        "x-wso2-request": "GET https://localhost:9443/api/am/publisher/v0.14/environments\nAuthorization: Bearer ae4eae22-3f65-387b-a171-d37eaa366fa8\n",
-        "x-wso2-response": "HTTP/1.1 200 OK\nContent-Type: application/json\n\n{\n   \"list\": [   {\n      \"showInApiConsole\": true,\n      \"serverUrl\": \"https://localhost:9443/services/\",\n      \"endpoints\":       {\n         \"http\": \"http://localhost:8280\",\n         \"https\": \"https://localhost:8243\"\n      },\n      \"name\": \"Production and Sandbox\",\n      \"type\": \"hybrid\"\n   }],\n   \"count\": 1\n}",
-        "summary": "Get all gateway environments",
-        "description": "This operation can be used to retrieve the list of gateway environments available.\n",
-        "parameters": [
-          {
-            "$ref": "#/parameters/apiId-Q"
-          }
-        ],
-        "tags": [
-          "Environment (Collection)"
-        ],
-        "responses": {
-          "200": {
-            "description": "OK.\nEnvironment list is returned.\n",
-            "schema": {
-              "$ref": "#/definitions/EnvironmentList"
-            },
-            "headers": {
-              "Content-Type": {
-                "description": "The content type of the body.\n",
-                "type": "string"
-              },
-              "ETag": {
-                "description": "Entity Tag of the response resource.\nUsed by caches, or in conditional requests (Will be supported in future).\n",
-                "type": "string"
-              }
-            }
-          },
-          "304": {
-            "description": "Not Modified.\nEmpty body because the client has already the latest version of the requested resource (Will be supported in future).\n"
-          },
-          "404": {
-            "description": "Not Found.\nRequested API does not exist.\n",
-            "schema": {
-              "$ref": "#/definitions/Error"
-            }
-          }
-        }
-      }
-    },
-    "/policies/mediation": {
-      "get": {
-        "x-scope": "apim:mediation_policy_view",
-        "x-wso2-curl": "curl -k -H \"Authorization: Bearer ae4eae22-3f65-387b-a171-d37eaa366fa8\" https://localhost:9443/api/am/publisher/v0.14/policies/mediation",
-        "x-wso2-request": "GET https://localhost:9443/api/am/publisher/v0.14/policies/mediation\nAuthorization: Bearer ae4eae22-3f65-387b-a171-d37eaa366fa8\n",
-        "x-wso2-response": "HTTP/1.1 200 OK\r\nContent-Type: application/json\r\n\r\n{\r\n   \"count\": 10,\r\n   \"next\": null,\r\n   \"previous\": null,\r\n   \"list\":    [\r\n            {\r\n         \"name\": \"debug_json_fault\",\r\n         \"id\": \"563de8f3-dd1d-4ec7-afc2-d158c663ed34\",\r\n         \"type\": \"fault\"\r\n      },\r\n            {\r\n         \"name\": \"json_fault\",\r\n         \"id\": \"f9c36f4d-a2b6-41e7-b311-d358a47916be\",\r\n         \"type\": \"fault\"\r\n      },\r\n            {\r\n         \"name\": \"json_to_xml_in_message\",\r\n         \"id\": \"3921225b-7918-4b95-a851-22c4e4e3e911\",\r\n         \"type\": \"in\"\r\n      },\r\n            {\r\n         \"name\": \"debug_in_flow\",\r\n         \"id\": \"2bc15f93-4455-4763-89b8-83600fb9d731\",\r\n         \"type\": \"in\"\r\n      },\r\n            {\r\n         \"name\": \"log_in_message\",\r\n         \"id\": \"4d287cca-76ab-44ca-b22e-919fc27c50e3\",\r\n         \"type\": \"in\"\r\n      },\r\n            {\r\n         \"name\": \"preserve_accept_header\",\r\n         \"id\": \"3776b215-b3bc-40b6-bdcb-06efa7de64be\",\r\n         \"type\": \"in\"\r\n      },\r\n            {\r\n         \"name\": \"xml_to_json_in_message\",\r\n         \"id\": \"50ac2002-769e-4f90-8549-6d0248dff7d2\",\r\n         \"type\": \"in\"\r\n      },\r\n            {\r\n         \"name\": \"xml_to_json_out_message\",\r\n         \"id\": \"2af75853-ed75-4d25-81aa-0ebbeca691ea\",\r\n         \"type\": \"out\"\r\n      },\r\n            {\r\n         \"name\": \"json_to_xml_out_message\",\r\n         \"id\": \"d9fa3ffc-f6b6-4171-ab97-eb44196cb66e\",\r\n         \"type\": \"out\"\r\n      },\r\n            {\r\n         \"name\": \"debug_out_flow\",\r\n         \"id\": \"260b7701-4071-46bd-9b66-900ac6fffed6\",\r\n         \"type\": \"out\"\r\n      },\r\n            {\r\n         \"name\": \"apply_accept_header\",\r\n         \"id\": \"15c17c2f-33e3-4c37-a262-04dfa49983a4\",\r\n         \"type\": \"out\"\r\n      },\r\n            {\r\n         \"name\": \"log_out_message\",\r\n         \"id\": \"d37dca41-c048-492a-82cf-9a2292c6fff0\",\r\n         \"type\": \"out\"\r\n      }\r\n   ]\r\n}",
-        "summary": "Get all global level mediation policies\n",
-        "description": "This operation provides you a list of available all global level mediation policies.\n",
-        "parameters": [
-          {
-            "$ref": "#/parameters/limit"
-          },
-          {
-            "$ref": "#/parameters/offset"
-          },
-          {
-            "name": "query",
-            "in": "query",
-            "description": "-Not supported yet-",
-            "type": "string"
-          },
-          {
-            "$ref": "#/parameters/Accept"
-          },
-          {
-            "$ref": "#/parameters/If-None-Match"
-          }
-        ],
-        "tags": [
-          "Mediation Policy (Collection)"
-        ],
-        "responses": {
-          "200": {
-            "description": "OK.\nList of mediation policies is returned.\n",
-            "schema": {
-              "$ref": "#/definitions/mediationList"
-            },
-            "headers": {
-              "Content-Type": {
-                "description": "The content type of the body.",
-                "type": "string"
-              },
-              "ETag": {
-                "description": "Entity Tag of the response resource. Used by caches, or in conditional requests (Will be supported in future).\n",
-                "type": "string"
-              }
-            }
-          },
-          "304": {
-            "description": "Not Modified.\nEmpty body because the client has already the latest version of the requested resource (Will be supported in future).\n"
-          },
-          "406": {
-            "description": "Not Acceptable.\nThe requested media type is not supported\n",
-            "schema": {
-              "$ref": "#/definitions/Error"
-            }
-          }
-        }
-      }
-    },
-    "/workflows/update-workflow-status": {
-      "post": {
-        "x-scope": "apim:api_workflow",
-        "x-wso2-curl": "curl -k -H \"Authorization: Bearer ae4eae22-3f65-387b-a171-d37eaa366fa8\" -H \"Content-Type: application/json\" -X POST -d @data.json \"https://localhost:9443/api/am/publisher/v0.14/workflows/update-workflow-status?workflowReferenceId=56e3a170-a7a7-45f8-b051-7e43a58a67e1\"",
-        "x-wso2-request": "POST https://localhost:9443/api/am/publisher/v0.14/workflows/update-workflow-status?workflowReferenceId=56e3a170-a7a7-45f8-b051-7e43a58a67e1\nAuthorization: Bearer ae4eae22-3f65-387b-a171-d37eaa366fa8\nContent-Type: application/json\n\n{\n   \"status\" : \"APPROVED\",\n   \"attributes\" : {\n      \"apiCurrentState\": \"Created\",\n      \"apiLCAction\": \"Publish\",\n      \"apiName\":\"APIname\",\n      \"apiVersion\" : \"1.0.0\",\n      \"apiProvider\" : \"admin\",\n      \"invoker\": \"admin\"\n   }\n}",
-        "x-wso2-response": "HTTP/1.1 200 OK",
-        "summary": "Update workflow status",
-        "description": "This operation can be used to approve or reject a workflow task.\n",
-        "parameters": [
-          {
-            "$ref": "#/parameters/workflowReferenceId-Q"
-          },
-          {
-            "in": "body",
-            "name": "body",
-            "description": "Workflow event that need to be updated\n",
-            "required": true,
-            "schema": {
-              "$ref": "#/definitions/Workflow"
-            }
-          }
-        ],
-        "tags": [
-          "Workflows (Individual)"
-        ],
-        "responses": {
-          "200": {
-            "description": "OK.\nWorkflow request information is returned.\n",
-            "schema": {
-              "$ref": "#/definitions/Workflow"
-            },
-            "headers": {
-              "Content-Type": {
-                "description": "The content type of the body.\n",
-                "type": "string"
-              }
-            }
-          },
-          "400": {
-            "description": "Bad Request.\nInvalid request or validation error.\n",
-            "schema": {
-              "$ref": "#/definitions/Error"
-            }
-          },
-          "404": {
-            "description": "Not Found.\nWorkflow for the given reference in not found.\n",
-            "schema": {
-              "$ref": "#/definitions/Error"
-            }
-          }
-        }
-      }
-    },
-    "/clientCertificates": {
-      "get": {
-        "x-scope": "apim:api_view",
-        "produces": [
-          "application/json"
-        ],
-        "x-wso2-curl": "curl -X GET https://localhost:9443/api/am/publisher/v0.14/clientCertificates -H 'authorization: Bearer f80b8c34-01bc-3ac2-99b6-4873e45c861c'",
-        "x-wso2-request": "GET https://localhost:9443/api/am/publisher/v0.14/clientCertificates  -H 'authorization: Bearer f80b8c34-01bc-3ac2-99b6-4873e45c861c'",
-        "x-wso2-response": "HTTP/1.1 200 OK {\"count\":1,\"next\":\"\",\"previous\":\"\",\"certificates\":[{\"alias\":\"newtest1\", \"apiId\":\"admin-mesting12da1-1.0.0\",\"tier\":\"Bronze\"}],\"pagination\":{\"total\":1, \"offset\":0,\"limit\":25}}",
-        "summary": "Retrieve/ Search uploaded Client Certificates.",
-        "description": "This operation can be used to retrieve and search the uploaded client certificates.\n",
-        "tags": [
-          "ClientCertificates (Collection)"
-        ],
-        "parameters": [
-          {
-            "$ref": "#/parameters/limit"
-          },
-          {
-            "$ref": "#/parameters/offset"
-          },
-          {
-            "in": "query",
-            "name": "alias",
-            "required": false,
-            "type": "string",
-            "description": "Alias for the client certificate"
-          },
-          {
-            "in": "query",
-            "name": "apiId",
-            "required": false,
-            "type": "string",
-            "description": "UUID of the API"
-          }
-        ],
-        "responses": {
-          "200": {
-            "description": "OK. Successful response with the list of matching certificate information in the body.\n",
-            "schema": {
-              "$ref": "#/definitions/ClientCertificates"
-            },
-            "headers": {
-              "Content-Type": {
-                "description": "The content type of the body.\n",
-                "type": "string"
-              }
-            }
-          },
-          "400": {
-            "description": "Bad Request.\nFailure due to not providing alias or server is not configured to support mutual SSL authentication.\n",
-            "schema": {
-              "$ref": "#/definitions/Error"
-            }
-          },
-          "500": {
-            "description": "Internal Server Error\n",
-            "schema": {
-              "$ref": "#/definitions/Error"
-            }
-          }
-        }
-      },
-      "post": {
-        "x-scope": "apim:api_create",
-        "consumes": [
-          "multipart/form-data"
-        ],
-        "x-wso2-curl": "curl -X POST https://localhost:9443/api/am/publisher/v0.14/clientCertificates -H 'authorization: Bearer f2f562bd-f6d9-3fad-b48d-72ab5702c98a' -H 'content-type: multipart/form-data' -F certificate=@test.crt -F alias=alias -F apiId=fea749dd-d548-4a8b-b308-34903b39a34b -F tier=Gold",
-        "x-wso2-request": "POST https://localhost:9443/api/am/publisher/v0.14/clientCertificates -H 'authorization: Bearer f2f562bd-f6d9-3fad-b48d-72ab5702c98a' -H 'content-type: multipart/form-data' -F certificate=@test.crt -F alias=alias -F apiId=fea749dd-d548-4a8b-b308-34903b39a34b -F tier=Gold",
-        "x-wso2-response": "HTTP/1.1 201 Created Location: https://localhost:9443/api/am/publisher/v0.14/clientCertificates?alias=newtest1 Date: Tue, 09 Oct 2018 16:18:10 GMT Content-Type: application/json Transfer-Encoding: chunked Server: WSO2 Carbon Server {\"alias\":\"alias\",\"apiId\":\"fea749dd-d548-4a8b-b308-34903b39a34b\",\"tier\":\"Gold\"}",
-        "summary": "Upload a new certificate.",
-        "description": "This operation can be used to upload a new certificate for an endpoint.\n",
-        "parameters": [
-          {
-            "in": "formData",
-            "name": "certificate",
-            "description": "The certificate that needs to be uploaded.",
-            "required": true,
-            "type": "file"
-          },
-          {
-            "in": "formData",
-            "name": "alias",
-            "description": "Alias for the certificate",
-            "required": true,
-            "type": "string"
-          },
-          {
-            "in": "formData",
-            "name": "apiId",
-            "description": "apiId to which the certificate should be applied.",
-            "required": true,
-            "type": "string"
-          },
-          {
-            "in": "formData",
-            "name": "tier",
-            "description": "apiId to which the certificate should be applied.",
-            "required": true,
-            "type": "string"
-          }
-        ],
-        "tags": [
-          "ClientCertificates (Individual)"
-        ],
-        "responses": {
-          "200": {
-            "description": "OK.\nThe Certificate added successfully.\n",
-            "headers": {
-              "Location": {
-                "description": "The URL of the newly created resource.\n",
-                "type": "string"
-              },
-              "Content-Type": {
-                "description": "The content type of the body.\n",
-                "type": "string"
-              }
-            },
-            "schema": {
-              "$ref": "#/definitions/ClientCertMetadata"
-            }
-          },
-          "400": {
-            "description": "Bad Request.\nFailures due to existing alias or expired certificate.\n",
-            "schema": {
-              "$ref": "#/definitions/Error"
-            }
-          },
-          "500": {
-            "description": "Internal Server Error\nFailed to add the Certificate due to an Internal Server Error\n",
-            "schema": {
-              "$ref": "#/definitions/Error"
-            }
-          }
-        }
-      }
-    },
-    "/clientCertificates/{alias}": {
-      "put": {
-        "x-scope": "apim:api_create",
-        "consumes": [
-          "multipart/form-data"
-        ],
-        "x-wso2-curl": "curl -X PUT https://localhost:9443/api/am/publisher/v0.14/clientCertificates/newtest1 -H 'authorization: Bearer f80b8c34-01bc-3ac2-99b6-4873e45c861c' -F tier=Bronze",
-        "x-wso2-request": "PUT https://localhost:9443/api/am/publisher/v0.14/clientCertificates/newtest1 -H 'authorization: Bearer f80b8c34-01bc-3ac2-99b6-4873e45c861c' -F tier=Bronze",
-        "x-wso2-response": "HTTP/1.1 200 OK\r\n {\r\n\"alias\":\"newtest1\",\r\n\"apiId\":\"fea749dd-d548-4a8b-b308-34903b39a34b\",\r\n \"tier\":\"Gold\"\r\n}\r\n",
-        "summary": "Update a certificate.",
-        "description": "This operation can be used to update an uploaded certificate.\n",
-        "parameters": [
-          {
-            "in": "formData",
-            "name": "certificate",
-            "description": "The certificate that needs to be uploaded.",
-            "required": false,
-            "type": "file"
-          },
-          {
-            "in": "path",
-            "name": "alias",
-            "description": "Alias for the certificate",
-            "required": true,
-            "type": "string"
-          },
-          {
-            "in": "formData",
-            "name": "tier",
-            "description": "The tier of the certificate",
-            "required": false,
-            "type": "string"
-          }
-        ],
-        "tags": [
-          "ClientCertificates (Individual)"
-        ],
-        "responses": {
-          "200": {
-            "description": "OK.\nThe Certificate updated successfully.\n",
-            "schema": {
-              "$ref": "#/definitions/ClientCertMetadata"
-            },
-            "headers": {
-              "Location": {
-                "description": "The URL of the newly created resource.\n",
-                "type": "string"
-              },
-              "Content-Type": {
-                "description": "The content type of the body.\n",
-                "type": "string"
-              }
-            }
-          },
-          "400": {
-            "description": "Bad Request.\nFailure due to not providing alias.\n",
-            "schema": {
-              "$ref": "#/definitions/Error"
-            }
-          },
-          "404": {
-            "description": "Not Found.\nUpdating certificate failed. Alias not found or server is not configured to support mutual SSL\nauthentication.\n",
-            "schema": {
-              "$ref": "#/definitions/Error"
-            }
-          },
-          "500": {
-            "description": "Internal Server Error\n",
-            "schema": {
-              "$ref": "#/definitions/Error"
-            }
-          }
-        }
-      },
-      "delete": {
-        "x-scope": "apim:api_create",
-        "x-wso2-curl": "curl -X DELETE https://localhost:9443/api/am/publisher/v0.14/clientCertificates/newtest1 -H 'authorization: Bearer f80b8c34-01bc-3ac2-99b6-4873e45c861c' ",
-        "x-wso2-request": "DELETE https://localhost:9443/api/am/publisher/v0.14/clientCertificates/newtest1 -H 'authorization: Bearer f80b8c34-01bc-3ac2-99b6-4873e45c861c'",
-        "x-wso2-response": "HTTP/1.1 200 OK",
-        "summary": "Delete a certificate.",
-        "description": "This operation can be used to delete an uploaded certificate.\n",
-        "parameters": [
-          {
-            "in": "path",
-            "name": "alias",
-            "description": "The alias of the certificate that should be deleted.\n",
-            "required": true,
-            "type": "string"
-          }
-        ],
-        "tags": [
-          "ClientCertificates (Individual)"
-        ],
-        "responses": {
-          "200": {
-            "description": "OK.\nThe Certificate deleted successfully.\n",
-            "headers": {
-              "Content-Type": {
-                "description": "The content type of the body.\n",
-                "type": "string"
-              }
-            }
-          },
-          "400": {
-            "description": "Bad Request.\nAlias not found or server is not configured to support mutual SSL authentication.\n",
-            "schema": {
-              "$ref": "#/definitions/Error"
-            }
-          },
-          "404": {
-            "description": "Not Found. |\nFailed to delete the certificate. Certificate could not found for\nthe given alias\n",
-            "schema": {
-              "$ref": "#/definitions/Error"
-            }
-          },
-          "500": {
-            "description": "Internal Server Error\n",
-            "schema": {
-              "$ref": "#/definitions/Error"
-            }
-          }
-        }
-      },
-      "get": {
-        "x-scope": "apim:api_view",
-        "produces": [
-          "application/json"
-        ],
-        "x-wso2-curl": "curl -X GET https://localhost:9443/api/am/publisher/v0.14/clientCertificates/newtest1 -H 'authorization: Bearer f80b8c34-01bc-3ac2-99b6-4873e45c861c'",
-        "x-wso2-request": "GET https://apis.wso2.com/api/am/publisher/v0.14/clientCertificates/newtest1 Authorization: Bearer ae4eae22-3f65-387b-a171-d37eaa366fa8",
-        "x-wso2-response": "HTTP/1.1 200 OK Date: Tue, 09 Oct 2018 16:25:43 GMT Content-Type: application/json Transfer-Encoding: chunked Server: WSO2 Carbon Server {\"status\":\"Active\",\"validity\":{\"from\":\"Fri Sep 14 15:46:22 IST 2018\",\"to\":\"Sat Sep 14 15:46:22 IST 2019\"},\"version\":\"3\",\"subject\":\"EMAILADDRESS=wso2@wso2.com, CN=WSO2, OU=test, O=WSO2, L=colombo, ST=Some-State, C=CA\"}",
-        "summary": "Get the certificate information.",
-        "description": "This operation can be used to get the information about a certificate.\n",
-        "parameters": [
-          {
-            "in": "path",
-            "name": "alias",
-            "type": "string",
-            "required": true
-          }
-        ],
-        "tags": [
-          "ClientCertificates (Individual)"
-        ],
-        "responses": {
-          "200": {
-            "description": "OK.\n",
-            "schema": {
-              "$ref": "#/definitions/CertificateInfo"
-            },
-            "headers": {
-              "Content-Type": {
-                "description": "The content type of the body.\n",
-                "type": "string"
-              }
-            }
-          },
-          "400": {
-            "description": "Bad Request.\nAlias not found or server is not configured to support mutual SSL authentication.\n",
-            "schema": {
-              "$ref": "#/definitions/Error"
-            }
-          },
-          "404": {
-            "description": "Not Found.\nAlias not found\n",
-            "schema": {
-              "$ref": "#/definitions/Error"
-            }
-          },
-          "500": {
-            "description": "Internal Server Error\n",
-            "schema": {
-              "$ref": "#/definitions/Error"
-            }
-          }
-        }
-      }
-    },
-    "/clientCertificates/{alias}/content": {
-      "get": {
-        "x-scope": "apim:api_view",
-        "x-wso2-curl": "curl -X GET https://localhost:9443/api/am/publisher/v0.14/clientCertificates/newtest1/content -H 'authorization: Bearer f80b8c34-01bc-3ac2-99b6-4873e45c861c'",
-        "x-wso2-request": "GET https://apis.wso2.com/api/am/publisher/v0.14/certificates/wso2carbon/content Authorization: Bearer ae4eae22-3f65-387b-a171-d37eaa366fa8",
-        "x-wso2-response": "HTTP/1.1 200 OK Content-Disposition: attachment; filename=\"newtest1.crt\" Date: Tue, 09 Oct 2018 16:21:25 GMT Content-Type: application/octet-stream Content-Length: 997 Server: WSO2 Carbon Server",
-        "summary": "Download a certificate.",
-        "description": "This operation can be used to download a certificate which matches the given alias.\n",
-        "parameters": [
-          {
-            "in": "path",
-            "name": "alias",
-            "type": "string",
-            "required": true
-          }
-        ],
-        "tags": [
-          "ClientCertificates (Individual)"
-        ],
-        "responses": {
-          "200": {
-            "description": "OK.\n",
-            "headers": {
-              "Content-Type": {
-                "description": "The content type of the body.\n",
-                "type": "string"
-              }
-            }
-          },
-          "400": {
-            "description": "Bad Request.\nAlias not provided or server is not configured to support mutual SSL authentication.\n",
-            "schema": {
-              "$ref": "#/definitions/Error"
-            }
-          },
-          "404": {
-            "description": "Not Found. Certificate for the Alias not found.\n",
-            "schema": {
-              "$ref": "#/definitions/Error"
-            }
-          },
-          "500": {
-            "description": "Internal Server Error\n",
-            "schema": {
-              "$ref": "#/definitions/Error"
-            }
-          }
-        }
-      }
-    },
-    "/certificates": {
-      "get": {
-        "x-scope": "apim:api_create",
-        "produces": [
-          "application/json"
-        ],
-        "x-wso2-curl": "curl -X GET -H \"Authorization: Bearer ae4eae22-3f65-387b-a171-d37eaa366fa8\" -H \"Content-Type: application/json\" \"https://localhost:9443/api/am/publisher/v0.14/certificates\"",
-        "x-wso2-request": "GET https://localhost:9443/api/am/publisher/v0.14/certificates?alias=wso2carbon&endpoint=https://www.abc.com",
-        "x-wso2-response": "HTTP/1.1 200 OK \n\n{\n  \"count\":1,\n  \"next\":\"\",\n  \"previous\":\"\",\n\"certificates\":[\n   {\n    \"alias\":\"wso2carbon\",\n    \"endpoint\":\"https://www.abc.com\"\n   }\n],\n  \"pagination\":{\n    \"total\":1,\n          \"offset\":0,\n          \"limit\":25\n   } \n}",
-        "summary": "Retrieve/Search uploaded certificates.",
-        "description": "This operation can be used to retrieve and search the uploaded certificates.\n",
-        "tags": [
-          "Certificates (Collection)"
-        ],
-        "parameters": [
-          {
-            "$ref": "#/parameters/limit"
-          },
-          {
-            "$ref": "#/parameters/offset"
-          },
-          {
-            "in": "query",
-            "name": "alias",
-            "required": false,
-            "type": "string",
-            "description": "Alias for the certificate"
-          },
-          {
-            "in": "query",
-            "name": "endpoint",
-            "required": false,
-            "type": "string",
-            "description": "Endpoint of which the certificate is uploaded"
-          }
-        ],
-        "responses": {
-          "200": {
-            "description": "OK. Successful response with the list of matching certificate information in the body.\n",
-            "schema": {
-              "$ref": "#/definitions/Certificates"
-            },
-            "headers": {
-              "Content-Type": {
-                "description": "The content type of the body.\n",
-                "type": "string"
-              }
-            }
-          },
-          "400": {
-            "description": "Bad Request.\nInvalid request or validation error.\n",
-            "schema": {
-              "$ref": "#/definitions/Error"
-            }
-          },
-          "404": {
-            "description": "Not Found.\n",
-            "schema": {
-              "$ref": "#/definitions/Error"
-            }
-          },
-          "500": {
-            "description": "Internal Server Error\n",
-            "schema": {
-              "$ref": "#/definitions/Error"
-            }
-          }
-        }
-      },
-      "post": {
-        "x-scope": "apim:api_create",
-        "consumes": [
-          "multipart/form-data"
-        ],
-        "x-wso2-curl": "curl -X POST -H \"Authorization: Bearer ae4eae22-3f65-387b-a171-d37eaa366fa8\" -H \"Content-Type: multipart/form-data\"  -F \"certificate=@/home/user/wso2carbon.cert\" -F \"alias=wso2carbon\" -F \"endpoint=https://www.abc.com\" \"https://localhost:9443/api/am/publisher/v0.14/certificates/certificate\"",
-        "x-wso2-request": "POST https://localhost:9443/api/am/publisher/v0.14/certificates/certificate \"Authorization: Bearer ae4eae22-3f65-387b-a171-d37eaa366fa8\" -F \"certificate=/home/user/wso2carbon.cert\" -F \"alias=wso2carbon\" -F \"endpoint=https://www.abc.com\"",
-        "x-wso2-response": "HTTP/1.1 201 Created Location: https://localhost:9443/api/am/publisher/v0.14/clientCertificates?alias=newtest1 Date: Fri, 05 Oct 2018 09:50:48 GMT Content-Type: application/json Transfer-Encoding: chunked Server: WSO2 Carbon Server {\"alias\": \"newtest1\",\"apiId\": \"4624bdfb-6acd-465a-8454-bac9c4c94d88\",\"tier\": \"Gold\"}",
-        "summary": "Upload a new Certificate.",
-        "description": "This operation can be used to upload a new certificate for an endpoint.\n",
-        "parameters": [
-          {
-            "in": "formData",
-            "name": "certificate",
-            "description": "The certificate that needs to be uploaded.",
-            "required": true,
-            "type": "file"
-          },
-          {
-            "in": "formData",
-            "name": "alias",
-            "description": "Alias for the certificate",
-            "required": true,
-            "type": "string"
-          },
-          {
-            "in": "formData",
-            "name": "endpoint",
-            "description": "Endpoint to which the certificate should be applied.",
-            "required": true,
-            "type": "string"
-          }
-        ],
-        "tags": [
-          "Certificates (Individual)"
-        ],
-        "responses": {
-          "200": {
-            "description": "OK.\nThe Certificate added successfully.\n",
-            "headers": {
-              "Location": {
-                "description": "The URL of the newly created resource.\n",
-                "type": "string"
-              },
-              "Content-Type": {
-                "description": "The content type of the body.\n",
-                "type": "string"
-              }
-            },
-            "schema": {
-              "$ref": "#/definitions/CertMetadata"
-            }
-          },
-          "400": {
-            "description": "Bad Request.\nInvalid request or validation error.\n* Failures due to existing alias or expired certificate.\n",
-            "schema": {
-              "$ref": "#/definitions/Error"
-            }
-          },
-          "500": {
-            "description": "Internal Server Error\n* Failed to add the Certificate due to an Internal Server Error\n",
-            "schema": {
-              "$ref": "#/definitions/Error"
-            }
-          }
-        }
-      }
-    },
-    "/certificates/{alias}": {
-      "put": {
-        "x-scope": "apim:api_create",
-        "consumes": [
-          "multipart/form-data"
-        ],
-        "x-wso2-curl": "curl -X PUT -H \"Authorization: Bearer ae4eae22-3f65-387b-a171-d37eaa366fa8\" -H \"Content-Type:multipart/form-data\" -F \"certificate=@/home/user/wso2carbon.cert\" \"https://localhost:9443/api/am/publisher/v0.14/certificates/wso2carbon\"",
-        "x-wso2-request": "PUT https://localhost:9443/api/am/publisher/v0.14/certificates/wso2carbon Authorization: Bearer ae4eae22-3f65-387b-a171-d37eaa366fa8 -F  \"certificate=@/home/user/wso2carbon.cert\"",
-        "x-wso2-response": "HTTP/1.1 200 OK\r\n {\"alias\":wso2carbon,\"endpoint\":\"https://www.abc.com\"}",
-        "summary": "Update a certificate.",
-        "description": "This operation can be used to update an uploaded certificate.\n",
-        "parameters": [
-          {
-            "in": "formData",
-            "name": "certificate",
-            "description": "The certificate that needs to be uploaded.",
-            "required": true,
-            "type": "file"
-          },
-          {
-            "in": "path",
-            "name": "alias",
-            "description": "Alias for the certificate",
-            "required": true,
-            "type": "string"
-          }
-        ],
-        "tags": [
-          "Certificates (Individual)"
-        ],
-        "responses": {
-          "200": {
-            "description": "OK.\nThe Certificate updated successfully.\n",
-            "schema": {
-              "$ref": "#/definitions/CertMetadata"
-            },
-            "headers": {
-              "Location": {
-                "description": "The URL of the newly created resource.\n",
-                "type": "string"
-              },
-              "Content-Type": {
-                "description": "The content type of the body.\n",
-                "type": "string"
-              }
-            }
-          },
-          "400": {
-            "description": "Bad Request.\nInvalid request or validation error.\n",
-            "schema": {
-              "$ref": "#/definitions/Error"
-            }
-          },
-          "404": {
-            "description": "Not Found.\nUpdating certificate failed. Alias not found\n",
-            "schema": {
-              "$ref": "#/definitions/Error"
-            }
-          },
-          "500": {
-            "description": "Internal Server Error\n",
-            "schema": {
-              "$ref": "#/definitions/Error"
-            }
-          }
-        }
-      },
-      "delete": {
-        "x-scope": "apim:api_create",
-        "x-wso2-curl": "curl -X DELETE -H \"Authorization: Bearer ae4eae22-3f65-387b-a171-d37eaa366fa8\" \"https://localhost:9443/api/am/publisher/v0.14/certificates/wso2carbon\"",
-        "x-wso2-request": "DELETE https://localhost:9443/api/am/publisher/v0.14/certificates/wso2carbon Authorization: Bearer ae4eae22-3f65-387b-a171-d37eaa366fa8",
-        "x-wso2-response": "HTTP/1.1 200 OK",
-        "summary": "Delete a certificate.",
-        "description": "This operation can be used to delete an uploaded certificate.\n",
-        "parameters": [
-          {
-            "in": "path",
-            "name": "alias",
-            "description": "The alias of the certificate that should be deleted.\n",
-            "required": true,
-            "type": "string"
-          }
-        ],
-        "tags": [
-          "Certificates (Individual)"
-        ],
-        "responses": {
-          "200": {
-            "description": "OK.\nThe Certificate deleted successfully.\n",
-            "headers": {
-              "Content-Type": {
-                "description": "The content type of the body.\n",
-                "type": "string"
-              }
-            }
-          },
-          "400": {
-            "description": "Bad Request.\n\nInvalid request or validation error.\n",
-            "schema": {
-              "$ref": "#/definitions/Error"
-            }
-          },
-          "404": {
-            "description": "Not Found. |\nFailed to delete the certificate. Certificate could not found for\nthe given alias\n",
-            "schema": {
-              "$ref": "#/definitions/Error"
-            }
-          },
-          "500": {
-            "description": "Internal Server Error\n",
-            "schema": {
-              "$ref": "#/definitions/Error"
-            }
-          }
-        }
-      },
-      "get": {
-        "x-scope": "apim:api_create",
-        "produces": [
-          "application/json"
-        ],
-        "x-wso2-curl": "curl -X GET \"https://apis.wso2.com/api/am/publisher/v0.14/certificates/wso2carbon\" -H  \"accept: application/json\"",
-        "x-wso2-request": "GET https://apis.wso2.com/api/am/publisher/v0.14/certificates/wso2carbon Authorization: Bearer ae4eae22-3f65-387b-a171-d37eaa366fa8",
-        "x-wso2-response": "HTTP/1.1 200 OK \nContent-Type: application/json\r\n {\n  \"status\":\"Active\",\n  \"validity\":{\n    \"from\":\"Fri May 04 19:01:01 IST 2018\",\n    \"to\":\"Thu Aug 02 19:01:01 IST 2018\"\n  }\n,  \"version\":\"3\",\n  \"subject\":\"CN=wso2.com, OU=wso2, O=wso2, L=Colombo, ST=Western, C=LK\"\n}",
-        "summary": "Get the certificate information.",
-        "description": "This operation can be used to get the information about a certificate.\n",
-        "parameters": [
-          {
-            "in": "path",
-            "name": "alias",
-            "type": "string",
-            "required": true
-          }
-        ],
-        "tags": [
-          "Certificates (Individual)"
-        ],
-        "responses": {
-          "200": {
-            "description": "OK.\n",
-            "schema": {
-              "$ref": "#/definitions/CertificateInfo"
-            },
-            "headers": {
-              "Content-Type": {
-                "description": "The content type of the body.\n",
-                "type": "string"
-              }
-            }
-          },
-          "400": {
-            "description": "Bad Request.\nInvalid request or validation error.\n",
-            "schema": {
-              "$ref": "#/definitions/Error"
-            }
-          },
-          "404": {
-            "description": "Not Found.\nAlias not found\n",
-            "schema": {
-              "$ref": "#/definitions/Error"
-            }
-          },
-          "500": {
-            "description": "Internal Server Error\n",
-            "schema": {
-              "$ref": "#/definitions/Error"
-            }
-          }
-        }
-      }
-    },
-    "/certificates/{alias}/content": {
-      "get": {
-        "x-scope": "apim:api_create",
-        "x-wso2-curl": "curl -X GET \"https://apis.wso2.com/api/am/publisher/v0.14/certificates/wso2carbon/content\" -H \"accept: application/json\"",
-        "x-wso2-request": "GET https://apis.wso2.com/api/am/publisher/v0.14/certificates/wso2carbon/content Authorization: Bearer ae4eae22-3f65-387b-a171-d37eaa366fa8",
-        "x-wso2-response": "HTTP/1.1 200 OK\r\n [content of the certificate]",
-        "summary": "Download a certificate.",
-        "description": "This operation can be used to download a certificate which matches the given alias.\n",
-        "parameters": [
-          {
-            "in": "path",
-            "name": "alias",
-            "type": "string",
-            "required": true
-          }
-        ],
-        "tags": [
-          "Certificates (Individual)"
-        ],
-        "responses": {
-          "200": {
-            "description": "OK.\n",
-            "headers": {
-              "Content-Type": {
-                "description": "The content type of the body.\n",
-                "type": "string"
-              }
-            }
-          },
-          "400": {
-            "description": "Bad Request.\nInvalid request or validation error.\n*\n",
-            "schema": {
-              "$ref": "#/definitions/Error"
-            }
-          },
-          "404": {
-            "description": "Not Found. Certificate for the Alias not found.\n",
-            "schema": {
-              "$ref": "#/definitions/Error"
-            }
-          },
-          "500": {
-            "description": "Internal Server Error\n",
-            "schema": {
-              "$ref": "#/definitions/Error"
-            }
-          }
-        }
-      }
-    },
-    "/search": {
-      "get": {
-        "x-scope": "apim:api_view",
-        "produces": [
-          "application/json"
-        ],
-        "x-wso2-curl": "curl -k -H \"Authorization: Bearer ae4eae22-3f65-387b-a171-d37eaa366fa8\" https://localhost:9443/api/am/publisher/v0.13/search=query?sample",
-        "x-wso2-request": "GET https://localhost:9443/api/am/publisher/v0.13/search\nAuthorization: Bearer ae4eae22-3f65-387b-a171-d37eaa366fa8\n",
-        "x-wso2-response": "HTTP/1.1 200 OK\nContent-Type: application/json\n\n{\n   \"previous\": \"\",\n   \"list\":    [\n            {\n         \"provider\": \"admin\",\n         \"version\": \"1.0.0\",\n         \"description\": \"This sample API provides Account Status Validation\",\n         \"name\": \"AccountVal\",\n         \"context\": \"/account\",\n         \"id\": \"2e81f147-c8a8-4f68-b4f0-69e0e7510b01\",\n         \"status\": \"PUBLISHED\"\n      },\n            {\n         \"provider\": \"admin\",\n         \"version\": \"1.0.0\",\n         \"description\": null,\n         \"name\": \"api1\",\n         \"context\": \"/api1\",\n         \"id\": \"3e22d2fb-277a-4e9e-8c7e-1c0f7f73960e\",\n         \"status\": \"PUBLISHED\"\n      }\n   ],\n   \"next\": \"\",\n   \"count\": 2\n}",
-        "summary": "Retrieve/Search APIs and API Documents by content\n",
-        "description": "This operation provides you a list of available APIs and API Documents qualifying the given keyword match.\n",
-        "parameters": [
-          {
-            "$ref": "#/parameters/limit"
-          },
-          {
-            "$ref": "#/parameters/offset"
-          },
-          {
-            "name": "query",
-            "in": "query",
-            "description": "**Search**.\n\nYou can search by proving a keyword.\n",
-            "type": "string"
-          },
-          {
-            "$ref": "#/parameters/Accept"
-          },
-          {
-            "$ref": "#/parameters/If-None-Match"
-          }
-        ],
-        "tags": [
-          "API (Collection)"
-        ],
-        "responses": {
-          "200": {
-            "description": "OK.\nList of qualifying APIs and API documents is returned.\n",
-            "schema": {
-              "$ref": "#/definitions/SearchResultList"
-            },
-            "headers": {
-              "Content-Type": {
-                "description": "The content type of the body.",
-                "type": "string"
-              },
-              "ETag": {
-                "description": "Entity Tag of the response resource. Used by caches, or in conditional requests (Will be supported in future).\n",
-                "type": "string"
-              }
-            }
-          },
-          "304": {
-            "description": "Not Modified.\nEmpty body because the client has already the latest version of the requested resource (Will be supported in future).\n"
-          },
-          "406": {
-            "description": "Not Acceptable.\nThe requested media type is not supported\n",
-            "schema": {
-              "$ref": "#/definitions/Error"
-            }
-          }
-        }
-      }
-    }
-  },
-  "parameters": {
-    "apiId": {
-      "name": "apiId",
-      "in": "path",
-      "description": "**API ID** consisting of the **UUID** of the API. Using the **UUID** in the API call is recommended.\nThe combination of the provider of the API, name of the API and the version is also accepted as a valid API ID.\nShould be formatted as **provider-name-version**.\n",
-      "required": true,
-      "type": "string",
-      "x-encoded": true
-    },
-    "apiId-Q": {
-      "name": "apiId",
-      "in": "query",
-      "description": "**API ID** consisting of the **UUID** of the API. Using the **UUID** in the API call is recommended.\nThe combination of the provider of the API, name of the API and the version is also accepted as a valid API I.\nShould be formatted as **provider-name-version**.\n",
-      "required": true,
-      "type": "string",
-      "x-encoded": true
-    },
-    "apiProductId": {
-      "name": "apiProductId",
-      "in": "path",
-      "description": "**API Product ID** consisting of the **UUID** of the API Product. Using the **UUID** in the API call is recommended.\n",
-      "required": true,
-      "type": "string",
-      "x-encoded": true
-    },
-    "documentId": {
-      "name": "documentId",
-      "in": "path",
-      "description": "Document Identifier\n",
-      "required": true,
-      "type": "string"
-    },
-    "applicationId": {
-      "name": "applicationId",
-      "in": "path",
-      "description": "**Application Identifier** consisting of the UUID of the Application.\n",
-      "required": true,
-      "type": "string"
-    },
-    "subscriptionId": {
-      "name": "subscriptionId",
-      "in": "path",
-      "description": "Subscription Id\n",
-      "required": true,
-      "type": "string"
-    },
-    "mediationPolicyId": {
-      "name": "mediationPolicyId",
-      "in": "path",
-      "description": "Mediation policy Id\n",
-      "required": true,
-      "type": "string"
-    },
-    "resourceId": {
-      "name": "resourceId",
-      "in": "path",
-      "description": "registry resource Id\n",
-      "required": true,
-      "type": "string"
-    },
-    "subscriptionId-Q": {
-      "name": "subscriptionId",
-      "in": "query",
-      "description": "Subscription Id\n",
-      "required": true,
-      "type": "string"
-    },
-    "tierName": {
-      "name": "tierName",
-      "in": "path",
-      "description": "Tier name\n",
-      "required": true,
-      "type": "string"
-    },
-    "tierName-Q": {
-      "name": "tierName",
-      "in": "query",
-      "description": "Name of the tier\n",
-      "required": true,
-      "type": "string"
-    },
-    "tierLevel": {
-      "name": "tierLevel",
-      "in": "path",
-      "description": "List API or Application or Resource type tiers.\n",
-      "type": "string",
-      "enum": [
-        "api",
-        "application",
-        "resource"
-      ],
-      "required": true
-    },
-    "tierLevel-A": {
-      "name": "tierLevel",
-      "in": "path",
-      "description": "List API or Application or Resource type tiers.\n",
-      "type": "string",
-      "enum": [
-        "api"
-      ],
-      "required": true
-    },
-    "tierLevel-Q": {
-      "name": "tierLevel",
-      "in": "query",
-      "description": "List API or Application or Resource type tiers.\n",
-      "type": "string",
-      "enum": [
-        "api",
-        "application",
-        "resource"
-      ],
-      "required": true
-    },
-    "limit": {
-      "name": "limit",
-      "in": "query",
-      "description": "Maximum size of resource array to return.\n",
-      "default": 25,
-      "type": "integer"
-    },
-    "offset": {
-      "name": "offset",
-      "in": "query",
-      "description": "Starting point within the complete list of items qualified.\n",
-      "default": 0,
-      "type": "integer"
-    },
-    "Accept": {
-      "name": "Accept",
-      "in": "header",
-      "description": "Media types acceptable for the response. Default is application/json.\n",
-      "default": "application/json",
-      "type": "string"
-    },
-    "Content-Type": {
-      "name": "Content-Type",
-      "in": "header",
-      "description": "Media type of the entity in the body. Default is application/json.\n",
-      "default": "application/json",
-      "required": true,
-      "type": "string"
-    },
-    "Authorization": {
-      "name": "Authorization",
-      "in": "header",
-      "description": "Holds the bearer token for apis that require authentication.\n",
-      "required": true,
-      "type": "string"
-    },
-    "If-None-Match": {
-      "name": "If-None-Match",
-      "in": "header",
-      "description": "Validator for conditional requests; based on the ETag of the formerly retrieved\nvariant of the resource (Will be supported in future).\n",
-      "type": "string"
-    },
-    "If-Modified-Since": {
-      "name": "If-Modified-Since",
-      "in": "header",
-      "description": "Validator for conditional requests; based on Last Modified header of the\nformerly retrieved variant of the resource (Will be supported in future).\n",
-      "type": "string"
-    },
-    "If-Match": {
-      "name": "If-Match",
-      "in": "header",
-      "description": "Validator for conditional requests; based on ETag (Will be supported in future).\n",
-      "type": "string"
-    },
-    "If-Unmodified-Since": {
-      "name": "If-Unmodified-Since",
-      "in": "header",
-      "description": "Validator for conditional requests; based on Last Modified header (Will be supported in future).\n",
-      "type": "string"
-    },
-    "workflowReferenceId-Q": {
-      "name": "workflowReferenceId",
-      "in": "query",
-      "description": "Workflow reference id\n",
-      "required": true,
-      "type": "string"
-    },
-    "expand": {
-      "name": "expand",
-      "in": "query",
-      "description": "Defines whether the returned response should contain full details of API\n",
-      "type": "boolean"
-    }
-  },
-  "definitions": {
-    "APIList": {
-      "title": "API List",
-      "properties": {
-        "count": {
-          "type": "integer",
-          "description": "Number of APIs returned.\n",
-          "example": 1
-        },
-        "next": {
-          "type": "string",
-          "description": "Link to the next subset of resources qualified.\nEmpty if no more resources are to be returned.\n",
-          "example": "/apis?limit=1&offset=2&query="
-        },
-        "previous": {
-          "type": "string",
-          "description": "Link to the previous subset of resources qualified.\nEmpty if current subset is the first subset returned.\n",
-          "example": "/apis?limit=1&offset=0&query="
-        },
-        "list": {
-          "type": "array",
-          "items": {
-            "$ref": "#/definitions/APIInfo"
-          }
-        },
-        "pagination": {
-          "properties": {
-            "offset": {
-              "type": "integer",
-              "example": 12
-            },
-            "limit": {
-              "type": "integer",
-              "example": 25
-            },
-            "total": {
-              "type": "integer",
-              "example": 1290
-            }
-          }
-        }
-      }
-    },
-    "APIInfo": {
-      "title": "API Info object with basic API details.",
-      "properties": {
-        "id": {
-          "type": "string",
-          "description": "UUID of the api registry artifact\n",
-          "example": "01234567-0123-0123-0123-012345678901"
-        },
-        "name": {
-          "type": "string",
-          "description": "Name of the API",
-          "example": "CalculatorAPI"
-        },
-        "description": {
-          "type": "string",
-          "description": "A brief description about the API",
-          "example": "A calculator API that supports basic operations"
-        },
-        "context": {
-          "type": "string",
-          "description": "A string that represents the context of the user's request",
-          "example": "CalculatorAPI"
-        },
-        "version": {
-          "type": "string",
-          "description": "The version of the API",
-          "example": "1.0.0"
-        },
-        "provider": {
-          "description": "If the provider value is not given, the user invoking the API will be used as the provider.\n",
-          "type": "string",
-          "example": "admin"
-        },
-        "status": {
-          "type": "string",
-          "description": "This describes in which status of the lifecycle the API is",
-          "example": "CREATED"
-        },
-        "thumbnailUri": {
-          "type": "string",
-          "example": "/apis/01234567-0123-0123-0123-012345678901/thumbnail"
-=======
     "schemes": [
         "https",
         "http"
@@ -5068,389 +56,8 @@
                 "apim:ep_certificates_update": "Update and delete backend endpoint certificates",
                 "apim:publisher_setting": "Retrieve store settings"
             }
->>>>>>> 930fd3a9
         }
-      }
     },
-<<<<<<< HEAD
-    "APIDetailed": {
-      "title": "API object",
-      "required": [
-        "name",
-        "context",
-        "version",
-        "tiers",
-        "isDefaultVersion",
-        "transport",
-        "endpointConfig",
-        "visibility",
-        "type",
-        "apiDefinition"
-      ],
-      "allOf": [
-        {
-          "$ref": "#/definitions/APIInfo"
-        },
-        {
-          "properties": {
-            "apiDefinition": {
-              "description": "Swagger definition of the API which contains details about URI templates and scopes\n",
-              "type": "string",
-              "example": "{\"paths\":{\"/substract\":{\"get\":{\"x-auth-type\":\"Application & Application User\",\"x-throttling-tier\":\"Unlimited\",\"parameters\":[{\"name\":\"x\",\"required\":true,\"type\":\"string\",\"in\":\"query\"},{\"name\":\"y\",\"required\":true,\"type\":\"string\",\"in\":\"query\"}],\"responses\":{\"200\":{}}}},\"/add\":{\"get\":{\"x-auth-type\":\"Application & Application User\",\"x-throttling-tier\":\"Unlimited\",\"parameters\":[{\"name\":\"x\",\"required\":true,\"type\":\"string\",\"in\":\"query\"},{\"name\":\"y\",\"required\":true,\"type\":\"string\",\"in\":\"query\"}],\"responses\":{\"200\":{}}}}},\"swagger\":\"2.0\",\"info\":{\"title\":\"CalculatorAPI\",\"version\":\"1.0.0\"}}"
-            },
-            "wsdlUri": {
-              "description": "WSDL URL if the API is based on a WSDL endpoint\n",
-              "type": "string",
-              "example": "http://www.webservicex.com/globalweather.asmx?wsdl"
-            },
-            "responseCaching": {
-              "type": "string",
-              "example": "Disabled"
-            },
-            "cacheTimeout": {
-              "type": "integer",
-              "example": 300
-            },
-            "destinationStatsEnabled": {
-              "type": "string",
-              "example": "Disabled"
-            },
-            "isDefaultVersion": {
-              "type": "boolean",
-              "example": false
-            },
-            "type": {
-              "type": "string",
-              "description": "The api creation type to be used. Accepted values are HTTP, WS, SOAPTOREST",
-              "enum": [
-                "HTTP",
-                "WS",
-                "SOAPTOREST"
-              ],
-              "example": "HTTP",
-              "default": "HTTP"
-            },
-            "transport": {
-              "description": "Supported transports for the API (http and/or https).\n",
-              "type": "array",
-              "items": {
-                "type": "string"
-              },
-              "example": [
-                "http",
-                "https"
-              ]
-            },
-            "tags": {
-              "type": "array",
-              "description": "Search keywords related to the API",
-              "items": {
-                "type": "string"
-              },
-              "example": [
-                "substract",
-                "add"
-              ]
-            },
-            "tiers": {
-              "type": "array",
-              "description": "The subscription tiers selected for the particular API",
-              "items": {
-                "type": "string"
-              },
-              "example": [
-                "Unlimited"
-              ]
-            },
-            "apiLevelPolicy": {
-              "description": "The policy selected for the particular API",
-              "type": "string",
-              "example": "Unlimited"
-            },
-            "authorizationHeader": {
-              "type": "string",
-              "description": "Name of the Authorization header used for invoking the API. If it is not set, Authorization header name specified\nin tenant or system level will be used.\n"
-            },
-            "apiSecurity": {
-              "type": "string",
-              "description": "Type of API security, the current API secured with. It can be either OAuth2 or mutual SSL or both. If\nit is not set OAuth2 will be set as the security for the current API.\n"
-            },
-            "maxTps": {
-              "$ref": "#/definitions/APIMaxTps"
-            },
-            "visibility": {
-              "type": "string",
-              "description": "The visibility level of the API. Accepts one of the following. PUBLIC, PRIVATE, RESTRICTED OR CONTROLLED.",
-              "enum": [
-                "PUBLIC",
-                "PRIVATE",
-                "RESTRICTED",
-                "CONTROLLED"
-              ],
-              "example": "PUBLIC"
-            },
-            "visibleRoles": {
-              "type": "array",
-              "description": "The user roles that are able to access the API",
-              "items": {
-                "type": "string"
-              },
-              "example": []
-            },
-            "visibleTenants": {
-              "type": "array",
-              "items": {
-                "type": "string"
-              }
-            },
-            "endpointConfig": {
-              "type": "string",
-              "example": "{\"production_endpoints\":{\"url\":\"https://localhost:9443/am/sample/pizzashack/v1/api/\",\"config\":{\"suspendErrorCode\":\"101000\",\"suspendDuration\":\"2000\",\"suspendMaxDuration\":\"3\",\"factor\":\"2\",\"retryErroCode\":\"101000\",\"retryTimeOut\":\"4\",\"retryDelay\":\"1000\",\"actionSelect\":\"fault\",\"actionDuration\":\"3000\"}},\"sandbox_endpoints\":{\"url\":\"https://localhost:9443/am/sample/pizzashack/v1/api/\",\"config\":null},\"endpoint_type\":\"http\"}"
-            },
-            "endpointSecurity": {
-              "$ref": "#/definitions/APIEndpointSecurity"
-            },
-            "gatewayEnvironments": {
-              "description": "Comma separated list of gateway environments.\n",
-              "type": "string",
-              "example": "Production and Sandbox"
-            },
-            "labels": {
-              "description": "Labels of micro-gateway environments attached to the API.\n",
-              "type": "array",
-              "items": {
-                "$ref": "#/definitions/Label"
-              }
-            },
-            "sequences": {
-              "type": "array",
-              "items": {
-                "$ref": "#/definitions/Sequence"
-              },
-              "example": "\"sequences\": [ {\"name\": \"json_to_xml_in_message\",\"config\": null,\"type\": \"in\"}, {\"name\": \"xml_to_json_out_message\",\"config\": null,\"type\": \"out\"}, {\"name\": \"json_fault\",\"config\": null,\"type\": \"fault\"} ],"
-            },
-            "subscriptionAvailability": {
-              "type": "string",
-              "description": "The subscription availability. Accepts one of the following. current_tenant, all_tenants or specific_tenants.",
-              "enum": [
-                "current_tenant",
-                "all_tenants",
-                "specific_tenants"
-              ],
-              "example": "current_tenant"
-            },
-            "subscriptionAvailableTenants": {
-              "type": "array",
-              "items": {
-                "type": "string"
-              },
-              "example": [
-                "tenant1",
-                "tenant2"
-              ]
-            },
-            "additionalProperties": {
-              "type": "object",
-              "additionalProperties": {
-                "type": "string"
-              },
-              "description": "Map of custom properties of API"
-            },
-            "accessControl": {
-              "type": "string",
-              "description": "Is the API is restricted to certain set of publishers or creators or is it visible to all the\npublishers and creators. If the accessControl restriction is none, this API can be modified by all the\npublishers and creators, if not it can only be viewable/modifiable by certain set of publishers and creators,\n based on the restriction.\n",
-              "enum": [
-                "NONE",
-                "RESTRICTED"
-              ]
-            },
-            "accessControlRoles": {
-              "type": "array",
-              "description": "The user roles that are able to view/modify as API publisher or creator.",
-              "items": {
-                "type": "string"
-              },
-              "example": [
-                "admin"
-              ]
-            },
-            "businessInformation": {
-              "$ref": "#/definitions/APIBusinessInformation"
-            },
-            "corsConfiguration": {
-              "$ref": "#/definitions/APICorsConfiguration"
-            }
-          }
-        }
-      ]
-    },
-    "APIProductList": {
-      "title": "API Product List",
-      "properties": {
-        "count": {
-          "type": "integer",
-          "description": "Number of API Products returned.\n",
-          "example": 1
-        },
-        "next": {
-          "type": "string",
-          "description": "Link to the next subset of resources qualified.\nEmpty if no more resources are to be returned.\n",
-          "example": "/api-products?limit=1&offset=2&query="
-        },
-        "previous": {
-          "type": "string",
-          "description": "Link to the previous subset of resources qualified.\nEmpty if current subset is the first subset returned.\n",
-          "example": "/api-products?limit=1&offset=0&query="
-        },
-        "list": {
-          "type": "array",
-          "items": {
-            "$ref": "#/definitions/APIProductInfo"
-          }
-        },
-        "pagination": {
-          "properties": {
-            "offset": {
-              "type": "integer",
-              "example": 12
-            },
-            "limit": {
-              "type": "integer",
-              "example": 25
-            },
-            "total": {
-              "type": "integer",
-              "example": 1290
-            }
-          }
-        }
-      }
-    },
-    "APIProductInfo": {
-      "title": "API Info object with basic API details.",
-      "properties": {
-        "id": {
-          "type": "string",
-          "description": "UUID of the api registry artifact\n",
-          "example": "01234567-0123-0123-0123-012345678901"
-        },
-        "name": {
-          "type": "string",
-          "description": "Name of the API Product",
-          "example": "CalculatorAPIProduct"
-        },
-        "description": {
-          "type": "string",
-          "description": "A brief description about the API",
-          "example": "A calculator API Product that supports basic operations"
-        },
-        "provider": {
-          "description": "If the provider value is not given, the user invoking the API will be used as the provider.\n",
-          "type": "string",
-          "example": "admin"
-        },
-        "thumbnailUri": {
-          "type": "string",
-          "example": "/api-products/01234567-0123-0123-0123-012345678901/thumbnail"
-        },
-        "state": {
-          "type": "string",
-          "description": "State of the API product. Only published api products are visible on the store\n",
-          "enum": [
-            "CREATED",
-            "PUBLISHED"
-          ]
-        }
-      }
-    },
-    "APIProductDetailed": {
-      "title": "API Product object",
-      "required": [
-        "name"
-      ],
-      "allOf": [
-        {
-          "$ref": "#/definitions/APIProductInfo"
-        },
-        {
-          "properties": {
-            "apiProductDefinition": {
-              "description": "Swagger definition of the API Product which contains details about URI templates and scopes\n",
-              "type": "string",
-              "example": ""
-            },
-            "visibility": {
-              "type": "string",
-              "description": "The visibility level of the API. Accepts one of the following. PUBLIC, PRIVATE, RESTRICTED OR CONTROLLED.",
-              "enum": [
-                "PUBLIC",
-                "PRIVATE",
-                "RESTRICTED",
-                "CONTROLLED"
-              ],
-              "example": "PUBLIC"
-            },
-            "state": {
-              "type": "string",
-              "description": "State of the API product. Only published api products are visible on the store\n",
-              "enum": [
-                "CREATED",
-                "PUBLISHED"
-              ]
-            },
-            "visibleRoles": {
-              "type": "array",
-              "description": "The user roles that are able to access the API",
-              "items": {
-                "type": "string"
-              },
-              "example": []
-            },
-            "visibleTenants": {
-              "type": "array",
-              "items": {
-                "type": "string"
-              }
-            },
-            "subscriptionAvailability": {
-              "type": "string",
-              "description": "The subscription availability. Accepts one of the following. current_tenant, all_tenants or specific_tenants.",
-              "enum": [
-                "current_tenant",
-                "all_tenants",
-                "specific_tenants"
-              ],
-              "example": "current_tenant"
-            },
-            "subscriptionAvailableTenants": {
-              "type": "array",
-              "items": {
-                "type": "string"
-              },
-              "example": [
-                "tenant1",
-                "tenant2"
-              ]
-            },
-            "additionalProperties": {
-              "type": "object",
-              "additionalProperties": {
-                "type": "string"
-              },
-              "description": "Map of custom properties of API"
-            },
-            "businessInformation": {
-              "$ref": "#/definitions/APIProductBusinessInformation"
-            },
-            "apis": {
-              "description": "APIs and resources in the API Product.\n",
-              "type": "array",
-              "items": {
-                "$ref": "#/definitions/productAPI"
-              }
-            }
-          }
-=======
     "security": [
         {
             "OAuth2Security": [
@@ -10350,60 +4957,10 @@
                     }
                 }
             }
->>>>>>> 930fd3a9
         }
-      ]
     },
-    "productAPI": {
-      "title": "ProductAPI",
-      "required": [
-        "apiId"
-      ],
-      "properties": {
+    "parameters": {
         "apiId": {
-<<<<<<< HEAD
-          "type": "string",
-          "example": "01234567-0123-0123-0123-012345678901"
-        },
-        "name": {
-          "type": "string",
-          "example": "CalculatorAPI"
-        },
-        "resources": {
-          "type": "array",
-          "items": {
-            "type": "string"
-          },
-          "example": [
-            "GET:/add",
-            "GET:/divide"
-          ]
-        }
-      }
-    },
-    "Application": {
-      "title": "Application",
-      "required": [
-        "name",
-        "throttlingTier"
-      ],
-      "properties": {
-        "applicationId": {
-          "type": "string",
-          "example": "01234567-0123-0123-0123-012345678901"
-        },
-        "name": {
-          "type": "string",
-          "example": "CalculatorApp"
-        },
-        "subscriber": {
-          "type": "string",
-          "example": "admin"
-        },
-        "throttlingTier": {
-          "type": "string",
-          "example": "Unlimited"
-=======
             "name": "apiId",
             "in": "path",
             "description": "**API ID** consisting of the **UUID** of the API.\n",
@@ -10444,450 +5001,49 @@
             "description": "Version of the API\n",
             "required": true,
             "type": "string"
->>>>>>> 930fd3a9
-        },
-        "description": {
-          "type": "string",
-          "example": "Sample calculator application"
-        },
-        "groupId": {
-          "type": "string",
-          "example": ""
-        }
-      }
-    },
-    "DocumentList": {
-      "title": "Document List",
-      "properties": {
-        "count": {
-          "type": "integer",
-          "description": "Number of Documents returned.\n",
-          "example": 1
-        },
-        "next": {
-          "type": "string",
-          "description": "Link to the next subset of resources qualified.\nEmpty if no more resources are to be returned.\n",
-          "example": "/apis/01234567-0123-0123-0123-012345678901/documents?limit=1&offset=2"
-        },
-        "previous": {
-          "type": "string",
-          "description": "Link to the previous subset of resources qualified.\nEmpty if current subset is the first subset returned.\n",
-          "example": "/apis/01234567-0123-0123-0123-012345678901/documents?limit=1&offset=0"
-        },
-        "list": {
-          "type": "array",
-          "items": {
-            "$ref": "#/definitions/Document"
-          }
-        }
-      }
-    },
-    "Document": {
-      "title": "Document",
-      "required": [
-        "name",
-        "type",
-        "sourceType",
-        "visibility"
-      ],
-      "properties": {
+        },
         "documentId": {
-          "type": "string",
-          "example": "01234567-0123-0123-0123-012345678901"
-        },
-        "name": {
-          "type": "string",
-          "example": "CalculatorDoc"
-        },
-        "type": {
-          "type": "string",
-          "enum": [
-            "HOWTO",
-            "SAMPLES",
-            "PUBLIC_FORUM",
-            "SUPPORT_FORUM",
-            "API_MESSAGE_FORMAT",
-            "SWAGGER_DOC",
-            "OTHER"
-          ],
-          "example": "HOWTO"
-        },
-        "summary": {
-          "type": "string",
-          "example": "Summary of Calculator Documentation"
-        },
-        "sourceType": {
-          "type": "string",
-          "enum": [
-            "INLINE",
-            "MARKDOWN",
-            "URL",
-            "FILE"
-          ],
-          "example": "INLINE"
-        },
-        "sourceUrl": {
-          "type": "string",
-          "example": ""
-        },
-        "otherTypeName": {
-          "type": "string",
-          "example": ""
-        },
-        "visibility": {
-          "type": "string",
-          "enum": [
-            "OWNER_ONLY",
-            "PRIVATE",
-            "API_LEVEL"
-          ],
-          "example": "API_LEVEL"
-        }
-      }
-    },
-    "mediationList": {
-      "title": "Mediation List",
-      "properties": {
-        "count": {
-          "type": "integer",
-          "description": "Number of mediation sequences returned.\n",
-          "example": 1
-        },
-        "next": {
-          "type": "string",
-          "description": "Link to the next subset of sequences qualified.\nEmpty if no more sequences are to be returned.\n",
-          "example": ""
-        },
-        "previous": {
-          "type": "string",
-          "description": "Link to the previous subset of sequences qualified.\nEmpty if current subset is the first subset returned.\n",
-          "example": ""
-        },
-        "list": {
-          "type": "array",
-          "items": {
-            "$ref": "#/definitions/MediationInfo"
-          }
-        }
-      }
-    },
-    "MediationInfo": {
-      "title": "MediationInfo",
-      "required": [
-        "name",
-        "type",
-        "id"
-      ],
-      "properties": {
-        "name": {
-          "type": "string",
-          "example": "json_fault.xml"
-        },
-        "id": {
-          "type": "string",
-          "example": "01234567-0123-0123-0123-012345678901"
-        },
-        "type": {
-          "type": "string",
-          "enum": [
-            "in",
-            "out",
-            "fault"
-          ],
-          "example": "in"
-        }
-      }
-    },
-    "Mediation": {
-      "title": "Mediation",
-      "required": [
-        "name",
-        "type",
-        "config"
-      ],
-      "properties": {
-        "id": {
-          "type": "string",
-          "example": "01234567-0123-0123-0123-012345678901"
-        },
-        "name": {
-          "type": "string",
-          "example": "json_fault.xml"
-        },
-        "type": {
-          "type": "string",
-          "enum": [
-            "in",
-            "out",
-            "fault"
-          ],
-          "example": "in"
-        },
-        "config": {
-          "type": "string",
-          "example": "<sequence xmlns=\"http://ws.apache.org/ns/synapse\" name=\"log_in_message\"> <log level=\"full\"> <property name=\"IN_MESSAGE\" value=\"IN_MESSAGE_21133232\"/> </log> </sequence>"
-        }
-      }
-    },
-    "Wsdl": {
-      "title": "Wsdl",
-      "required": [
-        "name"
-      ],
-      "properties": {
-        "name": {
-          "type": "string",
-          "example": "admin--calculatorAPI2.0.wsdl"
-        },
-        "wsdlDefinition": {
-          "type": "string"
-        }
-      }
-    },
-    "TierList": {
-      "title": "Tier List",
-      "properties": {
-        "count": {
-          "type": "integer",
-          "description": "Number of Tiers returned.\n",
-          "example": 1
-        },
-        "next": {
-          "type": "string",
-          "description": "Link to the next subset of resources qualified.\nEmpty if no more resources are to be returned.\n",
-          "example": "/tiers/api?limit=1&offset=2"
-        },
-        "previous": {
-          "type": "string",
-          "description": "Link to the previous subset of resources qualified.\nEmpty if current subset is the first subset returned.\n",
-          "example": "/tiers/api?limit=1&offset=0"
-        },
-        "list": {
-          "type": "array",
-          "items": {
-            "$ref": "#/definitions/Tier"
-          }
-        }
-      }
-    },
-    "Tier": {
-      "title": "Tier",
-      "required": [
-        "name",
-        "tierPlan",
-        "requestCount",
-        "unitTime",
-        "stopOnQuotaReach"
-      ],
-      "properties": {
-        "name": {
-          "type": "string",
-          "example": "Platinum"
-        },
-        "description": {
-          "type": "string",
-          "example": "Allows 50 request(s) per minute."
-        },
-        "tierLevel": {
-          "type": "string",
-          "enum": [
-            "api",
-            "application",
-            "resource"
-          ],
-          "example": "api"
-        },
-        "attributes": {
-          "description": "Custom attributes added to the tier policy\n",
-          "type": "object",
-          "additionalProperties": {
+            "name": "documentId",
+            "in": "path",
+            "description": "Document Identifier\n",
+            "required": true,
             "type": "string"
-          },
-          "example": {}
-        },
-        "requestCount": {
-          "description": "Maximum number of requests which can be sent within a provided unit time\n",
-          "type": "integer",
-          "format": "int64",
-          "example": 50
-        },
-        "unitTime": {
-          "type": "integer",
-          "format": "int64",
-          "example": 60000
-        },
-        "timeUnit": {
-          "type": "string",
-          "example": "min"
-        },
-        "tierPlan": {
-          "description": "This attribute declares whether this tier is available under commercial or free\n",
-          "type": "string",
-          "enum": [
-            "FREE",
-            "COMMERCIAL"
-          ],
-          "example": "FREE"
-        },
-        "stopOnQuotaReach": {
-          "description": "By making this attribute to false, you are capabale of sending requests\neven if the request count exceeded within a unit time\n",
-          "type": "boolean",
-          "example": true
-        }
-      }
-    },
-    "TierPermission": {
-      "title": "tierPermission",
-      "required": [
-        "permissionType",
-        "roles"
-      ],
-      "properties": {
-        "permissionType": {
-          "type": "string",
-          "enum": [
-            "allow",
-            "deny"
-          ],
-          "example": "deny"
-        },
-        "roles": {
-          "type": "array",
-          "items": {
+        },
+        "applicationId": {
+            "name": "applicationId",
+            "in": "path",
+            "description": "**Application Identifier** consisting of the UUID of the Application.\n",
+            "required": true,
             "type": "string"
-          },
-          "example": [
-            "Internal/everyone"
-          ]
-        }
-      }
-    },
-    "SubscriptionList": {
-      "title": "Subscription List",
-      "properties": {
-        "count": {
-          "type": "integer",
-          "description": "Number of Subscriptions returned.\n",
-          "example": 1
-        },
-        "next": {
-          "type": "string",
-          "description": "Link to the next subset of resources qualified.\nEmpty if no more resources are to be returned.\n",
-          "example": "/subscriptions?limit=1&offset=2&apiId=01234567-0123-0123-0123-012345678901&groupId="
-        },
-        "previous": {
-          "type": "string",
-          "description": "Link to the previous subset of resources qualified.\nEmpty if current subset is the first subset returned.\n",
-          "example": "/subscriptions?limit=1&offset=0&apiId=01234567-0123-0123-0123-012345678901&groupId="
-        },
-        "list": {
-          "type": "array",
-          "items": {
-            "$ref": "#/definitions/Subscription"
-          }
-        }
-      }
-    },
-    "Subscription": {
-      "title": "Subscription",
-      "required": [
-        "applicationId",
-        "apiIdentifier",
-        "tier"
-      ],
-      "properties": {
+        },
         "subscriptionId": {
-          "type": "string",
-          "example": "01234567-0123-0123-0123-012345678901"
-        },
-        "applicationId": {
-          "type": "string",
-          "example": "01234567-0123-0123-0123-012345678901"
-        },
-<<<<<<< HEAD
-        "apiIdentifier": {
-          "type": "string",
-          "example": "01234567-0123-0123-0123-012345678901"
-=======
+            "name": "subscriptionId",
+            "in": "path",
+            "description": "Subscription Id\n",
+            "required": true,
+            "type": "string"
+        },
+        "mediationPolicyId": {
+            "name": "mediationPolicyId",
+            "in": "path",
+            "description": "Mediation policy Id\n",
+            "required": true,
+            "type": "string"
+        },
         "resourcePolicyId": {
             "name": "resourcePolicyId",
             "in": "path",
             "description": "registry resource Id\n",
             "required": true,
             "type": "string"
->>>>>>> 930fd3a9
-        },
-        "tier": {
-          "type": "string",
-          "example": "Unlimited"
-        },
-<<<<<<< HEAD
-        "status": {
-          "type": "string",
-          "enum": [
-            "BLOCKED",
-            "PROD_ONLY_BLOCKED",
-            "UNBLOCKED",
-            "ON_HOLD",
-            "REJECTED"
-          ],
-          "example": "UNBLOCKED"
-        }
-      }
-    },
-    "ExtendedSubscription": {
-      "title": "Subscription with Ext. Workflow Reference",
-      "required": [
-        "workflowId"
-      ],
-      "allOf": [
-        {
-          "$ref": "#/definitions/Subscription"
-        },
-        {
-          "properties": {
-            "workflowId": {
-              "type": "string",
-              "example": "01234567-0123-0123-0123-012345678901"
-            }
-          }
-        }
-      ]
-    },
-    "Sequence": {
-      "title": "Sequence",
-      "required": [
-        "name"
-      ],
-      "properties": {
-        "name": {
-          "type": "string",
-          "example": "log_in_message"
-        },
-        "type": {
-          "type": "string",
-          "example": "in"
-        },
-        "id": {
-          "type": "string",
-          "example": "69ea3fa6-55c6-472e-896d-e449dd34a824"
-        },
-        "shared": {
-          "type": "boolean",
-          "example": true
-        }
-      }
-    },
-    "Label": {
-      "title": "Label",
-      "required": [
-        "name"
-      ],
-      "properties": {
-        "name": {
-          "type": "string",
-          "example": "Development"
-=======
+        },
+        "subscriptionId-Q": {
+            "name": "subscriptionId",
+            "in": "query",
+            "description": "Subscription Id\n",
+            "required": true,
+            "type": "string"
+        },
         "policyName": {
             "name": "policyName",
             "in": "path",
@@ -10925,160 +5081,14 @@
                 "resource"
             ],
             "required": true
->>>>>>> 930fd3a9
-        },
-        "description": {
-          "type": "string",
-          "example": "Explanation about the micro gateway."
-        }
-      }
-    },
-    "Error": {
-      "title": "Error object returned with 4XX HTTP status",
-      "required": [
-        "code",
-        "message"
-      ],
-      "properties": {
-        "code": {
-          "type": "integer",
-          "format": "int64"
-        },
-<<<<<<< HEAD
-        "message": {
-          "type": "string",
-          "description": "Error message."
-        },
-        "description": {
-          "type": "string",
-          "description": "A detail description about the error message.\n"
-        },
-        "moreInfo": {
-          "type": "string",
-          "description": "Preferably an url with more details about the error.\n"
-        },
-        "error": {
-          "type": "array",
-          "description": "If there are more than one error list them out.\nFor example, list out validation errors by each field.\n",
-          "items": {
-            "$ref": "#/definitions/ErrorListItem"
-          }
-        }
-      }
-    },
-    "ErrorListItem": {
-      "title": "Description of individual errors that may have occurred during a request.",
-      "required": [
-        "code",
-        "message"
-      ],
-      "properties": {
-        "code": {
-          "type": "string"
-        },
-        "message": {
-          "type": "string",
-          "description": "Description about individual errors occurred\n"
-        }
-      }
-    },
-    "Environment": {
-      "title": "Environment",
-      "required": [
-        "name",
-        "type",
-        "serverUrl",
-        "endpoints",
-        "showInApiConsole"
-      ],
-      "properties": {
-        "name": {
-          "type": "string",
-          "example": "Production and Sandbox"
-        },
-        "type": {
-          "type": "string",
-          "example": "hybrid"
-        },
-        "serverUrl": {
-          "type": "string",
-          "example": "https://localhost:9443/services/"
-        },
-        "showInApiConsole": {
-          "type": "boolean",
-          "example": true
-        },
-        "endpoints": {
-          "$ref": "#/definitions/EnvironmentEndpoints"
-        }
-      }
-    },
-    "EnvironmentList": {
-      "title": "Environment List",
-      "properties": {
-        "count": {
-          "type": "integer",
-          "description": "Number of Environments returned.\n",
-          "example": 1
-        },
-        "list": {
-          "type": "array",
-          "items": {
-            "$ref": "#/definitions/Environment"
-          }
-        }
-      }
-    },
-    "EnvironmentEndpoints": {
-      "title": "Environment Endpoints",
-      "properties": {
-        "http": {
-          "type": "string",
-          "description": "HTTP environment URL",
-          "example": "http://localhost:8280"
-        },
-        "https": {
-          "type": "string",
-          "description": "HTTPS environment URL",
-          "example": "https://localhost:8243"
-        }
-      }
-    },
-    "FileInfo": {
-      "title": "File Information including meta data",
-      "properties": {
-        "relativePath": {
-          "type": "string",
-          "description": "relative location of the file (excluding the base context and host of the Publisher API)",
-          "example": "apis/01234567-0123-0123-0123-012345678901/thumbnail"
-        },
-        "mediaType": {
-          "type": "string",
-          "description": "media-type of the file",
-          "example": "image/jpeg"
-        }
-      }
-    },
-    "Workflow": {
-      "title": "workflow",
-      "required": [
-        "status"
-      ],
-      "properties": {
-        "status": {
-          "description": "This attribute declares whether this workflow task is approved or rejected.\n",
-          "type": "string",
-          "enum": [
-            "APPROVED",
-            "REJECTED"
-          ],
-          "example": "APPROVED"
-        },
-        "attributes": {
-          "description": "Custom attributes to complete the workflow task\n",
-          "type": "object",
-          "additionalProperties": {
-=======
+        },
+        "limit": {
+            "name": "limit",
+            "in": "query",
+            "description": "Maximum size of resource array to return.\n",
+            "default": 25,
+            "type": "integer"
+        },
         "offset": {
             "name": "offset",
             "in": "query",
@@ -11090,169 +5100,21 @@
             "name": "If-None-Match",
             "in": "header",
             "description": "Validator for conditional requests; based on the ETag of the formerly retrieved\nvariant of the resource.\n",
->>>>>>> 930fd3a9
             "type": "string"
-          },
-          "example": {}
-        },
-        "description": {
-          "type": "string",
-          "example": "Approve workflow request."
-        }
-      }
-    },
-    "APIMaxTps": {
-      "properties": {
-        "production": {
-          "type": "integer",
-          "format": "int64",
-          "example": 1000
-        },
-        "sandbox": {
-          "type": "integer",
-          "format": "int64",
-          "example": 1000
-        }
-      }
-    },
-    "APIEndpointSecurity": {
-      "properties": {
-        "type": {
-          "type": "string",
-          "example": "basic",
-          "description": "Accepts one of the following, basic or digest.",
-          "enum": [
-            "basic",
-            "digest"
-          ]
-        },
-        "username": {
-          "type": "string",
-          "example": "admin"
-        },
-        "password": {
-          "type": "string",
-          "example": "password"
-        }
-      }
-    },
-    "APIProductBusinessInformation": {
-      "properties": {
-        "businessOwner": {
-          "type": "string",
-          "example": "businessowner"
-        },
-        "businessOwnerEmail": {
-          "type": "string",
-          "example": "businessowner@wso2.com"
-        }
-      }
-    },
-    "APIBusinessInformation": {
-      "properties": {
-        "businessOwner": {
-          "type": "string",
-          "example": "businessowner"
-        },
-        "businessOwnerEmail": {
-          "type": "string",
-          "example": "businessowner@wso2.com"
-        },
-<<<<<<< HEAD
-        "technicalOwner": {
-          "type": "string",
-          "example": "technicalowner"
-        },
-        "technicalOwnerEmail": {
-          "type": "string",
-          "example": "technicalowner@wso2.com"
-        }
-      }
-    },
-    "APICorsConfiguration": {
-      "description": "CORS configuration for the API\n",
-      "properties": {
-        "corsConfigurationEnabled": {
-          "type": "boolean",
-          "default": false
-        },
-        "accessControlAllowOrigins": {
-          "type": "array",
-          "items": {
-            "type": "string"
-          }
-        },
-        "accessControlAllowCredentials": {
-          "type": "boolean",
-          "default": false
-        },
-        "accessControlAllowHeaders": {
-          "type": "array",
-          "items": {
-=======
+        },
         "If-Match": {
             "name": "If-Match",
             "in": "header",
             "description": "Validator for conditional requests; based on ETag.\n",
->>>>>>> 930fd3a9
             "type": "string"
-          }
-        },
-<<<<<<< HEAD
-        "accessControlAllowMethods": {
-          "type": "array",
-          "items": {
-=======
+        },
         "scopeName": {
             "name": "name",
             "in": "path",
             "description": "Scope name\n",
             "required": true,
->>>>>>> 930fd3a9
             "type": "string"
-          }
-        }
-      }
-    },
-    "Certificates": {
-      "title": "Certificates",
-      "description": "Representation of a list of certificates",
-      "properties": {
-        "count": {
-          "type": "integer",
-          "example": 1
-        },
-<<<<<<< HEAD
-        "next": {
-          "type": "string",
-          "example": "/certificates?limit=1&offset=2"
-        },
-        "previous": {
-          "type": "string",
-          "example": "/certificates?limit=1&offset=0"
-        },
-        "certificates": {
-          "type": "array",
-          "items": {
-            "$ref": "#/definitions/CertMetadata"
-          }
-        },
-        "pagination": {
-          "properties": {
-            "offset": {
-              "type": "integer",
-              "example": 12
-            },
-            "limit": {
-              "type": "integer",
-              "example": 25
-            },
-            "total": {
-              "type": "integer",
-              "example": 1290
-            }
-          }
-=======
+        },
         "expand": {
             "name": "expand",
             "in": "query",
@@ -11281,35 +5143,8 @@
             "description": "For cross-tenant invocations, this is used to specify the tenant domain, where the resource need to be\n  retirieved from.\n",
             "required": false,
             "type": "string"
->>>>>>> 930fd3a9
         }
-      }
     },
-<<<<<<< HEAD
-    "CertMetadata": {
-      "title": "Certificate",
-      "description": "Representation of the details of a certificate",
-      "properties": {
-        "alias": {
-          "type": "string",
-          "example": "wso2carbon"
-        },
-        "endpoint": {
-          "type": "string",
-          "example": "www.abc.com"
-        }
-      }
-    },
-    "CertificateInfo": {
-      "title": "Certificate information",
-      "properties": {
-        "status": {
-          "type": "string",
-          "example": "Active"
-        },
-        "validity": {
-          "$ref": "#/definitions/CertificateValidity"
-=======
     "definitions": {
         "APIList": {
             "title": "API List",
@@ -13064,302 +6899,116 @@
                     }
                 }
             ]
->>>>>>> 930fd3a9
-        },
-        "version": {
-          "type": "string",
-          "example": "V3"
-        },
-        "subject": {
-          "type": "string",
-          "example": "CN=wso2.com, OU=wso2, O=wso2, L=Colombo, ST=Western, C=LK"
-        }
-      }
-    },
-    "CertificateValidity": {
-      "title": "Certificate Valid period",
-      "properties": {
-        "from": {
-          "type": "string",
-          "example": "12-12-2017"
-        },
-        "to": {
-          "type": "string",
-          "example": "01-01-2019"
-        }
-      }
-    },
-    "ClientCertificates": {
-      "title": "Client Certificates",
-      "description": "Representation of a list of client certificates",
-      "properties": {
-        "count": {
-          "type": "integer",
-          "example": 1
-        },
-        "next": {
-          "type": "string",
-          "example": "/certificates?limit=1&offset=2"
-        },
-        "previous": {
-          "type": "string",
-          "example": "/certificates?limit=1&offset=0"
-        },
-        "certificates": {
-          "type": "array",
-          "items": {
-            "$ref": "#/definitions/ClientCertMetadata"
-          }
-        },
-        "pagination": {
-          "properties": {
-            "offset": {
-              "type": "integer",
-              "example": 12
-            },
-            "limit": {
-              "type": "integer",
-              "example": 25
-            },
-            "total": {
-              "type": "integer",
-              "example": 1290
-            }
-          }
-        }
-      }
-    },
-    "ClientCertMetadata": {
-      "title": "Client certificate meta data",
-      "description": "Meta data of certificate",
-      "properties": {
-        "alias": {
-          "type": "string",
-          "example": "wso2carbon"
-        },
-        "apiId": {
-          "type": "string",
-          "example": "64eca60b-2e55-4c38-8603-e9e6bad7d809"
-        },
-        "tier": {
-          "type": "string",
-          "example": "Gold"
-        }
-      }
-    },
-    "SearchResultList": {
-      "title": "Unified Search Result List",
-      "properties": {
-        "count": {
-          "type": "integer",
-          "description": "Number of results returned.\n",
-          "example": 1
-        },
-        "next": {
-          "type": "string",
-          "description": "Link to the next subset of resources qualified.\nEmpty if no more resources are to be returned.\n",
-          "example": "/apis?limit=1&offset=2&query="
-        },
-        "previous": {
-          "type": "string",
-          "description": "Link to the previous subset of resources qualified.\nEmpty if current subset is the first subset returned.\n",
-          "example": "/apis?limit=1&offset=0&query="
-        },
-        "list": {
-          "type": "array",
-          "items": {
-            "$ref": "#/definitions/SearchResult"
-          }
-        },
-        "pagination": {
-          "properties": {
-            "offset": {
-              "type": "integer",
-              "example": 12
-            },
-            "limit": {
-              "type": "integer",
-              "example": 25
-            },
-            "total": {
-              "type": "integer",
-              "example": 1290
-            }
-          }
-        }
-      }
-    },
-    "SearchResult": {
-      "title": "Search Result",
-      "properties": {
-        "id": {
-          "type": "string",
-          "example": "01234567-0123-0123-0123-012345678901"
-        },
-        "name": {
-          "type": "string",
-          "example": "TestAPI"
-        },
-        "type": {
-          "type": "string",
-          "enum": [
-            "DOC",
-            "API"
-          ],
-          "example": "API"
-        }
-      }
-    },
-    "APISearchResult": {
-      "title": "API Result",
-      "allOf": [
-        {
-          "$ref": "#/definitions/SearchResult"
-        },
-        {
-          "properties": {
-            "description": {
-              "type": "string",
-              "description": "A brief description about the API",
-              "example": "A calculator API that supports basic operations"
-            },
-            "context": {
-              "type": "string",
-              "description": "A string that represents the context of the user's request",
-              "example": "CalculatorAPI"
-            },
-            "version": {
-              "type": "string",
-              "description": "The version of the API",
-              "example": "1.0.0"
-            },
-            "provider": {
-              "description": "If the provider value is not given, the user invoking the API will be used as the provider.\n",
-              "type": "string",
-              "example": "admin"
-            },
-            "status": {
-              "type": "string",
-              "description": "This describes in which status of the lifecycle the API is",
-              "example": "CREATED"
-            },
-            "thumbnailUri": {
-              "type": "string",
-              "example": "/apis/01234567-0123-0123-0123-012345678901/thumbnail"
-            }
-          }
-        }
-      ]
-    },
-    "DocumentSearchResult": {
-      "title": "Document Result",
-      "allOf": [
-        {
-          "$ref": "#/definitions/SearchResult"
-        },
-        {
-          "properties": {
-            "docType": {
-              "type": "string",
-              "enum": [
-                "HOWTO",
-                "SAMPLES",
-                "PUBLIC_FORUM",
-                "SUPPORT_FORUM",
-                "API_MESSAGE_FORMAT",
-                "SWAGGER_DOC",
-                "OTHER"
-              ],
-              "example": "HOWTO"
-            },
-            "summary": {
-              "type": "string",
-              "example": "Summary of Calculator Documentation"
-            },
-            "sourceType": {
-              "type": "string",
-              "enum": [
-                "INLINE",
-                "URL",
-                "FILE"
-              ],
-              "example": "INLINE"
-            },
-            "sourceUrl": {
-              "type": "string",
-              "example": ""
-            },
-            "otherTypeName": {
-              "type": "string",
-              "example": ""
-            },
-            "visibility": {
-              "type": "string",
-              "enum": [
-                "OWNER_ONLY",
-                "PRIVATE",
-                "API_LEVEL"
-              ],
-              "example": "API_LEVEL"
-            },
-            "apiName": {
-              "type": "string",
-              "description": "The name of the associated API",
-              "example": "TestAPI"
-            },
-            "apiVersion": {
-              "type": "string",
-              "description": "The version of the associated API",
-              "example": "1.0.0"
-            },
-            "apiProvider": {
-              "type": "string",
-              "example": "admin"
-            }
-<<<<<<< HEAD
-          }
-        }
-      ]
-    },
-    "ResourcePolicyList": {
-      "title": "Resource policy List",
-      "properties": {
-        "list": {
-          "type": "array",
-          "items": {
-            "$ref": "#/definitions/ResourcePolicyInfo"
-          }
-        },
-        "count": {
-          "type": "integer",
-          "description": "Number of policy resources returned.\n",
-          "example": 1
-        }
-      }
-    },
-    "ResourcePolicyInfo": {
-      "title": "Resource policy Info object with conversion policy resource details.",
-      "properties": {
-        "id": {
-          "type": "string",
-          "description": "UUID of the resource policy registry artifact\n",
-          "example": "01234567-0123-0123-0123-012345678901"
-        },
-        "httpVerb": {
-          "type": "string",
-          "description": "HTTP verb used for the resource path",
-          "example": "get"
-        },
-        "resourcePath": {
-          "type": "string",
-          "description": "A string that represents the resource path of the api for the related resource policy",
-          "example": "CalculatorAPI"
-        },
-        "content": {
-          "type": "string",
-          "description": "The resource policy content",
-          "example": "<header description=\"SOAPAction\" name=\"SOAPAction\" scope=\"transport\" value=\"http://ws.cdyne.com/PhoneVerify/query/CheckPhoneNumber\"/>"
-=======
+        },
+        "DocumentSearchResult": {
+            "title": "Document Result",
+            "allOf": [
+                {
+                    "$ref": "#/definitions/SearchResult"
+                },
+                {
+                    "properties": {
+                        "docType": {
+                            "type": "string",
+                            "enum": [
+                                "HOWTO",
+                                "SAMPLES",
+                                "PUBLIC_FORUM",
+                                "SUPPORT_FORUM",
+                                "API_MESSAGE_FORMAT",
+                                "SWAGGER_DOC",
+                                "OTHER"
+                            ],
+                            "example": "HOWTO"
+                        },
+                        "summary": {
+                            "type": "string",
+                            "example": "Summary of Calculator Documentation"
+                        },
+                        "sourceType": {
+                            "type": "string",
+                            "enum": [
+                                "INLINE",
+                                "URL",
+                                "FILE"
+                            ],
+                            "example": "INLINE"
+                        },
+                        "sourceUrl": {
+                            "type": "string",
+                            "example": ""
+                        },
+                        "otherTypeName": {
+                            "type": "string",
+                            "example": ""
+                        },
+                        "visibility": {
+                            "type": "string",
+                            "enum": [
+                                "OWNER_ONLY",
+                                "PRIVATE",
+                                "API_LEVEL"
+                            ],
+                            "example": "API_LEVEL"
+                        },
+                        "apiName": {
+                            "type": "string",
+                            "description": "The name of the associated API",
+                            "example": "TestAPI"
+                        },
+                        "apiVersion": {
+                            "type": "string",
+                            "description": "The version of the associated API",
+                            "example": "1.0.0"
+                        },
+                        "apiProvider": {
+                            "type": "string",
+                            "example": "admin"
+                        }
+                    }
+                }
+            ]
+        },
+        "ResourcePolicyList": {
+            "title": "Resource policy List",
+            "properties": {
+                "list": {
+                    "type": "array",
+                    "items": {
+                        "$ref": "#/definitions/ResourcePolicyInfo"
+                    }
+                },
+                "count": {
+                    "type": "integer",
+                    "description": "Number of policy resources returned.\n",
+                    "example": 1
+                }
+            }
+        },
+        "ResourcePolicyInfo": {
+            "title": "Resource policy Info object with conversion policy resource details.",
+            "properties": {
+                "id": {
+                    "type": "string",
+                    "description": "UUID of the resource policy registry artifact\n",
+                    "example": "01234567-0123-0123-0123-012345678901"
+                },
+                "httpVerb": {
+                    "type": "string",
+                    "description": "HTTP verb used for the resource path",
+                    "example": "get"
+                },
+                "resourcePath": {
+                    "type": "string",
+                    "description": "A string that represents the resource path of the api for the related resource policy",
+                    "example": "CalculatorAPI"
+                },
+                "content": {
+                    "type": "string",
+                    "description": "The resource policy content",
+                    "example": "<header description=\"SOAPAction\" name=\"SOAPAction\" scope=\"transport\" value=\"http://ws.cdyne.com/PhoneVerify/query/CheckPhoneNumber\"/>"
+                }
+            }
         },
         "Settings": {
             "title": "Settings",
@@ -13380,9 +7029,6 @@
                     }
                 }
             }
->>>>>>> 930fd3a9
         }
-      }
     }
-  }
 }