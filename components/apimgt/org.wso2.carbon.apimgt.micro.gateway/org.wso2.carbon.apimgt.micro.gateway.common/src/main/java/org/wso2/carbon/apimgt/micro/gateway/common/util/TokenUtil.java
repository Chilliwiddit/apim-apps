--- conflicted
+++ resolved
@@ -106,8 +106,8 @@
      * @return OAuthApplicationInfoDTO
      */
     public static OAuthApplicationInfoDTO registerClient(OAuthApplicationRequestDTO applicationRequestDTO,
-<<<<<<< HEAD
-            String username, String password) throws OnPremiseGatewayException {
+                                                         String username, char[] password)
+            throws OnPremiseGatewayException {
 
         String restApiVersion = ConfigManager.getConfigManager()
                 .getProperty(OnPremiseGatewayConstants.API_VERSION_PROPERTY);
@@ -134,10 +134,6 @@
                 apiPublisherUrl + OnPremiseGatewayConstants.DYNAMIC_CLIENT_REGISTRATION_URL_SUFFIX
                         .replace(OnPremiseGatewayConstants.API_VERSION_PARAM, restApiVersion).replace("//",
                                 OnPremiseGatewayConstants.URL_PATH_SEPARATOR); //remove "//" created in cloud case.
-=======
-                                                         String username, char[] password)
-            throws OnPremiseGatewayException {
->>>>>>> 7a4754bf
         CloseableHttpClient httpClient = HttpClients.createDefault();
         String authHeader = getBasicAuthHeaderValue(username, password);
         HttpPost httpPost = new HttpPost(clientRegistrationUrl);
