/*
 * Copyright (c) 2018 WSO2 Inc. (http://www.wso2.org) All Rights Reserved.
 *
 * WSO2 Inc. licenses this file to you under the Apache License,
 * Version 2.0 (the "License"); you may not use this file except
 * in compliance with the License.
 * You may obtain a copy of the License at
 *
 *   http://www.apache.org/licenses/LICENSE-2.0
 *
 * Unless required by applicable law or agreed to in writing,
 * software distributed under the License is distributed on an
 * "AS IS" BASIS, WITHOUT WARRANTIES OR CONDITIONS OF ANY
 * KIND, either express or implied.  See the License for the
 * specific language governing permissions and limitations
 * under the License.
 */

package org.wso2.carbon.apimgt.micro.gateway.common.util;

/**
 * On Premise Gateway Common constants
 */
public class OnPremiseGatewayConstants {

    public static final String CONFIG_FILE_NAME = "on-premise-gateway.properties";

    public static final String API_GATEWAY_URL_PROPERTY_KEY = "api.gateway.url";
    public static final String API_PUBLISHER_URL_PROPERTY_KEY = "api.publisher.url";
    public static final String DEFAULT_API_PUBLISHER_URL = "https://localhost:9443";

    public static final String API_ADMIN_URL_PROPERTY_KEY = "api.admin.url";
    public static final String UPDATED_API_INFO_RETRIEVAL_DURATION = "updated.api.info.retrieval.duration";
    public static final int DEFAULT_UPDATED_API_INFO_RETRIEVAL_DURATION = 60 * 15 * 1000;

    public static final String TOKEN_API_SUFFIX = "/token";
    public static final String DYNAMIC_CLIENT_REGISTRATION_URL_SUFFIX = "/client-registration/{version}/register";

    public static final String API_REQUEST_UNIQUE_IDENTIFIER = "unique.identifier";
    public static final String API_REQUEST_UNIQUE_IDENTIFIER_HOLDER = "$token";
    public static final String APT_REQUEST_TOKEN_HEADER = "Request-Token";

    public static final String DEFAULT_CHARSET = "UTF-8";

    public static final String CONTENT_TYPE_HEADER = "Content-Type";
    public static final String CONTENT_TYPE_APPLICATION_JSON = "application/json";
    public static final String AUTHORIZATION_HEADER = "Authorization";
    public static final String AUTHORIZATION_BEARER = "Bearer ";
    public static final String AUTHORIZATION_BASIC = "Basic ";

    public static final String TOKEN_SCOPE = "scope";
    public static final String TOKEN_GRANT_TYPE_KEY = "grant_type";
    public static final String TOKEN_GRANT_TYPE = "password";
    public static final String USERNAME_KEY = "username";
    public static final String PASSWORD_KEY = "password";

    public static final String DEFAULT_DCR_CALLBACK_URL = "https://wso2.com";
    public static final String DEFAULT_DCR_CLIENT_NAME = "on-premise-gateway";
    public static final String DEFAULT_DCR_SCOPE = "Production";
    public static final String DEFAULT_DCR_GRANT_TYPE = "password refresh_token";

    public static final String EMPTY_STRING = "";
<<<<<<< HEAD
    public static final String API_VERSION_PARAM = "{version}";
    public static final String CLOUD_API = "cloud";
    public static final String API_VERSION_PROPERTY = "rest.api.version";
    public static final String API_DEFAULT_VERSION = "v0.11";
    public static final String URL_PATH_SEPARATOR = "/";

=======
    public static final String USERNAME_SEPARATOR = "@";
    public static final String UNIQUE_IDENTIFIER_HOLDER = "$token";
>>>>>>> 6fd76872

    public static final int DEFAULT_RETRY_COUNT = 3;

}<|MERGE_RESOLUTION|>--- conflicted
+++ resolved
@@ -28,7 +28,6 @@
     public static final String API_GATEWAY_URL_PROPERTY_KEY = "api.gateway.url";
     public static final String API_PUBLISHER_URL_PROPERTY_KEY = "api.publisher.url";
     public static final String DEFAULT_API_PUBLISHER_URL = "https://localhost:9443";
-
     public static final String API_ADMIN_URL_PROPERTY_KEY = "api.admin.url";
     public static final String UPDATED_API_INFO_RETRIEVAL_DURATION = "updated.api.info.retrieval.duration";
     public static final int DEFAULT_UPDATED_API_INFO_RETRIEVAL_DURATION = 60 * 15 * 1000;
@@ -39,11 +38,12 @@
     public static final String API_REQUEST_UNIQUE_IDENTIFIER = "unique.identifier";
     public static final String API_REQUEST_UNIQUE_IDENTIFIER_HOLDER = "$token";
     public static final String APT_REQUEST_TOKEN_HEADER = "Request-Token";
-
     public static final String DEFAULT_CHARSET = "UTF-8";
 
+    public static final String ACCESS_TOKEN = "access_token";
     public static final String CONTENT_TYPE_HEADER = "Content-Type";
     public static final String CONTENT_TYPE_APPLICATION_JSON = "application/json";
+    public static final String ACCEPT_HEADER = "Accept";
     public static final String AUTHORIZATION_HEADER = "Authorization";
     public static final String AUTHORIZATION_BEARER = "Bearer ";
     public static final String AUTHORIZATION_BASIC = "Basic ";
@@ -60,17 +60,13 @@
     public static final String DEFAULT_DCR_GRANT_TYPE = "password refresh_token";
 
     public static final String EMPTY_STRING = "";
-<<<<<<< HEAD
     public static final String API_VERSION_PARAM = "{version}";
     public static final String CLOUD_API = "cloud";
     public static final String API_VERSION_PROPERTY = "rest.api.version";
     public static final String API_DEFAULT_VERSION = "v0.11";
     public static final String URL_PATH_SEPARATOR = "/";
-
-=======
     public static final String USERNAME_SEPARATOR = "@";
     public static final String UNIQUE_IDENTIFIER_HOLDER = "$token";
->>>>>>> 6fd76872
 
     public static final int DEFAULT_RETRY_COUNT = 3;
 
