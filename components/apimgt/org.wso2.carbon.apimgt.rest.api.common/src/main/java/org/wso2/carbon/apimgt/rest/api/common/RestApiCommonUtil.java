package org.wso2.carbon.apimgt.rest.api.common;

import org.apache.commons.lang3.StringUtils;
import org.apache.commons.logging.Log;
import org.apache.commons.logging.LogFactory;
import org.joda.time.DateTime;
import org.joda.time.format.DateTimeFormatter;
import org.joda.time.format.ISODateTimeFormat;
import org.wso2.carbon.apimgt.api.APIConsumer;
import org.wso2.carbon.apimgt.api.APIDefinition;
import org.wso2.carbon.apimgt.api.APIManagementException;
import org.wso2.carbon.apimgt.api.APIMgtAuthorizationFailedException;
import org.wso2.carbon.apimgt.api.APIProvider;
import org.wso2.carbon.apimgt.api.model.API;
import org.wso2.carbon.apimgt.api.model.APIIdentifier;
import org.wso2.carbon.apimgt.impl.APIManagerFactory;
import org.wso2.carbon.apimgt.impl.definitions.OASParserUtil;
import org.wso2.carbon.apimgt.impl.utils.APIUtil;
import org.wso2.carbon.context.CarbonContext;
import org.wso2.carbon.utils.multitenancy.MultitenantConstants;
import org.wso2.carbon.utils.multitenancy.MultitenantUtils;

import java.util.Date;
import java.util.HashMap;
import java.util.Map;
import java.util.UUID;
import java.util.regex.Matcher;
import java.util.regex.Pattern;

public class RestApiCommonUtil {

    public static final ThreadLocal userThreadLocal = new ThreadLocal();
    private static final Log log = LogFactory.getLog(RestApiCommonUtil.class);

    public static void setThreadLocalRequestedTenant(String user) {

        userThreadLocal.set(user);
    }

    public static void unsetThreadLocalRequestedTenant() {

        userThreadLocal.remove();
    }

    public static String getThreadLocalRequestedTenant() {

        return (String) userThreadLocal.get();
    }

    public static APIProvider getLoggedInUserProvider() throws APIManagementException {

        return APIManagerFactory.getInstance().getAPIProvider(getLoggedInUsername());
    }

    /** Returns an APIConsumer which is corresponding to the current logged in user taken from the carbon context
     *
     * @return an APIConsumer which is corresponding to the current logged in user
     * @throws APIManagementException
     */
    public static APIConsumer getLoggedInUserConsumer() throws APIManagementException {

        return APIManagerFactory.getInstance().getAPIConsumer(getLoggedInUsername());
    }

    public static String getLoggedInUsername() {

        return CarbonContext.getThreadLocalCarbonContext().getUsername();
    }

    public static String getLoggedInUserTenantDomain() {

        return CarbonContext.getThreadLocalCarbonContext().getTenantDomain();
    }

    /**
     * Returns date in RFC3339 format.
     * Example: 2008-11-13T12:23:30-08:00
     *
     * @param date Date object
     * @return date string in RFC3339 format.
     */
    public static String getRFC3339Date(Date date) {

        DateTimeFormatter jodaDateTimeFormatter = ISODateTimeFormat.dateTime();
        DateTime dateTime = new DateTime(date);
        return jodaDateTimeFormatter.print(dateTime);
    }

    /**
     * Returns the next/previous offset/limit parameters properly when current offset, limit and size parameters are
     * specified
     *
     * @param offset current starting index
     * @param limit current max records
     * @param size maximum index possible
     * @return the next/previous offset/limit parameters as a hash-map
     */
    public static Map<String, Integer> getPaginationParams(Integer offset, Integer limit, Integer size) {

        Map<String, Integer> result = new HashMap<>();
        if (offset >= size || offset < 0)
            return result;

        int start = offset;
        int end = offset + limit - 1;

        int nextStart = end + 1;
        if (nextStart < size) {
            result.put(RestApiConstants.PAGINATION_NEXT_OFFSET, nextStart);
            result.put(RestApiConstants.PAGINATION_NEXT_LIMIT, limit);
        }

        int previousEnd = start - 1;
        int previousStart = previousEnd - limit + 1;

        if (previousEnd >= 0) {
            if (previousStart < 0) {
                result.put(RestApiConstants.PAGINATION_PREVIOUS_OFFSET, 0);
                result.put(RestApiConstants.PAGINATION_PREVIOUS_LIMIT, limit);
            } else {
                result.put(RestApiConstants.PAGINATION_PREVIOUS_OFFSET, previousStart);
                result.put(RestApiConstants.PAGINATION_PREVIOUS_LIMIT, limit);
            }
        }
        return result;
    }

    /** Returns the paginated url for APIs API
     *
     * @param offset starting index
     * @param limit max number of objects returned
     * @param query search query value
     * @return constructed paginated url
     */
    public static String getAPIPaginatedURL(Integer offset, Integer limit, String query) {

        String paginatedURL = RestApiConstants.APIS_GET_PAGINATION_URL;
        paginatedURL = paginatedURL.replace(RestApiConstants.LIMIT_PARAM, String.valueOf(limit));
        paginatedURL = paginatedURL.replace(RestApiConstants.OFFSET_PARAM, String.valueOf(offset));
        paginatedURL = paginatedURL.replace(RestApiConstants.QUERY_PARAM, query);
        return paginatedURL;
    }

    /** Returns the paginated url for Applications API
     *
     * @param offset starting index
     * @param limit max number of objects returned
     * @param groupId groupId of the Application
     * @return constructed paginated url
     */
    public static String getApplicationPaginatedURL(Integer offset, Integer limit, String groupId) {
        return getApplicationPaginatedURLWithSortParams(offset, limit, groupId, null, null);
    }

    /**
     * Returns the paginated url for Applications API when it comes to sortOrder and sortBy
     *
     * @param offset    starting index
     * @param limit     max number of objects returned
     * @param groupId   group ID of the application
     * @param sortOrder specified sorting order ex: ASC
     * @param sortBy    specified parameter for the sort ex: name
     * @return constructed paginated url
     */
    public static String getApplicationPaginatedURLWithSortParams(Integer offset, Integer limit, String groupId,
                                                                  String sortOrder, String sortBy) {
        groupId = groupId == null ? "" : groupId;
        String paginatedURL = RestApiConstants.APPLICATIONS_GET_PAGINATION_URL;
        if (StringUtils.isNoneBlank(sortBy) || StringUtils.isNotBlank(sortOrder)) {
            sortOrder = sortOrder == null ? "" : sortOrder;
            sortBy = sortBy == null ? "" : sortBy;
            paginatedURL = RestApiConstants.APPLICATIONS_GET_PAGINATION_URL_WITH_SORTBY_SORTORDER;
            paginatedURL = paginatedURL.replace(RestApiConstants.SORTBY_PARAM, sortBy);
            paginatedURL = paginatedURL.replace(RestApiConstants.SORTORDER_PARAM, sortOrder);
        }
        paginatedURL = paginatedURL.replace(RestApiConstants.LIMIT_PARAM, String.valueOf(limit));
        paginatedURL = paginatedURL.replace(RestApiConstants.OFFSET_PARAM, String.valueOf(offset));
        paginatedURL = paginatedURL.replace(RestApiConstants.GROUPID_PARAM, groupId);
        return paginatedURL;
    }

    /** Returns the paginated url for admin  /Applications API
     *
     * @param offset starting index
     * @param limit max number of objects returned
     * @return constructed paginated url
     */
    public static String getApplicationPaginatedURL(Integer offset, Integer limit) {

        String paginatedURL = RestApiConstants.APPLICATIONS_GET_PAGINATION_URL;
        paginatedURL = paginatedURL.replace(RestApiConstants.LIMIT_PARAM, String.valueOf(limit));
        paginatedURL = paginatedURL.replace(RestApiConstants.OFFSET_PARAM, String.valueOf(offset));
        return paginatedURL;
    }

    /** Returns the paginated url for subscriptions for a particular API identifier
     *
     * @param offset starting index
     * @param limit max number of objects returned
     * @param apiId API Identifier
     * @param groupId groupId of the Application
     * @return constructed paginated url
     */
    public static String getSubscriptionPaginatedURLForAPIId(Integer offset, Integer limit, String apiId,
                                                             String groupId) {

        groupId = groupId == null ? "" : groupId;
        String paginatedURL = RestApiConstants.SUBSCRIPTIONS_GET_PAGINATION_URL_APIID;
        paginatedURL = paginatedURL.replace(RestApiConstants.LIMIT_PARAM, String.valueOf(limit));
        paginatedURL = paginatedURL.replace(RestApiConstants.OFFSET_PARAM, String.valueOf(offset));
        paginatedURL = paginatedURL.replace(RestApiConstants.APIID_PARAM, apiId);
        paginatedURL = paginatedURL.replace(RestApiConstants.GROUPID_PARAM, groupId);
        return paginatedURL;
    }

    /** Returns the paginated url for subscriptions for a particular application
     *
     * @param offset starting index
     * @param limit max number of objects returned
     * @param applicationId application id
     * @return constructed paginated url
     */
    public static String getSubscriptionPaginatedURLForApplicationId(Integer offset, Integer limit,
                                                                     String applicationId) {

        String paginatedURL = RestApiConstants.SUBSCRIPTIONS_GET_PAGINATION_URL_APPLICATIONID;
        paginatedURL = paginatedURL.replace(RestApiConstants.LIMIT_PARAM, String.valueOf(limit));
        paginatedURL = paginatedURL.replace(RestApiConstants.OFFSET_PARAM, String.valueOf(offset));
        paginatedURL = paginatedURL.replace(RestApiConstants.APPLICATIONID_PARAM, applicationId);
        return paginatedURL;
    }

    /** Returns the paginated url for documentations
     *
     * @param offset starting index
     * @param limit max number of objects returned
     * @return constructed paginated url
     */
    public static String getDocumentationPaginatedURL(Integer offset, Integer limit, String apiId) {

        String paginatedURL = RestApiConstants.DOCUMENTS_GET_PAGINATION_URL;
        paginatedURL = paginatedURL.replace(RestApiConstants.LIMIT_PARAM, String.valueOf(limit));
        paginatedURL = paginatedURL.replace(RestApiConstants.OFFSET_PARAM, String.valueOf(offset));
        paginatedURL = paginatedURL.replace(RestApiConstants.APIID_PARAM, apiId);
        return paginatedURL;
    }

    /** Returns the paginated url for API ratings
     *
     * @param offset starting index
     * @param limit max number of objects returned
     * @return constructed paginated url
     */
    public static String getRatingPaginatedURL(Integer offset, Integer limit, String apiId) {

        String paginatedURL = RestApiConstants.RATINGS_GET_PAGINATION_URL;
        paginatedURL = paginatedURL.replace(RestApiConstants.LIMIT_PARAM, String.valueOf(limit));
        paginatedURL = paginatedURL.replace(RestApiConstants.OFFSET_PARAM, String.valueOf(offset));
        paginatedURL = paginatedURL.replace(RestApiConstants.APIID_PARAM, apiId);
        return paginatedURL;
    }

    /** Returns the paginated url for tiers
     *
     * @param tierLevel tier level (api/application or resource)
     * @param offset starting index
     * @param limit max number of objects returned
     * @return constructed paginated url
     */
    public static String getTiersPaginatedURL(String tierLevel, Integer offset, Integer limit) {

        String paginatedURL = RestApiConstants.TIERS_GET_PAGINATION_URL;
        paginatedURL = paginatedURL.replace(RestApiConstants.TIER_LEVEL_PARAM, tierLevel);
        paginatedURL = paginatedURL.replace(RestApiConstants.LIMIT_PARAM, String.valueOf(limit));
        paginatedURL = paginatedURL.replace(RestApiConstants.OFFSET_PARAM, String.valueOf(offset));
        return paginatedURL;
    }

    /** Returns the paginated url for tags
     *
     * @param offset starting index
     * @param limit max number of objects returned
     * @return constructed paginated url
     */
    public static String getTagsPaginatedURL(Integer offset, Integer limit) {

        String paginatedURL = RestApiConstants.TAGS_GET_PAGINATION_URL;
        paginatedURL = paginatedURL.replace(RestApiConstants.LIMIT_PARAM, String.valueOf(limit));
        paginatedURL = paginatedURL.replace(RestApiConstants.OFFSET_PARAM, String.valueOf(offset));
        return paginatedURL;
    }

    /**
     * Returns the paginated URL for scopes.
     *
     * @param offset starting index
     * @param limit  max number of objects returned
     * @return constructed paginated url
     */
    public static String getScopesPaginatedURL(Integer offset, Integer limit) {

        String paginatedURL = RestApiConstants.SCOPES_GET_PAGINATION_URL;
        paginatedURL = paginatedURL.replace(RestApiConstants.LIMIT_PARAM, String.valueOf(limit));
        paginatedURL = paginatedURL.replace(RestApiConstants.OFFSET_PARAM, String.valueOf(offset));
        return paginatedURL;
    }

    /** Returns the paginated url for tags
     *
     * @param offset starting index
     * @param limit max number of objects returned
     * @return constructed paginated url
     */
    public static String getResourcePathPaginatedURL(Integer offset, Integer limit) {

        String paginatedURL = RestApiConstants.RESOURCE_PATH_PAGINATION_URL;
        paginatedURL = paginatedURL.replace(RestApiConstants.LIMIT_PARAM, String.valueOf(limit));
        paginatedURL = paginatedURL.replace(RestApiConstants.OFFSET_PARAM, String.valueOf(offset));
        return paginatedURL;
    }

    /** Returns the paginated url for APIProducts API
     *
     * @param offset starting index
     * @param limit max number of objects returned
     * @param query search query value
     * @return constructed paginated url
     */
    public static String getAPIProductPaginatedURL(Integer offset, Integer limit, String query) {

        String paginatedURL = RestApiConstants.APIS_GET_PAGINATION_URL;
        paginatedURL = paginatedURL.replace(RestApiConstants.LIMIT_PARAM, String.valueOf(limit));
        paginatedURL = paginatedURL.replace(RestApiConstants.OFFSET_PARAM, String.valueOf(offset));
        paginatedURL = paginatedURL.replace(RestApiConstants.QUERY_PARAM, query);
        return paginatedURL;
    }

    /** Returns the paginated url for product documentations
     *
     * @param offset starting index
     * @param limit max number of objects returned
     * @return constructed paginated url
     */
    public static String getProductDocumentationPaginatedURL(Integer offset, Integer limit, String apiId) {

        String paginatedURL = RestApiConstants.PRODUCT_DOCUMENTS_GET_PAGINATION_URL;
        paginatedURL = paginatedURL.replace(RestApiConstants.LIMIT_PARAM, String.valueOf(limit));
        paginatedURL = paginatedURL.replace(RestApiConstants.OFFSET_PARAM, String.valueOf(offset));
        paginatedURL = paginatedURL.replace(RestApiConstants.APIID_PARAM, apiId);
        return paginatedURL;
    }

    public static APIProvider getProvider(String username) throws APIManagementException {

        return APIManagerFactory.getInstance().getAPIProvider(username);
    }

    /**
     * Check whether the specified apiId is of type UUID
     *
     * @param apiId api identifier
     * @return true if apiId is of type UUID, false otherwise
     */
    @SuppressWarnings("ResultOfMethodCallIgnored")
    public static boolean isUUID(String apiId) {

        try {
            UUID.fromString(apiId);
            return true;
        } catch (IllegalArgumentException e) {
            if (log.isDebugEnabled()) {
                log.debug(apiId + " is not a valid UUID");
            }
            return false;
        }

    }

    public static APIConsumer getConsumer(String subscriberName) throws APIManagementException {
        return APIManagerFactory.getInstance().getAPIConsumer(subscriberName);
    }

    /**
     * This method retrieves the Swagger Definition for an API to be displayed
     *
     * @param api         API
     * @param apiProvider API Provider
     * @return String with the swagger definition
     */
    public static String retrieveSwaggerDefinition(API api, APIProvider apiProvider)
            throws APIManagementException {
        String apiSwagger = null;
        String providerName = APIUtil.replaceEmailDomainBack(api.getId().getProviderName());
        String providerTenantDomain = MultitenantUtils.getTenantDomain(providerName);
        if (api.getUuid() != null) {
            apiSwagger = apiProvider.getOpenAPIDefinition(api.getUuid(), providerTenantDomain);
        } else {
            apiSwagger = apiProvider.getOpenAPIDefinition(api.getId(), providerTenantDomain);
        }
         
        APIDefinition parser = OASParserUtil.getOASParser(apiSwagger);
        return parser.getOASDefinitionForPublisher(api, apiSwagger);
    }

    /**
     * Check if the user's tenant and the API's tenant is equal. If it is not this will throw an
     * APIMgtAuthorizationFailedException
     *
     * @param apiIdentifier API Identifier
     * @throws APIMgtAuthorizationFailedException
     */
    public static void validateUserTenantWithAPIIdentifier(APIIdentifier apiIdentifier)
            throws APIMgtAuthorizationFailedException {
        String username = getLoggedInUsername();
        String providerName = APIUtil.replaceEmailDomainBack(apiIdentifier.getProviderName());
        String providerTenantDomain = MultitenantUtils.getTenantDomain(providerName);
        String loggedInUserTenantDomain = getLoggedInUserTenantDomain();
        if (!providerTenantDomain.equals(loggedInUserTenantDomain)) {
            String errorMsg = "User " + username + " is not allowed to access " + apiIdentifier.toString()
                    + " as it belongs to a different tenant : " + providerTenantDomain;
            throw new APIMgtAuthorizationFailedException(errorMsg);
        }
    }

    /**
     * Url validator, Allow any url with https and http.
     * Allow any url without fully qualified domain
     *
     * @param url Url as string
     * @return boolean type stating validated or not
     */
    public static boolean isURL(String url) {

        Pattern pattern = Pattern.compile("^(http|https)://(.)+", Pattern.CASE_INSENSITIVE);
        Matcher matcher = pattern.matcher(url);
        return matcher.matches();

    }
<<<<<<< HEAD
=======

>>>>>>> b5a2b0e7
    /**
     * This method retrieves the AsyncAPI Definition for an API to be displayed
     * @param api API
     * @return String
     * */
    public static String retrieveAsyncAPIDefinition(API api, APIProvider apiProvider)
            throws APIManagementException {
        return apiProvider.getAsyncAPIDefinition(api.getId());
    }
<<<<<<< HEAD

=======
  
>>>>>>> b5a2b0e7
    public static String getValidateTenantDomain(String xWSO2Tenant) {

        String tenantDomain = getLoggedInUserTenantDomain();
        if (xWSO2Tenant == null) {
            return tenantDomain;
        } else {
            if (MultitenantConstants.SUPER_TENANT_DOMAIN_NAME.equals(tenantDomain)) {
                return xWSO2Tenant;
            } else {
                return tenantDomain;
            }
        }

    }
}<|MERGE_RESOLUTION|>--- conflicted
+++ resolved
@@ -436,10 +436,7 @@
         return matcher.matches();
 
     }
-<<<<<<< HEAD
-=======
-
->>>>>>> b5a2b0e7
+
     /**
      * This method retrieves the AsyncAPI Definition for an API to be displayed
      * @param api API
@@ -449,11 +446,7 @@
             throws APIManagementException {
         return apiProvider.getAsyncAPIDefinition(api.getId());
     }
-<<<<<<< HEAD
-
-=======
-  
->>>>>>> b5a2b0e7
+
     public static String getValidateTenantDomain(String xWSO2Tenant) {
 
         String tenantDomain = getLoggedInUserTenantDomain();
@@ -468,4 +461,5 @@
         }
 
     }
+
 }