--- conflicted
+++ resolved
@@ -6,13 +6,7 @@
 
 import io.swagger.annotations.ApiParam;
 
-<<<<<<< HEAD
-import org.wso2.carbon.apimgt.rest.api.admin.dto.WorkflowInfoDTO;
 import org.wso2.carbon.apimgt.rest.api.admin.dto.ErrorDTO;
-import org.wso2.carbon.apimgt.rest.api.admin.dto.WorkflowListDTO;
-=======
-import org.wso2.carbon.apimgt.rest.api.admin.dto.ErrorDTO;
->>>>>>> 6b6ae8c4
 import org.wso2.carbon.apimgt.rest.api.admin.dto.WorkflowDTO;
 
 import java.util.List;
@@ -32,49 +26,6 @@
 
    private final WorkflowsApiService delegate = WorkflowsApiServiceFactory.getWorkflowsApi();
 
-    @GET
-    @Path("/{externalWorkflowRef}")
-    @Consumes({ "application/json" })
-    @Produces({ "application/json" })
-    @io.swagger.annotations.ApiOperation(value = "Get details of a the pending workflow request according to the External Workflow Reference.\n", notes = "Using this operation, you can retrieve complete details of a pending workflow request that either belongs to application creation, application subscription, application registration, api state change, user self sign up.. You need to provide the External_Workflow_Reference of the workflow Request to retrive it.\n", response = WorkflowInfoDTO.class)
-    @io.swagger.annotations.ApiResponses(value = { 
-        @io.swagger.annotations.ApiResponse(code = 200, message = "OK.\nRequested Workflow Pending is returned\n"),
-        
-        @io.swagger.annotations.ApiResponse(code = 304, message = "Not Modified.\nEmpty body because the client has already the latest version of the requested resource.\n"),
-        
-        @io.swagger.annotations.ApiResponse(code = 404, message = "Not Found.\nRequested workflow pendding process does not exist.\n"),
-        
-        @io.swagger.annotations.ApiResponse(code = 406, message = "Not Acceptable.\nThe requested media type is not supported\n") })
-
-    public Response workflowsExternalWorkflowRefGet(@ApiParam(value = "from the externel workflow reference we decide what is the the pending request that the are requesting.\n",required=true ) @PathParam("externalWorkflowRef")  String externalWorkflowRef,
-    @ApiParam(value = "Validator for conditional requests; based on the ETag of the formerly retrieved\nvariant of the resource (Will be supported in future).\n"  )@HeaderParam("If-None-Match") String ifNoneMatch)
-    {
-    return delegate.workflowsExternalWorkflowRefGet(externalWorkflowRef,ifNoneMatch);
-    }
-    @GET
-    
-    @Consumes({ "application/json" })
-    @Produces({ "application/json" })
-    @io.swagger.annotations.ApiOperation(value = "Retrieve All pending workflow processes\n", notes = "This operation can be used to retrieve list of workflow pending processes.\n", response = WorkflowListDTO.class)
-    @io.swagger.annotations.ApiResponses(value = { 
-        @io.swagger.annotations.ApiResponse(code = 200, message = "OK.\nWorkflow pendding process list returned.\n"),
-        
-        @io.swagger.annotations.ApiResponse(code = 304, message = "Not Modified.\nEmpty body because the client has already the latest version of the requested resource (Will be supported in future).\n"),
-        
-        @io.swagger.annotations.ApiResponse(code = 400, message = "Bad Request.\nInvalid request or validation error.\n"),
-        
-        @io.swagger.annotations.ApiResponse(code = 404, message = "Not Found.\nRequested user does not exist.\n"),
-        
-        @io.swagger.annotations.ApiResponse(code = 406, message = "Not Acceptable.\nThe requested media type is not supported.\n") })
-
-    public Response workflowsGet(@ApiParam(value = "Maximum size of resource array to return.\n", defaultValue="25") @QueryParam("limit")  Integer limit,
-    @ApiParam(value = "Starting point within the complete list of items qualified.\n", defaultValue="0") @QueryParam("offset")  Integer offset,
-    @ApiParam(value = "Media types acceptable for the response. Default is application/json.\n"  , defaultValue="application/json")@HeaderParam("Accept") String accept,
-    @ApiParam(value = "Validator for conditional requests; based on the ETag of the formerly retrieved\nvariant of the resource (Will be supported in future).\n"  )@HeaderParam("If-None-Match") String ifNoneMatch,
-    @ApiParam(value = "We need to show the values of each workflow process separately .for that we use workflow type.\nWorkflow type can be AM_APPLICATION_CREATION, AM_SUBSCRIPTION_CREATION,   AM_USER_SIGNUP, AM_APPLICATION_REGISTRATION_PRODUCTION, AM_APPLICATION_REGISTRATION_SANDBOX.\n", allowableValues="{values=[AM_APPLICATION_CREATION, AM_SUBSCRIPTION_CREATION, AM_USER_SIGNUP, AM_APPLICATION_REGISTRATION_PRODUCTION, AM_APPLICATION_REGISTRATION_SANDBOX, AM_SUBSCRIPTION_DELETION, AM_APPLICATION_DELETION, AM_API_STATE]}") @QueryParam("workflowType")  String workflowType)
-    {
-    return delegate.workflowsGet(limit,offset,accept,ifNoneMatch,workflowType);
-    }
     @POST
     @Path("/update-workflow-status")
     @Consumes({ "application/json" })
