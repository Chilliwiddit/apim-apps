swagger: '2.0'
######################################################
# Prolog
######################################################
info:
  version: "0.16.0"
  title: "WSO2 API Manager - Admin"
  description: |
    This document specifies a **RESTful API** for WSO2 **API Manager** - Admin Portal.
    Please see [full swagger definition](https://raw.githubusercontent.com/wso2/carbon-apimgt/v6.5.176/components/apimgt/org.wso2.carbon.apimgt.rest.api.admin/src/main/resources/admin-api.yaml) of the API which is written using [swagger 2.0](http://swagger.io/) specification.
  contact:
    name: "WSO2"
    url: "http://wso2.com/products/api-manager/"
    email: "architecture@wso2.com"
  license:
    name: "Apache 2.0"
    url: "http://www.apache.org/licenses/LICENSE-2.0.html"

######################################################
# The fixed parts of the URLs of the API
######################################################

# The schemes supported by the API
schemes:
  - https

# The domain of the API.
# This is configured by the customer during deployment.
# The given host is just an example.
host: apis.wso2.com

# The base path of the API.
# Will be prefixed to all paths.
basePath: /api/am/admin/v0.16

# The following media types can be passed as input in message bodies of the API.
# The actual media type must be specified in the Content-Type header field of the request.
# The default is json, i.e. the Content-Type header is not needed to
# be set, but supporting it serves extensibility.
consumes:
  - application/json

# The following media types may be passed as output in message bodies of the API.
# The media type(s) consumable by the requestor is specified in the Accept header field
# of the corresponding request.
# The actual media type returned will be specfied in the Content-Type header field
# of the of the response.
# The default of the Accept header is json, i.e. there is not needed to
# set the value, but supporting it serves extensibility.
produces:
  - application/json

x-wso2-security:
  apim:
    x-wso2-scopes:
      - description: ""
        roles: admin
        name: apim:tier_view
        key: apim:tier_view
      - description: ""
        roles: admin
        name: apim:tier_manage
        key: apim:tier_manage
      - description: ""
        roles: admin
        name: apim:bl_view
        key: apim:bl_view
      - description: ""
        roles: admin
        name: apim:bl_manage
        key: apim:bl_manage
      - description: ""
        roles: admin
        name: apim:mediation_policy_view
        key: apim:mediation_policy_view
      - description: ""
        roles: admin
        name: apim:mediation_policy_create
        key: apim:mediation_policy_create
      - description: ""
        roles: admin
        name: apim:app_owner_change
        key: apim:app_owner_change
      - description: ""
        roles: admin
        name: apim:app_import_export
        key: apim:app_import_export
      - description: ""
        roles: admin
        name: apim:api_import_export
        key: apim:api_import_export
      - description: ""
        roles: admin
        name: apim:label_manage
        key: apim:label_manage
      - description: ""
        roles: admin
        name: apim:label_read
        key: apim:label_read
      - description: ""
        roles: admin
        name: apim:monetization_usage_publish
        key: apim:monetization_usage_publish
      - description: ""
        roles: admin
        name: apim:api_workflow_approve
        key: apim:api_workflow_approve
      - description: ""
        roles: admin
        name: apim:bot_data
        key: apim:bot_data
      - description: ""
        roles: admin
        name: apim:tenantInfo
        key: apim:tenantInfo
      - description: ""
        roles: admin
        name: apim:admin_operations
        key: apim:admin_operations

######################################################
# The "API Collection" resource APIs
######################################################
paths:
  ######################################################
  # The "Application Throttling Policy Collection" resource API
  ######################################################
  '/throttling/policies/application':

    #-----------------------------------------------------
    # Retrieve all Application level policies
    #-----------------------------------------------------
    get:
      x-wso2-curl: "curl -k -H \"Authorization: Bearer e59e2657-4c2a-3cd0-8b48-0f4f39940c41\" https://localhost:9443/api/am/admin/v0.16/throttling/policies/application"
      x-wso2-request: |
        GET https://localhost:9443/api/am/admin/v0.16/throttling/policies/application
        Authorization: Bearer e59e2657-4c2a-3cd0-8b48-0f4f39940c41
      x-wso2-response: "HTTP/1.1 200 OK\r\nContent-Type: application/json\r\n\r\n{\r\n  \"count\": 4,\r\n  \"list\": [\r\n    {\r\n      \"policyId\": \"aef4447a-f996-4b3c-9c47-d0a401ab913c\",\r\n      \"policyName\": \"50PerMin\",\r\n      \"displayName\": \"50PerMin\",\r\n      \"description\": \"Allows 50 request per minute\",\r\n      \"isDeployed\": true,\r\n      \"defaultLimit\": {\r\n        \"type\": \"RequestCountLimit\",\r\n        \"timeUnit\": \"min\",\r\n        \"unitTime\": 1,\r\n        \"requestCount\": 50\r\n      }\r\n    },\r\n    {\r\n      \"policyId\": \"472b573d-b162-4ac9-9984-531ee03d9d7c\",\r\n      \"policyName\": \"20PerMin\",\r\n      \"displayName\": \"20PerMin\",\r\n      \"description\": \"Allows 20 request per minute\",\r\n      \"isDeployed\": true,\r\n      \"defaultLimit\": {\r\n        \"type\": \"RequestCountLimit\",\r\n        \"timeUnit\": \"min\",\r\n        \"unitTime\": 1,\r\n        \"requestCount\": 20\r\n      }\r\n    },\r\n    {\r\n      \"policyId\": \"251d4f70-29f8-40f4-8aad-f2d1e7b8cfc2\",\r\n      \"policyName\": \"10PerMin\",\r\n      \"displayName\": \"10PerMin\",\r\n      \"description\": \"Allows 10 request per minute\",\r\n      \"isDeployed\": true,\r\n      \"defaultLimit\": {\r\n        \"type\": \"RequestCountLimit\",\r\n        \"timeUnit\": \"min\",\r\n        \"unitTime\": 1,\r\n        \"requestCount\": 10\r\n      }\r\n    },\r\n    {\r\n      \"policyId\": \"aaaef257-5453-42e6-b4a6-c48567864f92\",\r\n      \"policyName\": \"Unlimited\",\r\n      \"displayName\": \"Unlimited\",\r\n      \"description\": \"Allows unlimited requests\",\r\n      \"isDeployed\": true,\r\n      \"defaultLimit\": {\r\n        \"type\": \"RequestCountLimit\",\r\n        \"timeUnit\": \"min\",\r\n        \"unitTime\": 1,\r\n        \"requestCount\": 2147483647\r\n      }\r\n    }\r\n  ]\r\n}\r\n"
      x-scope: apim:tier_view
      summary: Get all Application Throttling Policies
      description: |
        Retrieves all existing application throttling policies.
      parameters:
        - $ref: '#/parameters/Accept'
        - $ref: '#/parameters/If-None-Match'
        - $ref: '#/parameters/If-Modified-Since'
      tags:
        - Application Policy (Collection)
      responses:
        200:
          description: |
            OK.
            Policies returned
          schema:
            $ref: '#/definitions/ApplicationThrottlePolicyList'
          headers:
            Content-Type:
              description: |
                The content type of the body.
              type: string
            ETag:
              description: |
                Entity Tag of the response resource. Used by caches, or in conditional requests (Will be supported in future).
              type: string
            Last-Modified:
              description: |
                Date and time the resource has been modifed the last time.
                Used by caches, or in conditional requests (Will be supported in future).
              type: string
        304:
          description: |
            Not Modified.
            Empty body because the client has already the latest version of the requested resource (Will be supported in future).
        406:
          description: |
            Not Acceptable.
            The requested media type is not supported.
          schema:
            $ref: '#/definitions/Error'

    #-----------------------------------------------------
    # Add a Application level Throttling Policy
    #-----------------------------------------------------
    post:
      x-wso2-curl: "curl -k -H \"Authorization: Bearer 0c6439fd-9b16-3c2e-be6e-1086e0b9aa93\" -X POST -H \"Content-Type: application/json\" https://localhost:9443/api/am/admin/v0.16/throttling/policies/application -d @data.json"
      x-wso2-request: "POST https://localhost:9443/api/am/admin/v0.16/throttling/policies/application\r\nAuthorization: Bearer 0c6439fd-9b16-3c2e-be6e-1086e0b9aa93\r\nContent-Type: application/json\r\n\r\n{\r\n  \"policyName\": \"1PerMin\",\r\n  \"displayName\": \"1PerMin\",\r\n  \"description\": \"Allows 1 request per minute\",\r\n  \"defaultLimit\": {\r\n    \"type\": \"RequestCountLimit\",\r\n    \"timeUnit\": \"min\",\r\n    \"unitTime\": 1,\r\n    \"requestCount\": 1\r\n  }\r\n}"
      x-wso2-response: "HTTP/1.1 201 Created\r\nLocation: https://localhost:9443/api/am/admin/v0.16/throttling/policies/application/f7becc49-9cc1-463f-bc2b-fc4c82582479\r\nContent-Type: application/json\r\n\r\n{\r\n  \"policyId\": \"f7becc49-9cc1-463f-bc2b-fc4c82582479\",\r\n  \"policyName\": \"1PerMin\",\r\n  \"displayName\": \"1PerMin\",\r\n  \"description\": \"Allows 1 request per minute\",\r\n  \"isDeployed\": true,\r\n  \"defaultLimit\": {\r\n    \"type\": \"RequestCountLimit\",\r\n    \"timeUnit\": \"min\",\r\n    \"unitTime\": 1,\r\n    \"requestCount\": 1\r\n  }\r\n}"
      x-scope: apim:tier_manage
      summary: Add an Application Throttling Policy
      description: |
        This operation can be used to add a new application level throttling policy.
      parameters:
        - in: body
          name: body
          description: |
            Application level policy object that should to be added
          required: true
          schema:
            $ref: '#/definitions/ApplicationThrottlePolicy'
        - $ref: '#/parameters/Content-Type'
      tags:
        - Application Policy (Collection)
      responses:
        201:
          description: |
            Created.
            Successful response with the newly created object as entity in the body.
            Location header contains URL of newly created entity.
          schema:
            $ref: '#/definitions/ApplicationThrottlePolicy'
          headers:
            Location:
              description: |
                Location of the newly created Policy object.
              type: string
            Content-Type:
              description: |
                The content type of the body.
              type: string
            ETag:
              description: |
                Entity Tag of the response resource.
                Used by caches, or in conditional requests (Will be supported in future).
              type: string
        400:
          description: |
            Bad Request.
            Invalid request or validation error
          schema:
            $ref: '#/definitions/Error'
        415:
          description: |
            Unsupported media type.
            The entity of the request was in a not supported format.
<<<<<<< HEAD
=======

>>>>>>> 9d313ca4
  ######################################################
  # The "Individual Application Throttling Policy" resource API
  ######################################################
  '/throttling/policies/application/{policyId}':

    #-----------------------------------------------------
    # Retrieve a certain Application Policy
    #-----------------------------------------------------
    get:
      x-wso2-curl: "curl -k -H \"Authorization: Bearer 0c6439fd-9b16-3c2e-be6e-1086e0b9aa93\" https://localhost:9443/api/am/admin/v0.16/throttling/policies/application/6fc88136-dd36-4e81-ac6c-746225c5001b"
      x-wso2-request: |
        GET https://localhost:9443/api/am/admin/v0.16/throttling/policies/application/6fc88136-dd36-4e81-ac6c-746225c5001b
        Authorization: Bearer 0c6439fd-9b16-3c2e-be6e-1086e0b9aa93
      x-wso2-response: "HTTP/1.1 200 OK\r\nContent-Type: application/json\r\n\r\n{\r\n  \"policyId\": \"6fc88136-dd36-4e81-ac6c-746225c5001b\",\r\n  \"policyName\": \"10PerMwin\",\r\n  \"displayName\": \"10PerwMin\",\r\n  \"description\": \"Allows 10 request per minute\",\r\n  \"isDeployed\": true,\r\n  \"defaultLimit\": {\r\n    \"type\": \"RequestCountLimit\",\r\n    \"timeUnit\": \"min\",\r\n    \"unitTime\": 1,\r\n    \"requestCount\": 10\r\n  }\r\n}\r\n"
      x-scope: apim:tier_view
      summary: Get an Application Policy
      description: |
        Retrieves an Application Policy.
      parameters:
        - $ref: '#/parameters/policyId'
        - $ref: '#/parameters/If-None-Match'
        - $ref: '#/parameters/If-Modified-Since'
      tags:
        - Application Policy (Individual)
      responses:
        200:
          description: |
            OK.
            Policy returned
          schema:
            $ref: '#/definitions/ApplicationThrottlePolicy'
          headers:
            Content-Type:
              description: |
                The content type of the body.
              type: string
            ETag:
              description: |
                Entity Tag of the response resource.
                Used by caches, or in conditional requests (Will be supported in future).
              type: string
            Last-Modified:
              description: |
                Date and time the resource has been modifed the last time.
                Used by caches, or in conditional requests (Will be supported in future).
              type: string
        304:
          description: |
            Not Modified.
            Empty body because the client has already the latest version of the requested resource (Will be supported in future).
        404:
          description: |
            Not Found.
            Requested Tier does not exist.
          schema:
            $ref: '#/definitions/Error'
        406:
          description: |
            Not Acceptable.
            The requested media type is not supported.
          schema:
            $ref: '#/definitions/Error'

    #-----------------------------------------------------
    # Delete an Application level throttling policy
    #-----------------------------------------------------
    delete:
      x-wso2-curl: "curl -k -X DELETE -H \"Authorization: Bearer 0d63e133-7ad6-3aeb-9ca9-9299e0708122\" https://localhost:9443/api/am/admin/v0.16/throttling/policies/application/f7becc49-9cc1-463f-bc2b-fc4c82582479"
      x-wso2-request: |
        DELETE https://localhost:9443/api/am/admin/v0.16/throttling/policies/application/f7becc49-9cc1-463f-bc2b-fc4c82582479
        Authorization: Bearer 0d63e133-7ad6-3aeb-9ca9-9299e0708122
      x-wso2-response: "HTTP/1.1 200 OK"
      x-scope: apim:tier_manage
      summary: Delete an Application Throttling policy
      description: |
        Deletes an Application level throttling policy.
      parameters:
        - $ref: '#/parameters/policyId'
        - $ref: '#/parameters/If-Match'
        - $ref: '#/parameters/If-Unmodified-Since'
      tags:
        - Application Policy (Individual)
      responses:
        200:
          description: |
            OK.
            Resource successfully deleted.
        404:
          description: |
            Not Found.
            Resource to be deleted does not exist.
          schema:
            $ref: '#/definitions/Error'
        412:
          description: |
            Precondition Failed.
            The request has not been performed because one of the preconditions is not met (Will be supported in future).
          schema:
            $ref: '#/definitions/Error'

    #-----------------------------------------------------
    # Update an Application throttling policy
    #-----------------------------------------------------
    put:
      x-wso2-curl: "curl -k -X PUT -H \"Authorization: Bearer 0c6439fd-9b16-3c2e-be6e-1086e0b9aa93\" -H \"Content-Type: application/json\" https://localhost:9443/api/am/admin/v0.16/throttling/policies/application/f7becc49-9cc1-463f-bc2b-fc4c82582479 -d @data.json"
      x-wso2-request: "PUT https://localhost:9443/api/am/admin/v0.16/throttling/policies/application/f7becc49-9cc1-463f-bc2b-fc4c82582479\r\nAuthorization: Bearer 0c6439fd-9b16-3c2e-be6e-1086e0b9aa93\r\nContent-Type: application/json\r\n\r\n{\r\n  \"policyName\": \"1PerMin\",\r\n  \"displayName\": \"1PerMin\",\r\n  \"description\": \"Allows single request per minute\",\r\n  \"defaultLimit\": {\r\n    \"type\": \"RequestCountLimit\",\r\n    \"timeUnit\": \"min\",\r\n    \"unitTime\": 1,\r\n    \"requestCount\": 1\r\n  }\r\n}"
      x-wso2-response: "HTTP/1.1 200 OK\r\nContent-Type: application/json\r\n\r\n{\r\n  \"policyId\": \"f7becc49-9cc1-463f-bc2b-fc4c82582479\",\r\n  \"policyName\": \"1PerMin\",\r\n  \"displayName\": \"1PerMin\",\r\n  \"description\": \"Allows single request per minute\",\r\n  \"isDeployed\": true,\r\n  \"defaultLimit\": {\r\n    \"type\": \"RequestCountLimit\",\r\n    \"timeUnit\": \"min\",\r\n    \"unitTime\": 1,\r\n    \"requestCount\": 1\r\n  }\r\n}"
      x-scope: apim:tier_manage
      summary: Update an Application Throttling policy
      description: |
        Updates an existing Application level throttling policy. Upon succesfull, you will receive the updated application policy as the response.
      parameters:
        - $ref: '#/parameters/policyId'
        - in: body
          name: body
          description: |
            Policy object that needs to be modified
          required: true
          schema:
            $ref: '#/definitions/ApplicationThrottlePolicy'
        - $ref: '#/parameters/Content-Type'
        - $ref: '#/parameters/If-Match'
        - $ref: '#/parameters/If-Unmodified-Since'
      tags:
        - Application Policy (Individual)
      responses:
        200:
          description: |
            OK.
            Policy updated.
          schema:
            $ref: '#/definitions/ApplicationThrottlePolicy'
          headers:
            Location:
              description: |
                The URL of the newly created resource.
              type: string
            Content-Type:
              description: |
                The content type of the body.
              type: string
            ETag:
              description: |
                Entity Tag of the response resource.
                Used by caches, or in conditional request.
              type: string
            Last-Modified:
              description: |
                Date and time the resource has been modifed the last time.
                Used by caches, or in conditional reuquests.
              type: string
        400:
          description: |
            Bad Request.
            Invalid request or validation error.
          schema:
            $ref: '#/definitions/Error'
        404:
          description: |
            Not Found.
            The resource to be updated does not exist.
          schema:
            $ref: '#/definitions/Error'
        412:
          description: |
            Precondition Failed.
            The request has not been performed because one of the preconditions is not met.
          schema:
            $ref: '#/definitions/Error'

  /policies/mediation:
    #-----------------------------------------------------------------------------------------
    # Retrieving the list of all global mediation sequences under a given search condition
    #-----------------------------------------------------------------------------------------
    get:
      x-scope: apim:mediation_policy_view
      x-wso2-curl: "curl -k -H \"Authorization: Bearer 36a1644d-16c8-3f10-af2a-cedac82a6f21\" https://localhost:9443/api/am/admin/v0.16/policies/mediation"
      x-wso2-request: "GET https://localhost:9443/api/am/admin/v0.16/policies/mediation\r\nAuthorization: Bearer 36a1644d-16c8-3f10-af2a-cedac82a6f21"
      x-wso2-response: "HTTP/1.1 200 OK\r\nContent-Type: application/json\r\n\r\n{\r\n   \"count\": 13,\r\n   \"next\": null,\r\n   \"previous\": null,\r\n   \"list\":    [\r\n            {\r\n         \"name\": \"debug_json_fault\",\r\n         \"id\": \"563de8f3-dd1d-4ec7-afc2-d158c663ed34\",\r\n         \"type\": \"fault\"\r\n      },\r\n            {\r\n         \"name\": \"json_fault\",\r\n         \"id\": \"f9c36f4d-a2b6-41e7-b311-d358a47916be\",\r\n         \"type\": \"fault\"\r\n      },\r\n            {\r\n         \"name\": \"debug_json_fault2\",\r\n         \"id\": \"378169d3-6fd2-427f-b0db-0f378e89ccea\",\r\n         \"type\": \"fault\"\r\n      },\r\n            {\r\n         \"name\": \"json_to_xml_in_message\",\r\n         \"id\": \"3921225b-7918-4b95-a851-22c4e4e3e911\",\r\n         \"type\": \"in\"\r\n      },\r\n            {\r\n         \"name\": \"debug_in_flow\",\r\n         \"id\": \"2bc15f93-4455-4763-89b8-83600fb9d731\",\r\n         \"type\": \"in\"\r\n      },\r\n            {\r\n         \"name\": \"log_in_message\",\r\n         \"id\": \"4d287cca-76ab-44ca-b22e-919fc27c50e3\",\r\n         \"type\": \"in\"\r\n      },\r\n            {\r\n         \"name\": \"preserve_accept_header\",\r\n         \"id\": \"3776b215-b3bc-40b6-bdcb-06efa7de64be\",\r\n         \"type\": \"in\"\r\n      },\r\n            {\r\n         \"name\": \"xml_to_json_in_message\",\r\n         \"id\": \"50ac2002-769e-4f90-8549-6d0248dff7d2\",\r\n         \"type\": \"in\"\r\n      },\r\n            {\r\n         \"name\": \"xml_to_json_out_message\",\r\n         \"id\": \"2af75853-ed75-4d25-81aa-0ebbeca691ea\",\r\n         \"type\": \"out\"\r\n      },\r\n            {\r\n         \"name\": \"json_to_xml_out_message\",\r\n         \"id\": \"d9fa3ffc-f6b6-4171-ab97-eb44196cb66e\",\r\n         \"type\": \"out\"\r\n      },\r\n            {\r\n         \"name\": \"debug_out_flow\",\r\n         \"id\": \"260b7701-4071-46bd-9b66-900ac6fffed6\",\r\n         \"type\": \"out\"\r\n      },\r\n            {\r\n         \"name\": \"apply_accept_header\",\r\n         \"id\": \"15c17c2f-33e3-4c37-a262-04dfa49983a4\",\r\n         \"type\": \"out\"\r\n      },\r\n            {\r\n         \"name\": \"log_out_message\",\r\n         \"id\": \"d37dca41-c048-492a-82cf-9a2292c6fff0\",\r\n         \"type\": \"out\"\r\n      }\r\n   ]\r\n}"
      summary: |
        Get all global mediation policies
      description: |
        This operation provides you a list of available all global level mediation policies.
      parameters:
        - $ref : '#/parameters/limit'
        - $ref : '#/parameters/offset'
        - name : query
          in: query
          description: "-Not supported yet-"
          type: string
        - $ref : "#/parameters/Accept"
        - $ref : "#/parameters/If-None-Match"
      tags:
        - Mediation Policy (Collection)
      responses:
        200:
          description: |
            OK.
            List of mediation policies is returned.
          schema:
            $ref: '#/definitions/mediationList'
          headers:
            Content-Type:
              description: The content type of the body.
              type: string
            ETag:
              description: |
                Entity Tag of the response resource. Used by caches, or in conditional requests (Will be supported in future).
              type: string
        304:
          description: |
            Not Modified.
            Empty body because the client has already the latest version of the requested resource (Will be supported in future).
        406:
          description: |
            Not Acceptable.
            The requested media type is not supported
          schema:
            $ref: '#/definitions/Error'


    #----------------------------------------------------------------------------
    # Upload a global mediation policy
    #----------------------------------------------------------------------------
    post:
      x-scope: apim:mediation_policy_create
      x-wso2-curl: "curl -k -H \"Authorization: Bearer 45c1e774-7d5a-3e2a-b76c-53f786efac6b\" -H \"Content-Type: application/json\" -X POST -d @data.json \"https://localhost:9443/api/am/admin/v0.16/policies/mediation\""
      x-wso2-request: "POST https://localhost:9443/api/am/admin/v0.16/policies/mediation\r\nContent-Type: application/json\r\nAuthorization: Bearer 45c1e774-7d5a-3e2a-b76c-53f786efac6b\r\n\r\n{\r\n   \"name\": \"add_custom_header_fault\",\r\n   \"type\": \"fault\",\r\n   \"config\": \"<sequence xmlns=\\\"http://ws.apache.org/ns/synapse\\\" name=\\\"add_custom_header_fault\\\">\\n    <property name=\\\"CustomHeader\\\" scope=\\\"transport\\\" value=\\\"example\\\"/>\\n<\\/sequence>\\n\"\r\n}"
      x-wso2-response: "HTTP/1.1 201 Created\r\nLocation: https://localhost:9443/api/am/admin/v0.16/registry/resource/_system/governance/apimgt/customsequences/fault/add_custom_header_fault.xml\r\nContent-Type: application/json\r\n\r\n{\r\n   \"id\": \"2e5cebbb-e48c-4345-a912-1f0a2058aa05\",\r\n   \"name\": \"add_custom_header_fault\",\r\n   \"type\": \"fault\",\r\n   \"config\": \"<sequence xmlns=\\\"http://ws.apache.org/ns/synapse\\\" name=\\\"add_custom_header_fault\\\">\\n    <property name=\\\"CustomHeader\\\" scope=\\\"transport\\\" value=\\\"example\\\"/>\\n<\\/sequence>\\n\"\r\n}"
      summary: Add a global mediation policy
      description: |
        This operation can be used to add a new global mediation policy.
      parameters:
        - in: body
          name: body
          description: mediation policy to upload
          required: true
          schema:
            $ref: '#/definitions/Mediation'
        - $ref: '#/parameters/Content-Type'
        - $ref: '#/parameters/If-Match'
        - $ref: '#/parameters/If-Unmodified-Since'
      tags:
        - Mediation Policy (Collection)
      responses:
        200:
          description: |
            OK.
            Mediation policy added successfully.
          schema:
            $ref : '#/definitions/Mediation'
          headers:
            Location:
              description: |
                The URL of the uploaded thumbnail image of the API.
              type: string
            Content-Type:
              description: |
                The content type of the body.
              type: string
            ETag:
              description: |
                Entity Tag of the response resource.
                Used by caches, or in conditional requests (Will be supported in future).
              type: string
            Last-Modified:
              description: |
                Date and time the resource has been modifed the last time.
                Used by caches, or in conditional requests (Will be supported in future).
              type: string
        400:
          description: |
            Bad Request.
            Invalid request or validation error.
          schema:
            $ref: '#/definitions/Error'
        404:
          description: |
            Not Found.
            The resource to be updated does not exist.
          schema:
            $ref: '#/definitions/Error'
        412:
          description: |
            Precondition Failed.
            The request has not been performed because one of the preconditions is not met (Will be supported in future).
          schema:
            $ref: '#/definitions/Error'

  ######################################################
  # The "Individual global mediation sequence" resource
  ######################################################
  /policies/mediation/{mediationPolicyId}:

    #-----------------------------------------------------
    # Retrieve a particular global mediation policy
    #-----------------------------------------------------
    get:
      x-scope: apim:mediation_policy_view
      x-wso2-curl: "curl -k -H \"Authorization: Bearer da3b0521-5adb-3edc-8ab9-295b4c34c809\" https://localhost:9443/api/am/admin/v0.16/policies/mediation/2e5cebbb-e48c-4345-a912-1f0a2058aa05"
      x-wso2-request: "GET https://localhost:9443/api/am/admin/v0.16/policies/mediation/2e5cebbb-e48c-4345-a912-1f0a2058aa05\nAuthorization: Bearer da3b0521-5adb-3edc-8ab9-295b4c34c809"
      x-wso2-response: "HTTP/1.1 200 OK\nContent-Type: application/json\n\n{\n   \"id\": \"2e5cebbb-e48c-4345-a912-1f0a2058aa05\",\n   \"name\": \"add_custom_header_fault\",\n   \"type\": \"fault\",\n   \"config\": \"<sequence xmlns=\\\"http://ws.apache.org/ns/synapse\\\" name=\\\"add_custom_header_fault\\\">\\n    <property name=\\\"CustomHeader\\\" scope=\\\"transport\\\" value=\\\"example\\\"/>\\n<\\/sequence>\\n\"\n}"
      summary: Get a global mediation policy
      description: |
        This operation can be used to retrieve a particular global mediation policy.
      parameters:
        - $ref: '#/parameters/mediationPolicyId'
        - $ref: '#/parameters/Accept'
        - $ref: '#/parameters/If-None-Match'
        - $ref: '#/parameters/If-Modified-Since'
      tags:
        - Mediation Policy (Individual)
      responses:
        200:
          description: |
            OK.
            Mediation Policy returned.
          schema:
            $ref: '#/definitions/Mediation'
          headers:
            Content-Type:
              description: |
                The content type of the body.
              type: string
            ETag:
              description: |
                Entity Tag of the response resource.
                Used by caches, or in conditional requests (Will be supported in future).
              type: string
            Last-Modified:
              description: |
                Date and time the resource has been modifed the last time.
                Used by caches, or in conditional requests (Will be supported in future).
              type: string
        304:
          description: |
            Not Modified.
            Empty body because the client has already the latest version of the requested resource (Will be supported in future).
        404:
          description: |
            Not Found.
            Requested Document does not exist.
          schema:
            $ref: '#/definitions/Error'
        406:
          description: |
            Not Acceptable.
            The requested media type is not supported
          schema:
            $ref: '#/definitions/Error'

    #-----------------------------------------------------
    # Delete the mediation policy
    #-----------------------------------------------------
    delete:
      x-scope: apim:mediation_policy_create
      x-wso2-curl: "curl -k -H \"Authorization: Bearer fb2a0784-f60c-3276-8fde-5b0f70e61ecc\" -X DELETE https://localhost:9443/api/am/admin/v0.16/policies/mediation/2c85844c-588f-4000-9ce5-f4cdc422cc8b"
      x-wso2-request: "DELETE https://localhost:9443/api/am/admin/v0.16/policies/mediation/2c85844c-588f-4000-9ce5-f4cdc422cc8b\nContent-Type: application/json\nAuthorization: Bearer 58b3b072-74bb-3381-a213-ce1ca2857c2f"
      x-wso2-response: "HTTP/1.1 200 OK"
      summary: Delete a global mediation policy
      description: |
        This operation can be used to delete an existing global mediation policy providing the Id of the mediation policy.
      parameters:
        - $ref: '#/parameters/mediationPolicyId'
        - $ref: '#/parameters/If-Match'
        - $ref: '#/parameters/If-Unmodified-Since'
      tags:
        - Mediation Policy (Individual)
      responses:
        200:
          description: |
            OK.
            Mediation policy successfully deleted.
        403:
          description: |
            Forbidden.
            The request must be conditional but no condition has been specified.
          schema:
            $ref: '#/definitions/Error'
        404:
          description: |
            Not Found.
            Resource to be deleted does not exist.
          schema:
            $ref: '#/definitions/Error'
        412:
          description: |
            Precondition Failed.
            The request has not been performed because one of the preconditions is not met.
          schema:
            $ref: '#/definitions/Error'

    #-----------------------------------------------------
    # Update the a mediation policy
    #-----------------------------------------------------
    put:
      x-scope: apim:mediation_policy_create
      x-wso2-curl: "curl -k -H \"Authorization: Bearer 58b3b072-74bb-3381-a213-ce1ca2857c2f\" -H \"Content-Type: application/json\" -X PUT -d @data.json https://localhost:9443/api/am/admin/v0.16/policies/mediation/8242d72c-b7d7-4b51-9098-d24bd4a5ea3a"
      x-wso2-request: "PUT https://localhost:9443/api/am/admin/v0.16/policies/mediation/76cc38e4-f41a-457a-a987-3a677c290dc6\nContent-Type: application/json\nAuthorization: Bearer 58b3b072-74bb-3381-a213-ce1ca2857c2f\n\n{\n   \"name\": \"add_custom_header_fault\",\n   \"type\": \"fault\",\n   \"config\": \"<sequence xmlns=\\\"http://ws.apache.org/ns/synapse\\\" name=\\\"add_custom_header_fault\\\">\\n    <property name=\\\"CustomHeader\\\" scope=\\\"transport\\\" value=\\\"example\\\"/>\\n<\\/sequence>\\n\"\n}\n"
      x-wso2-response: "HTTP/1.1 200 OK\nContent-Type: application/json\n\n{\n   \"id\": \"8242d72c-b7d7-4b51-9098-d24bd4a5ea3a\",\n   \"name\": \"add_custom_header_fault\",\n   \"type\": \"fault\",\n   \"config\": \"<sequence xmlns=\\\"http://ws.apache.org/ns/synapse\\\" name=\\\"add_custom_header_fault\\\">\\n    <property name=\\\"CustomHeader\\\" scope=\\\"transport\\\" value=\\\"example\\\"/>\\n<\\/sequence>\\n\"\n}"
      summary: Update a global mediation policy
      description: |
        This operation can be used to update an existing global mediation policy.
      parameters:
        - $ref: '#/parameters/mediationPolicyId'
        - in: body
          name: body
          description: |
            Mediation policy object that needs to be added
          required: true
          schema:
            $ref: '#/definitions/Mediation'
        - $ref: '#/parameters/Content-Type'
        - $ref: '#/parameters/If-Match'
        - $ref: '#/parameters/If-Unmodified-Since'
      tags:
        - Mediation Policy (Individual)
      responses:
        200:
          description: |
            OK.
            Successful response with updated mediation policy object
          schema:
            $ref: '#/definitions/Mediation'
          headers:
            Location:
              description: |
                The URL of the newly created resource.
              type: string
            Content-Type:
              description: |
                The content type of the body.
              type: string
            ETag:
              description: |
                Entity Tag of the response resource. Used by caches, or in conditional requests (Will be supported in future).
              type: string
            Last-Modified:
              description: |
                Date and time the resource has been modifed the last time.
                Used by caches, or in conditional requests (Will be supported in future).
              type: string
        400:
          description: |
            Bad Request.
            Invalid request or validation error
          schema:
            $ref: '#/definitions/Error'
        403:
          description: |
            Forbidden.
            The request must be conditional but no condition has been specified.
          schema:
            $ref: '#/definitions/Error'
        404:
          description: |
            Not Found.
            The resource to be updated does not exist.
          schema:
            $ref: '#/definitions/Error'
        412:
          description: |
            Precondition Failed.
            The request has not been performed because one of the preconditions is not met.
          schema:
            $ref: '#/definitions/Error'
  ######################################################
  # The "Subscription Throttling Policy Collection" resource API
  ######################################################
  '/throttling/policies/subscription':

    #-----------------------------------------------------
    # Retrieve all Subscription level policies
    #-----------------------------------------------------
    get:
      x-wso2-curl: "curl -k -H \"Authorization: Bearer 0d63e133-7ad6-3aeb-9ca9-9299e0708122\" https://localhost:9443/api/am/admin/v0.16/throttling/policies/subscription"
      x-wso2-request: |
        GET https://localhost:9443/api/am/admin/v0.16/throttling/policies/subscription
        Authorization: Bearer 0d63e133-7ad6-3aeb-9ca9-9299e0708122
      x-wso2-response: "HTTP/1.1 200 OK\r\nContent-Type: application/json\r\n\r\n{\r\n  \"count\": 5,\r\n  \"list\": [\r\n    {\r\n      \"policyId\": \"6fac9345-6e49-4a31-813b-3d520e09e38b\",\r\n      \"policyName\": \"Gold\",\r\n      \"displayName\": \"Gold\",\r\n      \"description\": \"Allows 5000 requests per minute\",\r\n      \"isDeployed\": true,\r\n      \"defaultLimit\": {\r\n        \"type\": \"RequestCountLimit\",\r\n        \"timeUnit\": \"min\",\r\n        \"unitTime\": 1,\r\n        \"requestCount\": 5000\r\n      },\r\n      \"rateLimitCount\": 0,\r\n      \"rateLimitTimeUnit\": null,\r\n      \"customAttributes\": [],\r\n      \"stopOnQuotaReach\": true,\r\n      \"billingPlan\": \"FREE\"\r\n    },\r\n    {\r\n      \"policyId\": \"851bf1b4-19da-4019-949a-9b371f53c8d6\",\r\n      \"policyName\": \"Silver\",\r\n      \"displayName\": \"Silver\",\r\n      \"description\": \"Allows 2000 requests per minute\",\r\n      \"isDeployed\": true,\r\n      \"defaultLimit\": {\r\n        \"type\": \"RequestCountLimit\",\r\n        \"timeUnit\": \"min\",\r\n        \"unitTime\": 1,\r\n        \"requestCount\": 2000\r\n      },\r\n      \"rateLimitCount\": 0,\r\n      \"rateLimitTimeUnit\": null,\r\n      \"customAttributes\": [],\r\n      \"stopOnQuotaReach\": true,\r\n      \"billingPlan\": \"FREE\"\r\n    },\r\n    {\r\n      \"policyId\": \"f0b88e6e-cb02-46d6-9c7c-6204729b39f2\",\r\n      \"policyName\": \"Bronze\",\r\n      \"displayName\": \"Bronze\",\r\n      \"description\": \"Allows 1000 requests per minute\",\r\n      \"isDeployed\": true,\r\n      \"defaultLimit\": {\r\n        \"type\": \"RequestCountLimit\",\r\n        \"timeUnit\": \"min\",\r\n        \"unitTime\": 1,\r\n        \"requestCount\": 1000\r\n      },\r\n      \"rateLimitCount\": 0,\r\n      \"rateLimitTimeUnit\": null,\r\n      \"customAttributes\": [],\r\n      \"stopOnQuotaReach\": true,\r\n      \"billingPlan\": \"FREE\"\r\n    },\r\n    {\r\n      \"policyId\": \"880bd267-4b14-4248-ac35-37c52546851f\",\r\n      \"policyName\": \"Unauthenticated\",\r\n      \"displayName\": \"Unauthenticated\",\r\n      \"description\": \"Allows 500 request(s) per minute\",\r\n      \"isDeployed\": true,\r\n      \"defaultLimit\": {\r\n        \"type\": \"RequestCountLimit\",\r\n        \"timeUnit\": \"min\",\r\n        \"unitTime\": 1,\r\n        \"requestCount\": 500\r\n      },\r\n      \"rateLimitCount\": 0,\r\n      \"rateLimitTimeUnit\": null,\r\n      \"customAttributes\": [],\r\n      \"stopOnQuotaReach\": true,\r\n      \"billingPlan\": \"FREE\"\r\n    },\r\n    {\r\n      \"policyId\": \"c61f9682-a5f5-4991-b8f9-ea0f44147a5a\",\r\n      \"policyName\": \"Unlimited\",\r\n      \"displayName\": \"Unlimited\",\r\n      \"description\": \"Allows unlimited requests\",\r\n      \"isDeployed\": true,\r\n      \"defaultLimit\": {\r\n        \"type\": \"RequestCountLimit\",\r\n        \"timeUnit\": \"min\",\r\n        \"unitTime\": 1,\r\n        \"requestCount\": 2147483647\r\n      },\r\n      \"rateLimitCount\": 0,\r\n      \"rateLimitTimeUnit\": null,\r\n      \"customAttributes\": [],\r\n      \"stopOnQuotaReach\": true,\r\n      \"billingPlan\": \"FREE\"\r\n    }\r\n  ]\r\n}"
      x-scope: apim:tier_view
      summary: Get all Subscription Throttling Policies
      description: |
        This operation can be used to retrieve all Subscription level throttling policies.
      parameters:
        - $ref: '#/parameters/Accept'
        - $ref: '#/parameters/If-None-Match'
        - $ref: '#/parameters/If-Modified-Since'
      tags:
        - Subscription Policy (Collection)
      responses:
        200:
          description: |
            OK.
            Policies returned
          schema:
            $ref: '#/definitions/SubscriptionThrottlePolicyList'
          headers:
            Content-Type:
              description: |
                The content type of the body.
              type: string
            ETag:
              description: |
                Entity Tag of the response resource.
                Used by caches, or in conditional requests (Will be supported in future).
              type: string
            Last-Modified:
              description: |
                Date and time the resource has been modifed the last time.
                Used by caches, or in conditional requests (Will be supported in future).
              type: string
        304:
          description: |
            Not Modified.
            Empty body because the client has already the latest version of the requested resource (Will be supported in future).
        406:
          description: |
            Not Acceptable.
            The requested media type is not supported.
          schema:
            $ref: '#/definitions/Error'

    #-----------------------------------------------------
    # Add a Subscription level Throttling Policy
    #-----------------------------------------------------
    post:
      x-wso2-curl: "curl -k -X POST -H \"Authorization: Bearer 0d63e133-7ad6-3aeb-9ca9-9299e0708122\" -H \"Content-Type: application/json\" https://localhost:9443/api/am/admin/v0.16/throttling/policies/subscription -d @data.json"
      x-wso2-request: "POST https://localhost:9443/api/am/admin/v0.16/throttling/policies/subscription\r\nAuthorization: Bearer 0d63e133-7ad6-3aeb-9ca9-9299e0708122\r\nContent-Type: application/json\r\n\r\n{\r\n    \"policyName\": \"Platinum\",\r\n    \"displayName\": \"Platinum\",\r\n    \"description\": \"Allows 4000 requests per minute\",\r\n    \"defaultLimit\":          {\r\n       \"type\": \"RequestCountLimit\",\r\n       \"timeUnit\": \"min\",\r\n       \"unitTime\": 1,\r\n       \"requestCount\": 4000\r\n    },\r\n    \"rateLimitCount\": -1,\r\n    \"rateLimitTimeUnit\": \"NA\",\r\n    \"customAttributes\":          [\r\n                   {\r\n          \"name\": \"customAttr1\",\r\n          \"value\": \"value1\"\r\n       },\r\n                   {\r\n          \"name\": \"customAttr2\",\r\n          \"value\": \"value2\"\r\n       }\r\n    ],\r\n    \"stopOnQuotaReach\": true,\r\n    \"billingPlan\": \"COMMERCIAL\"\r\n}"
      x-wso2-response: "HTTP/1.1 201 Created\r\nLocation: https://localhost:9443/api/am/admin/v0.16/throttling/policies/subscription/6dd9fc11-bbe1-4daf-aee5-06a4d0e44476\r\nContent-Type: application/json\r\n\r\n{\r\n  \"policyId\": \"6dd9fc11-bbe1-4daf-aee5-06a4d0e44476\",\r\n  \"policyName\": \"Platinum\",\r\n  \"displayName\": \"Platinum\",\r\n  \"description\": \"Allows 4000 requests per minute\",\r\n  \"isDeployed\": true,\r\n  \"defaultLimit\": {\r\n    \"type\": \"RequestCountLimit\",\r\n    \"timeUnit\": \"min\",\r\n    \"unitTime\": 1,\r\n    \"requestCount\": 4000\r\n  },\r\n  \"rateLimitCount\": -1,\r\n  \"rateLimitTimeUnit\": \"NA\",\r\n  \"customAttributes\": [\r\n    {\r\n      \"name\": \"customAttr1\",\r\n      \"value\": \"value1\"\r\n    },\r\n    {\r\n      \"name\": \"customAttr2\",\r\n      \"value\": \"value2\"\r\n    }\r\n  ],\r\n  \"stopOnQuotaReach\": true,\r\n  \"billingPlan\": \"COMMERCIAL\"\r\n}"
      x-scope: apim:tier_manage
      summary: Add a Subscription Throttling Policy
      description: |
        This operation can be used to add a Subscription level throttling policy specifying the details of the policy in the payload.
      parameters:
        - in: body
          name: body
          description: |
            Subscripion level policy object that should to be added
          required: true
          schema:
            $ref: '#/definitions/SubscriptionThrottlePolicy'
        - $ref: '#/parameters/Content-Type'
      tags:
        - Subscription Policy (Collection)
      responses:
        201:
          description: |
            Created.
            Successful response with the newly created object as entity in the body.
            Location header contains URL of newly created entity.
          schema:
            $ref: '#/definitions/SubscriptionThrottlePolicy'
          headers:
            Location:
              description: |
                Location of the newly created Policy object.
              type: string
            Content-Type:
              description: |
                The content type of the body.
              type: string
            ETag:
              description: |
                Entity Tag of the response resource.
                Used by caches, or in conditional requests (Will be supported in future).
              type: string
        400:
          description: |
            Bad Request.
            Invalid request or validation error
          schema:
            $ref: '#/definitions/Error'
        415:
          description: |
            Unsupported media type.
            The entity of the request was in a not supported format.
<<<<<<< HEAD
=======

>>>>>>> 9d313ca4
  ######################################################
  # The "Individual Subscription Throttling Policy" resource API
  ######################################################
  '/throttling/policies/subscription/{policyId}':

    #-----------------------------------------------------
    # Retrieve a certain Subscription Policy
    #-----------------------------------------------------
    get:
      x-wso2-curl: "curl -k -H \"Authorization: Bearer 0d63e133-7ad6-3aeb-9ca9-9299e0708122\" https://localhost:9443/api/am/admin/v0.16/throttling/policies/subscription/6dd9fc11-bbe1-4daf-aee5-06a4d0e44476"
      x-wso2-request: |
        GET https://localhost:9443/api/am/admin/v0.16/throttling/policies/subscription/6dd9fc11-bbe1-4daf-aee5-06a4d0e44476
        Authorization: Bearer 0d63e133-7ad6-3aeb-9ca9-9299e0708122
      x-wso2-response: "HTTP/1.1 200 OK\r\nContent-Type: application/json\r\n\r\n{\r\n  \"policyId\": \"6dd9fc11-bbe1-4daf-aee5-06a4d0e44476\",\r\n  \"policyName\": \"Platinum\",\r\n  \"displayName\": \"Platinum\",\r\n  \"description\": \"Allows 4000 requests per minute\",\r\n  \"isDeployed\": true,\r\n  \"defaultLimit\": {\r\n    \"type\": \"RequestCountLimit\",\r\n    \"timeUnit\": \"min\",\r\n    \"unitTime\": 1,\r\n    \"requestCount\": 4000\r\n  },\r\n  \"rateLimitCount\": -1,\r\n  \"rateLimitTimeUnit\": \"NA\",\r\n  \"customAttributes\": [\r\n    {\r\n      \"name\": \"customAttr1\",\r\n      \"value\": \"value1\"\r\n    },\r\n    {\r\n      \"name\": \"customAttr2\",\r\n      \"value\": \"value2\"\r\n    }\r\n  ],\r\n  \"stopOnQuotaReach\": true,\r\n  \"billingPlan\": \"COMMERCIAL\"\r\n}"
      x-scope: apim:tier_view
      summary: Get a Subscription Policy
      description: |
        Retrieve a single subscription-level throttling policy. We should provide the Id of the policy as a path parameter.
      parameters:
        - $ref: '#/parameters/policyId'
        - $ref: '#/parameters/If-None-Match'
        - $ref: '#/parameters/If-Modified-Since'
      tags:
        - Subscription Policy (Individual)
      responses:
        200:
          description: |
            OK.
            Policy returned
          schema:
            $ref: '#/definitions/SubscriptionThrottlePolicy'
          headers:
            Content-Type:
              description: |
                The content type of the body.
              type: string
            ETag:
              description: |
                Entity Tag of the response resource.
                Used by caches, or in conditional requests (Will be supported in future).
              type: string
            Last-Modified:
              description: |
                Date and time the resource has been modifed the last time.
                Used by caches, or in conditional requests (Will be supported in future).
              type: string
        304:
          description: |
            Not Modified.
            Empty body because the client has already the latest version of the requested resource (Will be supported in future).
        404:
          description: |
            Not Found.
            Requested Policy does not exist.
          schema:
            $ref: '#/definitions/Error'
        406:
          description: |
            Not Acceptable.
            The requested media type is not supported.
          schema:
            $ref: '#/definitions/Error'

    #-----------------------------------------------------
    # Delete a Subscription level throttling policy
    #-----------------------------------------------------
    delete:
      x-wso2-curl: "curl -k -X DELETE -H \"Authorization: Bearer 0d63e133-7ad6-3aeb-9ca9-9299e0708122\" -H \"Content-Type: application/json\" https://localhost:9443/api/am/admin/v0.16/throttling/policies/subscription/3cc8902e-f7c7-49dc-987b-b146e9bd8ee8"
      x-wso2-request: |
        DELETE https://localhost:9443/api/am/admin/v0.16/throttling/policies/subscription/3cc8902e-f7c7-49dc-987b-b146e9bd8ee8
        Authorization: Bearer 0d63e133-7ad6-3aeb-9ca9-9299e0708122
        Content-Type: application/json
      x-wso2-response: "HTTP/1.1 200 OK"
      x-scope: apim:tier_manage
      summary: Delete a Subscription Policy
      description: |
        This operation can be used to delete a subscription-level throttling policy specifying the Id of the policy as a path paramter.
      parameters:
        - $ref: '#/parameters/policyId'
        - $ref: '#/parameters/If-Match'
        - $ref: '#/parameters/If-Unmodified-Since'
      tags:
        - Subscription Policy (Individual)
      responses:
        200:
          description: |
            OK.
            Resource successfully deleted.
        404:
          description: |
            Not Found.
            Resource to be deleted does not exist.
          schema:
            $ref: '#/definitions/Error'
        412:
          description: |
            Precondition Failed.
            The request has not been performed because one of the preconditions is not met (Will be supported in future).
          schema:
            $ref: '#/definitions/Error'

    #-----------------------------------------------------
    # Update a Subscription Throttling Policy
    #-----------------------------------------------------
    put:
      x-wso2-curl: "curl -k -X PUT -H \"Authorization: Bearer 0d63e133-7ad6-3aeb-9ca9-9299e0708122\" -H \"Content-Type: application/json\" https://localhost:9443/api/am/admin/v0.16/throttling/policies/subscription/6dd9fc11-bbe1-4daf-aee5-06a4d0e44476 -d @data.json"
      x-wso2-request: "PUT https://localhost:9443/api/am/admin/v0.16/throttling/policies/subscription/6dd9fc11-bbe1-4daf-aee5-06a4d0e44476\r\nAuthorization: Bearer 0d63e133-7ad6-3aeb-9ca9-9299e0708122\r\nContent-Type: application/json\r\n\r\n{\r\n    \"policyName\": \"Platinum\",\r\n    \"displayName\": \"Platinum\",\r\n    \"description\": \"Allows 10000 requests per minute\",\r\n    \"defaultLimit\":          {\r\n       \"type\": \"RequestCountLimit\",\r\n       \"timeUnit\": \"min\",\r\n       \"unitTime\": 1,\r\n       \"requestCount\": 10000\r\n    },\r\n    \"isDeployed\": true,\r\n    \"rateLimitCount\": -1,\r\n    \"rateLimitTimeUnit\": \"NA\",\r\n    \"customAttributes\":          [\r\n                   {\r\n          \"name\": \"customAttr0\",\r\n          \"value\": \"value1\"\r\n       },\r\n                   {\r\n          \"name\": \"customAttr1\",\r\n          \"value\": \"value1\"\r\n       }\r\n    ],\r\n    \"stopOnQuotaReach\": true,\r\n    \"billingPlan\": \"COMMERCIAL\"\r\n}"
      x-wso2-response: "HTTP/1.1 200 OK\r\nContent-Type: application/json\r\n\r\n{\r\n  \"policyId\": \"6dd9fc11-bbe1-4daf-aee5-06a4d0e44476\",\r\n  \"policyName\": \"Platinum\",\r\n  \"displayName\": \"Platinum\",\r\n  \"description\": \"Allows 10000 requests per minute\",\r\n  \"isDeployed\": true,\r\n  \"defaultLimit\": {\r\n    \"type\": \"RequestCountLimit\",\r\n    \"timeUnit\": \"min\",\r\n    \"unitTime\": 1,\r\n    \"requestCount\": 10000\r\n  },\r\n  \"rateLimitCount\": -1,\r\n  \"rateLimitTimeUnit\": \"NA\",\r\n  \"customAttributes\": [\r\n    {\r\n      \"name\": \"customAttr0\",\r\n      \"value\": \"value1\"\r\n    },\r\n    {\r\n      \"name\": \"customAttr1\",\r\n      \"value\": \"value1\"\r\n    }\r\n  ],\r\n  \"stopOnQuotaReach\": true,\r\n  \"billingPlan\": \"COMMERCIAL\"\r\n}"
      x-scope: apim:tier_manage
      summary: Update a Subscription Policy
      description: |
        Updates an existing subscription-level throttling policy.
      parameters:
        - $ref: '#/parameters/policyId'
        - in: body
          name: body
          description: |
            Policy object that needs to be modified
          required: true
          schema:
            $ref: '#/definitions/SubscriptionThrottlePolicy'
        - $ref: '#/parameters/Content-Type'
        - $ref: '#/parameters/If-Match'
        - $ref: '#/parameters/If-Unmodified-Since'
      tags:
        - Subscription Policy (Individual)
      responses:
        200:
          description: |
            OK.
            Policy updated.
          schema:
            $ref: '#/definitions/SubscriptionThrottlePolicy'
          headers:
            Location:
              description: |
                The URL of the newly created resource.
              type: string
            Content-Type:
              description: |
                The content type of the body.
              type: string
            ETag:
              description: |
                Entity Tag of the response resource.
                Used by caches, or in conditional requests (Will be supported in future).
              type: string
            Last-Modified:
              description: |
                Date and time the resource has been modifed the last time.
                Used by caches, or in conditional requests (Will be supported in future).
              type: string
        400:
          description: |
            Bad Request.
            Invalid request or validation error.
          schema:
            $ref: '#/definitions/Error'
        404:
          description: |
            Not Found.
            The resource to be updated does not exist.
          schema:
            $ref: '#/definitions/Error'
        412:
          description: |
            Precondition Failed.
            The request has not been performed because one of the preconditions is not met (Will be supported in future).
          schema:
            $ref: '#/definitions/Error'

  ######################################################
  # The "Custom Rule Collection" resource API
  ######################################################
  '/throttling/policies/custom':

    #-----------------------------------------------------
    # Retrieve all Custom Rules
    #-----------------------------------------------------
    get:
      x-wso2-curl: "curl -k -H \"Authorization: Bearer 0d63e133-7ad6-3aeb-9ca9-9299e0708122\" https://localhost:9443/api/am/admin/v0.16/throttling/policies/custom"
      x-wso2-request: |
        GET https://localhost:9443/api/am/admin/v0.16/throttling/policies/custom
        Authorization: Bearer 0d63e133-7ad6-3aeb-9ca9-9299e0708122
      x-wso2-response: "HTTP/1.1 200 OK\r\nContent-Type: application/json\r\n\r\n{\r\n  \"count\": 1,\r\n  \"list\": [\r\n    {\r\n      \"policyId\": \"33662a62-8db1-4d75-af08-afd63c6bd0b4\",\r\n      \"policyName\": \"custom1\",\r\n      \"displayName\": null,\r\n      \"description\": \"Allow 10 requests per minute for admin user\",\r\n      \"isDeployed\": true,\r\n      \"siddhiQuery\": \"FROM RequestStream\\nSELECT userId, ( userId == 'admin@carbon.super' ) AS isEligible , str:concat('admin@carbon.super','') as throttleKey\\nINSERT INTO EligibilityStream; \\n\\nFROM EligibilityStream[isEligible==true]#throttler:timeBatch(1 min) \\nSELECT throttleKey, (count(userId) >= 10) as isThrottled, expiryTimeStamp group by throttleKey \\nINSERT ALL EVENTS into ResultStream;\",\r\n      \"keyTemplate\": \"$userId\"\r\n    }\r\n  ]\r\n}"
      x-scope: apim:tier_view
      summary: Get all Custom Rules
      description: |
        Retrieves all Custom Rules.
        **NOTE:**
        * Only super tenant users are allowed for this operation.
      parameters:
        - $ref: '#/parameters/Accept'
        - $ref: '#/parameters/If-None-Match'
        - $ref: '#/parameters/If-Modified-Since'
      tags:
        - Custom Rules (Collection)
      responses:
        200:
          description: |
            OK.
            Policies returned
          schema:
            $ref: '#/definitions/CustomRuleList'
          headers:
            Content-Type:
              description: |
                The content type of the body.
              type: string
            ETag:
              description: |
                Entity Tag of the response resource.
                Used by caches, or in conditional requests (Will be supported in future).
              type: string
            Last-Modified:
              description: |
                Date and time the resource has been modifed the last time.
                Used by caches, or in conditional requests (Will be supported in future).
              type: string
        304:
          description: |
            Not Modified.
            Empty body because the client has already the latest version of the requested resource (Will be supported in future).
        406:
          description: |
            Not Acceptable.
            The requested media type is not supported.
          schema:
            $ref: '#/definitions/Error'

    #-----------------------------------------------------
    # Add a Custom Rule
    #-----------------------------------------------------
    post:
      x-wso2-curl: "curl -k -X POST -H \"Authorization: Bearer 0d63e133-7ad6-3aeb-9ca9-9299e0708122\" -H \"Content-Type: application/json\" https://localhost:9443/api/am/admin/v0.16/throttling/policies/custom -d @data.json"
      x-wso2-request: "POST https://localhost:9443/api/am/admin/v0.16/throttling/policies/custom\r\nAuthorization: Bearer 0d63e133-7ad6-3aeb-9ca9-9299e0708122\r\nContent-Type: application/json\r\n\r\n{\r\n  \"policyName\": \"custom1\",\r\n  \"description\": \"Allow 10 requests per minute for admin user\",\r\n  \"siddhiQuery\": \"FROM RequestStream\\nSELECT userId, ( userId == 'admin@carbon.super' ) AS isEligible , str:concat('admin@carbon.super','') as throttleKey\\nINSERT INTO EligibilityStream; \\n\\nFROM EligibilityStream[isEligible==true]#throttler:timeBatch(1 min) \\nSELECT throttleKey, (count(userId) >= 10) as isThrottled, expiryTimeStamp group by throttleKey \\nINSERT ALL EVENTS into ResultStream;\",\r\n  \"keyTemplate\": \"$userId\"\r\n}"
      x-wso2-response: "HTTP/1.1 201 Created\r\nLocation: https://localhost:9443/api/am/admin/v0.16/throttling/policies/custom/22c71b7d-7013-4b80-bf7a-e86b471fb575\r\nContent-Type: application/json\r\n\r\n{\r\n  \"policyId\": \"22c71b7d-7013-4b80-bf7a-e86b471fb575\",\r\n  \"policyName\": \"custom1\",\r\n  \"displayName\": null,\r\n  \"description\": \"Allow 10 requests per minute for admin user\",\r\n  \"isDeployed\": true,\r\n  \"siddhiQuery\": \"FROM RequestStream\\nSELECT userId, ( userId == 'admin@carbon.super' ) AS isEligible , str:concat('admin@carbon.super','') as throttleKey\\nINSERT INTO EligibilityStream; \\n\\nFROM EligibilityStream[isEligible==true]#throttler:timeBatch(1 min) \\nSELECT throttleKey, (count(userId) >= 10) as isThrottled, expiryTimeStamp group by throttleKey \\nINSERT ALL EVENTS into ResultStream;\",\r\n  \"keyTemplate\": \"$userId\"\r\n}"
      x-scope: apim:tier_manage
      summary: Add a Custom Rule
      description: |
        Adds a new Custom Rule.
        **NOTE:**
        * Only super tenant users are allowed for this operation.
      parameters:
        - in: body
          name: body
          description: |
            Custom Rule object that should to be added
          required: true
          schema:
            $ref: '#/definitions/CustomRule'
        - $ref: '#/parameters/Content-Type'
      tags:
        - Custom Rules (Collection)
      responses:
        201:
          description: |
            Created.
            Successful response with the newly created object as entity in the body.
            Location header contains URL of newly created entity.
          schema:
            $ref: '#/definitions/CustomRule'
          headers:
            Location:
              description: |
                Location of the newly created resource.
              type: string
            Content-Type:
              description: |
                The content type of the body.
              type: string
            ETag:
              description: |
                Entity Tag of the response resource.
                Used by caches, or in conditional requests (Will be supported in future).
              type: string
        400:
          description: |
            Bad Request.
            Invalid request or validation error
          schema:
            $ref: '#/definitions/Error'
        415:
          description: |
            Unsupported media type.
            The entity of the request was in a not supported format.
<<<<<<< HEAD
=======

>>>>>>> 9d313ca4
  ######################################################
  # The "Individual Custom Rule" resource API
  ######################################################
  '/throttling/policies/custom/{ruleId}':

    #-----------------------------------------------------
    # Retrieve a certain Custom Rule
    #-----------------------------------------------------
    get:
      x-wso2-curl: "curl -k -H \"Authorization: Bearer 0d63e133-7ad6-3aeb-9ca9-9299e0708122\" https://localhost:9443/api/am/admin/v0.16/throttling/policies/custom/33662a62-8db1-4d75-af08-afd63c6bd0b4"
      x-wso2-request: |
        GET https://localhost:9443/api/am/admin/v0.16/throttling/policies/custom/33662a62-8db1-4d75-af08-afd63c6bd0b4
        Authorization: Bearer 0d63e133-7ad6-3aeb-9ca9-9299e0708122
      x-wso2-response: "HTTP/1.1 200 OK\r\nContent-Type: application/json\r\n\r\n{\r\n  \"policyId\": \"33662a62-8db1-4d75-af08-afd63c6bd0b4\",\r\n  \"policyName\": \"custom1\",\r\n  \"displayName\": null,\r\n  \"description\": \"Allow 10 requests per minute for admin user\",\r\n  \"isDeployed\": true,\r\n  \"siddhiQuery\": \"FROM RequestStream\\nSELECT userId, ( userId == 'admin@carbon.super' ) AS isEligible , str:concat('admin@carbon.super','') as throttleKey\\nINSERT INTO EligibilityStream; \\n\\nFROM EligibilityStream[isEligible==true]#throttler:timeBatch(1 min) \\nSELECT throttleKey, (count(userId) >= 10) as isThrottled, expiryTimeStamp group by throttleKey \\nINSERT ALL EVENTS into ResultStream;\",\r\n  \"keyTemplate\": \"$userId\"\r\n}"
      x-scope: apim:tier_view
      summary: Get a Custom Rule
      description: |
        Retrieves a Custom Rule. We need to provide the policy Id as a path parameter.
        **NOTE:**
        * Only super tenant users are allowed for this operation.
      parameters:
        - $ref: '#/parameters/ruleId'
        - $ref: '#/parameters/If-None-Match'
        - $ref: '#/parameters/If-Modified-Since'
      tags:
        - Custom Rules (Individual)
      responses:
        200:
          description: |
            OK.
            Policy returned
          schema:
            $ref: '#/definitions/CustomRule'
          headers:
            Content-Type:
              description: |
                The content type of the body.
              type: string
            ETag:
              description: |
                Entity Tag of the response resource.
                Used by caches, or in conditional requests (Will be supported in future).
              type: string
            Last-Modified:
              description: |
                Date and time the resource has been modifed the last time.
                Used by caches, or in conditional requests (Will be supported in future).
              type: string
        304:
          description: |
            Not Modified.
            Empty body because the client has already the latest version of the requested resource (Will be supported in future).
        404:
          description: |
            Not Found.
            Requested Policy does not exist.
          schema:
            $ref: '#/definitions/Error'
        406:
          description: |
            Not Acceptable.
            The requested media type is not supported.
          schema:
            $ref: '#/definitions/Error'

    #-----------------------------------------------------
    # Delete a Custom Rule
    #-----------------------------------------------------
    delete:
      x-wso2-curl: "curl -k -X DELETE -H \"Authorization: Bearer 0d63e133-7ad6-3aeb-9ca9-9299e0708122\" https://localhost:9443/api/am/admin/v0.16/throttling/policies/custom/33662a62-8db1-4d75-af08-afd63c6bd0b4"
      x-wso2-request: |
        DELETE https://localhost:9443/api/am/admin/v0.16/throttling/policies/custom/33662a62-8db1-4d75-af08-afd63c6bd0b4
        Authorization: Bearer 0d63e133-7ad6-3aeb-9ca9-9299e0708122
      x-wso2-response: "HTTP/1.1 200 OK"
      x-scope: apim:tier_manage
      summary: Delete a Custom Rule
      description: |
        Delete a Custom Rule. We need to provide the Id of the policy as a path parameter.
        **NOTE:**
        * Only super tenant users are allowed for this operation.
      parameters:
        - $ref: '#/parameters/ruleId'
        - $ref: '#/parameters/If-Match'
        - $ref: '#/parameters/If-Unmodified-Since'
      tags:
        - Custom Rules (Individual)
      responses:
        200:
          description: |
            OK.
            Resource successfully deleted.
        404:
          description: |
            Not Found.
            Resource to be deleted does not exist.
          schema:
            $ref: '#/definitions/Error'
        412:
          description: |
            Precondition Failed.
            The request has not been performed because one of the preconditions is not met (Will be supported in future).
          schema:
            $ref: '#/definitions/Error'

    #-----------------------------------------------------
    # Update a Custom Rule
    #-----------------------------------------------------
    put:
      x-wso2-curl: "curl -k -X PUT -H \"Authorization: Bearer 0d63e133-7ad6-3aeb-9ca9-9299e0708122\" -H \"Content-Type: application/json\" https://localhost:9443/api/am/admin/v0.16/throttling/policies/custom/33662a62-8db1-4d75-af08-afd63c6bd0b4 -d @data.json"
      x-wso2-request: "PUT https://localhost:9443/api/am/admin/v0.16/throttling/policies/custom/33662a62-8db1-4d75-af08-afd63c6bd0b4\r\nAuthorization: Bearer 0d63e133-7ad6-3aeb-9ca9-9299e0708122\r\nContent-Type: application/json\r\n\r\n{\r\n  \"policyName\": \"custom1\",\r\n  \"description\": \"Allow 10 requests per minute for admin user\",\r\n  \"siddhiQuery\": \"FROM RequestStream\\nSELECT userId, ( userId == 'admin@carbon.super' ) AS isEligible , str:concat('admin@carbon.super','') as throttleKey\\nINSERT INTO EligibilityStream; \\n\\nFROM EligibilityStream[isEligible==true]#throttler:timeBatch(1 min) \\nSELECT throttleKey, (count(userId) >= 10) as isThrottled, expiryTimeStamp group by throttleKey \\nINSERT ALL EVENTS into ResultStream;\",\r\n  \"keyTemplate\": \"$userId\"\r\n}"
      x-wso2-response: "HTTP/1.1 200 OK\r\nContent-Type: application/json\r\n\r\n{\r\n  \"policyId\": \"33662a62-8db1-4d75-af08-afd63c6bd0b4\",\r\n  \"policyName\": \"custom1\",\r\n  \"displayName\": null,\r\n  \"description\": \"Allow 10 requests per minute for admin user\",\r\n  \"isDeployed\": true,\r\n  \"siddhiQuery\": \"FROM RequestStream\\nSELECT userId, ( userId == 'admin@carbon.super' ) AS isEligible , str:concat('admin@carbon.super','') as throttleKey\\nINSERT INTO EligibilityStream; \\n\\nFROM EligibilityStream[isEligible==true]#throttler:timeBatch(1 min) \\nSELECT throttleKey, (count(userId) >= 10) as isThrottled, expiryTimeStamp group by throttleKey \\nINSERT ALL EVENTS into ResultStream;\",\r\n  \"keyTemplate\": \"$userId\"\r\n}"
      x-scope: apim:tier_manage
      summary: Update a Custom Rule
      description: |
        Updates an existing Custom Rule.
        **NOTE:**
        * Only super tenant users are allowed for this operation.
      parameters:
        - $ref: '#/parameters/ruleId'
        - in: body
          name: body
          description: |
            Policy object that needs to be modified
          required: true
          schema:
            $ref: '#/definitions/CustomRule'
        - $ref: '#/parameters/Content-Type'
        - $ref: '#/parameters/If-Match'
        - $ref: '#/parameters/If-Unmodified-Since'
      tags:
        - Custom Rules (Individual)
      responses:
        200:
          description: |
            OK.
            Policy updated.
          schema:
            $ref: '#/definitions/CustomRule'
          headers:
            Location:
              description: |
                The URL of the newly created resource.
              type: string
            Content-Type:
              description: |
                The content type of the body.
              type: string
            ETag:
              description: |
                Entity Tag of the response resource.
                Used by caches, or in conditional requests (Will be supported in future).
              type: string
            Last-Modified:
              description: |
                Date and time the resource has been modifed the last time.
                Used by caches, or in conditional requests (Will be supported in future).
              type: string
        400:
          description: |
            Bad Request.
            Invalid request or validation error.
          schema:
            $ref: '#/definitions/Error'
        404:
          description: |
            Not Found.
            The resource to be updated does not exist.
          schema:
            $ref: '#/definitions/Error'
        412:
          description: |
            Precondition Failed.
            The request has not been performed because one of the preconditions is not met (Will be supported in future).
          schema:
            $ref: '#/definitions/Error'


  ######################################################
  # The "Advanced Throttling Policy Collection" resource API
  ######################################################
  '/throttling/policies/advanced':

    #-----------------------------------------------------
    # Retrieve all Advanced level policies
    #-----------------------------------------------------
    get:
      x-wso2-curl: "curl -k -H \"Authorization: Bearer aa5195d9-3977-33f4-839e-5779dabfe826\" https://localhost:9443/api/am/admin/v0.16/throttling/policies/advanced"
      x-wso2-request: |
        GET https://localhost:9443/api/am/admin/v0.16/throttling/policies/advanced
        Authorization: Bearer aa5195d9-3977-33f4-839e-5779dabfe826
      x-wso2-response: "HTTP/1.1 200 OK\r\nContent-Type: application/json\r\n\r\n{\r\n  \"count\": 4,\r\n  \"list\": [\r\n    {\r\n      \"policyId\": \"85c69cbe-05b7-4293-abff-56f424d51c9c\",\r\n      \"policyName\": \"50KPerMin\",\r\n      \"displayName\": \"50KPerMin\",\r\n      \"description\": \"Allows 50000 requests per minute\",\r\n      \"isDeployed\": true,\r\n      \"defaultLimit\": {\r\n        \"type\": \"RequestCountLimit\",\r\n        \"timeUnit\": \"min\",\r\n        \"unitTime\": 1,\r\n        \"requestCount\": 50000\r\n      }\r\n    },\r\n    {\r\n      \"policyId\": \"46062a74-edfa-431a-a418-7cb52595baf8\",\r\n      \"policyName\": \"20KPerMin\",\r\n      \"displayName\": \"20KPerMin\",\r\n      \"description\": \"Allows 20000 requests per minute\",\r\n      \"isDeployed\": true,\r\n      \"defaultLimit\": {\r\n        \"type\": \"RequestCountLimit\",\r\n        \"timeUnit\": \"min\",\r\n        \"unitTime\": 1,\r\n        \"requestCount\": 20000\r\n      }\r\n    },\r\n    {\r\n      \"policyId\": \"0637089f-2128-4a26-9bee-ffb6d85f0f81\",\r\n      \"policyName\": \"10KPerMin\",\r\n      \"displayName\": \"10KPerMin\",\r\n      \"description\": \"Allows 10000 requests per minute\",\r\n      \"isDeployed\": true,\r\n      \"defaultLimit\": {\r\n        \"type\": \"RequestCountLimit\",\r\n        \"timeUnit\": \"min\",\r\n        \"unitTime\": 1,\r\n        \"requestCount\": 10000\r\n      }\r\n    },\r\n    {\r\n      \"policyId\": \"c461d87e-dba1-4f57-bc5a-67b97025c1c8\",\r\n      \"policyName\": \"Unlimited\",\r\n      \"displayName\": \"Unlimited\",\r\n      \"description\": \"Allows unlimited requests\",\r\n      \"isDeployed\": true,\r\n      \"defaultLimit\": {\r\n        \"type\": \"RequestCountLimit\",\r\n        \"timeUnit\": \"min\",\r\n        \"unitTime\": 1,\r\n        \"requestCount\": 2147483647\r\n      }\r\n    }\r\n  ]\r\n}"
      x-scope: apim:tier_view
      summary: Get all Advanced throttling policies.
      description: |
        Retrieves all existing Advanced level throttling policies.
      parameters:
        - $ref: '#/parameters/Accept'
        - $ref: '#/parameters/If-None-Match'
        - $ref: '#/parameters/If-Modified-Since'
      tags:
        - Advanced Policy (Collection)
      responses:
        200:
          description: |
            OK.
            Policies returned
          schema:
            $ref: '#/definitions/AdvancedThrottlePolicyList'
          headers:
            Content-Type:
              description: |
                The content type of the body.
              type: string
            ETag:
              description: |
                Entity Tag of the response resource.
                Used by caches, or in conditional requests (Will be supported in future).
              type: string
            Last-Modified:
              description: |
                Date and time the resource has been modifed the last time.
                Used by caches, or in conditional requests (Will be supported in future).
              type: string
        304:
          description: |
            Not Modified.
            Empty body because the client has already the latest version of the requested resource (Will be supported in future).
        406:
          description: |
            Not Acceptable.
            The requested media type is not supported.
          schema:
            $ref: '#/definitions/Error'

    #-----------------------------------------------------
    # Add an Advanced level throttling policy
    #-----------------------------------------------------
    post:
      x-wso2-curl: "curl -k -X POST -H \"Authorization: Bearer f7058af8-65a3-36c0-8d61-bc30476755c7\" -H \"Content-Type: application/json\" https://localhost:9443/api/am/admin/v0.16/throttling/policies/advanced -d @data.json"
      x-wso2-request: "POST https://localhost:9443/api/am/admin/v0.16/throttling/policies/advanced\r\nAuthorization: Bearer f7058af8-65a3-36c0-8d61-bc30476755c7\r\nContent-Type: application/json\r\n\r\n{\r\n   \"policyName\": \"100KBP2Min\",\r\n   \"displayName\": \"100KBP2Min\",\r\n   \"description\": \"description of the policy\",\r\n   \"defaultLimit\":    {\r\n      \"type\": \"BandwidthLimit\",\r\n      \"timeUnit\": \"min\",\r\n      \"unitTime\": 2,\r\n      \"dataAmount\": 100,\r\n      \"dataUnit\": \"KB\"\r\n   },\r\n   \"conditionalGroups\":    [\r\n            {\r\n         \"description\": \"Sample description about condition group\",\r\n         \"conditions\":          [\r\n                        {\r\n               \"type\": \"IPCondition\",\r\n               \"invertCondition\": false,\r\n               \"ipConditionType\": \"IPSpecific\",\r\n               \"specificIP\": \"10.100.1.22\",\r\n               \"startingIP\": null,\r\n               \"endingIP\": null\r\n            },\r\n                        {\r\n               \"type\": \"HeaderCondition\",\r\n               \"invertCondition\": false,\r\n               \"headerName\": \"Location\",\r\n               \"headerValue\": \"google.com\"\r\n            },\r\n                        {\r\n               \"type\": \"HeaderCondition\",\r\n               \"invertCondition\": false,\r\n               \"headerName\": \"Host\",\r\n               \"headerValue\": \"10.100.7.77\"\r\n            },\r\n                        {\r\n               \"type\": \"QueryParameterCondition\",\r\n               \"invertCondition\": false,\r\n               \"parameterName\": \"name\",\r\n               \"parameterValue\": \"admin\"\r\n            },\r\n                        {\r\n               \"type\": \"QueryParameterCondition\",\r\n               \"invertCondition\": false,\r\n               \"parameterName\": \"lastAccess\",\r\n               \"parameterValue\": \"25-02-2016\"\r\n            },\r\n                        {\r\n               \"type\": \"JWTClaimsCondition\",\r\n               \"invertCondition\": true,\r\n               \"claimUrl\": \"claimUrl0\",\r\n               \"attribute\": \"claimAttr0\"\r\n            },\r\n                        {\r\n               \"type\": \"JWTClaimsCondition\",\r\n               \"invertCondition\": true,\r\n               \"claimUrl\": \"claimUrl1\",\r\n               \"attribute\": \"claimAttr\"\r\n            }\r\n         ],\r\n         \"limit\":          {\r\n            \"type\": \"RequestCountLimit\",\r\n            \"timeUnit\": \"sec\",\r\n            \"unitTime\": 60,\r\n            \"requestCount\": 0\r\n         }\r\n      },\r\n            {\r\n         \"description\": \"Sample description about condition group\",\r\n         \"conditions\": [         {\r\n            \"type\": \"IPCondition\",\r\n            \"invertCondition\": true,\r\n            \"ipConditionType\": \"IPRange\",\r\n            \"specificIP\": null,\r\n            \"startingIP\": \"0.0.0.0\",\r\n            \"endingIP\": \"1.1.1.1\"\r\n         }],\r\n         \"limit\":          {\r\n            \"type\": \"RequestCountLimit\",\r\n            \"timeUnit\": \"sec\",\r\n            \"unitTime\": 60,\r\n            \"requestCount\": 0\r\n         }\r\n      }\r\n   ]\r\n}"
      x-wso2-response: "HTTP/1.1 201 Created\r\nLocation: https://localhost:9443/api/am/admin/v0.16/throttling/policies/advanced/a0c9f368-b7d2-4eec-a757-f67034160208\r\nContent-Type: application/json\r\n\r\n{\r\n  \"policyId\": \"a0c9f368-b7d2-4eec-a757-f67034160208\",\r\n  \"policyName\": \"100KBP2Min\",\r\n  \"displayName\": \"100KBP2Min\",\r\n  \"description\": \"description of the policy\",\r\n  \"isDeployed\": true,\r\n  \"defaultLimit\": {\r\n    \"type\": \"BandwidthLimit\",\r\n    \"timeUnit\": \"min\",\r\n    \"unitTime\": 2,\r\n    \"dataAmount\": 100,\r\n    \"dataUnit\": \"KB\"\r\n  },\r\n  \"conditionalGroups\": [\r\n    {\r\n      \"description\": \"Sample description about condition group\",\r\n      \"conditions\": [\r\n        {\r\n          \"type\": \"IPCondition\",\r\n          \"invertCondition\": false,\r\n          \"ipConditionType\": \"IPSpecific\",\r\n          \"specificIP\": \"10.100.1.22\",\r\n          \"startingIP\": null,\r\n          \"endingIP\": null\r\n        },\r\n        {\r\n          \"type\": \"HeaderCondition\",\r\n          \"invertCondition\": false,\r\n          \"headerName\": \"Location\",\r\n          \"headerValue\": \"google.com\"\r\n        },\r\n        {\r\n          \"type\": \"HeaderCondition\",\r\n          \"invertCondition\": false,\r\n          \"headerName\": \"Host\",\r\n          \"headerValue\": \"10.100.7.77\"\r\n        },\r\n        {\r\n          \"type\": \"QueryParameterCondition\",\r\n          \"invertCondition\": false,\r\n          \"parameterName\": \"name\",\r\n          \"parameterValue\": \"admin\"\r\n        },\r\n        {\r\n          \"type\": \"QueryParameterCondition\",\r\n          \"invertCondition\": false,\r\n          \"parameterName\": \"lastAccess\",\r\n          \"parameterValue\": \"25-02-2016\"\r\n        },\r\n        {\r\n          \"type\": \"JWTClaimsCondition\",\r\n          \"invertCondition\": true,\r\n          \"claimUrl\": \"claimUrl0\",\r\n          \"attribute\": \"claimAttr0\"\r\n        },\r\n        {\r\n          \"type\": \"JWTClaimsCondition\",\r\n          \"invertCondition\": true,\r\n          \"claimUrl\": \"claimUrl1\",\r\n          \"attribute\": \"claimAttr\"\r\n        }\r\n      ],\r\n      \"limit\": {\r\n        \"type\": \"RequestCountLimit\",\r\n        \"timeUnit\": \"sec\",\r\n        \"unitTime\": 60,\r\n        \"requestCount\": 0\r\n      }\r\n    },\r\n    {\r\n      \"description\": \"Sample description about condition group\",\r\n      \"conditions\": [\r\n        {\r\n          \"type\": \"IPCondition\",\r\n          \"invertCondition\": true,\r\n          \"ipConditionType\": \"IPRange\",\r\n          \"specificIP\": null,\r\n          \"startingIP\": \"0.0.0.0\",\r\n          \"endingIP\": \"1.1.1.1\"\r\n        }\r\n      ],\r\n      \"limit\": {\r\n        \"type\": \"RequestCountLimit\",\r\n        \"timeUnit\": \"sec\",\r\n        \"unitTime\": 60,\r\n        \"requestCount\": 0\r\n      }\r\n    }\r\n  ]\r\n}"
      x-scope: apim:tier_manage
      summary: Add an Advanced Throttling Policy
      description: |
        Add a new Advanced level throttling policy.
      parameters:
        - in: body
          name: body
          description: |
            Advanced level policy object that should to be added
          required: true
          schema:
            $ref: '#/definitions/AdvancedThrottlePolicy'
        - $ref: '#/parameters/Content-Type'
      tags:
        - Advanced Policy (Collection)
      responses:
        201:
          description: |
            Created.
            Successful response with the newly created object as entity in the body.
            Location header contains URL of newly created entity.
          schema:
            $ref: '#/definitions/AdvancedThrottlePolicy'
          headers:
            Location:
              description: |
                Location of the newly created Advanced Throttling Policy.
              type: string
            Content-Type:
              description: |
                The content type of the body.
              type: string
            ETag:
              description: |
                Entity Tag of the response resource.
                Used by caches, or in conditional requests (Will be supported in future).
              type: string
        400:
          description: |
            Bad Request.
            Invalid request or validation error
          schema:
            $ref: '#/definitions/Error'
        415:
          description: |
            Unsupported media type.
            The entity of the request was in a not supported format.
<<<<<<< HEAD
=======

>>>>>>> 9d313ca4
  ######################################################
  # The "Individual Advanced Throttling Policy" resource API
  ######################################################
  '/throttling/policies/advanced/{policyId}':

    #-----------------------------------------------------
    # Retrieve a certain Advanced Throttling Policy
    #-----------------------------------------------------
    get:
      x-wso2-curl: "curl -k -H \"Authorization: Bearer f7058af8-65a3-36c0-8d61-bc30476755c7\" https://localhost:9443/api/am/admin/v0.16/throttling/policies/advanced/ea4ee02d-6cfb-4eea-9e30-3f548783160b"
      x-wso2-request: |
        GET https://localhost:9443/api/am/admin/v0.16/throttling/policies/advanced/ea4ee02d-6cfb-4eea-9e30-3f548783160b
        Authorization: Bearer f7058af8-65a3-36c0-8d61-bc30476755c7
      x-wso2-response: "HTTP/1.1 200 OK\r\nContent-Type: application/json\r\n\r\n{\r\n  \"policyId\": \"ea4ee02d-6cfb-4eea-9e30-3f548783160b\",\r\n  \"policyName\": \"50KPerMin\",\r\n  \"displayName\": \"50KPerMin\",\r\n  \"description\": \"Allows 50000 requests per minute\",\r\n  \"isDeployed\": true,\r\n  \"defaultLimit\": {\r\n    \"type\": \"RequestCountLimit\",\r\n    \"timeUnit\": \"min\",\r\n    \"unitTime\": 1,\r\n    \"requestCount\": 50000\r\n  },\r\n  \"conditionalGroups\": []\r\n}\r\n"
      x-scope: apim:tier_view
      summary: Get an Advanced Policy
      description: |
        Retrieves an Advanced Policy.
      parameters:
        - $ref: '#/parameters/policyId'
        - $ref: '#/parameters/If-None-Match'
        - $ref: '#/parameters/If-Modified-Since'
      tags:
        - Advanced Policy (Individual)
      responses:
        200:
          description: |
            OK.
            Policy returned
          schema:
            $ref: '#/definitions/AdvancedThrottlePolicy'
          headers:
            Content-Type:
              description: |
                The content type of the body.
              type: string
            ETag:
              description: |
                Entity Tag of the response resource.
                Used by caches, or in conditional requests (Will be supported in future).
              type: string
            Last-Modified:
              description: |
                Date and time the resource has been modifed the last time.
                Used by caches, or in conditional requests (Will be supported in future).
              type: string
        304:
          description: |
            Not Modified.
            Empty body because the client has already the latest version of the requested resource (Will be supported in future).
        404:
          description: |
            Not Found.
            Requested Policy does not exist.
          schema:
            $ref: '#/definitions/Error'
        406:
          description: |
            Not Acceptable.
            The requested media type is not supported.
          schema:
            $ref: '#/definitions/Error'

    #-----------------------------------------------------
    # Delete an Advanced level throttling policy
    #-----------------------------------------------------
    delete:
      x-wso2-curl: "curl -k -X DELETE -H \"Authorization: Bearer f7058af8-65a3-36c0-8d61-bc30476755c7\" https://localhost:9443/api/am/admin/v0.16/throttling/policies/advanced/a0c9f368-b7d2-4eec-a757-f67034160208"
      x-wso2-request: |
        DELETE https://localhost:9443/api/am/admin/v0.16/throttling/policies/advanced/a0c9f368-b7d2-4eec-a757-f67034160208
        Authorization: Bearer f7058af8-65a3-36c0-8d61-bc30476755c7
      x-wso2-response: "HTTP/1.1 200 OK"
      x-scope: apim:tier_manage
      summary: Delete an Advanced Throttling Policy
      description: |
        Deletes an Advanced level throttling policy.
      parameters:
        - $ref: '#/parameters/policyId'
        - $ref: '#/parameters/If-Match'
        - $ref: '#/parameters/If-Unmodified-Since'
      tags:
        - Advanced Policy (Individual)
      responses:
        200:
          description: |
            OK.
            Resource successfully deleted.
        404:
          description: |
            Not Found.
            Resource to be deleted does not exist.
          schema:
            $ref: '#/definitions/Error'
        412:
          description: |
            Precondition Failed.
            The request has not been performed because one of the preconditions is not met (Will be supported in future).
          schema:
            $ref: '#/definitions/Error'

    #-----------------------------------------------------
    # Update an Advanced Throttling Policy
    #-----------------------------------------------------
    put:
      x-wso2-curl: "curl -k -X PUT -H \"Authorization: Bearer f7058af8-65a3-36c0-8d61-bc30476755c7\" -H \"Content-Type: application/json\" https://localhost:9443/api/am/admin/v0.16/throttling/policies/advanced/a0c9f368-b7d2-4eec-a757-f67034160208 -d @data.json"
      x-wso2-request: "PUT https://localhost:9443/api/am/admin/v0.16/throttling/policies/advanced/a0c9f368-b7d2-4eec-a757-f67034160208\r\nAuthorization: Bearer f7058af8-65a3-36c0-8d61-bc30476755c7\r\nContent-Type: application/json\r\n\r\n{\r\n   \"policyName\": \"100KBP2Min\",\r\n   \"displayName\": \"100KBP2Min\",\r\n   \"description\": \"description of the policy\",\r\n   \"defaultLimit\":    {\r\n      \"type\": \"BandwidthLimit\",\r\n      \"timeUnit\": \"min\",\r\n      \"unitTime\": 2,\r\n      \"dataAmount\": 100,\r\n      \"dataUnit\": \"KB\"\r\n   },\r\n   \"conditionalGroups\":    [\r\n      {\r\n         \"description\": \"Sample description about condition group\",\r\n         \"conditions\":          [\r\n                        {\r\n               \"type\": \"IPCondition\",\r\n               \"invertCondition\": false,\r\n               \"ipConditionType\": \"IPSpecific\",\r\n               \"specificIP\": \"10.100.1.22\",\r\n               \"startingIP\": null,\r\n               \"endingIP\": null\r\n            },\r\n                        {\r\n               \"type\": \"HeaderCondition\",\r\n               \"invertCondition\": false,\r\n               \"headerName\": \"Host\",\r\n               \"headerValue\": \"10.100.7.77\"\r\n            },\r\n                        {\r\n               \"type\": \"QueryParameterCondition\",\r\n               \"invertCondition\": false,\r\n               \"parameterName\": \"name\",\r\n               \"parameterValue\": \"admin\"\r\n            },\r\n                        {\r\n               \"type\": \"JWTClaimsCondition\",\r\n               \"invertCondition\": true,\r\n               \"claimUrl\": \"claimUrl0\",\r\n               \"attribute\": \"claimAttr0\"\r\n            }\r\n         ],\r\n         \"limit\":          {\r\n            \"type\": \"RequestCountLimit\",\r\n            \"timeUnit\": \"sec\",\r\n            \"unitTime\": 60,\r\n            \"requestCount\": 0\r\n         }\r\n      }\r\n   ]\r\n}"
      x-wso2-response: "HTTP/1.1 200 OK\r\nContent-Type: application/json\r\n\r\n{\r\n  \"policyId\": \"a0c9f368-b7d2-4eec-a757-f67034160208\",\r\n  \"policyName\": \"100KBP2Min\",\r\n  \"displayName\": \"100KBP2Min\",\r\n  \"description\": \"description of the policy\",\r\n  \"isDeployed\": true,\r\n  \"defaultLimit\": {\r\n    \"type\": \"BandwidthLimit\",\r\n    \"timeUnit\": \"min\",\r\n    \"unitTime\": 2,\r\n    \"dataAmount\": 100,\r\n    \"dataUnit\": \"KB\"\r\n  },\r\n  \"conditionalGroups\": [\r\n    {\r\n      \"description\": \"Sample description about condition group\",\r\n      \"conditions\": [\r\n        {\r\n          \"type\": \"IPCondition\",\r\n          \"invertCondition\": false,\r\n          \"ipConditionType\": \"IPSpecific\",\r\n          \"specificIP\": \"10.100.1.22\",\r\n          \"startingIP\": null,\r\n          \"endingIP\": null\r\n        },\r\n        {\r\n          \"type\": \"HeaderCondition\",\r\n          \"invertCondition\": false,\r\n          \"headerName\": \"Host\",\r\n          \"headerValue\": \"10.100.7.77\"\r\n        },\r\n        {\r\n          \"type\": \"QueryParameterCondition\",\r\n          \"invertCondition\": false,\r\n          \"parameterName\": \"name\",\r\n          \"parameterValue\": \"admin\"\r\n        },\r\n        {\r\n          \"type\": \"JWTClaimsCondition\",\r\n          \"invertCondition\": true,\r\n          \"claimUrl\": \"claimUrl0\",\r\n          \"attribute\": \"claimAttr0\"\r\n        }\r\n      ],\r\n      \"limit\": {\r\n        \"type\": \"RequestCountLimit\",\r\n        \"timeUnit\": \"sec\",\r\n        \"unitTime\": 60,\r\n        \"requestCount\": 0\r\n      }\r\n    }\r\n  ]\r\n}"
      x-scope: apim:tier_manage
      summary: Update an Advanced Throttling Policy
      description: |
        Updates an existing Advanced level throttling policy.
      parameters:
        - $ref: '#/parameters/policyId'
        - in: body
          name: body
          description: |
            Policy object that needs to be modified
          required: true
          schema:
            $ref: '#/definitions/AdvancedThrottlePolicy'
        - $ref: '#/parameters/Content-Type'
        - $ref: '#/parameters/If-Match'
        - $ref: '#/parameters/If-Unmodified-Since'
      tags:
        - Advanced Policy (Individual)
      responses:
        200:
          description: |
            OK.
            Policy updated.
          schema:
            $ref: '#/definitions/AdvancedThrottlePolicy'
          headers:
            Location:
              description: |
                The URL of the newly created resource.
              type: string
            Content-Type:
              description: |
                The content type of the body.
              type: string
            ETag:
              description: |
                Entity Tag of the response resource.
                Used by caches, or in conditional requests (Will be supported in future).
              type: string
            Last-Modified:
              description: |
                Date and time the resource has been modifed the last time.
                Used by caches, or in conditional requests (Will be supported in future).
              type: string
        400:
          description: |
            Bad Request.
            Invalid request or validation error.
          schema:
            $ref: '#/definitions/Error'
        404:
          description: |
            Not Found.
            The resource to be updated does not exist.
          schema:
            $ref: '#/definitions/Error'
        412:
          description: |
            Precondition Failed.
            The request has not been performed because one of the preconditions is not met (Will be supported in future).
          schema:
            $ref: '#/definitions/Error'

  ######################################################
  # The "Blocking Condition Collection" resource API
  ######################################################
  '/throttling/blacklist':

    #-----------------------------------------------------
    # Retrieve all Blocking conditions
    #-----------------------------------------------------
    get:
      x-wso2-curl: "curl -k -H \"Authorization: Bearer a1e3951b-a15c-3d79-a15b-99f1d612843e\" https://localhost:9443/api/am/admin/v0.16/throttling/blacklist"
      x-wso2-request: |
        GET https://localhost:9443/api/am/admin/v0.16/throttling/blacklist
        Authorization: Bearer a1e3951b-a15c-3d79-a15b-99f1d612843e
      x-wso2-response: "HTTP/1.1 200 OK\r\nContent-Type: application/json\r\n\r\n{\r\n  \"count\": 3,\r\n  \"list\": [\r\n    {\r\n      \"conditionId\": \"0b65b686-841b-48eb-b4c2-427d24584d71\",\r\n      \"conditionType\": \"IP\",\r\n      \"conditionValue\": \"127.0.0.332\"\r\n    },\r\n    {\r\n      \"conditionId\": \"3baa990c-f90b-4e3e-9db7-f29ee7f46f48\",\r\n      \"conditionType\": \"IP\",\r\n      \"conditionValue\": \"localhost\"\r\n    },\r\n    {\r\n      \"conditionId\": \"b513eb68-69e8-4c32-92cf-852c101363cf\",\r\n      \"conditionType\": \"IP\",\r\n      \"conditionValue\": \"10.100.7.77\"\r\n    }\r\n  ]\r\n}"
      x-scope: apim:bl_view
      summary: Get all blocking condtions
      description: |
        Retrieves all existing blocking condtions.
      parameters:
        - $ref: '#/parameters/Accept'
        - $ref: '#/parameters/If-None-Match'
        - $ref: '#/parameters/If-Modified-Since'
      tags:
        - Blacklist (Collection)
      responses:
        200:
          description: |
            OK.
            Blocking conditions returned
          schema:
            $ref: '#/definitions/BlockingConditionList'
          headers:
            Content-Type:
              description: |
                The content type of the body.
              type: string
            ETag:
              description: |
                Entity Tag of the response resource.
                Used by caches, or in conditional requests (Will be supported in future).
              type: string
            Last-Modified:
              description: |
                Date and time the resource has been modifed the last time.
                Used by caches, or in conditional requests (Will be supported in future).
              type: string
        304:
          description: |
            Not Modified.
            Empty body because the client has already the latest version of the requested resource (Will be supported in future).
        406:
          description: |
            Not Acceptable.
            The requested media type is not supported.
          schema:
            $ref: '#/definitions/Error'

    #-----------------------------------------------------
    # Add a Custom Rule
    #-----------------------------------------------------
    post:
      x-wso2-curl: "curl -k -X POST -H \"Authorization: Bearer a1e3951b-a15c-3d79-a15b-99f1d612843e\" -H \"Content-Type: application/json\" https://localhost:9443/api/am/admin/v0.16/throttling/blacklist"
      x-wso2-request: "POST https://localhost:9443/api/am/admin/v0.16/throttling/blacklist\r\nAuthorization: Bearer a1e3951b-a15c-3d79-a15b-99f1d612843e\r\nContent-Type: application/json\r\n\r\n{\r\n   \"conditionType\": \"IP\",\r\n   \"conditionValue\": \"10.100.7.77\"\r\n}\r\n"
      x-wso2-response: "HTTP/1.1 201 Created\r\nLocation: https://localhost:9443/api/am/admin/v0.16/throttling/blacklist/b513eb68-69e8-4c32-92cf-852c101363cf\r\nContent-Type: application/json\r\n\r\n{\r\n  \"conditionId\": \"b513eb68-69e8-4c32-92cf-852c101363cf\",\r\n  \"conditionType\": \"IP\",\r\n  \"conditionValue\": \"10.100.7.77\"\r\n}"
      x-scope: apim:bl_manage
      summary: Add a Blocking condition
      description: |
        Adds a new Blocking condition.
      parameters:
        - in: body
          name: body
          description: |
            Blocking condition object that should to be added
          required: true
          schema:
            $ref: '#/definitions/BlockingCondition'
        - $ref: '#/parameters/Content-Type'
      tags:
        - Blacklist (Collection)
      responses:
        201:
          description: |
            Created.
            Successful response with the newly created object as entity in the body.
            Location header contains URL of newly created entity.
          schema:
            $ref: '#/definitions/BlockingCondition'
          headers:
            Location:
              description: |
                Location of the newly created resource.
              type: string
            Content-Type:
              description: |
                The content type of the body.
              type: string
            ETag:
              description: |
                Entity Tag of the response resource.
                Used by caches, or in conditional requests (Will be supported in future).
              type: string
        400:
          description: |
            Bad Request.
            Invalid request or validation error
          schema:
            $ref: '#/definitions/Error'
        415:
          description: |
            Unsupported media type.
            The entity of the request was in a not supported format.
<<<<<<< HEAD
=======

>>>>>>> 9d313ca4
  ######################################################
  # The "Individual Blocking Condition" resource API
  ######################################################
  '/throttling/blacklist/{conditionId}':

    #-----------------------------------------------------
    # Retrieve a Blocking condition
    #-----------------------------------------------------
    get:
      x-wso2-curl: "curl -k -H \"Authorization: Bearer a1e3951b-a15c-3d79-a15b-99f1d612843e\" https://localhost:9443/api/am/admin/v0.16/throttling/blacklist/b513eb68-69e8-4c32-92cf-852c101363c"
      x-wso2-request: |
        GET https://localhost:9443/api/am/admin/v0.16/throttling/blacklist/b513eb68-69e8-4c32-92cf-852c101363c
        Authorization: Bearer a1e3951b-a15c-3d79-a15b-99f1d612843e
      x-wso2-response: "HTTP/1.1 200 OK\r\nContent-Type: application/json\r\n\r\n{\r\n  \"conditionId\": \"b513eb68-69e8-4c32-92cf-852c101363cf\",\r\n  \"conditionType\": \"IP\",\r\n  \"conditionValue\": \"10.100.7.77\"\r\n}"
      x-scope: apim:bl_view
      summary: Get a Blocking Condition
      description: |
        Retrieves a Blocking Condition providing the condition Id
      parameters:
        - $ref: '#/parameters/conditionId'
        - $ref: '#/parameters/If-None-Match'
        - $ref: '#/parameters/If-Modified-Since'
      tags:
        - Blacklist (Individual)
      responses:
        200:
          description: |
            OK.
            Condition returned
          schema:
            $ref: '#/definitions/BlockingCondition'
          headers:
            Content-Type:
              description: |
                The content type of the body.
              type: string
            ETag:
              description: |
                Entity Tag of the response resource.
                Used by caches, or in conditional requests (Will be supported in future).
              type: string
            Last-Modified:
              description: |
                Date and time the resource has been modifed the last time.
                Used by caches, or in conditional requests (Will be supported in future).
              type: string
        304:
          description: |
            Not Modified.
            Empty body because the client has already the latest version of the requested resource (Will be supported in future).
        404:
          description: |
            Not Found.
            Requested Condition does not exist.
          schema:
            $ref: '#/definitions/Error'
        406:
          description: |
            Not Acceptable.
            The requested media type is not supported.
          schema:
            $ref: '#/definitions/Error'

    #-----------------------------------------------------
    # Delete a Blocking condition
    #-----------------------------------------------------
    delete:
      x-wso2-curl: "curl -k -X DELETE -H \"Authorization: Bearer a1e3951b-a15c-3d79-a15b-99f1d612843e\" -H \"Content-Type: application/json\" https://localhost:9443/api/am/admin/v0.16/throttling/blacklist/b513eb68-69e8-4c32-92cf-852c101363cf"
      x-wso2-request: |
        DELETE https://localhost:9443/api/am/admin/v0.16/throttling/blacklist/b513eb68-69e8-4c32-92cf-852c101363cf
        Authorization: Bearer a1e3951b-a15c-3d79-a15b-99f1d612843e
      x-wso2-response: "HTTP/1.1 200 OK"
      x-scope: apim:bl_manage
      summary: Delete a Blocking condition
      description: |
        Deletes an existing Blocking condition
      parameters:
        - $ref: '#/parameters/conditionId'
        - $ref: '#/parameters/If-Match'
        - $ref: '#/parameters/If-Unmodified-Since'
      tags:
        - Blacklist (Individual)
      responses:
        200:
          description: |
            OK.
            Resource successfully deleted.
        404:
          description: |
            Not Found.
            Resource to be deleted does not exist.
          schema:
            $ref: '#/definitions/Error'
        412:
          description: |
            Precondition Failed.
            The request has not been performed because one of the preconditions is not met (Will be supported in future).
          schema:
            $ref: '#/definitions/Error'

  ######################################################
  # The "Application Collection" resource APIs
  ######################################################
  /applications:

    #-----------------------------------------------------
    # Retrieve a list of all applications of a certain subscriber
    #-----------------------------------------------------
    get:
      x-scope: apim:app_owner_change
      x-wso2-request: |
        GET https://localhost:9443/api/am/admin/v0.16/applications
        Authorization: Bearer ae4eae22-3f65-387b-a171-d37eaa366fa8
      x-wso2-curl: "curl -k -H \"Authorization: Bearer ae4eae22-3f65-387b-a171-d37eaa366fa8\" \"https://localhost:9443/api/am/admin/v0.16/applications\""
      x-wso2-response: "HTTP/1.1 200 OK\nContent-Type: application/json\n\n{\n   \"previous\": \"\",\n   \"list\":    [\n            {\n         \"groupId\": \"\",\n         \"owner\": \"admin\",\n           \"applicationId\": \"367a2361-8db5-4140-8133-c6c8dc7fa0c4\",\n         \"status\": \"APPROVED\",\n         \"name\": \"app1\"\n      },\n            {\n         \"groupId\": \"\",\n         \"owner\": \"admin\",\n             \"applicationId\": \"896658a0-b4ee-4535-bbfa-806c894a4015\",\n          \"status\": \"APPROVED\",\n         \"name\": \"DefaultApplication\"\n      }\n   ],\n   \"count\": 2,\n   \"next\": \"\"\n}"
      summary: |
        Retrieve/Search applications
      description: |
        This operation can be used to retrieve list of applications that is belonged to the given user, If no user
        is provided then the application for the user associated with the provided access token will be returned.
      parameters:
        - $ref: '#/parameters/user'
        - $ref: '#/parameters/limit'
        - $ref: '#/parameters/offset'
        - $ref: '#/parameters/Accept'
        - $ref: '#/parameters/If-None-Match'
        - name: tenantDomain
          in: query
          description: |
            Tenant domain of the applications to get. This has to be specified only if require to get applications of
            another tenant other than the requester's tenant. So, if not specified, the default will be set as the
            requester's tenant domain. This cross tenant Application access is allowed only for super tenant admin
            users only at a migration process.
          required: false
          type: string
      tags:
        - Application (Collection)
      responses:
        200:
          description: |
            OK.
            Application list returned.
          schema:
            $ref: '#/definitions/ApplicationList'
          headers:
            Content-Type:
              description: |
                The content type of the body.
              type: string
        304:
          description: |
            Not Modified.
            Empty body because the client has already the latest version of the requested resource (Will be supported in future).
        400:
          description: |
            Bad Request.
            Invalid request or validation error.
          schema:
            $ref: '#/definitions/Error'
        406:
          description: |
            Not Acceptable.
            The requested media type is not supported.
          schema:
            $ref: '#/definitions/Error'



  ######################################################
  # The "Change Owner" Function resource API
  ######################################################
  /applications/{applicationId}/change-owner:

    #-----------------------------------------------------
    # Change the owner of an Application
    #-----------------------------------------------------
    post:
      x-scope: apim:app_owner_change
      x-wso2-curl: "curl -k -H \"Authorization: Bearer ae4eae22-3f65-387b-a171-d37eaa366fa8\" -X POST \"https://localhost:9443/api/am/admin/v0.16/applications/890a4f4d-09eb-4877-a323-57f6ce2ed79b/change-owner?owner=admin\""
      x-wso2-request: |
        POST https://localhost:9443/api/am/admin/v0.16/apis/change-owner?apiId=890a4f4d-09eb-4877-a323-57f6ce2ed79b&action=Publish
        Authorization: Bearer ae4eae22-3f65-387b-a171-d37eaa366fa8
      x-wso2-response: "HTTP/1.1 200 OK"
      summary: Change Application Owner
      description: |
        This operation is used to change the owner of an Application.
        In order to change the owner of an application, we need to pass the new application owner as a query parameter
      parameters:
        - name: owner
          in: query
          type: string
          required: true
        - $ref: '#/parameters/applicationId'

      tags:
        - Application
      responses:
        200:
          description: |
            OK.
            Application owner changed successfully.
        400:
          description: |
            Bad Request.
            Invalid request or validation error
          schema:
            $ref: '#/definitions/Error'
        404:
          description: |
            Not Found.
            Requested Application does not exist.
          schema:
            $ref: '#/definitions/Error'
        412:
          description: |
            Precondition Failed.
            The request has not been performed because one of the preconditions is not met.
          schema:
            $ref: '#/definitions/Error'

  ######################################################
  # Export Application Resource API
  ######################################################
  /export/applications:

    get:
      x-scope: apim:app_import_export
      produces:
        - application/json
        - application/zip
      x-wso2-curl: "curl -k -H \"Authorization: Bearer ae4eae22-3f65-387b-a171-d37eaa366fa8\" -X GET https://localhost:9443/api/am/admin/v0.16/export/applications?appName=sampleApp&appOwner=admin > admin_sampleApp.zip"
      x-wso2-request: |
        GET https://localhost:9443/api/am/admin/v0.16/export/applications?appName=sampleApp&appOwner=admin
        Authorization: Bearer ae4eae22-3f65-387b-a171-d37eaa366fa8
      x-wso2-response: "HTTP/1.1 200 OK\n Connection: keep-alive\n  Content-Disposition: attachment; filename=\"exported-application.zip\"\n  Content-Type: application/zip"
      summary: Export an Application
      description: |
        This operation can be used to export the details of a particular Application as a zip file.
      parameters:
        - name: appName
          in: query
          description: |
            Application Name
          required: true
          type: string
        - name: appOwner
          in: query
          description: |
            Owner of the Application
          required: true
          type: string
        - name: withKeys
          in: query
          description: |
            Export application keys
          required: false
          type: boolean
      tags:
        - Application (Individual)
      responses:
        200:
          description: |
            OK.
            Export Successful.
          headers:
            Content-Type:
              description: |
                The content type of the body.
              type: string
          schema:
            type: file
        400:
          description: |
            Bad Request.
            Invalid request or validation error
          schema:
            $ref: '#/definitions/Error'
        404:
          description: |
            Not Found.
            Requested Application does not exist.
          schema:
            $ref: '#/definitions/Error'
        406:
          description: |
            Not Acceptable.
            The requested media type is not supported
          schema:
            $ref: '#/definitions/Error'

  ######################################################
  # Import Application Resource API
  ######################################################
  /import/applications:

    post:
      x-scope: apim:app_import_export
      consumes:
        - multipart/form-data
      x-wso2-curl: "curl -k -F \"file=@exported.zip\" -X POST -H \"Authorization: Bearer ae4eae22-3f65-387b-a171-d37eaa366fa8\" https://localhost:9443/api/am/admin/v0.16/import/applications"
      x-wso2-request: |
        POST https://localhost:9443/api/am/admin/v0.16/import/applications
        Authorization: Bearer ae4eae22-3f65-387b-a171-d37eaa366fa8
      x-wso2-response: "HTTP/1.1 201 Created\nLocation: https://localhost:9443/api/am/admin/v0.16/applications/c30f3a6e-ffa4-4ae7-afce-224d1f820524\nContent-Type: application/json\n\n{\n   \"groupId\": \"\",\n   \"callbackUrl\": \"http://my.server.com/callback\",\n   \"owner\": \"admin\",\n   \"applicationId\": \"c30f3a6e-ffa4-4ae7-afce-224d1f820524\",\n   \"status\": \"APPROVED\",\n   \"name\": \"sampleapp\" \n}"
      summary: Import an Application
      description: |
        This operation can be used to import an Application.
      parameters:
        - name: file
          in: formData
          description: |
            Zip archive consisting of exported Application Configuration.
          required: true
          type: file
        - name: preserveOwner
          in: query
          description: |
            Preserve Original Creator of the Application
          required: false
          type: boolean
        - name: skipSubscriptions
          in: query
          description: |
            Skip importing Subscriptions of the Application
          required: false
          type: boolean
        - name: appOwner
          in: query
          description: |
            Expected Owner of the Application in the Import Environment
          type: string
        - name: skipApplicationKeys
          in: query
          description: |
            Skip importing Keys of the Application
          required: false
          type: boolean
        - name: update
          in: query
          description: |
            Update if application exists
          required: false
          type: boolean
      tags:
        - Application (Individual)
      responses:
        200:
          description: |
            OK.
            Successful response with the updated object information as entity in the body.
          schema:
            $ref: '#/definitions/ApplicationInfo'
          headers:
            Content-Type:
              description: |
                The content type of the body.
              type: string
        207:
          description: |
            Multi Status.
            Partially successful response with skipped APIs information object as entity in the body.
          schema:
            $ref: '#/definitions/APIInfoList'
        400:
          description: |
            Bad Request.
            Invalid request or validation error
          schema:
            $ref: '#/definitions/Error'
        406:
          description: |
            Not Acceptable.
            The requested media type is not supported
          schema:
            $ref: '#/definitions/Error'

  ######################################################
  # Import Resource API
  ######################################################
  /import/api:

    post:
      x-scope: apim:api_import_export
      consumes:
        - multipart/form-data
      x-wso2-curl: "curl -k -F \"file=@exported.zip\" -X POST -H \"Authorization: Bearer ae4eae22-3f65-387b-a171-d37eaa366fa8\" https://localhost:9443/api/am/admin/v0.16/import/api?preserveProvider=false&overwrite=false"
      x-wso2-request: |
        POST https://localhost:9443/api/am/admin/v0.16/import/apis
        Authorization: Bearer ae4eae22-3f65-387b-a171-d37eaa366fa8
      x-wso2-response: "HTTP/1.1 200 OK\nAPI imported successfully."
      summary: Import an API
      description: |
        This operation can be used to import an API.
      parameters:
        - name: file
          in: formData
          description: |
            Zip archive consisting on exported api configuration
          required: true
          type: file
        - name: preserveProvider
          in: query
          description: |
            Preserve Original Provider of the API. This is the user choice to keep or replace the API provider.
          required: false
          type: boolean
        - name: overwrite
          in: query
          description: |
            Whether to update the API or not. This is used when updating already existing APIs.
          required: false
          type: boolean
      tags:
        - API (Individual)
      responses:
        200:
          description: |
            Created.
            API Imported Successfully.
        403:
          description: |
            Forbidden
            Not Authorized to import.
          schema:
            $ref: '#/definitions/Error'
        404:
          description: |
            Not Found.
            Requested API to update not found.
          schema:
            $ref: '#/definitions/Error'
        409:
          description: |
            Conflict.
            API to import already exists.
          schema:
            $ref: '#/definitions/Error'
        500:
          description: |
            Internal Server Error.
            Error in importing API.
          schema:
            $ref: '#/definitions/Error'

  ######################################################
  # Export Resource API
  ######################################################
  /export/api:

    get:
      x-scope: apim:api_import_export
      produces:
        - application/zip
      x-wso2-curl: "curl -k -H \"Authorization: Bearer ae4eae22-3f65-387b-a171-d37eaa366fa8\" -X GET https://localhost:9443/api/am/admin/v0.16/export/api?name=PizzaShackAPI&version=1.0.0&providerName=admin > exportAPI.zip"
      x-wso2-request: |
        GET https://localhost:9443/api/am/admin/v0.16/export/api?name=SampleAPI&version=1.0.0&providerName=admin
        Authorization: Bearer ae4eae22-3f65-387b-a171-d37eaa366fa8
      x-wso2-response: "HTTP/1.1 200 OK\n Connection: keep-alive\n  Content-Disposition: attachment; filename=\"exported-api.zip\"\n  Content-Type: application/zip"
      summary: Export an API
      description: |
        This operation can be used to export the details of a particular API as a zip file.
      parameters:
        - name: name
          in: query
          description: |
            API Name
          required: true
          type: string
        - name: version
          in: query
          description: |
            Version of the API
          required: true
          type: string
        - name: providerName
          in: query
          description: |
            Provider name of the API
          required: false
          type: string
        - name: format
          in: query
          description: |
            Format of output documents. Can be YAML or JSON.
          type: string
          enum:
            - JSON
            - YAML
          required: true
        - name: preserveStatus
          in: query
          description: |
            Preserve API Status on export
          required: false
          type: boolean
      tags:
        - API (Individual)
      responses:
        200:
          description: |
            OK.
            Export Successful.
          headers:
            Content-Type:
              description: |
                The content type of the body.
              type: string
          schema:
            type: file
        404:
          description: |
            Not Found.
            Requested API does not exist.
          schema:
            $ref: '#/definitions/Error'
        500:
          description: |
            Internal Server Error.
            Error in exporting API.
          schema:
            $ref: '#/definitions/Error'

  ####################################################
  # The "Label" resource API
  ######################################################
  /labels:

    #-----------------------------------------------------
    # Retrieve all labels
    #-----------------------------------------------------
    get:
      x-scope: apim:label_read
      x-wso2-request: |
        GET https://localhost:9443/api/am/admin/v0.16/labels
        Authorization: Bearer ae4eae22-3f65-387b-a171-d37eaa366fa8
      x-wso2-curl: "curl -k -H \"Authorization: Bearer ae4eae22-3f65-387b-a171-d37eaa366fa8\" \"https://localhost:9443/api/am/admin/v0.16/labels\""
      x-wso2-response: "HTTP/1.1 200 OK\r\nContent-Type: application/json\r\n\r\n{\r\n  \"count\": 1,\r\n  \"list\": [\r\n  {\r\n  \"id\":\"d7cf8523-9180-4255-84fa-6cb171c1f779\",\r\n  \"name\":\"internal\",\r\n  \"description\":\"label used for internal purpose\",\r\n  \"accessUrls\":[\r\n    \"https://localhost:9095\"\r\n         ]\r\n       }\r\n   ]\r\n}"
      summary: Get all registered Labels
      description: |
        Get all registered Labels
      tags:
        - Label Collection
      responses:
        200:
          description: |
            OK.
            Labels returned
          schema:
            $ref: '#/definitions/LabelList'

    #-----------------------------------------------------
    # Add a Label
    #-----------------------------------------------------
    post:
      x-scope: apim:label_manage
      x-wso2-curl: "curl -k -X POST -H \"Authorization: Bearer 0d63e133-7ad6-3aeb-9ca9-9299e0708122\" -H \"Content-Type: application/json\" https://apis.wso2.com/api/am/admin/v0.16/labels -d @data.json"
      x-wso2-request: "POST https://localhost:9443/api/am/admin/v0.16/labels\r\nAuthorization: Bearer 0d63e133-7ad6-3aeb-9ca9-9299e0708122\r\nContent-Type: application/json\r\n\r\n   {\r\n       \"name\":\"internal\",\r\n  \"description\":\"label used for internal purpose\",\r\n  \"accessUrls\":[\r\n    \"https://localhost:9095\"\r\n         ]\r\n     }"
      x-wso2-response: "HTTP/1.1 201 Created\r\nContent-Type: application/json\r\n\r\n{\r\n  \"id\":\"d7cf8523-9180-4255-84fa-6cb171c1f779\",\r\n  \"name\":\"internal\",\r\n  \"description\":\"label used for internal purpose\",\r\n  \"accessUrls\":[\r\n    \"https://localhost:9095\"\r\n         ]\r\n       }\r\n   ]\r\n}"
      summary: Add a Label
      description: |
        Add a new gateway Label
      parameters:
        - in: body
          name: body
          description: |
            Label object that should to be added
          required: true
          schema:
            $ref: '#/definitions/Label'
      tags:
        - Label
      responses:
        201:
          description: |
            Created.
            Successful response with the newly created object as entity in the body.
          schema:
            $ref: '#/definitions/Label'
        400:
          description: |
            Bad Request.
            Invalid request or validation error
          schema:
            $ref: '#/definitions/Error'

  ######################################################
  # The BotDetectedData API resources
  ######################################################

  #-----------------------------------------------------
  # Get configured email list
  #-----------------------------------------------------
  /botData/getEmailList:

    get:
      x-scope: apim:bot_data
      x-wso2-curl: "curl -k -H \"Authorization: Bearer 8739edc7-7c95-34d5-895a-398fe5dd5972\" https://localhost:9443/api/am/admin/v0.16/botData/getEmailList -H \"accept: application/json\""
      produces:
        - application/json
      summary: |
        Get all configured email list
      description: |
        Get all email list which configured to trigger for BotData api email alert
      parameters:
        - name: tenantDomain
          in: query
          description: |
            Pass the tenantDomain to get the email list and if not passed it will get from the logged user.
          required: false
          type: string
      responses:
        200:
          description: |
            OK.
            Export Successful.
        400:
          description: |
            Bad Request.messageID
            Invalid request or validation error
          schema:
            $ref: '#/definitions/Error'
        404:
          description: |
            Not Found.
            Requested Data does not exist.
          schema:
            $ref: '#/definitions/Error'
        406:
          description: |
            Not Acceptable.
            The requested media type is not supported
          schema:
            $ref: '#/definitions/Error'
  #-----------------------------------------------------
  # Delete email
  #-----------------------------------------------------
  /botData/deleteEmail:

    delete:
      x-scope: apim:bot_data
      x-wso2-curl: "curl -k -X DELETE -H \"Authorization: Bearer 7469aa7c-5e29-3d2b-a144-5d8160c91176\" https://localhost:9443/api/am/admin/v0.16/botData/deleteEmail?uuid=23a2a896-bd58-46ec-83c7-2f2b5cc09284 -H \"accept: application/json\""
      summary: Delete an configured email.
      description: |
        Delete an configured email from DB by pasing uuid.
      parameters:
        - name: uuid
          in: query
          description: |
            Pass the uuid to remove the email
          required: true
          type: string
      responses:
        200:
          description: |
            OK.
            Email successfully deleted.
        404:
          description: |
            Not Found.
            Resource to be deleted does not exist.
          schema:
            $ref: '#/definitions/Error'
        412:
          description: |
            Precondition Failed.
            The request has not been performed because one of the preconditions is not met.
          schema:
            $ref: '#/definitions/Error'
  #-----------------------------------------------------
  # Add email
  #-----------------------------------------------------
  /botData/addEmail:

    post:
      x-scope: apim:bot_data
      summary: Add an Email
      description: |
        Here we can use this to configure email
      parameters:
        - in: body
          name: body
          description: |
            A email
          required: true
          schema:
            $ref: '#/definitions/Email'
      responses:
        200:
          description: |
            OK.
            Email List updated.
          schema:
            $ref: '#/definitions/Email'
        400:
          description: |
            Bad Request.
            Invalid request or validation error.
          schema:
            $ref: '#/definitions/Error'
        404:
          description: |
            Not Found.
            The resource to be updated does not exist.
          schema:
            $ref: '#/definitions/Error'

  ######################################################
  # The "Individual label" resource APIs
  ######################################################

  /labels/{labelId}:

    #-----------------------------------------------------
    # Update a Label
    #-----------------------------------------------------
    put:
      x-scope: apim:label_manage
      x-wso2-curl: "curl -k -X PUT -H \"Authorization: Bearer 0d63e133-7ad6-3aeb-9ca9-9299e0708122\" -H \"Content-Type: application/json\" https://localhost:9443/api/am/admin/v0.16/labels/d7cf8523-9180-4255-84fa-6cb171c1f779 -d @data.json"
      x-wso2-request: "PUT https://localhost:9443/api/am/admin/v0.16/labels/d7cf8523-9180-4255-84fa-6cb171c1f779\r\nAuthorization: Bearer 0d63e133-7ad6-3aeb-9ca9-9299e0708122\r\nContent-Type: application/json\r\n\r\n   {\r\n       \"name\":\"update_internal\",\r\n  \"description\":\"Updated label used for internal purpose\",\r\n  \"accessUrls\":[\r\n    \"https://localhost:9095\"\r\n         ]\r\n     }"
      x-wso2-response: "HTTP/1.1 200 Ok\r\nContent-Type: application/json\r\n\r\n{\r\n  \"id\":\"d7cf8523-9180-4255-84fa-6cb171c1f779\",\r\n  \"name\":\"updated_internal\",\r\n  \"description\":\"Updated label used for internal purpose\",\r\n  \"accessUrls\":[\r\n    \"https://localhost:9095\"\r\n         ]\r\n       }\r\n   ]\r\n}"
      summary: Update a Label
      description: |
        Update a Label by label Id
      parameters:
        - $ref: '#/parameters/labelId'
        - in: body
          name: body
          description: |
            Label object with updated information
          required: true
          schema:
            $ref: '#/definitions/Label'
      tags:
        - Label
      responses:
        200:
          description: |
            OK.
            Label updated.
          schema:
            $ref: '#/definitions/Label'
        400:
          description: |
            Bad Request.
            Invalid request or validation error.
          schema:
            $ref: '#/definitions/Error'
        404:
          description: |
            Not Found.
            The resource to be updated does not exist.
          schema:
            $ref: '#/definitions/Error'
    #-----------------------------------------------------
    # Delete a Label
    #-----------------------------------------------------
    delete:
      x-scope: apim:label_manage
      x-wso2-response: "HTTP/1.1 200 OK"
      summary: Delete a Label
      description: |
        Delete a Label by label Id
      parameters:
        - $ref: '#/parameters/labelId'
        - $ref: '#/parameters/If-Match'
        - $ref: '#/parameters/If-Unmodified-Since'
      tags:
        - Label
      responses:
        200:
          description: |
            OK.
            Label successfully deleted.
        404:
          description: |
            Not Found.
            Label to be deleted does not exist.
          schema:
            $ref: '#/definitions/Error'


  ######################################################
  # The "Monetization" resource APIs
  ######################################################

  /monetization/publish-usage:

    #-----------------------------------------------------
    # Publish monetization related usage records
    #-----------------------------------------------------
    post:
      x-wso2-curl: "curl -k -H \"Authorization: Bearer 0c6439fd-9b16-3c2e-be6e-1086e0b9aa93\" -X POST -H \"Content-Type: application/json\" https://localhost:9443/api/am/admin/v0.16/monetization/publish-usage"
      x-wso2-request: "POST https://localhost:9443/api/am/admin/v0.16/monetization/publish-usage\r\nAuthorization: Bearer 0c6439fd-9b16-3c2e-be6e-1086e0b9aa93\r\nContent-Type: application/json"
      x-wso2-response: "HTTP/1.1 200 OK\r\nContent-Type: application/json\r\n\r\n{\r\n\"status\":\"successfull\",\r\n\"message\":\"Records published successfully\"\r\n}"
      x-scope: apim:monetization_usage_publish
      summary: Publish Usage Records
      description: |
        Publish Usage Records of Monetized APIs
      tags:
        - Monetization (Collection)
      responses:
        200:
          description: Usage records successfully published.
          schema:
            $ref: '#/definitions/PublishStatus'
        202:
          description: Request is sucessfully accepted for processing.
          schema:
            $ref: '#/definitions/PublishStatus'
        404:
          description: |
            Not Found.
          schema:
            $ref: '#/definitions/PublishStatus'
        500:
          description: Internal Server Error
          schema:
            $ref: '#/definitions/PublishStatus'


  /monetization/publish-usage/status:

    #-----------------------------------------------------
    # Retrieve the status monetization usage publsih job
    #-----------------------------------------------------
    get:
      x-scope: apim:monetization_usage_publish
      x-wso2-request: |
        GET https://localhost:9443/api/am/admin/v0.16/monetization/publish-usage/status
        Authorization: Bearer ae4eae22-3f65-387b-a171-d37eaa366fa8
      x-wso2-curl: "curl -k -H \"Authorization: Bearer ae4eae22-3f65-387b-a171-d37eaa366fa8\" \"https://localhost:9443/api/am/admin/v0.16/monetization/publish-usage/status\""
      x-wso2-response: "HTTP/1.1 200 OK\r\nContent-Type: application/json\r\n\r\n{\r\n  \"state\": \"RUNNING\",\r\n ,\"status\":\"SUCCESSFULL\",\r\n, \"started time\":\"12345678056L\",\r\n, \"last published time\":\"12345678056L\",\r\n}"
      summary: Get the status of Monetization usage publisher
      description: |
        Get the status of Monetization usage publisher
      tags:
        - Monetization (Collection)
      responses:
        200:
          description: |
            OK.
            Status returned
          schema:
            $ref: '#/definitions/MonetizationUsagePublishInfo'

  ######################################################
  # The "Workflow approval" resource API
  ######################################################
  /workflows/update-workflow-status:

    #-------------------------------------------------------------------
    # Resume the workflow by approving or rejecting the workflow request
    #-------------------------------------------------------------------
    post:
      x-scope: apim:api_workflow_approve
      x-wso2-curl: "curl -k -H \"Authorization: Bearer ae4eae22-3f65-387b-a171-d37eaa366fa8\" -H \"Content-Type: application/json\" -X POST -d @data.json \"https://localhost:9443/api/am/publisher/v0.16/workflows/update-workflow-status?workflowReferenceId=56e3a170-a7a7-45f8-b051-7e43a58a67e1\""
      x-wso2-request: "POST https://localhost:9443/api/am/publisher/v0.16/workflows/update-workflow-status?workflowReferenceId=56e3a170-a7a7-45f8-b051-7e43a58a67e1\nAuthorization: Bearer ae4eae22-3f65-387b-a171-d37eaa366fa8\nContent-Type: application/json\n\n{\n   \"status\" : \"APPROVED\",\n   \"attributes\" : {\n      \"apiCurrentState\": \"Created\",\n      \"apiLCAction\": \"Publish\",\n      \"apiName\":\"APIname\",\n      \"apiVersion\" : \"1.0.0\",\n      \"apiProvider\" : \"admin\",\n      \"invoker\": \"admin\"\n   }\n}"
      x-wso2-response: "HTTP/1.1 200 OK"
      summary: Update workflow status
      description: |
        This operation can be used to approve or reject a workflow task.
      parameters:
        - $ref: '#/parameters/workflowReferenceId-Q'
        - in: body
          name: body
          description: |
            Workflow event that need to be updated
          required: true
          schema:
            $ref: '#/definitions/Workflow'
      tags:
        - Workflows (Individual)
      responses:
        200:
          description: |
            OK.
            Workflow request information is returned.
          schema:
            $ref: '#/definitions/Workflow'
          headers:
            Content-Type:
              description: |
                The content type of the body.
              type: string
        400:
          description: |
            Bad Request.
            Invalid request or validation error.
          schema:
            $ref: '#/definitions/Error'
        404:
          description: |
            Not Found.
            Workflow for the given reference is not found.
          schema:
            $ref: '#/definitions/Error'

  ######################################################
  # The Tenant Info resource API
  ######################################################
  /tenant-info/{username}:
    #--------------------------------------------------------
    # Retrieve tenant information of the given username
    #--------------------------------------------------------
    get:
      x-scope: apim:tenantInfo
      x-wso2-curl: "curl -k -H \"Authorization: Bearer ae4eae22-3f65-387b-a171-d37eaa366fa8\" -H \"Content-Type: application/json\" -X GET \"https://localhost:9443/api/am/admin/v0.16/tenant-info/john/info\""
      x-wso2-request: "GET https://localhost:9443/api/am/admin/v0.16/tenant-info/john\nAuthorization: Bearer ae4eae22-3f65-387b-a171-d37eaa366fa8\nContent-Type: application/json\n\n{\n   \"tenantDomain\" : \"carbon.super\",\n   \"tenantId\" : -1234 \n}"
      x-wso2-response: "HTTP/1.1 200 OK"
      summary: |
        Get tenant id of the user
      description: |
        This operation is to get tenant id of the provided user
      operationId: getTenantInfoByUsername
      parameters:
        - name: username
          description: |
            The state represents the current state of the tenant
            Supported states are [ active, inactive]
          in: path
          type: string
          required: true
          default: 'john'
      tags:
        - Tenants
      responses:
        200:
          description: |
            OK.
            Tenant id of the user retrieved.
          headers:
            Content-Type:
              description: |
                The content type of the body.
              type: string
          schema:
            $ref: '#/definitions/TenantInfo'
        404:
          description: |
            Not Found.
            Requested user does not exist.
          schema:
            $ref: '#/definitions/Error'
        406:
          description: |
            Not Acceptable.
            The requested media type is not supported
          schema:
            $ref: '#/definitions/Error'

  ######################################################
  # The Custom URL Info resource API
  ######################################################
  /custom-urls/{tenantDomain}:
    #----------------------------------------------------------
    # Retrieve custom url information of the given tenant domain
    #----------------------------------------------------------
    get:
      x-scope: apim:tenantInfo
      x-wso2-curl: "curl -k -H \"Authorization: Bearer ae4eae22-3f65-387b-a171-d37eaa366fa8\" -H \"Content-Type: application/json\" -X GET \"https://localhost:9443/api/am/admin/v0.16/custom-url/foo.com\""
      x-wso2-request: "GET https://localhost:9443/api/am/admin/v0.16/custom-url/foo.com\nAuthorization: Bearer ae4eae22-3f65-387b-a171-d37eaa366fa8\nContent-Type: application/json\n\n{\n   \"tenantDomain\" : \"foo.com\",\n}"
      x-wso2-response: "HTTP/1.1 200 OK"
      summary: |
        Get custom-url info of a tenant domain
      description: |
        This operation is to get custom-url information of the provided tenant-domain
      operationId: getCustomUrlInfoByTenantDomain
      parameters:
        - name: tenantDomain
          description: |
            The tenant domain name.
          in: path
          type: string
          required: true
      tags:
        - Tenants
      responses:
        200:
          description: |
            OK.
            Custom url info of the tenant is retrieved.
          headers:
            Content-Type:
              description: |
                The content type of the body.
              type: string
          schema:
            $ref: '#/definitions/CustomUrlInfo'
        404:
          description: |
            Not Found.
            Requested user does not exist.
          schema:
            $ref: '#/definitions/Error'
        406:
          description: |
            Not Acceptable.
            The requested media type is not supported
          schema:
            $ref: '#/definitions/Error'

  ######################################################
  # The "Category Collection" resource API
  ######################################################
  /api-categories:

    #-----------------------------------------------------
    # Retrieve all categories
    #-----------------------------------------------------
    get:
      x-scope: apim:admin_operations
      x-wso2-request: |
        GET https://localhost:9443/api/am/admin/v0.16/api-categories
        Authorization: Bearer ae4eae22-3f65-387b-a171-d37eaa366fa8
      x-wso2-curl: "curl -k -H \"Authorization: Bearer ae4eae22-3f65-387b-a171-d37eaa366fa8\" \"https://localhost:9443/api/am/admin/v0.16/api-categories\""
      x-wso2-response: "HTTP/1.1 200 OK\r\nContent-Type: application/json\r\n\r\n{\r\n   \"count\":1,\r\n   \"list\":[\r\n      {\r\n         \"id\":\"463e2c9f-5e99-43c3-a66e-de7e0f367373\",\r\n         \"name\":\"Finance\",\r\n         \"description\":\"Finance related APIS\"\r\n      }\r\n   ]\r\n}"
      summary: Get all API categories
      description: |
        Get all API categories
      tags:
        - API Category (Collection)
      responses:
        200:
          description: |
            OK.
            Categories returned
          schema:
            $ref: '#/definitions/APICategoryList'

    #-----------------------------------------------------
    # Add a Category
    #-----------------------------------------------------
    post:
      x-scope: apim:admin_operations
      x-wso2-curl: "curl -k -X POST -H \"Authorization: Bearer 0d63e133-7ad6-3aeb-9ca9-9299e0708122\" -H \"Content-Type: application/json\" https://apis.wso2.com/api/am/admin/v0.16/api-categories -d @data.json"
      x-wso2-request: "POST https://localhost:9443/api/am/admin/v0.16/api-categories\r\nAuthorization: Bearer 0d63e133-7ad6-3aeb-9ca9-9299e0708122\r\nContent-Type: application/json\r\n\r\n -d  {\r\n         \"name\":\"Finance\",\r\n         \"description\":\"Finance related APIS\"\r\n }"
      x-wso2-response: "HTTP/1.1 201 Created\r\nContent-Type: application/json\r\n\r\n{\r\n   \"count\":1,\r\n   \"list\":[\r\n      {\r\n         \"id\":\"463e2c9f-5e99-43c3-a66e-de7e0f367373\",\r\n         \"name\":\"Finance\",\r\n         \"description\":\"Finance related APIS\"\r\n      }\r\n   ]\r\n}"
      summary: Add a new API Category
      description: |
        Add a new API Category
      parameters:
        - in: body
          name: body
          description: |
            API Category object that should to be added
          required: true
          schema:
            $ref: '#/definitions/APICategory'
      tags:
        - API Category (Individual)
      responses:
        201:
          description: |
            Created.
            Successful response with the newly created object as entity in the body.
          schema:
            $ref: '#/definitions/APICategory'
        400:
          description: |
            Bad Request.
            Invalid request or validation error
          schema:
            $ref: '#/definitions/Error'

  ######################################################
  # The "Individual Category" resource APIs
  ######################################################

  /api-categories/{apiCategoryId}:

    #-----------------------------------------------------
    # Update a Category
    #-----------------------------------------------------
    put:
      x-scope: apim:admin_operations
      x-wso2-curl: "curl -k -X PUT -H \"Authorization: Bearer 0d63e133-7ad6-3aeb-9ca9-9299e0708122\" -H \"Content-Type: application/json\" https://localhost:9443/api/am/admin/v0.16/api-categories/d7cf8523-9180-4255-84fa-6cb171c1f779 -d @data.json"
      x-wso2-request: "PUT https://localhost:9443/api/am/admin/v0.16/api-categories/d7cf8523-9180-4255-84fa-6cb171c1f779\r\nAuthorization: Bearer 0d63e133-7ad6-3aeb-9ca9-9299e0708122\r\nContent-Type: application/json\r\n\r\n   {\r\n       \"name\":\"update_internal\",\r\n  \"description\":\"Updated label used for internal purpose\",\r\n  \"accessUrls\":[\r\n    \"https://localhost:9095\"\r\n         ]\r\n     }"
      x-wso2-response: "HTTP/1.1 200 Ok\r\nContent-Type: application/json\r\n\r\n{\r\n   \"count\":1,\r\n   \"list\":[\r\n      {\r\n         \"id\":\"463e2c9f-5e99-43c3-a66e-de7e0f367373\",\r\n         \"name\":\"Finance\",\r\n         \"description\":\"Finance related APIS\"\r\n      }\r\n   ]\r\n}"
      summary: Update an API Category
      description: |
        Update an API Category by category Id
      parameters:
        - $ref: '#/parameters/apiCategoryId'
        - in: body
          name: body
          description: |
            API Category object with updated information
          required: true
          schema:
            $ref: '#/definitions/APICategory'
      tags:
        - API Category (Individual)
      responses:
        200:
          description: |
            OK.
            Label updated.
          schema:
            $ref: '#/definitions/APICategory'
        400:
          description: |
            Bad Request.
            Invalid request or validation error.
          schema:
            $ref: '#/definitions/Error'
        404:
          description: |
            Not Found.
            The resource to be updated does not exist.
          schema:
            $ref: '#/definitions/Error'
    #-----------------------------------------------------
    # Delete an API Category
    #-----------------------------------------------------
    delete:
      x-scope: apim:admin_operations
      x-wso2-response: "HTTP/1.1 200 OK"
      summary: Delete an API Category
      description: |
        Delete an API Category by API Category Id
      parameters:
        - $ref: '#/parameters/apiCategoryId'
        - $ref: '#/parameters/If-Match'
        - $ref: '#/parameters/If-Unmodified-Since'
      tags:
        - API Category (Individual)
      responses:
        200:
          description: |
            OK.
            API Category successfully deleted.
        404:
          description: |
            Not Found.
            API Category to be deleted does not exist.
          schema:
            $ref: '#/definitions/Error'

  ######################################################
  # The "Key Manager Collection" resource API
  ######################################################
  /key-managers:
<<<<<<< HEAD

    #-----------------------------------------------------
    # Retrieve all key managers
    #-----------------------------------------------------
    get:
      x-scope: apim:admin_operations
      summary: Get all Key managers
      description: |
        Get all Key managers
      tags:
        - Key Manager (Collection)
      responses:
        200:
          description: |
            OK.
            KeyManagers returned
          schema:
            $ref: '#/definitions/KeyManagerList'

    #-----------------------------------------------------
    # Add a Key Manager
    #-----------------------------------------------------
    post:
      x-scope: apim:admin_operations
      summary: Add a new API Key Manager
      description: |
        Add a new API Key Manager
      parameters:
        - in: body
          name: body
          description: |
            Key Manager object that should to be added
          required: true
          schema:
            $ref: '#/definitions/KeyManager'
      tags:
        - Key Manager (Collection)
      responses:
        201:
          description: |
            Created.
            Successful response with the newly created object as entity in the body.
          schema:
            $ref: '#/definitions/KeyManager'
        400:
          description: |
            Bad Request.
            Invalid request or validation error
          schema:
            $ref: '#/definitions/Error'

  ######################################################
  # The "Individual KeyManager" resource APIs
  ######################################################

  /key-managers/{keyManagerId}:

    #-----------------------------------------------------
    # Retrieve a certain Key Manager Resource
    #-----------------------------------------------------
    get:
      x-scope: apim:admin_operations
      summary: Get a Key Manager Configuration
      description: |
        Retrieve a single Key Manager Configuration. We should provide the Id of the KeyManager as a path parameter.
      parameters:
        - $ref: '#/parameters/keyManagerId'
      tags:
        - Key Manager (Individual)
      responses:
        200:
          description: |
            OK.
            KeyManager Configuration returned
          schema:
            $ref: '#/definitions/KeyManager'
          headers:
            Content-Type:
              description: |
                The content type of the body.
              type: string
        404:
          description: |
            Not Found.
            Requested KeyManager Configuration does not exist.
          schema:
            $ref: '#/definitions/Error'
        406:
          description: |
            Not Acceptable.
            The requested media type is not supported.
          schema:
            $ref: '#/definitions/Error'


    #-----------------------------------------------------
    # Update a Key Manager
    #-----------------------------------------------------
    put:
      x-scope: apim:admin_operations
      summary: Update a Key Manager
      description: |
        Update a Key Manager by keyManager id
      parameters:
        - $ref: '#/parameters/keyManagerId'
        - in: body
          name: body
          description: |
            Key Manager object with updated information
          required: true
          schema:
            $ref: '#/definitions/KeyManager'
      tags:
        - Key Manager (Individual)
      responses:
        200:
          description: |
            OK.
            Label updated.
          schema:
            $ref: '#/definitions/KeyManager'
        400:
          description: |
            Bad Request.
            Invalid request or validation error.
          schema:
            $ref: '#/definitions/Error'
        404:
          description: |
            Not Found.
            The resource to be updated does not exist.
          schema:
            $ref: '#/definitions/Error'
    #-----------------------------------------------------
    # Delete a Key Manager
    #-----------------------------------------------------
    delete:
      x-scope: apim:admin_operations
      summary: Delete a Key Manager
      description: |
        Delete a Key Manager by keyManager id
      parameters:
        - $ref: '#/parameters/keyManagerId'
      tags:
        - Key Manager (Individual)
      responses:
        200:
          description: |
            OK.
            Key Manager successfully deleted.
        404:
          description: |
            Not Found.
            Key Manager to be deleted does not exist.
          schema:
            $ref: '#/definitions/Error'


######################################################
# Parameters - required by some of the APIs above
######################################################
parameters:

  # Label Id
  # Specified as part of the path expression
  labelId:
    name: labelId
    in: path
    description: |
      Label UUID
    type: string
    required: true

  # Throttling Policy Id
  # Specified as part of the path expression
  policyId:
    name: policyId
    in: path
    description: |
      Thorttle policy UUID
    type: string
    required: true

=======

    #-----------------------------------------------------
    # Retrieve all key managers
    #-----------------------------------------------------
    get:
      x-scope: apim:admin_operations
      summary: Get all Key managers
      description: |
        Get all Key managers
      tags:
        - Key Manager (Collection)
      responses:
        200:
          description: |
            OK.
            KeyManagers returned
          schema:
            $ref: '#/definitions/KeyManagerList'

    #-----------------------------------------------------
    # Add a Key Manager
    #-----------------------------------------------------
    post:
      x-scope: apim:admin_operations
      summary: Add a new API Key Manager
      description: |
        Add a new API Key Manager
      parameters:
        - in: body
          name: body
          description: |
            Key Manager object that should to be added
          required: true
          schema:
            $ref: '#/definitions/KeyManager'
      tags:
        - Key Manager (Collection)
      responses:
        201:
          description: |
            Created.
            Successful response with the newly created object as entity in the body.
          schema:
            $ref: '#/definitions/KeyManager'
        400:
          description: |
            Bad Request.
            Invalid request or validation error
          schema:
            $ref: '#/definitions/Error'

  ######################################################
  # The "Individual KeyManager" resource APIs
  ######################################################

  /key-managers/{keyManagerId}:

    #-----------------------------------------------------
    # Retrieve a certain Key Manager Resource
    #-----------------------------------------------------
    get:
      x-scope: apim:admin_operations
      summary: Get a Key Manager Configuration
      description: |
        Retrieve a single Key Manager Configuration. We should provide the Id of the KeyManager as a path parameter.
      parameters:
        - $ref: '#/parameters/keyManagerId'
      tags:
        - Key Manager (Individual)
      responses:
        200:
          description: |
            OK.
            KeyManager Configuration returned
          schema:
            $ref: '#/definitions/KeyManager'
          headers:
            Content-Type:
              description: |
                The content type of the body.
              type: string
        404:
          description: |
            Not Found.
            Requested KeyManager Configuration does not exist.
          schema:
            $ref: '#/definitions/Error'
        406:
          description: |
            Not Acceptable.
            The requested media type is not supported.
          schema:
            $ref: '#/definitions/Error'


    #-----------------------------------------------------
    # Update a Key Manager
    #-----------------------------------------------------
    put:
      x-scope: apim:admin_operations
      summary: Update a Key Manager
      description: |
        Update a Key Manager by keyManager id
      parameters:
        - $ref: '#/parameters/keyManagerId'
        - in: body
          name: body
          description: |
            Key Manager object with updated information
          required: true
          schema:
            $ref: '#/definitions/KeyManager'
      tags:
        - Key Manager (Individual)
      responses:
        200:
          description: |
            OK.
            Label updated.
          schema:
            $ref: '#/definitions/KeyManager'
        400:
          description: |
            Bad Request.
            Invalid request or validation error.
          schema:
            $ref: '#/definitions/Error'
        404:
          description: |
            Not Found.
            The resource to be updated does not exist.
          schema:
            $ref: '#/definitions/Error'
    #-----------------------------------------------------
    # Delete a Key Manager
    #-----------------------------------------------------
    delete:
      x-scope: apim:admin_operations
      summary: Delete a Key Manager
      description: |
        Delete a Key Manager by keyManager id
      parameters:
        - $ref: '#/parameters/keyManagerId'
      tags:
        - Key Manager (Individual)
      responses:
        200:
          description: |
            OK.
            Key Manager successfully deleted.
        404:
          description: |
            Not Found.
            Key Manager to be deleted does not exist.
          schema:
            $ref: '#/definitions/Error'


######################################################
# Parameters - required by some of the APIs above
######################################################
parameters:

  # Label Id
  # Specified as part of the path expression
  labelId:
    name: labelId
    in: path
    description: |
      Label UUID
    type: string
    required: true

  # Throttling Policy Id
  # Specified as part of the path expression
  policyId:
    name: policyId
    in: path
    description: |
      Thorttle policy UUID
    type: string
    required: true

>>>>>>> 9d313ca4
  # Custom rule Id
  # Specified as part of the path expression
  ruleId:
    name: ruleId
    in: path
    description: |
      Custom rule UUID
    type: string
    required: true

  # Application Id
  # Specified as part of the path expression
  applicationId:
    name: applicationId
    in: path
    description: |
      Application UUID
    type: string
    required: true

  # Blocking Condition Id
  # Specified as part of the path expression
  conditionId:
    name: conditionId
    in: path
    description: |
      Blocking condition identifier
    type: string
    required: true

  # The HTTP Accept header
  Accept:
    name: Accept
    in: header
    description: |
      Media types acceptable for the response. Default is application/json.
    default: application/json
    type: string

  # The HTTP Content-Type header
  Content-Type:
    name: Content-Type
    in: header
    description: |
      Media type of the entity in the body. Default is application/json.
    default: application/json
    required: true
    type : string

  # The HTTP If-None-Match header
  # Used to avoid retrieving data that are already cached
  If-None-Match:
    name: If-None-Match
    in: header
    description: |
      Validator for conditional requests; based on the ETag of the formerly retrieved
      variant of the resource (Will be supported in future).
    type : string

  # The HTTP If-Modified-Since header
  # Used to avoid retrieving data that are already cached
  If-Modified-Since:
    name: If-Modified-Since
    in: header
    description: |
      Validator for conditional requests; based on Last Modified header of the
      formerly retrieved variant of the resource (Will be supported in future).
    type: string

  # The HTTP If-Match header
  # Used to avoid concurrent updates
  If-Match:
    name: If-Match
    in: header
    description: |
      Validator for conditional requests; based on ETag (Will be supported in future).
    type: string

  # The HTTP If-Unmodified-Since header
  # Used to avoid concurrent updates
  If-Unmodified-Since:
    name: If-Unmodified-Since
    in: header
    description: |
      Validator for conditional requests; based on Last Modified header (Will be supported in future).
    type: string

  # Used for pagination:
  # The maximum number of resoures to be returned by a GET
  limit:
    name: limit
    in: query
    description: |
      Maximum size of resource array to return.
    default: 25
    type: integer

  # Used for pagination:
  # The order number of an instance in a qualified set of resoures
  # at which to start to return the next batch of qualified resources
  offset:
    name: offset
    in: query
    description: |
      Starting point within the complete list of items qualified.
    default: 0
    type: integer

  # Mediation policy identifier
  # Specified as part of the path expression
  mediationPolicyId:
    name: mediationPolicyId
    in: path
    description: |
      Mediation policy Id
    required: true
    type: string

  # Group Identifier of the application
  user:
    name: user
    in: query
    description: |
      username of the application creator
    required: false
    type: string

  # Workflow reference ID
  # Specified as part of the path expression
  workflowReferenceId-Q:
    name: workflowReferenceId
    in: query
    description: |
      Workflow reference id
    required: true
    type: string

  # API Category Id
  # Specified as part of the path expression
  apiCategoryId:
    name: apiCategoryId
    in: path
    description: |
      API Category UUID
    type: string
    required: true

  # Key Manager Id
  # Specified as part of the path expression
  keyManagerId:
    name: keyManagerId
    in: path
    description: |
      Key Manager UUID
    type: string
    required: true

######################################################
# The resources used by some of the APIs above within the message body
######################################################
definitions:

  #-----------------------------------------------------
  # The Error resource
  #-----------------------------------------------------
  Error:
    title: Error object returned with 4XX HTTP status
    required:
      - code
      - message
    properties:
      code:
        type: integer
        format: int64
        description: Error code
      message:
        type: string
        description: Error message.
      description:
        type: string
        description: |
          A detail description about the error message.
      moreInfo:
        type: string
        description: |
          Preferably an url with more details about the error.
      error:
        type: array
        description: |
          If there are more than one error list them out.
          For example, list out validation errors by each field.
        items:
          $ref: '#/definitions/ErrorListItem'

  #-----------------------------------------------------
  # The Error List Item resource
  #-----------------------------------------------------
  ErrorListItem:
    title: Description of individual errors that may have occurred during a request.
    required:
      - code
      - message
    properties:
      code:
        type: string
        description: Error code
      message:
        type: string
        description: |
          Description about individual errors occurred
<<<<<<< HEAD
=======

>>>>>>> 9d313ca4
  #-----------------------------------------------------
  # The Throttling Policy resource
  #-----------------------------------------------------
  ThrottlePolicy :
    title: Generic Throttling Policy
    required:
      - policyName
    properties:
      policyId:
        type: string
        description: Id of policy
        example: 0c6439fd-9b16-3c2e-be6e-1086e0b9aa93
      policyName:
        type: string
        description: Name of policy
        example: Policy1
      displayName:
        type: string
        description: Display name of the policy
      description:
        type: string
        description: Description of the policy
      isDeployed:
        type: boolean
        default: false
        description: Indicates whether the policy is deployed successfully or not.

  #-----------------------------------------------------
  # The Advanced Throttling Policy Info resource
  #-----------------------------------------------------
  AdvancedThrottlePolicyInfo :
    title: Advanced Throttling Policy
    required:
      - defaultLimit
    allOf:
      - $ref: '#/definitions/ThrottlePolicy'
      - properties:
          defaultLimit:
            $ref: '#/definitions/ThrottleLimit'

  #-----------------------------------------------------
  # The Advanced Throttling Policy resource
  #-----------------------------------------------------
  AdvancedThrottlePolicy :
    title: Advanced Throttling Policy
    required:
      - defaultLimit
    allOf:
      - $ref: '#/definitions/ThrottlePolicy'
      - properties:
          defaultLimit:
            $ref: '#/definitions/ThrottleLimit'
          conditionalGroups:
            type: array
            description: |
              Group of conditions which allow adding different parameter conditions to the throttling limit.
            items:
              $ref: '#/definitions/ConditionalGroup'

  #-----------------------------------------------------
  # The Advanced Throttling Policy List resource
  #-----------------------------------------------------
  AdvancedThrottlePolicyList:
    title: Advanced Throttling Policy List
    properties:
      count:
        type: integer
        description: |
          Number of Advanced Throttling Policies returned.
        example: 1
      list:
        type: array
        items:
          $ref: '#/definitions/AdvancedThrottlePolicyInfo'

  #-----------------------------------------------------
  # The Email list
  #-----------------------------------------------------
  Email:
    title: Email
    properties:
      email:
        type: string
        description: email value
        example: "abc@.com"

  #-----------------------------------------------------
  # The Application Throttling Policy resource
  #-----------------------------------------------------
  ApplicationThrottlePolicy:
    title: Application Throttling Policy
    required:
      - defaultLimit
    allOf:
      - $ref: '#/definitions/ThrottlePolicy'
      - properties:
          defaultLimit:
            $ref: '#/definitions/ThrottleLimit'

  #-----------------------------------------------------
  # The Advanced Throttling Policy List resource
  #-----------------------------------------------------
  ApplicationThrottlePolicyList:
    title: Application Level Throttling Policy List
    properties:
      count:
        type: integer
        description: |
          Number of Application Throttling Policies returned.
        example: 1
      list:
        type: array
        items:
          $ref: '#/definitions/ApplicationThrottlePolicy'

  #-----------------------------------------------------
  # The Subscription Throttling Policy resource
  #-----------------------------------------------------
  SubscriptionThrottlePolicy:
    title: Subscription Throttling Policy
    required:
      - defaultLimit
    allOf:
      - $ref: '#/definitions/ThrottlePolicy'
      - properties:
          defaultLimit:
            $ref: '#/definitions/ThrottleLimit'
          monetization:
            $ref: '#/definitions/MonetizationInfo'
          rateLimitCount:
            type: integer
            default: 0
            description: Burst control request count
            example: 10
          rateLimitTimeUnit:
            type: string
            description: Burst control time unit
          customAttributes:
            description: |
              Custom attributes added to the Subscription Throttling Policy
            type: array
            items:
              $ref: '#/definitions/CustomAttribute'
            additionalProperties:
              type: string
            example: {}
          stopOnQuotaReach:
            type: boolean
            default: false
            description: |
              This indicates the action to be taken when a user goes beyond the allocated quota. If checked, the user's requests will be dropped. If unchecked, the requests will be allowed to pass through.
          billingPlan:
            type: string
            description: |
              define whether this is Paid or a Free plan. Allowed values are FREE or COMMERCIAL.
  #-----------------------------------------------------
  # The Subscription Throttling Policy List resource
  #-----------------------------------------------------
  SubscriptionThrottlePolicyList:
    title: Subscription Level Throttling Policy List
    properties:
      count:
        type: integer
        description: |
          Number of Subscription Throttling Policies returned.
        example: 1
      list:
        type: array
        items:
          $ref: '#/definitions/SubscriptionThrottlePolicy'

  #-----------------------------------------------------
  # The Custom Rule resource
  #-----------------------------------------------------
  CustomRule:
    title: Custom Rule
    required:
      - siddhiQuery
      - keyTemplate
    allOf:
      - $ref: '#/definitions/ThrottlePolicy'
      - properties:
          siddhiQuery:
            type: string
            description: Siddhi query which represents the custom throttling policy
            example: |
              FROM RequestStream\nSELECT userId, ( userId == 'admin@carbon.super' ) AS isEligible , str:concat('admin@carbon.super','') as throttleKey\nINSERT INTO EligibilityStream; \n\nFROM EligibilityStream[isEligible==true]#throttler:timeBatch(1 min) \nSELECT throttleKey, (count(userId) >= 10) as isThrottled, expiryTimeStamp group by throttleKey \nINSERT ALL EVENTS into ResultStream;
          keyTemplate:
            type: string
            description: The specific combination of attributes that are checked in the policy.
            example: $userId

  #-----------------------------------------------------
  # The Custom Rule List resource
  #-----------------------------------------------------
  CustomRuleList:
    title: Custom Rule List
    properties:
      count:
        type: integer
        description: |
          Number of Custom Rules returned.
        example: 1
      list:
        type: array
        items:
          $ref: '#/definitions/CustomRule'

  #-----------------------------------------------------
  # The Conditional Group resource
  #-----------------------------------------------------
  ConditionalGroup :
    title: Conditional Groups for Throttling
    required:
      - limit
      - conditions
    properties:
      description:
        type: string
        description: Description of the Conditional Group
      conditions:
        type: array
        items:
          $ref: '#/definitions/ThrottleCondition'
        description: |
          Individual throttling conditions. They can be defined as either HeaderCondition, IPCondition, JWTClaimsCondition, QueryParameterCondition
          Please see schemas of each of those throttling condition in Definitions section.
        example: |
          [
            {
               "type": "IPCondition",
               "invertCondition": false,
               "ipConditionType": "IPSpecific",
               "specificIP": "10.100.1.22",
               "startingIP": null,
               "endingIP": null
            },
            {
               "type": "HeaderCondition",
               "invertCondition": false,
               "headerName": "Location",
               "headerValue": "google.com"
            }
          ]
      limit:
        $ref: '#/definitions/ThrottleLimit'

  #-----------------------------------------------------
  # The Throttling Condition resource
  #-----------------------------------------------------
  ThrottleCondition:
    discriminator: type
    x-wso2-subtypes:
      - HeaderCondition
      - IPCondition
      - JWTClaimsCondition
      - QueryParameterCondition
    title: Conditions used for Throttling
    description: Throttling Conditions
    required:
      - type
    properties:
      type:
        type: string
        enum:
          - HeaderCondition
          - IPCondition
          - JWTClaimsCondition
          - QueryParameterCondition
        description: |
          Type of the thottling condition.
          Allowed values are HeaderCondition, IPCondition, JWTClaimsCondition, QueryParameterCondition
      invertCondition:
        type: boolean
        default: false
        description: |
          Specifies whether inversion of the condition to be matched against the request.
          **Note:** When you add conditional groups for advanced throttling policies, this paramater should have the same value (`true` or `false`)
          for the same type of conditional group.
<<<<<<< HEAD
=======

>>>>>>> 9d313ca4
  #-----------------------------------------------------
  # The Throttling HTTP Header Condition resource
  #-----------------------------------------------------
  HeaderCondition:
    title: HTTP Headerc based throttling condition
    required:
      - headerName
      - headerValue
    allOf:
      - $ref: '#/definitions/ThrottleCondition'
      - properties:
          headerName:
            type: string
            description: Name of the header
          headerValue:
            type: string
            description: Value of the header

  #-----------------------------------------------------
  # The Throttling IP Condition resource
  #-----------------------------------------------------
  IPCondition:
    title: IP based throttling condition
    required:
      - specificIP
    allOf:
      - $ref: '#/definitions/ThrottleCondition'
      - properties:
          ipConditionType:
            type: string
            enum:
              - IPRange
              - IPSpecific
            description: Type of the IP condition. Allowed values are "IPRange" and "IPSpecific"
          specificIP:
            type: string
            description: Specific IP when "IPSpecific" is used as the ipConditionType
          startingIP:
            type: string
            description: Staring IP when "IPRange" is used as the ipConditionType
          endingIP:
            type: string
            description: Ending IP when "IPRange" is used as the ipConditionType

  #-----------------------------------------------------
  # The JWT Claims Condition resource
  #-----------------------------------------------------
  JWTClaimsCondition:
    title:  JWT claim attibute based throttling condition
    required:
      - claimUrl
      - attribute
    allOf:
      - $ref: '#/definitions/ThrottleCondition'
      - properties:
          claimUrl:
            type: string
            description: JWT claim URL
          attribute:
            type: string
            description: Attribute to be matched

  #-----------------------------------------------------
  # The Query Parameter Condition resource
  #-----------------------------------------------------
  QueryParameterCondition:
    title: Query parameter based throttling condition
    required:
      - parameterName
      - parameterValue
    allOf:
      - $ref: '#/definitions/ThrottleCondition'
      - properties:
          parameterName:
            type: string
            description: Name of the query parameter
          parameterValue:
            type: string
            description: Value of the query parameter to be matched

  #-----------------------------------------------------
  # The Throttling Limit resource
  #-----------------------------------------------------
  ThrottleLimit :
    discriminator: type
    x-wso2-subtypes:
      - RequestCountLimit
      - BandwidthLimit
    required:
      - type
      - timeUnit
      - unitTime
    properties:
      type:
        type: string
        enum:
          - RequestCountLimit
          - BandwidthLimit
        description: |
          Type of the throttling limit. Allowed values are "RequestCountLimit" and "BandwidthLimit".
          Please see schemas of each of those throttling limit types in Definitions section.
        example: RequestCountLimit
      timeUnit:
        type: string
        description: Unit of the time. Allowed values are "sec", "min", "hour", "day"
        example: min
      unitTime:
        type: integer
        default: 0
        description: Time limit that the throttling limit applies.
        example: 10

  #-----------------------------------------------------
  # The Monetization Info resource
  #-----------------------------------------------------
  MonetizationInfo:
    title: API monetization details object
    required:
      - monetizationPlan
      - properties
    properties:
      monetizationPlan:
        type: string
        description: Flag to indicate the monetization plan
        enum:
          - FixedRate
          - DynamicRate
        example: FixedRate
      properties:
        type: object
        description: Map of custom properties related to each monetization plan
        additionalProperties:
          type: string

  #-----------------------------------------------------
  # The Throttling Bandwidth Limit resource
  #-----------------------------------------------------
  BandwidthLimit :
    required:
      - dataAmount
      - dataUnit
    allOf:
      - $ref: '#/definitions/ThrottleLimit'
      - properties:
          dataAmount:
            type: integer
            format: int64
            description: Amount of data allowed to be transfered
            example: 1000
          dataUnit:
            type: string
            description: Unit of data allowed to be transfered. Allowed values are "KB", "MB" and "GB"
            example: KB

  #-----------------------------------------------------
  # The Throttling Request Count Limit resource
  #-----------------------------------------------------
  RequestCountLimit :
    required:
      - requestCount
    allOf:
      - $ref: '#/definitions/ThrottleLimit'
      - properties:
          requestCount:
            type: integer
            format: int64
            example: 1000
            description: Maximum number of requests allowed

  #-----------------------------------------------------
  # The Throttling Blocking Condition resource
  #-----------------------------------------------------
  BlockingCondition:
    title: Blocking Conditions
    description: Blocking Conditions
    required:
      - conditionType
      - conditionValue
    properties:
      conditionId:
        type: string
        description: Id of the blocking condition
        example: b513eb68-69e8-4c32-92cf-852c101363cf
      conditionType:
        type: string
        description: Type of the blocking condition
        example: IP
      conditionValue:
        type: object
        description: Value of the blocking condition
        example: '{"fixedIp":"192.168.1.1":"invert":false}'

  #-----------------------------------------------------
  # The Throttling Blocking Condition List resource
  #-----------------------------------------------------
  BlockingConditionList:
    title: Blocking Conditions List
    properties:
      count:
        type: integer
        description: |
          Number of Blocking Conditions returned.
        example: 1
      list:
        type: array
        items:
          $ref: '#/definitions/BlockingCondition'

  #-----------------------------------------------------
  # Custom Attribute object
  #-----------------------------------------------------
  CustomAttribute:
    title: Name-Value pair
    required:
      - name
      - value
    properties:
      name:
        type: string
        description: Name of the custom attribute
        example: customAttr1
      value:
        type: string
        description: Value of the custom attribute
        example: value1

  #-----------------------------------------------------
  # The Mediation List resource
  #-----------------------------------------------------
  mediationList:
    title: Mediation List
    properties:
      count:
        type: integer
        description: |
          Number of mediation sequences returned.
        example: 1
      next:
        type: string
        description: |
          Link to the next subset of sequences qualified.
          Empty if no more sequences are to be returned.
        example: ""
      previous:
        type: string
        description: |
          Link to the previous subset of sequences qualified.
          Empty if current subset is the first subset returned.
        example: ""
      list:
        type: array
        items:
          $ref: '#/definitions/MediationInfo'

  #-----------------------------------------------------
  # The MediationInfo resource
  #-----------------------------------------------------
  MediationInfo:
    title: MediationInfo
    required:
      - name
      - type
      - id
    properties:
      name:
        type: string
        example: json_fault.xml
      id:
        type: string
        example: 01234567-0123-0123-0123-012345678901
      type:
        type: string
        enum:
          - in
          - out
          - fault
        example: in

  #-----------------------------------------------------
  # The Mediation resource
  #-----------------------------------------------------
  Mediation:
    title: Mediation
    required:
      - name
      - type
      - config
    properties:
      id:
        type: string
        example: 01234567-0123-0123-0123-012345678901
      name:
        type: string
        example: json_fault.xml
      type:
        type: string
        enum:
          - in
          - out
          - fault
        example: in
      config:
        type: string
        example: '<sequence xmlns="http://ws.apache.org/ns/synapse" name="log_in_message">
                      <log level="full">
                          <property name="IN_MESSAGE" value="IN_MESSAGE_21133232"/>
                      </log>
                  </sequence>'

  #-----------------------------------------------------
  # The Application List resource
  #-----------------------------------------------------
  ApplicationList:
    title: Application List
    properties:
      count:
        type: integer
        description: |
          Number of applications returned.
        example: 1
      next:
        type: string
        description: |
          Link to the next subset of resources qualified.
          Empty if no more resources are to be returned.
        example: "/applications?limit=1&offset=2&user="
      previous:
        type: string
        description: |
          Link to the previous subset of resources qualified.
          Empty if current subset is the first subset returned.
        example: "/applications?limit=1&offset=0&user="
      list:
        type: array
        items:
          $ref: '#/definitions/ApplicationInfo'

  #-----------------------------------------------------
  # The Application Info resource
  #-----------------------------------------------------
  ApplicationInfo:
    title: Application info object with basic application details
    properties:
      applicationId:
        type: string
        example: 01234567-0123-0123-0123-012345678901
      name:
        type: string
        example: CalculatorApp
      owner:
        type: string
        example: admin
      status:
        type: string
        example: APPROVED
      groupId:
        type: string
        example: ""

  #-----------------------------------------------------
  # The API Info List resource
  #-----------------------------------------------------
  APIInfoList:
    title: API Info List
    properties:
      count:
        type: integer
        description: |
          Number of API Info objects returned.
        example: 1
      list:
        type: array
        items:
          $ref: '#/definitions/APIInfo'

  #-----------------------------------------------------
  # The API Info resource
  #-----------------------------------------------------
  APIInfo:
    title: API info object with basic API details
    properties:
      name:
        type: string
        description: The name of the API.
        example: PizzaShackAPI
      version:
        type: string
        description: The version of the API
        example: 1.0.0
      provider:
        type: string
        description: The provider of the API
        example: admin

  #-----------------------------------------------------
  # The Label resource
  #-----------------------------------------------------
  Label:
    title: Label
    required:
      - name
    properties:
      id:
        type: string
        example: "This is not mandatory.Auto generate by code"
      name:
        type: string
        example: "Public"
      description:
        type: string
        example: "Label to use for public Gateway"
      accessUrls:
        type: array
        items:
          type: string
          example: "http://localhost:9443/"
  #-----------------------------------------------------
  # The Label List resource
  #-----------------------------------------------------
  LabelList:
    title: Label List
    properties:
      count:
        type: integer
        description: |
          Number of Labels returned.
        example: 1
      list:
        type: array
        items:
          $ref: '#/definitions/Label'

  #-----------------------------------------------------
  # The publish status resource
  #-----------------------------------------------------
  PublishStatus:
    title: Usage publish status
    properties:
      status:
        type: string
        description: Status of the usage publish request
      message:
        type: string
        description: detailed message of the status

  #-----------------------------------------------------
  # The publish status resource
  #-----------------------------------------------------
  MonetizationUsagePublishInfo:
    title: Usage publish status
    properties:
      state:
        type: string
        description: State of usage publish job
      status:
        type: string
        description: Status of usage publish job
      startedTime:
        type: string
        description: Timestamp of the started time of the Job
      lastPublsihedTime:
        type: string
        description: Timestamp of the last published time

  #-----------------------------------------------------
  # The workflow response resource
  #-----------------------------------------------------
  Workflow:
    title: workflow
    required:
      - status
    properties:
      status:
        description: |
          This attribute declares whether this workflow task is approved or rejected.
        type: string
        enum:
          - APPROVED
          - REJECTED
        example: APPROVED
      attributes:
        description: |
          Custom attributes to complete the workflow task
        type: object
        additionalProperties:
          type: string
        example: {}
      description:
        type: string
        example: "Approve workflow request."

  #-----------------------------------------------------
  # The Tenant info response resource
  #-----------------------------------------------------
  TenantInfo:
    title: Tenant information
    type: object
    description: The tenant information of the user
    properties:
      username:
        type: string
        example: 'john'
      tenantDomain:
        type: string
        example: 'carbon.super'
      tenantId:
        type: integer
        example: -1234

  #-----------------------------------------------------
  # The CustomURL info response resource
  #-----------------------------------------------------
  CustomUrlInfo:
    title: Custom url information
    type: object
    description: The custom url information of the tenant domain
    properties:
      tenantDomain:
        type: string
        example: 'carbon.super'
      tenantAdminUsername:
        type: string
        example: 'john@foo.com'
      enabled:
        type: boolean
        example: true
      devPortal:
        type: object
        properties:
          url:
            type: string
            example: "http://example.com"

  #-----------------------------------------------------
  # The Category resource
  #-----------------------------------------------------
  APICategory:
    title: API Category
    required:
      - name
    properties:
      id:
        type: string
        example: "01234567-0123-0123-0123-012345678901"
      name:
        type: string
        example: "Finance"
      description:
        type: string
        example: "Finance related APIs"

  #-----------------------------------------------------
  # The Category List resource
  #-----------------------------------------------------
  APICategoryList:
    title: API Category List
    properties:
      count:
        type: integer
        description: |
          Number of API categories returned.
        example: 1
      list:
        type: array
        items:
          $ref: '#/definitions/APICategory'

  #-----------------------------------------------------
  # The File Information resource
  #-----------------------------------------------------
  FileInfo :
    title: File Information including meta data
    properties:
      relativePath:
        type: string
        description: relative location of the file (excluding the base context and host of the Admin API)
        example: "api-categories/01234567-0123-0123-0123-012345678901/thumbnail"
      mediaType:
        type: string
        description: media-type of the file
        example: "image/jpeg"

  #-----------------------------------------------------
  # The KeyManager resource
  #-----------------------------------------------------
  KeyManager:
    title: Key Manager
    required:
      - name
      - type
    properties:
      id:
        type: string
        example: "01234567-0123-0123-0123-012345678901"
      name:
        type: string
        example: "WSO2 IS"
      type:
        type: string
        example: "IS"
      description:
        type: string
        example: "This is a key manager for Developers"
      introspectionEndpoint:
        type: string
        example: ""
      clientRegistrationEndpoint:
        type: string
        example: ""
      tokenEndpoint:
        type: string
        example: ""
      revokeEndpoint:
        type: string
        example: ""
      userInfoEndpoint:
        type: string
        example: ""
      authorizeEndpoint:
        type: string
        example: ""
      jwksEndpoint:
        type: string
        example: ""
      issuer:
        type: string
        example: ""
      scopeManagementEndpoint:
        type: string
        example: ""
      availableGrantTypes:
        type: array
        items:
          type: string
          example: "client_credentials"
      enableTokenGneration:
        type: boolean
        example: true
      enableTokenEncryption:
        type: boolean
        example: false
        default: false
      enableTokenHashing:
        type: boolean
        example: false
        default: false
      enableMapOAuthConsumerApps:
        type: boolean
        example: false
        default: false
      enableSelfValidationJWT:
        type: boolean
        example: true
        default: true
      claimMapping:
        type: array
        items:
          $ref: '#/definitions/ClaimMappingEntry'
      tokenValidation:
        $ref: '#/definitions/TokenValidation'
      enabled:
        type: boolean
        example: true
      additionalProperties:
        type: object

  #-----------------------------------------------------
  # The KeyManager resource
  #-----------------------------------------------------
  KeyManagerInfo:
    title: Key Manager Info
    required:
      - name
      - type
    properties:
      id:
        type: string
        example: "01234567-0123-0123-0123-012345678901"
      name:
        type: string
        example: "WSO2 IS"
      type:
        type: string
        example: "IS"
      description:
        type: string
        example: "This is a key manager for Developers"
      enabled:
        type: boolean
        example: true



  #-----------------------------------------------------
  # The KeyManager List resource
  #-----------------------------------------------------
  KeyManagerList:
    title: Key Manager List
    properties:
      count:
        type: integer
        description: |
          Number of Key managers returned.
        example: 1
      list:
        type: array
        items:
          $ref: '#/definitions/KeyManagerInfo'
  #-----------------------------------------------------
  # The Claim Mapping Resource
  #-----------------------------------------------------

  ClaimMappingEntry:
    title: Claim Mapping Configuration
    properties:
      remoteClaim:
        type: string
        example: "http://idp.org/username"
      localClaim:
        type: string
        example: "http://wso2.org/username"

  TokenValidation:
    title: Token handling Configuration
    properties:
      enable:
        type: boolean
        example: false
        default: true
      type:
        type: string
        enum:
          - REGEX
          - JWT
          - CUSTOM
      value:
        type: object

#-----------------------------------------------------
# END-OF-FILE
#-----------------------------------------------------<|MERGE_RESOLUTION|>--- conflicted
+++ resolved
@@ -232,10 +232,7 @@
           description: |
             Unsupported media type.
             The entity of the request was in a not supported format.
-<<<<<<< HEAD
-=======
-
->>>>>>> 9d313ca4
+
   ######################################################
   # The "Individual Application Throttling Policy" resource API
   ######################################################
@@ -813,10 +810,7 @@
           description: |
             Unsupported media type.
             The entity of the request was in a not supported format.
-<<<<<<< HEAD
-=======
-
->>>>>>> 9d313ca4
+
   ######################################################
   # The "Individual Subscription Throttling Policy" resource API
   ######################################################
@@ -1103,10 +1097,7 @@
           description: |
             Unsupported media type.
             The entity of the request was in a not supported format.
-<<<<<<< HEAD
-=======
-
->>>>>>> 9d313ca4
+
   ######################################################
   # The "Individual Custom Rule" resource API
   ######################################################
@@ -1395,10 +1386,7 @@
           description: |
             Unsupported media type.
             The entity of the request was in a not supported format.
-<<<<<<< HEAD
-=======
-
->>>>>>> 9d313ca4
+
   ######################################################
   # The "Individual Advanced Throttling Policy" resource API
   ######################################################
@@ -1680,10 +1668,7 @@
           description: |
             Unsupported media type.
             The entity of the request was in a not supported format.
-<<<<<<< HEAD
-=======
-
->>>>>>> 9d313ca4
+
   ######################################################
   # The "Individual Blocking Condition" resource API
   ######################################################
@@ -2826,7 +2811,6 @@
   # The "Key Manager Collection" resource API
   ######################################################
   /key-managers:
-<<<<<<< HEAD
 
     #-----------------------------------------------------
     # Retrieve all key managers
@@ -3010,191 +2994,6 @@
     type: string
     required: true
 
-=======
-
-    #-----------------------------------------------------
-    # Retrieve all key managers
-    #-----------------------------------------------------
-    get:
-      x-scope: apim:admin_operations
-      summary: Get all Key managers
-      description: |
-        Get all Key managers
-      tags:
-        - Key Manager (Collection)
-      responses:
-        200:
-          description: |
-            OK.
-            KeyManagers returned
-          schema:
-            $ref: '#/definitions/KeyManagerList'
-
-    #-----------------------------------------------------
-    # Add a Key Manager
-    #-----------------------------------------------------
-    post:
-      x-scope: apim:admin_operations
-      summary: Add a new API Key Manager
-      description: |
-        Add a new API Key Manager
-      parameters:
-        - in: body
-          name: body
-          description: |
-            Key Manager object that should to be added
-          required: true
-          schema:
-            $ref: '#/definitions/KeyManager'
-      tags:
-        - Key Manager (Collection)
-      responses:
-        201:
-          description: |
-            Created.
-            Successful response with the newly created object as entity in the body.
-          schema:
-            $ref: '#/definitions/KeyManager'
-        400:
-          description: |
-            Bad Request.
-            Invalid request or validation error
-          schema:
-            $ref: '#/definitions/Error'
-
-  ######################################################
-  # The "Individual KeyManager" resource APIs
-  ######################################################
-
-  /key-managers/{keyManagerId}:
-
-    #-----------------------------------------------------
-    # Retrieve a certain Key Manager Resource
-    #-----------------------------------------------------
-    get:
-      x-scope: apim:admin_operations
-      summary: Get a Key Manager Configuration
-      description: |
-        Retrieve a single Key Manager Configuration. We should provide the Id of the KeyManager as a path parameter.
-      parameters:
-        - $ref: '#/parameters/keyManagerId'
-      tags:
-        - Key Manager (Individual)
-      responses:
-        200:
-          description: |
-            OK.
-            KeyManager Configuration returned
-          schema:
-            $ref: '#/definitions/KeyManager'
-          headers:
-            Content-Type:
-              description: |
-                The content type of the body.
-              type: string
-        404:
-          description: |
-            Not Found.
-            Requested KeyManager Configuration does not exist.
-          schema:
-            $ref: '#/definitions/Error'
-        406:
-          description: |
-            Not Acceptable.
-            The requested media type is not supported.
-          schema:
-            $ref: '#/definitions/Error'
-
-
-    #-----------------------------------------------------
-    # Update a Key Manager
-    #-----------------------------------------------------
-    put:
-      x-scope: apim:admin_operations
-      summary: Update a Key Manager
-      description: |
-        Update a Key Manager by keyManager id
-      parameters:
-        - $ref: '#/parameters/keyManagerId'
-        - in: body
-          name: body
-          description: |
-            Key Manager object with updated information
-          required: true
-          schema:
-            $ref: '#/definitions/KeyManager'
-      tags:
-        - Key Manager (Individual)
-      responses:
-        200:
-          description: |
-            OK.
-            Label updated.
-          schema:
-            $ref: '#/definitions/KeyManager'
-        400:
-          description: |
-            Bad Request.
-            Invalid request or validation error.
-          schema:
-            $ref: '#/definitions/Error'
-        404:
-          description: |
-            Not Found.
-            The resource to be updated does not exist.
-          schema:
-            $ref: '#/definitions/Error'
-    #-----------------------------------------------------
-    # Delete a Key Manager
-    #-----------------------------------------------------
-    delete:
-      x-scope: apim:admin_operations
-      summary: Delete a Key Manager
-      description: |
-        Delete a Key Manager by keyManager id
-      parameters:
-        - $ref: '#/parameters/keyManagerId'
-      tags:
-        - Key Manager (Individual)
-      responses:
-        200:
-          description: |
-            OK.
-            Key Manager successfully deleted.
-        404:
-          description: |
-            Not Found.
-            Key Manager to be deleted does not exist.
-          schema:
-            $ref: '#/definitions/Error'
-
-
-######################################################
-# Parameters - required by some of the APIs above
-######################################################
-parameters:
-
-  # Label Id
-  # Specified as part of the path expression
-  labelId:
-    name: labelId
-    in: path
-    description: |
-      Label UUID
-    type: string
-    required: true
-
-  # Throttling Policy Id
-  # Specified as part of the path expression
-  policyId:
-    name: policyId
-    in: path
-    description: |
-      Thorttle policy UUID
-    type: string
-    required: true
-
->>>>>>> 9d313ca4
   # Custom rule Id
   # Specified as part of the path expression
   ruleId:
@@ -3405,10 +3204,7 @@
         type: string
         description: |
           Description about individual errors occurred
-<<<<<<< HEAD
-=======
-
->>>>>>> 9d313ca4
+
   #-----------------------------------------------------
   # The Throttling Policy resource
   #-----------------------------------------------------
@@ -3688,10 +3484,7 @@
           Specifies whether inversion of the condition to be matched against the request.
           **Note:** When you add conditional groups for advanced throttling policies, this paramater should have the same value (`true` or `false`)
           for the same type of conditional group.
-<<<<<<< HEAD
-=======
-
->>>>>>> 9d313ca4
+
   #-----------------------------------------------------
   # The Throttling HTTP Header Condition resource
   #-----------------------------------------------------
