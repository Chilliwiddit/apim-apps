/*
*  Copyright (c) 2005-2010, WSO2 Inc. (http://www.wso2.org) All Rights Reserved.
*
*  WSO2 Inc. licenses this file to you under the Apache License,
*  Version 2.0 (the "License"); you may not use this file except
*  in compliance with the License.
*  You may obtain a copy of the License at
*
*    http://www.apache.org/licenses/LICENSE-2.0
*
* Unless required by applicable law or agreed to in writing,
* software distributed under the License is distributed on an
* "AS IS" BASIS, WITHOUT WARRANTIES OR CONDITIONS OF ANY
* KIND, either express or implied.  See the License for the
* specific language governing permissions and limitations
* under the License.
*/

package org.wso2.carbon.apimgt.hostobjects;


import org.apache.axis2.client.Options;
import org.apache.axis2.client.ServiceClient;
import org.apache.axis2.context.ServiceContext;
import org.apache.axis2.transport.http.HTTPConstants;
import org.apache.commons.io.FileUtils;
import org.apache.commons.lang.ObjectUtils;
import org.apache.commons.lang.StringEscapeUtils;
import org.apache.commons.lang.StringUtils;
import org.apache.commons.logging.Log;
import org.apache.commons.logging.LogFactory;
import org.apache.http.HttpHost;
import org.apache.http.HttpResponse;
import org.apache.http.client.HttpClient;
import org.apache.http.client.methods.HttpHead;
import org.apache.http.conn.params.ConnRoutePNames;
import org.apache.http.entity.mime.content.FileBody;
import org.apache.http.impl.client.DefaultHttpClient;
import org.apache.woden.WSDLFactory;
import org.apache.woden.WSDLReader;
import org.jaggeryjs.hostobjects.file.FileHostObject;
import org.jaggeryjs.scriptengine.exceptions.ScriptException;
import org.json.simple.JSONArray;
import org.json.simple.JSONObject;
import org.json.simple.JSONValue;
import org.json.simple.parser.JSONParser;
import org.json.simple.parser.ParseException;
import org.mozilla.javascript.*;
import org.wso2.carbon.apimgt.api.APIDefinition;
import org.wso2.carbon.apimgt.api.APIManagementException;
import org.wso2.carbon.apimgt.api.APIProvider;
import org.wso2.carbon.apimgt.api.FaultGatewaysException;
import org.wso2.carbon.apimgt.api.dto.UserApplicationAPIUsage;
import org.wso2.carbon.apimgt.api.model.*;
import org.wso2.carbon.apimgt.hostobjects.internal.HostObjectComponent;
import org.wso2.carbon.apimgt.hostobjects.internal.ServiceReferenceHolder;
import org.wso2.carbon.apimgt.impl.APIConstants;
import org.wso2.carbon.apimgt.impl.APIManagerConfiguration;
import org.wso2.carbon.apimgt.impl.APIManagerFactory;
import org.wso2.carbon.apimgt.impl.UserAwareAPIProvider;
import org.wso2.carbon.apimgt.impl.definitions.APIDefinitionFromSwagger20;
import org.wso2.carbon.apimgt.impl.dto.Environment;
import org.wso2.carbon.apimgt.impl.dto.TierPermissionDTO;
import org.wso2.carbon.apimgt.impl.factory.KeyManagerHolder;
import org.wso2.carbon.apimgt.impl.handlers.ScopesIssuer;
import org.wso2.carbon.apimgt.impl.utils.APIAuthenticationAdminClient;
import org.wso2.carbon.apimgt.impl.utils.APIUtil;
import org.wso2.carbon.apimgt.impl.utils.APIVersionComparator;
import org.wso2.carbon.apimgt.impl.utils.APIVersionStringComparator;
import org.wso2.carbon.apimgt.keymgt.client.ProviderKeyMgtClient;
import org.wso2.carbon.apimgt.keymgt.client.SubscriberKeyMgtClient;
import org.wso2.carbon.apimgt.usage.client.impl.APIUsageStatisticsRdbmsClientImpl;
import org.wso2.carbon.apimgt.usage.client.dto.*;
import org.wso2.carbon.apimgt.usage.client.exception.APIMgtUsageQueryServiceClientException;
import org.wso2.carbon.apimgt.usage.client.pojo.APIFirstAccess;
import org.wso2.carbon.authenticator.stub.AuthenticationAdminStub;
import org.wso2.carbon.base.ServerConfiguration;
import org.wso2.carbon.context.PrivilegedCarbonContext;
import org.wso2.carbon.core.util.PermissionUpdateUtil;
import org.wso2.carbon.registry.core.RegistryConstants;
import org.wso2.carbon.registry.core.exceptions.RegistryException;
import org.wso2.carbon.registry.core.service.RegistryService;
import org.wso2.carbon.registry.core.session.UserRegistry;
import org.wso2.carbon.user.api.UserStoreException;
import org.wso2.carbon.user.mgt.stub.UserAdminStub;
import org.wso2.carbon.utils.CarbonUtils;
import org.wso2.carbon.utils.multitenancy.MultitenantConstants;
import org.wso2.carbon.utils.multitenancy.MultitenantUtils;

import javax.cache.Caching;
import javax.net.ssl.HostnameVerifier;
import javax.net.ssl.SSLSession;
import java.io.*;
import java.net.URL;
import java.net.URLConnection;
import java.util.*;
import java.util.regex.Matcher;
import java.util.regex.Pattern;

@SuppressWarnings("unused")
public class APIProviderHostObject extends ScriptableObject {

    private static final Log log = LogFactory.getLog(APIProviderHostObject.class);
    //private static Pattern endpointURIPattern=Pattern.compile("^((http(?:s)?:\\/\\/)?([a-zA-Z0-9\\-\\.]{1,})+((\\:([0-9]{1,5}))?)(?:(\\/?|(?:\\/((\\{uri\\.var\\.[\\w]+\\})|[\\w\\-]+)))*)(?:\\/?|\\/\\w+\\.[a-zA-Z0-9]{1,})(?:\\?|(\\?(?:[\\w]+)(?:\\=([\\w\\-]+|\\{uri\\.var\\.[\\w]+\\}))?))?(?:\\&|(\\&(?:[\\w]+)(?:\\=([\\w\\-]+|\\{uri\\.var\\.[\\w]+\\}))?))*)$");
    private static Pattern pathParamExtractorPattern=Pattern.compile("\\{.*?\\}");
    private static Pattern pathParamValidatorPattern=Pattern.compile("\\{uri\\.var\\.[\\w]+\\}");

    private String username;
    private static String VERSION_PARAM="{version}";

    private APIProvider apiProvider;

    public String getClassName() {
        return "APIProvider";
    }

    // API definitions from swagger v2.0
    static APIDefinition definitionFromSwagger20 = new APIDefinitionFromSwagger20();

    // The zero-argument constructor used for create instances for runtime
    public APIProviderHostObject() throws APIManagementException {

    }

    public APIProviderHostObject(String loggedUser) throws APIManagementException {
        username = loggedUser;
        apiProvider = APIManagerFactory.getInstance().getAPIProvider(loggedUser);
    }

    public String getUsername() {
        return username;
    }

    public static Scriptable jsConstructor(Context cx, Object[] args, Function Obj,
                                           boolean inNewExpr)
            throws APIManagementException {


        if (args!=null && args.length != 0) {
            String username = (String) args[0];
            return new APIProviderHostObject(username);
        }
        return new APIProviderHostObject();
    }

    public APIProvider getApiProvider() {
        return apiProvider;
    }

    private static APIProvider getAPIProvider(Scriptable thisObj) {
        return ((APIProviderHostObject) thisObj).getApiProvider();
    }

    private static void handleException(String msg) throws APIManagementException {
        log.error(msg);
        throw new APIManagementException(msg);
    }

    private static void handleException(String msg, Throwable t) throws APIManagementException {
        log.error(msg, t);
        throw new APIManagementException(msg, t);
    }
    private static void handleFaultGateWayException(FaultGatewaysException e) throws FaultGatewaysException {
        throw e;
    }
    public static NativeObject jsFunction_login(Context cx, Scriptable thisObj, Object[] args, Function funObj)
            throws APIManagementException {

        if (args==null || args.length == 0 || !isStringValues(args)) {
            handleException("Invalid input parameters to the login method");
        }

        String username = (String) args[0];
        String password = (String) args[1];

        APIManagerConfiguration config = HostObjectComponent.getAPIManagerConfiguration();
        String url = config.getFirstProperty(APIConstants.AUTH_MANAGER_URL);
        if (url == null) {
            handleException("API key manager URL unspecified");
        }

        NativeObject row = new NativeObject();
        try {

            UserAdminStub userAdminStub = new UserAdminStub(url + "UserAdmin");
            CarbonUtils.setBasicAccessSecurityHeaders(username, password,
                                                      true, userAdminStub._getServiceClient());
            //If multiple user stores are in use, and if the user hasn't specified the domain to which
            //he needs to login to
            /* Below condition is commented out as per new multiple users-store implementation,users from
            different user-stores not needed to input domain names when tried to login,APIMANAGER-1392*/
           // if (userAdminStub.hasMultipleUserStores() && !username.contains("/")) {
           //      handleException("Domain not specified. Please provide your username as domain/username");
           // }
        } catch (Exception e) {
            log.error("Error occurred while checking for multiple user stores");
        }

        try {
            AuthenticationAdminStub authAdminStub = new AuthenticationAdminStub(null, url + "AuthenticationAdmin");
            ServiceClient client = authAdminStub._getServiceClient();
            Options options = client.getOptions();
            options.setManageSession(true);

            String tenantDomain = MultitenantUtils.getTenantDomain(username);
            //update permission cache before validate user
            int tenantId =  ServiceReferenceHolder.getInstance().getRealmService().getTenantManager()
                    .getTenantId(tenantDomain);
            PermissionUpdateUtil.updatePermissionTree(tenantId);

            String host = new URL(url).getHost();
            if (!authAdminStub.login(username, password, host)) {
                handleException("Login failed.Please recheck the username and password and try again..");
            }
            ServiceContext serviceContext = authAdminStub.
                    _getServiceClient().getLastOperationContext().getServiceContext();
            String sessionCookie = (String) serviceContext.getProperty(HTTPConstants.COOKIE_STRING);

            String usernameWithDomain = APIUtil.getLoggedInUserInfo(sessionCookie,url).getUserName();
            usernameWithDomain = APIUtil.setDomainNameToUppercase(usernameWithDomain);
            boolean isSuperTenant = false;

            if (tenantDomain.equals(MultitenantConstants.SUPER_TENANT_DOMAIN_NAME)) {
            	isSuperTenant = true;
            }else {
                usernameWithDomain = usernameWithDomain+"@"+tenantDomain;
            }

            boolean   authorized =
                    APIUtil.checkPermissionQuietly(usernameWithDomain, APIConstants.Permissions.API_CREATE) ||
                            APIUtil.checkPermissionQuietly(usernameWithDomain, APIConstants.Permissions.API_PUBLISH);

            boolean displayStoreUrlFromPublisher =false;
            if(config!=null){
                displayStoreUrlFromPublisher = Boolean.parseBoolean(config.getFirstProperty(APIConstants.SHOW_API_STORE_URL_FROM_PUBLISHER));
            }
            if (authorized) {

                row.put("user", row, usernameWithDomain);
                row.put("sessionId", row, sessionCookie);
                row.put("isSuperTenant", row, isSuperTenant);
                row.put("error", row, false);
                row.put("showStoreURL", row, displayStoreUrlFromPublisher);
            } else {
                handleException("Login failed.Insufficient privileges.");
            }
        } catch (Exception e) {
            row.put("error", row, true);
            row.put("detail", row, e.getMessage());
        }

        return row;
    }


    /**
     * This method is used to update the permission cache from jaggery side. user name should be passed as a parameter
     *
     * @param cx      Rhino context
     * @param thisObj Scriptable object
     * @param args    Passing arguments
     * @param funObj  Function object
     * @return true if update successful, false otherwise
     * @throws APIManagementException
     */
    public static boolean jsFunction_updatePermissionCache(Context cx, Scriptable thisObj, Object[] args, Function funObj)
            throws APIManagementException {
        if (args == null || args.length == 0) {
            handleException("Invalid input parameters to the login method");
        }
        String username = (String) args[0];
        boolean updated = false;
        try {

            APIUtil.updatePermissionCache(username);
            updated = true;
        } catch (Exception e) {
            // If the user creation or permission change done in another node in distributed setup, users may not be
            // able to login into the system using SSO until permission cache updated. We call this method internally
            // to update the permission cache, when user trying to login into the system. If this request fails user
            // may not able to login into the systems and user will be getting an invalid credentials message. User
            // can login into the system once permission cache automatically updated in predefined interval.
            log.error("Error while updating permissions for user " + username, e);
        }
        return updated;
    }

    public static String jsFunction_getAuthServerURL(Context cx, Scriptable thisObj, Object[] args, Function funObj)
            throws APIManagementException {

        APIManagerConfiguration config = HostObjectComponent.getAPIManagerConfiguration();
        String url = config.getFirstProperty(APIConstants.AUTH_MANAGER_URL);
        if (url == null) {
            handleException("API key manager URL unspecified");
        }
        return url;
    }

    public static String jsFunction_getHTTPsURL(Context cx, Scriptable thisObj, Object[] args, Function funObj)
            throws APIManagementException {
        String hostName = CarbonUtils.getServerConfiguration().getFirstProperty("HostName");
        String backendHttpsPort = HostObjectUtils.getBackendPort("https");
        if (hostName == null) {
            hostName = System.getProperty("carbon.local.ip");
        }
        return "https://" + hostName + ":" + backendHttpsPort;

    }
    
    /**
     * This method is to functionality of managing an API in API-Provider     *
     * @param cx      Rhino context
     * @param thisObj Scriptable object
     * @param args    Passing arguments
     * @param funObj  Function object
     * @return true if the API was added successfully
     * @throws APIManagementException Wrapped exception by org.wso2.carbon.apimgt.api.APIManagementException
     */
    public static boolean jsFunction_manageAPI(Context cx, Scriptable thisObj, Object[] args, Function funObj)
            throws APIManagementException, ScriptException, FaultGatewaysException {
    	boolean success = false;
    	
    	if (args==null||args.length == 0) {
            handleException("Invalid number of input parameters.");
        }
    	        
        NativeObject apiData = (NativeObject) args[0];
        String provider = String.valueOf(apiData.get("provider", apiData));
        String name = (String) apiData.get("apiName", apiData);
        String version = (String) apiData.get("version", apiData);

        String subscriptionAvailability = (String) apiData.get("subscriptionAvailability", apiData);
        String subscriptionAvailableTenants = "";
        if (subscriptionAvailability != null && subscriptionAvailability.equals(APIConstants.SUBSCRIPTION_TO_SPECIFIC_TENANTS)) {
        	subscriptionAvailableTenants = (String) apiData.get("subscriptionTenants", apiData);
        }
        
        String defaultVersion=(String)apiData.get("defaultVersion",apiData);
        String transport = getTransports(apiData);

        String tier = (String) apiData.get("tier", apiData);

        String businessOwner = (String) apiData.get("bizOwner", apiData);
        String businessOwnerEmail = (String) apiData.get("bizOwnerMail", apiData);
        String technicalOwner = (String) apiData.get("techOwner", apiData);
        String technicalOwnerEmail = (String) apiData.get("techOwnerMail", apiData);
        String environments = (String) apiData.get("environments", apiData);
        String responseCache = (String) apiData.get("responseCache", apiData);
        int cacheTimeOut = APIConstants.API_RESPONSE_CACHE_TIMEOUT;
        if (APIConstants.ENABLED.equalsIgnoreCase(responseCache)) {
        	responseCache = APIConstants.ENABLED;
            try {
             	cacheTimeOut = Integer.parseInt ((String) apiData.get("cacheTimeout", apiData));
            } catch (NumberFormatException e) {
                		//ignore
            }
        } else {
           	responseCache = APIConstants.DISABLED;
        }
        
        
        if (provider != null) {
            provider = APIUtil.replaceEmailDomain(provider);
        }        
        provider = (provider != null ? provider.trim() : null);
        name = (name != null ? name.trim() : null);
        version = (version != null ? version.trim() : null);
        
        APIIdentifier apiId = new APIIdentifier(provider, name, version);
        APIProvider apiProvider = getAPIProvider(thisObj);
        API api = null;
        boolean isTenantFlowStarted = false;
        String tenantDomain = null;
        try {
            tenantDomain = MultitenantUtils.getTenantDomain(APIUtil.replaceEmailDomainBack(provider));
            if(tenantDomain != null && !MultitenantConstants.SUPER_TENANT_DOMAIN_NAME.equals(tenantDomain)) {
            	isTenantFlowStarted = true;
                PrivilegedCarbonContext.startTenantFlow();
                PrivilegedCarbonContext.getThreadLocalCarbonContext().setTenantDomain(tenantDomain, true);
            }
            api = apiProvider.getAPI(apiId);
        } finally {
        	if (isTenantFlowStarted) {
        		PrivilegedCarbonContext.endTenantFlow();
        	}
        }
        
        api.setTransports(transport);
        api.setSubscriptionAvailability(subscriptionAvailability);
        api.setSubscriptionAvailableTenants(subscriptionAvailableTenants);
        api.setResponseCache(responseCache);
        api.setCacheTimeout(cacheTimeOut);
        api.setAsDefaultVersion("default_version".equals(defaultVersion));

        String productionTps = (String) apiData.get("productionTps", apiData);
        String sandboxTps = (String) apiData.get("sandboxTps", apiData);

        if (!"none".equals(productionTps)) {
            api.setProductionMaxTps(productionTps);
        }

        if (!"none".equals(sandboxTps)) {
            api.setSandboxMaxTps(sandboxTps);
        }
	
        if(!"none".equals(businessOwner)){
            api.setBusinessOwner(businessOwner);
        }
        if(!"none".equals(businessOwnerEmail)){
            api.setBusinessOwnerEmail(businessOwnerEmail);
        }
        if(!"none".equals(technicalOwner)){
            api.setTechnicalOwner(technicalOwner);
        }
        if(!"none".equals(technicalOwnerEmail)){
            api.setTechnicalOwnerEmail(technicalOwnerEmail);
        }
        api.setEnvironments(APIUtil.extractEnvironmentsForAPI(environments));

        Set<Tier> availableTier = new HashSet<Tier>();
        String[] tierNames;
        if (tier != null) {
        	tierNames = tier.split(",");
        	for (String tierName : tierNames) {
        		availableTier.add(new Tier(tierName));
        	}
            api.removeAllTiers();
        	api.addAvailableTiers(availableTier);
        }
        api.setLastUpdated(new Date());

        if (apiData.get("swagger", apiData) != null) {

            //Read URI Templates from swagger resource and set to api object
            Set<URITemplate> uriTemplates =
                    definitionFromSwagger20.getURITemplates(api, String.valueOf(apiData.get("swagger", apiData)));
            api.setUriTemplates(uriTemplates);

            //scopes
            Set<Scope> scopes = definitionFromSwagger20.getScopes(String.valueOf(apiData.get("swagger", apiData)));
            api.setScopes(scopes);
            
            try {
                int tenantId = ServiceReferenceHolder.getInstance().getRealmService().getTenantManager().
                                                                                            getTenantId(tenantDomain);                
                for (URITemplate uriTemplate : uriTemplates) {
                    Scope scope = uriTemplate.getScope();
                    if (scope != null && !(ScopesIssuer.getInstance().isWhiteListedScope(scope.getKey()))) {
                        if (apiProvider.isScopeKeyAssigned(apiId, scope.getKey(), tenantId)) {
                            handleException("Scope " + scope.getKey() + " is already assigned by another API");
                        }
                    }                    
                }
            } catch (UserStoreException e) {
                handleException("Error while reading tenant information ", e);
            }
            

            //Save swagger in the registry
            apiProvider.saveSwagger20Definition(api.getId(),(String) apiData.get("swagger", apiData));
        }

        // removing scopes from cache
        try {
            ProviderKeyMgtClient providerClient = HostObjectUtils.getProviderClient();
            String[] consumerKeys = apiProvider.getConsumerKeys(new APIIdentifier(provider, name, version));
            if (consumerKeys != null && consumerKeys.length != 0) {
                providerClient.removeScopeCache(consumerKeys);
            }

        } catch (APIManagementException e) {
            //swallowing the excepion since the api update should happen even if cache update fails
            log.error("Error while removing the scope cache", e);
        }
        //get new key manager instance for  resource registration.
        KeyManager keyManager = KeyManagerHolder.getKeyManagerInstance();

        Map registeredResource = keyManager.getResourceByApiId(api.getId().toString());

        if (registeredResource == null) {
            boolean isNewResourceRegistered = keyManager.registerNewResource(api , null);
            if (!isNewResourceRegistered) {
                handleException("APIResource registration is failed while adding the API- " + api.getId().getApiName()
                                + "-" + api.getId().getVersion());
            }
        } else {
            //update APIResource.
            String resourceId = (String) registeredResource.get("resourceId");
            if (resourceId == null) {
                handleException("APIResource update is failed because of empty resourceID.");
            }
            keyManager.updateRegisteredResource(api , registeredResource);
        }
        return saveAPI(apiProvider, api, null, false);
    }
    
    
    /**
     * This method is to functionality of update implementation of an API in API-Provider     *
     * @param cx      Rhino context
     * @param thisObj Scriptable object
     * @param args    Passing arguments
     * @param funObj  Function object
     * @return true if the API was added successfully
     * @throws APIManagementException Wrapped exception by org.wso2.carbon.apimgt.api.APIManagementException
     */
    public static boolean jsFunction_updateAPIImplementation(Context cx, Scriptable thisObj,
                                                            Object[] args, Function funObj)
            throws APIManagementException, ScriptException, FaultGatewaysException {

        // Get the InSeq or outSeq here and put into registry
    	
    	if (args==null||args.length == 0) {
            handleException("Invalid number of input parameters.");
        }
    	        
        NativeObject apiData = (NativeObject) args[0];
        String provider = String.valueOf(apiData.get("provider", apiData));
        String name = (String) apiData.get("apiName", apiData);
        String version = (String) apiData.get("version", apiData);
        String implementationType = (String) apiData.get("implementation_type", apiData);

        if (provider != null) {
            provider = APIUtil.replaceEmailDomain(provider);
        }        
        provider = (provider != null ? provider.trim() : null);
        name = (name != null ? name.trim() : null);
        version = (version != null ? version.trim() : null);
        
        APIIdentifier apiId = new APIIdentifier(provider, name, version);
        APIProvider apiProvider = getAPIProvider(thisObj);
        API api = null;
        boolean isTenantFlowStarted = false;
        String tenantDomain;
        try {
            tenantDomain = MultitenantUtils.getTenantDomain(APIUtil.replaceEmailDomainBack(provider));
            if(tenantDomain != null && !MultitenantConstants.SUPER_TENANT_DOMAIN_NAME.equals(tenantDomain)) {
            	isTenantFlowStarted = true;
                PrivilegedCarbonContext.startTenantFlow();
                PrivilegedCarbonContext.getThreadLocalCarbonContext().setTenantDomain(tenantDomain, true);
            }
            api = apiProvider.getAPI(apiId);
        } finally {
        	if (isTenantFlowStarted) {
        		PrivilegedCarbonContext.endTenantFlow();
        	}
        }
        
        api.setLastUpdated(new Date());

        String wsdl = (String) apiData.get("wsdl", apiData);
        String wadl = (String) apiData.get("wadl", apiData);
        String endpointSecured = (String) apiData.get("endpointSecured", apiData);
        String endpointAuthDigest = (String) apiData.get("endpointAuthDigest", apiData);
        String endpointUTUsername = (String) apiData.get("endpointUTUsername", apiData);
        String endpointUTPassword = (String) apiData.get("endpointUTPassword", apiData);
            
        api.setWadlUrl(wadl);
        if(wsdl != null && !wsdl.isEmpty()){
            api.setWsdlUrl(wsdl);
        }
        api.setEndpointConfig((String) apiData.get("endpoint_config", apiData));

        if(implementationType.equalsIgnoreCase(APIConstants.IMPLEMENTATION_TYPE_INLINE))    {
            api.setImplementation(APIConstants.IMPLEMENTATION_TYPE_INLINE);
        } else if(implementationType.equalsIgnoreCase(APIConstants.IMPLEMENTATION_TYPE_ENDPOINT))   {
            api.setImplementation(APIConstants.IMPLEMENTATION_TYPE_ENDPOINT);
            // Validate endpoint URI format
            validateEndpointURI(api.getEndpointConfig());
        } else  {
            throw new APIManagementException("Invalid Implementation Type.");
        }


        String destinationStats = (String) apiData.get("destinationStats", apiData);
        if (APIConstants.ENABLED.equalsIgnoreCase(destinationStats)) {
            destinationStats = APIConstants.ENABLED;
        } else {
            destinationStats = APIConstants.DISABLED;
        }
        api.setDestinationStatsEnabled(destinationStats);

        //set secured endpoint parameters
        if ("secured".equals(endpointSecured)) {
        	api.setEndpointSecured(true);
        	api.setEndpointUTUsername(endpointUTUsername);
        	api.setEndpointUTPassword(endpointUTPassword);
            if ("digestAuth".equals(endpointAuthDigest)) {
                api.setEndpointAuthDigest(true);
            }
        } else {
            api.setEndpointSecured(false);
            api.setEndpointAuthDigest(false);
            api.setEndpointUTUsername(null);
            api.setEndpointUTPassword(null);
        }
        	        
        
        if (apiData.get("swagger", apiData) != null) {
            //Read swagger from the registry todo: check why was this done
            //String swaggerFromRegistry = apiProvider.getSwagger20Definition(api.getId());

            //Read URI Templates from swagger resource and set to api object
            Set<URITemplate> uriTemplates = definitionFromSwagger20.getURITemplates(api, (String) apiData.get("swagger", apiData));
            api.setUriTemplates(uriTemplates);

            apiProvider.saveSwagger20Definition(api.getId(),(String) apiData.get("swagger", apiData));
        }

        String inSequence =  (String) apiData.get("inSequence", apiData);
        String outSequence = (String) apiData.get("outSequence", apiData);
        String faultSequence = (String) apiData.get("faultSequence", apiData);

        api.removeCustomSequences();

        if (!"none".equals(inSequence))  {
            api.setInSequence(inSequence);
        }

        if (!"none".equals(outSequence)) {
            api.setOutSequence(outSequence);
        }

        if (!"none".equals(faultSequence))  {
            api.setFaultSequence(faultSequence);
        }

        if (apiData.get("inSeqFile", apiData) != null)  {
            FileHostObject inSeqFile = (FileHostObject) apiData.get("inSeqFile", apiData);
            Icon inSeq = new Icon(inSeqFile.getInputStream(), inSeqFile.getJavaScriptFile().getContentType());
            String inSeqPath = APIUtil.getSequencePath(api.getId(), "in") + RegistryConstants.PATH_SEPARATOR
                               + APIConstants.API_CUSTOM_IN_SEQUENCE_FILE_NAME;
            String inSeqFullPath = apiProvider.addIcon(inSeqPath, inSeq);
            api.setInSequence(APIConstants.API_CUSTOM_IN_SEQUENCE_FILE_NAME);
        }

        if (apiData.get("outSeqFile", apiData) != null) {
            FileHostObject outSeqFile = (FileHostObject) apiData.get("outSeqFile", apiData);
            Icon outSeq = new Icon(outSeqFile.getInputStream(), outSeqFile.getJavaScriptFile().getContentType());
            String outSeqPath = APIUtil.getSequencePath(api.getId(), "out") + RegistryConstants.PATH_SEPARATOR
                                + APIConstants.API_CUSTOM_OUT_SEQUENCE_FILE_NAME;
            String outSeqFullPath = apiProvider.addIcon(outSeqPath, outSeq);
            api.setOutSequence(APIConstants.API_CUSTOM_OUT_SEQUENCE_FILE_NAME);
        }

        return saveAPI(apiProvider, api, null, false);
    	
    }
    
    /**
     * This method is to functionality of update design API in API-Provider     *
     * @param cx      Rhino context
     * @param thisObj Scriptable object
     * @param args    Passing arguments
     * @param funObj  Function object
     * @return true if the API was added successfully
     * @throws APIManagementException Wrapped exception by org.wso2.carbon.apimgt.api.APIManagementException
     */
    public static boolean jsFunction_updateAPIDesign(Context cx, Scriptable thisObj,
                                                     Object[] args, Function funObj)
            throws APIManagementException, ScriptException, FaultGatewaysException {

        if (args==null||args.length == 0) {
            handleException("Invalid number of input parameters.");
        }

        boolean success = false;
        
        NativeObject apiData = (NativeObject) args[0];
        String provider = String.valueOf(apiData.get("provider", apiData));
        String name = (String) apiData.get("apiName", apiData);
        String version = (String) apiData.get("version", apiData);
        FileHostObject fileHostObject = (FileHostObject) apiData.get("imageUrl", apiData);
        String contextVal = (String) apiData.get("context", apiData);
        String description = (String) apiData.get("description", apiData);
        
        /* Business Information*/
        String techOwner = (String) apiData.get("techOwner", apiData);
        String techOwnerEmail = (String) apiData.get("techOwnerEmail", apiData);
        String bizOwner = (String) apiData.get("bizOwner", apiData);
        String bizOwnerEmail = (String) apiData.get("bizOwnerEmail", apiData);
        
        String context = contextVal.startsWith("/") ? contextVal : ("/" + contextVal);
        String providerDomain = MultitenantUtils.getTenantDomain(provider);
        if(!MultitenantConstants.SUPER_TENANT_DOMAIN_NAME.equalsIgnoreCase(providerDomain)) {
            //Create tenant aware context for API
            context= "/t/"+ providerDomain+context;
        }
        
        String tags = (String) apiData.get("tags", apiData);                
        Set<String> tag = new HashSet<String>();

        if (tags != null) {
            if (tags.contains(",")) {
                String[] userTag = tags.split(",");
                tag.addAll(Arrays.asList(userTag).subList(0, tags.split(",").length));
            } else {
                tag.add(tags);
            }
        }
        
        String visibility = (String) apiData.get("visibility", apiData);
        String visibleRoles = "";


        if (visibility != null && visibility.equals(APIConstants.API_RESTRICTED_VISIBILITY)) {
        	visibleRoles = (String) apiData.get("visibleRoles", apiData);
        }
        
        if (provider != null) {
            provider = APIUtil.replaceEmailDomain(provider);
        }
        provider = (provider != null ? provider.trim() : null);
        name = (name != null ? name.trim() : null);
        version = (version != null ? version.trim() : null);
        APIIdentifier apiId = new APIIdentifier(provider, name, version);
        APIProvider apiProvider = getAPIProvider(thisObj);
        API api = null;
        boolean isTenantFlowStarted = false;
        String tenantDomain;
        try {
            tenantDomain = MultitenantUtils.getTenantDomain(APIUtil.replaceEmailDomainBack(provider));
            if(tenantDomain != null && !MultitenantConstants.SUPER_TENANT_DOMAIN_NAME.equals(tenantDomain)) {
            	isTenantFlowStarted = true;
                PrivilegedCarbonContext.startTenantFlow();
                PrivilegedCarbonContext.getThreadLocalCarbonContext().setTenantDomain(tenantDomain, true);
            }
            api = apiProvider.getAPI(apiId);
        } finally {
        	if (isTenantFlowStarted) {
        		PrivilegedCarbonContext.endTenantFlow();
        	}
        }
        if (apiData.containsKey("wsdl")) {
            String wsdl = (String) apiData.get("wsdl", apiData);
            if (StringUtils.isNotEmpty(wsdl)) {
                api.setWsdlUrl(wsdl);
            }
        }
        
        if (apiData.get("swagger", apiData) != null) {
            // Read URI Templates from swagger resource and set it to api object
            Set<URITemplate> uriTemplates = definitionFromSwagger20.getURITemplates(api,
                                                                 (String) apiData.get("swagger", apiData));
            api.setUriTemplates(uriTemplates);

            // Save the swagger definition in the registry
            apiProvider.saveSwagger20Definition(api.getId(), (String) apiData.get("swagger", apiData));
        }
                
        api.setDescription(StringEscapeUtils.escapeHtml(description));
        HashSet<String> deletedTags = new HashSet<String>(api.getTags());
        deletedTags.removeAll(tag);
        api.removeTags(deletedTags);
        api.addTags(tag);
        api.setBusinessOwner(bizOwner);
        api.setBusinessOwnerEmail(bizOwnerEmail);
        api.setTechnicalOwner(techOwner);
        api.setTechnicalOwnerEmail(techOwnerEmail);
        api.setVisibility(visibility);
        api.setVisibleRoles(visibleRoles != null ? visibleRoles.trim() : null);
        api.setLastUpdated(new Date());


        return saveAPI(apiProvider, api, fileHostObject, false);
    }
    
    /**
     * This method is to functionality of create a new API in API-Provider     *
     * @param cx      Rhino context
     * @param thisObj Scriptable object
     * @param args    Passing arguments
     * @param funObj  Function object
     * @return true if the API was added successfully
     * @throws APIManagementException Wrapped exception by org.wso2.carbon.apimgt.api.APIManagementException
     */
    public static boolean jsFunction_createAPI(Context cx, Scriptable thisObj,
                                               Object[] args, Function funObj)
            throws APIManagementException, ScriptException, FaultGatewaysException {

        if (args==null||args.length == 0) {
            handleException("Invalid number of input parameters.");
        }


        NativeObject apiData = (NativeObject) args[0];
        
        String provider = String.valueOf(apiData.get("provider", apiData));
        String name = (String) apiData.get("apiName", apiData);
        String version = (String) apiData.get("version", apiData);
        String contextVal = (String) apiData.get("context", apiData);
        
        String providerDomain = MultitenantUtils.getTenantDomain(provider);
        
        String context = contextVal.startsWith("/") ? contextVal : ("/" + contextVal);
        if(!MultitenantConstants.SUPER_TENANT_DOMAIN_NAME.equalsIgnoreCase(providerDomain)) {
            //Create tenant aware context for API
            context= "/t/" + providerDomain + context;
        }
        
        if (provider != null) {
            provider = APIUtil.replaceEmailDomain(provider);
        }
        provider = (provider != null ? provider.trim() : null);
        name = (name != null ? name.trim() : null);
        version = (version != null ? version.trim() : null);

        APIIdentifier apiId = new APIIdentifier(provider, name, version);
        APIProvider apiProvider = getAPIProvider(thisObj);

        if (apiProvider.isAPIAvailable(apiId)) {
            handleException("Error occurred while adding the API. A duplicate API already exists for " +
                            name + "-" + version);
        }

        API api = new API(apiId);
        api.setStatus(APIStatus.CREATED);

        // This is to support the new Pluggable version strategy
        // if the context does not contain any {version} segment, we use the default version strategy.
        context = checkAndSetVersionParam(context);
        api.setContextTemplate(context);

        context = updateContextWithVersion(version, contextVal, context);

        api.setContext(context);
        api.setVisibility(APIConstants.API_GLOBAL_VISIBILITY);
        api.setLastUpdated(new Date());
        
        return saveAPI(apiProvider, api, null, true);
    }
    
    /**
     * Returns the Swagger12 definition //todo this actually returns swagger v2.0, create a new method
     * @param cx
     * @param thisObj
     * @param args
     * @param funObj
     * @return
     * @throws APIManagementException
     * @throws ScriptException
     */
    public static NativeObject jsFunction_getSwagger12Resource(Context cx, Scriptable thisObj,
			Object[] args,	Function funObj) throws APIManagementException, ScriptException {
    	if (args==null||args.length == 0) {
            handleException("Invalid number of input parameters.");
        }

        NativeObject apiData = (NativeObject) args[0];
        String provider = String.valueOf(apiData.get("provider", apiData));
        String name = (String) apiData.get("apiName", apiData);
        String version = (String) apiData.get("version", apiData);
        
        if (provider != null) {
            provider = APIUtil.replaceEmailDomain(provider);
        }
        provider = (provider != null ? provider.trim() : null);
        name = (name != null ? name.trim() : null);
        version = (version != null ? version.trim() : null);
        APIIdentifier apiId = new APIIdentifier(provider, name, version);
        APIProvider apiProvider = getAPIProvider(thisObj);
        
        boolean isTenantFlowStarted = false;
        String apiJSON = null;
        try {
            String tenantDomain = MultitenantUtils.getTenantDomain(APIUtil.replaceEmailDomainBack(provider));
            if(tenantDomain != null && !MultitenantConstants.SUPER_TENANT_DOMAIN_NAME.equals(tenantDomain)) {
            	isTenantFlowStarted = true;
                PrivilegedCarbonContext.startTenantFlow();
                PrivilegedCarbonContext.getThreadLocalCarbonContext().setTenantDomain(tenantDomain, true);
            }
            RegistryService registryService = ServiceReferenceHolder.getInstance().getRegistryService();
            int tenantId;
            UserRegistry registry;
            try {
                tenantId = ServiceReferenceHolder.getInstance().getRealmService().getTenantManager().getTenantId(tenantDomain);
                registry = registryService.getGovernanceSystemRegistry(tenantId);

                apiJSON = definitionFromSwagger20.getAPIDefinition(apiId,registry); //apiProvider.getSwagger12Definition(apiId);
            } catch (RegistryException e) {
                handleException("Error when create registry instance ", e);
            } catch (UserStoreException e) {
                handleException("Error while reading tenant information ", e);
            }
        } finally {
        	if (isTenantFlowStarted) {
        		PrivilegedCarbonContext.endTenantFlow();
        	}
        }
        
        NativeObject row = new NativeObject();
        
        row.put("swagger", row, apiJSON);
        
        return row;
    }
    
    /**
     * This method save or update the API object
     * @param apiProvider
     * @param api
     * @param fileHostObject
     * @param isNewApi
     * @return true if the API was added successfully
     * @throws APIManagementException
     */
    private static boolean saveAPI(APIProvider apiProvider, API api, FileHostObject fileHostObject, boolean isNewApi)
            throws APIManagementException, FaultGatewaysException {
    	boolean success = false;
    	boolean isTenantFlowStarted = false;
        try {
            String tenantDomain =
                    MultitenantUtils.getTenantDomain(APIUtil.replaceEmailDomainBack(api.getId().getProviderName()));
            if(tenantDomain != null && !MultitenantConstants.SUPER_TENANT_DOMAIN_NAME.equals(tenantDomain)) {
            	isTenantFlowStarted = true;
                PrivilegedCarbonContext.startTenantFlow();
                PrivilegedCarbonContext.getThreadLocalCarbonContext().setTenantDomain(tenantDomain, true);
            }
            if (fileHostObject != null && fileHostObject.getJavaScriptFile().getLength() != 0) {

                String thumbPath = addThumbIcon(fileHostObject.getInputStream(),
                        fileHostObject.getJavaScriptFile().getContentType(), apiProvider, api);
            }
            if (isNewApi) {
            	apiProvider.addAPI(api);
            } else {
                apiProvider.manageAPI(api);
            }
            success = true;
        } catch (ScriptException e) {
            handleException("Error while adding the API- " + api.getId().getApiName() + "-" + api.getId().getVersion(),
                            e);
            return false;
        } catch (FaultGatewaysException e) {
            handleFaultGateWayException(e);
            return false;
        } finally {
        	if (isTenantFlowStarted) {
        		PrivilegedCarbonContext.endTenantFlow();
        	}
        }
        
    	return success;
    }

    /**
     * This method is to functionality of add a new API in API-Provider
     *
     * @param cx      Rhino context
     * @param thisObj Scriptable object
     * @param args    Passing arguments
     * @param funObj  Function object
     * @return true if the API was added successfully
     * @throws APIManagementException Wrapped exception by org.wso2.carbon.apimgt.api.APIManagementException
     * @throws FaultGatewaysException 
     */
    public static boolean jsFunction_addAPI(Context cx, Scriptable thisObj, Object[] args, Function funObj)
            throws APIManagementException, ScriptException, FaultGatewaysException {
        if (args==null||args.length == 0) {
            handleException("Invalid number of input parameters.");
        }

        boolean success;
        NativeObject apiData = (NativeObject) args[0];
        String provider = String.valueOf(apiData.get("provider", apiData));
        if (provider != null) {
            provider = APIUtil.replaceEmailDomain(provider);
        }

        String name = (String) apiData.get("apiName", apiData);
        String version = (String) apiData.get("version", apiData);
        String defaultVersion=(String)apiData.get("defaultVersion",apiData);
        String description = (String) apiData.get("description", apiData);
        String endpoint = (String) apiData.get("endpoint", apiData);
        String sandboxUrl = (String) apiData.get("sandbox", apiData);
        String visibility = (String) apiData.get("visibility", apiData);
        String thumbUrl = (String) apiData.get("thumbUrl", apiData);
        String visibleRoles = "";

        if (version != null) {
            version = version.trim();
            if (version.isEmpty()) {
                handleException("Version not specified for API " + name);
            }
        }

        if (visibility != null && visibility.equals(APIConstants.API_RESTRICTED_VISIBILITY)) {
        	visibleRoles = (String) apiData.get("visibleRoles", apiData);
        } else {
            visibility = APIConstants.API_GLOBAL_VISIBILITY;
        }

        if (sandboxUrl != null && sandboxUrl.trim().length() == 0) {
            sandboxUrl = null;
        }

        if (endpoint != null && endpoint.trim().length() == 0) {
            endpoint = null;
        }

        if(endpoint != null && !endpoint.startsWith("http") && !endpoint.startsWith("https")){
            endpoint = "http://" + endpoint;
        }
        if(sandboxUrl != null && !sandboxUrl.startsWith("http") && !sandboxUrl.startsWith("https")){
            sandboxUrl = "http://" + sandboxUrl;
        }

        String redirectURL = (String) apiData.get("redirectURL", apiData);
        boolean advertiseOnly = Boolean.parseBoolean((String) apiData.get("advertiseOnly", apiData));
        String apiOwner = (String) apiData.get("apiOwner", apiData);

        if (apiOwner == null || apiOwner.equals("")) {
        	apiOwner = provider;
        }

        String wsdl = (String) apiData.get("wsdl", apiData);
        String wadl = (String) apiData.get("wadl", apiData);
        String tags = (String) apiData.get("tags", apiData);

        String subscriptionAvailability = (String) apiData.get("subscriptionAvailability", apiData);
        String subscriptionAvailableTenants = "";
        if (subscriptionAvailability != null && subscriptionAvailability.equals(APIConstants.SUBSCRIPTION_TO_SPECIFIC_TENANTS)) {
        	subscriptionAvailableTenants = (String) apiData.get("subscriptionTenants", apiData);
        }

        Set<String> tag = new HashSet<String>();

        if (tags != null) {
            if (tags.contains(",")) {
                String[] userTag = tags.split(",");
                tag.addAll(Arrays.asList(userTag).subList(0, tags.split(",").length));
            } else {
                tag.add(tags);
            }
        }

        String transport = getTransports(apiData);

        String tier = (String) apiData.get("tier", apiData);
        if(StringUtils.isEmpty(tier.trim())){
            handleException("No tier defined for the API");
        }
        FileHostObject fileHostObject = (FileHostObject) apiData.get("imageUrl", apiData);
        String contextVal = (String) apiData.get("context", apiData);

        if (contextVal.isEmpty()) {
            handleException("Context not defined for API");
        }

        if (contextVal.endsWith("/")) {
            handleException("Context cannot end with '/' character");
        }

        APIProvider apiProvider = getAPIProvider(thisObj);
        //check for context exists
        if (apiProvider.isDuplicateContextTemplate(contextVal)) {
            handleException("Error occurred while adding the API. A duplicate API context already exists for "
                    + contextVal);
        }
        String context = contextVal.startsWith("/") ? contextVal : ("/" + contextVal);
        String providerDomain=MultitenantUtils.getTenantDomain(String.valueOf(apiData.get("provider", apiData)));
        if(!MultitenantConstants.SUPER_TENANT_DOMAIN_NAME.equalsIgnoreCase(providerDomain))
        {
            //Create tenant aware context for API
            context= "/t/"+ providerDomain+context;
        }

        // This is to support the new Pluggable version strategy
        // if the context does not contain any {version} segment, we use the default version strategy.
        context = checkAndSetVersionParam(context);

        String contextTemplate = context;
        context = updateContextWithVersion(version, contextVal, context);

        NativeArray uriTemplateArr = (NativeArray) apiData.get("uriTemplateArr", apiData);

        String techOwner = (String) apiData.get("techOwner", apiData);
        String techOwnerEmail = (String) apiData.get("techOwnerEmail", apiData);
        String bizOwner = (String) apiData.get("bizOwner", apiData);
        String bizOwnerEmail = (String) apiData.get("bizOwnerEmail", apiData);

        String endpointSecured = (String) apiData.get("endpointSecured", apiData);
        String endpointAuthDigest = (String) apiData.get("endpointAuthDigest", apiData);
        String endpointUTUsername = (String) apiData.get("endpointUTUsername", apiData);
        String endpointUTPassword = (String) apiData.get("endpointUTPassword", apiData);

        String inSequence =  (String) apiData.get("inSequence", apiData);
        String outSequence = (String) apiData.get("outSequence", apiData);
        String faultSequence = (String) apiData.get("faultSequence", apiData);

        String responseCache = (String) apiData.get("responseCache", apiData);
        int cacheTimeOut = APIConstants.API_RESPONSE_CACHE_TIMEOUT;
        if (APIConstants.ENABLED.equalsIgnoreCase(responseCache)) {
        	responseCache = APIConstants.ENABLED;
        	try {
        		cacheTimeOut = Integer.parseInt ((String) apiData.get("cacheTimeout", apiData));
        	} catch (NumberFormatException e) {
        		//ignore
        	}
        } else {
        	responseCache = APIConstants.DISABLED;
        }

        String destinationStats = (String) apiData.get("destinationStats", apiData);
        if (APIConstants.ENABLED.equalsIgnoreCase(destinationStats)) {
        	destinationStats = APIConstants.ENABLED;
        } else {
        	destinationStats = APIConstants.DISABLED;
        }

        provider = (provider != null ? provider.trim() : null);
        name = (name != null ? name.trim() : null);
        version = (version != null ? version.trim() : null);
        APIIdentifier apiId = new APIIdentifier(provider, name, version);

        if (apiProvider.isAPIAvailable(apiId)) {
            handleException("Error occurred while adding the API. A duplicate API already exists for " +
                            name + "-" + version);
        }

        API api = new API(apiId);

        // to keep the backword compatibility if swagger not set process from
        // resource_config or old way.
        if (apiData.get("swagger", apiData) == null) {
            if (apiData.get("resource_config", apiData) != null) {
                Set<URITemplate> uriTemplates = new LinkedHashSet<URITemplate>();
                JSONParser parser = new JSONParser();
                JSONObject resourceConfig = null;

                try {
                    resourceConfig = (JSONObject) parser.parse((String) apiData.get("resource_config", apiData));
                } catch (ParseException e) {
                    handleException("Invalid resource config", e);
                } catch (ClassCastException e) {
                    handleException("Unable to create JSON object from resource config", e);
                }

                // process scopes
                JSONArray scopes = (JSONArray) resourceConfig.get("scopes");
                Set<Scope> scopeList = new LinkedHashSet<Scope>();
                for (int i = 0; i < scopes.size(); i++) {
                    Map scope = (Map) scopes.get(i); // access with get() method
                    Scope scopeObj = new Scope();
                    scopeObj.setKey((String) scope.get("key"));
                    scopeObj.setName((String) scope.get("name"));
                    scopeObj.setRoles((String) scope.get("roles"));
                    scopeObj.setDescription((String) scope.get("description"));
                    scopeList.add(scopeObj);
                }
                api.setScopes(scopeList);

                JSONArray resources = (JSONArray) resourceConfig.get("resources");
                for (int k = 0; k < resources.size(); k++) {
                    JSONObject resource = (JSONObject) resources.get(k);

                    Map http_verbs = (Map) resource.get("http_verbs");
                    Iterator iterator = http_verbs.entrySet().iterator();

                    while (iterator.hasNext()) {
                        Map.Entry mapEntry = (Map.Entry) iterator.next();
                        Map mapEntryValue = (Map) mapEntry.getValue();

                        URITemplate template = new URITemplate();
                        String uriTempVal = (String) resource.get("url_pattern");
                        uriTempVal = uriTempVal.startsWith("/") ? uriTempVal : ("/" + uriTempVal);
                        template.setUriTemplate(uriTempVal);
                        String verb = (String) mapEntry.getKey();
                        if (isHTTPMethodValid(verb)) {
                            template.setHTTPVerb(verb);
                        }
                        else {
                            handleException("Specified HTTP verb " + verb + " is invalid");
                        }

                        String authType = (String) mapEntryValue.get("auth_type");
                        if (authType.equals("Application & Application User")) {
                            authType = APIConstants.AUTH_APPLICATION_OR_USER_LEVEL_TOKEN;
                        }
                        if (authType.equals("Application User")) {
                            authType = "Application_User";
                        }
                        if (authType.equals("Application")) {
                            authType = APIConstants.AUTH_APPLICATION_LEVEL_TOKEN;
                        }
                        template.setThrottlingTier((String) mapEntryValue.get("throttling_tier"));
                        template.setAuthType(authType);
                        template.setResourceURI(endpoint);
                        template.setResourceSandboxURI(sandboxUrl);
                        Scope scope = APIUtil.findScopeByKey(scopeList, (String) mapEntryValue.get("scope"));
                        template.setScope(scope);
                        uriTemplates.add(template);
                    }
                }
                // todo handle casting exceptions
                api.setUriTemplates(uriTemplates);
                // todo clean out the code.
            } else {
                // following is the old fashioned way of processing resources
                NativeArray uriMethodArr = (NativeArray) apiData.get("uriMethodArr", apiData);
                NativeArray authTypeArr = (NativeArray) apiData.get("uriAuthMethodArr", apiData);
                NativeArray throttlingTierArr = (NativeArray) apiData.get("throttlingTierArr", apiData);
                if (uriTemplateArr != null && uriMethodArr != null && authTypeArr != null) {
                    if (uriTemplateArr.getLength() == uriMethodArr.getLength()) {
                        Set<URITemplate> uriTemplates = new LinkedHashSet<URITemplate>();
                        for (int i = 0; i < uriTemplateArr.getLength(); i++) {
                            String uriMethods = (String) uriMethodArr.get(i, uriMethodArr);
                            String uriMethodsAuthTypes = (String) authTypeArr.get(i, authTypeArr);
                            String[] uriMethodArray = uriMethods.split(",");
                            String[] authTypeArray = uriMethodsAuthTypes.split(",");
                            String uriMethodsThrottlingTiers = (String) throttlingTierArr.get(i, throttlingTierArr);
                            String[] throttlingTierArray = uriMethodsThrottlingTiers.split(",");
                            for (int k = 0; k < uriMethodArray.length; k++) {
                                for (int j = 0; j < authTypeArray.length; j++) {
                                    if (j == k) {
                                        URITemplate template = new URITemplate();
                                        String uriTemp = (String) uriTemplateArr.get(i, uriTemplateArr);
                                        String uriTempVal = uriTemp.startsWith("/") ? uriTemp : ("/" + uriTemp);
                                        template.setUriTemplate(uriTempVal);
                                        String throttlingTier = throttlingTierArray[j];

                                        if (isHTTPMethodValid(uriMethodArray[k])) {
                                            template.setHTTPVerb(uriMethodArray[k]);
                                        }
                                        else {
                                            handleException("Specified HTTP verb " + uriMethodArray[k] + " is invalid");
                                        }

                                        String authType = authTypeArray[j];
                                        if (authType.equals("Application & Application User")) {
                                            authType = APIConstants.AUTH_APPLICATION_OR_USER_LEVEL_TOKEN;
                                        }
                                        if (authType.equals("Application User")) {
                                            authType = "Application_User";
                                        }
                                        if (authType.equals("Application")) {
                                            authType = APIConstants.AUTH_APPLICATION_LEVEL_TOKEN;
                                        }

                                        template.setThrottlingTier(throttlingTier);
                                        template.setAuthType(authType);
                                        template.setResourceURI(endpoint);
                                        template.setResourceSandboxURI(sandboxUrl);

                                        uriTemplates.add(template);
                                        break;
                                    }

                                }
                            }

                        }
                        api.setUriTemplates(uriTemplates);
                    }
                }
            }
        }

        api.setDescription(StringEscapeUtils.escapeHtml(description));
        api.setWsdlUrl(wsdl);
        api.setWadlUrl(wadl);
        api.setLastUpdated(new Date());
        api.setUrl(endpoint);
        api.setSandboxUrl(sandboxUrl);
        api.addTags(tag);
        api.setTransports(transport);
        api.setApiOwner(apiOwner);
        api.setAdvertiseOnly(advertiseOnly);
        api.setRedirectURL(redirectURL);
        api.setSubscriptionAvailability(subscriptionAvailability);
        api.setSubscriptionAvailableTenants(subscriptionAvailableTenants);
        api.setResponseCache(responseCache);
        api.setCacheTimeout(cacheTimeOut);
        api.setDestinationStatsEnabled(destinationStats);
        api.setAsDefaultVersion("default_version".equals(defaultVersion));

        api.setProductionMaxTps((String) apiData.get("productionTps", apiData));
        api.setSandboxMaxTps((String) apiData.get("sandboxTps", apiData));

        if(!"none".equals(inSequence)){
            api.setInSequence(inSequence);
        }
        if(!"none".equals(outSequence)){
            api.setOutSequence(outSequence);
        }
        
        List<String> sequenceList = apiProvider.getCustomFaultSequences();
        if(!"none".equals(faultSequence) && sequenceList.contains(faultSequence)) {
            api.setFaultSequence(faultSequence);
        }

        Set<Tier> availableTier = new HashSet<Tier>();
        String[] tierNames;
        if (tier != null) {
            tierNames = tier.split(",");
            Set<Tier> definedTiers = apiProvider.getTiers();
            for (String tierName : tierNames) {
                boolean isTierValid =  false;
                for (Tier definedTier : definedTiers) {
                    if (tierName.equals(definedTier.getName())) {
                        isTierValid = true;
                        break;
                    }
                }

                if (!isTierValid) {
                    handleException("Specified tier " + tierName + " does not exist");
                }
                availableTier.add(new Tier(tierName));
            }
            api.addAvailableTiers(availableTier);
        }
        api.setStatus(APIStatus.CREATED);
        api.setContext(context);
        api.setContextTemplate(contextTemplate);
        api.setBusinessOwner(bizOwner);
        api.setBusinessOwnerEmail(bizOwnerEmail);
        api.setTechnicalOwner(techOwner);
        api.setTechnicalOwnerEmail(techOwnerEmail);
        api.setVisibility(visibility);
        api.setVisibleRoles(visibleRoles != null ? visibleRoles.trim() : null);

        String endpointConfig = (String) apiData.get("endpoint_config", apiData);
        if(StringUtils.isEmpty(endpointConfig)){
            handleException("Endpoint Configuration is missing");
        } else{
            api.setEndpointConfig(endpointConfig);
            //Validate endpoint URI format
            validateEndpointURI(api.getEndpointConfig());
        }
        //set secured endpoint parameters
        if ("secured".equals(endpointSecured)) {
            api.setEndpointSecured(true);
            api.setEndpointUTUsername(endpointUTUsername);
            api.setEndpointUTPassword(endpointUTPassword);
            if ("digestAuth".equals(endpointAuthDigest)) {
                api.setEndpointAuthDigest(true);
            }
        }

        checkFileSize(fileHostObject);
        boolean isTenantFlowStarted = false;
        try {
            String tenantDomain = MultitenantUtils.getTenantDomain(APIUtil.replaceEmailDomainBack(provider));
            if(tenantDomain != null && !MultitenantConstants.SUPER_TENANT_DOMAIN_NAME.equals(tenantDomain)) {
            	isTenantFlowStarted = true;
                PrivilegedCarbonContext.startTenantFlow();
                PrivilegedCarbonContext.getThreadLocalCarbonContext().setTenantDomain(tenantDomain, true);
            }

            apiProvider.addAPI(api);

            if (fileHostObject != null && fileHostObject.getJavaScriptFile().getLength() != 0) {

                String thumbPath = addThumbIcon(fileHostObject.getInputStream(),
                        fileHostObject.getJavaScriptFile().getContentType(), apiProvider, api);
                apiProvider.updateAPI(api);
            }
            NativeArray externalAPIStores = (NativeArray) apiData.get("externalAPIStores", apiData);
            int tenantId = ServiceReferenceHolder.getInstance().getRealmService().
                    getTenantManager().getTenantId(tenantDomain);
            if (externalAPIStores.getLength() != 0) {
                Set<APIStore> apiStores = new HashSet<APIStore>();
                for (int k = 0; k < externalAPIStores.getLength(); k++) {
                    String apiStoreName = externalAPIStores.get(k, externalAPIStores).toString();
                    apiStores.add(APIUtil.getExternalAPIStore(apiStoreName, tenantId));
                }
            apiProvider.publishToExternalAPIStores(api, apiStores,false);
            }
            success = true;

        } catch (Exception e) {
            handleException("Error while adding the API- " + name + "-" + version, e);
            return false;
        } finally {
        	if (isTenantFlowStarted) {
        		PrivilegedCarbonContext.endTenantFlow();
        	}
        }
        if(thumbUrl != null && !thumbUrl.isEmpty()){
            try {
                URL url = new URL(thumbUrl);
                String imageType = url.openConnection().getContentType();

                File fileToUploadFromUrl = new File("tmp/icon");
                if (!fileToUploadFromUrl.exists()) {
                    fileToUploadFromUrl.createNewFile();
                }
                FileUtils.copyURLToFile(url, fileToUploadFromUrl);
                FileBody fileBody = new FileBody(fileToUploadFromUrl, imageType);

                checkImageSize(fileToUploadFromUrl);

                String thumbPath = addThumbIcon(fileBody.getInputStream(),
                        url.openConnection().getContentType(), apiProvider, api);

            } catch (IOException e) {
                handleException("[Error] Cannot read data from the URL", e);
            }
            apiProvider.updateAPI(api);

        }

        if (apiData.get("swagger", apiData) != null) {
            // Read URI Templates from swagger resource and set to api object
            Set<URITemplate> uriTemplates = definitionFromSwagger20.getURITemplates(api,
                                                                     String.valueOf(apiData.get("swagger", apiData)));
            api.setUriTemplates(uriTemplates);

            // scopes
            Set<Scope> scopes = definitionFromSwagger20.getScopes(String.valueOf(apiData.get("swagger", apiData)));
            api.setScopes(scopes);
            
            String tenantDomain = MultitenantUtils.getTenantDomain(APIUtil.replaceEmailDomainBack(provider));
            try {
                int tenantId = ServiceReferenceHolder.getInstance().getRealmService().getTenantManager()
                                                     .getTenantId(tenantDomain);
                for (URITemplate uriTemplate : uriTemplates) {
                    Scope scope = uriTemplate.getScope();
                    if (scope != null && !(ScopesIssuer.getInstance().isWhiteListedScope(scope.getKey()))) {
                        if (apiProvider.isScopeKeyAssigned(apiId, scope.getKey(), tenantId)) {
                            handleException("Scope " + scope.getKey() + " is already assigned by another API");
                        }
                    }
                }
            } catch (UserStoreException e) {
                handleException("Error while reading tenant information ", e);
            }

            // Save swagger in the registry
            apiProvider.saveSwagger20Definition(api.getId(), (String) apiData.get("swagger", apiData));
            saveAPI(apiProvider, api, null, false);
        } else {
            String apiDefinitionJSON = definitionFromSwagger20.generateAPIDefinition(api);
            apiProvider.saveSwagger20Definition(api.getId(), apiDefinitionJSON);
        }
        return success;

    }

    private static String addThumbIcon(InputStream inputStream, String contentType, APIProvider apiProvider, API api)
            throws APIManagementException {

        Icon thumbIcon = new Icon(inputStream, contentType);
        String thumbPath = APIUtil.getIconPath(api.getId());
        String thumbnailUrl = apiProvider.addIcon(thumbPath, thumbIcon);
        api.setThumbnailUrl(APIUtil.prependTenantPrefix(thumbnailUrl, api.getId().getProviderName()));

        /*Set permissions to anonymous role for thumbPath*/
        APIUtil.setResourcePermissions(api.getId().getProviderName(), null, null, thumbPath);
        return thumbPath;
    }

    private static boolean isHTTPMethodValid(String httpMethod) {
        boolean isValid = false;

        for (APIConstants.SupportedHTTPVerbs verb : APIConstants.SupportedHTTPVerbs.values()) {
            if (verb.name().equalsIgnoreCase(httpMethod)) {
                isValid = true;
            }
        }

        return isValid;
    }

    private static String checkAndSetVersionParam(String context) {
        // This is to support the new Pluggable version strategy
        // if the context does not contain any {version} segment, we use the default version strategy.
        if(!context.contains(VERSION_PARAM)){
            if(!context.endsWith("/")){
                context = context + "/";
            }
            context = context + VERSION_PARAM;
        }
        return context;
    }

    private static String getTransports(NativeObject apiData) {
        String transportStr = String.valueOf(apiData.get("transports", apiData));
        String transport  = transportStr;
        if (transportStr != null) {
            if ((transportStr.indexOf(",") == 0) || (transportStr.indexOf(",") == (transportStr.length()-1))) {
                transport =transportStr.replace(",","");
            }
        }
        return transport;
    }


    public static boolean jsFunction_updateAPI(Context cx, Scriptable thisObj,
                                               Object[] args,
                                               Function funObj) throws APIManagementException, FaultGatewaysException {

        if (args==null || args.length == 0) {
            handleException("Invalid number of input parameters.");
        }

        NativeObject apiData = (NativeObject) args[0];
        boolean success;
        String provider = String.valueOf(apiData.get("provider", apiData));
        if (provider != null) {
            provider = APIUtil.replaceEmailDomain(provider);
        }
        String name = (String) apiData.get("apiName", apiData);
        String version = (String) apiData.get("version", apiData);
        String defaultVersion=(String)apiData.get("defaultVersion",apiData);
        String description = (String) apiData.get("description", apiData);
        FileHostObject fileHostObject = (FileHostObject) apiData.get("imageUrl", apiData);
        String endpoint = (String) apiData.get("endpoint", apiData);
        String sandboxUrl = (String) apiData.get("sandbox", apiData);
        String techOwner = (String) apiData.get("techOwner", apiData);
        String techOwnerEmail = (String) apiData.get("techOwnerEmail", apiData);
        String bizOwner = (String) apiData.get("bizOwner", apiData);
        String bizOwnerEmail = (String) apiData.get("bizOwnerEmail", apiData);
        String visibility = (String) apiData.get("visibility", apiData);
        String thumbUrl = (String) apiData.get("thumbUrl", apiData);
        String environments = (String) apiData.get("environments", apiData);
        String visibleRoles = "";
        if (visibility != null && visibility.equals(APIConstants.API_RESTRICTED_VISIBILITY)) {
        	visibleRoles = (String) apiData.get("visibleRoles", apiData);
        }

        String visibleTenants = "";
        if (visibility != null && visibility.equals(APIConstants.API_CONTROLLED_VISIBILITY)) {
        	visibleTenants = (String) apiData.get("visibleTenants", apiData);
        }
        String endpointSecured = (String) apiData.get("endpointSecured", apiData);
        String endpointAuthDigest = (String) apiData.get("endpointAuthDigest", apiData);
        String endpointUTUsername = (String) apiData.get("endpointUTUsername", apiData);
        String endpointUTPassword = (String) apiData.get("endpointUTPassword", apiData);

        String inSequence =  (String) apiData.get("inSequence", apiData);
        String outSequence = (String) apiData.get("outSequence", apiData);
        String faultSequence = (String) apiData.get("faultSequence", apiData);

        String responseCache = (String) apiData.get("responseCache", apiData);
        int cacheTimeOut = APIConstants.API_RESPONSE_CACHE_TIMEOUT;
        if (APIConstants.ENABLED.equalsIgnoreCase(responseCache)) {
        	responseCache = APIConstants.ENABLED;
        	try {
        		cacheTimeOut = Integer.parseInt ((String) apiData.get("cacheTimeout", apiData));
        	} catch (NumberFormatException e) {
        		//ignore
        	}
        } else {
        	responseCache = APIConstants.DISABLED;
        }

        String destinationStats = (String) apiData.get("destinationStats", apiData);
        if (APIConstants.ENABLED.equalsIgnoreCase(destinationStats)) {
        	destinationStats = APIConstants.ENABLED;
        } else {
        	destinationStats = APIConstants.DISABLED;
        }

        if (sandboxUrl != null && sandboxUrl.trim().length() == 0) {
            sandboxUrl = null;
        }

        if (endpoint != null && endpoint.trim().length() == 0) {
            endpoint = null;
        }

        if(endpoint != null && !endpoint.startsWith("http") && !endpoint.startsWith("https")){
            endpoint = "http://" + endpoint;
        }
        if(sandboxUrl != null && !sandboxUrl.startsWith("http") && !sandboxUrl.startsWith("https")){
            sandboxUrl = "http://" + sandboxUrl;
        }

        String redirectURL = (String) apiData.get("redirectURL", apiData);
        boolean advertiseOnly = Boolean.parseBoolean((String) apiData.get("advertiseOnly", apiData));
        String apiOwner = (String) apiData.get("apiOwner", apiData);

        if (apiOwner == null || apiOwner.equals("")) {
        	apiOwner = provider;
        }

        String wsdl = (String) apiData.get("wsdl", apiData);
        String wadl = (String) apiData.get("wadl", apiData);
        String subscriptionAvailability = (String) apiData.get("subscriptionAvailability", apiData);
        String subscriptionAvailableTenants = "";
        if (subscriptionAvailability != null && subscriptionAvailability.equals(APIConstants.SUBSCRIPTION_TO_SPECIFIC_TENANTS)) {
        	subscriptionAvailableTenants = (String) apiData.get("subscriptionTenants", apiData);
        }

        String tags = (String) apiData.get("tags", apiData);
        Set<String> tag = new HashSet<String>();
        if (tags != null) {
            if (tags.contains(",")) {
                String[] userTag = tags.split(",");
                tag.addAll(Arrays.asList(userTag).subList(0, tags.split(",").length));
            } else {
                tag.add(tags);
            }
        }
        provider = (provider != null ? provider.trim() : null);
        name = (name != null ? name.trim() : null);
        version = (version != null ? version.trim() : null);
        APIIdentifier oldApiId = new APIIdentifier(provider, name, version);
        APIProvider apiProvider = getAPIProvider(thisObj);
        boolean isTenantFlowStarted = false;
        String tenantDomain = MultitenantUtils.getTenantDomain(APIUtil.replaceEmailDomainBack(provider));
        if(tenantDomain != null && !MultitenantConstants.SUPER_TENANT_DOMAIN_NAME.equals(tenantDomain)){
        	isTenantFlowStarted = true;
            PrivilegedCarbonContext.startTenantFlow();
            PrivilegedCarbonContext.getThreadLocalCarbonContext().setTenantDomain(tenantDomain, true);
        }

        API oldApi = apiProvider.getAPI(oldApiId);

        String transport = getTransports(apiData);

        String tier = (String) apiData.get("tier", apiData);
        String contextVal = (String) apiData.get("context", apiData);
        String context = contextVal.startsWith("/") ? contextVal : ("/" + contextVal);
        String providerDomain=MultitenantUtils.getTenantDomain(String.valueOf(apiData.get("provider", apiData)));
        if(!MultitenantConstants.SUPER_TENANT_DOMAIN_NAME.equalsIgnoreCase(providerDomain) && !context.contains("/t/"+ providerDomain))
        {
            //Create tenant aware context for API
            context= "/t/"+ providerDomain+context;
        }

        // This is to support the new Pluggable version strategy
        // if the context does not contain any {version} segment, we use the default version strategy.
        context = checkAndSetVersionParam(context);

        String contextTemplate = context;
        context = updateContextWithVersion(version, contextVal, context);

        APIIdentifier apiId = new APIIdentifier(provider, name, version);
        API api = new API(apiId);

        // to keep the backword compatibility if swagger not set process from
        // resource_config or old way.
        if (apiData.get("swagger", apiData) == null) {
            if(apiData.get("resource_config", apiData) != null){
                Set<URITemplate> uriTemplates = new LinkedHashSet<URITemplate>();
                JSONParser parser = new JSONParser();
                JSONObject resourceConfig =null;
                try{
                    resourceConfig = (JSONObject) parser.parse((String) apiData.get("resource_config", apiData));
                }catch(ParseException e){
                    handleException("Invalid resource config", e);
                }catch(ClassCastException e){
                    handleException("Unable to create JSON object from resource config", e);
                }
    
                //process scopes
                JSONArray scopes = (JSONArray) resourceConfig.get("scopes");
                Set<Scope> scopeList = new LinkedHashSet<Scope>();
                for (int i=0; i < scopes.size(); i++)   {
                    Map scope = (Map) scopes.get(i); //access with get() method
                    Scope scopeObj = new Scope();
                    scopeObj.setKey((String) scope.get("key"));
                    scopeObj.setName((String) scope.get("name"));
                    scopeObj.setRoles((String) scope.get("roles"));
                    scopeObj.setDescription((String) scope.get("description"));
                    scopeList.add(scopeObj);
                }
                api.setScopes(scopeList);
    
    
                JSONArray resources = (JSONArray) resourceConfig.get("resources");
                for (int k = 0; k < resources.size(); k++) {
                    JSONObject resource = (JSONObject) resources.get(k);
    
    
                    Map http_verbs = (Map) resource.get("http_verbs");
                    Iterator iterator = http_verbs.entrySet().iterator();
    
                    while (iterator.hasNext()) {
                        Map.Entry mapEntry = (Map.Entry) iterator.next();
                        Map mapEntryValue = (Map) mapEntry.getValue();
    
                        URITemplate template = new URITemplate();
                        String uriTempVal = (String) resource.get("url_pattern");
                        uriTempVal = uriTempVal.startsWith("/") ? uriTempVal : ("/" + uriTempVal);
                        template.setUriTemplate(uriTempVal);
                        template.setHTTPVerb((String)mapEntry.getKey());
                        String authType = (String) mapEntryValue.get("auth_type");
                        if (authType.equals("Application & Application User")) {
                            authType = APIConstants.AUTH_APPLICATION_OR_USER_LEVEL_TOKEN;
                        }
                        if (authType.equals("Application User")) {
                            authType = "Application_User";
                        }
                        if (authType.equals("Application")) {
                            authType = APIConstants.AUTH_APPLICATION_LEVEL_TOKEN;
                        }
                        template.setThrottlingTier((String) mapEntryValue.get("throttling_tier"));
                        template.setAuthType(authType);
                        template.setResourceURI(endpoint);
                        template.setResourceSandboxURI(sandboxUrl);
                        Scope scope= APIUtil.findScopeByKey(scopeList,(String) mapEntryValue.get("scope"));
                        template.setScope(scope);
                        uriTemplates.add(template);
                    }
                }
                //todo handle casting exceptions
                api.setUriTemplates(uriTemplates);
                //todo clean out the code.
            }else{
                //following is the old fashioned way of processing resources
                NativeArray uriMethodArr = (NativeArray) apiData.get("uriMethodArr", apiData);
                NativeArray authTypeArr = (NativeArray) apiData.get("uriAuthMethodArr", apiData);
                NativeArray throttlingTierArr = (NativeArray) apiData.get("throttlingTierArr", apiData);
                NativeArray uriTemplateArr = (NativeArray) apiData.get("uriTemplateArr", apiData);
                if (uriTemplateArr != null && uriMethodArr != null && authTypeArr != null) {
                    if (uriTemplateArr.getLength() == uriMethodArr.getLength()) {
                        Set<URITemplate> uriTemplates = new LinkedHashSet<URITemplate>();
                        for (int i = 0; i < uriTemplateArr.getLength(); i++) {
                            String uriMethods = (String) uriMethodArr.get(i, uriMethodArr);
                            String uriMethodsAuthTypes = (String) authTypeArr.get(i, authTypeArr);
                            String[] uriMethodArray = uriMethods.split(",");
                            String[] authTypeArray = uriMethodsAuthTypes.split(",");
                            String uriMethodsThrottlingTiers = (String) throttlingTierArr.get(i, throttlingTierArr);
                            String[] throttlingTierArray = uriMethodsThrottlingTiers.split(",");
                            for (int k = 0; k < uriMethodArray.length; k++) {
                                for (int j = 0; j < authTypeArray.length; j++) {
                                    if (j == k) {
                                        URITemplate template = new URITemplate();
                                        String uriTemp = (String) uriTemplateArr.get(i, uriTemplateArr);
                                        String uriTempVal = uriTemp.startsWith("/") ? uriTemp : ("/" + uriTemp);
                                        template.setUriTemplate(uriTempVal);
                                        String throttlingTier = throttlingTierArray[j];
                                        template.setHTTPVerb(uriMethodArray[k]);
                                        String authType = authTypeArray[j];
                                        if (authType.equals("Application & Application User")) {
                                            authType = APIConstants.AUTH_APPLICATION_OR_USER_LEVEL_TOKEN;
                                        }
                                        if (authType.equals("Application User")) {
                                            authType = "Application_User";
                                        }
                                        if (authType.equals("Application")) {
                                            authType = APIConstants.AUTH_APPLICATION_LEVEL_TOKEN;
                                        }
                                        template.setThrottlingTier(throttlingTier);
                                        template.setAuthType(authType);
                                        template.setResourceURI(endpoint);
                                        template.setResourceSandboxURI(sandboxUrl);
    
                                        uriTemplates.add(template);
                                        break;
                                    }
    
                                }
                            }
    
                        }
                        api.setUriTemplates(uriTemplates);
                    }
                }
            }
        }

        api.setEnvironments(APIUtil.extractEnvironmentsForAPI(environments));

        api.setDescription(StringEscapeUtils.escapeHtml(description));
        api.setLastUpdated(new Date());
        api.setUrl(endpoint);
        api.setSandboxUrl(sandboxUrl);
        api.addTags(tag);
        api.setContext(context);
        api.setContextTemplate(contextTemplate);
        api.setVisibility(visibility);
        api.setVisibleRoles(visibleRoles != null ? visibleRoles.trim() : null);
        api.setVisibleTenants(visibleTenants != null ? visibleTenants.trim() : null);
        Set<Tier> availableTier = new HashSet<Tier>();
        if (tier != null) {
            String[] tierNames = tier.split(",");
            for (String tierName : tierNames) {
                availableTier.add(new Tier(tierName));
            }
            api.addAvailableTiers(availableTier);
        }
        api.setStatus(oldApi.getStatus());
        api.setWsdlUrl(wsdl);
        api.setWadlUrl(wadl);
        api.setLastUpdated(new Date());
        api.setBusinessOwner(bizOwner);
        api.setBusinessOwnerEmail(bizOwnerEmail);
        api.setTechnicalOwner(techOwner);
        api.setTechnicalOwnerEmail(techOwnerEmail);
        api.setTransports(transport);
        if(!"none".equals(inSequence)){
            api.setInSequence(inSequence);
        }
        if(!"none".equals(outSequence)){
            api.setOutSequence(outSequence);
        }
        
        List<String> sequenceList = apiProvider.getCustomFaultSequences();
        if(!"none".equals(faultSequence) && sequenceList.contains(faultSequence)) {
            api.setFaultSequence(faultSequence);
        }
        api.setOldInSequence(oldApi.getInSequence());
        api.setOldOutSequence(oldApi.getOutSequence());
        api.setOldFaultSequence(oldApi.getFaultSequence());
        api.setRedirectURL(redirectURL);
        api.setApiOwner(apiOwner);
        api.setAdvertiseOnly(advertiseOnly);

        // @todo needs to be validated
        api.setEndpointConfig((String) apiData.get("endpoint_config", apiData));
        //Validate endpoint URI format
        validateEndpointURI(api.getEndpointConfig());

        api.setProductionMaxTps((String) apiData.get("productionTps", apiData));
        api.setSandboxMaxTps((String) apiData.get("sandboxTps", apiData));

        api.setSubscriptionAvailability(subscriptionAvailability);
        api.setSubscriptionAvailableTenants(subscriptionAvailableTenants);
        api.setResponseCache(responseCache);
        api.setCacheTimeout(cacheTimeOut);
        api.setDestinationStatsEnabled(destinationStats);
        api.setAsDefaultVersion("default_version".equals(defaultVersion));
        //set secured endpoint parameters
        if ("secured".equals(endpointSecured)) {
            api.setEndpointSecured(true);
            api.setEndpointUTUsername(endpointUTUsername);
            api.setEndpointUTPassword(endpointUTPassword);
            if("digestAuth".equals(endpointAuthDigest)){
                api.setEndpointAuthDigest(true);
            }
        }

        try {
            checkFileSize(fileHostObject);

            if (fileHostObject != null && fileHostObject.getJavaScriptFile().getLength() != 0) {

                String thumbPath = addThumbIcon(fileHostObject.getInputStream(),
                        fileHostObject.getJavaScriptFile().getContentType(),apiProvider, api);

            } else if (oldApi.getThumbnailUrl() != null) {
                // retain the previously uploaded image
                api.setThumbnailUrl(oldApi.getThumbnailUrl());
            }

            if(thumbUrl != null && !thumbUrl.isEmpty()){
                try {
                    URL url = new URL(thumbUrl);
                    String imageType = url.openConnection().getContentType();

                    File fileToUploadFromUrl = new File("tmp/icon");
                    if (!fileToUploadFromUrl.exists()) {
                        fileToUploadFromUrl.createNewFile();
                    }
                    FileUtils.copyURLToFile(url, fileToUploadFromUrl);
                    FileBody fileBody = new FileBody(fileToUploadFromUrl, imageType);

                    checkImageSize(fileToUploadFromUrl);

                    String thumbPath = addThumbIcon(fileBody.getInputStream(), url.openConnection().getContentType(),
                            apiProvider, api);

                } catch (IOException e) {
                    handleException("[Error] Cannot read data from the URL", e);
                }
            }

            if (apiData.get("swagger", apiData) != null) {
                // Read URI Templates from swagger resource and set to api object
                Set<URITemplate> uriTemplates = definitionFromSwagger20.getURITemplates(api,
                        String.valueOf(apiData.get("swagger", apiData)));
                api.setUriTemplates(uriTemplates);

                // scopes
                Set<Scope> scopes = definitionFromSwagger20.getScopes(String.valueOf(apiData.get("swagger", apiData)));
                api.setScopes(scopes);

                try {
                    int tenantId = ServiceReferenceHolder.getInstance().getRealmService().getTenantManager()
                            .getTenantId(tenantDomain);
                    for (URITemplate uriTemplate : uriTemplates) {
                        Scope scope = uriTemplate.getScope();
                        if (scope != null && !(ScopesIssuer.getInstance().isWhiteListedScope(scope.getKey()))) {
                            if (apiProvider.isScopeKeyAssigned(apiId, scope.getKey(), tenantId)) {
                                handleException("Scope " + scope.getKey() + " is already assigned by another API");
                            }
                        }
                    }
                } catch (UserStoreException e) {
                    handleException("Error while reading tenant information ", e);
                }

                // Save swagger in the registry
                apiProvider.saveSwagger20Definition(api.getId(), (String) apiData.get("swagger", apiData));
                saveAPI(apiProvider, api, null, false);
            } else {
                String apiDefinitionJSON = definitionFromSwagger20.generateAPIDefinition(api);
                apiProvider.saveSwagger20Definition(api.getId(), apiDefinitionJSON);
                apiProvider.updateAPI(api);
            }

            success = true;
        } catch (Exception e) {
            handleException("Error while updating the API- " + name + "-" + version, e);
            return false;
        } finally {
        	if (isTenantFlowStarted) {
        		PrivilegedCarbonContext.endTenantFlow();
        	}
        }

        return success;
    }

    private static String updateContextWithVersion(String version, String contextVal, String context) {
        // This condition should not be true for any occasion but we keep it so that there are no loopholes in
        // the flow.
        if (version == null) {
            // context template patterns - /{version}/foo or /foo/{version}
            // if the version is null, then we remove the /{version} part from the context
            context = contextVal.replace("/" + VERSION_PARAM, "");
        }else{
            context = context.replace(VERSION_PARAM, version);
        }
        return context;
    }

    /**
     * This method used to change status of API
     *
     * @param cx      Rhino context
     * @param thisObj Scriptable object
     * @param args    Passing arguments
     * @param funObj  Function object
     * @return true if the API was added successfully
     * @throws APIManagementException if API couldn't found
     * @throw FaultGatewaysException if any gateway couldn't update or create api
     */
    public static boolean jsFunction_updateAPIStatus(Context cx, Scriptable thisObj, Object[] args, Function funObj)
            throws APIManagementException, FaultGatewaysException {
        if (args == null || args.length == 0) {
            handleException("Invalid number of input parameters.");
        }

        NativeObject apiData = (NativeObject) args[0];
        boolean success = false;
        String provider = (String) apiData.get("provider", apiData);
        String providerTenantMode = (String) apiData.get("provider", apiData);
        provider = APIUtil.replaceEmailDomain(provider);
        String name = (String) apiData.get("apiName", apiData);
        String version = (String) apiData.get("version", apiData);
        String status = (String) apiData.get("status", apiData);
        boolean publishToGateway = Boolean.parseBoolean((String) apiData.get("publishToGateway", apiData));
        boolean deprecateOldVersions = Boolean.parseBoolean((String) apiData.get("deprecateOldVersions", apiData));
        boolean makeKeysForwardCompatible =
                                            Boolean.parseBoolean((String) apiData.get("makeKeysForwardCompatible",
                                                                                      apiData));
        boolean isTenantFlowStarted = false;
        try {
            String tenantDomain = MultitenantUtils.getTenantDomain(APIUtil.replaceEmailDomainBack(providerTenantMode));
            if (tenantDomain != null && !MultitenantConstants.SUPER_TENANT_DOMAIN_NAME.equals(tenantDomain)) {
                isTenantFlowStarted = true;
                PrivilegedCarbonContext.startTenantFlow();
                PrivilegedCarbonContext.getThreadLocalCarbonContext().setTenantDomain(tenantDomain, true);
            }
            APIProvider apiProvider = getAPIProvider(thisObj);
            APIIdentifier apiId = new APIIdentifier(provider, name, version);
            API api = apiProvider.getAPI(apiId);
            if (api != null) {
                APIStatus oldStatus = api.getStatus();
                APIStatus newStatus = getApiStatus(status);
                String currentUser = ((APIProviderHostObject) thisObj).getUsername();
                apiProvider.changeAPIStatus(api, newStatus, currentUser, publishToGateway);

                if ((oldStatus.equals(APIStatus.CREATED) || oldStatus.equals(APIStatus.PROTOTYPED))  
                        && newStatus.equals(APIStatus.PUBLISHED)) {
                    if (makeKeysForwardCompatible) {
                        apiProvider.makeAPIKeysForwardCompatible(api);
                    }

                    if (deprecateOldVersions) {
                        List<API> apiList = apiProvider.getAPIsByProvider(provider);
                        APIVersionComparator versionComparator = new APIVersionComparator();
                        for (API oldAPI : apiList) {
                            if (oldAPI.getId().getApiName().equals(name) &&
                                versionComparator.compare(oldAPI, api) < 0 &&
                                (oldAPI.getStatus().equals(APIStatus.PUBLISHED))) {
                                apiProvider.changeAPIStatus(oldAPI, APIStatus.DEPRECATED,
                                                                             currentUser, publishToGateway);
                            }
                        }
                    }
                }
                success = true;
            } else {
                handleException("Couldn't find an API with the name-" + name + "version-" + version);
            }
        } catch (FaultGatewaysException e) {
            handleFaultGateWayException(e);
            return false;
        } finally {
        	if (isTenantFlowStarted) {
        		PrivilegedCarbonContext.endTenantFlow();
        	}
        }
        return success;
    }

    public static boolean jsFunction_updateSubscriptionStatus(Context cx, Scriptable thisObj,
                                                              Object[] args,
                                                              Function funObj)
            throws APIManagementException {
        if (args==null ||args.length == 0) {
            handleException("Invalid input parameters.");
        }

        NativeObject apiData = (NativeObject) args[0];
        boolean success = false;
        String provider = (String) apiData.get("provider", apiData);
        String name = (String) apiData.get("name", apiData);
        String version = (String) apiData.get("version", apiData);
        String newStatus = (String) args[1];
        int appId = Integer.parseInt((String) args[2]);

        try {
            APIProvider apiProvider = getAPIProvider(thisObj);
            APIIdentifier apiId = new APIIdentifier(provider, name, version);
            apiProvider.updateSubscription(apiId, newStatus, appId);
            return true;

        } catch (APIManagementException e) {
            handleException("Error while updating subscription status", e);
            return false;
        }

    }

    private static void checkFileSize(FileHostObject fileHostObject)
            throws ScriptException, APIManagementException {
        if (fileHostObject != null) {
            long length = fileHostObject.getJavaScriptFile().getLength();
            if (length / 1024.0 > APIConstants.MAX_FILE_SIZE) {
                handleException("Image file exceeds the maximum limit of 1MB");
            }
        }
    }

    private static void checkImageSize(File file)
            throws ScriptException, APIManagementException, IOException {

        if(file.exists()){
            long length = file.length();
            if(length/ 1024 > APIConstants.MAX_FILE_SIZE){
                handleException("Image file exceeds the maximum limit of 1MB");
            }
        }
    }

    public static boolean jsFunction_updateTierPermissions(Context cx, Scriptable thisObj, Object[] args, Function funObj)
            throws APIManagementException {
    	if (args == null ||args.length == 0) {
    		handleException("Invalid input parameters.");
    	}

    	NativeObject tierData = (NativeObject) args[0];
    	boolean success = false;
    	String tierName = (String) tierData.get("tierName", tierData);
    	String permissionType = (String) tierData.get("permissiontype", tierData);
    	String roles = (String) tierData.get("roles", tierData);

    	try {
    		APIProvider apiProvider = getAPIProvider(thisObj);
    		apiProvider.updateTierPermissions(tierName, permissionType, roles);
    		return true;

    	} catch (APIManagementException e) {
    		handleException("Error while updating subscription status", e);
    		return false;
    	}

    }

    public static NativeArray jsFunction_getTierPermissions(Context cx, Scriptable thisObj,
            Object[] args,
            Function funObj) {
    	 NativeArray myn = new NativeArray(0);
         APIProvider apiProvider = getAPIProvider(thisObj);
         /* Create an array with everyone role */
         String everyOneRoleName = ServiceReferenceHolder.getInstance().getRealmService().
			 		getBootstrapRealmConfiguration().getEveryOneRoleName();
         String defaultRoleArray[] = new String[1];
         defaultRoleArray[0] = everyOneRoleName;
         try {
        	 Set<Tier> tiers = apiProvider.getTiers();
             Set<TierPermissionDTO> tierPermissions = apiProvider.getTierPermissions();
             int i = 0;
             if (tiers != null) {

            	 for (Tier tier: tiers) {
            		 NativeObject row = new NativeObject();
            		 boolean found = false;
            		 for (TierPermissionDTO permission : tierPermissions) {
            			 if (permission.getTierName().equals(tier.getName())) {
            				 row.put("tierName", row, permission.getTierName());
            				 row.put("tierDisplayName", row, tier.getDisplayName());
                             row.put("permissionType", row,
                            		 permission.getPermissionType());
                             String[] roles = permission.getRoles();
                             /*If no roles defined return default role list*/
                             if (roles == null ||  roles.length == 0) {
                            	 row.put("roles", row, defaultRoleArray);
                             } else {
                            	 row.put("roles", row,
                            		 permission.getRoles());
                             }
            				 found = true;
            				 break;
            			 }
            		 }
            		 /* If no permissions has defined for this tier*/
            		 if (!found) {
            			 row.put("tierName", row, tier.getName());
            			 row.put("tierDisplayName", row, tier.getDisplayName());
                         row.put("permissionType", row,
                        		 APIConstants.TIER_PERMISSION_ALLOW);
                         row.put("roles", row, defaultRoleArray);
                     }
            		 myn.put(i, myn, row);
                     i++;
            	 }
             }
         } catch (Exception e) {
             log.error("Error while getting available tiers", e);
         }
         return myn;
    }

    public static String jsFunction_getDefaultAPIVersion(Context cx,Scriptable thisObj, Object[] args,
                                                         Function funObj) throws APIManagementException {
        String provider =args[0].toString();
        provider=APIUtil.replaceEmailDomain(provider);
        String apiname=args[1].toString();
        String version=""; // unused attribute

        APIIdentifier apiid=new APIIdentifier(provider,apiname,version);
        APIProvider apiProvider1=getAPIProvider(thisObj);
        return apiProvider1.getDefaultVersion(apiid);
    }

    public static boolean jsFunction_checkIfResourceExists(Context cx, Scriptable thisObj,
                                                Object[] args,
                                                Function funObj) throws APIManagementException {
        boolean result = false;
        NativeArray myn = new NativeArray(0);

        if (args == null || args.length == 0) {
            handleException("Invalid number of parameters or their types.");
        }

        NativeObject apiData = (NativeObject) args[0];

        String providerName = String.valueOf(apiData.get("provider", apiData));
        String providerNameTenantFlow = args[0].toString();
        providerName = APIUtil.replaceEmailDomain(providerName);
        String apiName = (String) apiData.get("apiName", apiData);
        String version = (String) apiData.get("version", apiData);

        APIIdentifier apiId = new APIIdentifier(providerName, apiName, version);
        APIProvider apiProvider = getAPIProvider(thisObj);
        boolean isTenantFlowStarted = false;
        try {
            String tenantDomain = MultitenantUtils.
                    getTenantDomain(APIUtil.replaceEmailDomainBack(providerName));
            if (tenantDomain != null &&
                !MultitenantConstants.SUPER_TENANT_DOMAIN_NAME.equals(tenantDomain)) {
                isTenantFlowStarted = true;
                PrivilegedCarbonContext.startTenantFlow();
                PrivilegedCarbonContext.getThreadLocalCarbonContext().
                        setTenantDomain(tenantDomain, true);
            }
            result = apiProvider.checkIfAPIExists(apiId);
        } catch (Exception e) {
            handleException("Error occurred while checking if API exists " + apiName +
                            "-" + version, e);
        } finally {
            if (isTenantFlowStarted) {
                PrivilegedCarbonContext.endTenantFlow();
            }
        }
        return result;
    }

    public static NativeArray jsFunction_getScopes(Context cx, Scriptable thisObj,
                                                Object[] args,
                                                Function funObj) throws APIManagementException {
        NativeArray myn = new NativeArray(0);

        if (args == null || !isStringValues(args)) {
            handleException("Invalid number of parameters or their types.");
        }
        String providerName = args[0].toString();
        String providerNameTenantFlow = args[0].toString();
        providerName = APIUtil.replaceEmailDomain(providerName);
        String scopeKey = args[1].toString();

        if(scopeKey != null && providerName != null) {
            Set<Scope> scopeSet = APIUtil.getScopeByScopeKey(scopeKey, providerName);
            JSONArray scopesNative = new JSONArray();
            for(Scope scope:scopeSet){
                JSONObject scopeNative = new JSONObject();
                scopeNative.put("id",scope.getId());
                scopeNative.put("key", scope.getKey());
                scopeNative.put("name",scope.getName());
                scopeNative.put("roles", scope.getRoles());
                scopeNative.put("description", scope.getDescription());
                scopesNative.add(scopeNative);
            }
            myn.put(41, myn, scopesNative.toJSONString());
        }else{
            handleException("Scope Key or Provider Name not valid.");
        }
        return myn;
    }

    /**
     * This method is to functionality of getting an existing API to API-Provider based
     *
     * @param cx      Rhino context
     * @param thisObj Scriptable object
     * @param args    Passing arguments
     * @param funObj  Function object
     * @return a native array
     * @throws APIManagementException Wrapped exception by org.wso2.carbon.apimgt.api.APIManagementException
     */

    public static NativeArray jsFunction_getAPI(Context cx, Scriptable thisObj,
                                                Object[] args,
                                                Function funObj) throws APIManagementException {
        NativeArray myn = new NativeArray(0);

        if (args == null || !isStringValues(args)) {
            handleException("Invalid number of parameters or their types.");
        }
        String providerName = args[0].toString();
        String providerNameTenantFlow = args[0].toString();
        providerName=APIUtil.replaceEmailDomain(providerName);
        String apiName = args[1].toString();
        String version = args[2].toString();

        APIIdentifier apiId = new APIIdentifier(providerName, apiName, version);
        APIProvider apiProvider = getAPIProvider(thisObj);
        boolean isTenantFlowStarted = false;
        try {
            String tenantDomain = MultitenantUtils.getTenantDomain(APIUtil.replaceEmailDomainBack(providerNameTenantFlow));
            String userTenantDomain = MultitenantUtils.getTenantDomain(APIUtil.replaceEmailDomainBack(((APIProviderHostObject) thisObj).getUsername()));
            if(!tenantDomain.equals(userTenantDomain)){
                throw new APIManagementException("Invalid Operation: Cannot access API:" + apiId + "from current tenant.");
            }
            if(!MultitenantConstants.SUPER_TENANT_DOMAIN_NAME.equals(tenantDomain)) {
            	isTenantFlowStarted = true;
                PrivilegedCarbonContext.startTenantFlow();
                PrivilegedCarbonContext.getThreadLocalCarbonContext().setTenantDomain(tenantDomain, true);
            }

            API api = null;
            try {
                api = apiProvider.getAPI(apiId);
            } catch (APIManagementException e) {
                handleException("Cannot find the requested API- " + apiName +
                        "-" + version);
            }

            if (api != null) {
                Set<URITemplate> uriTemplates = api.getUriTemplates();

                myn.put(0, myn, checkValue(api.getId().getApiName()));
                myn.put(1, myn, checkValue(api.getDescription()));
                myn.put(2, myn, checkValue(api.getUrl()));
                myn.put(3, myn, checkValue(api.getWsdlUrl()));
                myn.put(4, myn, checkValue(api.getId().getVersion()));
                StringBuilder tagsSet = new StringBuilder("");
                for (int k = 0; k < api.getTags().toArray().length; k++) {
                    tagsSet.append(api.getTags().toArray()[k].toString());
                    if (k != api.getTags().toArray().length - 1) {
                        tagsSet.append(",");
                    }
                }
                myn.put(5, myn, checkValue(tagsSet.toString()));
                StringBuilder tiersSet = new StringBuilder("");
                StringBuilder tiersDisplayNamesSet = new StringBuilder("");
                StringBuilder tiersDescSet = new StringBuilder("");
                Set<Tier> tierSet = api.getAvailableTiers();
                Iterator it = tierSet.iterator();
                int j = 0;
                while (it.hasNext()) {
                    Object tierObject = it.next();
                    Tier tier = (Tier) tierObject;
                    tiersSet.append(tier.getName());
                    tiersDisplayNamesSet.append(tier.getDisplayName());
                    tiersDescSet.append(tier.getDescription());
                    if (j != tierSet.size() - 1) {
                        tiersSet.append(",");
                        tiersDisplayNamesSet.append(",");
                        tiersDescSet.append(",");
                    }
                    j++;
                }

                myn.put(6, myn, checkValue(tiersSet.toString()));
                myn.put(7, myn, checkValue(api.getStatus().toString()));
                myn.put(8, myn, getWebContextRoot(api.getThumbnailUrl()));
                myn.put(9, myn, api.getContext());
                myn.put(10, myn, checkValue(Long.valueOf(api.getLastUpdated().getTime()).toString()));
                myn.put(11, myn, getSubscriberCount(apiId, thisObj));

                if (uriTemplates.size() != 0) {
                    NativeArray uriTempArr = new NativeArray(uriTemplates.size());
                    Iterator i = uriTemplates.iterator();
                    List<NativeArray> uriTemplatesArr = new ArrayList<NativeArray>();
                    while (i.hasNext()) {
                        List<String> utArr = new ArrayList<String>();
                        URITemplate ut = (URITemplate) i.next();
                        utArr.add(ut.getUriTemplate());
                        utArr.add(ut.getMethodsAsString().replaceAll("\\s", ","));
                        utArr.add(ut.getAuthTypeAsString().replaceAll("\\s", ","));
                        utArr.add(ut.getThrottlingTiersAsString().replaceAll("\\s", ","));
                        NativeArray utNArr = new NativeArray(utArr.size());
                        for (int p = 0; p < utArr.size(); p++) {
                            utNArr.put(p, utNArr, utArr.get(p));
                        }
                        uriTemplatesArr.add(utNArr);
                    }

                    for (int c = 0; c < uriTemplatesArr.size(); c++) {
                        uriTempArr.put(c, uriTempArr, uriTemplatesArr.get(c));
                    }

                    myn.put(12, myn, uriTempArr);
                }

                myn.put(13, myn, checkValue(api.getSandboxUrl()));
                myn.put(14, myn, checkValue(tiersDescSet.toString()));
                myn.put(15, myn, checkValue(api.getBusinessOwner()));
                myn.put(16, myn, checkValue(api.getBusinessOwnerEmail()));
                myn.put(17, myn, checkValue(api.getTechnicalOwner()));
                myn.put(18, myn, checkValue(api.getTechnicalOwnerEmail()));
                myn.put(19, myn, checkValue(api.getWadlUrl()));
                myn.put(20, myn, checkValue(api.getVisibility()));
                myn.put(21, myn, checkValue(api.getVisibleRoles()));
                myn.put(22, myn, checkValue(api.getVisibleTenants()));
                myn.put(23, myn, checkValue(api.getEndpointUTUsername()));
                myn.put(24, myn, checkValue(api.getEndpointUTPassword()));
                myn.put(25, myn, checkValue(Boolean.toString(api.isEndpointSecured())));
                myn.put(26, myn, APIUtil.replaceEmailDomainBack(checkValue(api.getId().getProviderName())));
                myn.put(27, myn, checkTransport("http",api.getTransports()));
                myn.put(28, myn, checkTransport("https",api.getTransports()));
                Set<APIStore> storesSet=apiProvider.getExternalAPIStores(api.getId());
                if(storesSet!=null && storesSet.size()!=0){
                    NativeArray apiStoresArray=new NativeArray(0);
                    int i=0;
                    for(APIStore store:storesSet){
                        NativeObject storeObject=new NativeObject();
                        storeObject.put("name",storeObject,store.getName());
                        storeObject.put("displayName",storeObject,store.getDisplayName());
                        storeObject.put("published",storeObject,store.isPublished());
                        apiStoresArray.put(i,apiStoresArray,storeObject);
                        i++;
                    }
                    myn.put(29, myn, apiStoresArray);
                }
                myn.put(30, myn, checkValue(api.getInSequence()));
                myn.put(31, myn, checkValue(api.getOutSequence()));

                myn.put(32, myn, checkValue(api.getSubscriptionAvailability()));
                myn.put(33, myn, checkValue(api.getSubscriptionAvailableTenants()));

                //@todo need to handle backword compatibility
                myn.put(34, myn, checkValue(api.getEndpointConfig()));

                myn.put(35, myn, checkValue(api.getResponseCache()));
                myn.put(36, myn, checkValue(Integer.toString(api.getCacheTimeout())));
                myn.put(37, myn, checkValue(tiersDisplayNamesSet.toString()));

                myn.put(38, myn, checkValue(api.getFaultSequence()));
                myn.put(39, myn, checkValue(api.getDestinationStatsEnabled()));


                myn.put(39, myn, checkValue(api.getDestinationStatsEnabled()));
                myn.put(39, myn, checkValue(api.getDestinationStatsEnabled()));


                //todo implement resource load

                if (uriTemplates.size() != 0) {
                    JSONArray resourceArray = new JSONArray();
                    Iterator i = uriTemplates.iterator();
                    List<NativeArray> uriTemplatesArr = new ArrayList<NativeArray>();
                    while (i.hasNext()) {
                        JSONObject resourceObj = new JSONObject();
                        URITemplate ut = (URITemplate) i.next();

                        resourceObj.put("url_pattern",ut.getUriTemplate());
                        resourceObj.put("http_verbs",JSONValue.parse(ut.getResourceMap()));

                        resourceArray.add(resourceObj);
                    }

                    myn.put(40, myn, JSONValue.toJSONString(resourceArray));
                }


                Set<Scope> scopes = api.getScopes();
                JSONArray scopesNative = new JSONArray();
                for(Scope scope:scopes){
                    JSONObject scopeNative = new JSONObject();
                    scopeNative.put("id",scope.getId());
                    scopeNative.put("key", scope.getKey());
                    scopeNative.put("name",scope.getName());
                    scopeNative.put("roles", scope.getRoles());
                    scopeNative.put("description", scope.getDescription());
                    scopesNative.add(scopeNative);
                }
                myn.put(41, myn, scopesNative.toJSONString());
                myn.put(42, myn, checkValue(Boolean.toString(api.isDefaultVersion())));
                myn.put(43, myn, api.getImplementation());
                myn.put(44, myn, APIUtil.writeEnvironmentsToArtifact(api));
                //get new key manager
                KeyManager keyManager = KeyManagerHolder.getKeyManagerInstance();
                Map registeredResource = keyManager.getResourceByApiId(api.getId().toString());
                myn.put(45, myn, JSONObject.toJSONString(registeredResource));
                myn.put(46, myn, checkValue(api.getProductionMaxTps()));
                myn.put(47, myn, checkValue(api.getSandboxMaxTps()));

            } else {
                handleException("Cannot find the requested API- " + apiName +
                                "-" + version);
            }
        } finally {
        	if (isTenantFlowStarted) {
        		PrivilegedCarbonContext.endTenantFlow();
        	}
        }
        return myn;
    }

    public static NativeArray jsFunction_getSubscriberCountByAPIs(Context cx, Scriptable thisObj,
                                                                  Object[] args,
                                                                  Function funObj)
            throws APIManagementException {
        NativeArray myn = new NativeArray(0);
        String providerName = null;
        APIProvider apiProvider = getAPIProvider(thisObj);
        if (args == null ||  args.length==0) {
            handleException("Invalid input parameters.");
        }
        boolean isTenantFlowStarted = false;
        try {
            providerName = APIUtil.replaceEmailDomain((String) args[0]);
            String tenantDomain = MultitenantUtils.getTenantDomain(APIUtil.replaceEmailDomainBack(providerName));
            if(tenantDomain != null && !MultitenantConstants.SUPER_TENANT_DOMAIN_NAME.equals(tenantDomain)){
            		isTenantFlowStarted = true;
                    PrivilegedCarbonContext.startTenantFlow();
                    PrivilegedCarbonContext.getThreadLocalCarbonContext().setTenantDomain(tenantDomain, true);
            }

            if (providerName != null) {
                List<API> apiSet;
                if (providerName.equals("__all_providers__")) {
                    apiSet = apiProvider.getAllAPIs();
                } else {
                    apiSet = apiProvider.getAPIsByProvider(APIUtil.replaceEmailDomain(providerName));
                }

                Map<String, Long> subscriptions = new TreeMap<String, Long>();
                for (API api : apiSet) {
                    if (api.getStatus() == APIStatus.CREATED) {
                        continue;
                    }
                    long count = apiProvider.getAPISubscriptionCountByAPI(api.getId());
                    if (count == 0) {
                        continue;
                    }

                    String[] apiData = {api.getId().getApiName(), api.getId().getVersion(),  api.getId().getProviderName()};
                    
                    JSONArray jsonArray = new JSONArray();
                    jsonArray.add(0,apiData[0]);
                    jsonArray.add(1,apiData[1]);
                    jsonArray.add(2,apiData[2]);
                    String key = jsonArray.toJSONString();

                    Long currentCount = subscriptions.get(key);
                    if (currentCount != null) {
                        subscriptions.put(key, currentCount + count);
                    } else {
                        subscriptions.put(key, count);
                    }
                }

                List<APISubscription> subscriptionData = new ArrayList<APISubscription>();
                for (Map.Entry<String, Long> entry : subscriptions.entrySet()) {
                    APISubscription sub = new APISubscription();
                    sub.name = entry.getKey();
                    sub.count = entry.getValue();
                    subscriptionData.add(sub);
                }

                int i = 0;
                for (APISubscription sub : subscriptionData) {
                    NativeObject row = new NativeObject();
                    row.put("apiName", row, sub.name);
                    row.put("count", row, sub.count);
                    myn.put(i, myn, row);
                    i++;
                }
            }
        } catch (Exception e) {
            handleException("Error while getting subscribers of the provider: " + providerName, e);
        } finally {
        	if (isTenantFlowStarted) {
        		PrivilegedCarbonContext.endTenantFlow();
        	}
        }
        return myn;
    }

    public static NativeArray jsFunction_getTiers(Context cx, Scriptable thisObj, Object[] args, Function funObj) {
        NativeArray myn = new NativeArray(1);
        APIProvider apiProvider = getAPIProvider(thisObj);
        try {
            Set<Tier> tiers = apiProvider.getTiers();
            List<Tier> tierList = APIUtil.sortTiers(tiers);
            int i = 0;
            if (tiers != null) {
                for (Tier tier : tierList) {
                    NativeObject row = new NativeObject();
                    row.put("tierName", row, tier.getName());
                    row.put("tierDisplayName", row, tier.getDisplayName());
                    row.put("tierDescription", row,
                            tier.getDescription() != null ? tier.getDescription() : "");
                    row.put("defaultTier", row, i == 0);
                    myn.put(i, myn, row);
                    i++;
                }
            }
        } catch (Exception e) {
            log.error("Error while getting available tiers", e);
        }
        return myn;
    }

    public static NativeArray jsFunction_getSubscriberCountByAPIVersions(Context cx,
                                                                         Scriptable thisObj,
                                                                         Object[] args,
                                                                         Function funObj)
            throws APIManagementException {
        NativeArray myn = new NativeArray(0);
        String providerName = null;
        String apiName = null;
        APIProvider apiProvider = getAPIProvider(thisObj);
        if (args == null || args.length==0) {
            handleException("Invalid input parameters.");
        }
        boolean isTenantFlowStarted = false;
        try {
            providerName = APIUtil.replaceEmailDomain((String) args[0]);
            String tenantDomain = MultitenantUtils.getTenantDomain(APIUtil.replaceEmailDomainBack(providerName));
            if(tenantDomain != null && !MultitenantConstants.SUPER_TENANT_DOMAIN_NAME.equals(tenantDomain)) {
            		isTenantFlowStarted = true;
                    PrivilegedCarbonContext.startTenantFlow();
                    PrivilegedCarbonContext.getThreadLocalCarbonContext().setTenantDomain(tenantDomain, true);
            }
            apiName = (String) args[1];
            if (providerName != null && apiName != null) {
                Map<String, Long> subscriptions = new TreeMap<String, Long>();
                Set<String> versions = apiProvider.getAPIVersions(APIUtil.replaceEmailDomain(providerName), apiName);
                for (String version : versions) {
                    APIIdentifier id = new APIIdentifier(providerName, apiName, version);
                    API api = apiProvider.getAPI(id);
                    if (api.getStatus() == APIStatus.CREATED) {
                        continue;
                    }
                    long count = apiProvider.getAPISubscriptionCountByAPI(api.getId());
                    if (count == 0) {
                        continue;
                    }
                    subscriptions.put(api.getId().getVersion(), count);
                }

                int i = 0;
                for (Map.Entry<String, Long> entry : subscriptions.entrySet()) {
                    NativeObject row = new NativeObject();
                    row.put("apiVersion", row, entry.getKey());
                    row.put("count", row, entry.getValue().longValue());
                    myn.put(i, myn, row);
                    i++;
                }
            }
        } catch (Exception e) {
            log.error("Error while getting subscribers of the " +
                      "provider: " + providerName + " and API: " + apiName, e);
        }finally {
        	if (isTenantFlowStarted) {
        		PrivilegedCarbonContext.endTenantFlow();
        	}
        }
        return myn;
    }

    private static int getSubscriberCount(APIIdentifier apiId, Scriptable thisObj)
            throws APIManagementException {
        APIProvider apiProvider = getAPIProvider(thisObj);
        Set<Subscriber> subs = apiProvider.getSubscribersOfAPI(apiId);
        Set<String> subscriberNames = new HashSet<String>();
        if (subs != null) {
            for (Subscriber sub : subs) {
                subscriberNames.add(sub.getName());
            }
            return subscriberNames.size();
        } else {
            return 0;
        }
    }

    private static String checkTransport(String compare, String transport)  throws APIManagementException {
        if(transport!=null){
            List<String> transportList = new ArrayList<String>();
            transportList.addAll(Arrays.asList(transport.split(",")));
            if(transportList.contains(compare)){
                return "checked";
            }else{
                return "";
            }

        }else{
            return "";
        }
    }

    /**
     * This method is to functionality of getting all the APIs stored
     *
     * @param cx      Rhino context
     * @param thisObj Scriptable object
     * @param args    Passing arguments
     * @param funObj  Function object
     * @return a native array
     * @throws APIManagementException Wrapped exception by org.wso2.carbon.apimgt.api.APIManagementException
     */
    public static NativeArray jsFunction_getAllAPIs(Context cx, Scriptable thisObj,
                                                    Object[] args,
                                                    Function funObj)
            throws APIManagementException {
        NativeArray myn = new NativeArray(0);
        APIProvider apiProvider = getAPIProvider(thisObj);

        try {
            List<API> apiList = apiProvider.getAllAPIs();
            if (apiList != null) {
                Iterator it = apiList.iterator();
                int i = 0;
                while (it.hasNext()) {
                    NativeObject row = new NativeObject();
                    Object apiObject = it.next();
                    API api = (API) apiObject;
                    APIIdentifier apiIdentifier = api.getId();
                    row.put("name", row, apiIdentifier.getApiName());
                    row.put("version", row, apiIdentifier.getVersion());
                    row.put("provider", row, APIUtil.replaceEmailDomainBack(apiIdentifier.getProviderName()));
                    row.put("status", row, checkValue(api.getStatus().toString()));
                    row.put("thumb", row, getWebContextRoot(api.getThumbnailUrl()));
                    row.put("subs", row, getSubscriberCount(apiIdentifier, thisObj));
                    myn.put(i, myn, row);
                    i++;

                }
            }
        } catch (Exception e) {
            handleException("Error occurred while getting the APIs", e);
        }
        return myn;
    }

    /**
     * This method is to functionality of getting all the APIs stored per provider
     *
     * @param cx      Rhino context
     * @param thisObj Scriptable object
     * @param args    Passing arguments
     * @param funObj  Function object
     * @return a native array
     * @throws APIManagementException Wrapped exception by org.wso2.carbon.apimgt.api.APIManagementException
     */
    public static NativeArray jsFunction_getAPIsByProvider(Context cx, Scriptable thisObj,
                                                           Object[] args,
                                                           Function funObj)
            throws APIManagementException {
        NativeArray myn = new NativeArray(0);
        if (args==null ||args.length == 0) {
            handleException("Invalid number of parameters.");
        }
        String providerName = (String) args[0];
        if (providerName != null) {
        	APIProvider apiProvider = getAPIProvider(thisObj);
        	boolean isTenantFlowStarted = false;
            try {
            	String tenantDomain = MultitenantUtils.getTenantDomain(APIUtil.replaceEmailDomainBack(providerName));
                if(tenantDomain != null && !MultitenantConstants.SUPER_TENANT_DOMAIN_NAME.equals(tenantDomain)) {
                		isTenantFlowStarted = true;
                        PrivilegedCarbonContext.startTenantFlow();
                        PrivilegedCarbonContext.getThreadLocalCarbonContext().setTenantDomain(tenantDomain, true);
                }
                List<API> apiList = apiProvider.getAPIsByProvider(APIUtil.replaceEmailDomain(providerName));
                if (apiList != null) {
                    Iterator it = apiList.iterator();
                    int i = 0;
                    while (it.hasNext()) {
                        NativeObject row = new NativeObject();
                        Object apiObject = it.next();
                        API api = (API) apiObject;
                        APIIdentifier apiIdentifier = api.getId();
                        row.put("name", row, apiIdentifier.getApiName());
                        row.put("version", row, apiIdentifier.getVersion());
                        row.put("provider", row, APIUtil.replaceEmailDomainBack(apiIdentifier.getProviderName()));
                        row.put("lastUpdatedDate", row, api.getLastUpdated().toString());
                        myn.put(i, myn, row);
                        i++;
                    }
                }
            } catch (Exception e) {
                handleException("Error occurred while getting APIs for " +
                                "the provider: " + providerName, e);
            } finally {
            	if (isTenantFlowStarted) {
            		PrivilegedCarbonContext.endTenantFlow();
            	}
            }
        }
        return myn;
    }

    public static NativeArray jsFunction_getSubscribedAPIs(Context cx, Scriptable thisObj,
                                                           Object[] args,
                                                           Function funObj)
            throws APIManagementException {
        String userName = null;
        NativeArray myn = new NativeArray(0);
        APIProvider apiProvider = getAPIProvider(thisObj);

        if (args == null || !isStringValues(args)) {
            handleException("Invalid number of parameters or their types.");
        }
        try {
            userName = (String) args[0];
            Subscriber subscriber = new Subscriber(userName);
            Set<API> apiSet = apiProvider.getSubscriberAPIs(subscriber);
            if (apiSet != null) {
                Iterator it = apiSet.iterator();
                int i = 0;
                while (it.hasNext()) {
                    NativeObject row = new NativeObject();
                    Object apiObject = it.next();
                    API api = (API) apiObject;
                    APIIdentifier apiIdentifier = api.getId();
                    row.put("apiName", row, apiIdentifier.getApiName());
                    row.put("version", row, apiIdentifier.getVersion());
                    row.put("provider", row,APIUtil.replaceEmailDomainBack(apiIdentifier.getProviderName()));
                    row.put("updatedDate", row, api.getLastUpdated().toString());
                    myn.put(i, myn, row);
                    i++;
                }
            }
        } catch (Exception e) {
            handleException("Error occurred while getting the subscribed APIs information " +
                            "for the subscriber-" + userName, e);
        }
        return myn;
    }

    public static NativeArray jsFunction_getAllAPIUsageByProvider(Context cx, Scriptable thisObj,
                                                                  Object[] args, Function funObj)
            throws APIManagementException {

        NativeArray myn = new NativeArray(0);
        String providerName = null;
        APIProvider apiProvider = getAPIProvider(thisObj);

        if (args == null || !isStringValues(args)) {
            handleException("Invalid input parameters.");
        }
        try {
            providerName = (String) args[0];
            if (providerName != null) {
                UserApplicationAPIUsage[] apiUsages = apiProvider.getAllAPIUsageByProvider(providerName);
                for (int i = 0; i < apiUsages.length; i++) {
                    NativeObject row = new NativeObject();
                    row.put("userName", row, apiUsages[i].getUserId());
                    row.put("application", row, apiUsages[i].getApplicationName());
                    row.put("appId", row, "" + apiUsages[i].getAppId());
                    row.put("token", row, apiUsages[i].getAccessToken());
                    row.put("tokenStatus", row, apiUsages[i].getAccessTokenStatus());
                    row.put("subStatus", row, apiUsages[i].getSubStatus());

                    StringBuilder apiSet = new StringBuilder("");
                    for (int k = 0; k < apiUsages[i].getApiSubscriptions().length; k++) {
                        apiSet.append(apiUsages[i].getApiSubscriptions()[k].getSubStatus());
                        apiSet.append("::");
                        apiSet.append(apiUsages[i].getApiSubscriptions()[k].getApiId().getApiName());
                        apiSet.append("::");
                        apiSet.append(apiUsages[i].getApiSubscriptions()[k].getApiId().getVersion());
                        if (k != apiUsages[i].getApiSubscriptions().length - 1) {
                            apiSet.append(",");
                        }
                    }
                    row.put("apis", row, apiSet.toString());
                    myn.put(i, myn, row);
                }
            }
        } catch (Exception e) {
            handleException("Error occurred while getting subscribers of the provider: " + providerName, e);
        }
        return myn;
    }

    public static NativeArray jsFunction_getAllDocumentation(Context cx, Scriptable thisObj,
                                                             Object[] args, Function funObj)
            throws APIManagementException {
        String apiName = null;
        String version = null;
        String providerName;
        NativeArray myn = new NativeArray(0);
        APIProvider apiProvider = getAPIProvider(thisObj);
        if (args == null || !isStringValues(args)) {
            handleException("Invalid number of parameters or their types.");
        }
        boolean isTenantFlowStarted = false;
        try {
            providerName = (String) args[0];
            String tenantDomain = MultitenantUtils.getTenantDomain(APIUtil.replaceEmailDomainBack(providerName));
            if(tenantDomain != null && !MultitenantConstants.SUPER_TENANT_DOMAIN_NAME.equals(tenantDomain)) {
            	isTenantFlowStarted = true;
                PrivilegedCarbonContext.startTenantFlow();
                PrivilegedCarbonContext.getThreadLocalCarbonContext().setTenantDomain(tenantDomain, true);
            }
            apiName = (String) args[1];
            version = (String) args[2];
            APIIdentifier apiId = new APIIdentifier(APIUtil.replaceEmailDomain(providerName), apiName, version);

            List<Documentation> docsList = apiProvider.getAllDocumentation(apiId);
            Iterator it = docsList.iterator();
            int i = 0;
            while (it.hasNext()) {

                NativeObject row = new NativeObject();
                Object docsObject = it.next();
                Documentation doc = (Documentation) docsObject;
                Object objectSourceType = doc.getSourceType();
                String strSourceType = objectSourceType.toString();
                row.put("docName", row, doc.getName());
                row.put("docType", row, doc.getType().getType());
                row.put("sourceType", row, strSourceType);
                row.put("visibility", row, doc.getVisibility().name());
                row.put("docLastUpdated", row, (Long.valueOf(doc.getLastUpdated().getTime()).toString()));
                //row.put("sourceType", row, doc.getSourceType());
                if (Documentation.DocumentSourceType.URL.equals(doc.getSourceType())) {
                    row.put("sourceUrl", row, doc.getSourceUrl());
                }

                if (Documentation.DocumentSourceType.FILE.equals(doc.getSourceType())) {
                    row.put("filePath", row, doc.getFilePath());
                }

                if (doc.getType() == DocumentationType.OTHER) {
                    row.put("otherTypeName", row, doc.getOtherTypeName());
                }

                row.put("summary", row, doc.getSummary());
                myn.put(i, myn, row);
                i++;

            }

        } catch (Exception e) {
            handleException("Error occurred while getting documentation of the api - " +
                            apiName + "-" + version, e);
        } finally {
        	if (isTenantFlowStarted) {
        		PrivilegedCarbonContext.endTenantFlow();
        	}
        }
        return myn;
    }

    public static NativeArray jsFunction_getInlineContent(Context cx,
                                                          Scriptable thisObj, Object[] args,
                                                          Function funObj)
            throws APIManagementException {
        String apiName;
        String version;
        String providerName;
        String docName;
        String content;
        NativeArray myn = new NativeArray(0);

        if (args == null || !isStringValues(args)) {
            handleException("Invalid number of parameters or their types.");
        }
        providerName = (String) args[0];
        apiName = (String) args[1];
        version = (String) args[2];
        docName = (String) args[3];
        APIIdentifier apiId = new APIIdentifier(APIUtil.replaceEmailDomain(providerName), apiName, version);
        APIProvider apiProvider = getAPIProvider(thisObj);

        boolean isTenantFlowStarted = false;

        try {
        	String tenantDomain = MultitenantUtils.getTenantDomain(APIUtil.replaceEmailDomainBack(providerName));
            if(tenantDomain != null && !MultitenantConstants.SUPER_TENANT_DOMAIN_NAME.equals(tenantDomain)){
            		isTenantFlowStarted = true;
                    PrivilegedCarbonContext.startTenantFlow();
                    PrivilegedCarbonContext.getThreadLocalCarbonContext().setTenantDomain(tenantDomain, true);
            }

            content = apiProvider.getDocumentationContent(apiId, docName);
        } catch (Exception e) {
            handleException("Error while getting Inline Document Content ", e);
            return null;
        } finally {
        	if (isTenantFlowStarted) {
        		PrivilegedCarbonContext.endTenantFlow();
        	}
        }
        NativeObject row = new NativeObject();
        row.put("providerName", row,APIUtil.replaceEmailDomainBack(providerName));
        row.put("apiName", row, apiName);
        row.put("apiVersion", row, version);
        row.put("docName", row, docName);
        row.put("content", row, content);
        myn.put(0, myn, row);
        return myn;
    }

    public static void jsFunction_addInlineContent(Context cx,
                                                   Scriptable thisObj, Object[] args,
                                                   Function funObj) throws APIManagementException {
        String apiName;
        String version;
        String providerName;
        String docName;
        String docContent;

        if (args == null || !isStringValues(args)) {
            handleException("Invalid number of parameters or their types.");
        }
        providerName = (String) args[0];
        apiName = (String) args[1];
        version = (String) args[2];
        docName = (String) args[3];
        docContent = (String) args[4];
        if (docContent != null) {
            docContent = docContent.replaceAll("\n", "");
        }
        APIIdentifier apiId = new APIIdentifier(APIUtil.replaceEmailDomain(providerName), apiName,
                                                version);
        APIProvider apiProvider = getAPIProvider(thisObj);
        String tenantDomain = MultitenantUtils.getTenantDomain(APIUtil.replaceEmailDomainBack(providerName));
        boolean isTenantFlowStarted = false;
        if(tenantDomain != null && !MultitenantConstants.SUPER_TENANT_DOMAIN_NAME.equals(tenantDomain)) {
        	isTenantFlowStarted = true;
            PrivilegedCarbonContext.startTenantFlow();
            PrivilegedCarbonContext.getThreadLocalCarbonContext().setTenantDomain(tenantDomain, true);
        }
        try {
            API api = apiProvider.getAPI(apiId);
            apiProvider.addDocumentationContent(api, docName, docContent);
        } catch (APIManagementException e) {
            handleException("Error occurred while adding the content of the documentation- " + docName, e);
        } finally {
            if (isTenantFlowStarted) {
                PrivilegedCarbonContext.endTenantFlow();
            }
        }
    }

    public static boolean jsFunction_addDocumentation(Context cx, Scriptable thisObj,
                                                      Object[] args, Function funObj)
            throws APIManagementException, ScriptException {
        if (args == null || args.length == 0) {
            handleException("Invalid number of parameters or their types.");
        }
        boolean success = false;
        String providerName = (String) args[0];
        String apiName = (String) args[1];
        String version = (String) args[2];
        String docName = (String) args[3];
        String docType = (String) args[4];
        String summary = (String) args[5];
        String sourceType = (String) args[6];
        String otherTypeName = (String) args[9];

        //validate Source Type
        if (sourceType == null) {
            throw new APIManagementException("Invalid Source Type.");
        }
        sourceType = sourceType.trim();

        String visibility = (String) args[11];
        FileHostObject fileHostObject = null;
        String sourceURL;

        boolean isTenantFlowStarted = false;

        try {
            String tenantDomain = MultitenantUtils.getTenantDomain(APIUtil.replaceEmailDomainBack(providerName));
            if(tenantDomain != null && !MultitenantConstants.SUPER_TENANT_DOMAIN_NAME.equals(tenantDomain)) {
                isTenantFlowStarted = true;
                PrivilegedCarbonContext.startTenantFlow();
                PrivilegedCarbonContext.getThreadLocalCarbonContext().setTenantDomain(tenantDomain, true);
            }
            APIIdentifier apiId = new APIIdentifier(APIUtil.replaceEmailDomain(providerName), apiName, version);
            Documentation doc = new Documentation(getDocType(docType), docName);
            APIProvider apiProvider = getAPIProvider(thisObj);

            //add documentation is allowed only if document name does not already exist for this api
            if (apiProvider.isDocumentationExist(apiId, docName)) {
                handleException("Error occurred while adding the document. " + docName +
                    " already exists for API " + apiName + '-' + version);
            }

            if (doc.getType() == DocumentationType.OTHER) {
                //validate otherTypeName
                if (otherTypeName == null || otherTypeName.trim().isEmpty()) {
                    throw new APIManagementException("Other Type Name Cannot be Empty.");
                }
                doc.setOtherTypeName(otherTypeName.trim());
            }

            if (Documentation.DocumentSourceType.URL.toString().equalsIgnoreCase(sourceType)) {
                doc.setSourceType(Documentation.DocumentSourceType.URL);
                sourceURL = args[7].toString();
                //validate urls
                if (sourceURL == null || !isURL(sourceURL.trim())) {
                    throw new APIManagementException("Invalid Document Url Format.");
                }
                sourceURL = sourceURL.trim();
                doc.setSourceUrl(sourceURL);
            } else if (Documentation.DocumentSourceType.FILE.toString().equalsIgnoreCase(sourceType)) {
                doc.setSourceType(Documentation.DocumentSourceType.FILE);
                fileHostObject = (FileHostObject) args[8];
            } else if (Documentation.DocumentSourceType.INLINE.toString().equalsIgnoreCase(sourceType)) {
                doc.setSourceType(Documentation.DocumentSourceType.INLINE);
            } else {
                throw new APIManagementException("Invalid Source Type.");
            }

            doc.setSummary(summary);

            if (visibility == null) {
                visibility = APIConstants.DOC_API_BASED_VISIBILITY;
            }
            if (Documentation.DocumentVisibility.API_LEVEL.toString().equalsIgnoreCase(visibility)) {
                doc.setVisibility(Documentation.DocumentVisibility.API_LEVEL);
            } else if (Documentation.DocumentVisibility.PRIVATE.toString().equalsIgnoreCase(visibility)) {
                doc.setVisibility(Documentation.DocumentVisibility.PRIVATE);
            } else {
                doc.setVisibility(Documentation.DocumentVisibility.OWNER_ONLY);
            }

            if (fileHostObject != null && fileHostObject.getJavaScriptFile().getLength() != 0) {
            	String contentType = (String) args[10];
                Icon icon = new Icon(fileHostObject.getInputStream(), contentType);
                
                String filePath = APIUtil.getDocumentationFilePath(apiId, fileHostObject.getName());
                String fname = fileHostObject.getName();
                API api = apiProvider.getAPI(apiId);
                String apiPath=APIUtil.getAPIPath(apiId);
                String visibleRolesList = api.getVisibleRoles();
                String[] visibleRoles = new String[0];
                if (visibleRolesList != null) {
                    visibleRoles = visibleRolesList.split(",");
                }
                APIUtil.setResourcePermissions(api.getId().getProviderName(),
                                               api.getVisibility(), visibleRoles,filePath);
                doc.setFilePath(apiProvider.addIcon(filePath, icon));
            } else if (sourceType.equalsIgnoreCase(Documentation.DocumentSourceType.FILE.toString())) {
                throw new APIManagementException("Empty File Attachment.");
            }

           apiProvider.addDocumentation(apiId, doc);
            success = true;
        } catch (ScriptException e) {
            handleException("The attachment cannot be found for document- " + docName, e);
        } finally {
        	if (isTenantFlowStarted) {
        		PrivilegedCarbonContext.endTenantFlow();
        	}
        }
        return success;
    }

    public static boolean jsFunction_removeDocumentation(Context cx, Scriptable thisObj, Object[] args, Function funObj)
            throws APIManagementException {
        if (args == null || !isStringValues(args)) {
            handleException("Invalid number of parameters or their types.");
        }
        boolean success;
        String providerName = (String) args[0];
        String apiName = (String) args[1];
        String version = (String) args[2];
        String docName = (String) args[3];
        String docType = (String) args[4];

        APIIdentifier apiId = new APIIdentifier(APIUtil.replaceEmailDomain(providerName), apiName, version);

        APIProvider apiProvider = getAPIProvider(thisObj);
        boolean isTenantFlowStarted = false;
        try {
            String tenantDomain = MultitenantUtils.getTenantDomain(APIUtil.replaceEmailDomainBack(providerName));
            if(tenantDomain != null && !MultitenantConstants.SUPER_TENANT_DOMAIN_NAME.equals(tenantDomain)) {
            	isTenantFlowStarted = true;
                PrivilegedCarbonContext.startTenantFlow();
                PrivilegedCarbonContext.getThreadLocalCarbonContext().setTenantDomain(tenantDomain, true);
            }

            apiProvider.removeDocumentation(apiId, docName, docType);
            success = true;
        } catch (APIManagementException e) {
            handleException("Error occurred while removing the document- " + docName +
                            ".", e);
            return false;
        } finally {
        	if (isTenantFlowStarted) {
        		PrivilegedCarbonContext.endTenantFlow();
        	}
        }
        return success;
    }

    public static boolean jsFunction_createNewAPIVersion(Context cx, Scriptable thisObj, Object[] args, Function funObj)
            throws APIManagementException {

        boolean success;
        if (args == null || !isStringValues(args)) {
            handleException("Invalid number of parameters or their types.");
        }
        String providerName = (String) args[0];
        String apiName = (String) args[1];
        String version = (String) args[2];
        String newVersion = (String) args[3];
        String defaultVersion=(String) args[4];

        APIIdentifier apiId = new APIIdentifier(APIUtil.replaceEmailDomain(providerName), apiName, version);
        API api = new API(apiId);
        api.setAsDefaultVersion(defaultVersion.equals("default_version"));

        APIProvider apiProvider = getAPIProvider(thisObj);
        boolean isTenantFlowStarted = false;
        try {
            String tenantDomain = MultitenantUtils.getTenantDomain(APIUtil.replaceEmailDomainBack(providerName));
            if(tenantDomain != null && !MultitenantConstants.SUPER_TENANT_DOMAIN_NAME.equals(tenantDomain)) {
            	isTenantFlowStarted = true;
                PrivilegedCarbonContext.startTenantFlow();
                PrivilegedCarbonContext.getThreadLocalCarbonContext().setTenantDomain(tenantDomain, true);
            }
            apiProvider.createNewAPIVersion(api, newVersion);
            success = true;
        } catch (DuplicateAPIException e) {
            handleException("Error occurred while creating a new API version. A duplicate API " +
                            "already exists by the same name.", e);
            return false;
        } catch (Exception e) {
            handleException("Error occurred while creating a new API version- " + newVersion, e);
            return false;
        } finally {
        	if (isTenantFlowStarted) {
        		PrivilegedCarbonContext.endTenantFlow();
        	}
        }
        return success;
    }

    public static NativeArray jsFunction_getSubscribersOfAPI(Context cx, Scriptable thisObj,
                                                             Object[] args, Function funObj)
            throws APIManagementException {
        String apiName;
        String version;
        String providerName;
        NativeArray myn = new NativeArray(0);
        if (args == null || !isStringValues(args)) {
            handleException("Invalid number of parameters or their types.");
        }

        providerName = (String) args[0];
        apiName = (String) args[1];
        version = (String) args[2];

        APIIdentifier apiId = new APIIdentifier(providerName, apiName, version);
        Set<Subscriber> subscribers;
        APIProvider apiProvider = getAPIProvider(thisObj);
        try {
            subscribers = apiProvider.getSubscribersOfAPI(apiId);
            Iterator it = subscribers.iterator();
            int i = 0;
            while (it.hasNext()) {
                NativeObject row = new NativeObject();
                Object subscriberObject = it.next();
                Subscriber user = (Subscriber) subscriberObject;
                row.put("userName", row, user.getName());
                row.put("subscribedDate", row, checkValue(Long.valueOf(user.getSubscribedDate().getTime()).toString()));
                myn.put(i, myn, row);
                i++;
            }

        } catch (APIManagementException e) {
            handleException("Error occurred while getting subscribers of the API- " + apiName +
                            "-" + version, e);
        }
        return myn;
    }

    public static String jsFunction_isContextExist(Context cx, Scriptable thisObj, Object[] args, Function funObj)
            throws APIManagementException {
        Boolean contextExist = false;
        if (args != null && isStringValues(args)) {
            String context = (String) args[0];
            String oldContext = (String) args[1];

            if (context.equals(oldContext)) {
                return contextExist.toString();
            }
            APIProvider apiProvider = getAPIProvider(thisObj);
            try {
                contextExist = apiProvider.isDuplicateContextTemplate(context);
            } catch (APIManagementException e) {
                handleException("Error while checking whether context exists", e);
            }
        } else {
            handleException("Input context value is null");
        }
        return contextExist.toString();
    }

    public static String jsFunction_isApiNameExist(Context cx, Scriptable thisObj, Object[] args, Function funObj)
            throws APIManagementException {
        Boolean apiExist = false;
        if (args != null && isStringValues(args)) {
            String apiName = (String) args[0];
            APIProvider apiProvider = getAPIProvider(thisObj);
            try {
                apiExist = apiProvider.isApiNameExist(apiName);
            } catch (APIManagementException e) {
                handleException("Error from registry while checking the api name is already exist", e);
            }
        } else {
            handleException("Input api name value is null");
        }
        return apiExist.toString();
    }

    private static DocumentationType getDocType(String docType) {
        DocumentationType docsType = null;
        for (DocumentationType type : DocumentationType.values()) {
            if (type.getType().equalsIgnoreCase(docType)) {
                docsType = type;
            }
        }
        return docsType;
    }

    private static boolean isStringValues(Object[] args) {
        int i = 0;
        for (Object arg : args) {

            if (!(arg instanceof String)) {
                return false;

            }
            i++;
        }
        return true;
    }

    private static String checkValue(String input) {
        return input != null ? input : "";
    }


    private static APIStatus getApiStatus(String status) {
        APIStatus apiStatus = null;
        for (APIStatus aStatus : APIStatus.values()) {
            if (aStatus.getStatus().equalsIgnoreCase(status)) {
                apiStatus = aStatus;
            }

        }
        return apiStatus;
    }

    public static NativeArray jsFunction_getProviderAPIVersionUsage(Context cx, Scriptable thisObj,
                                                                    Object[] args, Function funObj)
            throws APIManagementException {
        List<APIVersionUsageDTO> list = null;
        if (args == null || args.length==0) {
            handleException("Invalid input parameters.");
        }
        NativeArray myn = new NativeArray(0);
        if (!HostObjectUtils.isStatPublishingEnabled()) {
            return myn;
        }
        if (!HostObjectUtils.isUsageDataSourceSpecified()) {
            return myn;
        }
        String providerName = (String) args[0];
        String apiName = (String) args[1];
        try {
            APIUsageStatisticsRdbmsClientImpl client = new APIUsageStatisticsRdbmsClientImpl(((APIProviderHostObject) thisObj).getUsername());
            list = client.getUsageByAPIVersions(providerName, apiName);
        } catch (APIMgtUsageQueryServiceClientException e) {
            log.error("Error while invoking APIUsageStatisticsRdbmsClientImpl for ProviderAPIVersionUsage", e);
        }
        Iterator it = null;
        if (list != null) {
            it = list.iterator();
        }
        int i = 0;
        if (it != null) {
            while (it.hasNext()) {
                NativeObject row = new NativeObject();
                Object usageObject = it.next();
                APIVersionUsageDTO usage = (APIVersionUsageDTO) usageObject;
                row.put("version", row, usage.getVersion());
                row.put("count", row, usage.getCount());
                myn.put(i, myn, row);
                i++;
            }
        }
        return myn;
    }

    public static NativeArray jsFunction_getProviderAPIUserUsage(Context cx, Scriptable thisObj,
                                                                 Object[] args, Function funObj)
            throws APIManagementException {
        List<PerUserAPIUsageDTO> list = null;
        if (args == null ||  args.length==0) {
            handleException("Invalid number of parameters.");
        }
        NativeArray myn = new NativeArray(0);
        if (!HostObjectUtils.isStatPublishingEnabled()) {
            return myn;
        }
        if (!HostObjectUtils.isUsageDataSourceSpecified()) {
            return myn;
        }
        String providerName = (String) args[0];
        String apiName = (String) args[1];
        try {
            APIUsageStatisticsRdbmsClientImpl client = new APIUsageStatisticsRdbmsClientImpl(((APIProviderHostObject) thisObj).getUsername());
            list = client.getUsageBySubscribers(providerName, apiName, 10);
        } catch (APIMgtUsageQueryServiceClientException e) {
            handleException("Error while invoking APIUsageStatisticsRdbmsClientImpl for ProviderAPIUserUsage", e);
        }
        Iterator it = null;
        if (list != null) {
            it = list.iterator();
        }
        int i = 0;
        if (it != null) {
            while (it.hasNext()) {
                NativeObject row = new NativeObject();
                Object usageObject = it.next();
                PerUserAPIUsageDTO usage = (PerUserAPIUsageDTO) usageObject;
                row.put("user", row, usage.getUsername());
                row.put("count", row, usage.getCount());
                myn.put(i, myn, row);
                i++;
            }
        }
        return myn;
    }

<<<<<<< HEAD
=======
    public static NativeArray jsFunction_getAPIUsageByResourcePath(Context cx, Scriptable thisObj,
                                                                   Object[] args, Function funObj)
            throws APIManagementException {
        List<APIResourcePathUsageDTO> list = null;
        NativeArray myn = new NativeArray(0);
        if (!HostObjectUtils.isStatPublishingEnabled()) {
            return myn;
        }
        if (!HostObjectUtils.isUsageDataSourceSpecified()) {
            return myn;
        }
        if (args == null ||  args.length==0) {
            handleException("Invalid input parameters.");
        }

        String providerName = (String) args[0];
        String fromDate = (String) args[1];
        String toDate = (String) args[2];

        try {
            APIUsageStatisticsClient client =
                    new APIUsageStatisticsClient(((APIProviderHostObject) thisObj).getUsername());
            list = client.getAPIUsageByResourcePath(providerName, fromDate, toDate);
        } catch (APIMgtUsageQueryServiceClientException e) {
            log.error("Error while invoking APIUsageStatisticsClient for ProviderAPIUsage", e);
        }

        Iterator it = null;
        if (list != null) {
            it = list.iterator();
        }
        int i = 0;
        if (it != null) {
            while (it.hasNext()) {
                NativeObject row = new NativeObject();
                Object usageObject = it.next();
                APIResourcePathUsageDTO usage = (APIResourcePathUsageDTO) usageObject;
                row.put("apiName", row, usage.getApiName());
                row.put("version", row, usage.getVersion());
                row.put("method", row, usage.getMethod());
                row.put("context", row, usage.getContext());
                row.put("count", row, usage.getCount());
                row.put("time", row, usage.getTime());
                myn.put(i, myn, row);
                i++;
            }
        }
        return myn;
    }

    public static NativeArray jsFunction_getAPIUsageByDestination(Context cx, Scriptable thisObj,
                                                                  Object[] args, Function funObj)
            throws APIManagementException {
    	List<APIDestinationUsageDTO> list = null;
    	NativeArray myn = new NativeArray(0);
        if (!HostObjectUtils.isStatPublishingEnabled()) {
            return myn;
        }
    	if (!HostObjectUtils.isUsageDataSourceSpecified()) {
    		return myn;
    	}
    	if (args == null ||  args.length==0) {
    		handleException("Invalid input parameters.");
    	}

    	String providerName = (String) args[0];
    	String fromDate = (String) args[1];
    	String toDate = (String) args[2];

    	try {
    		APIUsageStatisticsClient client =
    				new APIUsageStatisticsClient(((APIProviderHostObject) thisObj).getUsername());
    		list = client.getAPIUsageByDestination(providerName, fromDate, toDate);
    	} catch (APIMgtUsageQueryServiceClientException e) {
    		          log.error("Error while invoking APIUsageStatisticsClient for ProviderAPIUsage ", e);
    	}

    	Iterator it = null;
    	if (list != null) {
    		it = list.iterator();
    	}
    	int i = 0;
    	if (it != null) {
    		while (it.hasNext()) {
    			NativeObject row = new NativeObject();
    		    Object usageObject = it.next();
    		    APIDestinationUsageDTO usage = (APIDestinationUsageDTO) usageObject;
    		    row.put("apiName", row, usage.getApiName());
    		    row.put("version", row, usage.getVersion());
    		    row.put("destination", row, usage.getDestination());
    		    row.put("context", row, usage.getContext());
    		    row.put("count", row, usage.getCount());
    		    myn.put(i, myn, row);
    		    i++;
    		    }
    	}
    	return myn;
    }
>>>>>>> 986ac53c

    public static NativeArray jsFunction_getAPIUsageByUser(Context cx, Scriptable thisObj,
                                                           Object[] args, Function funObj)
            throws APIManagementException {
        /*String list = null;
        NativeArray myn = new NativeArray(0);
        if (!HostObjectUtils.isStatPublishingEnabled()) {
            return myn;
        }
        if(!HostObjectUtils.isUsageDataSourceSpecified()){
            return myn;
        }
        if (args.length == 0) {
            handleException("Invalid number of parameters.");
        }

        String providerName = (String) args[0];
        String fromDate = (String) args[1];
        String toDate = (String) args[2];

        try {
            APIUsageStatisticsRdbmsClientImpl client =
                    new APIUsageStatisticsRdbmsClientImpl(((APIProviderHostObject) thisObj).getUsername());
            list = client.getAPIUsageByUser(providerName,fromDate,toDate);
        } catch (APIMgtUsageQueryServiceClientException e) {
            log.error("Error while invoking APIUsageStatisticsRdbmsClientImpl for ProviderAPIUsage", e);
        }

        Iterator it = null;
        if (list != null) {
            it = list.iterator();
        }
        int i = 0;
        if (it != null) {
            while (it.hasNext()) {
                NativeObject row = new NativeObject();
                Object usageObject = it.next();
                APIUsageByUserDTO usage = (APIUsageByUserDTO) usageObject;
                row.put("apiName", row, usage.getApiName());
                row.put("version", row, usage.getVersion());
                row.put("userId", row, usage.getUserID());
                row.put("count", row, usage.getCount());
                myn.put(i, myn, row);
                i++;
            }
        }
        return myn;*/
        return null;
    }

    public static NativeArray jsFunction_getProviderAPIVersionUserUsage(Context cx,
                                                                        Scriptable thisObj,
                                                                        Object[] args,
                                                                        Function funObj)
            throws APIManagementException {
        List<PerUserAPIUsageDTO> list = null;
        if (args == null ||  args.length==0) {
            handleException("Invalid number of parameters.");
        }
        NativeArray myn = new NativeArray(0);
        if (!HostObjectUtils.isStatPublishingEnabled()) {
            return myn;
        }
        if (!HostObjectUtils.isUsageDataSourceSpecified()) {
            return myn;
        }
        String providerName = (String) args[0];
        String apiName = (String) args[1];
        String version = (String) args[2];
        try {
            APIUsageStatisticsRdbmsClientImpl client = new APIUsageStatisticsRdbmsClientImpl(((APIProviderHostObject) thisObj).getUsername());
            list = client.getUsageBySubscribers(providerName, apiName, version, 10);
        } catch (APIMgtUsageQueryServiceClientException e) {
            log.error("Error while invoking APIUsageStatisticsRdbmsClientImpl for ProviderAPIUserUsage", e);
        }
        Iterator it = null;
        if (list != null) {
            it = list.iterator();
        }
        int i = 0;
        if (it != null) {
            while (it.hasNext()) {
                NativeObject row = new NativeObject();
                Object usageObject = it.next();
                PerUserAPIUsageDTO usage = (PerUserAPIUsageDTO) usageObject;
                row.put("user", row, usage.getUsername());
                row.put("count", row, usage.getCount());
                myn.put(i, myn, row);
                i++;
            }
        }
        return myn;
    }

    public static NativeArray jsFunction_getUserAgentSummaryForALLAPIs(Context cx,
                                                                       Scriptable thisObj,
                                                                       Object[] args,
                                                                       Function funObj)
            throws APIManagementException {
        List<APIRequestsByUserAgentsDTO> list = null;
        try {
            APIUsageStatisticsRdbmsClientImpl client = new APIUsageStatisticsRdbmsClientImpl(((APIProviderHostObject) thisObj).getUsername());
            list = client.getUserAgentSummaryForALLAPIs();
        } catch (APIMgtUsageQueryServiceClientException e) {
            log.error("Error while invoking APIUsageStatisticsRdbmsClientImpl for ProviderAPIVersionLastAccess", e);
        }
        NativeArray myn = new NativeArray(0);
        Iterator it = null;
        if (list != null) {
            it = list.iterator();
        }
        int i = 0;
        if (it != null) {
            while (it.hasNext()) {
                NativeObject row = new NativeObject();
                Object usageObject = it.next();
                APIRequestsByUserAgentsDTO usage = (APIRequestsByUserAgentsDTO) usageObject;
                row.put("user_agent", row, userAgentParser(usage.getUserAgent()));
                row.put("request_count", row, usage.getCount());
                myn.put(i, myn, row);
                i++;
            }
        }
        return myn;
    }

    public static NativeArray jsFunction_getAPIRequestsPerHour(Context cx,
                                                               Scriptable thisObj,
                                                               Object[] args,
                                                               Function funObj)
            throws APIManagementException {

        List<APIRequestsByHourDTO> list = null ;
        if (args == null ||  args.length==0) {
            handleException("Invalid number of parameters.");
        }
        NativeArray myn = new NativeArray(0);
        String fromDate = (String) args[0];
        String toDate = (String) args[1];
        String apiName = (String)args[2];
        try {
            APIUsageStatisticsRdbmsClientImpl client = new APIUsageStatisticsRdbmsClientImpl(((APIProviderHostObject) thisObj).getUsername());
            list = client.getAPIRequestsByHour(fromDate, toDate,apiName);
        } catch (APIMgtUsageQueryServiceClientException e) {
            log.error("Error while invoking APIUsageStatisticsRdbmsClientImpl for ProviderAPIVersionLastAccess", e);
        }
        Iterator it = null;
        if (list != null) {
            it = list.iterator();
        }
        int i = 0;
        if (it != null) {
            while (it.hasNext()) {
                NativeObject row = new NativeObject();
                Object usageObject = it.next();
                APIRequestsByHourDTO usage = (APIRequestsByHourDTO) usageObject;
                row.put("apiName", row, usage.getApi());
                row.put("DateTierCount", row, usage.getDate().concat("|").concat(usage.getTier()).concat("|").concat(usage.getRequestCount()));
                row.put("Date", row, usage.getDate());
                row.put("request_count", row, usage.getRequestCount());
                row.put("tier", row, usage.getTier());
                myn.put(i, myn, row);
                i++;
            }
        }
        return myn;

    }


<<<<<<< HEAD
    public static NativeArray jsFunction_searchAPIs(Context cx, Scriptable thisObj,
                                                    Object[] args,
                                                    Function funObj) throws APIManagementException {
=======

    public static NativeArray jsFunction_getProviderAPIServiceTime(Context cx, Scriptable thisObj,
                                                                   Object[] args, Function funObj)
            throws APIManagementException {
        List<APIResponseTimeDTO> list = null;
        if (args == null ||  args.length==0) {
            handleException("Invalid number of parameters.");
        }
        NativeArray myn = new NativeArray(0);
        if (!HostObjectUtils.isStatPublishingEnabled()) {
            return myn;
        }
        if (!HostObjectUtils.isUsageDataSourceSpecified()) {
            return myn;
        }

        String providerName = (String) args[0];
        String fromDate = (String) args[1];
        String toDate = (String) args[2];

        try {
            APIUsageStatisticsClient client = new APIUsageStatisticsClient(((APIProviderHostObject) thisObj).getUsername());
            list = client.getResponseTimesByAPIs(providerName, fromDate, toDate, 50);
        } catch (APIMgtUsageQueryServiceClientException e) {
            log.error("Error while invoking APIUsageStatisticsClient for ProviderAPIServiceTime", e);
        }
        Iterator it = null;
        if (list != null) {
            it = list.iterator();
        }
        int i = 0;
        if (it != null) {
            while (it.hasNext()) {
                NativeObject row = new NativeObject();
                Object usageObject = it.next();
                APIResponseTimeDTO usage = (APIResponseTimeDTO) usageObject;
                row.put("apiName", row, usage.getApiName());
                row.put("serviceTime", row, usage.getServiceTime());
                myn.put(i, myn, row);
                i++;
            }
        }
        return myn;
    }

    public static NativeArray jsFunction_searchAPIs(Context cx, Scriptable thisObj, Object[] args, Function funObj)
            throws APIManagementException {
>>>>>>> 986ac53c
        NativeArray myn = new NativeArray(0);

        if (args == null || args.length==0) {
            handleException("Invalid number of parameters.");
        }
        String providerName = (String) args[0];
        providerName=APIUtil.replaceEmailDomain(providerName);
        String searchValue = (String) args[1];
        String searchTerm;
        String searchType;

        if (searchValue.contains(":")) {
            if (searchValue.split(":").length > 1) {
                searchType = searchValue.split(":")[0];
                searchTerm = searchValue.split(":")[1];
            } else {
                throw new APIManagementException("Search term is missing. Try again with valid search query.");
            }

        } else {
            searchTerm = searchValue;
            searchType = "default";
        }
        try {
            if ("*".equals(searchTerm) || searchTerm.startsWith("*")) {
                searchTerm = searchTerm.replaceFirst("\\*", ".*");
            }
            APIProvider apiProvider = getAPIProvider(thisObj);
            
            if (APIConstants.DOCUMENTATION_SEARCH_TYPE_PREFIX.equalsIgnoreCase(searchType)) {
            	Map<Documentation, API> apiDocMap = apiProvider.searchAPIsByDoc(searchTerm, searchType);
            	if (apiDocMap != null) {
        			int i = 0;
        			for (Map.Entry<Documentation, API> entry : apiDocMap.entrySet()) {
        				Documentation doc = entry.getKey();
        				API api = entry.getValue();
        				APIIdentifier apiIdentifier = api.getId();
        				
        				NativeObject currentApi = new NativeObject();
        				
        				currentApi.put("name", currentApi, apiIdentifier.getApiName());
                        currentApi.put("provider", currentApi,
                                APIUtil.replaceEmailDomainBack(apiIdentifier.getProviderName()));
                        currentApi.put("version", currentApi,
                                apiIdentifier.getVersion());
                        currentApi.put("status", currentApi, checkValue(api.getStatus().toString()));
                        currentApi.put("thumb", currentApi, getWebContextRoot(api.getThumbnailUrl()));
                        currentApi.put("subs", currentApi, apiProvider.getSubscribersOfAPI(api.getId()).size());
                        if (providerName != null) {
                        	currentApi.put("lastUpdatedDate", currentApi, checkValue(api.getLastUpdated().toString()));
                        }
                        
                        currentApi.put("docName", currentApi, doc.getName());
                        currentApi.put("docSummary", currentApi, doc.getSummary());
                        currentApi.put("docSourceURL", currentApi, doc.getSourceUrl());
                        currentApi.put("docFilePath", currentApi, doc.getFilePath());

                        myn.put(i, myn, currentApi);
        				i++;
        			}
        		}
	            
            } else {
            	List<API> searchedList = apiProvider.searchAPIs(searchTerm, searchType, providerName);
	            Iterator it = searchedList.iterator();
	            int i = 0;
	            while (it.hasNext()) {
	                NativeObject row = new NativeObject();
	                Object apiObject = it.next();
	                API api = (API) apiObject;
	                APIIdentifier apiIdentifier = api.getId();
	                row.put("name", row, apiIdentifier.getApiName());
	                row.put("provider", row, APIUtil.replaceEmailDomainBack(apiIdentifier.getProviderName()));
	                row.put("version", row, apiIdentifier.getVersion());
	                row.put("status", row, checkValue(api.getStatus().toString()));
	                row.put("thumb", row, getWebContextRoot(api.getThumbnailUrl()));
	                row.put("subs", row, apiProvider.getSubscribersOfAPI(api.getId()).size());
	                if (providerName != null) {
	                    row.put("lastUpdatedDate", row, checkValue(api.getLastUpdated().toString()));
	                }
	                myn.put(i, myn, row);
	                i++;
	
	
	            } 
            }
        } catch (Exception e) {
            handleException("Error occurred while getting the searched API- " + searchValue, e);
        }
        return myn;
    }


    public static boolean jsFunction_hasCreatePermission(Context cx, Scriptable thisObj, Object[] args, Function funObj) {
        APIProvider provider = getAPIProvider(thisObj);
        if (provider instanceof UserAwareAPIProvider) {
            try {
                ((UserAwareAPIProvider) provider).checkCreatePermission();
                return true;
            } catch (APIManagementException e) {
                return false;
            }
        }
        return false;
    }

    public static boolean jsFunction_hasManageTierPermission(Context cx, Scriptable thisObj, Object[] args, Function funObj) {
    	APIProvider provider = getAPIProvider(thisObj);
    	if (provider instanceof UserAwareAPIProvider) {
    		try {
    			((UserAwareAPIProvider) provider).checkManageTiersPermission();
    			return true;
    		} catch (APIManagementException e) {
    			return false;
    		}
    	}
    	return false;
    }

    public static boolean jsFunction_hasUserPermissions(Context cx, Scriptable thisObj, Object[] args, Function funObj)
            throws APIManagementException {
        if (args == null || !isStringValues(args)) {
            handleException("Invalid input parameters.");
        }
        String username = (String) args[0];
        return APIUtil.checkPermissionQuietly(username, APIConstants.Permissions.API_CREATE) ||
               APIUtil.checkPermissionQuietly(username, APIConstants.Permissions.API_PUBLISH);
    }

    public static boolean jsFunction_hasPublishPermission(Context cx, Scriptable thisObj, Object[] args, Function funObj) {
        APIProvider provider = getAPIProvider(thisObj);
        if (provider instanceof UserAwareAPIProvider) {
            try {
                ((UserAwareAPIProvider) provider).checkPublishPermission();
                return true;
            } catch (APIManagementException e) {
                return false;
            }
        }
        return false;
    }

    public static void jsFunction_loadRegistryOfTenant(Context cx, Scriptable thisObj, Object[] args, Function funObj){
        String tenantDomain = args[0].toString();
        if(tenantDomain != null && !org.wso2.carbon.base.MultitenantConstants.SUPER_TENANT_DOMAIN_NAME.equals(tenantDomain)){
            try {
                int tenantId = ServiceReferenceHolder.getInstance().getRealmService().
                        getTenantManager().getTenantId(tenantDomain);
                APIUtil.loadTenantRegistry(tenantId);
            } catch (org.wso2.carbon.user.api.UserStoreException e) {
                log.error("Could not load tenant registry. Error while getting tenant id from tenant domain " +
                        tenantDomain);
            } catch (RegistryException e) {
                log.error("Could not load tenant registry for tenant " + tenantDomain);
            }
        }

    }
    
        
	/**
	 * load axis configuration for the tenant
	 * 
	 * @param cx
	 * @param thisObj
	 * @param args
	 * @param funObj
	 */
	public static void jsFunction_loadAxisConfigOfTenant(Context cx, Scriptable thisObj,
	                                                     Object[] args, Function funObj) {
		String tenantDomain = args[0].toString();
		if (tenantDomain != null &&
		    !org.wso2.carbon.base.MultitenantConstants.SUPER_TENANT_DOMAIN_NAME.equals(tenantDomain)) {
            APIUtil.loadTenantConfig(tenantDomain);
        }
	}

    public static NativeArray jsFunction_getLifeCycleEvents(Context cx, Scriptable thisObj,
                                                            Object[] args,
                                                            Function funObj)
            throws APIManagementException {
        NativeArray lifeCycles = new NativeArray(0);
        if (args == null) {
            handleException("Invalid input parameters.");
        }
        NativeObject apiData = (NativeObject) args[0];
        String provider = (String) apiData.get("provider", apiData);
        String name = (String) apiData.get("name", apiData);
        String version = (String) apiData.get("version", apiData);
        APIIdentifier apiId = new APIIdentifier(provider, name, version);
        APIProvider apiProvider = getAPIProvider(thisObj);
        try {
            List<LifeCycleEvent> lifeCycleEvents = apiProvider.getLifeCycleEvents(apiId);
            int i = 0;
            if (lifeCycleEvents != null) {
                for (LifeCycleEvent lcEvent : lifeCycleEvents) {
                    NativeObject event = new NativeObject();
                    event.put("username", event, APIUtil.replaceEmailDomainBack(checkValue(lcEvent.getUserId())));
                    event.put("newStatus", event, lcEvent.getNewStatus() != null ? lcEvent.getNewStatus().toString() : "");
                    event.put("oldStatus", event, lcEvent.getOldStatus() != null ? lcEvent.getOldStatus().toString() : "");

                    event.put("date", event, checkValue(Long.valueOf(lcEvent.getDate().getTime()).toString()));
                    lifeCycles.put(i, lifeCycles, event);
                    i++;
                }
            }
        } catch (APIManagementException e) {
            log.error("Error from registry while checking the input context is already exist", e);
        }
        return lifeCycles;
    }

    public static void jsFunction_removeAPI(Context cx, Scriptable thisObj,
                                            Object[] args,
                                            Function funObj)
            throws APIManagementException {
        if (args == null) {
            handleException("Invalid input parameters.");
        }
        NativeObject apiData = (NativeObject) args[0];

        String provider = (String) apiData.get("provider", apiData);
        provider=APIUtil.replaceEmailDomain(provider);
        String name = (String) apiData.get("name", apiData);
        String version = (String) apiData.get("version", apiData);
        APIIdentifier apiId = new APIIdentifier(provider, name, version);
        boolean isTenantFlowStarted = false;
        try{
            String tenantDomain = MultitenantUtils.getTenantDomain(APIUtil.replaceEmailDomainBack(provider));
            if(tenantDomain != null && !MultitenantConstants.SUPER_TENANT_DOMAIN_NAME.equals(tenantDomain)) {
            	isTenantFlowStarted = true;
                PrivilegedCarbonContext.startTenantFlow();
                PrivilegedCarbonContext.getThreadLocalCarbonContext().setTenantDomain(tenantDomain, true);
            }
            APIProvider apiProvider = getAPIProvider(thisObj);
            apiProvider.deleteAPI(apiId);
            KeyManager keyManager = KeyManagerHolder.getKeyManagerInstance();

            if (apiId.toString() != null) {
                keyManager.deleteRegisteredResourceByAPIId(apiId.toString());
            }

        } finally {
        	if (isTenantFlowStarted) {
        		PrivilegedCarbonContext.endTenantFlow();
        	}
        }
    }

    private static class APISubscription {
        private String name;
        private long count;
        private String version;
    }

    public static boolean jsFunction_updateDocumentation(Context cx, Scriptable thisObj,
                                                         Object[] args, Function funObj)
            throws APIManagementException, ScriptException {
        if (args == null || args.length == 0) {
            handleException("Invalid number of parameters or their types.");
        }
        boolean success = false;
        String providerName = (String) args[0];
        providerName=APIUtil.replaceEmailDomain(providerName);
        String apiName = (String) args[1];
        String version = (String) args[2];
        String docName = (String) args[3];
        String docType = (String) args[4];
        String summary = (String) args[5];
        String sourceType = (String) args[6];
        String visibility = (String) args[10];
        String sourceURL = null;
        FileHostObject fileHostObject = null;

        boolean isTenantFlowStarted = false;
        try {
            String tenantDomain = MultitenantUtils.getTenantDomain(APIUtil.replaceEmailDomainBack(providerName));
            if (tenantDomain != null && !MultitenantConstants.SUPER_TENANT_DOMAIN_NAME.equals(tenantDomain)) {
                isTenantFlowStarted = true;
                PrivilegedCarbonContext.startTenantFlow();
                PrivilegedCarbonContext.getThreadLocalCarbonContext().setTenantDomain(tenantDomain, true);
            }

            APIIdentifier apiId = new APIIdentifier(providerName, apiName, version);
            Documentation doc = new Documentation(getDocType(docType), docName);
            APIProvider apiProvider = getAPIProvider(thisObj);

            //update documentation is allowed only if documentation name already exists for this api
            if (!apiProvider.isDocumentationExist(apiId, docName)) {
                handleException("Error occurred while updating the document. " + docName +
                        " does not exist for API " + apiName + '-' + version);
            }

            if (doc.getType() == DocumentationType.OTHER) {
                doc.setOtherTypeName(args[9].toString());
            }

            if (Documentation.DocumentSourceType.URL.toString().equalsIgnoreCase(sourceType)) {
                doc.setSourceType(Documentation.DocumentSourceType.URL);
                sourceURL = args[7].toString();
            } else if (Documentation.DocumentSourceType.FILE.toString().equalsIgnoreCase(sourceType)) {
                doc.setSourceType(Documentation.DocumentSourceType.FILE);
                fileHostObject = (FileHostObject) args[8];
            } else {
                doc.setSourceType(Documentation.DocumentSourceType.INLINE);
            }
            doc.setSummary(summary);
            doc.setSourceUrl(sourceURL);
            if (visibility == null){
                visibility = APIConstants.DOC_API_BASED_VISIBILITY;
            }
            if (Documentation.DocumentVisibility.API_LEVEL.toString().equalsIgnoreCase(visibility)) {
                doc.setVisibility(Documentation.DocumentVisibility.API_LEVEL);
            } else if (Documentation.DocumentVisibility.PRIVATE.toString().equalsIgnoreCase(visibility)) {
                doc.setVisibility(Documentation.DocumentVisibility.PRIVATE);
            } else {
                doc.setVisibility(Documentation.DocumentVisibility.OWNER_ONLY);
            }

            Documentation oldDoc = apiProvider.getDocumentation(apiId, doc.getType(), doc.getName());

            if (fileHostObject != null && fileHostObject.getJavaScriptFile().getLength() != 0) {
                Icon icon = new Icon(fileHostObject.getInputStream(),
                                     fileHostObject.getJavaScriptFile().getContentType());
                String filePath = APIUtil.getDocumentationFilePath(apiId, fileHostObject.getName());
                doc.setFilePath(apiProvider.addIcon(filePath, icon));
            } else if (oldDoc.getFilePath() != null) {
                doc.setFilePath(oldDoc.getFilePath());
            }
            apiProvider.updateDocumentation(apiId, doc);
            success = true;

        } catch (ScriptException e) {
            handleException("The attachment cannot be found for document- " + docName, e);
        } finally {
        	if (isTenantFlowStarted) {
        		PrivilegedCarbonContext.endTenantFlow();
        	}
        }
        return success;
    }

    public static boolean jsFunction_isAPIOlderVersionExist(Context cx, Scriptable thisObj,
                                                            Object[] args, Function funObj)
            throws APIManagementException {
        boolean apiOlderVersionExist = false;
        if (args==null ||args.length == 0) {
            handleException("Invalid number of input parameters.");
        }

        NativeObject apiData = (NativeObject) args[0];
        String provider = (String) apiData.get("provider", apiData);
        provider=APIUtil.replaceEmailDomain(provider);
        String name = (String) apiData.get("name", apiData);
        String currentVersion = (String) apiData.get("version", apiData);
        boolean isTenantFlowStarted = false;
        try {
	        String tenantDomain = MultitenantUtils.getTenantDomain(APIUtil.replaceEmailDomainBack(provider));
	        if(tenantDomain != null && !MultitenantConstants.SUPER_TENANT_DOMAIN_NAME.equals(tenantDomain)) {
	        		isTenantFlowStarted = true;
	                PrivilegedCarbonContext.startTenantFlow();
	                PrivilegedCarbonContext.getThreadLocalCarbonContext().setTenantDomain(tenantDomain, true);
	        }

	        APIProvider apiProvider = getAPIProvider(thisObj);
	        Set<String> versions = apiProvider.getAPIVersions(provider, name);
	        APIVersionStringComparator comparator = new APIVersionStringComparator();
	        for (String version : versions) {
	            if (comparator.compare(version, currentVersion) < 0) {
	                apiOlderVersionExist = true;
	                break;
	            }
	        }
        } finally {
        	if (isTenantFlowStarted) {
        		PrivilegedCarbonContext.endTenantFlow();
        	}
        }
        return apiOlderVersionExist;
    }

    public static NativeObject jsFunction_isURLValid(Context cx, Scriptable thisObj, Object[] args, Function funObj)
                                                                                       throws APIManagementException {
        boolean isConnectionError = true;
        String response = null;
        NativeObject data = new NativeObject();

        if (args == null || !isStringValues(args)) {
            handleException("Invalid input parameters.");
        }
        String urlVal = (String) args[1];
        String type = (String) args[0];
        String invalidStatusCodesRegex = args.length > 2 ? (String) args[2] : "404";
        if (urlVal != null && !urlVal.isEmpty()) {
            urlVal = urlVal.trim();
            try {
                URL url = new URL(urlVal);
                if (type != null && type.equals("wsdl")) {
                    validateWsdl(urlVal);
                    response = "success";
                    isConnectionError = false;
                }
                // checking http,https endpoints up to resource level by doing
                // http HEAD. And other end point
                // validation do through basic url connect
                else if (url.getProtocol().matches("https")) {
                    ServerConfiguration serverConfig = CarbonUtils.getServerConfiguration();
                    String trustStorePath = serverConfig.getFirstProperty("Security.TrustStore.Location");
                    String trustStorePassword = serverConfig.getFirstProperty("Security.TrustStore.Password");
                    System.setProperty("javax.net.ssl.trustStore", trustStorePath);
                    System.setProperty("javax.net.ssl.trustStorePassword", trustStorePassword);

                    return sendHttpHEADRequest(urlVal, invalidStatusCodesRegex);
                } else if (url.getProtocol().matches("http")) {
                    return sendHttpHEADRequest(urlVal, invalidStatusCodesRegex);
                }
            } catch (Exception e) {
                response = e.getMessage();
            }
        }

        data.put("response", data, response);
        data.put("isConnectionError", data, isConnectionError);
        return data;

    }

	private static HostnameVerifier DO_NOT_VERIFY = new HostnameVerifier() {
		public boolean verify(String hostname, SSLSession session) {
			return true;
		}
	};
		 
		 
    private boolean resourceMethodMatches(String[] resourceMethod1,
                                          String[] resourceMethod2) {
        for (String m1 : resourceMethod1) {
            for (String m2 : resourceMethod2) {
                if (m1.equals(m2)) {
                    return true;
                }
            }
        }
        return false;
    }

    private static void validateWsdl(String url) throws Exception {

        URL wsdl = new URL(url);
        BufferedReader in = new BufferedReader(new InputStreamReader(wsdl.openStream()));
        String inputLine;
        boolean isWsdl2 = false;
        boolean isWsdl10 = false;
        StringBuilder urlContent = new StringBuilder();
        while ((inputLine = in.readLine()) != null) {
            String wsdl2NameSpace = "http://www.w3.org/ns/wsdl";
            String wsdl10NameSpace = "http://schemas.xmlsoap.org/wsdl/";
            urlContent.append(inputLine);
            isWsdl2 = urlContent.indexOf(wsdl2NameSpace) > 0;
            isWsdl10 = urlContent.indexOf(wsdl10NameSpace) > 0;
        }
        in.close();
        if (isWsdl10) {
            javax.wsdl.xml.WSDLReader wsdlReader11 = javax.wsdl.factory.WSDLFactory.newInstance().newWSDLReader();
            wsdlReader11.readWSDL(url);
        } else if (isWsdl2) {
            WSDLReader wsdlReader20 = WSDLFactory.newInstance().newWSDLReader();
            wsdlReader20.readWSDL(url);
        } else {
            handleException("URL is not in format of wsdl1/wsdl2");
        }

    }

    private static String getWebContextRoot(String postfixUrl) {
        String webContext = CarbonUtils.getServerConfiguration().getFirstProperty("WebContextRoot");
        if (postfixUrl != null && webContext != null && !webContext.equals("/")) {
            postfixUrl = webContext + postfixUrl;
        }
        return postfixUrl;
    }


    public static NativeArray jsFunction_searchAccessTokens(Context cx, Scriptable thisObj,
                                                            Object[] args,
                                                            Function funObj)
            throws Exception {
        NativeObject tokenInfo;
        NativeArray tokenInfoArr = new NativeArray(0);
        if (args == null || !isStringValues(args)) {
            handleException("Invalid input parameters.");
        }
        String searchValue = (String) args[0];
        String searchTerm;
        String searchType;
        APIProvider apiProvider = getAPIProvider(thisObj);
        Map<Integer, APIKey> tokenData;
        String loggedInUser = ((APIProviderHostObject) thisObj).getUsername();

        if (searchValue.contains(":")) {
            searchTerm = searchValue.split(":")[1];
            searchType = searchValue.split(":")[0];
            if ("*".equals(searchTerm) || searchTerm.startsWith("*")) {
                searchTerm = searchTerm.replaceFirst("\\*", ".*");
            }
            tokenData = apiProvider.searchAccessToken(searchType, searchTerm, loggedInUser);
        } else {
            //Check whether old access token is already available
            if (apiProvider.isApplicationTokenExists(searchValue)) {
                APIKey tokenDetails = apiProvider.getAccessTokenData(searchValue);
                if (tokenDetails.getAccessToken() == null) {
                    throw new APIManagementException("The requested access token is already revoked or No access token available as per requested.");
                }
                tokenData = new HashMap<Integer, APIKey>();
                tokenData.put(0, tokenDetails);
            } else {
                if ("*".equals(searchValue) || searchValue.startsWith("*")) {
                    searchValue = searchValue.replaceFirst("\\*", ".*");
                }
                tokenData = apiProvider.searchAccessToken(null, searchValue, loggedInUser);
            }
        }
        if (tokenData != null && tokenData.size() != 0) {
            for (int i = 0; i < tokenData.size(); i++) {
                tokenInfo = new NativeObject();
                tokenInfo.put("token", tokenInfo, tokenData.get(i).getAccessToken());
                tokenInfo.put("user", tokenInfo, tokenData.get(i).getAuthUser());
                tokenInfo.put("scope", tokenInfo, tokenData.get(i).getTokenScope());
                tokenInfo.put("createTime", tokenInfo, tokenData.get(i).getCreatedDate());
                if (tokenData.get(i).getValidityPeriod() == Long.MAX_VALUE) {
                    tokenInfo.put("validTime", tokenInfo, "Won't Expire");
                } else {
                    tokenInfo.put("validTime", tokenInfo, tokenData.get(i).getValidityPeriod());
                }
                tokenInfo.put("consumerKey", tokenInfo, tokenData.get(i).getConsumerKey());
                tokenInfoArr.put(i, tokenInfoArr, tokenInfo);
            }
        } else {
            throw new APIManagementException("The requested access token is already revoked or No access token available as per requested.");
        }

        return tokenInfoArr;

    }

    public static void jsFunction_revokeAccessToken(Context cx, Scriptable thisObj,
                                                    Object[] args,
                                                    Function funObj)
            throws Exception {
        if (args == null || !isStringValues(args)) {
            handleException("Invalid input parameters.");
        }
        String accessToken = (String) args[0];
        String consumerKey = (String) args[1];
        String authUser = (String) args[2];
        APIProvider apiProvider = getAPIProvider(thisObj);

        try {
            SubscriberKeyMgtClient keyMgtClient = HostObjectUtils.getKeyManagementClient();
            if (keyMgtClient != null)   {
                keyMgtClient.revokeAccessToken(accessToken, consumerKey, authUser);
            }

            Set<APIIdentifier> apiIdentifierSet = apiProvider.getAPIByAccessToken(accessToken);
            List<org.wso2.carbon.apimgt.handlers.security.stub.types.APIKeyMapping> mappings = new ArrayList<org.wso2.carbon.apimgt.handlers.security.stub.types.APIKeyMapping>();
            for (APIIdentifier apiIdentifier : apiIdentifierSet) {
                org.wso2.carbon.apimgt.handlers.security.stub.types.APIKeyMapping mapping = new org.wso2.carbon.apimgt.handlers.security.stub.types.APIKeyMapping();
                API apiDefinition = apiProvider.getAPI(apiIdentifier);
                mapping.setApiVersion(apiIdentifier.getVersion());
                mapping.setContext(apiDefinition.getContext());
                mapping.setKey(accessToken);
                mappings.add(mapping);
            }
            if (mappings.size() > 0) {
                APIManagerConfiguration config = ServiceReferenceHolder.getInstance().
                        getAPIManagerConfigurationService().getAPIManagerConfiguration();
                Map<String, Environment> gatewayEnvs = config.getApiGatewayEnvironments();
                for (Environment environment : gatewayEnvs.values()) {
                    APIAuthenticationAdminClient client = new APIAuthenticationAdminClient(environment);
                    client.invalidateKeys(mappings);
                }


            }
        } catch (Exception e) {
            handleException("Error while revoking the access token: " + accessToken, e);

        }


    }



    public static NativeArray jsFunction_getFirstAccessTime(Context cx, Scriptable thisObj,
                                                            Object[] args, Function funObj)
            throws APIManagementException {

        NativeArray myn = new NativeArray(0);
        if (!HostObjectUtils.isStatPublishingEnabled()) {
            return myn;
        }
        if(!HostObjectUtils.isUsageDataSourceSpecified()){
            return myn;
        }

        List<APIFirstAccess> list = null;
        if (args.length == 0) {
            handleException("Invalid number of parameters.");
        }
        String providerName = (String) args[0];
        try {
            APIUsageStatisticsRdbmsClientImpl client = new APIUsageStatisticsRdbmsClientImpl(((APIProviderHostObject) thisObj).getUsername());
            list = client.getFirstAccessTime(providerName,1);
        } catch (APIMgtUsageQueryServiceClientException e) {
            log.error("Error while invoking APIUsageStatisticsRdbmsClientImpl for ProviderAPIUsage", e);
        }
        NativeObject row = new NativeObject();

        if (list != null && !list.isEmpty()) {
            row.put("year",row,list.get(0));
            row.put("month",row,list.get(1));
            row.put("day",row,list.get(2));
            myn.put(0,myn,row);
        }

        return myn;
    }

    public static boolean jsFunction_validateRoles(Context cx,
                                                   Scriptable thisObj, Object[] args,
                                                   Function funObj) {
        if (args == null || args.length==0) {
            return false;
        }

        boolean valid=false;
        String inputRolesSet = (String)args[0];
        String username=  (String) args[1];
        String[] inputRoles=null;
        if (inputRolesSet != null) {
            inputRoles = inputRolesSet.split(",");
        }

        try {
            String[] roles=APIUtil.getRoleNames(username);

            if (roles != null && inputRoles != null) {
                for (String inputRole : inputRoles) {
                    for (String role : roles) {
                        valid= (inputRole.equals(role));
                        if(valid){ //If we found a match for the input role,then no need to process the for loop further
                            break;
                        }
                    }
                    //If the input role doesn't match with any of the role existing in the system
                    if(!valid){
                        return valid;
                    }

                }
                return valid;
            }
        }catch (Exception e) {
            log.error("Error while validating the input roles.",e);
        }

        return valid;
    }

    /**
     * Retrieves custom sequences from registry
     * @param cx
     * @param thisObj
     * @param args
     * @param funObj
     * @return
     * @throws APIManagementException
     */
	public static NativeArray jsFunction_getCustomOutSequences(Context cx, Scriptable thisObj,
	                                                        Object[] args, Function funObj)
            throws APIManagementException {
        if (args == null ||  args.length != 3) {
            handleException("Invalid input parameters.");
        }
		APIProvider apiProvider = getAPIProvider(thisObj);
        String apiName = (String) args[0];
        String apiVersion = (String) args[1];
        String provider = (String) args[2];

        if (provider != null) {
            provider = APIUtil.replaceEmailDomain(provider);
        }
        APIIdentifier apiIdentifier = new APIIdentifier(provider, apiName, apiVersion);

		List<String> sequenceList = apiProvider.getCustomOutSequences(apiIdentifier);

		NativeArray myn = new NativeArray(0);
		if (sequenceList == null) {
			return null;
		} else {
			for (int i = 0; i < sequenceList.size(); i++) {
				myn.put(i, myn, sequenceList.get(i));
			}
			return myn;
		}

	}

	/**
     * Retrieves custom sequences from registry
     * @param cx
     * @param thisObj
     * @param args
     * @param funObj
     * @return
     * @throws APIManagementException
     */
    public static NativeArray jsFunction_getCustomInSequences(Context cx, Scriptable thisObj,
                                                              Object[] args, Function funObj)
            throws APIManagementException {
        if (args == null ||  args.length != 3) {
            handleException("Invalid input parameters.");
        }
        APIProvider apiProvider = getAPIProvider(thisObj);

        String apiName = (String) args[0];
        String apiVersion = (String) args[1];
        String provider = (String) args[2];

        if (provider != null) {
            provider = APIUtil.replaceEmailDomain(provider);
        }
        APIIdentifier apiIdentifier = new APIIdentifier(provider, apiName, apiVersion);

        List<String> sequenceList = apiProvider.getCustomInSequences(apiIdentifier);

        NativeArray myn = new NativeArray(0);
        if (sequenceList == null) {
            return null;
        } else {
            for (int i = 0; i < sequenceList.size(); i++) {
                myn.put(i, myn, sequenceList.get(i));
            }
            return myn;
        }

    }

    /**
     * Retrieves custom fault sequences from registry
     * @param cx
     * @param thisObj
     * @param args
     * @param funObj
     * @return
     * @throws APIManagementException
     */
    public static NativeArray jsFunction_getCustomFaultSequences(Context cx, Scriptable thisObj,
                                                              Object[] args, Function funObj)
            throws APIManagementException {
        APIProvider apiProvider = getAPIProvider(thisObj);
        List<String> sequenceList = apiProvider.getCustomFaultSequences();

        NativeArray myn = new NativeArray(0);
        if (sequenceList == null) {
            return null;
        } else {
            for (int i = 0; i < sequenceList.size(); i++) {
                myn.put(i, myn, sequenceList.get(i));
            }
            return myn;
        }
    }

	public static boolean jsFunction_isSynapseGateway(Context cx, Scriptable thisObj, Object[] args, Function funObj)
            throws APIManagementException {
		APIProvider provider = getAPIProvider(thisObj);
		return provider.isSynapseGateway();
	}

    public static boolean jsFunction_updateExternalAPIStores(Context cx,Scriptable thisObj, Object[] args,
                                                              Function funObj)
                throws APIManagementException {
                boolean updated=false;
                boolean isTenantFlowStarted = false;

                NativeObject apiData = (NativeObject) args[0];
                String provider = String.valueOf(apiData.get("provider", apiData));
                if (provider != null) {
                        provider = APIUtil.replaceEmailDomain(provider);
                    }
                String name = (String) apiData.get("apiName", apiData);
                String version = (String) apiData.get("version", apiData);

                try {
	                String tenantDomain = MultitenantUtils.getTenantDomain(APIUtil.replaceEmailDomainBack(provider));
	    	        if(tenantDomain != null && !MultitenantConstants.SUPER_TENANT_DOMAIN_NAME.equals(tenantDomain)) {
	    	        		isTenantFlowStarted = true;
	    	                PrivilegedCarbonContext.startTenantFlow();
	    	                PrivilegedCarbonContext.getThreadLocalCarbonContext().setTenantDomain(tenantDomain, true);
	    	        }

	                APIProvider apiProvider = getAPIProvider(thisObj);

	                APIIdentifier apiId = new APIIdentifier(provider, name, version);
	                API api = apiProvider.getAPI(apiId);
	                //Getting selected external API stores from UI and publish API to them.
	                NativeArray externalAPIStores = (NativeArray) apiData.get("externalAPIStores", apiData);
	                int tenantId = ServiceReferenceHolder.getInstance().getRealmService().
	                        getTenantManager().getTenantId(tenantDomain);
	                //Check if no external APIStore selected from UI
	                if (externalAPIStores != null) {
		                Set<APIStore> inputStores = new HashSet<APIStore>();
		                for (Object store : externalAPIStores) {
		                	inputStores.add(APIUtil.getExternalAPIStore((String) store, tenantId));
		                }
                        Set<String> versions = apiProvider.getAPIVersions(provider, name);
                        APIVersionStringComparator comparator = new APIVersionStringComparator();
                        boolean apiOlderVersionExist = false;
                        for (String tempVersion : versions) {
                            if (comparator.compare(tempVersion, version) < 0) {
                                apiOlderVersionExist = true;
                                break;
                            }
                        }
                        updated = apiProvider.updateAPIsInExternalAPIStores(api, inputStores, apiOlderVersionExist);

                    }
	                return updated;
                } catch (UserStoreException e) {
                	handleException("Error while updating external api stores", e);
                    return false;
				} finally {
                	if (isTenantFlowStarted) {
                		PrivilegedCarbonContext.endTenantFlow();
                	}
                }
            }

    public static String jsFunction_getAPIStoreURL(Context cx,Scriptable thisObj, Object[] args,
                                                   Function funObj) throws APIManagementException {

	    APIManagerConfiguration config = HostObjectComponent.getAPIManagerConfiguration();

        //if a tenant is passed return the tenant store url
        if(args != null && args.length > 0 && args[0] != null){
            String tenantDomain = args[0].toString();
            APIProvider apiProvider = getAPIProvider(thisObj);
            Map<String, String> domains = apiProvider.getTenantDomainMappings(tenantDomain, APIConstants.API_DOMAIN_MAPPINGS_STORE);
            if(domains != null && domains.size() != 0 ){
                Iterator entries = domains.entrySet().iterator();
                while (entries.hasNext()) {
                    Map.Entry thisEntry = (Map.Entry) entries.next();
                    return "https://" + thisEntry.getValue();
                }
            }
        }

	    if	(config != null)	{
	    	return config.getFirstProperty(APIConstants.API_STORE_URL);
	    }	else	{
	    	return null;
	    }
	}

    public static boolean jsFunction_isDataPublishingEnabled(Context cx, Scriptable thisObj,
                                                             Object[] args, Function funObj)
            		throws APIManagementException {
        return HostObjectUtils.checkDataPublishingEnabled();
    }

    public static boolean jsFunction_showAPIStoreURL(Context cx,Scriptable thisObj, Object[] args,
                                                     Function funObj) {

        APIManagerConfiguration config = HostObjectComponent.getAPIManagerConfiguration();

        return config != null && Boolean.parseBoolean(config.getFirstProperty(APIConstants.SHOW_API_STORE_URL_FROM_PUBLISHER));
    }

    public static boolean jsFunction_showAPIDocVisibility(Context cx,Scriptable thisObj, Object[] args,
                                                          Function funObj) {

        APIManagerConfiguration config = HostObjectComponent.getAPIManagerConfiguration();

        return config != null
               && Boolean.parseBoolean(config.getFirstProperty(APIConstants.API_PUBLISHER_ENABLE_API_DOC_VISIBILITY_LEVELS));

    }

    /**
     * Evaluate HTTP end-point URI to validate path parameter and query
     * parameter formats<br>
     * Sample URI format<br>
     * http[s]//[www.]anyhost[.com][:port]/{uri.var.param}?param1=value&param2={uri.var.value}
     *
     * @param endpointConfig JSON representation of end-point configuration.
     * @return true if valid URI
     * @throws APIManagementException If the endpointConfig is invalid or URI is invalid
     */
    private static boolean validateEndpointURI(String endpointConfig)
            throws APIManagementException {
        if (endpointConfig != null) {
            try {
                JSONParser parser = new JSONParser();
                JSONObject jsonObject = (JSONObject) parser.parse(endpointConfig);
                Object epType = jsonObject.get("endpoint_type");

                if(StringUtils.isEmpty(ObjectUtils.toString(epType))){
                    handleException("No endpoint type defined.");

                } else if (epType instanceof String && "http".equals(epType)) {
                    // extract production uri from config
                    Object prodEPs = jsonObject.get("production_endpoints");
                    Object sandEPs = jsonObject.get("sandbox_endpoints");

                    if(prodEPs == null && sandEPs == null){
                        handleException("No Endpoint is defined");
                    }
                    if (prodEPs instanceof JSONObject) {
                        Object url = ((JSONObject) prodEPs).get("url");//check whether the URL is null or not

                        if(StringUtils.isEmpty(url.toString().trim())){
                            handleException("URL of production Endpoint is not defined.");
                        }
                        if (url instanceof String && !isValidURI(url.toString())) {
                            handleException("Invalid Production Endpoint URI. Please refer HTTP Endpoint " +
                                            "documentation of the WSO2 ESB for details.");
                        }
                    }
                    // extract sandbox uri from config
                    if (sandEPs instanceof JSONObject) {
                        Object url = ((JSONObject) sandEPs).get("url");

                        if(StringUtils.isEmpty(url.toString().trim())){
                            handleException("URL of sandbox Endpoint is not defined.");
                        }
                        if (url instanceof String && !isValidURI(url.toString())) {
                            handleException("Invalid Sandbox Endpoint URI. Please refer HTTP Endpoint " +
                                            "documentation of the WSO2 ESB for details.");
                        }
                    }
                }
            } catch (ParseException e) {
                handleException("Invalid Endpoint config", e);
            }
        }
        return true;
    }

    /**
     * This method returns whether the given url is contain valid uri params or not
     *
     * @param url URL to be validated
     * @return true if URI doesn't contain params or contains valid params
     */
    private static boolean isValidURI(String url) {
        boolean isInvalid = false;
        // validate only if uri contains { or }
        if (url != null && (url.contains("{") || url.contains("}"))) {
            // check { and } are matched or not. otherwise invalid
            int startCount = 0, endCount = 0;
            for (char c : url.toCharArray()) {
                if (c == '{') {
                    startCount++;
                } else if (c == '}') {
                    endCount++;
                }
                // this check guarantee the order of '{' and '}'. Ex: {uri.var.name} not }uri.var.name{
                if (endCount > startCount) {
                    isInvalid = true;
                    break;
                }
            }
            // continue only if the matching no of brackets are found. otherwise invalid
            if (startCount == endCount) {
                // extract content including { } brackets
                Matcher pathParamMatcher = pathParamExtractorPattern.matcher(url);
                while (pathParamMatcher.find()) {
                    // validate the format of { } content
                    Matcher formatMatcher = pathParamValidatorPattern.matcher(pathParamMatcher.group());
                    if (!formatMatcher.matches()) {
                        isInvalid = true;
                        break;
                    }
                }
            } else {
                isInvalid = true;
            }
        }
        return !isInvalid;
    }

    /**
     * Validate the backend by sending HTTP HEAD
     *
     * @param urlVal - backend URL
     * @param invalidStatusCodesRegex - Regex for the invalid status code
     * @return - status of HTTP HEAD Request to backend
     */
    private static NativeObject sendHttpHEADRequest(String urlVal, String invalidStatusCodesRegex) {

        boolean isConnectionError = true;
        String response = null;

        NativeObject data = new NativeObject();

        HttpClient client = new DefaultHttpClient();
        HttpHead head = new HttpHead(urlVal);
        client.getParams().setParameter("http.socket.timeout", 4000);
        client.getParams().setParameter("http.connection.timeout", 4000);


        if (System.getProperty(APIConstants.HTTP_PROXY_HOST) != null &&
            System.getProperty(APIConstants.HTTP_PROXY_PORT) != null) {
            if (log.isDebugEnabled()) {
                log.debug("Proxy configured, hence routing through configured proxy");
            }
            String proxyHost = System.getProperty(APIConstants.HTTP_PROXY_HOST);
            String proxyPort = System.getProperty(APIConstants.HTTP_PROXY_PORT);
            client.getParams().setParameter(ConnRoutePNames.DEFAULT_PROXY,
                        new HttpHost(proxyHost, new Integer(proxyPort)));
        }

        try {
            HttpResponse httpResponse = client.execute(head);
            String statusCode = String.valueOf(httpResponse.getStatusLine().getStatusCode());
            String reasonPhrase = String.valueOf(httpResponse.getStatusLine().getReasonPhrase());
            //If the endpoint doesn't match the regex which specify the invalid status code, it will return success.
            if (!statusCode.matches(invalidStatusCodesRegex)) {
                if (log.isDebugEnabled() && statusCode.equals("405")) {
                    log.debug("Endpoint doesn't support HTTP HEAD");
                }
                response = "success";
                isConnectionError = false;

            } else {
                 //This forms the real backend response to be sent to the client
                data.put("statusCode", data, statusCode);
                data.put("reasonPhrase", data, reasonPhrase);
                response = "";
                isConnectionError = false;
            }
        } catch (IOException e) {
            // sending a default error message.
            log.error("Error occurred while connecting to backend : " + urlVal + ", reason : " + e.getMessage());
            String[] errorMsg = e.getMessage().split(": ");
            if (errorMsg.length > 1) {
                response = errorMsg[errorMsg.length - 1]; //This is to get final readable part of the error message in the exception and send to the client
                isConnectionError = false;
            }
        } finally {
            client.getConnectionManager().shutdown();
        }
        data.put("response", data, response);
        data.put("isConnectionError", data, isConnectionError);
        return data;
    }
    /**
     * retrieves active tenant domains and return true or false to display private
     * visibility
     *
     * @return boolean true If display private visibility
     */
    public static boolean jsFunction_isMultipleTenantsAvailable() {
        int tenantsDomainSize;
        Object cacheObj = Caching.getCacheManager(APIConstants.API_MANAGER_CACHE_MANAGER).
                getCache(APIConstants.APIPROVIDER_HOSTCACHE).get(APIConstants.TENANTCOUNT_CACHEKEY);
        //if tenantDomainSize is not in the cache, Then the cache object is null
        if (cacheObj == null) {
            tenantsDomainSize = 0;
        } else {
            tenantsDomainSize = Integer.parseInt(cacheObj.toString());
        }
        //if there only super tenant in the system, tenantDomainSize is 1
        if (tenantsDomainSize < 2) {
            try {
                Set<String> tenantDomains = APIUtil.getActiveTenantDomains();
                //if there is more than than one tenant
                if (tenantDomains.size() > 1) {
                    Caching.getCacheManager(APIConstants.API_MANAGER_CACHE_MANAGER).
                            getCache(APIConstants.APIPROVIDER_HOSTCACHE).
                            put(APIConstants.TENANTCOUNT_CACHEKEY, String.valueOf(tenantDomains.size()));
                    return true;
                } else {
                    return false;
                }
            } catch (UserStoreException e) {
                /*If there are errors in getting active tenant domains from user store,
                 Minimum privileges are allocated to the user
                */
                log.error("Errors in getting active tenants form UserStore " + e.getMessage(), e);
                return false;
            }
        } else {
            return true;
        }
    }

    /*
	* here return boolean with checking all objects in array is string
	*/
    public static boolean isStringArray(Object[] args) {
        int argsCount = args.length;
        for (Object arg : args) {
            if (!(arg instanceof String)) {
                return false;
            }
        }
        return true;

    }

    /**
     * This method is to Download API-DOCS from APIPublisher
     *
     * @param cx      Rhino context
     * @param thisObj Scriptable object
     * @param args    Passing arguments
     * @param funObj  Function object
     * @return NativeObject that contains Input stream of Downloaded File
     * @throws APIManagementException Wrapped exception by org.wso2.carbon.apimgt.api.APIManagementException
     */
    public static NativeObject jsFunction_getDocument(Context cx, Scriptable thisObj,
                                                      Object[] args, Function funObj)
            throws ScriptException,
                   APIManagementException {
        if (args == null || args.length != 2 || !isStringArray(args)) {
            handleException("Invalid input parameters expected resource Url and tenantDomain");
        }
        NativeObject data = new NativeObject();

        String username = ((APIProviderHostObject) thisObj).getUsername();
        // Set anonymous user if no user is login to the system
        if (username == null) {
            username = APIConstants.END_USER_ANONYMOUS;
        }
        String resource = (String) args[1];
        String tenantDomain = (String) args[0];
        boolean isTenantFlowStarted = false;
        try {
            if(tenantDomain != null && !MultitenantConstants.SUPER_TENANT_DOMAIN_NAME.equals(tenantDomain)) {
                isTenantFlowStarted = true;
                PrivilegedCarbonContext.startTenantFlow();
                PrivilegedCarbonContext.getThreadLocalCarbonContext().setTenantDomain(tenantDomain, true);
            }
            int tenantId = PrivilegedCarbonContext.getThreadLocalCarbonContext().getTenantId();
            Map<String, Object> docResourceMap = APIUtil.getDocument(username, resource, tenantDomain, tenantId);
        if (!docResourceMap.isEmpty()) {
            data.put("Data", data,
                     cx.newObject(thisObj, "Stream", new Object[] { docResourceMap.get("Data") }));
            data.put("contentType", data, docResourceMap.get("contentType"));
            data.put("name", data, docResourceMap.get("name"));
        } else {
            handleException("Resource couldn't found for " + resource);
        }
        } finally {
            if (isTenantFlowStarted) {
                PrivilegedCarbonContext.endTenantFlow();
            }
        }
        return data;
    }

    /**
     * This method is to functionality of get list of environments that list in api-manager.xml
     *
     * @param cx      Rhino context
     * @param thisObj Scriptable object
     * @param args    Passing arguments
     * @param funObj  Function object
     * @return list of environments with details of environments
     */
    public static NativeArray jsFunction_getEnvironments(Context cx, Scriptable thisObj,
                                                         Object[] args,
                                                         Function funObj) {
        NativeArray myn = new NativeArray(1);
        APIManagerConfiguration config =
                ServiceReferenceHolder.getInstance().getAPIManagerConfigurationService()
                                      .getAPIManagerConfiguration();
        Map<String, Environment> environments = config.getApiGatewayEnvironments();
        int i = 0;
        if (environments != null) {
            for (Environment environment : environments.values()) {
                NativeObject row = new NativeObject();
                row.put("name", row, environment.getName());
                row.put("description", row, environment.getDescription());
                row.put("type", row, environment.getType());
                myn.put(i, myn, row);
                i++;
            }
        }
        return myn;
    }
    
    public static String jsFunction_isScopeExist(Context cx, Scriptable thisObj,
                                                   Object[] args, Function funObj)
            throws APIManagementException {
        Boolean scopeExist = false;
        if (args != null && isStringValues(args)) {
            String scopeKey = (String) args[0];
            String username = (String) args[1];
            
            if (!ScopesIssuer.getInstance().isWhiteListedScope(scopeKey)) {
                String tenantDomain = MultitenantUtils.getTenantDomain(username);
                //update permission cache before validate user
                int tenantId = -1234;
                try {
                    tenantId = ServiceReferenceHolder.getInstance().getRealmService().getTenantManager()
                            .getTenantId(tenantDomain);
                } catch (UserStoreException e) {
                    handleException("Error while reading tenant information ", e);
                }
    
                APIProvider apiProvider = getAPIProvider(thisObj);
                
                try {
                    scopeExist = apiProvider.isScopeKeyExist(scopeKey, tenantId);
                } catch (APIManagementException e) {
                    handleException("Error from registry while checking the input context is already exist", e);
                }
            }
        } else {
            handleException("Input context value is null");
        }
        return scopeExist.toString();
    }

    /**
     * @param failedGateways map of failed environments
     * @return json string of input map
     */
    private static String createFailedGatewaysAsJsonString(Map<String, List<String>> failedGateways) {
        String failedJson = "{\"PUBLISHED\" : \"\" ,\"UNPUBLISHED\":\"\"}";
        if (failedGateways != null) {
            if (!failedGateways.isEmpty()) {
                StringBuilder failedToPublish = new StringBuilder();
                StringBuilder failedToUnPublish = new StringBuilder();
                for (String environmentName : failedGateways.get("PUBLISHED")) {
                    failedToPublish.append(environmentName + ",");
                }
                for (String environmentName : failedGateways.get("UNPUBLISHED")) {
                    failedToUnPublish.append(environmentName + ",");
                }
                if (!"".equals(failedToPublish.toString())) {
                    failedToPublish.deleteCharAt(failedToPublish.length() - 1);
                }
                if (!"".equals(failedToUnPublish.toString())) {
                    failedToUnPublish.deleteCharAt(failedToUnPublish.length() - 1);
                }
                failedJson = "{\"PUBLISHED\" : \"" + failedToPublish.toString() + "\" ,\"UNPUBLISHED\":\"" +
                             failedToUnPublish.toString() + "\"}";
            }
        }
        return failedJson;
    }

    public static String userAgentParser(String userAgent){
        String userBrowser;
        if(userAgent.contains("Chrome")){
            userBrowser = "Chrome";
        }
        else if(userAgent.contains("Firefox")){
            userBrowser = "Firefox";
        }
        else if(userAgent.contains("Opera")){
            userBrowser = "Opera";
        }
        else if(userAgent.contains("MSIE")){
            userBrowser = "Internet Explorer";
        }
        else{
            userBrowser = "Other";
        }
        return userBrowser;
    }

    /**
     * Url validator, Allow any url with https and http.
     * Allow any url without fully qualified domain
     *
     * @param url Url as string
     * @return boolean type stating validated or not
     */
    private static boolean isURL(String url) {

        Pattern pattern = Pattern.compile("^(http|https)://(.)+", Pattern.CASE_INSENSITIVE);
        Matcher matcher = pattern.matcher(url);
        return matcher.matches();

    }

}<|MERGE_RESOLUTION|>--- conflicted
+++ resolved
@@ -69,9 +69,10 @@
 import org.wso2.carbon.apimgt.impl.utils.APIVersionStringComparator;
 import org.wso2.carbon.apimgt.keymgt.client.ProviderKeyMgtClient;
 import org.wso2.carbon.apimgt.keymgt.client.SubscriberKeyMgtClient;
-import org.wso2.carbon.apimgt.usage.client.impl.APIUsageStatisticsRdbmsClientImpl;
+import org.wso2.carbon.apimgt.usage.client.APIUsageStatisticsClient;
 import org.wso2.carbon.apimgt.usage.client.dto.*;
 import org.wso2.carbon.apimgt.usage.client.exception.APIMgtUsageQueryServiceClientException;
+import org.wso2.carbon.apimgt.usage.client.impl.APIUsageStatisticsRdbmsClientImpl;
 import org.wso2.carbon.apimgt.usage.client.pojo.APIFirstAccess;
 import org.wso2.carbon.authenticator.stub.AuthenticationAdminStub;
 import org.wso2.carbon.base.ServerConfiguration;
@@ -3374,107 +3375,6 @@
         return myn;
     }
 
-<<<<<<< HEAD
-=======
-    public static NativeArray jsFunction_getAPIUsageByResourcePath(Context cx, Scriptable thisObj,
-                                                                   Object[] args, Function funObj)
-            throws APIManagementException {
-        List<APIResourcePathUsageDTO> list = null;
-        NativeArray myn = new NativeArray(0);
-        if (!HostObjectUtils.isStatPublishingEnabled()) {
-            return myn;
-        }
-        if (!HostObjectUtils.isUsageDataSourceSpecified()) {
-            return myn;
-        }
-        if (args == null ||  args.length==0) {
-            handleException("Invalid input parameters.");
-        }
-
-        String providerName = (String) args[0];
-        String fromDate = (String) args[1];
-        String toDate = (String) args[2];
-
-        try {
-            APIUsageStatisticsClient client =
-                    new APIUsageStatisticsClient(((APIProviderHostObject) thisObj).getUsername());
-            list = client.getAPIUsageByResourcePath(providerName, fromDate, toDate);
-        } catch (APIMgtUsageQueryServiceClientException e) {
-            log.error("Error while invoking APIUsageStatisticsClient for ProviderAPIUsage", e);
-        }
-
-        Iterator it = null;
-        if (list != null) {
-            it = list.iterator();
-        }
-        int i = 0;
-        if (it != null) {
-            while (it.hasNext()) {
-                NativeObject row = new NativeObject();
-                Object usageObject = it.next();
-                APIResourcePathUsageDTO usage = (APIResourcePathUsageDTO) usageObject;
-                row.put("apiName", row, usage.getApiName());
-                row.put("version", row, usage.getVersion());
-                row.put("method", row, usage.getMethod());
-                row.put("context", row, usage.getContext());
-                row.put("count", row, usage.getCount());
-                row.put("time", row, usage.getTime());
-                myn.put(i, myn, row);
-                i++;
-            }
-        }
-        return myn;
-    }
-
-    public static NativeArray jsFunction_getAPIUsageByDestination(Context cx, Scriptable thisObj,
-                                                                  Object[] args, Function funObj)
-            throws APIManagementException {
-    	List<APIDestinationUsageDTO> list = null;
-    	NativeArray myn = new NativeArray(0);
-        if (!HostObjectUtils.isStatPublishingEnabled()) {
-            return myn;
-        }
-    	if (!HostObjectUtils.isUsageDataSourceSpecified()) {
-    		return myn;
-    	}
-    	if (args == null ||  args.length==0) {
-    		handleException("Invalid input parameters.");
-    	}
-
-    	String providerName = (String) args[0];
-    	String fromDate = (String) args[1];
-    	String toDate = (String) args[2];
-
-    	try {
-    		APIUsageStatisticsClient client =
-    				new APIUsageStatisticsClient(((APIProviderHostObject) thisObj).getUsername());
-    		list = client.getAPIUsageByDestination(providerName, fromDate, toDate);
-    	} catch (APIMgtUsageQueryServiceClientException e) {
-    		          log.error("Error while invoking APIUsageStatisticsClient for ProviderAPIUsage ", e);
-    	}
-
-    	Iterator it = null;
-    	if (list != null) {
-    		it = list.iterator();
-    	}
-    	int i = 0;
-    	if (it != null) {
-    		while (it.hasNext()) {
-    			NativeObject row = new NativeObject();
-    		    Object usageObject = it.next();
-    		    APIDestinationUsageDTO usage = (APIDestinationUsageDTO) usageObject;
-    		    row.put("apiName", row, usage.getApiName());
-    		    row.put("version", row, usage.getVersion());
-    		    row.put("destination", row, usage.getDestination());
-    		    row.put("context", row, usage.getContext());
-    		    row.put("count", row, usage.getCount());
-    		    myn.put(i, myn, row);
-    		    i++;
-    		    }
-    	}
-    	return myn;
-    }
->>>>>>> 986ac53c
 
     public static NativeArray jsFunction_getAPIUsageByUser(Context cx, Scriptable thisObj,
                                                            Object[] args, Function funObj)
@@ -3645,59 +3545,9 @@
     }
 
 
-<<<<<<< HEAD
     public static NativeArray jsFunction_searchAPIs(Context cx, Scriptable thisObj,
                                                     Object[] args,
                                                     Function funObj) throws APIManagementException {
-=======
-
-    public static NativeArray jsFunction_getProviderAPIServiceTime(Context cx, Scriptable thisObj,
-                                                                   Object[] args, Function funObj)
-            throws APIManagementException {
-        List<APIResponseTimeDTO> list = null;
-        if (args == null ||  args.length==0) {
-            handleException("Invalid number of parameters.");
-        }
-        NativeArray myn = new NativeArray(0);
-        if (!HostObjectUtils.isStatPublishingEnabled()) {
-            return myn;
-        }
-        if (!HostObjectUtils.isUsageDataSourceSpecified()) {
-            return myn;
-        }
-
-        String providerName = (String) args[0];
-        String fromDate = (String) args[1];
-        String toDate = (String) args[2];
-
-        try {
-            APIUsageStatisticsClient client = new APIUsageStatisticsClient(((APIProviderHostObject) thisObj).getUsername());
-            list = client.getResponseTimesByAPIs(providerName, fromDate, toDate, 50);
-        } catch (APIMgtUsageQueryServiceClientException e) {
-            log.error("Error while invoking APIUsageStatisticsClient for ProviderAPIServiceTime", e);
-        }
-        Iterator it = null;
-        if (list != null) {
-            it = list.iterator();
-        }
-        int i = 0;
-        if (it != null) {
-            while (it.hasNext()) {
-                NativeObject row = new NativeObject();
-                Object usageObject = it.next();
-                APIResponseTimeDTO usage = (APIResponseTimeDTO) usageObject;
-                row.put("apiName", row, usage.getApiName());
-                row.put("serviceTime", row, usage.getServiceTime());
-                myn.put(i, myn, row);
-                i++;
-            }
-        }
-        return myn;
-    }
-
-    public static NativeArray jsFunction_searchAPIs(Context cx, Scriptable thisObj, Object[] args, Function funObj)
-            throws APIManagementException {
->>>>>>> 986ac53c
         NativeArray myn = new NativeArray(0);
 
         if (args == null || args.length==0) {
