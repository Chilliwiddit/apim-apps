--- conflicted
+++ resolved
@@ -126,35 +126,35 @@
                 APIUtil.loadTenantRegistry(tenantId);
             } catch (org.wso2.carbon.user.api.UserStoreException e) {
                 log.error("Could not load tenant registry. Error while getting tenant id from tenant domain " +
-                          tenantDomain);
-            }
-        }
-
-    }
-
-    /**
-     * load axis configuration for the tenant
-     *
-     * @param cx
-     * @param thisObj
-     * @param args
-     * @param funObj
-     */
-    public static void jsFunction_loadAxisConfigOfTenant(Context cx, Scriptable thisObj,
-                                                         Object[] args, Function funObj) {
-        if (!isStringArray(args)) {
-            return;
-        }
-
-        String tenantDomain = args[0].toString();
-        if (tenantDomain != null &&
-            !MultitenantConstants.SUPER_TENANT_DOMAIN_NAME.equals(tenantDomain)) {
-            APIUtil.loadTenantConfig(tenantDomain);
-        }
-
-    }
-
-
+                        tenantDomain);
+            }
+        }
+
+    }
+    
+	/**
+	 * load axis configuration for the tenant
+	 * 
+	 * @param cx
+	 * @param thisObj
+	 * @param args
+	 * @param funObj
+	 */
+	public static void jsFunction_loadAxisConfigOfTenant(Context cx, Scriptable thisObj,
+	                                                     Object[] args, Function funObj) {
+		if (!isStringArray(args)) {
+			return;
+		}
+
+		String tenantDomain = args[0].toString();
+		if (tenantDomain != null &&
+		    !MultitenantConstants.SUPER_TENANT_DOMAIN_NAME.equals(tenantDomain)) {
+			APIUtil.loadTenantConfig(tenantDomain);
+		}
+
+	}
+        			    
+    
 
     public static Scriptable jsConstructor(Context cx, Object[] args, Function Obj,
                                            boolean inNewExpr)
@@ -677,12 +677,12 @@
             }
             try {
                 String validityPeriod = (String) args[5];
-                String scopes = (String) args[6];
-                String username = String.valueOf(args[0]);
-                String tenantDomain = MultitenantUtils.getTenantDomain(username);
-                int tenantId =
-                        ServiceReferenceHolder.getInstance().getRealmService().getTenantManager()
-                                .getTenantId(tenantDomain);
+	            String scopes = (String) args[6];
+	            String username = String.valueOf(args[0]);
+	            String tenantDomain = MultitenantUtils.getTenantDomain(username);
+	            int tenantId =
+			            ServiceReferenceHolder.getInstance().getRealmService().getTenantManager()
+			                                  .getTenantId(tenantDomain);
 
                 if (null == validityPeriod || validityPeriod.isEmpty()) { // In case a validity period is unspecified
                     long defaultValidityPeriod = getApplicationAccessTokenValidityPeriodInSeconds();
@@ -695,30 +695,30 @@
                     }
                 }
 
-                //checking for authorized scopes
-                Set<Scope> scopeSet = new LinkedHashSet<Scope>();
-                List<Scope> authorizedScopes = new ArrayList<Scope>();
-                String authScopeString;
-                APIConsumer apiConsumer = getAPIConsumer(thisObj);
-                if (scopes != null && scopes.length() != 0 &&
-                    !scopes.equals(APIConstants.OAUTH2_DEFAULT_SCOPE)) {
-                    scopeSet.addAll(apiConsumer.getScopesByScopeKeys(scopes, tenantId));
-                    authorizedScopes = getAllowedScopesForUserApplication(username, scopeSet);
-                }
-
-                if (!authorizedScopes.isEmpty()) {
-                    StringBuilder scopeBuilder = new StringBuilder();
-                    for (Scope scope : authorizedScopes) {
-                        scopeBuilder.append(scope.getKey()).append(" ");
-                    }
-                    authScopeString = scopeBuilder.toString();
-                } else {
-                    authScopeString = APIConstants.OAUTH2_DEFAULT_SCOPE;
-                }
+	            //checking for authorized scopes
+	            Set<Scope> scopeSet = new LinkedHashSet<Scope>();
+	            List<Scope> authorizedScopes = new ArrayList<Scope>();
+	            String authScopeString;
+	            APIConsumer apiConsumer = getAPIConsumer(thisObj);
+	            if (scopes != null && scopes.length() != 0 &&
+	                !scopes.equals(APIConstants.OAUTH2_DEFAULT_SCOPE)) {
+		            scopeSet.addAll(apiConsumer.getScopesByScopeKeys(scopes, tenantId));
+		            authorizedScopes = getAllowedScopesForUserApplication(username, scopeSet);
+	            }
+
+	            if (!authorizedScopes.isEmpty()) {
+		            StringBuilder scopeBuilder = new StringBuilder();
+		            for (Scope scope : authorizedScopes) {
+			            scopeBuilder.append(scope.getKey()).append(" ");
+		            }
+		            authScopeString = scopeBuilder.toString();
+	            } else {
+		            authScopeString = APIConstants.OAUTH2_DEFAULT_SCOPE;
+	            }
 
                 Map<String, String> keyDetails = getAPIConsumer(thisObj).requestApprovalForApplicationRegistration(
-                        (String) args[0], (String) args[1], (String) args[2], (String) args[3],
-                        accessAllowDomainsArray, validityPeriod, authScopeString);
+		                (String) args[0], (String) args[1], (String) args[2], (String) args[3],
+		                accessAllowDomainsArray, validityPeriod, authScopeString);
 
                 NativeObject row = new NativeObject();
                 String authorizedDomains = "";
@@ -758,7 +758,7 @@
 
     public static NativeObject jsFunction_login(Context cx, Scriptable thisObj,
                                                 Object[] args, Function funObj) throws ScriptException,
-                                                                                       APIManagementException {
+            APIManagementException {
         if (args == null || args.length == 0 || !isStringArray(args)) {
             handleException("Invalid input parameters for the login method");
         }
@@ -814,7 +814,7 @@
             boolean loginUserHasPublisherAccess = false;
             if (displayPublishUrlFromStore) {
                 loginUserHasPublisherAccess = APIUtil.checkPermissionQuietly(usernameWithDomain, APIConstants.Permissions.API_CREATE) ||
-                                              APIUtil.checkPermissionQuietly(usernameWithDomain, APIConstants.Permissions.API_PUBLISH);
+                        APIUtil.checkPermissionQuietly(usernameWithDomain, APIConstants.Permissions.API_PUBLISH);
             }
 
 
@@ -881,7 +881,7 @@
      */
     public static NativeObject jsFunction_validateWFPermission(Context cx, Scriptable thisObj,
                                                                Object[] args, Function funObj) throws ScriptException,
-                                                                                                      APIManagementException {
+            APIManagementException {
         if (args == null || args.length == 0 || !isStringArray(args)) {
             throw new APIManagementException("Invalid input parameters for authorizing workflow progression.");
         }
@@ -1049,7 +1049,7 @@
                 currentApi.put("name", currentApi, apiIdentifier.getApiName());
                 currentApi.put("provider", currentApi, APIUtil.replaceEmailDomainBack(apiIdentifier.getProviderName()));
                 currentApi.put("version", currentApi,
-                               apiIdentifier.getVersion());
+                        apiIdentifier.getVersion());
                 currentApi.put("description", currentApi, api.getDescription());
                 currentApi.put("rates", currentApi, api.getRating());
                 if (api.getThumbnailUrl() == null) {
@@ -1071,7 +1071,7 @@
         return apiArray;
     }
 
-
+    
 
     public static NativeObject jsFunction_searchPaginatedAPIsByType(Context cx,
                                                                     Scriptable thisObj, Object[] args, Function funObj)
@@ -1096,7 +1096,7 @@
                     PrivilegedCarbonContext.startTenantFlow();
                     PrivilegedCarbonContext.getThreadLocalCarbonContext().setTenantDomain(tenantDomain, true);
                 } else {
-                    tenantDomain = MultitenantConstants.SUPER_TENANT_DOMAIN_NAME;
+                	tenantDomain = MultitenantConstants.SUPER_TENANT_DOMAIN_NAME;
                     isTenantFlowStarted = true;
                     PrivilegedCarbonContext.startTenantFlow();
                     PrivilegedCarbonContext.getThreadLocalCarbonContext().setTenantDomain(tenantDomain, true);
@@ -1107,11 +1107,11 @@
                         searchType = searchValue.split(":")[0];
                         searchTerm = searchValue.split(":")[1];
                         if( !APIConstants.DOCUMENTATION_SEARCH_TYPE_PREFIX.equalsIgnoreCase(searchType)){
-                            if (!searchTerm.endsWith("*")) {
-                                searchTerm = searchTerm + "*";
-                            }if (!searchTerm.startsWith("*")) {
-                                searchTerm = "*"+searchTerm ;
-                            }
+                        if (!searchTerm.endsWith("*")) {
+                            searchTerm = searchTerm + "*";
+                        }if (!searchTerm.startsWith("*")) {
+                            searchTerm = "*"+searchTerm ;
+                        }
                         }
                         result = apiConsumer.searchPaginatedAPIs(searchTerm, searchType, tenantDomain, start, end);
                     } else {
@@ -1143,83 +1143,83 @@
                 throw new APIManagementException("Search term is missing. Try again with valid search query.");
             }
             if (result != null) {
-                if (APIConstants.DOCUMENTATION_SEARCH_TYPE_PREFIX.equalsIgnoreCase(searchType)) {
-                    Map<Documentation, API> apiDocMap = new HashMap<Documentation, API>();
-                    apiDocMap = (Map<Documentation, API>)result.get("apis");
-                    if (apiDocMap != null) {
-                        int i = 0;
-                        for (Map.Entry<Documentation, API> entry : apiDocMap.entrySet()) {
-                            Documentation doc = entry.getKey();
-                            API api = entry.getValue();
-                            APIIdentifier apiIdentifier = api.getId();
-
-                            NativeObject currentApi = new NativeObject();
-
-                            currentApi.put("name", currentApi, apiIdentifier.getApiName());
-                            currentApi.put("provider", currentApi,
-                                           APIUtil.replaceEmailDomainBack(apiIdentifier.getProviderName()));
-                            currentApi.put("version", currentApi,
-                                           apiIdentifier.getVersion());
-                            currentApi.put("description", currentApi, api.getDescription());
-                            currentApi.put("rates", currentApi, api.getRating());
-                            currentApi.put("description", currentApi, api.getDescription());
-                            currentApi.put("endpoint", currentApi, api.getUrl());
-                            if (api.getThumbnailUrl() == null) {
-                                currentApi.put("thumbnailurl", currentApi, "images/api-default.png");
-                            } else {
-                                currentApi.put("thumbnailurl", currentApi, APIUtil.prependWebContextRoot(api.getThumbnailUrl()));
-                            }
-                            currentApi.put("visibility", currentApi, api.getVisibility());
-                            currentApi.put("visibleRoles", currentApi, api.getVisibleRoles());
-                            currentApi.put("description", currentApi, api.getDescription());
-                            currentApi.put("docName", currentApi, doc.getName());
-                            currentApi.put("docSummary", currentApi, doc.getSummary());
-                            currentApi.put("docSourceURL", currentApi, doc.getSourceUrl());
-                            currentApi.put("docFilePath", currentApi, doc.getFilePath());
-
-                            apiArray.put(i, apiArray, currentApi);
-                            i++;
-                        }
-                        resultObj.put("apis", resultObj, apiArray);
-                        resultObj.put("totalLength", resultObj, result.get("length"));
-                    }
-
-                } else {
-                    apiSet = (Set<API>) result.get("apis");
-                    if (apiSet != null) {
-                        Iterator it = apiSet.iterator();
-                        int i = 0;
-                        while (it.hasNext()) {
-
-                            NativeObject currentApi = new NativeObject();
-                            Object apiObject = it.next();
-                            API api = (API) apiObject;
-                            APIIdentifier apiIdentifier = api.getId();
-                            currentApi.put("name", currentApi, apiIdentifier.getApiName());
-                            currentApi.put("provider", currentApi,
-                                           APIUtil.replaceEmailDomainBack(apiIdentifier.getProviderName()));
-                            currentApi.put("version", currentApi,
-                                           apiIdentifier.getVersion());
-                            currentApi.put("description", currentApi, api.getDescription());
-                            currentApi.put("rates", currentApi, api.getRating());
-                            currentApi.put("description", currentApi, api.getDescription());
-                            currentApi.put("endpoint", currentApi, api.getUrl());
-                            if (api.getThumbnailUrl() == null) {
-                                currentApi.put("thumbnailurl", currentApi, "images/api-default.png");
-                            } else {
-                                currentApi.put("thumbnailurl", currentApi, APIUtil.prependWebContextRoot(api.getThumbnailUrl()));
-                            }
-                            currentApi.put("visibility", currentApi, api.getVisibility());
-                            currentApi.put("visibleRoles", currentApi, api.getVisibleRoles());
-                            currentApi.put("description", currentApi, api.getDescription());
-
-                            apiArray.put(i, apiArray, currentApi);
-                            i++;
-                        }
-                        resultObj.put("apis", resultObj, apiArray);
-                        resultObj.put("totalLength", resultObj, result.get("length"));
-                    }
-                }
+            	if (APIConstants.DOCUMENTATION_SEARCH_TYPE_PREFIX.equalsIgnoreCase(searchType)) {
+            		Map<Documentation, API> apiDocMap = new HashMap<Documentation, API>();
+            		apiDocMap = (Map<Documentation, API>)result.get("apis");
+            		if (apiDocMap != null) {
+            			int i = 0;
+            			for (Map.Entry<Documentation, API> entry : apiDocMap.entrySet()) {
+            				Documentation doc = entry.getKey();
+            				API api = entry.getValue();
+            				APIIdentifier apiIdentifier = api.getId();
+            				
+            				NativeObject currentApi = new NativeObject();
+            				
+            				currentApi.put("name", currentApi, apiIdentifier.getApiName());
+	                        currentApi.put("provider", currentApi,
+	                                APIUtil.replaceEmailDomainBack(apiIdentifier.getProviderName()));
+	                        currentApi.put("version", currentApi,
+	                                apiIdentifier.getVersion());
+	                        currentApi.put("description", currentApi, api.getDescription());
+	                        currentApi.put("rates", currentApi, api.getRating());
+	                        currentApi.put("description", currentApi, api.getDescription());
+	                        currentApi.put("endpoint", currentApi, api.getUrl());
+	                        if (api.getThumbnailUrl() == null) {
+	                            currentApi.put("thumbnailurl", currentApi, "images/api-default.png");
+	                        } else {
+	                            currentApi.put("thumbnailurl", currentApi, APIUtil.prependWebContextRoot(api.getThumbnailUrl()));
+	                        }
+	                        currentApi.put("visibility", currentApi, api.getVisibility());
+	                        currentApi.put("visibleRoles", currentApi, api.getVisibleRoles());
+	                        currentApi.put("description", currentApi, api.getDescription());
+	                        currentApi.put("docName", currentApi, doc.getName());
+	                        currentApi.put("docSummary", currentApi, doc.getSummary());
+	                        currentApi.put("docSourceURL", currentApi, doc.getSourceUrl());
+	                        currentApi.put("docFilePath", currentApi, doc.getFilePath());
+	
+	                        apiArray.put(i, apiArray, currentApi);
+            				i++;
+            			}
+            			resultObj.put("apis", resultObj, apiArray);
+	                    resultObj.put("totalLength", resultObj, result.get("length"));
+            		}
+            		
+            	} else {
+	                apiSet = (Set<API>) result.get("apis");
+	                if (apiSet != null) {
+	                    Iterator it = apiSet.iterator();
+	                    int i = 0;
+	                    while (it.hasNext()) {
+	
+	                        NativeObject currentApi = new NativeObject();
+	                        Object apiObject = it.next();
+	                        API api = (API) apiObject;
+	                        APIIdentifier apiIdentifier = api.getId();
+	                        currentApi.put("name", currentApi, apiIdentifier.getApiName());
+	                        currentApi.put("provider", currentApi,
+	                                APIUtil.replaceEmailDomainBack(apiIdentifier.getProviderName()));
+	                        currentApi.put("version", currentApi,
+	                                apiIdentifier.getVersion());
+	                        currentApi.put("description", currentApi, api.getDescription());
+	                        currentApi.put("rates", currentApi, api.getRating());
+	                        currentApi.put("description", currentApi, api.getDescription());
+	                        currentApi.put("endpoint", currentApi, api.getUrl());
+	                        if (api.getThumbnailUrl() == null) {
+	                            currentApi.put("thumbnailurl", currentApi, "images/api-default.png");
+	                        } else {
+	                            currentApi.put("thumbnailurl", currentApi, APIUtil.prependWebContextRoot(api.getThumbnailUrl()));
+	                        }
+	                        currentApi.put("visibility", currentApi, api.getVisibility());
+	                        currentApi.put("visibleRoles", currentApi, api.getVisibleRoles());
+	                        currentApi.put("description", currentApi, api.getDescription());
+	
+	                        apiArray.put(i, apiArray, currentApi);
+	                        i++;
+	                    }
+	                    resultObj.put("apis", resultObj, apiArray);
+	                    resultObj.put("totalLength", resultObj, result.get("length"));
+	                }
+            }
             }
 
         }// end of the if
@@ -1230,28 +1230,28 @@
         APIManagerConfiguration config = HostObjectComponent.getAPIManagerConfiguration();
         return Boolean.parseBoolean(config.getFirstProperty(APIConstants.SELF_SIGN_UP_ENABLED));
     }
-
+    
     public static boolean jsFunction_isSelfSignupEnabledForTenant(Context cx,
-                                                                  Scriptable thisObj, Object[] args, Function funObj) {
-
-        boolean status = false;
-        if (!isStringArray(args)) {
+        Scriptable thisObj, Object[] args, Function funObj) {
+    	
+    	boolean status = false;
+    	if (!isStringArray(args)) {
             return status;
         }
 
         String tenantDomain = args[0].toString();
         try {
-            UserRegistrationConfigDTO signupConfig =
-                    SelfSignUpUtil.getSignupConfiguration(tenantDomain);
+	        UserRegistrationConfigDTO signupConfig =
+	        		SelfSignUpUtil.getSignupConfiguration(tenantDomain);
             if (signupConfig != null) {
                 status = signupConfig.isSignUpEnabled();
             }
         } catch (APIManagementException e) {
-            log.error("error while loading configuration from registry", e);
-        }
-
-        return status;
-
+	       log.error("error while loading configuration from registry", e);
+        }
+    	
+		return status;
+    	
     }
 
     public static NativeArray jsFunction_getAPIsWithTag(Context cx,
@@ -1281,17 +1281,17 @@
                     APIIdentifier apiIdentifier = api.getId();
                     currentApi.put("name", currentApi, apiIdentifier.getApiName());
                     currentApi.put("provider", currentApi,
-                                   APIUtil.replaceEmailDomainBack(apiIdentifier.getProviderName()));
+                            APIUtil.replaceEmailDomainBack(apiIdentifier.getProviderName()));
                     currentApi.put("version", currentApi,
-                                   apiIdentifier.getVersion());
+                            apiIdentifier.getVersion());
                     currentApi.put("description", currentApi, api.getDescription());
                     currentApi.put("rates", currentApi, api.getRating());
                     if (api.getThumbnailUrl() == null) {
                         currentApi.put("thumbnailurl", currentApi,
-                                       "images/api-default.png");
+                                "images/api-default.png");
                     } else {
                         currentApi.put("thumbnailurl", currentApi,
-                                       APIUtil.prependWebContextRoot(api.getThumbnailUrl()));
+                                APIUtil.prependWebContextRoot(api.getThumbnailUrl()));
                     }
                     currentApi.put("visibility", currentApi, api.getVisibility());
                     currentApi.put("visibleRoles", currentApi, api.getVisibleRoles());
@@ -1337,17 +1337,17 @@
                     APIIdentifier apiIdentifier = api.getId();
                     currentApi.put("name", currentApi, apiIdentifier.getApiName());
                     currentApi.put("provider", currentApi,
-                                   APIUtil.replaceEmailDomainBack(apiIdentifier.getProviderName()));
+                            APIUtil.replaceEmailDomainBack(apiIdentifier.getProviderName()));
                     currentApi.put("version", currentApi,
-                                   apiIdentifier.getVersion());
+                            apiIdentifier.getVersion());
                     currentApi.put("description", currentApi, api.getDescription());
                     currentApi.put("rates", currentApi, api.getRating());
                     if (api.getThumbnailUrl() == null) {
                         currentApi.put("thumbnailurl", currentApi,
-                                       "images/api-default.png");
+                                "images/api-default.png");
                     } else {
                         currentApi.put("thumbnailurl", currentApi,
-                                       APIUtil.prependWebContextRoot(api.getThumbnailUrl()));
+                                APIUtil.prependWebContextRoot(api.getThumbnailUrl()));
                     }
                     currentApi.put("visibility", currentApi, api.getVisibility());
                     currentApi.put("visibleRoles", currentApi, api.getVisibleRoles());
@@ -1383,9 +1383,9 @@
                         APIIdentifier apiIdentifier = api.getId();
                         currentApi.put("name", currentApi, apiIdentifier.getApiName());
                         currentApi.put("provider", currentApi,
-                                       apiIdentifier.getProviderName());
+                                apiIdentifier.getProviderName());
                         currentApi.put("version", currentApi,
-                                       apiIdentifier.getVersion());
+                                apiIdentifier.getVersion());
                         currentApi.put("description", currentApi, api.getDescription());
                         currentApi.put("rates", currentApi, api.getRating());
                         apiArray.put(i, apiArray, currentApi);
@@ -1548,53 +1548,53 @@
         }
         return myn;
     }
-
+    
     public static NativeObject jsFunction_getAllPaginatedPrototypedAPIs(Context cx,
-                                                                        Scriptable thisObj, Object[] args, Function funObj)
-            throws ScriptException, APIManagementException {
-        APIConsumer apiConsumer = getAPIConsumer(thisObj);
-        String tenantDomain;
+            							Scriptable thisObj, Object[] args, Function funObj)
+            										throws ScriptException, APIManagementException {
+    	APIConsumer apiConsumer = getAPIConsumer(thisObj);
+    	String tenantDomain;
         if (args[0] != null) {
-            tenantDomain = (String) args[0];
+        	tenantDomain = (String) args[0];
         } else {
-            tenantDomain = MultitenantConstants.SUPER_TENANT_DOMAIN_NAME;
-        }
-
+        	tenantDomain = MultitenantConstants.SUPER_TENANT_DOMAIN_NAME;
+        }
+            
         int start = Integer.parseInt((String) args[1]);
         int end = Integer.parseInt((String) args[2]);
-
+            
         return getPaginatedAPIsByStatus(apiConsumer, tenantDomain, start, end, APIConstants.PROTOTYPED);
-
+    	
     }
 
     public static NativeObject jsFunction_getAllPaginatedPublishedAPIs(Context cx,
                                                                        Scriptable thisObj, Object[] args, Function funObj)
             throws ScriptException, APIManagementException {
-
-        APIConsumer apiConsumer = getAPIConsumer(thisObj);
-        String tenantDomain;
+    	
+    	APIConsumer apiConsumer = getAPIConsumer(thisObj);
+    	String tenantDomain;
         if (args[0] != null) {
-            tenantDomain = (String) args[0];
+        	tenantDomain = (String) args[0];
         } else {
-            tenantDomain = MultitenantConstants.SUPER_TENANT_DOMAIN_NAME;
-        }
-
+        	tenantDomain = MultitenantConstants.SUPER_TENANT_DOMAIN_NAME;
+        }
+            
         int start = Integer.parseInt((String) args[1]);
         int end = Integer.parseInt((String) args[2]);
-
+            
         return getPaginatedAPIsByStatus(apiConsumer, tenantDomain, start, end, APIConstants.PUBLISHED);
-
-
-    }
-
-    private static NativeObject getPaginatedAPIsByStatus(APIConsumer apiConsumer, String tenantDomain, int start,
-                                                         int end, String status) {
-
-        Set<API> apiSet;
+            
+            
+    }
+    
+    private static NativeObject getPaginatedAPIsByStatus(APIConsumer apiConsumer, String tenantDomain, int start, 
+    		int end, String status) {
+    	
+    	Set<API> apiSet;
         Map<String, Object> resultMap;
         NativeArray myn = new NativeArray(0);
         NativeObject result = new NativeObject();
-
+        
         try {
             if (tenantDomain != null && !MultitenantConstants.SUPER_TENANT_DOMAIN_NAME.equals(tenantDomain)) {
                 PrivilegedCarbonContext.startTenantFlow();
@@ -1659,7 +1659,7 @@
 
     public static NativeArray jsFunction_getAPI(Context cx, Scriptable thisObj,
                                                 Object[] args, Function funObj) throws ScriptException,
-                                                                                       APIManagementException {
+            APIManagementException {
 
         String providerName;
         String apiName;
@@ -1747,7 +1747,7 @@
                             tierObj.put("tierName", tierObj, tier.getName());
                             tierObj.put("tierDisplayName", tierObj, tier.getDisplayName());
                             tierObj.put("tierDescription", tierObj,
-                                        tier.getDescription() != null ? tier.getDescription() : "");
+                                    tier.getDescription() != null ? tier.getDescription() : "");
                             if (tier.getTierAttributes() != null) {
                                 Map<String, Object> attributes;
                                 attributes = tier.getTierAttributes();
@@ -1832,7 +1832,7 @@
         }
         return myn;
     }
-
+    
     /**
      * Returns all the HTTPs Gateway Endpoint URLs of all the Gateway Endpoints
      * @param cx
@@ -1844,30 +1844,30 @@
      * @throws APIManagementException
      */
     public static NativeArray jsFunction_getHTTPsGatewayEndpointURLs(Context cx, Scriptable thisObj,
-                                                                     Object[] args, Function funObj) throws ScriptException,
-                                                                                                            APIManagementException {
-        NativeArray myn = new NativeArray(0);
-
-        APIManagerConfiguration config = HostObjectComponent.getAPIManagerConfiguration();
+                                         Object[] args, Function funObj) throws ScriptException,
+                                         APIManagementException {
+    	NativeArray myn = new NativeArray(0);
+    	
+    	APIManagerConfiguration config = HostObjectComponent.getAPIManagerConfiguration();
         Map<String, Environment> environments = config.getApiGatewayEnvironments();
-
+        
         int index = 0;
         for (Environment environment : environments.values()) {
-            String apiGatewayEndpoints = environment.getApiGatewayEndpoint();
-
-            List<String> urlsList = new ArrayList<String>();
-            urlsList.addAll(Arrays.asList(apiGatewayEndpoints.split(",")));
-            ListIterator<String> it = urlsList.listIterator();
-
-            while (it.hasNext()) {
-                String url = it.next();
+        	String apiGatewayEndpoints = environment.getApiGatewayEndpoint();
+
+        	List<String> urlsList = new ArrayList<String>();
+        	urlsList.addAll(Arrays.asList(apiGatewayEndpoints.split(",")));
+        	ListIterator<String> it = urlsList.listIterator();
+        	
+        	while (it.hasNext()) {
+        		String url = it.next();
                 if (url != null && url.startsWith("https:")) {
-                    myn.put(index, myn, url);
-                    index ++;
-                }
-            }
-        }
-
+                	myn.put(index, myn, url);
+                	index ++;
+                }
+        	}
+        }
+        
         return myn;
     }
 
@@ -1902,7 +1902,7 @@
     public static boolean jsFunction_isSubscribed(Context cx, Scriptable thisObj,
                                                   Object[] args, Function funObj)
             throws ScriptException,
-                   APIManagementException {
+            APIManagementException {
 
         String username = null;
         if (args != null && args.length != 0) {
@@ -1991,7 +1991,7 @@
             version = (String) args[2];
         }
         APIIdentifier apiIdentifier = new APIIdentifier(providerName, apiName,
-                                                        version);
+                version);
         NativeArray myn = new NativeArray(0);
         APIConsumer apiConsumer = getAPIConsumer(thisObj);
         try {
@@ -2092,7 +2092,7 @@
             }
             if (!isTierAllowed) {
                 throw new APIManagementException("Tier " + tier + " is not allowed for API " + apiName + "-" + version + ". Only "
-                                                 + Arrays.toString(allowedTierList.toArray()) + " Tiers are alllowed.");
+                        + Arrays.toString(allowedTierList.toArray()) + " Tiers are alllowed.");
             }
             if (apiConsumer.isTierDeneid(tier)) {
                 throw new APIManagementException("Tier " + tier + " is not allowed for user " + userId);
@@ -2249,7 +2249,7 @@
                 }
             } catch (APIManagementException e) {
                 log.error("Error while Rating API " + apiName
-                          + e);
+                        + e);
                 return myn;
             } catch (Exception e) {
                 log.error("Error while Rating API " + apiName + e);
@@ -2297,7 +2297,7 @@
 
             } catch (APIManagementException e) {
                 throw new APIManagementException("Error while remove User Rating of the API " + apiName
-                                                 + e);
+                        + e);
 
             } catch (Exception e) {
                 throw new APIManagementException("Error while remove User Rating of the API  " + apiName + e);
@@ -2361,15 +2361,15 @@
             apiName = (String) args[0];
             version = (String) args[1];
             providerName = (String) args[2];
-
+            
             providerName = APIUtil.replaceEmailDomain(providerName);
 
             String apiDefinitionFilePath = APIUtil.getAPIDefinitionFilePath(apiName, version, providerName);
             apiDefinitionFilePath = RegistryConstants.PATH_SEPARATOR + "registry"
-                                    + RegistryConstants.PATH_SEPARATOR + "resource"
-                                    + RegistryConstants.PATH_SEPARATOR + "_system"
-                                    + RegistryConstants.PATH_SEPARATOR + "governance"
-                                    + apiDefinitionFilePath;
+                    + RegistryConstants.PATH_SEPARATOR + "resource"
+                    + RegistryConstants.PATH_SEPARATOR + "_system"
+                    + RegistryConstants.PATH_SEPARATOR + "governance"
+                    + apiDefinitionFilePath;
 
             apiDefinitionFilePath = APIUtil.prependTenantPrefix(apiDefinitionFilePath, providerName);
 
@@ -2392,7 +2392,7 @@
      * @throws ScriptException
      */
     public static NativeObject jsFunction_getSwaggerResource(Context cx, Scriptable thisObj,
-                                                             Object[] args,	Function funObj) throws APIManagementException, ScriptException {
+                                                               Object[] args,	Function funObj) throws APIManagementException, ScriptException {
         if (args==null||args.length == 0) {
             handleException("Invalid number of input parameters.");
         }
@@ -2411,23 +2411,23 @@
         version = (version != null ? version.trim() : null);
         APIIdentifier apiId = new APIIdentifier(provider, name, version);
         APIConsumer apiConsumer = getAPIConsumer(thisObj);
-
+        
         boolean isTenantFlowStarted = false;
         String apiJSON = null;
         try {
-            String tenantDomain = MultitenantUtils.getTenantDomain(APIUtil.replaceEmailDomainBack(provider));
-            if (tenantDomain != null && !MultitenantConstants.SUPER_TENANT_DOMAIN_NAME.equals(tenantDomain)) {
-                isTenantFlowStarted = true;
-                PrivilegedCarbonContext.startTenantFlow();
-                PrivilegedCarbonContext.getThreadLocalCarbonContext().setTenantDomain(tenantDomain, true);
-            }
-            apiJSON = apiConsumer.getSwaggerDefinition(apiId);
+	        String tenantDomain = MultitenantUtils.getTenantDomain(APIUtil.replaceEmailDomainBack(provider));
+	        if (tenantDomain != null && !MultitenantConstants.SUPER_TENANT_DOMAIN_NAME.equals(tenantDomain)) {
+	            isTenantFlowStarted = true;
+	            PrivilegedCarbonContext.startTenantFlow();
+	            PrivilegedCarbonContext.getThreadLocalCarbonContext().setTenantDomain(tenantDomain, true);
+	        }
+	        apiJSON = apiConsumer.getSwaggerDefinition(apiId);
         }finally {
-            if (isTenantFlowStarted) {
+        	if (isTenantFlowStarted) {
                 PrivilegedCarbonContext.endTenantFlow();
             }
         }
-
+        
         NativeObject row = new NativeObject();
         row.put("swagger", row, apiJSON);
 
@@ -2490,65 +2490,66 @@
         }
     }
 
-    private static List<Scope> getAllowedScopesForUserApplication(String username,
-                                                                  Set<Scope> reqScopeSet) {
-        String[] userRoles = null;
-        List<Scope> authorizedScopes = new ArrayList<Scope>();
-        try {
-            userRoles = APIUtil.getListOfRoles(username);
-        } catch (APIManagementException e) {
-            log.error("Error while getting  the roles for user", e);
-        }
-
-        List<String> userRoleList = new ArrayList<String>(Arrays.asList(userRoles));
-
-        //Iterate the requested scopes list.
-        for (Scope scope : reqScopeSet) {
-            //Get the set of roles associated with the requested scope.
-            String roles = scope.getRoles();
-
-            //If the scope has been defined in the context of the App and if roles have been defined for the scope
-            if (roles != null && roles.length() != 0) {
-                List<String> roleList =
-                        new ArrayList<String>(Arrays.asList(roles.replaceAll(" ", "").split(",")));
-                //Check if user has at least one of the roles associated with the scope
-                roleList.retainAll(userRoleList);
-                if (!roleList.isEmpty()) {
-                    authorizedScopes.add(scope);
-                }
-            }
-        }
-
-        return authorizedScopes;
-    }
-
-    private static String getScopeNamesbyKey(String scopeKey, Set<Scope> availableScopeSet) {
-        //convert scope keys to names
-        StringBuilder scopeBuilder = new StringBuilder("");
-        String prodKeyScope;
-
-        if (scopeKey.equals(APIConstants.OAUTH2_DEFAULT_SCOPE)) {
-            scopeBuilder.append("Default  ");
-        } else {
-            List<String> inputScopeList = new ArrayList<String>(Arrays.asList(scopeKey.split(" ")));
-            String scopeName = "";
-            for (String inputScope : inputScopeList) {
-                for (Scope availableScope : availableScopeSet) {
-                    if (availableScope.getKey().equals(inputScope)) {
-                        scopeName = availableScope.getName();
-                        break;
-                    }
-                }
-                scopeBuilder.append(scopeName);
-                scopeBuilder.append(", ");
-            }
-        }
-        prodKeyScope = scopeBuilder.toString();
-        prodKeyScope = prodKeyScope.substring(0, prodKeyScope.length() - 2);
-        return prodKeyScope;
-    }
-
-    public static NativeObject jsFunction_getAllSubscriptions(Context cx,Scriptable thisObj, Object[] args, Function funObj)
+	private static List<Scope> getAllowedScopesForUserApplication(String username,
+	                                                              Set<Scope> reqScopeSet) {
+		String[] userRoles = null;
+		List<Scope> authorizedScopes = new ArrayList<Scope>();
+		try {
+			userRoles = APIUtil.getListOfRoles(username);
+		} catch (APIManagementException e) {
+			log.error("Error while getting  the roles for user", e);
+		}
+
+		List<String> userRoleList = new ArrayList<String>(Arrays.asList(userRoles));
+
+		//Iterate the requested scopes list.
+		for (Scope scope : reqScopeSet) {
+			//Get the set of roles associated with the requested scope.
+			String roles = scope.getRoles();
+
+			//If the scope has been defined in the context of the App and if roles have been defined for the scope
+			if (roles != null && roles.length() != 0) {
+				List<String> roleList =
+						new ArrayList<String>(Arrays.asList(roles.replaceAll(" ", "").split(",")));
+				//Check if user has at least one of the roles associated with the scope
+				roleList.retainAll(userRoleList);
+				if (!roleList.isEmpty()) {
+					authorizedScopes.add(scope);
+				}
+			}
+		}
+
+		return authorizedScopes;
+	}
+
+	private static String getScopeNamesbyKey(String scopeKey, Set<Scope> availableScopeSet) {
+		//convert scope keys to names
+		StringBuilder scopeBuilder = new StringBuilder("");
+		String prodKeyScope;
+
+		if (scopeKey.equals(APIConstants.OAUTH2_DEFAULT_SCOPE)) {
+			scopeBuilder.append("Default  ");
+		} else {
+			List<String> inputScopeList = new ArrayList<String>(Arrays.asList(scopeKey.split(" ")));
+			String scopeName = "";
+			for (String inputScope : inputScopeList) {
+				for (Scope availableScope : availableScopeSet) {
+					if (availableScope.getKey().equals(inputScope)) {
+						scopeName = availableScope.getName();
+						break;
+					}
+				}
+				scopeBuilder.append(scopeName);
+				scopeBuilder.append(", ");
+			}
+		}
+		prodKeyScope = scopeBuilder.toString();
+		prodKeyScope = prodKeyScope.substring(0, prodKeyScope.length() - 2);
+		return prodKeyScope;
+	}
+
+    public static NativeArray jsFunction_getAllSubscriptions(Context cx,
+                                                             Scriptable thisObj, Object[] args, Function funObj)
             throws ScriptException, APIManagementException {
 
         if (args == null || args.length == 0 || !isStringArray(args)) {
@@ -2559,12 +2560,12 @@
         Integer subscriptionCount = 0;
         NativeObject result = new NativeObject();
         boolean isTenantFlowStarted = false;
-
+        
         long startTime = 0;
         if(log.isDebugEnabled()){
             startTime = System.currentTimeMillis();
         }
-
+        
         try {
             String username = args[0].toString();
             String appName = args[1].toString();
@@ -2587,46 +2588,6 @@
                 int i = 0;
                 for (Application application : applications) {
 
-<<<<<<< HEAD
-                    long startLoop = 0;
-                    if (log.isDebugEnabled()) {
-                        startLoop = System.currentTimeMillis();
-                    }
-
-                    NativeArray apisArray = new NativeArray(0);
-                    Set<Scope> scopeSet = new LinkedHashSet<Scope>();
-                    NativeArray scopesArray = new NativeArray(0);
-                    if (((appName == null || "".equals(appName)) && i == 0) ||
-                        appName.equals(application.getName())) {
-
-                        //get subscribed APIs set for application
-                        Set<SubscribedAPI> subscribedAPIs =
-                                apiConsumer.getSubscribedAPIs(subscriber, application.getName());
-
-                        List<APIIdentifier> identifiers = new ArrayList<APIIdentifier>();
-                        for (SubscribedAPI subscribedAPI : subscribedAPIs) {
-                            addAPIObj(subscribedAPI, apisArray, thisObj, application);
-                            identifiers.add(subscribedAPI.getApiId());
-
-                        }
-
-                        if (!identifiers.isEmpty()) {
-                            //get scopes for subscribed apis
-                            scopeSet = apiConsumer.getScopesBySubscribedAPIs(identifiers);
-                            for (Scope scope : scopeSet) {
-                                NativeObject scopeObj = new NativeObject();
-                                scopeObj.put("scopeKey", scopeObj, scope.getKey());
-                                scopeObj.put("scopeName", scopeObj, scope.getName());
-                                scopesArray.put(scopesArray.getIds().length, scopesArray, scopeObj);
-                            }
-                        }
-
-                        if (log.isDebugEnabled()) {
-                            log.debug("getSubscribedAPIs loop took : " +
-                                      (System.currentTimeMillis() - startLoop) + "ms");
-                        }
-                    }
-=======
 	                long startLoop = 0;
 	                if (log.isDebugEnabled()) {
 		                startLoop = System.currentTimeMillis();
@@ -2667,7 +2628,6 @@
 			                          (System.currentTimeMillis() - startLoop) + "ms");
 		                }
 	                }
->>>>>>> 8a4031af
 
                     if (ApplicationStatus.APPLICATION_APPROVED.equals(application.getStatus())) {
                         NativeObject appObj = new NativeObject();
@@ -2677,11 +2637,11 @@
                         APIKey prodKey = getAppKey(application, APIConstants.API_KEY_TYPE_PRODUCTION);
 
                         boolean prodEnableRegenarateOption = true;
-                        String prodKeyScope = "";
-                        if (prodKey != null && prodKey.getTokenScope() != null) {
-                            //convert scope keys to names
-                            prodKeyScope = getScopeNamesbyKey(prodKey.getTokenScope(), scopeSet);
-                        }
+	                    String prodKeyScope = "";
+	                    if (prodKey != null && prodKey.getTokenScope() != null) {
+		                    //convert scope keys to names
+		                    prodKeyScope = getScopeNamesbyKey(prodKey.getTokenScope(), scopeSet);
+	                    }
 
                         boolean prodEnableReganarateOption = true;
                         if (prodKey != null && prodKey.getAccessToken() != null) {
@@ -2712,7 +2672,7 @@
                                 appObj.put("prodValidityTime", appObj, -1);
                             } else {
                                 appObj.put("prodValidityTime", appObj,
-                                           getApplicationAccessTokenValidityPeriodInSeconds() * 1000);
+                                        getApplicationAccessTokenValidityPeriodInSeconds() * 1000);
                             }
                             appObj.put("prodKeyState", appObj, prodKey.getState());
                         } else {
@@ -2727,7 +2687,7 @@
                                 appObj.put("prodValidityTime", appObj, -1);
                             } else {
                                 appObj.put("prodValidityTime", appObj,
-                                           getApplicationAccessTokenValidityPeriodInSeconds() * 1000);
+                                        getApplicationAccessTokenValidityPeriodInSeconds() * 1000);
                             }
                         }
 
@@ -2747,13 +2707,13 @@
                             appObj.put("sandboxConsumerSecret", appObj, sandboxKey.getConsumerSecret());
                             appObj.put("sandboxKeyState", appObj, sandboxKey.getState());
                             if (sandboxKey.getValidityPeriod() == Long.MAX_VALUE) {
-                                sandEnableRegenarateOption = false;
+	                            sandEnableRegenarateOption = false;
                             }
                             appObj.put("sandRegenarateOption", appObj, sandEnableRegenarateOption);
                             appObj.put("sandboxAuthorizedDomains", appObj, sandboxKey.getAuthorizedDomains());
                             if (isApplicationAccessTokenNeverExpire(sandboxKey.getValidityPeriod())) {
                                 if (tenantDomain != null &&
-                                    !MultitenantConstants.SUPER_TENANT_DOMAIN_NAME.equals(tenantDomain)) {
+                                        !MultitenantConstants.SUPER_TENANT_DOMAIN_NAME.equals(tenantDomain)) {
                                     isTenantFlowStarted = true;
                                     PrivilegedCarbonContext.startTenantFlow();
                                     PrivilegedCarbonContext.getThreadLocalCarbonContext()
@@ -2776,7 +2736,7 @@
                                 appObj.put("sandValidityTime", appObj, -1);
                             } else {
                                 appObj.put("sandValidityTime", appObj,
-                                           getApplicationAccessTokenValidityPeriodInSeconds() * 1000);
+                                        getApplicationAccessTokenValidityPeriodInSeconds() * 1000);
                             }
                         } else {
                             appObj.put("sandboxKey", appObj, null);
@@ -2790,7 +2750,7 @@
                                 appObj.put("sandValidityTime", appObj, -1);
                             } else {
                                 appObj.put("sandValidityTime", appObj,
-                                           getApplicationAccessTokenValidityPeriodInSeconds() * 1000);
+                                        getApplicationAccessTokenValidityPeriodInSeconds() * 1000);
                             }
                         }
 
@@ -2809,7 +2769,7 @@
                 PrivilegedCarbonContext.endTenantFlow();
             }
         }
-
+        
         if (log.isDebugEnabled()) {
             log.debug("jsFunction_getMySubscriptionDetail took : " + (System.currentTimeMillis() - startTime) + "ms");
         }
@@ -3224,7 +3184,7 @@
 
 
         if (args != null && isStringArray(args)) {
-            providerName = (String) args[0];
+        	providerName = (String) args[0];
             apiName = (String) args[1];
             version = (String) args[2];
             docName = (String) args[3];
@@ -3237,10 +3197,10 @@
                     PrivilegedCarbonContext.startTenantFlow();
                     PrivilegedCarbonContext.getThreadLocalCarbonContext().setTenantDomain(tenantDomain, true);
                 }
-                providerName = APIUtil.replaceEmailDomain(URLDecoder.decode(providerName, "UTF-8"));
-                APIIdentifier apiId = new APIIdentifier(providerName, apiName,
-                                                        version);
-
+            	providerName = APIUtil.replaceEmailDomain(URLDecoder.decode(providerName, "UTF-8"));
+            	APIIdentifier apiId = new APIIdentifier(providerName, apiName,
+                        version);
+            	
                 APIConsumer apiConsumer = getAPIConsumer(thisObj);
                 content = apiConsumer.getDocumentationContent(apiId, docName);
             } catch (Exception e) {
@@ -3300,7 +3260,7 @@
     public static void jsFunction_addUser(Context cx, Scriptable thisObj,
                                           Object[] args,
                                           Function funObj) throws APIManagementException {
-        String customErrorMsg = null;
+    	String customErrorMsg = null;
 
         if (args != null && isStringArray(args)) {
             String username = args[0].toString();
@@ -3327,205 +3287,205 @@
         /* assign empty string for rest of the user fields */
             for (int i = fieldValues.length; i < userFields.length; i++) {
                 userFields[i].setFieldValue("");
-            }
-
+            }  
+         
             boolean isTenantFlowStarted = false;
-
+            
             try {
 
-                if (tenantDomain != null &&
-                    !MultitenantConstants.SUPER_TENANT_DOMAIN_NAME.equals(tenantDomain)) {
-                    isTenantFlowStarted = true;
-                    PrivilegedCarbonContext.startTenantFlow();
-                    PrivilegedCarbonContext.getThreadLocalCarbonContext()
-                            .setTenantDomain(tenantDomain, true);
-                }
-                // get the signup configuration
-                UserRegistrationConfigDTO signupConfig =
-                        SelfSignUpUtil.getSignupConfiguration(tenantDomain);
-                // set tenant specific sign up user storage
-                if (signupConfig != null && signupConfig.getSignUpDomain() != "") {
-                    if (!signupConfig.isSignUpEnabled()) {
-                        handleException("Self sign up has been disabled for this tenant domain");
-                    }
-                    int index = username.indexOf(UserCoreConstants.DOMAIN_SEPARATOR);
+				if (tenantDomain != null &&
+						!MultitenantConstants.SUPER_TENANT_DOMAIN_NAME.equals(tenantDomain)) {
+					isTenantFlowStarted = true;
+					PrivilegedCarbonContext.startTenantFlow();
+					PrivilegedCarbonContext.getThreadLocalCarbonContext()
+					.setTenantDomain(tenantDomain, true);
+				}
+				// get the signup configuration
+				UserRegistrationConfigDTO signupConfig =
+						SelfSignUpUtil.getSignupConfiguration(tenantDomain);
+				// set tenant specific sign up user storage
+				if (signupConfig != null && signupConfig.getSignUpDomain() != "") {
+					if (!signupConfig.isSignUpEnabled()) {
+						handleException("Self sign up has been disabled for this tenant domain");
+					}
+					int index = username.indexOf(UserCoreConstants.DOMAIN_SEPARATOR);
 					/*
 					 * if there is a different domain provided by the user other than one 
 					 * given in the configuration, add the correct signup domain. Here signup
 					 * domain refers to the user storage
 					 */
-
-                    if (index > 0) {
-                        username =
-                                signupConfig.getSignUpDomain().toUpperCase() +
-                                UserCoreConstants.DOMAIN_SEPARATOR +
-                                username.substring(index + 1);
-                    } else {
-                        username =
-                                signupConfig.getSignUpDomain().toUpperCase() +
-                                UserCoreConstants.DOMAIN_SEPARATOR + username;
-                    }
-                }
-
-                //check whether admin credentials are correct.
-                boolean validCredentials = checkCredentialsForAuthServer(signupConfig.getAdminUserName(),
-                                                                         signupConfig.getAdminPassword(), serverURL);
-
-                if(validCredentials) {
-                    UserDTO userDTO = new UserDTO();
-                    userDTO.setUserFields(userFields);
-                    userDTO.setUserName(username);
-                    userDTO.setPassword(password);
-
-
-
-                    UserRegistrationAdminServiceStub stub =
-                            new UserRegistrationAdminServiceStub(
-                                    null,
-                                    serverURL +
-                                    "UserRegistrationAdminService");
-                    ServiceClient client = stub._getServiceClient();
-                    Options option = client.getOptions();
-                    option.setManageSession(true);
-
-                    stub.addUser(userDTO);
-
-                    WorkflowExecutor userSignUpWFExecutor =
-                            WorkflowExecutorFactory.getInstance()
-                                    .getWorkflowExecutor(WorkflowConstants.WF_TYPE_AM_USER_SIGNUP);
-
-                    WorkflowDTO signUpWFDto = new WorkflowDTO();
-                    signUpWFDto.setWorkflowReference(username);
-                    signUpWFDto.setStatus(WorkflowStatus.CREATED);
-                    signUpWFDto.setCreatedTime(System.currentTimeMillis());
-                    signUpWFDto.setTenantDomain(tenantDomain);
-
-                    try {
-                        int tenantId =
-                                ServiceReferenceHolder.getInstance().getRealmService()
-                                        .getTenantManager()
-                                        .getTenantId(tenantDomain);
-                        signUpWFDto.setTenantId(tenantId);
-                    } catch (org.wso2.carbon.user.api.UserStoreException e) {
-                        log.error("Error while loading Tenant ID for given tenant domain :" +
-                                  tenantDomain);
-                    }
-
-                    signUpWFDto.setExternalWorkflowReference(userSignUpWFExecutor.generateUUID());
-                    signUpWFDto.setWorkflowType(WorkflowConstants.WF_TYPE_AM_USER_SIGNUP);
-                    signUpWFDto.setCallbackUrl(userSignUpWFExecutor.getCallbackURL());
-
-                    try {
-                        userSignUpWFExecutor.execute(signUpWFDto);
-                    } catch (WorkflowException e) {
-                        log.error("Unable to execute User SignUp Workflow", e);
-                        // removeUser(username, config, serverURL);
-                        removeTenantUser(username, signupConfig, serverURL);
-
-                        handleException("Unable to execute User SignUp Workflow", e);
-                    }
-                } else {
-                    customErrorMsg = "Unable to add a user. Please check credentials in "
-                                     + "the signup-config.xml in the registry";
-                    handleException(customErrorMsg);
-                }
-
-
-            } catch (RemoteException e) {
-                handleException(e.getMessage(), e);
-            } catch (Exception e) {
-                if(customErrorMsg != null) {
-                    handleException(customErrorMsg);
-                } else {
-                    handleException("Error while adding the user: " + username, e);
-                }
-
-            } finally {
-                if (isTenantFlowStarted) {
-                    PrivilegedCarbonContext.endTenantFlow();
-                }
-            }
+				
+					if (index > 0) {
+						username =
+								signupConfig.getSignUpDomain().toUpperCase() +
+								UserCoreConstants.DOMAIN_SEPARATOR +
+								username.substring(index + 1);
+					} else {
+						username =
+								signupConfig.getSignUpDomain().toUpperCase() +
+								UserCoreConstants.DOMAIN_SEPARATOR + username;
+					}
+				}
+				
+				//check whether admin credentials are correct. 
+				boolean validCredentials = checkCredentialsForAuthServer(signupConfig.getAdminUserName(), 
+						signupConfig.getAdminPassword(), serverURL);
+				
+				if(validCredentials) {
+					UserDTO userDTO = new UserDTO();
+					userDTO.setUserFields(userFields);
+					userDTO.setUserName(username);
+					userDTO.setPassword(password);
+					
+					
+
+					UserRegistrationAdminServiceStub stub =
+							new UserRegistrationAdminServiceStub(
+							                                     null,
+							                                     serverURL +
+							                                     "UserRegistrationAdminService");
+					ServiceClient client = stub._getServiceClient();
+					Options option = client.getOptions();
+					option.setManageSession(true);
+
+					stub.addUser(userDTO);
+
+					WorkflowExecutor userSignUpWFExecutor =
+							WorkflowExecutorFactory.getInstance()
+							.getWorkflowExecutor(WorkflowConstants.WF_TYPE_AM_USER_SIGNUP);
+
+					WorkflowDTO signUpWFDto = new WorkflowDTO();
+					signUpWFDto.setWorkflowReference(username);
+					signUpWFDto.setStatus(WorkflowStatus.CREATED);
+					signUpWFDto.setCreatedTime(System.currentTimeMillis());
+					signUpWFDto.setTenantDomain(tenantDomain);
+
+					try {
+						int tenantId =
+								ServiceReferenceHolder.getInstance().getRealmService()
+								.getTenantManager()
+								.getTenantId(tenantDomain);
+						signUpWFDto.setTenantId(tenantId);
+					} catch (org.wso2.carbon.user.api.UserStoreException e) {
+						log.error("Error while loading Tenant ID for given tenant domain :" +
+								tenantDomain);
+					}
+
+					signUpWFDto.setExternalWorkflowReference(userSignUpWFExecutor.generateUUID());
+					signUpWFDto.setWorkflowType(WorkflowConstants.WF_TYPE_AM_USER_SIGNUP);
+					signUpWFDto.setCallbackUrl(userSignUpWFExecutor.getCallbackURL());
+
+					try {
+						userSignUpWFExecutor.execute(signUpWFDto);
+					} catch (WorkflowException e) {
+						log.error("Unable to execute User SignUp Workflow", e);
+						// removeUser(username, config, serverURL);
+						removeTenantUser(username, signupConfig, serverURL);
+						
+						handleException("Unable to execute User SignUp Workflow", e);
+					}
+				} else {
+					customErrorMsg = "Unable to add a user. Please check credentials in "
+							+ "the signup-config.xml in the registry";
+					handleException(customErrorMsg);
+				}
+				
+
+			} catch (RemoteException e) {
+				handleException(e.getMessage(), e);
+			} catch (Exception e) {
+				if(customErrorMsg != null) {
+					handleException(customErrorMsg);
+				} else {
+					handleException("Error while adding the user: " + username, e);
+				}
+				
+			} finally {
+				if (isTenantFlowStarted) {
+					PrivilegedCarbonContext.endTenantFlow();
+				}
+			}
         } else {
             handleException("Invalid input parameters.");
         }
     }
 
     private static void removeUser(String username, APIManagerConfiguration config, String serverURL)
-            throws RemoteException,
-                   UserAdminUserAdminException {
-        UserAdminStub userAdminStub = new UserAdminStub(null, serverURL + "UserAdmin");
-        String adminUsername = config.getFirstProperty(APIConstants.AUTH_MANAGER_USERNAME);
-        String adminPassword = config.getFirstProperty(APIConstants.AUTH_MANAGER_PASSWORD);
-
-        CarbonUtils.setBasicAccessSecurityHeaders(adminUsername, adminPassword, true,
-                                                  userAdminStub._getServiceClient());
-        userAdminStub.deleteUser(username);
-    }
-
-    /**
-     * remove user
-     *
-     * @param username
-     * @param signupConfig
-     *            tenant based configuration
-     * @param serverURL
-     * @throws java.rmi.RemoteException
-     * @throws UserAdminUserAdminException
-     */
-    private static void removeTenantUser(String username, UserRegistrationConfigDTO signupConfig,
-                                         String serverURL) throws RemoteException,
-                                                                  UserAdminUserAdminException {
-        UserAdminStub userAdminStub = new UserAdminStub(null, serverURL + "UserAdmin");
-        String adminUsername = signupConfig.getAdminUserName();
-        String adminPassword = signupConfig.getAdminPassword();
-
-        CarbonUtils.setBasicAccessSecurityHeaders(adminUsername, adminPassword, true,
-                                                  userAdminStub._getServiceClient());
-        String tenantAwareUserName = MultitenantUtils.getTenantAwareUsername(username);
-        int index = tenantAwareUserName.indexOf(UserCoreConstants.DOMAIN_SEPARATOR);
-        //remove the 'PRIMARY' part from the user name
-        if (index > 0) {
-            if(tenantAwareUserName.substring(0, index)
-                    .equalsIgnoreCase(UserCoreConstants.PRIMARY_DEFAULT_DOMAIN_NAME)){
-                tenantAwareUserName = tenantAwareUserName.substring(index + 1);
-            }
-        }
-
-        userAdminStub.deleteUser(tenantAwareUserName);
-    }
-
-    /**
-     * check whether UserAdmin service can be accessed using the admin credentials in the
-     * @param userName
-     * @param password
-     * @param serverURL
-     * @return
-     */
-    private static boolean checkCredentialsForAuthServer(String userName, String password, String serverURL) {
-
-        boolean status = false;
-        try {
-            UserAdminStub userAdminStub = new UserAdminStub(null, serverURL + "UserAdmin");
-            CarbonUtils.setBasicAccessSecurityHeaders(userName, password, true,
-                                                      userAdminStub._getServiceClient());
-            //send a request. if exception occurs, then the credentials are not correct.
-            FlaggedName[] roles = userAdminStub.getRolesOfCurrentUser();
-            status = true;
-        } catch (RemoteException e) {
-            log.error(e);
-            status = false;
-        } catch (UserAdminUserAdminException e) {
-            log.error("Error in checking admin credentials. Please check credentials in "
-                      + "the signup-config.xml in the registry. ");
-            status = false;
-        }
-        return status;
-    }
-
+			throws RemoteException,
+			UserAdminUserAdminException {
+		UserAdminStub userAdminStub = new UserAdminStub(null, serverURL + "UserAdmin");
+		String adminUsername = config.getFirstProperty(APIConstants.AUTH_MANAGER_USERNAME);
+		String adminPassword = config.getFirstProperty(APIConstants.AUTH_MANAGER_PASSWORD);
+
+		CarbonUtils.setBasicAccessSecurityHeaders(adminUsername, adminPassword, true,
+		                                          userAdminStub._getServiceClient());
+		userAdminStub.deleteUser(username);
+	}
+
+	/**
+	 * remove user
+	 * 
+	 * @param username
+	 * @param signupConfig
+	 *            tenant based configuration
+	 * @param serverURL
+	 * @throws java.rmi.RemoteException
+	 * @throws UserAdminUserAdminException
+	 */
+	private static void removeTenantUser(String username, UserRegistrationConfigDTO signupConfig,
+	                                     String serverURL) throws RemoteException,
+	                                     UserAdminUserAdminException {
+		UserAdminStub userAdminStub = new UserAdminStub(null, serverURL + "UserAdmin");
+		String adminUsername = signupConfig.getAdminUserName();
+		String adminPassword = signupConfig.getAdminPassword();
+
+		CarbonUtils.setBasicAccessSecurityHeaders(adminUsername, adminPassword, true,
+		                                          userAdminStub._getServiceClient());
+		String tenantAwareUserName = MultitenantUtils.getTenantAwareUsername(username);
+		int index = tenantAwareUserName.indexOf(UserCoreConstants.DOMAIN_SEPARATOR);
+		//remove the 'PRIMARY' part from the user name		
+		if (index > 0) {
+			if(tenantAwareUserName.substring(0, index)
+					.equalsIgnoreCase(UserCoreConstants.PRIMARY_DEFAULT_DOMAIN_NAME)){
+				tenantAwareUserName = tenantAwareUserName.substring(index + 1);
+			}			
+		} 
+
+		userAdminStub.deleteUser(tenantAwareUserName);
+	}
+
+	/**
+	 * check whether UserAdmin service can be accessed using the admin credentials in the 
+	 * @param userName
+	 * @param password
+	 * @param serverURL
+	 * @return
+	 */
+	private static boolean checkCredentialsForAuthServer(String userName, String password, String serverURL) {
+		
+		boolean status = false;
+		try {
+			UserAdminStub userAdminStub = new UserAdminStub(null, serverURL + "UserAdmin");
+			CarbonUtils.setBasicAccessSecurityHeaders(userName, password, true,
+	                userAdminStub._getServiceClient());
+			//send a request. if exception occurs, then the credentials are not correct.
+			FlaggedName[] roles = userAdminStub.getRolesOfCurrentUser();
+			status = true;
+		} catch (RemoteException e) {
+			log.error(e);
+			status = false;
+		} catch (UserAdminUserAdminException e) {
+			log.error("Error in checking admin credentials. Please check credentials in "
+						+ "the signup-config.xml in the registry. ");
+			status = false;
+		}		
+		return status;
+	}
+	
     public static boolean jsFunction_isUserExists(Context cx, Scriptable thisObj,
                                                   Object[] args, Function funObj)
             throws ScriptException,
-                   APIManagementException, org.wso2.carbon.user.api.UserStoreException {
+            APIManagementException, org.wso2.carbon.user.api.UserStoreException {
         if (args == null || args.length == 0) {
             handleException("Invalid input parameters to the isUserExists method");
         }
@@ -3541,8 +3501,8 @@
             RealmService realmService = ServiceReferenceHolder.getInstance().getRealmService();
             //UserRealm realm = realmService.getBootstrapRealm();
             int tenantId = ServiceReferenceHolder.getInstance().getRealmService().getTenantManager()
-                    .getTenantId(tenantDomain);
-            UserRealm realm = (UserRealm) realmService.getTenantUserRealm(tenantId);
+    				.getTenantId(tenantDomain);
+    		UserRealm realm = (UserRealm) realmService.getTenantUserRealm(tenantId);
             UserStoreManager manager = realm.getUserStoreManager();
             if (manager.isExistingUser(tenantAwareUserName)) {
                 exists = true;
@@ -3569,24 +3529,12 @@
         APIIdentifier apiId = new APIIdentifier(provider, name, version);
 
         APIConsumer apiConsumer = getAPIConsumer(thisObj);
-        boolean isTenantFlowStarted = false;
-
         try {
-            String tenantDomain = MultitenantUtils.getTenantDomain(APIUtil.replaceEmailDomainBack(username));
-            if (tenantDomain != null && !MultitenantConstants.SUPER_TENANT_DOMAIN_NAME.equals(tenantDomain)) {
-                isTenantFlowStarted = true;
-                PrivilegedCarbonContext.startTenantFlow();
-                PrivilegedCarbonContext.getThreadLocalCarbonContext().setTenantDomain(tenantDomain, true);
-            }
             apiConsumer.removeSubscription(apiId, username, applicationId);
             return true;
         } catch (APIManagementException e) {
             handleException("Error while removing the subscription of" + name + "-" + version, e);
             return false;
-        } finally {
-            if (isTenantFlowStarted) {
-                PrivilegedCarbonContext.endTenantFlow();
-            }
         }
     }
 
@@ -3614,7 +3562,7 @@
                 apiSet = apiConsumer.getPublishedAPIsByProvider(providerName, username, limit, apiOwner);
             } catch (APIManagementException e) {
                 handleException("Error while getting published APIs information of the provider - " +
-                                providerName, e);
+                        providerName, e);
                 return null;
             } catch (Exception e) {
                 handleException("Error while getting published APIs information of the provider", e);
@@ -3634,9 +3582,9 @@
                     APIIdentifier apiIdentifier = api.getId();
                     currentApi.put("name", currentApi, apiIdentifier.getApiName());
                     currentApi.put("provider", currentApi,
-                                   APIUtil.replaceEmailDomainBack(apiIdentifier.getProviderName()));
+                            APIUtil.replaceEmailDomainBack(apiIdentifier.getProviderName()));
                     currentApi.put("version", currentApi,
-                                   apiIdentifier.getVersion());
+                            apiIdentifier.getVersion());
                     currentApi.put("description", currentApi, api.getDescription());
                     //Rating should retrieve from db
                     currentApi.put("rates", currentApi, ApiMgtDAO.getAverageRating(api.getId()));
@@ -3693,37 +3641,37 @@
                 try {
                     //Regenerate the application access key
                     accessToken = keyMgtClient.regenerateApplicationAccessKey(requestedScopes, oldAccessToken,
-                                                                              accessAllowDomainsArray, clientId, clientSecret, validityTime);
+                            accessAllowDomainsArray, clientId, clientSecret, validityTime);
                     if (accessToken != null) {
                         //Set newly generated application access token
                         dto.setApplicationAccessToken(accessToken);
                     }
 
-                    tokenScope = apiConsumer.getScopesByToken(accessToken);
-                    Set<Scope> scopeSet = new LinkedHashSet<Scope>();
-                    String tokenScopeNames = "";
-                    Subscriber subscriber = new Subscriber(userId);
-                    //get subscribed APIs set for application
-                    Set<SubscribedAPI> subscribedAPIs =
-                            apiConsumer.getSubscribedAPIs(subscriber, applicationName);
-                    List<APIIdentifier> identifiers = new ArrayList<APIIdentifier>();
-
-                    for (SubscribedAPI subscribedAPI : subscribedAPIs) {
-                        identifiers.add(subscribedAPI.getApiId());
-                    }
-
-                    if(!identifiers.isEmpty()){
-                        //get scopes for subscribed apis
-                        scopeSet = apiConsumer.getScopesBySubscribedAPIs(identifiers);
-                        //convert scope keys to names
-                        tokenScopeNames = getScopeNamesbyKey(tokenScope, scopeSet);
-                    }
+	                tokenScope = apiConsumer.getScopesByToken(accessToken);
+	                Set<Scope> scopeSet = new LinkedHashSet<Scope>();
+	                String tokenScopeNames = "";
+	                Subscriber subscriber = new Subscriber(userId);
+	                //get subscribed APIs set for application
+	                Set<SubscribedAPI> subscribedAPIs =
+			                apiConsumer.getSubscribedAPIs(subscriber, applicationName);
+	                List<APIIdentifier> identifiers = new ArrayList<APIIdentifier>();
+
+	                for (SubscribedAPI subscribedAPI : subscribedAPIs) {
+		                identifiers.add(subscribedAPI.getApiId());
+	                }
+
+	                if(!identifiers.isEmpty()){
+		                //get scopes for subscribed apis
+		                scopeSet = apiConsumer.getScopesBySubscribedAPIs(identifiers);
+		                //convert scope keys to names
+		                tokenScopeNames = getScopeNamesbyKey(tokenScope, scopeSet);
+	                }
 
                     row.put("accessToken", row, dto.getApplicationAccessToken());
                     row.put("consumerKey", row, dto.getConsumerKey());
                     row.put("consumerSecret", row, dto.getConsumerSecret());
                     row.put("validityTime", row, validityTime);
-                    row.put("tokenScope", row, tokenScopeNames );
+	                row.put("tokenScope", row, tokenScopeNames );
                     boolean isRegenarateOptionEnabled = true;
                     if (getApplicationAccessTokenValidityPeriodInSeconds() < 0) {
                         isRegenarateOptionEnabled = false;
@@ -3780,7 +3728,7 @@
         Boolean valid;
 
         NativeObject row = new NativeObject();
-
+    
 
         if (userName != null) {
             APIManagerConfiguration config = HostObjectComponent.getAPIManagerConfiguration();
@@ -3791,12 +3739,12 @@
             String adminPassword = config.getFirstProperty(APIConstants.AUTH_MANAGER_PASSWORD);
 
             CarbonUtils.setBasicAccessSecurityHeaders(adminUsername, adminPassword,
-                                                      true, userAdminStub._getServiceClient());
-
+                    true, userAdminStub._getServiceClient());
+            
             String tenantDomain = MultitenantUtils.getTenantDomain(APIUtil.replaceEmailDomainBack(userName));
             UserRegistrationConfigDTO signupConfig = SelfSignUpUtil.getSignupConfiguration(tenantDomain);
             //add user storage info 
-            userName = SelfSignUpUtil.getDomainSpecificUserName(userName, signupConfig );
+			userName = SelfSignUpUtil.getDomainSpecificUserName(userName, signupConfig );
             try {
                 valid = APIUtil.checkPermissionQuietly(userName, APIConstants.Permissions.API_SUBSCRIBE);
                 if (valid) {
