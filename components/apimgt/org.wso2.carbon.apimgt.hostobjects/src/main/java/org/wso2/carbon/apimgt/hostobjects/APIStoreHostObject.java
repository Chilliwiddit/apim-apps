/*
 *  Copyright (c) 2005-2010, WSO2 Inc. (http://www.wso2.org) All Rights Reserved.
 *
 *  WSO2 Inc. licenses this file to you under the Apache License,
 *  Version 2.0 (the "License"); you may not use this file except
 *  in compliance with the License.
 *  You may obtain a copy of the License at
 *
 *    http://www.apache.org/licenses/LICENSE-2.0
 *
 * Unless required by applicable law or agreed to in writing,
 * software distributed under the License is distributed on an
 * "AS IS" BASIS, WITHOUT WARRANTIES OR CONDITIONS OF ANY
 * KIND, either express or implied.  See the License for the
 * specific language governing permissions and limitations
 * under the License.
 */

package org.wso2.carbon.apimgt.hostobjects;

import org.apache.axis2.AxisFault;
import org.apache.axis2.client.Options;
import org.apache.axis2.client.ServiceClient;
import org.apache.axis2.context.ServiceContext;
import org.apache.axis2.transport.http.HTTPConstants;
import org.apache.axis2.transport.http.HttpTransportProperties;
import org.apache.commons.codec.binary.Base64;
import org.apache.commons.lang.StringUtils;
import org.apache.commons.logging.Log;
import org.apache.commons.logging.LogFactory;
import org.jaggeryjs.scriptengine.exceptions.ScriptException;
import org.json.simple.JSONObject;
import org.json.simple.parser.JSONParser;
import org.json.simple.parser.ParseException;
import org.mozilla.javascript.*;
import org.wso2.carbon.apimgt.api.APIConsumer;
import org.wso2.carbon.apimgt.api.APIManagementException;
import org.wso2.carbon.apimgt.api.ApplicationNotFoundException;
import org.wso2.carbon.apimgt.api.model.*;
import org.wso2.carbon.apimgt.hostobjects.internal.HostObjectComponent;
import org.wso2.carbon.apimgt.hostobjects.internal.ServiceReferenceHolder;
import org.wso2.carbon.apimgt.impl.APIConstants;
import org.wso2.carbon.apimgt.impl.APIConstants.ApplicationStatus;
import org.wso2.carbon.apimgt.impl.APIManagerConfiguration;
import org.wso2.carbon.apimgt.impl.APIManagerFactory;
import org.wso2.carbon.apimgt.impl.UserAwareAPIConsumer;
import org.wso2.carbon.apimgt.impl.dao.ApiMgtDAO;
import org.wso2.carbon.apimgt.impl.dto.Environment;
import org.wso2.carbon.apimgt.impl.dto.UserRegistrationConfigDTO;
import org.wso2.carbon.apimgt.impl.dto.WorkflowDTO;
import org.wso2.carbon.apimgt.impl.dto.xsd.APIInfoDTO;
import org.wso2.carbon.apimgt.impl.utils.APIUtil;
import org.wso2.carbon.apimgt.impl.utils.SelfSignUpUtil;
import org.wso2.carbon.apimgt.impl.workflow.*;
import org.wso2.carbon.apimgt.keymgt.client.APIAuthenticationServiceClient;
import org.wso2.carbon.apimgt.keymgt.client.SubscriberKeyMgtClient;
import org.wso2.carbon.apimgt.usage.client.APIUsageStatisticsClient;
import org.wso2.carbon.apimgt.usage.client.dto.*;
import org.wso2.carbon.apimgt.usage.client.exception.APIMgtUsageQueryServiceClientException;
import org.wso2.carbon.authenticator.stub.AuthenticationAdminStub;
import org.wso2.carbon.authenticator.stub.LoginAuthenticationExceptionException;
import org.wso2.carbon.base.MultitenantConstants;
import org.wso2.carbon.context.PrivilegedCarbonContext;
import org.wso2.carbon.core.util.PermissionUpdateUtil;
import org.wso2.carbon.identity.oauth.config.OAuthServerConfiguration;
import org.wso2.carbon.identity.user.registration.stub.UserRegistrationAdminServiceException;
import org.wso2.carbon.identity.user.registration.stub.UserRegistrationAdminServiceStub;
import org.wso2.carbon.identity.user.registration.stub.dto.UserDTO;
import org.wso2.carbon.identity.user.registration.stub.dto.UserFieldDTO;
import org.wso2.carbon.registry.core.exceptions.RegistryException;
import org.wso2.carbon.user.core.UserCoreConstants;
import org.wso2.carbon.user.core.UserRealm;
import org.wso2.carbon.user.core.UserStoreException;
import org.wso2.carbon.user.core.UserStoreManager;
import org.wso2.carbon.user.core.service.RealmService;
import org.wso2.carbon.user.mgt.stub.UserAdminStub;
import org.wso2.carbon.user.mgt.stub.UserAdminUserAdminException;
import org.wso2.carbon.user.mgt.stub.types.carbon.FlaggedName;
import org.wso2.carbon.utils.CarbonUtils;
import org.wso2.carbon.utils.multitenancy.MultitenantUtils;

import java.net.*;
import java.rmi.RemoteException;
import java.text.DateFormat;
import java.text.SimpleDateFormat;
import java.util.*;


public class APIStoreHostObject extends ScriptableObject {

    private static final long serialVersionUID = -3169012616750937045L;
    private static final Log log = LogFactory.getLog(APIStoreHostObject.class);
    private static final String hostObjectName = "APIStore";
    private static final String httpPort = "mgt.transport.http.port";
    private static final String httpsPort = "mgt.transport.https.port";
    private static final String hostName = "carbon.local.ip";

    private APIConsumer apiConsumer;

    private String username;

    // The zero-argument constructor used for create instances for runtime
    public APIStoreHostObject() throws APIManagementException {
        //apiConsumer = APIManagerFactory.getInstance().getAPIConsumer();
    }

    public APIStoreHostObject(String loggedUser) throws APIManagementException {
        if (loggedUser != null) {
            this.username = loggedUser;
            apiConsumer = APIManagerFactory.getInstance().getAPIConsumer(username);
        } else {
            apiConsumer = APIManagerFactory.getInstance().getAPIConsumer();
        }
    }

    public static void jsFunction_loadRegistryOfTenant(Context cx,
                                                       Scriptable thisObj, Object[] args, Function funObj) {
        if (!isStringArray(args)) {
            return;
        }

        String tenantDomain = args[0].toString();
        if (tenantDomain != null && !MultitenantConstants.SUPER_TENANT_DOMAIN_NAME.equals(tenantDomain)) {
            try {
                int tenantId = ServiceReferenceHolder.getInstance().getRealmService().
                        getTenantManager().getTenantId(tenantDomain);
                APIUtil.loadTenantRegistry(tenantId);
            } catch (org.wso2.carbon.user.api.UserStoreException e) {
                log.error("Could not load tenant registry. Error while getting tenant id from tenant domain " +
                        tenantDomain);
            } catch (RegistryException e) {
                log.error("Could not load tenant registry for tenant " + tenantDomain);
            }
        }

    }
    
	/**
	 * load axis configuration for the tenant
	 * 
	 * @param cx
	 * @param thisObj
	 * @param args
	 * @param funObj
	 */
	public static void jsFunction_loadAxisConfigOfTenant(Context cx, Scriptable thisObj,
	                                                     Object[] args, Function funObj) {
		if (!isStringArray(args)) {
			return;
		}

		String tenantDomain = args[0].toString();
		if (tenantDomain != null &&
		    !MultitenantConstants.SUPER_TENANT_DOMAIN_NAME.equals(tenantDomain)) {
            APIUtil.loadTenantConfig(tenantDomain);
        }

    }
        			    
    

    public static Scriptable jsConstructor(Context cx, Object[] args, Function Obj,
                                           boolean inNewExpr)
            throws ScriptException, APIManagementException {

        if (args != null && args.length != 0) {
            String username = (String) args[0];
            return new APIStoreHostObject(username);
        }
        return new APIStoreHostObject(null);
    }

    private static String getUsernameFromObject(Scriptable obj) {
        return ((APIStoreHostObject) obj).getUsername();
    }

    private static APIConsumer getAPIConsumer(Scriptable thisObj) {
        return ((APIStoreHostObject) thisObj).getApiConsumer();
    }

    private static void handleException(String msg) throws APIManagementException {
        log.error(msg);
        throw new APIManagementException(msg);
    }

    private static void handleException(String msg, Throwable t) throws APIManagementException {
        log.error(msg, t);
        throw new APIManagementException(msg, t);
    }

    private static APIAuthenticationServiceClient getAPIKeyManagementClient() throws APIManagementException {
        APIManagerConfiguration config = HostObjectComponent.getAPIManagerConfiguration();
        String url = config.getFirstProperty(APIConstants.API_KEY_VALIDATOR_URL);
        if (url == null) {
            handleException("API key manager URL unspecified");
        }

        String username = config.getFirstProperty(APIConstants.API_KEY_VALIDATOR_USERNAME);
        String password = config.getFirstProperty(APIConstants.API_KEY_VALIDATOR_PASSWORD);
        if (username == null || password == null) {
            handleException("Authentication credentials for API key manager unspecified");
        }

        try {
            return new APIAuthenticationServiceClient(url, username, password);
        } catch (Exception e) {
            handleException("Error while initializing the subscriber key management client", e);
            return null;
        }
    }

    public static NativeArray jsFunction_getFirstAccessTime(Context cx, Scriptable thisObj,
                                                            Object[] args, Function funObj)
            throws APIManagementException {

        NativeArray myn = new NativeArray(0);
        if (!HostObjectUtils.isStatPublishingEnabled()) {
            return myn;
        }
        if (!HostObjectUtils.isUsageDataSourceSpecified()) {
            return myn;
        }

        List<String> list = null;
        if (args.length == 0) {
            handleException("Invalid number of parameters.");
        }
        String subscriberName = (String) args[0];
        try {
            APIUsageStatisticsClient client = new APIUsageStatisticsClient(((APIStoreHostObject) thisObj).getUsername());
            list = client.getFirstAccessTime(subscriberName, 1);
        } catch (APIMgtUsageQueryServiceClientException e) {
            log.error("Error while invoking APIUsageStatisticsClient for StoreAPIUsage", e);
        }
        NativeObject row = new NativeObject();

        if (list != null && !list.isEmpty()) {
            row.put("year", row, list.get(0));
            row.put("month", row, list.get(1));
            row.put("day", row, list.get(2));
            myn.put(0, myn, row);
        }

        return myn;
    }

    public static NativeArray jsFunction_getAppApiCallType(Context cx, Scriptable thisObj,
                                                           Object[] args, Function funObj)
            throws APIManagementException {
        NativeArray myn = new NativeArray(0);
        if (!HostObjectUtils.isStatPublishingEnabled()) {
            return myn;
        }
        if (!HostObjectUtils.isUsageDataSourceSpecified()) {
            return myn;
        }

        List<AppCallTypeDTO> list = null;
        if (args == null || args.length == 0) {
            handleException("Invalid number of parameters.");
        }
        String subscriberName = (String) args[0];
        String fromDate = (String) args[1];
        String toDate = (String) args[2];
        String groupId = (String) args[3];
        try {
            APIUsageStatisticsClient client = new APIUsageStatisticsClient(((APIStoreHostObject) thisObj).getUsername());
            list = client.getAppApiCallType(subscriberName, groupId, fromDate, toDate, 10);
        } catch (APIMgtUsageQueryServiceClientException e) {
            handleException("Error while invoking APIUsageStatisticsClient for ProviderAPIUsage", e);
        }

        Iterator it = null;
        if (list != null) {
            it = list.iterator();
        }

        int i = 0;
        if (it != null) {
            // Sort API Usage by Application Name
            NativeObject perAPICallType;

            Map<String, NativeArray> appCallTypeUsageMap = new HashMap<String, NativeArray>();

            while (it.hasNext()) {
                AppCallTypeDTO appCallTypeDTO = (AppCallTypeDTO) it.next();
                NativeArray callType = new NativeArray(0);
                perAPICallType = new NativeObject();


                List<String> callTypeList = appCallTypeDTO.getCallType();
                int j = 0;
                for (String type : callTypeList) {
                    callType.put(j, callType, type);
                    j++;

                }

                perAPICallType.put("apiName", perAPICallType, appCallTypeDTO.getApiName());
                perAPICallType.put("callType", perAPICallType, callType);


                if (appCallTypeUsageMap.containsKey(appCallTypeDTO.getappName()) && appCallTypeUsageMap != null) {
                    NativeArray apiCallType = appCallTypeUsageMap.get(appCallTypeDTO.getappName());

                    apiCallType.put(apiCallType.size(), apiCallType, perAPICallType);
                } else {

                    NativeArray apiCalltype = new NativeArray(0);
                    apiCalltype.put(0, apiCalltype, perAPICallType);
                    appCallTypeUsageMap.put(appCallTypeDTO.getappName(), apiCalltype);
                }
            }

            for (Map.Entry entry : appCallTypeUsageMap.entrySet()) {
                NativeObject row = new NativeObject();
                row.put("appName", row, entry.getKey());
                row.put("apiCallTypeArray", row, entry.getValue());

                myn.put(i, myn, row);
                i++;
            }

        }
        return myn;
    }

    public static NativeArray jsFunction_getPerAppAPIFaultCount(Context cx, Scriptable thisObj,
                                                                Object[] args, Function funObj)
            throws APIManagementException {
        NativeArray myn = new NativeArray(0);
        if (!HostObjectUtils.isStatPublishingEnabled()) {
            return myn;
        }
        if (!HostObjectUtils.isUsageDataSourceSpecified()) {
            return myn;
        }

        List<APIResponseFaultCountDTO> list = null;
        if (args == null || args.length == 0) {
            handleException("Invalid number of parameters.");
        }
        String subscriberName = (String) args[0];
        String fromDate = (String) args[1];
        String toDate = (String) args[2];
        String groupId = (String) args[3];
        try {
            APIUsageStatisticsClient client = new APIUsageStatisticsClient(((APIStoreHostObject) thisObj).getUsername());
            list = client.getPerAppFaultCount(subscriberName, groupId, fromDate, toDate, 10);
        } catch (APIMgtUsageQueryServiceClientException e) {
            handleException("Error while invoking APIUsageStatisticsClient for faultCount", e);
        }

        Iterator it = null;
        if (list != null) {
            it = list.iterator();
        }

        int i = 0;
        if (it != null) {
            // Sort API Usage by Application Name
            NativeObject perAPICount;

            Map<String, NativeArray> faultCountMap = new HashMap<String, NativeArray>();

            while (it.hasNext()) {
                APIResponseFaultCountDTO faultCount = (APIResponseFaultCountDTO) it.next();
                perAPICount = new NativeObject();

                perAPICount.put("apiName", perAPICount, faultCount.getApiName());
                perAPICount.put("count", perAPICount, faultCount.getCount());

                if (faultCountMap.containsKey(faultCount.getappName())) {
                    NativeArray faultCountList = faultCountMap.get(faultCount.getappName());

                    faultCountList.put(faultCountList.size(), faultCountList, perAPICount);
                } else {

                    NativeArray faultCountList = new NativeArray(0);
                    faultCountList.put(0, faultCountList, perAPICount);
                    faultCountMap.put(faultCount.getappName(), faultCountList);
                }
            }

            for (Map.Entry entry : faultCountMap.entrySet()) {
                NativeObject row = new NativeObject();
                row.put("appName", row, entry.getKey());
                row.put("apiCountArray", row, entry.getValue());

                myn.put(i, myn, row);
                i++;
            }

        }
        return myn;
    }

    public static NativeArray jsFunction_getProviderAPIUsage(Context cx, Scriptable thisObj,
                                                             Object[] args, Function funObj)
            throws APIManagementException {
        NativeArray myn = new NativeArray(0);
        if (!HostObjectUtils.isStatPublishingEnabled()) {
            return myn;
        }
        if (!HostObjectUtils.isUsageDataSourceSpecified()) {
            return myn;
        }

        List<APIUsageDTO> list = null;
        if (args == null || args.length == 0) {
            handleException("Invalid number of parameters.");
        }
        String subscriberName = (String) args[0];
        String fromDate = (String) args[1];
        String toDate = (String) args[2];
        String groupId = (String) args[3];
        try {
            APIUsageStatisticsClient client = new APIUsageStatisticsClient(((APIStoreHostObject) thisObj).getUsername());
            list = client.perAppPerAPIUsage(subscriberName, groupId, fromDate, toDate, 10);
        } catch (APIMgtUsageQueryServiceClientException e) {
            handleException("Error while invoking APIUsageStatisticsClient for ProviderAPIUsage", e);
        }

        Iterator it = null;
        if (list != null) {
            it = list.iterator();
        }

        int i = 0;
        if (it != null) {
            // Sort API Usage by Application Name
            NativeObject perAPICount;

            Map<String, NativeArray> appAPIUsageMap = new HashMap<String, NativeArray>();

            while (it.hasNext()) {
                APIUsageDTO apiUsage = (APIUsageDTO) it.next();
                perAPICount = new NativeObject();

                perAPICount.put("apiName", perAPICount, apiUsage.getApiName());
                perAPICount.put("count", perAPICount, apiUsage.getCount());
                String APPNAME = apiUsage.getappName();

                if (appAPIUsageMap.containsKey(apiUsage.getappName()) && appAPIUsageMap != null) {
                    NativeArray appCountList = appAPIUsageMap.get(apiUsage.getappName());

                    appCountList.put(appCountList.size(), appCountList, perAPICount);
                } else {

                    NativeArray appCountList = new NativeArray(0);
                    appCountList.put(0, appCountList, perAPICount);
                    appAPIUsageMap.put(apiUsage.getappName(), appCountList);
                }
            }

            for (Map.Entry entry : appAPIUsageMap.entrySet()) {
                NativeObject row = new NativeObject();
                row.put("appName", row, entry.getKey());
                row.put("apiCountArray", row, entry.getValue());

                myn.put(i, myn, row);
                i++;
            }

        }
        return myn;
    }

    public static NativeArray jsFunction_getTopAppUsers(Context cx, Scriptable thisObj,
                                                        Object[] args, Function funObj)
            throws APIManagementException {
        List<AppUsageDTO> list = null;
        if (args == null || args.length == 0) {
            handleException("Invalid number of parameters.");
        }
        NativeArray myn = new NativeArray(0);
        if (!HostObjectUtils.isStatPublishingEnabled()) {
            return myn;
        }
        if (!HostObjectUtils.isUsageDataSourceSpecified()) {
            return myn;
        }
        String subscriberName = (String) args[0];
        String fromDate = (String) args[1];
        String toDate = (String) args[2];
        String groupId = (String) args[3];
        try {
            APIUsageStatisticsClient client = new APIUsageStatisticsClient(((APIStoreHostObject) thisObj).getUsername());
            list = client.getTopAppUsers(subscriberName, groupId, fromDate, toDate, 10);
        } catch (APIMgtUsageQueryServiceClientException e) {
            handleException("Error while invoking APIUsageStatisticsClient for ProviderAPIUsage", e);
        }

        Iterator it = null;
        if (list != null) {
            it = list.iterator();
        }

        int i = 0;
        if (it != null) {
            // Sort API Usage by Application Name
            NativeObject userCount;


            List<String> appNames = new ArrayList<String>();
            List<NativeArray> appUsageList = new ArrayList<NativeArray>();

            while (it.hasNext()) {
                AppUsageDTO appUsageDTO = (AppUsageDTO) it.next();
                userCount = new NativeObject();


                userCount.put("user", userCount, appUsageDTO.getUserid());
                userCount.put("count", userCount, appUsageDTO.getCount());


                if (appNames.contains(appUsageDTO.getappName())) {

                    int index = appNames.indexOf(appUsageDTO.getappName());
                    NativeArray userCountList = appUsageList.get(index);

                    userCountList.put(userCountList.size(), userCountList, userCount);
                } else {
                    appNames.add(appUsageDTO.getappName());
                    NativeArray userCountList = new NativeArray(0);
                    userCountList.put(0, userCountList, userCount);
                    appUsageList.add(userCountList);

                }
            }

            for (String appName : appNames) {
                NativeObject row = new NativeObject();
                row.put("appName", row, appName);
                row.put("userCountArray", row, appUsageList.get(i));

                myn.put(i, myn, row);
                i++;
            }

        }
        return myn;
    }

    public static NativeArray jsFunction_getPerAppSubscribers(Context cx, Scriptable thisObj,
                                                              Object[] args, Function funObj)
            throws APIManagementException {
        NativeArray myn = new NativeArray(0);
        if (!HostObjectUtils.isStatPublishingEnabled()) {
            return myn;
        }
        if (!HostObjectUtils.isUsageDataSourceSpecified()) {
            return myn;
        }

        List<AppRegisteredUsersDTO> list = null;
        if (args == null || args.length == 0) {
            handleException("Invalid number of parameters.");
        }
        String subscriberName = (String) args[0];
        String groupId = (String) args[3];
        try {
            APIUsageStatisticsClient client = new APIUsageStatisticsClient(((APIStoreHostObject) thisObj).getUsername());
            list = client.getAppRegisteredUsers(subscriberName, groupId);
        } catch (APIMgtUsageQueryServiceClientException e) {
            handleException("Error while invoking APIUsageStatisticsClient for ProviderAPIUsage", e);
        }

        Iterator it = null;
        if (list != null) {
            it = list.iterator();
        }

        int i = 0;
        if (it != null) {
            // Sort API Usage by Application Name


            Map<String, NativeArray> appUsersMap = new HashMap<String, NativeArray>();

            while (it.hasNext()) {
                AppRegisteredUsersDTO appUser = (AppRegisteredUsersDTO) it.next();


                if (appUsersMap.containsKey(appUser.getappName()) && appUsersMap != null) {
                    NativeArray userList = appUsersMap.get(appUser.getappName());

                    userList.put(userList.size(), userList, appUser.getUser());
                } else {

                    NativeArray userList = new NativeArray(0);
                    userList.put(0, userList, appUser.getUser());
                    appUsersMap.put(appUser.getappName(), userList);
                }
            }

            for (Map.Entry entry : appUsersMap.entrySet()) {
                NativeObject row = new NativeObject();
                row.put("appName", row, entry.getKey());
                row.put("userArray", row, entry.getValue());

                myn.put(i, myn, row);
                i++;
            }

        }
        return myn;
    }

    public static String jsFunction_getAuthServerURL(Context cx, Scriptable thisObj,
                                                     Object[] args, Function funObj) throws APIManagementException {

        APIManagerConfiguration config = HostObjectComponent.getAPIManagerConfiguration();
        String url = config.getFirstProperty(APIConstants.AUTH_MANAGER_URL);
        if (url == null) {
            handleException("API key manager URL unspecified");
        }
        return url;
    }

    public static String jsFunction_getHTTPsURL(Context cx, Scriptable thisObj, Object[] args, Function funObj)
            throws APIManagementException {

        String hostName = null;
        if (args != null && isStringArray(args)) {
            hostName = (String) args[0];
            URI uri;
            try {
                uri = new URI(hostName);
                hostName = uri.getHost();
            } catch (URISyntaxException e) {
                //ignore
            }
        }

        if (hostName == null) {
            hostName = CarbonUtils.getServerConfiguration().getFirstProperty("HostName");
        }
        if (hostName == null) {
            hostName = System.getProperty("carbon.local.ip");
        }
        String backendHttpsPort = HostObjectUtils.getBackendPort("https");
        return "https://" + hostName + ":" + backendHttpsPort;

    }

    public static String jsFunction_getHTTPURL(Context cx, Scriptable thisObj, Object[] args, Function funObj)
            throws APIManagementException {
        return "http://" + System.getProperty(hostName) + ":" + System.getProperty(httpPort);
    }

    /*
     * getting key for API subscriber args[] list String subscriberID, String
	 * api, String apiVersion, String Date
	 */
    public static String jsFunction_getKey(Context cx, Scriptable thisObj, Object[] args, Function funObj)
            throws ScriptException, APIManagementException {

        if (args != null && isStringArray(args)) {
            APIInfoDTO apiInfo = new APIInfoDTO();
            apiInfo.setProviderId((String) args[0]);
            apiInfo.setApiName((String) args[1]);
            apiInfo.setVersion((String) args[2]);
            apiInfo.setContext((String) args[3]);
            try {
                SubscriberKeyMgtClient keyMgtClient = HostObjectUtils.getKeyManagementClient();
                return keyMgtClient.getAccessKey((String) args[5], apiInfo, (String) args[4], (String) args[6], (String) args[7]);
            } catch (Exception e) {
                String msg = "Error while obtaining access tokens";
                handleException(msg, e);
                return null;
            }
        } else {
            handleException("Invalid input parameters.");
            return null;
        }
    }

    /**
     * This method is responsible to create oAuth Application and Application keys for a given APIM application
     * @param cx      will be used to store information about the executing of the script.
     *                This is a object of org.mozilla.javascript.Context package.
     * @param thisObj Object of Scriptable interface provides for the management of properties and for
     *                performing conversions.
     * @param args    this will contain parameter list from jag files.
     * @param funObj  this object  provides for calling functions and constructors.
     * @return this will return response of oAuthApplication registration.
     * @throws ScriptException
     * @throws APIManagementException
     * @throws ParseException
     */
    public static NativeObject jsFunction_getApplicationKey(Context cx, Scriptable thisObj,
                                                            Object[] args, Function funObj)
            throws ScriptException, APIManagementException {
        if (args != null && args.length != 0) {
            NativeArray accessAllowDomainsArr = (NativeArray) args[4]; // args[4] is not mandatory
            String[] accessAllowDomainsArray = new String[(int) accessAllowDomainsArr.getLength()];
            for (Object domain : accessAllowDomainsArr.getIds()) {
                int index = (Integer) domain;
                accessAllowDomainsArray[index] = (String) accessAllowDomainsArr.get(index, null);
            }
            try {
                String validityPeriod = (String) args[5];
	            String scopes = (String) args[7];
	            String username = String.valueOf(args[0]);
<<<<<<< HEAD
	            String tenantDomain = MultitenantUtils.getTenantDomain(username);
	            int tenantId = ServiceReferenceHolder.getInstance().getRealmService().getTenantManager()
=======
                String applicationName = (String) args[1];
                String tokenType = (String) args[2];
                String callbackUrl = (String) args[3];
                String groupingId = (String)args[8];
                String jsonParams = null;
                if(args.length == 10){
                    jsonParams = (String) args[9];
                }else{
                    jsonParams = null;
                }


	            /*String tenantDomain = MultitenantUtils.getTenantDomain(username);
	            int tenantId =
			            ServiceReferenceHolder.getInstance().getRealmService().getTenantManager()
>>>>>>> 04cae998
			                                  .getTenantId(tenantDomain);

                if (null == validityPeriod || validityPeriod.isEmpty()) { // In case a validity period is unspecified
                    long defaultValidityPeriod = getApplicationAccessTokenValidityPeriodInSeconds();

                    if (defaultValidityPeriod < 0) {
                        validityPeriod = String.valueOf(Long.MAX_VALUE);
                    }
                    else {
                        validityPeriod = String.valueOf(defaultValidityPeriod);
                    }
                }
<<<<<<< HEAD

                String jsonParams;
                if(args.length == 10)   {
                    jsonParams = (String) args[9];
                } else  {
                    jsonParams = null;
                }


=======
>>>>>>> 04cae998
	            //checking for authorized scopes
	            Set<Scope> scopeSet = new LinkedHashSet<Scope>();
	            List<Scope> authorizedScopes = new ArrayList<Scope>();
	            String authScopeString;
	            APIConsumer apiConsumer = getAPIConsumer(thisObj);
	            if (scopes != null && scopes.length() != 0 &&
	                !scopes.equals(APIConstants.OAUTH2_DEFAULT_SCOPE)) {
		            scopeSet.addAll(apiConsumer.getScopesByScopeKeys(scopes, tenantId));
		            authorizedScopes = getAllowedScopesForUserApplication(username, scopeSet);
	            }

	            if (!authorizedScopes.isEmpty()) {
		            StringBuilder scopeBuilder = new StringBuilder();
		            for (Scope scope : authorizedScopes) {
			            scopeBuilder.append(scope.getKey()).append(" ");
		            }
		            authScopeString = scopeBuilder.toString();
	            } else {
		            authScopeString = APIConstants.OAUTH2_DEFAULT_SCOPE;
	            }
                Map<String, Object> keyDetails = getAPIConsumer(thisObj).requestApprovalForApplicationRegistration(
                        username, applicationName, tokenType, callbackUrl,
		                accessAllowDomainsArray, validityPeriod, authScopeString, groupingId,
                        jsonParams);
                */
                Map<String, Object> keyDetails = getAPIConsumer(thisObj).requestApprovalForApplicationRegistration(
                        username, applicationName, tokenType, callbackUrl,
                        accessAllowDomainsArray, validityPeriod, scopes, groupingId,
                        jsonParams);
                NativeObject row = new NativeObject();
                String authorizedDomains = "";
                boolean first = true;
                for (String anAccessAllowDomainsArray : accessAllowDomainsArray) {
                    if (first) {
                        authorizedDomains = anAccessAllowDomainsArray;
                        first = false;
                    } else {
                        authorizedDomains = authorizedDomains + ", " + anAccessAllowDomainsArray;
                    }
                }

                Set<Map.Entry<String, Object>> entries = keyDetails.entrySet();

                for (Map.Entry<String, Object> entry : entries) {
                    row.put(entry.getKey(), row, entry.getValue());
                }

                boolean isRegenarateOptionEnabled = true;
                if (getApplicationAccessTokenValidityPeriodInSeconds() < 0) {
                    isRegenarateOptionEnabled = false;
                }
                row.put("enableRegenarate", row, isRegenarateOptionEnabled);
                row.put("accessallowdomains", row, authorizedDomains);
                return row;
            } catch (Exception e) {
                String msg = "Error while obtaining the application access token for the application:" + args[1];
                log.error(msg, e);
                throw new ScriptException(msg, e);
            }
        } else {
            handleException("Invalid input parameters.");
            return null;
        }
    }

    /**
     * This method is responsible for update given oAuthApplication.
     * @param cx      will be used to store information about the executing of the script.
     *                This is a object of org.mozilla.javascript.Context package.
     * @param thisObj Object of Scriptable interface provides for the management of
     *                properties and for performing conversions.
     * @param args    this will contain parameter list from jag files.
     * @param funObj  this object  provides for calling functions and constructors.
     * @return this will return response of oAuthApplication registration.
     * @throws ScriptException
     * @throws APIManagementException
     * @throws ParseException
     */
    public static NativeObject jsFunction_updateAuthClient(Context cx, Scriptable thisObj,
                                                           Object[] args, Function funObj)
            throws ScriptException, APIManagementException, ParseException {

        if (args != null && args.length != 0) {
            NativeArray accessAllowDomainsArr = (NativeArray) args[4]; // args[4] is not mandatory
            String[] accessAllowDomainsArray = new String[(int) accessAllowDomainsArr.getLength()];
            for (Object domain : accessAllowDomainsArr.getIds()) {
                int index = (Integer) domain;
                accessAllowDomainsArray[index] = (String) accessAllowDomainsArr.get(index, null);
            }
            try {
                String validityPeriod = (String) args[5];
                String scopes = (String) args[7];
                String username = String.valueOf(args[0]);
                String tenantDomain = MultitenantUtils.getTenantDomain(username);
                int tenantId =
                        ServiceReferenceHolder.getInstance().getRealmService().getTenantManager()
                                .getTenantId(tenantDomain);

                if (null == validityPeriod || validityPeriod.isEmpty()) { // In case a validity period is unspecified
                    long defaultValidityPeriod = getApplicationAccessTokenValidityPeriodInSeconds();

                    if (defaultValidityPeriod < 0) {
                        validityPeriod = String.valueOf(Long.MAX_VALUE);
                    } else {
                        validityPeriod = String.valueOf(defaultValidityPeriod);
                    }
                }

                String jsonParams;
                if (args.length == 10) {
                    jsonParams = (String) args[9];
                } else {
                    jsonParams = null;
                }


                //checking for authorized scopes
                Set<Scope> scopeSet = new LinkedHashSet<Scope>();
                List<Scope> authorizedScopes = new ArrayList<Scope>();
                String authScopeString;
                APIConsumer apiConsumer = getAPIConsumer(thisObj);
                if (scopes != null && scopes.length() != 0 &&
                    !scopes.equals(APIConstants.OAUTH2_DEFAULT_SCOPE)) {
                    scopeSet.addAll(apiConsumer.getScopesByScopeKeys(scopes, tenantId));
                    authorizedScopes = getAllowedScopesForUserApplication(username, scopeSet);
                }

                if (!authorizedScopes.isEmpty()) {
                    StringBuilder scopeBuilder = new StringBuilder();
                    for (Scope scope : authorizedScopes) {
                        scopeBuilder.append(scope.getKey()).append(" ");
                    }
                    authScopeString = scopeBuilder.toString();
                } else {
                    authScopeString = APIConstants.OAUTH2_DEFAULT_SCOPE;
                }

                String applicationName = (String) args[1];
                String tokenType = (String) args[2];
                String callbackUrl = (String) args[3];
                String groupingId = (String) args[8];

                OAuthApplicationInfo applicationInfo = getAPIConsumer(thisObj).updateAuthClient(
                        username, applicationName, tokenType, callbackUrl,
                        accessAllowDomainsArray, validityPeriod, authScopeString, groupingId,
                        jsonParams);

                NativeObject row = new NativeObject();

                if (applicationInfo != null) {
                    row.put(APIConstants.FrontEndParameterNames.CONSUMER_KEY, row, applicationInfo.getClientId());
                    row.put(APIConstants.FrontEndParameterNames.CONSUMER_SECRET, row, applicationInfo.getClientSecret());
                    row.put(APIConstants.FrontEndParameterNames.CALLBACK_URL, row, applicationInfo.getCallBackURL());
                    row.put(APIConstants.FrontEndParameterNames.CLIENT_DETAILS, row, applicationInfo.getJsonString());
                }

                return row;
            } catch (Exception e) {
                String msg = "Error while obtaining the application access token for the application:" + args[1];
                log.error(msg, e);
                throw new ScriptException(msg, e);
            }
        } else {
            handleException("Invalid input parameters.");
            return null;
        }
    }

    /**
     * This method is responsible for deleting oAuthApplication by consumerKey.
     * @param cx      will be used to store information about the executing of the script.
     *                This is a object of org.mozilla.javascript.Context package.
     * @param thisObj Object of Scriptable interface provides for the management of
     *                properties and for performing conversions.
     * @param args    this will contain parameter list from jag files.
     * @param funObj  this object  provides for calling functions and constructors.
     * @throws ScriptException
     * @throws APIManagementException
     * @throws ParseException
     */
    public static void jsFunction_deleteAuthApplication(Context cx, Scriptable thisObj,
                                                        Object[] args, Function funObj)
            throws ScriptException, APIManagementException, ParseException {

        if (args != null && args.length != 0) {
            NativeObject argsData = (NativeObject) args[0];
            //consumer key of oAuthApplication
            String consumerKey = (String) argsData.get("consumerKey", argsData);
            //delete oAuthApplication
            getAPIConsumer(thisObj).deleteOAuthApplication(consumerKey);
        } else {
            handleException("Invalid input parameters given while trying to delete auth application.");
        }
    }

    /**
     * This method is responsible semi-manual client registration.
     *
     * @param cx      will be used to store information about the executing of the script.
     *                This is a object of org.mozilla.javascript.Context package.
     * @param thisObj Object of Scriptable interface provides for the management of
     *                properties and for performing conversions.
     * @param args    this will contain parameter list from jag files.
     * @param funObj  this object  provides for calling functions and constructors.
     * @throws ScriptException
     * @throws APIManagementException
     * @throws ParseException
     */
    public static void jsFunction_mapExistingOauthClient(Context cx, Scriptable thisObj,
                                                      Object[] args, Function funObj)
            throws ScriptException, APIManagementException, ParseException {
        if (args != null && args.length != 0) {

            try {
                NativeObject apiData = (NativeObject) args[0];

                //this parameter will hold oAuthApplication properties that required to create new oAuthApplication.
                String jsonString = (String) apiData.get("jsonParams", apiData);
                //logged in user name.
                String userName = (String) apiData.get("username", apiData);
                //this is consumer key of the oAuthApplication.
                String clientId = (String) apiData.get("client_id", apiData);
                //APIM application name.
                String applicationName = (String) apiData.get("applicationName", apiData);

                String keyType = (String) apiData.get("keytype", apiData);

                getAPIConsumer(thisObj).mapExistingOAuthClient(jsonString, userName, clientId, applicationName,
                                                               keyType, new String[]{"ALL"});

            } catch (Exception e) {
                handleException("Error while obtaining the application access token for the application" + e
                        .getMessage(), e);
            }
        } else {
            handleException("Invalid input parameters.");
        }

    }


    /**
     * This method is responsible delete records from application registration table and key mapping table
     * If user had wrong inputs and he is unable to continue using create key method he has to delete it and re-create.
     *
     * @param cx      will be used to store information about the executing of the script.
     *                This is a object of org.mozilla.javascript.Context package.
     * @param thisObj Object of Scriptable interface provides for the management of
     *                properties and for performing conversions.
     * @param args    this will contain parameter list from jag files.
     * @param funObj  this object  provides for calling functions and constructors.
     * @throws ScriptException
     * @throws APIManagementException
     * @throws ParseException
     */
    public static void jsFunction_cleanUpApplicationRegistration(Context cx, Scriptable thisObj,
                                                         Object[] args, Function funObj)
            throws ScriptException, APIManagementException, ParseException {
        if (args != null && args.length != 0) {

            try {

                String applicationName = (String) args[0];
                String keyType = (String) args[1];
                String groupingId = (String) args[2];
                String username = (String) args[3];

                getAPIConsumer(thisObj).cleanUpApplicationRegistration(applicationName, keyType, groupingId, username);

            } catch (Exception e) {
                handleException("Error while obtaining the application access token for the application" + e
                        .getMessage(), e);
            }
        } else {
            handleException("Invalid input parameters.");
        }

    }

    public static NativeObject jsFunction_login(Context cx, Scriptable thisObj,
                                                Object[] args, Function funObj) throws ScriptException,
            APIManagementException {
        if (args == null || args.length == 0 || !isStringArray(args)) {
            handleException("Invalid input parameters for the login method");
        }

        String username = (String) args[0];
        String password = (String) args[1];

        APIManagerConfiguration config = HostObjectComponent.getAPIManagerConfiguration();
        String url = config.getFirstProperty(APIConstants.AUTH_MANAGER_URL);
        if (url == null) {
            handleException("API key manager URL unspecified");
        }

        NativeObject row = new NativeObject();

        try {
            AuthenticationAdminStub authAdminStub = new AuthenticationAdminStub(null, url + "AuthenticationAdmin");
            ServiceClient client = authAdminStub._getServiceClient();
            Options options = client.getOptions();
            options.setManageSession(true);

            String tenantDomain = MultitenantUtils.getTenantDomain(username);
            //update permission cache before validate user
            int tenantId =  ServiceReferenceHolder.getInstance().getRealmService().getTenantManager()
                    .getTenantId(tenantDomain);
            PermissionUpdateUtil.updatePermissionTree(tenantId);

            String host = new URL(url).getHost();
            if (!authAdminStub.login(username, password, host)) {
                handleException("Login failed.Please recheck the username and password and try again.");
            }
            ServiceContext serviceContext = authAdminStub.
                    _getServiceClient().getLastOperationContext().getServiceContext();
            String sessionCookie = (String) serviceContext.getProperty(HTTPConstants.COOKIE_STRING);

            String usernameWithDomain = APIUtil.getLoggedInUserInfo(sessionCookie, url).getUserName();
            usernameWithDomain = APIUtil.setDomainNameToUppercase(usernameWithDomain);

            boolean isSuperTenant = false;

            if (tenantDomain.equals(MultitenantConstants.SUPER_TENANT_DOMAIN_NAME)) {
                isSuperTenant = true;
            } else {
                usernameWithDomain = usernameWithDomain + "@" + tenantDomain;
            }

            boolean authorized =
                    APIUtil.checkPermissionQuietly(usernameWithDomain, APIConstants.Permissions.API_SUBSCRIBE);
            boolean displayPublishUrlFromStore = false;
            if (config != null) {
                displayPublishUrlFromStore = Boolean.parseBoolean(config.getFirstProperty(APIConstants.SHOW_API_PUBLISHER_URL_FROM_STORE));
            }
            boolean loginUserHasPublisherAccess = false;
            if (displayPublishUrlFromStore) {
                loginUserHasPublisherAccess = APIUtil.checkPermissionQuietly(usernameWithDomain, APIConstants.Permissions.API_CREATE) ||
                        APIUtil.checkPermissionQuietly(usernameWithDomain, APIConstants.Permissions.API_PUBLISH);
            }


            if (authorized) {
                //We will clear recently added API cache when logged in.
                HostObjectUtils.invalidateRecentlyAddedAPICache(username);
                row.put("user", row, usernameWithDomain);
                row.put("sessionId", row, sessionCookie);
                row.put("isSuperTenant", row, isSuperTenant);
                row.put("error", row, false);
                row.put("hasPublisherAccess", row, loginUserHasPublisherAccess);
            } else {
                handleException("Login failed.Insufficient Privileges.");
            }
        } catch (Exception e) {
            row.put("error", row, true);
            row.put("detail", row, e.getMessage());
        }

        return row;
    }

    /**
     * This method is used to update the permission cache from jaggery side. user name should be passed as a parameter
     *
     * @param cx      Rhino context
     * @param thisObj Scriptable object
     * @param args    Passing arguments
     * @param funObj  Function object
     * @return
     * @throws APIManagementException
     */
    public static boolean jsFunction_updatePermissionCache(Context cx, Scriptable thisObj,
                                                           Object[] args, Function funObj)throws APIManagementException {
        if (args==null || args.length == 0) {
            handleException("Invalid input parameters to the login method");
        }

        boolean updated=false;
        try{
            String username = (String) args[0];

            String tenantDomain = MultitenantUtils.getTenantDomain(username);
            int tenantId =  ServiceReferenceHolder.getInstance().getRealmService().getTenantManager().getTenantId(tenantDomain);
            PermissionUpdateUtil.updatePermissionTree(tenantId);
            updated = true;
        } catch (Exception e) {
            log.error("Error while updating permissions", e);
        }
        return updated;
    }

    /**
     * Given a base 64 encoded username:password string,
     * this method checks if said user has enough privileges to advance a workflow.
     *
     * @param cx
     * @param thisObj
     * @param args
     * @param funObj
     * @return
     * @throws ScriptException
     * @throws WorkflowException
     */
    public static NativeObject jsFunction_validateWFPermission(Context cx, Scriptable thisObj,
                                                               Object[] args, Function funObj) throws ScriptException,
            APIManagementException {
        if (args == null || args.length == 0 || !isStringArray(args)) {
            throw new APIManagementException("Invalid input parameters for authorizing workflow progression.");
        }

        NativeObject row = new NativeObject();

        String reqString = (String) args[0];
        String authType = reqString.split("\\s+")[0];
        String encodedString = reqString.split("\\s+")[1];
        if (!HttpTransportProperties.Authenticator.BASIC.equals(authType)) {
            //throw new APIManagementException("Invalid Authorization Header Type");
            row.put("error", row, true);
            row.put("statusCode", row, 401);
            row.put("message", row, "Invalid Authorization Header Type");
            return row;
        }

        byte[] decoded = Base64.decodeBase64(encodedString.getBytes());

        String decodedString = new String(decoded);

        if (decodedString.isEmpty() || !decodedString.contains(":")) {
            //throw new APIManagementException("Invalid number of arguments. Please provide a valid username and password.");
            row.put("error", row, true);
            row.put("statusCode", row, 401);
            row.put("message", row, "Invalid Authorization Header Value");
            return row;
        }

        String username = decodedString.split(":")[0];
        String password = decodedString.split(":")[1];

        try {

            //RealmService realmService = OAuthComponentServiceHolder.getRealmService();
            RealmService realmService = ServiceReferenceHolder.getInstance().getRealmService();

            int tenantId = ServiceReferenceHolder.getInstance().getRealmService().getTenantManager().getTenantId(MultitenantUtils.getTenantDomain(username));

            org.wso2.carbon.user.api.UserStoreManager userStoreManager = realmService.getTenantUserRealm(tenantId).getUserStoreManager();
            Boolean authStatus = userStoreManager.authenticate(username, password);

            if (!authStatus) {
                //throw new WorkflowException("Please recheck the username and password and try again.");
                row.put("error", row, true);
                row.put("statusCode", row, 401);
                row.put("message", row, "Authentication Failure. Please recheck username and password");
                return row;
            }

            String tenantDomain = MultitenantUtils.getTenantDomain(username);

            String usernameWithDomain = APIUtil.setDomainNameToUppercase(username);

            if (!tenantDomain.equals(MultitenantConstants.SUPER_TENANT_DOMAIN_NAME)) {
                usernameWithDomain = usernameWithDomain + "@" + tenantDomain;
            }

            boolean authorized = APIUtil.checkPermissionQuietly(usernameWithDomain, APIConstants.Permissions.API_WORKFLOWADMIN);

            if (authorized) {
                row.put("error", row, false);
                row.put("statusCode", row, 200);
                row.put("message", row, "Authorization Successful");
                return row;
            } else {
                //handleException("Login failed! Insufficient Privileges.");
                row.put("error", row, true);
                row.put("statusCode", row, 403);
                row.put("message", row, "Forbidden. User not authorized to perform action");
                return row;
            }
        } catch (Exception e) {
            row.put("error", row, true);
            row.put("statusCode", row, 500);
            row.put("message", row, e.getMessage());
            return row;
        }
    }

    public static NativeArray jsFunction_getTopRatedAPIs(Context cx, Scriptable thisObj, Object[] args, Function funObj)
            throws ScriptException, APIManagementException {

        NativeArray myn = new NativeArray(0);
        if (args != null && isStringArray(args)) {
            String limitArg = args[0].toString();
            int limit = Integer.parseInt(limitArg);
            Set<API> apiSet;
            APIConsumer apiConsumer = getAPIConsumer(thisObj);
            try {
                apiSet = apiConsumer.getTopRatedAPIs(limit);
            } catch (APIManagementException e) {
                log.error("Error from Registry API while getting Top Rated APIs Information", e);
                return myn;
            } catch (Exception e) {
                log.error("Error while getting Top Rated APIs Information", e);
                return myn;
            }
            Iterator it = apiSet.iterator();
            int i = 0;
            while (it.hasNext()) {
                NativeObject row = new NativeObject();
                Object apiObject = it.next();
                API api = (API) apiObject;
                APIIdentifier apiIdentifier = api.getId();
                row.put("name", row, apiIdentifier.getApiName());
                row.put("provider", row, APIUtil.replaceEmailDomainBack(apiIdentifier.getProviderName()));
                row.put("version", row, apiIdentifier.getVersion());
                row.put("description", row, api.getDescription());
                row.put("rates", row, api.getRating());
                myn.put(i, myn, row);
                i++;
            }

        }// end of the if
        return myn;
    }

    public static NativeArray jsFunction_getRecentlyAddedAPIs(Context cx, Scriptable thisObj, Object[] args, Function funObj)
            throws ScriptException, APIManagementException {
        NativeArray apiArray = new NativeArray(0);
        if (args != null && args.length != 0) {
            String limitArg = args[0].toString();
            int limit = Integer.parseInt(limitArg);
            String requestedTenantDomain = (String) args[1];
            Set<API> apiSet;
            APIConsumer apiConsumer = getAPIConsumer(thisObj);
            boolean isTenantFlowStarted = false;
            if (requestedTenantDomain == null){
                requestedTenantDomain = MultitenantConstants.SUPER_TENANT_DOMAIN_NAME;
            }
            try {
                if (!MultitenantConstants.SUPER_TENANT_DOMAIN_NAME.equals(requestedTenantDomain)) {
                    isTenantFlowStarted = true;
                    PrivilegedCarbonContext.startTenantFlow();
                    PrivilegedCarbonContext.getThreadLocalCarbonContext().setTenantDomain(requestedTenantDomain, true);
                }
                apiSet = apiConsumer.getRecentlyAddedAPIs(limit, requestedTenantDomain);
            } catch (APIManagementException e) {
                log.error("Error from Registry API while getting Recently Added APIs Information", e);
                return apiArray;
            } catch (Exception e) {
                log.error("Error while getting Recently Added APIs Information", e);
                return apiArray;
            } finally {
                if (isTenantFlowStarted) {
                    PrivilegedCarbonContext.endTenantFlow();
                }
            }

            Iterator it = apiSet.iterator();
            int i = 0;
            while (it.hasNext()) {
                NativeObject currentApi = new NativeObject();
                Object apiObject = it.next();
                API api = (API) apiObject;
                APIIdentifier apiIdentifier = api.getId();
                currentApi.put("name", currentApi, apiIdentifier.getApiName());
                currentApi.put("provider", currentApi, APIUtil.replaceEmailDomainBack(apiIdentifier.getProviderName()));
                currentApi.put("version", currentApi,
                        apiIdentifier.getVersion());
                currentApi.put("description", currentApi, api.getDescription());
                currentApi.put("rates", currentApi, api.getRating());
                if (api.getThumbnailUrl() == null) {
                    currentApi.put("thumbnailurl", currentApi, "images/api-default.png");
                } else {
                    currentApi.put("thumbnailurl", currentApi, APIUtil.prependWebContextRoot(api.getThumbnailUrl()));
                }
                currentApi.put("isAdvertiseOnly",currentApi,api.isAdvertiseOnly());
                if(api.isAdvertiseOnly()){
                    currentApi.put("owner",currentApi,APIUtil.replaceEmailDomainBack(api.getApiOwner()));
                }
                currentApi.put("businessOwner", currentApi, APIUtil.replaceEmailDomainBack(api.getBusinessOwner()));
                currentApi.put("visibility", currentApi, api.getVisibility());
                currentApi.put("visibleRoles", currentApi, api.getVisibleRoles());
                apiArray.put(i, apiArray, currentApi);
                i++;
            }

        }// end of the if
        return apiArray;
    }

    

    public static NativeObject jsFunction_searchPaginatedAPIsByType(Context cx,
                                                                    Scriptable thisObj, Object[] args, Function funObj)
            throws ScriptException, APIManagementException {
        NativeArray apiArray = new NativeArray(0);
        NativeObject resultObj = new NativeObject();
        Map<String, Object> result = new HashMap<String, Object>();
        if (args != null && args.length > 3) {
            String searchValue = (String) args[0];
            String tenantDomain = (String) args[1];
            int start = Integer.parseInt((String) args[2]);
            int end = Integer.parseInt((String) args[3]);
            boolean limitAttributes = false;

            if (args.length == 5) {
                limitAttributes = Boolean.parseBoolean((String) args[4]);
            }

            String searchTerm;
            String searchType = null;
            Set<API> apiSet = null;
            boolean noSearchTerm = false;
            APIConsumer apiConsumer = getAPIConsumer(thisObj);
            boolean isTenantFlowStarted = false;
            try {
                if (tenantDomain != null && !MultitenantConstants.SUPER_TENANT_DOMAIN_NAME.equals(tenantDomain)) {
                    isTenantFlowStarted = true;
                    PrivilegedCarbonContext.startTenantFlow();
                    PrivilegedCarbonContext.getThreadLocalCarbonContext().setTenantDomain(tenantDomain, true);
                } else {
                	tenantDomain = MultitenantConstants.SUPER_TENANT_DOMAIN_NAME;
                    isTenantFlowStarted = true;
                    PrivilegedCarbonContext.startTenantFlow();
                    PrivilegedCarbonContext.getThreadLocalCarbonContext().setTenantDomain(tenantDomain, true);

                }
                if (searchValue.contains(":")) {
                    if (searchValue.split(":").length > 1) {
                        searchType = searchValue.split(":")[0];
                        searchTerm = searchValue.split(":")[1];
                        if( !APIConstants.DOCUMENTATION_SEARCH_TYPE_PREFIX.equalsIgnoreCase(searchType)){
                        if (!searchTerm.endsWith("*")) {
                            searchTerm = searchTerm + "*";
                        }if (!searchTerm.startsWith("*")) {
                            searchTerm = "*"+searchTerm ;
                        }
                        }
                        result = apiConsumer.searchPaginatedAPIs(searchTerm, searchType, tenantDomain, start, end, limitAttributes);
                    } else {
                        noSearchTerm = true;
                    }

                } else {
                    if (!searchValue.endsWith("*")) {
                        searchValue = searchValue + "*";
                    }if (!searchValue.startsWith("*")) {
                        searchValue = "*"+searchValue ;
                    }
                    result = apiConsumer.searchPaginatedAPIs(searchValue, "Name", tenantDomain, start, end, limitAttributes);
                }

            } catch (APIManagementException e) {
                log.error("Error while searching APIs by type", e);
                return resultObj;
            } catch (Exception e) {
                log.error("Error while searching APIs by type", e);
                return resultObj;
            } finally {
                if (isTenantFlowStarted) {
                    PrivilegedCarbonContext.endTenantFlow();
                }
            }

            if (noSearchTerm) {
                throw new APIManagementException("Search term is missing. Try again with valid search query.");
            }
            if (result != null) {
            	if (APIConstants.DOCUMENTATION_SEARCH_TYPE_PREFIX.equalsIgnoreCase(searchType)) {
            		Map<Documentation, API> apiDocMap = new HashMap<Documentation, API>();
            		apiDocMap = (Map<Documentation, API>)result.get("apis");
            		if (apiDocMap != null) {
            			int i = 0;
            			for (Map.Entry<Documentation, API> entry : apiDocMap.entrySet()) {
            				Documentation doc = entry.getKey();
            				API api = entry.getValue();
            				APIIdentifier apiIdentifier = api.getId();
            				
            				NativeObject currentApi = new NativeObject();
            				
            				currentApi.put("name", currentApi, apiIdentifier.getApiName());
	                        currentApi.put("provider", currentApi,
	                                APIUtil.replaceEmailDomainBack(apiIdentifier.getProviderName()));
	                        currentApi.put("version", currentApi,
	                                apiIdentifier.getVersion());
	                        currentApi.put("description", currentApi, api.getDescription());
	                        currentApi.put("rates", currentApi, api.getRating());
	                        currentApi.put("description", currentApi, api.getDescription());
	                        currentApi.put("endpoint", currentApi, api.getUrl());
	                        if (api.getThumbnailUrl() == null) {
	                            currentApi.put("thumbnailurl", currentApi, "images/api-default.png");
	                        } else {
	                            currentApi.put("thumbnailurl", currentApi, APIUtil.prependWebContextRoot(api.getThumbnailUrl()));
	                        }
	                        currentApi.put("visibility", currentApi, api.getVisibility());
	                        currentApi.put("visibleRoles", currentApi, api.getVisibleRoles());
	                        currentApi.put("description", currentApi, api.getDescription());
	                        currentApi.put("docName", currentApi, doc.getName());
	                        currentApi.put("docSummary", currentApi, doc.getSummary());
	                        currentApi.put("docSourceURL", currentApi, doc.getSourceUrl());
	                        currentApi.put("docFilePath", currentApi, doc.getFilePath());
                            currentApi.put("monetizationCategory", currentApi, api.getMonetizationCategory());
	
	                        apiArray.put(i, apiArray, currentApi);
            				i++;
            			}
            			resultObj.put("apis", resultObj, apiArray);
	                    resultObj.put("totalLength", resultObj, result.get("length"));
            		}
            		
            	} else {
	                apiSet = (Set<API>) result.get("apis");
	                if (apiSet != null) {
	                    Iterator it = apiSet.iterator();
	                    int i = 0;
	                    while (it.hasNext()) {
	
	                        NativeObject currentApi = new NativeObject();
	                        Object apiObject = it.next();
	                        API api = (API) apiObject;
	                        APIIdentifier apiIdentifier = api.getId();
	                        currentApi.put("name", currentApi, apiIdentifier.getApiName());
	                        currentApi.put("provider", currentApi,
	                                APIUtil.replaceEmailDomainBack(apiIdentifier.getProviderName()));
	                        currentApi.put("version", currentApi,
	                                apiIdentifier.getVersion());
	                        currentApi.put("description", currentApi, api.getDescription());
	                        currentApi.put("rates", currentApi, api.getRating());
	                        currentApi.put("description", currentApi, api.getDescription());
	                        currentApi.put("endpoint", currentApi, api.getUrl());
	                        if (api.getThumbnailUrl() == null) {
	                            currentApi.put("thumbnailurl", currentApi, "images/api-default.png");
	                        } else {
	                            currentApi.put("thumbnailurl", currentApi, APIUtil.prependWebContextRoot(api.getThumbnailUrl()));
	                        }
	                        currentApi.put("visibility", currentApi, api.getVisibility());
	                        currentApi.put("visibleRoles", currentApi, api.getVisibleRoles());
	                        currentApi.put("description", currentApi, api.getDescription());
	                        currentApi.put("isAdvertiseOnly", currentApi, api.isAdvertiseOnly());
	                        currentApi.put("apiOwner", currentApi, api.getApiOwner());
                            currentApi.put("monetizationCategory", currentApi, api.getMonetizationCategory());
	                        
	                        apiArray.put(i, apiArray, currentApi);
	                        i++;
	                    }
	                    resultObj.put("apis", resultObj, apiArray);
	                    resultObj.put("totalLength", resultObj, result.get("length"));
                        resultObj.put("isMore", resultObj, result.get("isMore"));
	                }
            }
            }

        }// end of the if
        return resultObj;
    }

    public static boolean jsFunction_isSelfSignupEnabled() {
        APIManagerConfiguration config = HostObjectComponent.getAPIManagerConfiguration();
        return Boolean.parseBoolean(config.getFirstProperty(APIConstants.SELF_SIGN_UP_ENABLED));
    }
    
    public static boolean jsFunction_isSelfSignupEnabledForTenant(Context cx,
        Scriptable thisObj, Object[] args, Function funObj) {
    	
    	boolean status = false;
    	if (!isStringArray(args)) {
            return status;
        }

        String tenantDomain = args[0].toString();
        try {
	        UserRegistrationConfigDTO signupConfig =
	        		SelfSignUpUtil.getSignupConfiguration(tenantDomain);
            if (signupConfig != null) {
                status = signupConfig.isSignUpEnabled();
            }
        } catch (APIManagementException e) {
	       log.error("error while loading configuration from registry", e);
        }
    	
		return status;
    	
    }

    public static NativeArray jsFunction_getAPIsWithTag(Context cx, Scriptable thisObj, Object[] args, Function funObj)
            throws ScriptException, APIManagementException {
        NativeArray apiArray = new NativeArray(0);
        if (args != null && isStringArray(args)) {
            String tagName = args[0].toString();
            Set<API> apiSet;
            APIConsumer apiConsumer = getAPIConsumer(thisObj);
            try {
                apiSet = apiConsumer.getAPIsWithTag(tagName);
            } catch (APIManagementException e) {
                log.error("Error from Registry API while getting APIs With Tag Information", e);
                return apiArray;
            } catch (Exception e) {
                log.error("Error while getting APIs With Tag Information", e);
                return apiArray;
            }
            if (apiSet != null) {
                Iterator it = apiSet.iterator();
                int i = 0;
                while (it.hasNext()) {
                    NativeObject currentApi = new NativeObject();
                    Object apiObject = it.next();
                    API api = (API) apiObject;
                    APIIdentifier apiIdentifier = api.getId();
                    currentApi.put("name", currentApi, apiIdentifier.getApiName());
                    currentApi.put("provider", currentApi,
                            APIUtil.replaceEmailDomainBack(apiIdentifier.getProviderName()));
                    currentApi.put("version", currentApi,
                            apiIdentifier.getVersion());
                    currentApi.put("description", currentApi, api.getDescription());
                    currentApi.put("rates", currentApi, api.getRating());
                    if (api.getThumbnailUrl() == null) {
                        currentApi.put("thumbnailurl", currentApi,
                                "images/api-default.png");
                    } else {
                        currentApi.put("thumbnailurl", currentApi,
                                APIUtil.prependWebContextRoot(api.getThumbnailUrl()));
                    }
                    currentApi.put("visibility", currentApi, api.getVisibility());
                    currentApi.put("visibleRoles", currentApi, api.getVisibleRoles());
                    currentApi.put("description", currentApi, api.getDescription());
                    apiArray.put(i, apiArray, currentApi);
                    i++;
                }
            }

        }// end of the if
        return apiArray;
    }

    public static NativeObject jsFunction_getPaginatedAPIsWithTag(Context cx,
                                                                  Scriptable thisObj, Object[] args, Function funObj)
            throws ScriptException, APIManagementException {
        NativeArray apiArray = new NativeArray(0);
        NativeObject resultObj = new NativeObject();
        Map<String, Object> resultMap = new HashMap<String, Object>();
        if (args != null && isStringArray(args)) {
            String tagName = args[0].toString();
            int start = Integer.parseInt(args[1].toString());
            int end = Integer.parseInt(args[2].toString());
            Set<API> apiSet;
            APIConsumer apiConsumer = getAPIConsumer(thisObj);
            try {
                resultMap = apiConsumer.getPaginatedAPIsWithTag(tagName, start, end);
                apiSet = (Set<API>) resultMap.get("apis");
            } catch (APIManagementException e) {
                log.error("Error from Registry API while getting APIs With Tag Information", e);
                return resultObj;
            } catch (Exception e) {
                log.error("Error while getting APIs With Tag Information", e);
                return resultObj;
            }
            if (apiSet != null) {
                Iterator it = apiSet.iterator();
                int i = 0;
                while (it.hasNext()) {
                    NativeObject currentApi = new NativeObject();
                    Object apiObject = it.next();
                    API api = (API) apiObject;
                    APIIdentifier apiIdentifier = api.getId();
                    currentApi.put("name", currentApi, apiIdentifier.getApiName());
                    currentApi.put("provider", currentApi,
                            APIUtil.replaceEmailDomainBack(apiIdentifier.getProviderName()));
                    currentApi.put("version", currentApi,
                            apiIdentifier.getVersion());
                    currentApi.put("description", currentApi, api.getDescription());
                    currentApi.put("rates", currentApi, api.getRating());
                    if (api.getThumbnailUrl() == null) {
                        currentApi.put("thumbnailurl", currentApi,
                                "images/api-default.png");
                    } else {
                        currentApi.put("thumbnailurl", currentApi,
                                APIUtil.prependWebContextRoot(api.getThumbnailUrl()));
                    }
                    currentApi.put("visibility", currentApi, api.getVisibility());
                    currentApi.put("visibleRoles", currentApi, api.getVisibleRoles());
                    currentApi.put("description", currentApi, api.getDescription());
                    currentApi.put("monetizationCategory", currentApi, api.getMonetizationCategory());
                    apiArray.put(i, apiArray, currentApi);
                    i++;
                }
                resultObj.put("apis", resultObj, apiArray);
                resultObj.put("totalLength", resultObj, resultMap.get("length"));
            }

        }// end of the if
        return resultObj;
    }

    public static NativeArray jsFunction_getSubscribedAPIs(Context cx,
                                                           Scriptable thisObj, Object[] args, Function funObj)
            throws ScriptException, APIManagementException {
        NativeArray apiArray = new NativeArray(0);
        if (args != null && isStringArray(args)) {
            String limitArg = args[0].toString();
            int limit = Integer.parseInt(limitArg);
            APIConsumer apiConsumer = getAPIConsumer(thisObj);
            try {
                Set<API> apiSet = apiConsumer.getTopRatedAPIs(limit);
                if (apiSet != null) {
                    Iterator it = apiSet.iterator();
                    int i = 0;
                    while (it.hasNext()) {
                        NativeObject currentApi = new NativeObject();
                        Object apiObject = it.next();
                        API api = (API) apiObject;
                        APIIdentifier apiIdentifier = api.getId();
                        currentApi.put("name", currentApi, apiIdentifier.getApiName());
                        currentApi.put("provider", currentApi,
                                apiIdentifier.getProviderName());
                        currentApi.put("version", currentApi,
                                apiIdentifier.getVersion());
                        currentApi.put("description", currentApi, api.getDescription());
                        currentApi.put("rates", currentApi, api.getRating());
                        apiArray.put(i, apiArray, currentApi);
                        i++;
                    }
                }
            } catch (APIManagementException e) {
                log.error("Error while getting API list", e);
                return apiArray;
            }
        }// end of the if
        return apiArray;
    }

    public static NativeArray jsFunction_getAllTags(Context cx, Scriptable thisObj, Object[] args, Function funObj)
            throws ScriptException, APIManagementException {
        NativeArray tagArray = new NativeArray(0);
        Set<Tag> tags;
        String tenantDomain = null;
        if (args != null && isStringArray(args)) {
            tenantDomain = args[0].toString();
        }
        APIConsumer apiConsumer = getAPIConsumer(thisObj);
        try {
            tags = apiConsumer.getAllTags(tenantDomain);
        } catch (APIManagementException e) {
            log.error("Error from registry while getting API tags.", e);
            return tagArray;
        } catch (Exception e) {
            log.error("Error while getting API tags", e);
            return tagArray;
        }
        if (tags != null) {
            Iterator tagsI = tags.iterator();
            int i = 0;
            while (tagsI.hasNext()) {

                NativeObject currentTag = new NativeObject();
                Object tagObject = tagsI.next();
                Tag tag = (Tag) tagObject;

                currentTag.put("name", currentTag, tag.getName());
                currentTag.put("count", currentTag, tag.getNoOfOccurrences());

                tagArray.put(i, tagArray, currentTag);
                i++;
            }
        }

        return tagArray;
    }

    public static NativeArray jsFunction_getTagsWithAttributes(Context cx, Scriptable thisObj, Object[] args,
                                                               Function funObj) throws APIManagementException {


        NativeArray tagArray = new NativeArray(0);
        Set<Tag> tags;
        String tenantDomain = null;

        if (args != null && isStringArray(args)) {
            tenantDomain = args[0].toString();
        }

        APIConsumer apiConsumer = getAPIConsumer(thisObj);

        try {
            tags = apiConsumer.getTagsWithAttributes(tenantDomain);
        } catch (APIManagementException e) {
            log.error("Error from registry while getting API tags.", e);
            return tagArray;
        } catch (Exception e) {
            log.error("Error while getting API tags", e);
            return tagArray;
        }
        if (tags != null) {
            Iterator tagsI = tags.iterator();
            int i = 0;
            while (tagsI.hasNext()) {

                NativeObject currentTag = new NativeObject();
                Object tagObject = tagsI.next();
                Tag tag = (Tag) tagObject;

                currentTag.put("name", currentTag, tag.getName());
                currentTag.put("description", currentTag, tag.getDescription());
                currentTag.put("isThumbnailExists", currentTag, tag.isThumbnailExists());
                currentTag.put("count", currentTag, tag.getNoOfOccurrences());
                currentTag.put("thumbnailUrl", currentTag, tag.getThumbnailUrl());

                tagArray.put(i, tagArray, currentTag);
                i++;
            }
        }

        return tagArray;
    }

    public static NativeArray jsFunction_getAllPublishedAPIs(Context cx, Scriptable thisObj, Object[] args, Function funObj)
            throws ScriptException, APIManagementException {
        Set<API> apiSet;
        NativeArray myn = new NativeArray(0);
        APIConsumer apiConsumer = getAPIConsumer(thisObj);
        boolean isTenantFlowStarted = false;
        try {
            String tenantDomain;
            if (args != null) {
                tenantDomain = (String) args[0];
            } else {
                tenantDomain = MultitenantConstants.SUPER_TENANT_DOMAIN_NAME;
            }
            if (tenantDomain != null && !MultitenantConstants.SUPER_TENANT_DOMAIN_NAME.equals(tenantDomain)) {
                isTenantFlowStarted = true;
                PrivilegedCarbonContext.startTenantFlow();
                PrivilegedCarbonContext.getThreadLocalCarbonContext().setTenantDomain(tenantDomain, true);
            }
            apiSet = apiConsumer.getAllPublishedAPIs(tenantDomain);

        } catch (APIManagementException e) {
            log.error("Error from Registry API while getting API Information", e);
            return myn;
        } catch (Exception e) {
            log.error("Error while getting API Information", e);
            return myn;
        } finally {
            if (isTenantFlowStarted) {
                PrivilegedCarbonContext.endTenantFlow();
            }
        }
        if (apiSet != null) {
            Iterator it = apiSet.iterator();
            int i = 0;
            while (it.hasNext()) {
                NativeObject row = new NativeObject();
                Object apiObject = it.next();
                API api = (API) apiObject;
                APIIdentifier apiIdentifier = api.getId();
                row.put("name", row, apiIdentifier.getApiName());
                row.put("provider", row, APIUtil.replaceEmailDomainBack(apiIdentifier.getProviderName()));
                row.put("version", row, apiIdentifier.getVersion());
                row.put("context", row, api.getContext());
                row.put("status", row, "Deployed"); // api.getStatus().toString()
                if (api.getThumbnailUrl() == null) {
                    row.put("thumbnailurl", row, "images/api-default.png");
                } else {
                    row.put("thumbnailurl", row, APIUtil.prependWebContextRoot(api.getThumbnailUrl()));
                }
                row.put("visibility", row, api.getVisibility());
                row.put("visibleRoles", row, api.getVisibleRoles());
                row.put("description", row, api.getDescription());
                String apiOwner = api.getApiOwner();
                if (apiOwner == null) {
                    apiOwner = APIUtil.replaceEmailDomainBack(apiIdentifier.getProviderName());
                }
                row.put("apiOwner", row, apiOwner);
                row.put("isAdvertiseOnly", row, api.isAdvertiseOnly());
                myn.put(i, myn, row);
                i++;
            }
        }
        return myn;
    }
    
    public static NativeObject jsFunction_getAllPaginatedPrototypedAPIs(Context cx, Scriptable thisObj,
                                                                        Object[] args, Function funObj)
            										throws ScriptException, APIManagementException {
    	APIConsumer apiConsumer = getAPIConsumer(thisObj);
    	String tenantDomain;
    	boolean retuenAPItags = false;
        if (args[0] != null) {
        	tenantDomain = (String) args[0];
        } else {
        	tenantDomain = MultitenantConstants.SUPER_TENANT_DOMAIN_NAME;
        }
            
        int start = Integer.parseInt((String) args[1]);
        int end = Integer.parseInt((String) args[2]);
        
        if (args.length > 3 && args[3] != null) {
            retuenAPItags = Boolean.parseBoolean((String) args[3]);
        }
            
        return getPaginatedAPIsByStatus(apiConsumer, tenantDomain, start, end, APIConstants.PROTOTYPED, retuenAPItags);
    	
    }

    public static NativeObject jsFunction_getAllPaginatedPublishedAPIs(Context cx, Scriptable thisObj,
                                                                       Object[] args, Function funObj)
            throws ScriptException, APIManagementException {
    	
    	APIConsumer apiConsumer = getAPIConsumer(thisObj);
    	String tenantDomain;
    	boolean returnAPItags = false;
        if (args[0] != null) {
        	tenantDomain = (String) args[0];
        } else {
        	tenantDomain = MultitenantConstants.SUPER_TENANT_DOMAIN_NAME;
        }

        int start = Integer.parseInt((String) args[1]);
        int end = Integer.parseInt((String) args[2]);
        
        if (args.length > 3 && args[3] != null) {
            returnAPItags = Boolean.parseBoolean((String) args[3]);
        }
            
        return getPaginatedAPIsByStatus(apiConsumer, tenantDomain, start, end, APIConstants.PUBLISHED, returnAPItags);
            
            
    }
    
    private static NativeObject getPaginatedAPIsByStatus(APIConsumer apiConsumer, String tenantDomain, int start,
                                                         int end, String status, boolean returnAPItags) {
    	
    	Set<API> apiSet;
        Map<String, Object> resultMap;
        NativeArray myn = new NativeArray(0);
        NativeObject result = new NativeObject();
        
        try {
            if (tenantDomain != null && !MultitenantConstants.SUPER_TENANT_DOMAIN_NAME.equals(tenantDomain)) {
                PrivilegedCarbonContext.startTenantFlow();
                PrivilegedCarbonContext.getThreadLocalCarbonContext().setTenantDomain(tenantDomain, true);
            } else {
                PrivilegedCarbonContext.startTenantFlow();
                PrivilegedCarbonContext.getThreadLocalCarbonContext().setTenantDomain(MultitenantConstants.SUPER_TENANT_DOMAIN_NAME, true);

            }
            resultMap = apiConsumer.getAllPaginatedAPIsByStatus(tenantDomain, start, end, status, returnAPItags);

        } catch (APIManagementException e) {
            log.error("Error from Registry API while getting API Information", e);
            return result;
        } catch (Exception e) {
            log.error("Error while getting API Information", e);
            return result;
        } finally {
            PrivilegedCarbonContext.endTenantFlow();


        }
        if (resultMap != null) {
            apiSet = (Set<API>) resultMap.get("apis");
            if (apiSet != null) {
                Iterator it = apiSet.iterator();
                int i = 0;
                while (it.hasNext()) {
                    NativeObject row = new NativeObject();
                    Object apiObject = it.next();
                    API api = (API) apiObject;
                    APIIdentifier apiIdentifier = api.getId();
                    row.put("name", row, apiIdentifier.getApiName());
                    row.put("provider", row, APIUtil.replaceEmailDomainBack(apiIdentifier.getProviderName()));
                    row.put("version", row, apiIdentifier.getVersion());
                    row.put("context", row, api.getContext());
                    row.put("status", row, "Deployed"); // api.getStatus().toString()
                    if (api.getThumbnailUrl() == null) {
                        row.put("thumbnailurl", row, "images/api-default.png");
                    } else {
                        row.put("thumbnailurl", row, APIUtil.prependWebContextRoot(api.getThumbnailUrl()));
                    }
                    row.put("visibility", row, api.getVisibility());
                    row.put("visibleRoles", row, api.getVisibleRoles());
                    row.put("description", row, api.getDescription());
                    String apiOwner = APIUtil.replaceEmailDomainBack(api.getApiOwner());
                    if (apiOwner == null) {
                        apiOwner = APIUtil.replaceEmailDomainBack(apiIdentifier.getProviderName());
                    }
                    row.put("apiOwner", row, apiOwner);
                    row.put("isAdvertiseOnly", row, api.isAdvertiseOnly());
                    row.put("apiBusinessOwner", row, api.getBusinessOwner());
                    
                    NativeArray tierArr = new NativeArray(0);
                    Set<Tier> tierSet = api.getAvailableTiers();
                    if (tierSet != null) {
                        Iterator tierIt = tierSet.iterator();
                        int j = 0;
                        while (tierIt.hasNext()) {
                            Object tierObject = tierIt.next();
                            Tier tier = (Tier) tierObject;
                            tierArr.put(j, tierArr, tier.getName());
                            j++;
                        }
                    }
                    row.put("tiers", row, tierArr);
                    row.put("monetizationCategory", row, api.getMonetizationCategory());

                    if (returnAPItags) {                    
                        StringBuilder tagsSet = new StringBuilder("");
                        for (int k = 0; k < api.getTags().toArray().length; k++) {
                            tagsSet.append(api.getTags().toArray()[k].toString());
                            if (k != api.getTags().toArray().length - 1) {
                                tagsSet.append(",");
                            }
                        }
                        row.put("tags", row, tagsSet.toString());
                    }
                    myn.put(i, myn, row);
                    i++;
                }
                result.put("apis", result, myn);
                result.put("totalLength", result, resultMap.get("totalLength"));
                result.put("isMore", result, resultMap.get("isMore"));
            }
        }
        return result;
    }
    
    /**
     * Returns all the Gateway Endpoint URLs of a given API
     * 
     * @param cx
     * @param thisObj
     * @param args
     * @param funObj
     * @return List of Gateway Endpoint URLs of the API
     * @throws ScriptException
     * @throws APIManagementException
     */
    public static NativeArray jsFunction_getAPIEndpointURLs(Context cx, Scriptable thisObj, Object[] args, Function funObj)
            throws ScriptException, APIManagementException {
        String providerName;
        String apiName;
        String version;
        String userName;

        NativeArray myn = new NativeArray(0);

        if (args != null && args.length > 3) {
            providerName = APIUtil.replaceEmailDomain((String) args[0]);
            apiName = (String) args[1];
            version = (String) args[2];
            userName = (String) args[3];

            APIIdentifier apiIdentifier = new APIIdentifier(providerName, apiName, version);
            APIConsumer apiConsumer = getAPIConsumer(thisObj);
            API api = apiConsumer.getAPI(apiIdentifier);

            Map<String, String> domains = new HashMap<String, String>();

            domains = apiConsumer.getTenantDomainMappings(MultitenantUtils.getTenantDomain(userName), APIConstants.API_DOMAIN_MAPPINGS_GATEWAY);
            if (domains != null && domains.size() > 0) {
                int index = 0;
                Iterator it = domains.entrySet().iterator();
                while (it.hasNext()) {
                    Map.Entry pair = (Map.Entry) it.next();
                    String domainValue = (String) pair.getValue();
                    if (domainValue.endsWith("/")) {
                        domainValue = domainValue.substring(0, domainValue.length() - 1);
                    }
                    String contextWithoutTenant =
                                                  api.getContext()
                                                     .replace("/t/" + MultitenantUtils.getTenantDomain(userName), "");
                    myn.put(index, myn, domainValue + contextWithoutTenant);
                    if (api.isDefaultVersion()) {
                        contextWithoutTenant = contextWithoutTenant.replace(version + "/", "");
                        myn.put(++index, myn, domainValue + contextWithoutTenant);
                    }
                    index++;
                }
            } else {
                JSONObject environmentsObject = getEnvironmentsOfAPI(api);
                JSONObject productionEnvironmentObjects = (JSONObject) environmentsObject.get("production");
                JSONObject sandboxEnvironmentObjects = (JSONObject) environmentsObject.get("sandbox");
                JSONObject hybridEnvironmentObjects = (JSONObject) environmentsObject.get("hybrid");
                int envCount = 0;
                if (productionEnvironmentObjects != null && !productionEnvironmentObjects.isEmpty()) {
                 envCount = createAPIEndpointsPerType(productionEnvironmentObjects, api, version, myn, envCount, "production");
                }
                if (sandboxEnvironmentObjects != null && !sandboxEnvironmentObjects.isEmpty()) {
                    envCount = createAPIEndpointsPerType(sandboxEnvironmentObjects, api, version, myn, envCount, "sandbox");
                }
                if (hybridEnvironmentObjects != null && !hybridEnvironmentObjects.isEmpty()) {
                    envCount = createAPIEndpointsPerType(hybridEnvironmentObjects, api, version, myn, envCount, "hybrid");
                }
            }

        }
        return myn;
    }

    public static NativeArray jsFunction_getAPI(Context cx, Scriptable thisObj, Object[] args, Function funObj)
            throws ScriptException, APIManagementException {

        String providerName;
        String apiName;
        String version;
        String username = null;
        boolean isSubscribed = false;
        NativeArray myn = new NativeArray(0);
        if (args != null && args.length != 0) {

            providerName = APIUtil.replaceEmailDomain((String) args[0]);
            apiName = (String) args[1];
            version = (String) args[2];
            if (args[3] != null) {
                username = (String) args[3];
            }
            APIIdentifier apiIdentifier = new APIIdentifier(providerName, apiName, version);
            API api;
            APIConsumer apiConsumer = getAPIConsumer(thisObj);
            boolean isTenantFlowStarted = false;
            try {
                String tenantDomain = MultitenantUtils.getTenantDomain(APIUtil.replaceEmailDomainBack(providerName));
                if (tenantDomain != null && !MultitenantConstants.SUPER_TENANT_DOMAIN_NAME.equals(tenantDomain)) {
                    isTenantFlowStarted = true;
                    PrivilegedCarbonContext.startTenantFlow();
                    PrivilegedCarbonContext.getThreadLocalCarbonContext().setTenantDomain(tenantDomain, true);
                }

                api = apiConsumer.getAPI(apiIdentifier);
                if (username != null) {
                    isSubscribed = apiConsumer.isSubscribed(apiIdentifier, username);
                }

                if (api != null) {
                    if(api.getStatus() == APIStatus.PUBLISHED || api.getStatus() == APIStatus.PROTOTYPED ||
                            api.getStatus() == APIStatus.DEPRECATED){

                        NativeObject row = new NativeObject();
                        apiIdentifier = api.getId();
                        row.put("name", row, apiIdentifier.getApiName());
                        row.put("provider", row, APIUtil.replaceEmailDomainBack(apiIdentifier.getProviderName()));
                        row.put("version", row, apiIdentifier.getVersion());
                        row.put("description", row, api.getDescription());
                        row.put("rates", row, api.getRating());
                        row.put("endpoint", row, api.getUrl());
                        row.put("wsdl", row, api.getWsdlUrl());
                        row.put("wadl", row, api.getWadlUrl());
                        DateFormat dateFormat = new SimpleDateFormat("dd/MMM/yyyy HH:mm:ss a z");
                        String dateFormatted = dateFormat.format(api.getLastUpdated());
                        row.put("updatedDate", row, dateFormatted);
                        row.put("context", row, api.getContext());
                        row.put("status", row, api.getStatus().getStatus());

                        String user = getUsernameFromObject(thisObj);
                        if (user != null) {
                            int userRate = apiConsumer.getUserRating(apiIdentifier, user);
                            row.put("userRate", row, userRate);
                        }
                        row.put("serverURL", row, getEnvironmentsOfAPI(api).toJSONString());
                        NativeArray tierArr = new NativeArray(0);
                        Set<Tier> tierSet = api.getAvailableTiers();
                        if (tierSet != null) {
                            Iterator it = tierSet.iterator();
                            int j = 0;

                            while (it.hasNext()) {
                                NativeObject tierObj = new NativeObject();
                                Object tierObject = it.next();
                                Tier tier = (Tier) tierObject;
                                tierObj.put("tierName", tierObj, tier.getName());
                                tierObj.put("tierDisplayName", tierObj, tier.getDisplayName());
                                tierObj.put("tierDescription", tierObj,
                                        tier.getDescription() != null ? tier.getDescription() : "");
                                if (tier.getTierAttributes() != null) {
                                    Map<String, Object> attributes;
                                    attributes = tier.getTierAttributes();
                                    String attributesList = "";
                                    for (Map.Entry<String, Object> attribute : attributes.entrySet()) {
                                        attributesList += attribute.getKey() + "::" + attribute.getValue() + ",";

                                    }
                                    tierObj.put("tierAttributes", tierObj, attributesList);
                                }
                                tierArr.put(j, tierArr, tierObj);
                                j++;

                            }
                        }
                        row.put("tiers", row, tierArr);
                        row.put("subscribed", row, isSubscribed);
                        if (api.getThumbnailUrl() == null) {
                            row.put("thumbnailurl", row, "images/api-default.png");
                        } else {
                            row.put("thumbnailurl", row, APIUtil.prependWebContextRoot(api.getThumbnailUrl()));
                        }
                        row.put("bizOwner", row, api.getBusinessOwner());
                        row.put("bizOwnerMail", row, api.getBusinessOwnerEmail());
                        row.put("techOwner", row, api.getTechnicalOwner());
                        row.put("techOwnerMail", row, api.getTechnicalOwnerEmail());
                        row.put("visibility", row, api.getVisibility());
                        row.put("visibleRoles", row, api.getVisibleRoles());

                        Set<URITemplate> uriTemplates = api.getUriTemplates();
                        List<NativeArray> uriTemplatesArr = new ArrayList<NativeArray>();
                        if (uriTemplates.size() != 0) {
                            NativeArray uriTempArr = new NativeArray(uriTemplates.size());
                            Iterator uriTemplateIterator = uriTemplates.iterator();

                            while (uriTemplateIterator.hasNext()) {
                                List<String> utArr = new ArrayList<String>();
                                URITemplate ut = (URITemplate) uriTemplateIterator.next();
                                utArr.add(ut.getUriTemplate());
                                utArr.add(ut.getMethodsAsString().replaceAll("\\s", ","));
                                utArr.add(ut.getAuthTypeAsString().replaceAll("\\s", ","));
                                utArr.add(ut.getThrottlingTiersAsString().replaceAll("\\s", ","));
                                NativeArray utNArr = new NativeArray(utArr.size());
                                for (int p = 0; p < utArr.size(); p++) {
                                    utNArr.put(p, utNArr, utArr.get(p));
                                }
                                uriTemplatesArr.add(utNArr);
                            }

                            for (int c = 0; c < uriTemplatesArr.size(); c++) {
                                uriTempArr.put(c, uriTempArr, uriTemplatesArr.get(c));
                            }

                            myn.put(1, myn, uriTempArr);
                        }
                        row.put("uriTemplates", row, uriTemplatesArr.toString());
                        String apiOwner = api.getApiOwner();
                        if (apiOwner == null) {
                            apiOwner = APIUtil.replaceEmailDomainBack(apiIdentifier.getProviderName());
                        }
                        row.put("apiOwner", row, apiOwner);
                        row.put("isAdvertiseOnly", row, api.isAdvertiseOnly());
                        row.put("redirectURL", row, api.getRedirectURL());

                        row.put("subscriptionAvailability", row, api.getSubscriptionAvailability());
                        row.put("subscriptionAvailableTenants", row, api.getSubscriptionAvailableTenants());
                        row.put("isDefaultVersion", row,api.isDefaultVersion());
                        row.put("transports", row,api.getTransports());

                        myn.put(0, myn, row);

                    } else {
                        handleException("No published or prototyped API available with the name"+apiName);
                    }
                }

            } catch (APIManagementException e) {
                handleException("Error from Registry API while getting get API Information on " + apiName, e);

            } catch (Exception e) {
                handleException(e.getMessage(), e);
            } finally {
                if (isTenantFlowStarted) {
                    PrivilegedCarbonContext.endTenantFlow();
                }
            }
        }
        return myn;
    }
    
    /**
     * Returns all the HTTPs Gateway Endpoint URLs of all the Gateway Endpoints
     * @param cx
     * @param thisObj
     * @param args
     * @param funObj
     * @return List of HTTPs Gateway Endpoint URLs
     * @throws ScriptException
     * @throws APIManagementException
     */
    public static NativeArray jsFunction_getHTTPsGatewayEndpointURLs(Context cx, Scriptable thisObj,
                                                                     Object[] args, Function funObj)
            throws ScriptException, APIManagementException {
    	NativeArray myn = new NativeArray(0);
    	
    	APIManagerConfiguration config = HostObjectComponent.getAPIManagerConfiguration();
        Map<String, Environment> environments = config.getApiGatewayEnvironments();
        
        int index = 0;
        for (Environment environment : environments.values()) {
        	String apiGatewayEndpoints = environment.getApiGatewayEndpoint();

        	List<String> urlsList = new ArrayList<String>();
        	urlsList.addAll(Arrays.asList(apiGatewayEndpoints.split(",")));
        	ListIterator<String> it = urlsList.listIterator();
        	
        	while (it.hasNext()) {
        		String url = it.next();
                if (url != null && url.startsWith("https:")) {
                	myn.put(index, myn, url);
                	index ++;
                }
        	}
        }
        
        return myn;
    }

    private static String filterUrlsByTransport(List<String> urlsList, List<String> transportList, String transportName) {
        String endpointUrl = "";
        if (transportList.contains(transportName)) {
       for (String env : urlsList){
                if (env.startsWith(transportName + ":")) {
                    endpointUrl = env;
                }
            }
        }
        return endpointUrl;
    }

    public static boolean jsFunction_isSubscribed(Context cx, Scriptable thisObj, Object[] args, Function funObj)
            throws ScriptException, APIManagementException {

        String username = null;
        if (args != null && args.length != 0) {
            String providerName = (String) args[0];
            String apiName = (String) args[1];
            String version = (String) args[2];
            if (args[3] != null) {
                username = (String) args[3];
            }
            APIIdentifier apiIdentifier = new APIIdentifier(providerName, apiName, version);
            APIConsumer apiConsumer = getAPIConsumer(thisObj);
            return username != null && apiConsumer.isSubscribed(apiIdentifier, username);
        } else {
            throw new APIManagementException("No input username value.");
        }
    }

    public static NativeArray jsFunction_getAllDocumentation(Context cx, Scriptable thisObj, Object[] args, Function funObj)
            throws ScriptException, APIManagementException {
        if (args == null || args.length == 0) {
            handleException("Invalid number of parameters.");
        }
        boolean isTenantFlowStarted = false;
        List<Documentation> doclist = null;
        String providerName = APIUtil.replaceEmailDomain((String) args[0]);
        String apiName = (String) args[1];
        String version = (String) args[2];
        String username = (String) args[3];
        APIConsumer apiConsumer = getAPIConsumer(thisObj);
        NativeArray myn = new NativeArray(0);
        try {
            String tenantDomain = MultitenantUtils.getTenantDomain(APIUtil.replaceEmailDomainBack(providerName));
            if (tenantDomain != null && !org.wso2.carbon.utils.multitenancy.MultitenantConstants
                    .SUPER_TENANT_DOMAIN_NAME.equals(tenantDomain)) {
                isTenantFlowStarted = true;
                PrivilegedCarbonContext.startTenantFlow();
                PrivilegedCarbonContext.getThreadLocalCarbonContext().setTenantDomain(tenantDomain, true);
            }
            APIIdentifier apiIdentifier = new APIIdentifier(providerName, apiName, version);
            doclist = apiConsumer.getAllDocumentation(apiIdentifier, username);
            if (doclist != null) {
                Iterator it = doclist.iterator();
                int i = 0;
                while (it.hasNext()) {
                    NativeObject row = new NativeObject();
                    Object docObject = it.next();
                    Documentation documentation = (Documentation) docObject;
                    Object objectSourceType = documentation.getSourceType();
                    String strSourceType = objectSourceType.toString();

                    row.put("name", row, documentation.getName());
                    row.put("sourceType", row, strSourceType);
                    row.put("summary", row, documentation.getSummary());
                    String content;
                    if (strSourceType.equals("INLINE")) {
                        content = apiConsumer.getDocumentationContent(apiIdentifier, documentation.getName());
                        row.put("content", row, content);
                    }
                    row.put("sourceUrl", row, documentation.getSourceUrl());
                    row.put("filePath", row, documentation.getFilePath());
                    DocumentationType documentationType = documentation.getType();
                    row.put("type", row, documentationType.getType());

                    if (documentationType == DocumentationType.OTHER) {
                        row.put("otherTypeName", row, documentation.getOtherTypeName());
                    }

                    myn.put(i, myn, row);
                    i++;
                }
            }
        } catch (APIManagementException e) {
            handleException("Error from Registry API while getting All Documentation on " + apiName, e);
        } catch (Exception e) {
            handleException("Error while getting All Documentation " + apiName, e);
        } finally {
            if (isTenantFlowStarted) {
                PrivilegedCarbonContext.endTenantFlow();
            }
        }
        return myn;
    }

    public static NativeArray jsFunction_getComments(Context cx, Scriptable thisObj, Object[] args, Function funObj)
            throws ScriptException, APIManagementException {
        Comment[] commentlist = new Comment[0];
        String providerName = "";
        String apiName = "";
        String version = "";
        if (args != null && args.length != 0) {
            providerName = APIUtil.replaceEmailDomain((String) args[0]);
            apiName = (String) args[1];
            version = (String) args[2];
        }
        APIIdentifier apiIdentifier = new APIIdentifier(providerName, apiName,
                version);
        NativeArray myn = new NativeArray(0);
        APIConsumer apiConsumer = getAPIConsumer(thisObj);
        try {
            commentlist = apiConsumer.getComments(apiIdentifier);
        } catch (APIManagementException e) {
            handleException("Error from registry while getting  comments for " + apiName, e);
        } catch (Exception e) {
            handleException("Error while getting comments for " + apiName, e);
        }

        int i = 0;
        if (commentlist != null) {
            for (Comment n : commentlist) {
                NativeObject row = new NativeObject();
                row.put("userName", row, n.getUser());
                row.put("comment", row, n.getText());
                row.put("createdTime", row, n.getCreatedTime().getTime());
                myn.put(i, myn, row);
                i++;
            }
        }
        return myn;

    }

    public static NativeArray jsFunction_addComments(Context cx, Scriptable thisObj, Object[] args, Function funObj)
            throws ScriptException, APIManagementException {
        String providerName = "";
        String apiName = "";
        String version = "";
        String commentStr = "";
        if (args != null && args.length != 0 && isStringArray(args)) {
            providerName = APIUtil.replaceEmailDomain((String) args[0]);
            apiName = (String) args[1];
            version = (String) args[2];
            commentStr = (String) args[3];
        }
        APIIdentifier apiIdentifier = new APIIdentifier(providerName, apiName, version);
        NativeArray myn = new NativeArray(0);
        APIConsumer apiConsumer = getAPIConsumer(thisObj);
        try {
            apiConsumer.addComment(apiIdentifier, commentStr, getUsernameFromObject(thisObj));
        } catch (APIManagementException e) {
            handleException("Error from registry while adding comments for " + apiName, e);
        } catch (Exception e) {
            handleException("Error while adding comments for " + apiName, e);
        }

        int i = 0;
        NativeObject row = new NativeObject();
        row.put("userName", row, providerName);
        row.put("comment", row, commentStr);
        myn.put(i, myn, row);

        return myn;
    }


    public static SubscriptionResponse jsFunction_addSubscription(Context cx, Scriptable thisObj,
                                                                  Object[] args, Function funObj)
            throws APIManagementException {
        if (args == null || args.length == 0) {
           return new SubscriptionResponse(null, null, null);
        }

        APIConsumer apiConsumer = getAPIConsumer(thisObj);
        SubscriptionResponse addSubscriptionResponse;
        String providerName = (String) args[0];
        providerName = APIUtil.replaceEmailDomain(providerName);
        String apiName = (String) args[1];
        String version = (String) args[2];
        String tier = (String) args[3];
        int applicationId = ((Number) args[4]).intValue();
        String userId = (String) args[5];
        APIIdentifier apiIdentifier = new APIIdentifier(providerName, apiName, version);
        boolean isTenantFlowStarted = false;
        try {
            String tenantDomain = MultitenantUtils.getTenantDomain(APIUtil.replaceEmailDomainBack(providerName));
            if (tenantDomain != null && !MultitenantConstants.SUPER_TENANT_DOMAIN_NAME.equals(tenantDomain)) {
                isTenantFlowStarted = true;
                PrivilegedCarbonContext.startTenantFlow();
                PrivilegedCarbonContext.getThreadLocalCarbonContext().setTenantDomain(tenantDomain, true);
            }

	        /* Validation for allowed throttling tiers*/
            API api = apiConsumer.getAPI(apiIdentifier);
            Set<Tier> tiers = api.getAvailableTiers();

            Iterator<Tier> iterator = tiers.iterator();
            boolean isTierAllowed = false;
            List<String> allowedTierList = new ArrayList<String>();
            while (iterator.hasNext()) {
                Tier t = iterator.next();
                if (t.getName() != null && (t.getName()).equals(tier)) {
                    isTierAllowed = true;
                }
                allowedTierList.add(t.getName());
            }
            if (!isTierAllowed) {
                throw new APIManagementException("Tier " + tier + " is not allowed for API " + apiName + "-" + version + ". Only "
                        + Arrays.toString(allowedTierList.toArray()) + " Tiers are alllowed.");
            }
            if (apiConsumer.isTierDeneid(tier)) {
                throw new APIManagementException("Tier " + tier + " is not allowed for user " + userId);
            }
	    	/* Tenant based validation for subscription*/
            String userDomain = MultitenantUtils.getTenantDomain(userId);
            boolean subscriptionAllowed = false;
            if (!userDomain.equals(tenantDomain)) {
                String subscriptionAvailability = api.getSubscriptionAvailability();
                if (APIConstants.SUBSCRIPTION_TO_ALL_TENANTS.equals(subscriptionAvailability)) {
                    subscriptionAllowed = true;
                } else if (APIConstants.SUBSCRIPTION_TO_SPECIFIC_TENANTS.equals(subscriptionAvailability)) {
                    String subscriptionAllowedTenants = api.getSubscriptionAvailableTenants();
                    String allowedTenants[] = null;
                    if (subscriptionAllowedTenants != null) {
                        allowedTenants = subscriptionAllowedTenants.split(",");
                        if (allowedTenants != null) {
                            for (String tenant : allowedTenants) {
                                if (tenant != null && userDomain.equals(tenant.trim())) {
                                    subscriptionAllowed = true;
                                    break;
                                }
                            }
                        }
                    }
                }
            } else {
                subscriptionAllowed = true;
            }
            if (!subscriptionAllowed) {
                throw new APIManagementException("Subscription is not allowed for " + userDomain);
            }
            apiIdentifier.setTier(tier);
<<<<<<< HEAD
            addSubscriptionResponse = apiConsumer.addSubscription(apiIdentifier, userId, applicationId);
=======
            int subscriptionId = apiConsumer.addSubscription(apiIdentifier, userId, applicationId);
            String subsStatus = apiConsumer.getSubscriptionStatusById(subscriptionId);
            return subsStatus;
>>>>>>> 04cae998
        } catch (APIManagementException e) {
            handleException("Error while adding subscription for user: " + userId + ". Reason: " + e.getMessage());
            return null;
        } finally {
            if (isTenantFlowStarted) {
                PrivilegedCarbonContext.endTenantFlow();
            }
        }
         return addSubscriptionResponse;
    }

    public static SubscriptionResponse jsFunction_addAPISubscription(Context cx, Scriptable thisObj,
                                                                     Object[] args, Function funObj)
            throws APIManagementException {
        if (!isStringArray(args)) {
            throw new APIManagementException("Invalid input parameters for AddAPISubscription method");
        }

        APIConsumer apiConsumer = getAPIConsumer(thisObj);
        SubscriptionResponse addSubscriptionResponse  = null;
        String providerName = APIUtil.replaceEmailDomain(args[0].toString());
        String apiName = args[1].toString();
        String version = args[2].toString();
        String tier = args[3].toString();
        String applicationName = ((String) args[4]);
        String userId = args[5].toString();
        APIIdentifier apiIdentifier = new APIIdentifier(providerName, apiName, version);

        //Check whether tier is denied or not before adding
        Set<String> tiers = apiConsumer.getDeniedTiers();
        if (!tiers.contains(tier)) {
            apiIdentifier.setTier(tier);
            try {
                int applicationId = APIUtil.getApplicationId(applicationName, userId);
                addSubscriptionResponse = apiConsumer.addSubscription(apiIdentifier, userId, applicationId);
            } catch (APIManagementException e) {
                handleException("Error while adding the subscription for user: " + userId, e);
            }
        } else {
            handleException("Cannot add subscription to with the denied tier");
        }
        return addSubscriptionResponse;
    }

    public static boolean jsFunction_removeSubscriber(Context cx, Scriptable thisObj,
                                                      Object[] args, Function funObj)
            throws APIManagementException {
        String providerName = "";
        String apiName = "";
        String version = "";
        String application = "";
        String userId = "";
        if (args != null && args.length != 0) {
            providerName = (String) args[0];
            apiName = (String) args[1];
            version = (String) args[2];
            application = (String) args[3];
            userId = (String) args[4];
        }
        APIIdentifier apiIdentifier = new APIIdentifier(providerName, apiName, version);
        apiIdentifier.setApplicationId(application);
        APIConsumer apiConsumer = getAPIConsumer(thisObj);
        try {
            apiConsumer.removeSubscriber(apiIdentifier, userId);
            return true;
        } catch (APIManagementException e) {
            handleException("Error while removing subscriber: " + userId, e);
            return false;
        }

    }

    public static NativeArray jsFunction_rateAPI(Context cx, Scriptable thisObj,
                                                 Object[] args, Function funObj)
            throws ScriptException, APIManagementException {

        NativeArray myn = new NativeArray(0);
        if (args != null && args.length != 0) {
            String providerName = APIUtil.replaceEmailDomain((String) args[0]);
            String apiName = (String) args[1];
            String version = (String) args[2];
            String rateStr = (String) args[3];
            int rate;
            try {
                rate = Integer.parseInt(rateStr.substring(0, 1));
            } catch (NumberFormatException e) {
                log.error("Rate must to be number " + rateStr, e);
                return myn;
            } catch (Exception e) {
                log.error("Error from while Rating API " + rateStr, e);
                return myn;
            }
            APIIdentifier apiId;
            APIConsumer apiConsumer = getAPIConsumer(thisObj);
            try {
                apiId = new APIIdentifier(providerName, apiName, version);
                String user = getUsernameFromObject(thisObj);
                switch (rate) {
                    //Below case 0[Rate 0] - is to remove ratings from a user
                    case 0: {
                        apiConsumer.rateAPI(apiId, APIRating.RATING_ZERO, user);
                        break;
                    }
                    case 1: {
                        apiConsumer.rateAPI(apiId, APIRating.RATING_ONE, user);
                        break;
                    }
                    case 2: {
                        apiConsumer.rateAPI(apiId, APIRating.RATING_TWO, user);
                        break;
                    }
                    case 3: {
                        apiConsumer.rateAPI(apiId, APIRating.RATING_THREE, user);
                        break;
                    }
                    case 4: {
                        apiConsumer.rateAPI(apiId, APIRating.RATING_FOUR, user);
                        break;
                    }
                    case 5: {
                        apiConsumer.rateAPI(apiId, APIRating.RATING_FIVE, user);
                        break;
                    }
                    default: {
                        throw new IllegalArgumentException("Can't handle " + rate);
                    }

                }
            } catch (APIManagementException e) {
                log.error("Error while Rating API " + apiName
                        + e);
                return myn;
            } catch (Exception e) {
                log.error("Error while Rating API " + apiName + e);
                return myn;
            }

            NativeObject row = new NativeObject();
            row.put("name", row, apiName);
            row.put("provider", row, APIUtil.replaceEmailDomainBack(providerName));
            row.put("version", row, version);
            row.put("rates", row, rateStr);
            row.put("newRating", row, Float.toString(apiConsumer.getAPI(apiId).getRating()));
            myn.put(0, myn, row);

        }// end of the if
        return myn;
    }

    public static NativeArray jsFunction_removeAPIRating(Context cx, Scriptable thisObj,
                                                         Object[] args, Function funObj)
            throws ScriptException, APIManagementException {

        NativeArray myn = new NativeArray(0);
        if (args != null && args.length != 0) {
            String providerName = APIUtil.replaceEmailDomain((String) args[0]);
            String apiName = (String) args[1];
            String version = (String) args[2];
            float rating = 0;
            APIIdentifier apiId;
            APIConsumer apiConsumer = getAPIConsumer(thisObj);
            boolean isTenantFlowStarted = false;
            try {
                apiId = new APIIdentifier(providerName, apiName, version);
                String user = getUsernameFromObject(thisObj);

                String tenantDomain = MultitenantUtils.getTenantDomain(APIUtil.replaceEmailDomainBack(user));
                if (tenantDomain != null && !MultitenantConstants.SUPER_TENANT_DOMAIN_NAME.equals(tenantDomain)) {
                    isTenantFlowStarted = true;
                    PrivilegedCarbonContext.startTenantFlow();
                    PrivilegedCarbonContext.getThreadLocalCarbonContext().setTenantDomain(tenantDomain, true);
                }

                apiConsumer.removeAPIRating(apiId, user);
                rating = apiConsumer.getAPI(apiId).getRating();

            } catch (APIManagementException e) {
                throw new APIManagementException("Error while remove User Rating of the API " + apiName
                        + e);

            } catch (Exception e) {
                throw new APIManagementException("Error while remove User Rating of the API  " + apiName + e);

            } finally {
                if (isTenantFlowStarted) {
                    PrivilegedCarbonContext.endTenantFlow();
                }
            }
            NativeObject row = new NativeObject();
            row.put("newRating", row, Float.toString(rating));
            myn.put(0, myn, row);
        }// end of the if
        return myn;
    }

    public static NativeArray jsFunction_getSubscriptions(Context cx, Scriptable thisObj,
                                                          Object[] args, Function funObj)
            throws ScriptException, APIManagementException {

        NativeArray myn = new NativeArray(0);
        if (args != null && args.length != 0) {
            String providerName = (String) args[0];
            String apiName = (String) args[1];
            String version = (String) args[2];
            String user = (String) args[3];
            String groupingId = (String) args[4];

            APIIdentifier apiIdentifier = new APIIdentifier(APIUtil.replaceEmailDomain(providerName), apiName, version);
            Subscriber subscriber = new Subscriber(user);
            APIConsumer apiConsumer = getAPIConsumer(thisObj);
            Set<SubscribedAPI> apis = apiConsumer.getSubscribedIdentifiers(subscriber, apiIdentifier, groupingId);
            int i = 0;
            if (apis != null) {
                for (SubscribedAPI api : apis) {
                    NativeObject row = new NativeObject();
                    row.put("application", row, api.getApplication().getName());
                    row.put("applicationId", row, api.getApplication().getId());
                    row.put("prodKey", row, getKey(api, APIConstants.API_KEY_TYPE_PRODUCTION));
                    row.put("sandboxKey", row, getKey(api, APIConstants.API_KEY_TYPE_SANDBOX));
                    ArrayList<APIKey> keys = (ArrayList<APIKey>) api.getApplication().getKeys();
                    for(APIKey key : keys){
                        row.put(key.getType()+"_KEY", row, key.getAccessToken());
                    }
                    myn.put(i++, myn, row);
                }
            }
        }
        return myn;
    }

    private static APIKey getKey(SubscribedAPI api, String keyType) {
        List<APIKey> apiKeys = api.getKeys();
        return getKeyOfType(apiKeys, keyType);
    }

    private static APIKey getAppKey(Application app, String keyType) {
        List<APIKey> apiKeys = app.getKeys();
        return getKeyOfType(apiKeys, keyType);
    }

    private static APIKey getKeyOfType(List<APIKey> apiKeys, String keyType) {
        for (APIKey key : apiKeys) {
            if (keyType.equals(key.getType())) {
                return key;
            }
        }
        return null;
    }

    public static NativeObject jsFunction_createApplicationKeys(Context cx, Scriptable thisObj,
                                                                Object[] args, Function funObj)
            throws ScriptException, APIManagementException {
        if (args != null && args.length > 7) {
            try {
              
                String userId = (String) args[0];
                String applicationName =(String) args[1];
                String tokenType = (String) args[2];
                String tokenScope = (String) args[6];
                String groupingId = (String) args[7];
                Map<String, String> keyDetails = getAPIConsumer(thisObj).completeApplicationRegistration(userId, 
                                                                   applicationName, tokenType, tokenScope, groupingId);
                NativeObject object = new NativeObject();

                if (keyDetails != null) {
                    Iterator<Map.Entry<String, String>> entryIterator = keyDetails.entrySet().iterator();
                    Map.Entry<String, String> entry = null;
                    while (entryIterator.hasNext()) {
                        entry = entryIterator.next();
                        object.put(entry.getKey(), object, entry.getValue());
                    }
                    boolean isRegenarateOptionEnabled = true;
                    if (getApplicationAccessTokenValidityPeriodInSeconds() < 0) {
                        isRegenarateOptionEnabled = false;
                    }
                    object.put("enableRegenarate", object, isRegenarateOptionEnabled);

                }

                return object;
            } catch (APIManagementException e) {
                String msg = "Error while obtaining the application access token for the application:" + args[1];
                log.error(msg, e);
                throw new ScriptException(msg, e);
            }
        } else {
            handleException("Invalid input parameters.");
            return null;
        }
    }

	private static List<Scope> getAllowedScopesForUserApplication(String username, Set<Scope> reqScopeSet) {
        String[] userRoles = null;
        org.wso2.carbon.user.api.UserStoreManager userStoreManager = null;

        List<Scope> authorizedScopes = new ArrayList<Scope>();
        try {
            RealmService realmService = ServiceReferenceHolder.getInstance().getRealmService();
            int tenantId = ServiceReferenceHolder.getInstance().getRealmService().getTenantManager()
                                                 .getTenantId(MultitenantUtils.getTenantDomain(username));
            userStoreManager = realmService.getTenantUserRealm(tenantId).getUserStoreManager();
            userRoles = userStoreManager.getRoleListOfUser(MultitenantUtils.getTenantAwareUsername(username));
        } catch (org.wso2.carbon.user.api.UserStoreException e) {
            // Log and return since we do not want to stop issuing the token in
            // case of scope validation failures.
            log.error("Error when getting the tenant's UserStoreManager or when getting roles of user ", e);
        }

		List<String> userRoleList = new ArrayList<String>(Arrays.asList(userRoles));

		//Iterate the requested scopes list.
		for (Scope scope : reqScopeSet) {
			//Get the set of roles associated with the requested scope.
			String roles = scope.getRoles();

			//If the scope has been defined in the context of the App and if roles have been defined for the scope
			if (roles != null && roles.length() != 0) {
				List<String> roleList =
						new ArrayList<String>(Arrays.asList(roles.replaceAll(" ", "").split(",")));
				//Check if user has at least one of the roles associated with the scope
				roleList.retainAll(userRoleList);
				if (!roleList.isEmpty()) {
					authorizedScopes.add(scope);
				}
			}
		}

		return authorizedScopes;
	}

	private static String getScopeNamesbyKey(String scopeKey, Set<Scope> availableScopeSet) {
		//convert scope keys to names
		StringBuilder scopeBuilder = new StringBuilder("");
		String prodKeyScope;

		if (scopeKey.equals(APIConstants.OAUTH2_DEFAULT_SCOPE)) {
			scopeBuilder.append("Default  ");
		} else {
			List<String> inputScopeList = new ArrayList<String>(Arrays.asList(scopeKey.split(" ")));
			String scopeName = "";
			for (String inputScope : inputScopeList) {
				for (Scope availableScope : availableScopeSet) {
					if (availableScope.getKey().equals(inputScope)) {
						scopeName = availableScope.getName();
						break;
					}
				}

                if(scopeName != null && !scopeName.isEmpty()) {
                    scopeBuilder.append(scopeName);
                    scopeBuilder.append(", ");
                    scopeName = "";
                }
			}
		}
		prodKeyScope = scopeBuilder.toString();
        if(prodKeyScope.length() > 1) {
            prodKeyScope = prodKeyScope.substring(0, prodKeyScope.length() - 2);
        }
		return prodKeyScope;
	}

    public static NativeObject jsFunction_getAllSubscriptions(Context cx, Scriptable thisObj, Object[] args, Function funObj)
            throws ScriptException, APIManagementException, ApplicationNotFoundException {

        if (args == null || args.length == 0 || !isStringArray(args)) {
            return null;
        }

        NativeArray applicationList = new NativeArray(0);
        Integer subscriptionCount = 0;
        NativeObject result = new NativeObject();
        boolean isTenantFlowStarted = false;

        long startTime = 0;
        if (log.isDebugEnabled()) {
            startTime = System.currentTimeMillis();
        }

        try {
            String username = args[0].toString();
            String appName = args[1].toString();
            String groupingId = null;
            if (args.length > 4 && args[4] != null) {
                groupingId = (String) args[4];
            }
            int startSubIndex = Integer.parseInt(args[2].toString());
            int endSubIndex = Integer.parseInt(args[3].toString());

            String tenantDomain = MultitenantUtils.getTenantDomain(APIUtil.replaceEmailDomainBack(username));
            if (tenantDomain != null &&
                !MultitenantConstants.SUPER_TENANT_DOMAIN_NAME.equals(tenantDomain)) {
                isTenantFlowStarted = true;
                PrivilegedCarbonContext.startTenantFlow();
                PrivilegedCarbonContext.getThreadLocalCarbonContext().setTenantDomain(tenantDomain, true);
            }

            //check whether application exist prior to get subscriptions
            if (!StringUtils.isEmpty(appName) && !APIUtil.isApplicationExist(username, appName, groupingId)) {
                String message = "Application " + appName + " does not exist for user " + username;
                log.error(message);
                throw new ApplicationNotFoundException(message);
            }

            Subscriber subscriber = new Subscriber(username);
            APIConsumer apiConsumer = getAPIConsumer(thisObj);
            Application[] applications;
            applications = apiConsumer.getApplications(new Subscriber(username), groupingId);

            if (applications != null) {
                int i = 0;
                for (Application application : applications) {

                    long startLoop = 0;
                    if (log.isDebugEnabled()) {
                        startLoop = System.currentTimeMillis();
                    }

                    NativeArray apisArray = new NativeArray(0);
                    Set<Scope> scopeSet = new LinkedHashSet<Scope>();
                    NativeArray scopesArray = new NativeArray(0);

                    if (((appName == null || appName.isEmpty()) && i == 0) ||
                        appName.equals(application.getName())) {

                        //get Number of subscriptions for the given application by the subscriber.
                        subscriptionCount = apiConsumer.getSubscriptionCount(subscriber, application.getName(), groupingId);
                        //get subscribed APIs set as per the starting and ending indexes for application.
                        Set<SubscribedAPI> subscribedAPIs;
                        subscribedAPIs = apiConsumer.getPaginatedSubscribedAPIs(subscriber, application.getName(), startSubIndex, endSubIndex, groupingId);

                        List<APIIdentifier> identifiers = new ArrayList<APIIdentifier>();
                        for (SubscribedAPI subscribedAPI : subscribedAPIs) {
                            addAPIObj(subscribedAPI, apisArray, thisObj, application);
                            identifiers.add(subscribedAPI.getApiId());

                        }

                        if (!identifiers.isEmpty()) {
                            //get scopes for subscribed apis
                            scopeSet = apiConsumer.getScopesBySubscribedAPIs(identifiers);
                            for (Scope scope : scopeSet) {
                                NativeObject scopeObj = new NativeObject();
                                scopeObj.put("scopeKey", scopeObj, scope.getKey());
                                scopeObj.put("scopeName", scopeObj, scope.getName());
                                scopesArray.put(scopesArray.getIds().length, scopesArray, scopeObj);
                            }
                        }
                    }

                    if (log.isDebugEnabled()) {
                        log.debug("getSubscribedAPIs loop took : " +
                                  (System.currentTimeMillis() - startLoop) + "ms");
                    }


                    if (ApplicationStatus.APPLICATION_APPROVED.equals(application.getStatus())) {
                        NativeObject appObj = new NativeObject();
                        appObj.put("id", appObj, application.getId());
                        appObj.put("name", appObj, application.getName());
                        appObj.put("callbackUrl", appObj, application.getCallbackUrl());
                        APIKey prodKey = getAppKey(application, APIConstants.API_KEY_TYPE_PRODUCTION);

                        OAuthApplicationInfo prodApp = application.getOAuthApp("PRODUCTION");
                        JSONParser parser = new JSONParser();
                        JSONObject jsonObject = null;

                        String prodKeyScope = "";
                        if (prodKey != null && prodKey.getTokenScope() != null) {
                            //convert scope keys to names
                            prodKeyScope = getScopeNamesbyKey(prodKey.getTokenScope(), scopeSet);
                        }

                        boolean prodEnableRegenarateOption = true;

                        // When the Production Access Token is successfully created.
                        if (prodKey != null && prodKey.getAccessToken() != null && prodApp != null) {
                            String jsonString = prodApp.getJsonString();

                            String prodConsumerKey = prodApp.getClientId();
                            String prodConsumerSecret = prodApp.getClientSecret();
                            appObj.put("prodKey", appObj, prodKey.getAccessToken());

                            appObj.put("prodKeyScope", appObj, prodKeyScope);
                            appObj.put("prodKeyScopeValue", appObj, prodKey.getTokenScope());
                            appObj.put("prodConsumerKey", appObj, prodConsumerKey);
                            appObj.put("prodConsumerSecret", appObj, prodConsumerSecret);
                            appObj.put("prodJsonString", appObj, jsonString);


                            appObj.put("prodAuthorizedDomains", appObj, prodKey.getAuthorizedDomains());

                            if (isApplicationAccessTokenNeverExpire(prodKey.getValidityPeriod())) {
                                appObj.put("prodValidityTime", appObj, -1);
                                prodEnableRegenarateOption = false;
                            } else {
                                appObj.put("prodValidityTime", appObj, prodKey.getValidityPeriod());
                            }
                            appObj.put("prodRegenerateOption", appObj, prodEnableRegenarateOption);
                            appObj.put("prodKeyState", appObj, prodKey.getState());
                        } // Prod Token is not generated, but consumer key & secret is available
                        else if (prodKey != null && prodApp != null) {
                            String jsonString = prodApp.getJsonString();
                            String prodConsumerKey = prodApp.getClientId();
                            String prodConsumerSecret = prodApp.getClientSecret();

                            appObj.put("prodKey", appObj, null);
                            appObj.put("prodKeyScope", appObj, null);
                            appObj.put("prodKeyScopeValue", appObj, null);
                            appObj.put("prodConsumerKey", appObj, prodConsumerKey);
                            appObj.put("prodConsumerSecret", appObj, prodConsumerSecret);
                            appObj.put("prodRegenarateOption", appObj, prodEnableRegenarateOption);
                            appObj.put("prodAuthorizedDomains", appObj, null);
                            appObj.put("prodJsonString", appObj, jsonString);
                            if (isApplicationAccessTokenNeverExpire(
                                    getApplicationAccessTokenValidityPeriodInSeconds())) {
                                appObj.put("prodValidityTime", appObj, -1);
                            } else {
                                appObj.put("prodValidityTime", appObj,
                                           getApplicationAccessTokenValidityPeriodInSeconds());
                            }
                            appObj.put("prodKeyState", appObj, prodKey.getState());
                        } else {
                            appObj.put("prodKey", appObj, null);
                            appObj.put("prodKeyScope", appObj, null);
                            appObj.put("prodKeyScopeValue", appObj, null);
                            appObj.put("prodConsumerKey", appObj, null);
                            appObj.put("prodConsumerSecret", appObj, null);
                            appObj.put("prodRegenarateOption", appObj, prodEnableRegenarateOption);
                            appObj.put("prodAuthorizedDomains", appObj, null);
                            if (isApplicationAccessTokenNeverExpire(
                                    getApplicationAccessTokenValidityPeriodInSeconds())) {
                                appObj.put("prodValidityTime", appObj, -1);
                            } else {
                                appObj.put("prodValidityTime", appObj,
                                           getApplicationAccessTokenValidityPeriodInSeconds());
                            }
                            if(prodKey != null) {
                                if (prodKey.getState() != null) {
                                    appObj.put("prodKeyState", appObj, prodKey.getState());
                                }
                            }
                            appObj.put("prodJsonString", appObj, null);
                        }

                        APIKey sandboxKey = getAppKey(application, APIConstants.API_KEY_TYPE_SANDBOX);

                        OAuthApplicationInfo sandApp = application.getOAuthApp("SANDBOX");
                        boolean sandEnableRegenarateOption = true;


                        String sandKeyScope = "";
                        if (sandboxKey != null && sandboxKey.getTokenScope() != null) {
                            //convert scope keys to names
                            sandKeyScope = getScopeNamesbyKey(sandboxKey.getTokenScope(), scopeSet);
                        }


                        if (sandboxKey != null && sandboxKey.getConsumerKey() != null && sandApp != null) {
                            String jsonString = sandApp.getJsonString();

                            String sandboxConsumerKey = sandApp.getClientId();
                            String sandboxConsumerSecret = sandApp.getClientSecret();
                            appObj.put("sandboxKey", appObj, sandboxKey.getAccessToken());

                            appObj.put("sandKeyScope", appObj, sandKeyScope);
                            appObj.put("sandKeyScopeValue", appObj, sandboxKey.getTokenScope());
                            appObj.put("sandboxConsumerKey", appObj, sandboxConsumerKey);
                            appObj.put("sandboxConsumerSecret", appObj, sandboxConsumerSecret);
                            appObj.put("sandboxKeyState", appObj, sandboxKey.getState());
                            appObj.put("sandboxJsonString", appObj, jsonString);

                            appObj.put("sandboxAuthorizedDomains", appObj, sandboxKey.getAuthorizedDomains());
                            if (isApplicationAccessTokenNeverExpire(sandboxKey.getValidityPeriod())) {
                                appObj.put("sandValidityTime", appObj, -1);
                                sandEnableRegenarateOption = false;
                            } else {
                                appObj.put("sandValidityTime", appObj, sandboxKey.getValidityPeriod());
                            }
                            appObj.put("sandRegenarateOption", appObj, sandEnableRegenarateOption);
                        } else if (sandboxKey != null && sandApp != null) {
                            String jsonString = sandApp.getJsonString();
                            String sandboxConsumerKey = sandApp.getClientId();
                            String sandboxConsumerSecret = sandApp.getClientSecret();
                            appObj.put("sandboxKey", appObj, null);
                            appObj.put("sandKeyScope", appObj, null);
                            appObj.put("sandKeyScopeValue", appObj, null);
                            appObj.put("sandboxConsumerKey", appObj, sandboxConsumerKey);
                            appObj.put("sandboxConsumerSecret", appObj, sandboxConsumerSecret);
                            appObj.put("sandRegenarateOption", appObj, sandEnableRegenarateOption);
                            appObj.put("sandboxAuthorizedDomains", appObj, null);
                            appObj.put("sandboxKeyState", appObj, sandboxKey.getState());
                            appObj.put("sandboxJsonString", appObj, jsonString);
                            if (isApplicationAccessTokenNeverExpire(
                                    getApplicationAccessTokenValidityPeriodInSeconds())) {
                                appObj.put("sandValidityTime", appObj, -1);
                            } else {
                                appObj.put("sandValidityTime", appObj,
                                           getApplicationAccessTokenValidityPeriodInSeconds());
                            }
                        } else {
                            appObj.put("sandboxKey", appObj, null);
                            appObj.put("sandKeyScope", appObj, null);
                            appObj.put("sandKeyScopeValue", appObj, null);
                            appObj.put("sandboxConsumerKey", appObj, null);
                            appObj.put("sandboxConsumerSecret", appObj, null);
                            appObj.put("sandRegenarateOption", appObj, sandEnableRegenarateOption);
                            appObj.put("sandboxAuthorizedDomains", appObj, null);
                            appObj.put("sandboxJsonString", appObj, null);
                            if (isApplicationAccessTokenNeverExpire(
                                    getApplicationAccessTokenValidityPeriodInSeconds())) {
                                appObj.put("sandValidityTime", appObj, -1);
                            } else {
                                appObj.put("sandValidityTime", appObj,
                                           getApplicationAccessTokenValidityPeriodInSeconds());
                            }
                            if (sandboxKey != null) {
                                if (sandboxKey.getState() != null) {
                                    appObj.put("sandboxKeyState", appObj, sandboxKey.getState());
                                }
                            }
                        }


                        if (appName == null || appName.isEmpty() || appName.equals(application.getName())) {

                            startLoop = 0;
                            if (log.isDebugEnabled()) {
                                startLoop = System.currentTimeMillis();
                            }

                            if (log.isDebugEnabled()) {
                                log.debug("getSubscribedAPIs loop took : " +
                                          (System.currentTimeMillis() - startLoop) + "ms");
                            }
                        }
                        appObj.put("subscriptions", appObj, apisArray);
                        appObj.put("scopes", appObj, scopesArray);

                        applicationList.put(i++, applicationList, appObj);
                        result.put("applications", result, applicationList);
                        result.put("totalLength", result, subscriptionCount);
                    }
                }
            }
        } catch (APIManagementException e) {
            handleException("Error while obtaining application data", e);
        } finally {
            if (isTenantFlowStarted) {
                PrivilegedCarbonContext.endTenantFlow();
            }
        }

        if (log.isDebugEnabled()) {
            log.debug("jsFunction_getMySubscriptionDetail took : " + (System.currentTimeMillis() - startTime) + "ms");
        }

        return result;
    }

    private static void addAPIObj(SubscribedAPI subscribedAPI, NativeArray apisArray,
                                  Scriptable thisObj, Application appObject) throws APIManagementException {
        NativeObject apiObj = new NativeObject();
        APIConsumer apiConsumer = getAPIConsumer(thisObj);
        ApiMgtDAO apiMgtDAO = new ApiMgtDAO();
        try {
            API api = apiConsumer.getAPIInfo(subscribedAPI.getApiId());
            apiObj.put("name", apiObj, subscribedAPI.getApiId().getApiName());
            apiObj.put("provider", apiObj, APIUtil.replaceEmailDomainBack(subscribedAPI.getApiId().getProviderName()));
            apiObj.put("version", apiObj, subscribedAPI.getApiId().getVersion());
            apiObj.put("status", apiObj, api.getStatus().toString());
            apiObj.put("tier", apiObj, subscribedAPI.getTier().getDisplayName());
            apiObj.put("subStatus", apiObj, subscribedAPI.getSubStatus());
            apiObj.put("thumburl", apiObj, APIUtil.prependWebContextRoot(api.getThumbnailUrl()));
            apiObj.put("context", apiObj, api.getContext());
            apiObj.put("businessOwner", apiObj, APIUtil.replaceEmailDomainBack(api.getBusinessOwner()));
            //Read key from the appObject
            APIKey prodKey = getAppKey(appObject, APIConstants.API_KEY_TYPE_PRODUCTION);
            if (prodKey != null) {
                apiObj.put("prodKey", apiObj, prodKey.getAccessToken());
                apiObj.put("prodConsumerKey", apiObj, prodKey.getConsumerKey());
                apiObj.put("prodConsumerSecret", apiObj, prodKey.getConsumerSecret());
                apiObj.put("prodAuthorizedDomains", apiObj, prodKey.getAuthorizedDomains());
                if (isApplicationAccessTokenNeverExpire(prodKey.getValidityPeriod())) {
                    apiObj.put("prodValidityTime", apiObj, -1);
                } else {
                    apiObj.put("prodValidityTime", apiObj, prodKey.getValidityPeriod());
                }
                //apiObj.put("prodValidityRemainingTime", apiObj, apiMgtDAO.getApplicationAccessTokenRemainingValidityPeriod(prodKey.getAccessToken()));
            } else {
                apiObj.put("prodKey", apiObj, null);
                apiObj.put("prodConsumerKey", apiObj, null);
                apiObj.put("prodConsumerSecret", apiObj, null);
                apiObj.put("prodAuthorizedDomains", apiObj, null);
                if (isApplicationAccessTokenNeverExpire(getApplicationAccessTokenValidityPeriodInSeconds())) {
                    apiObj.put("prodValidityTime", apiObj, -1);
                } else {
                    apiObj.put("prodValidityTime", apiObj, getApplicationAccessTokenValidityPeriodInSeconds() * 1000);
                }
                // apiObj.put("prodValidityRemainingTime", apiObj, getApplicationAccessTokenValidityPeriodInSeconds() * 1000);
            }

            APIKey sandboxKey = getAppKey(appObject, APIConstants.API_KEY_TYPE_SANDBOX);
            if (sandboxKey != null) {
                apiObj.put("sandboxKey", apiObj, sandboxKey.getAccessToken());
                apiObj.put("sandboxConsumerKey", apiObj, sandboxKey.getConsumerKey());
                apiObj.put("sandboxConsumerSecret", apiObj, sandboxKey.getConsumerSecret());
                apiObj.put("sandAuthorizedDomains", apiObj, sandboxKey.getAuthorizedDomains());
                if (isApplicationAccessTokenNeverExpire(sandboxKey.getValidityPeriod())) {
                    apiObj.put("sandValidityTime", apiObj, -1);
                } else {
                    apiObj.put("sandValidityTime", apiObj, sandboxKey.getValidityPeriod());
                }
                //apiObj.put("sandValidityRemainingTime", apiObj, apiMgtDAO.getApplicationAccessTokenRemainingValidityPeriod(sandboxKey.getAccessToken()));
            } else {
                apiObj.put("sandboxKey", apiObj, null);
                apiObj.put("sandboxConsumerKey", apiObj, null);
                apiObj.put("sandboxConsumerSecret", apiObj, null);
                apiObj.put("sandAuthorizedDomains", apiObj, null);
                if (getApplicationAccessTokenValidityPeriodInSeconds() < 0) {
                    apiObj.put("sandValidityTime", apiObj, -1);
                } else {
                    apiObj.put("sandValidityTime", apiObj, getApplicationAccessTokenValidityPeriodInSeconds() * 1000);
                }
                // apiObj.put("sandValidityRemainingTime", apiObj, getApplicationAccessTokenValidityPeriodInSeconds() * 1000);
            }
            apiObj.put("hasMultipleEndpoints", apiObj, String.valueOf(api.getSandboxUrl() != null));
            apisArray.put(apisArray.getIds().length, apisArray, apiObj);
        } catch (APIManagementException e) {
            // we didn't throw this exception if registry corruption occured as mentioned in https://wso2.org/jira/browse/APIMANAGER-2046
            log.error("Error while obtaining application metadata", e);
        }
    }

    public static NativeObject jsFunction_getSubscriber(Context cx, Scriptable thisObj, Object[] args, Function funObj)
            throws ScriptException, APIManagementException {

        if (args != null && isStringArray(args)) {
            NativeObject user = new NativeObject();
            String userName = args[0].toString();
            Subscriber subscriber = null;
            APIConsumer apiConsumer = getAPIConsumer(thisObj);
            try {
                subscriber = apiConsumer.getSubscriber(userName);
            } catch (APIManagementException e) {
                handleException("Error while getting Subscriber", e);
            } catch (Exception e) {
                handleException("Error while getting Subscriber", e);
            }

            if (subscriber != null) {
                user.put("name", user, subscriber.getName());
                user.put("id", user, subscriber.getId());
                user.put("email", user, subscriber.getEmail());
                user.put("subscribedDate", user, subscriber.getSubscribedDate());
                return user;
            }
        }
        return null;
    }

    public static boolean jsFunction_addSubscriber(Context cx, Scriptable thisObj, Object[] args, Function funObj)
            throws ScriptException, APIManagementException, UserStoreException {

        if (args != null && isStringArray(args)) {
            Subscriber subscriber = new Subscriber((String) args[0]);
            String groupId = (String) args[1];
            subscriber.setSubscribedDate(new Date());
            //TODO : need to set the proper email
            subscriber.setEmail("");
            APIConsumer apiConsumer = getAPIConsumer(thisObj);
            try {
                int tenantId = ServiceReferenceHolder.getInstance().getRealmService().getTenantManager()
                        .getTenantId(MultitenantUtils.getTenantDomain((String) args[0]));
                subscriber.setTenantId(tenantId);
                apiConsumer.addSubscriber(subscriber, groupId);
            } catch (APIManagementException e) {
                handleException("Error while adding the subscriber" + subscriber.getName(), e);
                return false;
            } catch (Exception e) {
                handleException("Error while adding the subscriber" + subscriber.getName(), e);
                return false;
            }
            return true;
        }
        return false;
    }

    public static NativeArray jsFunction_getApplications(Context cx, Scriptable thisObj, Object[] args, Function funObj)
            throws ScriptException, APIManagementException {

        NativeArray myn = new NativeArray(0);
        if (args != null && isStringArray(args)) {
            String username = args[0].toString();
            APIConsumer apiConsumer = getAPIConsumer(thisObj);
            Application[] applications;
            String groupId="";
            if(args.length >1 && args[1] != null){
            	 groupId = args[1].toString();
            }
            applications = apiConsumer.getApplications(new Subscriber(username), groupId);
            Subscriber subscriber = new Subscriber(username);

            if (applications != null) {
                int i = 0;
                for (Application application : applications) {
                    int subscriptionCount = apiConsumer.getSubscriptionCount(subscriber,application.getName(),groupId);
                    NativeObject row = new NativeObject();
                    row.put("name", row, application.getName());
                    row.put("tier", row, application.getTier());
                    row.put("id", row, application.getId());
                    row.put("callbackUrl", row, application.getCallbackUrl());
                    row.put("status", row, application.getStatus());
                    row.put("description", row, application.getDescription());
                    row.put("apiCount", row, subscriptionCount);
                    row.put("groupId", row, application.getGroupId());
                    myn.put(i++, myn, row);
                }
            }
        }
        return myn;
    }

    /**
     * This method helps to get an APIM application by given name.
     * @param cx      will be used to store information about the executing of the script.
     *                This is a object of org.mozilla.javascript.Context package.
     * @param thisObj Object of Scriptable interface provides for the management of
     *                properties and for performing conversions.
     * @param args    this will contain parameter list from jag files.
     * @param funObj  this object  provides for calling functions and constructors.
     * @return this will return response of oAuthApplication registration.
     * @throws ScriptException
     * @throws APIManagementException
     *
     */
    public static NativeObject jsFunction_getApplicationByName(Context cx, Scriptable thisObj,
                                                               Object[] args, Function funObj)
            throws ScriptException, APIManagementException {
        if (args != null) {
            String userId = (String) args[0];
            String applicationName = (String) args[1];
            String groupId = (String) args[2];
            APIConsumer apiConsumer = getAPIConsumer(thisObj);
            Application application = apiConsumer.getApplicationsByName(userId, applicationName,groupId);
            if (application != null) {
                NativeObject row = new NativeObject();

                row.put("name", row, application.getName());
                row.put("tier", row, application.getTier());
                row.put("id", row, application.getId());
                row.put("callbackUrl", row, application.getCallbackUrl());
                row.put("status", row, application.getStatus());
                row.put("description", row, application.getDescription());

                return row;
            }
        }
        return null;
    }

    public static String jsFunction_addApplication(Context cx, Scriptable thisObj, Object[] args, Function funObj)
            throws ScriptException, APIManagementException {

        String status = null;
        if (args != null && args.length >= 4 && isStringArray(args)) {
            String name = (String) args[0];

            if(StringUtils.isEmpty(name.trim())){
                handleException("Application Name is empty.");
            }
            String username = (String) args[1];
            String tier = (String) args[2];

            if(StringUtils.isEmpty(tier.trim())){
                handleException("No tier is defined for the Application.");
            }
            String callbackUrl = (String) args[3];
            String description = (String) args[4];
            String groupId = null;
            if (args.length > 5 && args[5] != null) {
                groupId = (String) args[5];
            }

            APIConsumer apiConsumer = getAPIConsumer(thisObj);
            Subscriber subscriber = new Subscriber(username);

            Application application = new Application(name, subscriber);
            application.setTier(tier);
            application.setCallbackUrl(callbackUrl);
            application.setDescription(description);
            if (groupId != null) {
                application.setGroupId(groupId);
            }

            int applicationId = apiConsumer.addApplication(application, username);
            status = apiConsumer.getApplicationStatusById(applicationId);
            return status;
        } else{
            handleException("Missing parameters.");
        }

        return status;
    }

    public static boolean jsFunction_sleep(Context cx, Scriptable thisObj, Object[] args, Function funObj) {
        if (isStringArray(args)) {
            String millis = (String) args[0];
            try {
                Thread.sleep(Long.valueOf(millis));
            } catch (InterruptedException e) {
                log.error("Sleep Thread Interrupted");
                return false;
            }
        }
        return true;
    }

    public static boolean jsFunction_removeApplication(Context cx, Scriptable thisObj, Object[] args, Function funObj)
            throws ScriptException, APIManagementException {

        if (args != null && args.length > 2 && isStringArray(args)) {
            String name = (String) args[0];
            String username = (String) args[1];
            String groupingId = (String) args[2];
            Subscriber subscriber = new Subscriber(username);
            APIConsumer apiConsumer = getAPIConsumer(thisObj);
            Application[] apps;
           	apps = apiConsumer.getApplications(subscriber, groupingId);
            
            if (apps == null || apps.length == 0) {
                return false;
            }
            for (Application app : apps) {
                if (app.getName().equals(name)) {
                    apiConsumer.removeApplication(app);
                    return true;
                }
            }
        }
        return false;
    }

    public static NativeArray jsFunction_getSubscriptionsByApplication(Context cx, Scriptable thisObj,
                                                                       Object[] args, Function funObj)
            throws ScriptException, APIManagementException, ApplicationNotFoundException {

        NativeArray myn = new NativeArray(0);
        if (args != null && isStringArray(args)) {
            String applicationName = (String) args[0];
            String username = (String) args[1];
            String groupingId = (String) args[2];
            boolean isTenantFlowStarted = false;
            try {
                String tenantDomain = MultitenantUtils.getTenantDomain(APIUtil.replaceEmailDomainBack(username));
                if (tenantDomain != null && !MultitenantConstants.SUPER_TENANT_DOMAIN_NAME.equals(tenantDomain)) {
                    isTenantFlowStarted = true;
                    PrivilegedCarbonContext.startTenantFlow();
                    PrivilegedCarbonContext.getThreadLocalCarbonContext().setTenantDomain(tenantDomain, true);
                }

                //check whether application exist prior to get subscription
                if (!APIUtil.isApplicationExist(username, applicationName, groupingId)) {
                    String message = "Application " + applicationName + " does not exist for user " + username;
                    log.error(message);
                    throw new ApplicationNotFoundException(message);
                }

                Subscriber subscriber = new Subscriber(username);
                APIConsumer apiConsumer = getAPIConsumer(thisObj);
                Set<SubscribedAPI> subscribedAPIs = apiConsumer.getSubscribedAPIs(subscriber, applicationName, null);

                int i = 0;
                for (SubscribedAPI subscribedAPI : subscribedAPIs) {
                    API api = apiConsumer.getAPI(subscribedAPI.getApiId());
                    NativeObject row = new NativeObject();
                    row.put("apiName", row, subscribedAPI.getApiId().getApiName());
                    row.put("apiVersion", row, subscribedAPI.getApiId().getVersion());
                    row.put("apiProvider", row, APIUtil.replaceEmailDomainBack(subscribedAPI.getApiId().getProviderName()));
                    row.put("description", row, api.getDescription());
                    row.put("subscribedTier", row, subscribedAPI.getTier().getName());
                    row.put("status", row, api.getStatus().getStatus());
                    myn.put(i, myn, row);
                    i++;
                }
            } finally {
                if (isTenantFlowStarted) {
                    PrivilegedCarbonContext.endTenantFlow();
                }
            }
        }
        return myn;
    }

    public static boolean jsFunction_updateApplication(Context cx, Scriptable thisObj,
                                                       Object[] args, Function funObj)
            throws ScriptException, APIManagementException {

        if (args != null && args.length > 5 && isStringArray(args)) {
            String newName = (String) args[0];
            String oldName = (String) args[1];
            String username = (String) args[2];
            String tier = (String) args[3];
            String callbackUrl = (String) args[4];
            String description = (String) args[5];
            String groupingId = null;
            if(args.length > 6 && args[6] != null){
                groupingId = (String) args[6];
            }
           
            Subscriber subscriber = new Subscriber(username);
            APIConsumer apiConsumer = getAPIConsumer(thisObj);
            Application[] apps;
           	apps = apiConsumer.getApplications(subscriber, groupingId);
           if (apps == null || apps.length == 0) {
                return false;
            }

            Map appsMap = new HashMap();
            for (Application app : apps) {
                appsMap.put(app.getName(), app);
            }
            
            // check whether there is an app with same name
            if (!newName.equals(oldName) && appsMap.containsKey(newName)) {
                handleException("An application already exist by the name " + newName);
            }

            for (Application app : apps) {
                if (app.getName().equals(oldName)) {
                    Application application = new Application(newName, subscriber);
                    application.setId(app.getId());
                    application.setTier(tier);
                    application.setCallbackUrl(callbackUrl);
                    application.setDescription(description);
                    apiConsumer.updateApplication(application);
                    return true;
                }
            }
        }

        return false;
    }

    public static NativeObject jsFunction_resumeWorkflow(Context cx, Scriptable thisObj, Object[] args, Function funObj)
            throws ScriptException, WorkflowException {

        NativeObject row = new NativeObject();

        if (args != null && isStringArray(args)) {

            String workflowReference = (String) args[0];
            String status = (String) args[1];
            String description = null;
            if (args.length > 2 && args[2] != null) {
                description = (String) args[2];
            }

            ApiMgtDAO apiMgtDAO = new ApiMgtDAO();

            boolean isTenantFlowStarted = false;

            try {
                if (workflowReference != null) {
                    WorkflowDTO workflowDTO = apiMgtDAO.retrieveWorkflow(workflowReference);
                    String tenantDomain = workflowDTO.getTenantDomain();
                    if (tenantDomain != null && !org.wso2.carbon.utils.multitenancy.MultitenantConstants.SUPER_TENANT_DOMAIN_NAME.equals(tenantDomain)) {
                        isTenantFlowStarted = true;
                        PrivilegedCarbonContext.startTenantFlow();
                        PrivilegedCarbonContext.getThreadLocalCarbonContext().setTenantDomain(tenantDomain, true);
                    }

                    if (workflowDTO == null) {
                        log.error("Could not find workflow for reference " + workflowReference);
                        row.put("error", row, true);
                        row.put("statusCode", row, 500);
                        row.put("message", row, "Could not find workflow for reference " + workflowReference);
                        return row;
                    }

                    workflowDTO.setWorkflowDescription(description);
                    workflowDTO.setStatus(WorkflowStatus.valueOf(status));

                    String workflowType = workflowDTO.getWorkflowType();
                    WorkflowExecutor workflowExecutor = WorkflowExecutorFactory.getInstance()
                            .getWorkflowExecutor(workflowType);

                    workflowExecutor.complete(workflowDTO);
                    row.put("error", row, false);
                    row.put("statusCode", row, 200);
                    row.put("message", row, "Invoked workflow completion successfully.");
                }
            } catch (IllegalArgumentException e) {
                row.put("error", row, true);
                row.put("statusCode", row, 500);
                row.put("message", row, "Illegal argument provided. Valid values for status are APPROVED and REJECTED.");
            } catch (APIManagementException e) {
                row.put("error", row, true);
                row.put("statusCode", row, 500);
                row.put("message", row, "Error while resuming workflow. " + e.getMessage());
            } finally {
                if (isTenantFlowStarted) {
                    PrivilegedCarbonContext.endTenantFlow();
                }
            }
        }
        return row;
    }

    public static boolean jsFunction_updateApplicationTier(Context cx,Scriptable thisObj, Object[] args, Function funObj)
            throws ScriptException, APIManagementException {

        if (args != null && isStringArray(args)) {
            String name = (String) args[0];
            String tier = (String) args[1];
            String username = (String) args[2];
            Subscriber subscriber = new Subscriber(username);
            APIConsumer apiConsumer = getAPIConsumer(thisObj);
            Application[] apps = apiConsumer.getApplications(subscriber, null);
            if (apps == null || apps.length == 0) {
                return false;
            }
            for (Application app : apps) {
                if (app.getName().equals(name)) {
                    app.setTier(tier);
                    apiConsumer.updateApplication(app);
                    return true;
                }
            }
        }
        return false;
    }

    public static NativeArray jsFunction_getInlineContent(Context cx, Scriptable thisObj, Object[] args, Function funObj)
            throws ScriptException, APIManagementException {
        String apiName;
        String version;
        String providerName;
        String docName;
        String content = null;
        NativeArray myn = new NativeArray(0);


        if (args != null && isStringArray(args)) {
        	providerName = (String) args[0];
            apiName = (String) args[1];
            version = (String) args[2];
            docName = (String) args[3];
            boolean isTenantFlowStarted = false;
            try {
                String tenantDomain = MultitenantUtils.getTenantDomain(APIUtil.replaceEmailDomainBack(providerName));
                if (tenantDomain != null &&
                    !org.wso2.carbon.utils.multitenancy.MultitenantConstants.SUPER_TENANT_DOMAIN_NAME.equals(tenantDomain)) {
                    isTenantFlowStarted = true;
                    PrivilegedCarbonContext.startTenantFlow();
                    PrivilegedCarbonContext.getThreadLocalCarbonContext().setTenantDomain(tenantDomain, true);
                }
            	providerName = APIUtil.replaceEmailDomain(URLDecoder.decode(providerName, "UTF-8"));
            	APIIdentifier apiId = new APIIdentifier(providerName, apiName,
                        version);
            	
                APIConsumer apiConsumer = getAPIConsumer(thisObj);
                content = apiConsumer.getDocumentationContent(apiId, docName);
            } catch (Exception e) {
                handleException("Error while getting Inline Document Content ", e);
            } finally {
                if (isTenantFlowStarted) {
                    PrivilegedCarbonContext.endTenantFlow();
                }
            }

            if (content == null) {
                content = "";
            }

            NativeObject row = new NativeObject();
            row.put("providerName", row, providerName);
            row.put("apiName", row, apiName);
            row.put("apiVersion", row, version);
            row.put("docName", row, docName);
            row.put("content", row, content);
            myn.put(0, myn, row);

        }
        return myn;
    }

    /*
      * here return boolean with checking all objects in array is string
      */
    public static boolean isStringArray(Object[] args) {
        int argsCount = args.length;
        for (int i = 0; i < argsCount; i++) {
            if (!(args[i] instanceof String)) {
                return false;
            }
        }
        return true;

    }

    public static boolean jsFunction_hasSubscribePermission(Context cx, Scriptable thisObj, Object[] args, Function funObj)
            throws ScriptException {
        APIConsumer consumer = getAPIConsumer(thisObj);
        if (consumer instanceof UserAwareAPIConsumer) {
            try {
                ((UserAwareAPIConsumer) consumer).checkSubscribePermission();
                return true;
            } catch (APIManagementException e) {
                return false;
            }
        }
        return false;
    }

    public static void jsFunction_addUser(Context cx, Scriptable thisObj, Object[] args, Function funObj)
                                                                                    throws APIManagementException {
        String customErrorMsg = null;

        if (args != null && isStringArray(args)) {
            String username = args[0].toString();
            String password = args[1].toString();
            String fields = args[2].toString();

            APIManagerConfiguration config = HostObjectComponent.getAPIManagerConfiguration();

            String serverURL = config.getFirstProperty(APIConstants.AUTH_MANAGER_URL);
            String tenantDomain = MultitenantUtils.getTenantDomain(APIUtil.replaceEmailDomainBack(username));

            /* fieldValues will contain values up to last field user entered */
            String fieldValues[] = fields.split("\\|");
            UserFieldDTO[] userFields = getOrderedUserFieldDTO();
            for (int i = 0; i < fieldValues.length; i++) {
                if (fieldValues[i] != null) {
                    userFields[i].setFieldValue(fieldValues[i]);
                }
            }
            /* assign empty string for rest of the user fields */
            for (int i = fieldValues.length; i < userFields.length; i++) {
                userFields[i].setFieldValue("");
            }

            boolean isTenantFlowStarted = false;

            try {

                if (tenantDomain != null && !MultitenantConstants.SUPER_TENANT_DOMAIN_NAME.equals(tenantDomain)) {
                    isTenantFlowStarted = true;
                    PrivilegedCarbonContext.startTenantFlow();
                    PrivilegedCarbonContext.getThreadLocalCarbonContext().setTenantDomain(tenantDomain, true);
                }
                // get the signup configuration
                UserRegistrationConfigDTO signupConfig = SelfSignUpUtil.getSignupConfiguration(tenantDomain);
                // set tenant specific sign up user storage
                if (signupConfig != null && !signupConfig.getSignUpDomain().isEmpty()) {
                    if (!signupConfig.isSignUpEnabled()) {
                        handleException("Self sign up has been disabled for this tenant domain");
                    }
                    int index = username.indexOf(UserCoreConstants.DOMAIN_SEPARATOR);
                    /*
                     * if there is a different domain provided by the user other than one given in the configuration, 
                     * add the correct signup domain. Here signup domain refers to the user storage
                     */

                    if (index > 0) {
                        username = signupConfig.getSignUpDomain().toUpperCase() + UserCoreConstants.DOMAIN_SEPARATOR +
                                           username.substring(index + 1);
                    } else {
                        username = signupConfig.getSignUpDomain().toUpperCase() + UserCoreConstants.DOMAIN_SEPARATOR +
                                           username;
                    }
                }

                // check whether admin credentials are correct.
                boolean validCredentials = checkCredentialsForAuthServer(signupConfig.getAdminUserName(),
                                                                         signupConfig.getAdminPassword(), serverURL);

                if (validCredentials) {
                    UserDTO userDTO = new UserDTO();
                    userDTO.setUserFields(userFields);
                    userDTO.setUserName(username);
                    userDTO.setPassword(password);

                    UserRegistrationAdminServiceStub stub = new UserRegistrationAdminServiceStub(null, serverURL +
                                                                                       "UserRegistrationAdminService");
                    ServiceClient client = stub._getServiceClient();
                    Options option = client.getOptions();
                    option.setManageSession(true);

                    stub.addUser(userDTO);

                    WorkflowExecutor userSignUpWFExecutor = WorkflowExecutorFactory.getInstance()
                                                        .getWorkflowExecutor(WorkflowConstants.WF_TYPE_AM_USER_SIGNUP);

                    WorkflowDTO signUpWFDto = new WorkflowDTO();
                    signUpWFDto.setWorkflowReference(username);
                    signUpWFDto.setStatus(WorkflowStatus.CREATED);
                    signUpWFDto.setCreatedTime(System.currentTimeMillis());
                    signUpWFDto.setTenantDomain(tenantDomain);

                    try {
                        int tenantId = ServiceReferenceHolder.getInstance().getRealmService().getTenantManager()
                                                             .getTenantId(tenantDomain);
                        signUpWFDto.setTenantId(tenantId);
                    } catch (org.wso2.carbon.user.api.UserStoreException e) {
                        log.error("Error while loading Tenant ID for given tenant domain :" + tenantDomain);
                    }

                    signUpWFDto.setExternalWorkflowReference(userSignUpWFExecutor.generateUUID());
                    signUpWFDto.setWorkflowType(WorkflowConstants.WF_TYPE_AM_USER_SIGNUP);
                    signUpWFDto.setCallbackUrl(userSignUpWFExecutor.getCallbackURL());

                    try {
                        userSignUpWFExecutor.execute(signUpWFDto);
                    } catch (WorkflowException e) {
                        log.error("Unable to execute User SignUp Workflow", e);
                        removeTenantUser(username, signupConfig, serverURL);

                        handleException("Unable to execute User SignUp Workflow", e);
                    }
                } else {
                    customErrorMsg = "Unable to add a user. Please check credentials in "
                                     + "the signup-config.xml in the registry";
                    handleException(customErrorMsg);
                }

            } catch (RemoteException e) {
                handleException(e.getMessage(), e);
            } catch (UserRegistrationAdminServiceException e) {
                handleException("Error while adding the user: " + username + ". " + e.getMessage(), e);
            } catch (WorkflowException e) {
                handleException("Error while adding the user: " + username + ". " + e.getMessage(), e);
            } catch (UserAdminUserAdminException e) {
                handleException("Error while adding the user: " + username + ". " + e.getMessage(), e);
            } finally {
                if (isTenantFlowStarted) {
                    PrivilegedCarbonContext.endTenantFlow();
                }
            }
        } else {
            handleException("Invalid input parameters.");
        }
    }

	public static boolean jsFunction_changePassword(Context cx, Scriptable thisObj, Object[] args,
	                                                Function funObj) throws APIManagementException {

		String username = (String) args[0];
		String currentPassword = (String) args[1];
		String newPassword = (String) args[2];

		APIManagerConfiguration config = HostObjectComponent.getAPIManagerConfiguration();
		String serverURL = config.getFirstProperty(APIConstants.AUTH_MANAGER_URL);
		String tenantDomain =
				MultitenantUtils.getTenantDomain(APIUtil.replaceEmailDomainBack(username));

		//if the current password is wrong return false and ask to retry.
		if (!isAbleToLogin(username, currentPassword, serverURL, tenantDomain)) {
			return false;
		}

		boolean isTenantFlowStarted = false;

		try {
			if (tenantDomain != null &&
			    !MultitenantConstants.SUPER_TENANT_DOMAIN_NAME.equals(tenantDomain)) {
				isTenantFlowStarted = true;
				PrivilegedCarbonContext.startTenantFlow();
				PrivilegedCarbonContext.getThreadLocalCarbonContext()
				                       .setTenantDomain(tenantDomain, true);
			}
			// get the signup configuration
			UserRegistrationConfigDTO signupConfig =
					SelfSignUpUtil.getSignupConfiguration(tenantDomain);
			// set tenant specific sign up user storage
			if (signupConfig != null && signupConfig.getSignUpDomain() != "") {
				if (!signupConfig.isSignUpEnabled()) {
					handleException("Self sign up has been disabled for this tenant domain");
				}
			}

			changeTenantUserPassword(username, signupConfig, serverURL, newPassword);

			//if unable to login with new password
			if (!isAbleToLogin(username, newPassword, serverURL, tenantDomain)) {
				throw new APIManagementException("Password change failed");
			}

		} catch (Exception e) {
			handleException("Error while changing the password for: " + username, e);

		} finally {
			if (isTenantFlowStarted) {
				PrivilegedCarbonContext.endTenantFlow();
			}
		}
		return true;
	}

	/***
	 *
	 * @param username username
	 * @param signupConfig signup configuration of user
	 * @param serverURL server URL
	 * @param newPassword new password to be set.
	 *
	 */
	private static void changeTenantUserPassword(String username, UserRegistrationConfigDTO signupConfig,
	                                             String serverURL, String newPassword)
			throws RemoteException, UserAdminUserAdminException {

		UserAdminStub userAdminStub = new UserAdminStub(null, serverURL + "UserAdmin");
		String adminUsername = signupConfig.getAdminUserName();
		String adminPassword = signupConfig.getAdminPassword();

		CarbonUtils.setBasicAccessSecurityHeaders(adminUsername, adminPassword, true,
		                                          userAdminStub._getServiceClient());

		String tenantAwareUserName = MultitenantUtils.getTenantAwareUsername(username);
		int index = tenantAwareUserName.indexOf(UserCoreConstants.DOMAIN_SEPARATOR);
		//remove the 'PRIMARY' part from the user name
		if (index > 0) {
			if (tenantAwareUserName.substring(0, index).equalsIgnoreCase(
					UserCoreConstants.PRIMARY_DEFAULT_DOMAIN_NAME)) {
				tenantAwareUserName = tenantAwareUserName.substring(index + 1);
			}
		}
		userAdminStub.changePassword(tenantAwareUserName, newPassword);
	}

	/***
	 *
	 * @param username username to be ckecked
	 * @param password password of the user
	 * @param serverURL server URL
	 * @param tenantDomain denant domain of the user
	 *
	 */
	private static boolean isAbleToLogin(String username, String password, String serverURL,
	                                     String tenantDomain) throws APIManagementException {

		boolean loginStatus = false;
		//String serverURL = config.getFirstProperty(APIConstants.AUTH_MANAGER_URL);
		if (serverURL == null) {
			handleException("API key manager URL unspecified");
		}

		try {
			AuthenticationAdminStub authAdminStub =
					new AuthenticationAdminStub(null, serverURL + "AuthenticationAdmin");
			//String tenantDomain = MultitenantUtils.getTenantDomain(username);
			//update permission cache before validate user
			int tenantId = ServiceReferenceHolder.getInstance().getRealmService().getTenantManager()
			                                     .getTenantId(tenantDomain);
			PermissionUpdateUtil.updatePermissionTree(tenantId);
			String host = new URL(serverURL).getHost();
			if (authAdminStub.login(username, password, host)) {
				loginStatus = true;
			}
		} catch (AxisFault axisFault) {
			log.error("Error while checking the ability to login", axisFault );
		} catch (org.wso2.carbon.user.api.UserStoreException e) {
			log.error("Error while checking the ability to login", e );
		} catch (MalformedURLException e) {
			log.error("Error while checking the ability to login", e);
		} catch (RemoteException e) {
			log.error("Error while checking the ability to login", e);
		} catch (LoginAuthenticationExceptionException e) {
			log.error("Error while checking the ability to login", e );
		}
		return loginStatus;
	}

    private static void removeUser(String username, APIManagerConfiguration config, String serverURL)
			throws RemoteException,
			UserAdminUserAdminException {
		UserAdminStub userAdminStub = new UserAdminStub(null, serverURL + "UserAdmin");
		String adminUsername = config.getFirstProperty(APIConstants.AUTH_MANAGER_USERNAME);
		String adminPassword = config.getFirstProperty(APIConstants.AUTH_MANAGER_PASSWORD);

		CarbonUtils.setBasicAccessSecurityHeaders(adminUsername, adminPassword, true,
		                                          userAdminStub._getServiceClient());
		userAdminStub.deleteUser(username);
	}

	/**
	 * remove user
	 * 
	 * @param username
	 * @param signupConfig
	 *            tenant based configuration
	 * @param serverURL
	 * @throws RemoteException
	 * @throws UserAdminUserAdminException
	 */
	private static void removeTenantUser(String username, UserRegistrationConfigDTO signupConfig,
	                                     String serverURL) throws RemoteException,
	                                     UserAdminUserAdminException {
		UserAdminStub userAdminStub = new UserAdminStub(null, serverURL + "UserAdmin");
		String adminUsername = signupConfig.getAdminUserName();
		String adminPassword = signupConfig.getAdminPassword();

		CarbonUtils.setBasicAccessSecurityHeaders(adminUsername, adminPassword, true,
		                                          userAdminStub._getServiceClient());
		String tenantAwareUserName = MultitenantUtils.getTenantAwareUsername(username);
		int index = tenantAwareUserName.indexOf(UserCoreConstants.DOMAIN_SEPARATOR);
		//remove the 'PRIMARY' part from the user name		
		if (index > 0) {
			if(tenantAwareUserName.substring(0, index)
					.equalsIgnoreCase(UserCoreConstants.PRIMARY_DEFAULT_DOMAIN_NAME)){
				tenantAwareUserName = tenantAwareUserName.substring(index + 1);
			}			
		} 

		userAdminStub.deleteUser(tenantAwareUserName);
	}

	/**
	 * check whether UserAdmin service can be accessed using the admin credentials in the 
	 * @param userName
	 * @param password
	 * @param serverURL
	 * @return
	 */
	private static boolean checkCredentialsForAuthServer(String userName, String password, String serverURL) {
		
		boolean status = false;
		try {
			UserAdminStub userAdminStub = new UserAdminStub(null, serverURL + "UserAdmin");
			CarbonUtils.setBasicAccessSecurityHeaders(userName, password, true,
	                userAdminStub._getServiceClient());
			//send a request. if exception occurs, then the credentials are not correct.
			FlaggedName[] roles = userAdminStub.getRolesOfCurrentUser();
			status = true;
		} catch (RemoteException e) {
			log.error(e);
			status = false;
		} catch (UserAdminUserAdminException e) {
			log.error("Error in checking admin credentials. Please check credentials in "
						+ "the signup-config.xml in the registry. ");
			status = false;
		}		
		return status;
	}
	
    public static boolean jsFunction_isUserExists(Context cx, Scriptable thisObj,
                                                  Object[] args, Function funObj)
            throws ScriptException,
            APIManagementException, org.wso2.carbon.user.api.UserStoreException {
        if (args == null || args.length == 0) {
            handleException("Invalid input parameters to the isUserExists method");
        }

        String username = (String) args[0];
        String tenantDomain = MultitenantUtils.getTenantDomain(APIUtil.replaceEmailDomainBack(username));
        UserRegistrationConfigDTO signupConfig = SelfSignUpUtil.getSignupConfiguration(tenantDomain);
        //add user storage info 
        username = SelfSignUpUtil.getDomainSpecificUserName(username, signupConfig );
        String tenantAwareUserName = MultitenantUtils.getTenantAwareUsername(username);
        boolean exists = false;
        try {
            RealmService realmService = ServiceReferenceHolder.getInstance().getRealmService();
            //UserRealm realm = realmService.getBootstrapRealm();
            int tenantId = ServiceReferenceHolder.getInstance().getRealmService().getTenantManager()
    				.getTenantId(tenantDomain);
    		UserRealm realm = (UserRealm) realmService.getTenantUserRealm(tenantId);
            UserStoreManager manager = realm.getUserStoreManager();
            if (manager.isExistingUser(tenantAwareUserName)) {
                exists = true;
            }
        } catch (UserStoreException e) {
            handleException("Error while checking user existence for " + username);
        }
        return exists;
    }

    public static boolean jsFunction_removeSubscription(Context cx, Scriptable thisObj,
                                                        Object[] args, Function funObj)
            throws APIManagementException {
        if (args == null || args.length == 0) {
            handleException("Invalid number of input parameters.");
        }
        String username = (String) args[0];
        int applicationId = ((Number) args[1]).intValue();
        NativeObject apiData = (NativeObject) args[2];
        String provider = APIUtil.replaceEmailDomain((String) apiData.get("provider", apiData));
        String name = (String) apiData.get("apiName", apiData);
        String version = (String) apiData.get("version", apiData);
        APIIdentifier apiId = new APIIdentifier(provider, name, version);

        APIConsumer apiConsumer = getAPIConsumer(thisObj);
        boolean isTenantFlowStarted = false;

        try {
            String tenantDomain = MultitenantUtils.getTenantDomain(APIUtil.replaceEmailDomainBack(username));
            if (tenantDomain != null && !MultitenantConstants.SUPER_TENANT_DOMAIN_NAME.equals(tenantDomain)) {
                isTenantFlowStarted = true;
                PrivilegedCarbonContext.startTenantFlow();
                PrivilegedCarbonContext.getThreadLocalCarbonContext().setTenantDomain(tenantDomain, true);
            }
            apiConsumer.removeSubscription(apiId, username, applicationId);
            return true;
        } catch (APIManagementException e) {
            handleException("Error while removing the subscription of" + name + "-" + version, e);
            return false;
        } finally {
            if (isTenantFlowStarted) {
                PrivilegedCarbonContext.endTenantFlow();
            }
        }
    }

    public static NativeArray jsFunction_getPublishedAPIsByProvider(Context cx, Scriptable thisObj,
                                                                    Object[] args, Function funObj)
            throws APIManagementException {
        NativeArray apiArray = new NativeArray(0);
        if (args != null) {
            String providerName = APIUtil.replaceEmailDomain(args[0].toString());
            String username = args[1].toString();
            String limitArg = args[2].toString();
            int limit = Integer.parseInt(limitArg);
            String apiOwner = args[3].toString();
            String apiBizOwner = null;
            //If api biz-owner is not null
            if (args[4] != null) {
                apiBizOwner = args[4].toString();
            }

            Set<API> apiSet;
            APIConsumer apiConsumer = getAPIConsumer(thisObj);
            boolean isTenantFlowStarted = false;
            try {
                String tenantDomain = MultitenantUtils.getTenantDomain(APIUtil.replaceEmailDomainBack(providerName));
                if (tenantDomain != null && !MultitenantConstants.SUPER_TENANT_DOMAIN_NAME.equals(tenantDomain)) {
                    isTenantFlowStarted = true;
                    PrivilegedCarbonContext.startTenantFlow();
                    PrivilegedCarbonContext.getThreadLocalCarbonContext().setTenantDomain(tenantDomain, true);
                }
                apiSet = apiConsumer.getPublishedAPIsByProvider(providerName, username, limit, apiOwner, apiBizOwner);
            } catch (APIManagementException e) {
                handleException("Error while getting published APIs information of the provider - " +
                                providerName, e);
                return null;
            } catch (Exception e) {
                handleException("Error while getting published APIs information of the provider", e);
                return null;
            } finally {
                if (isTenantFlowStarted) {
                    PrivilegedCarbonContext.endTenantFlow();
                }
            }
            if (apiSet != null) {
                Iterator it = apiSet.iterator();
                int i = 0;
                while (it.hasNext()) {
                    NativeObject currentApi = new NativeObject();
                    Object apiObject = it.next();
                    API api = (API) apiObject;
                    APIIdentifier apiIdentifier = api.getId();
                    int apiId = ApiMgtDAO.getAPIID(apiIdentifier, null);

                    // API is partially created/deleted. We shouldn't be showing this API.
                    if (apiId == -1) {
                        continue;
                    }
                    currentApi.put("name", currentApi, apiIdentifier.getApiName());
                    currentApi.put("provider", currentApi,
                                   APIUtil.replaceEmailDomainBack(apiIdentifier.getProviderName()));
                    currentApi.put("version", currentApi,
                                   apiIdentifier.getVersion());
                    currentApi.put("description", currentApi, api.getDescription());
                    //Rating should retrieve from db
                    currentApi.put("rates", currentApi, ApiMgtDAO.getAverageRating(apiId));
                    if (api.getThumbnailUrl() == null) {
                        currentApi.put("thumbnailurl", currentApi, "images/api-default.png");
                    } else {
                        currentApi.put("thumbnailurl", currentApi, APIUtil.prependWebContextRoot(api.getThumbnailUrl()));
                    }
                    currentApi.put("visibility", currentApi, api.getVisibility());
                    currentApi.put("visibleRoles", currentApi, api.getVisibleRoles());
                    apiArray.put(i, apiArray, currentApi);
                    i++;
                }
            }
            return apiArray;

        } else {
            handleException("Invalid types of input parameters.");
            return null;
        }
    }

    public static NativeObject jsFunction_refreshToken(Context cx, Scriptable thisObj,
                                                       Object[] args, Function funObj)
            throws AxisFault, APIManagementException {

        NativeObject row = new NativeObject();
        if (args != null && args.length != 0) {
            //String tokenType = (String) args[2];
            //Token type would be default with new scopes implementation introduced in 1.7.0
            String requestedScopes = (String)args[8];
            String oldAccessToken = (String) args[3];
            NativeArray accessAllowDomainsArr = (NativeArray) args[4];
            String[] accessAllowDomainsArray = new String[(int) accessAllowDomainsArr.getLength()];
            String clientId = (String) args[5];
            String clientSecret = (String) args[6];
            String validityTime = (String) args[7];
            String[] requestedScopeArray = new String[]{requestedScopes};

            //TODO:should take JSON input as an argument.
            String jsonInput = null;

            for (Object domain : accessAllowDomainsArr.getIds()) {
                int index = (Integer) domain;
                accessAllowDomainsArray[index] = (String) accessAllowDomainsArr.get(index, null);
            }

            APIConsumer apiConsumer = getAPIConsumer(thisObj);
            //Check whether old access token is already available
            AccessTokenInfo response = null;
            try {
                response = apiConsumer.renewAccessToken(oldAccessToken, clientId, clientSecret,
                                                        validityTime,
                                                        accessAllowDomainsArray, requestedScopeArray, jsonInput);
                row.put("accessToken", row, response.getAccessToken());
                row.put("consumerKey", row, response.getConsumerKey());
                row.put("consumerSecret", row, response.getConsumerKey());

                row.put("responseParams", row, response.getJSONString());
                row.put("tokenScope", row, response.getScopes());
                if (isApplicationAccessTokenNeverExpire(response.getValidityPeriod())) {
                    row.put("validityTime", row, -1);
                } else {
                    row.put("validityTime", row, response.getValidityPeriod());
                }
            } catch (APIManagementException e) {
                String errorMessage = "Error while renewing Access Token for Consumer Key " + clientId;
                if (args[0] != null) {
                    errorMessage = "Error while renewing Access Token for Consumer Key " + clientId
                            + " and user " + args[0];
                }
                handleException(errorMessage);
            }


            boolean isRegenarateOptionEnabled = true;
            if (getApplicationAccessTokenValidityPeriodInSeconds() < 0) {
                isRegenarateOptionEnabled = false;
            }

            row.put("enableRegenarate", row, isRegenarateOptionEnabled);
            return row;
        } else {
            handleException("Invalid types of input parameters.");
            return null;
        }
    }


    public static void jsFunction_addAccessAllowDomains(Context cx, Scriptable thisObj,
                                                        Object[] args, Function funObj) throws APIManagementException {
        String oAuthConsumerKey = args[0].toString();
        NativeArray accessAllowDomainsArr = (NativeArray) args[1];
        String[] accessAllowDomainsArray = new String[(int) accessAllowDomainsArr.getLength()];

        for (Object domain : accessAllowDomainsArr.getIds()) {
            int index = (Integer) domain;
            accessAllowDomainsArray[index] = (String) accessAllowDomainsArr.get(index, null);
        }
        try {
            APIConsumer apiConsumer = getAPIConsumer(thisObj);
            apiConsumer.addAccessAllowDomains(oAuthConsumerKey, accessAllowDomainsArray);
        } catch (APIManagementException e) {
            handleException("Error while adding allowed domains for oauth consumer: " + oAuthConsumerKey, e);
        }
    }

    public static void jsFunction_updateAccessAllowDomains(Context cx, Scriptable thisObj,
                                                           Object[] args, Function funObj)
            throws APIManagementException, AxisFault {
        String accessToken = (String) args[0];
        NativeArray accessAllowDomainsArr = (NativeArray) args[1];
        String[] accessAllowDomainsArray = new String[(int) accessAllowDomainsArr.getLength()];
        for (Object domain : accessAllowDomainsArr.getIds()) {
            int index = (Integer) domain;
            accessAllowDomainsArray[index] = (String) accessAllowDomainsArr.get(index, null);
        }
        try {
            APIConsumer apiConsumer = getAPIConsumer(thisObj);
            apiConsumer.updateAccessAllowDomains(accessToken, accessAllowDomainsArray);
        } catch (Exception e) {
            handleException(e.getMessage(), e);
        }
    }

    /**
     * Given a name of a user the function checks whether the subscriber role is present
     *
     * @param cx
     * @param thisObj
     * @param args
     * @param funObj
     * @return
     * @throws APIManagementException
     * @throws AxisFault
     */
    public static NativeObject jsFunction_checkIfSubscriberRoleAttached(Context cx, Scriptable thisObj,
                                                                        Object[] args, Function funObj)
            throws APIManagementException, AxisFault {
        String userName = (String) args[0];
        Boolean valid;

        NativeObject row = new NativeObject();
    

        if (userName != null) {
            APIManagerConfiguration config = HostObjectComponent.getAPIManagerConfiguration();
            String serverURL = config.getFirstProperty(APIConstants.AUTH_MANAGER_URL);

            UserAdminStub userAdminStub = new UserAdminStub(null, serverURL + "UserAdmin");
            String adminUsername = config.getFirstProperty(APIConstants.AUTH_MANAGER_USERNAME);
            String adminPassword = config.getFirstProperty(APIConstants.AUTH_MANAGER_PASSWORD);

            CarbonUtils.setBasicAccessSecurityHeaders(adminUsername, adminPassword,
                    true, userAdminStub._getServiceClient());
            
            String tenantDomain = MultitenantUtils.getTenantDomain(APIUtil.replaceEmailDomainBack(userName));
            UserRegistrationConfigDTO signupConfig = SelfSignUpUtil.getSignupConfiguration(tenantDomain);
            //add user storage info 
			userName = SelfSignUpUtil.getDomainSpecificUserName(userName, signupConfig );
            try {
                valid = APIUtil.checkPermissionQuietly(userName, APIConstants.Permissions.API_SUBSCRIBE);
                if (valid) {
                    row.put("error", row, false);
                    return row;
                }
            } catch (Exception e) {
                handleException(e.getMessage(), e);
                row.put("error", row, true);
                row.put("message", row, "Error while checking if " + userName + " has subscriber role.");
                return row;
            }
            row.put("error", row, true);
            row.put("message", row, "User does not have subscriber role.");
            return row;
        } else {
            row.put("error", row, true);
            row.put("message", row, "Please provide a valid username");
            return row;
        }
    }

    public static NativeArray jsFunction_getAPIUsageforSubscriber(Context cx, Scriptable thisObj,
                                                                  Object[] args, Function funObj)
            throws APIManagementException {
        List<APIVersionUserUsageDTO> list = null;
        if (args == null || args.length == 0) {
            handleException("Invalid number of parameters.");
        }
        NativeArray myn = new NativeArray(0);
        if (!HostObjectUtils.isStatPublishingEnabled()) {
            return myn;
        }
        if (!HostObjectUtils.isUsageDataSourceSpecified()) {
            return myn;
        }
        String subscriberName = (String) args[0];
        String period = (String) args[1];

        try {
            APIUsageStatisticsClient client = new APIUsageStatisticsClient(((APIStoreHostObject) thisObj).getUsername());
            list = client.getUsageBySubscriber(subscriberName, period);
        } catch (APIMgtUsageQueryServiceClientException e) {
            handleException("Error while invoking APIUsageStatisticsClient for ProviderAPIUsage", e);
        } catch (Exception e) {
            handleException("Error while invoking APIUsageStatisticsClient for ProviderAPIUsage", e);
        }

        Iterator it = null;

        if (list != null) {
            it = list.iterator();
        }
        int i = 0;
        if (it != null) {
            while (it.hasNext()) {
                NativeObject row = new NativeObject();
                Object usageObject = it.next();
                APIVersionUserUsageDTO usage = (APIVersionUserUsageDTO) usageObject;
                row.put("api", row, usage.getApiname());
                row.put("version", row, usage.getVersion());
                row.put("count", row, usage.getCount());
                row.put("costPerAPI", row, usage.getCostPerAPI());
                row.put("cost", row, usage.getCost());
                myn.put(i, myn, row);
                i++;

            }
        }
        return myn;
    }

    /**
     * Check the APIs' adding comment is turned on or off
     *
     * @return
     * @throws APIManagementException
     */
    public static boolean jsFunction_isCommentActivated() throws APIManagementException {

        boolean commentActivated;
        APIManagerConfiguration config =
                ServiceReferenceHolder.getInstance()
                        .getAPIManagerConfigurationService()
                        .getAPIManagerConfiguration();

        commentActivated = Boolean.valueOf(config.getFirstProperty(APIConstants.API_STORE_DISPLAY_COMMENTS));

        return commentActivated;
    }

    /**
     * Check the APIs' adding rating facility is turned on or off
     *
     * @return
     * @throws APIManagementException
     */
    public static boolean jsFunction_isRatingActivated() throws APIManagementException {

        boolean ratingActivated = false;
        APIManagerConfiguration config =
                ServiceReferenceHolder.getInstance()
                        .getAPIManagerConfigurationService()
                        .getAPIManagerConfiguration();

        ratingActivated = Boolean.valueOf(config.getFirstProperty(APIConstants.API_STORE_DISPLAY_RATINGS));

        return ratingActivated;
    }

    /**
     * @return true if billing enabled else false
     * @throws APIManagementException
     */
    public static boolean jsFunction_isBillingEnabled() throws APIManagementException {
        APIManagerConfiguration config = HostObjectComponent.getAPIManagerConfiguration();
        String billingConfig = config.getFirstProperty(APIConstants.BILLING_AND_USAGE_CONFIGURATION);
        return Boolean.parseBoolean(billingConfig);
    }

    public static NativeArray jsFunction_getTiers(Context cx, Scriptable thisObj, Object[] args, Function funObj) {
        NativeArray myn = new NativeArray(0);
        APIConsumer apiConsumer = getAPIConsumer(thisObj);
        Set<Tier> tiers;
        try {
            //If tenant domain is present in url we will use it to get available tiers
            if (args.length > 0 && args[0] != null) {
                tiers = apiConsumer.getTiers((String) args[0]);
            } else {
                tiers = apiConsumer.getTiers();
            }

            List<Tier> tierList = APIUtil.sortTiers(tiers);
            int i = 0;
            for (Tier tier : tierList) {
                NativeObject row = new NativeObject();
                row.put("tierName", row, tier.getName());
                row.put("tierDisplayName", row, tier.getDisplayName());
                row.put("tierDescription", row,
                        tier.getDescription() != null ? tier.getDescription() : "");
                row.put("defaultTier", row, i == 0);
                myn.put(i, myn, row);
                i++;
            }

        } catch (Exception e) {
            log.error("Error while getting available tiers", e);
        }
        return myn;
    }

    public static NativeArray jsFunction_getDeniedTiers(Context cx, Scriptable thisObj,
                                                        Object[] args, Function funObj) throws APIManagementException {

        NativeArray myn = new NativeArray(0);
        APIConsumer apiConsumer = getAPIConsumer(thisObj);

        try {
            Set<String> tiers = apiConsumer.getDeniedTiers();
            int i = 0;
            for (String tier : tiers) {
                NativeObject row = new NativeObject();
                row.put("tierName", row, tier);
                myn.put(i, myn, row);
                i++;
            }
        } catch (Exception e) {
            log.error("Error while getting available tiers", e);
        }
        return myn;
    }

    public static NativeArray jsFunction_getUserFields(Context cx, Scriptable thisObj, Object[] args, Function funObj)
            throws ScriptException {
        UserFieldDTO[] userFields = getOrderedUserFieldDTO();
        NativeArray myn = new NativeArray(0);
        int limit = userFields.length;
        for (int i = 0; i < limit; i++) {
            NativeObject row = new NativeObject();
            row.put("fieldName", row, userFields[i].getFieldName());
            row.put("claimUri", row, userFields[i].getClaimUri());
            row.put("required", row, userFields[i].getRequired());
            myn.put(i, myn, row);
        }
        return myn;
    }

    public static boolean jsFunction_hasUserPermissions(Context cx, Scriptable thisObj, Object[] args, Function funObj)
            throws ScriptException, APIManagementException {
        if (args != null && isStringArray(args)) {
            String username = args[0].toString();
            return APIUtil.checkPermissionQuietly(username, APIConstants.Permissions.API_SUBSCRIBE);
        } else {
            handleException("Invalid types of input parameters.");
        }
        return false;
    }

    private static UserFieldDTO[] getOrderedUserFieldDTO() {
        UserRegistrationAdminServiceStub stub;
        UserFieldDTO[] userFields = null;
        try {
            APIManagerConfiguration config = HostObjectComponent.getAPIManagerConfiguration();
            String url = config.getFirstProperty(APIConstants.AUTH_MANAGER_URL);
            if (url == null) {
                handleException("API key manager URL unspecified");
            }
            stub = new UserRegistrationAdminServiceStub(null, url + "UserRegistrationAdminService");
            ServiceClient client = stub._getServiceClient();
            Options option = client.getOptions();
            option.setManageSession(true);
            userFields = stub.readUserFieldsForUserRegistration(UserCoreConstants.DEFAULT_CARBON_DIALECT);
            Arrays.sort(userFields, new HostObjectUtils.RequiredUserFieldComparator());
            Arrays.sort(userFields, new HostObjectUtils.UserFieldComparator());
        } catch (Exception e) {
            log.error("Error while retrieving User registration Fields", e);
        }
        return userFields;
    }


    private static void updateRolesOfUser(String serverURL, String adminUsername,
                                          String adminPassword, String userName, String role) throws Exception {
        String url = serverURL + "UserAdmin";

        UserAdminStub userAdminStub = new UserAdminStub(url);
        CarbonUtils.setBasicAccessSecurityHeaders(adminUsername, adminPassword,
                                                  true, userAdminStub._getServiceClient());
        FlaggedName[] flaggedNames = userAdminStub.getRolesOfUser(userName, "*", -1);
        List<String> roles = new ArrayList<String>();
        if (flaggedNames != null) {
            for (int i = 0; i < flaggedNames.length; i++) {
                if (flaggedNames[i].getSelected()) {
                    roles.add(flaggedNames[i].getItemName());
                }
            }
        }
        roles.add(role);
        userAdminStub.updateRolesOfUser(userName, roles.toArray(new String[roles.size()]));
    }

    private static long getApplicationAccessTokenValidityPeriodInSeconds() {
        return OAuthServerConfiguration.getInstance().getApplicationAccessTokenValidityPeriodInSeconds();
    }

    public static NativeArray jsFunction_getActiveTenantDomains(Context cx, Scriptable thisObj,
                                                                Object[] args, Function funObj)
            throws APIManagementException {

        try {
            Set<String> tenantDomains = APIUtil.getActiveTenantDomains();
            NativeArray domains = null;
            int i = 0;
            if (tenantDomains == null || tenantDomains.size() == 0) {
                return domains;
            } else {
                domains = new NativeArray(tenantDomains.size());
                for (String tenantDomain : tenantDomains) {
                    domains.put(i, domains, tenantDomain);
                    i++;
                }
            }
            return domains;
        } catch (org.wso2.carbon.user.api.UserStoreException e) {
            throw new APIManagementException("Error while checking the APIStore is running in tenant mode or not.", e);
        }


    }

    private static boolean isApplicationAccessTokenNeverExpire(long validityPeriod) {
        return validityPeriod < 0 || validityPeriod == Long.MAX_VALUE;
    }

    public static boolean jsFunction_isEnableEmailUsername(Context cx, Scriptable thisObj,
                                                           Object[] args, Function funObj) {
        return Boolean.parseBoolean(CarbonUtils.getServerConfiguration().getFirstProperty("EnableEmailUserName"));
    }

    public static String jsFunction_getAPIPublisherURL(Context cx, Scriptable thisObj,
                                                       Object[] args, Function funObj) {

        APIManagerConfiguration config = HostObjectComponent.getAPIManagerConfiguration();
        if (config != null) {
            return config.getFirstProperty(APIConstants.API_PUBLISHER_URL);
        }
        return null;
    }

    public static boolean jsFunction_hasPublisherAccess(Context cx, Scriptable thisObj, Object[] args, Function funObj) {
        String usernameWithDomain = (String) args[0];
        String tenantDomain = MultitenantUtils.getTenantDomain(usernameWithDomain);
        if (!tenantDomain.equals(MultitenantConstants.SUPER_TENANT_DOMAIN_NAME)) {
            usernameWithDomain = usernameWithDomain + "@" + tenantDomain;
        }
        boolean displayPublishUrlFromStore = false;
        APIManagerConfiguration config = HostObjectComponent.getAPIManagerConfiguration();
        if (config != null) {
            displayPublishUrlFromStore = Boolean.parseBoolean(config.getFirstProperty(APIConstants.SHOW_API_PUBLISHER_URL_FROM_STORE));
        }
        boolean loginUserHasPublisherAccess = false;
        if (displayPublishUrlFromStore) {
            loginUserHasPublisherAccess = APIUtil.checkPermissionQuietly(usernameWithDomain, APIConstants.Permissions.API_CREATE) ||
                                          APIUtil.checkPermissionQuietly(usernameWithDomain, APIConstants.Permissions.API_PUBLISH);
        }
        return loginUserHasPublisherAccess;
    }

    public static boolean jsFunction_isDataPublishingEnabled(Context cx, Scriptable thisObj,
                                                             Object[] args, Function funObj)
            throws APIManagementException {

        return HostObjectUtils.checkDataPublishingEnabled();

    }

    public String getUsername() {
        return username;
    }

    @Override
    public String getClassName() {
        return hostObjectName;
    }

    public APIConsumer getApiConsumer() {
        return apiConsumer;
    }

    /**
     * This method will return domain mappings of gateways if exists
     *
     * @param cx      Rhino context
     * @param thisObj Scriptable object
     * @param args    Passing arguments
     * @param funObj  Function object
     * @return NativeObject that contains list of domain mappings of gateways
     * @throws APIManagementException Wrapped exception by org.wso2.carbon.apimgt.api.APIManagementException
     */
    public static NativeObject jsFunction_getDomainMappings(Context cx, Scriptable thisObj,
                                                            Object[] args, Function funObj) throws APIManagementException {
        NativeObject myn = new NativeObject();
        APIConsumer apiConsumer = getAPIConsumer(thisObj);
        Map<String, String> domains = new HashMap<String, String>();
        if (args.length > 0 && args[0] != null) {
            domains = apiConsumer.getTenantDomainMappings((String) args[0], APIConstants.API_DOMAIN_MAPPINGS_GATEWAY);
        }
        if(domains == null || domains.size() == 0 ){
            return null;
        }
        Iterator entries = domains.entrySet().iterator();
        while (entries.hasNext()) {
            Map.Entry thisEntry = (Map.Entry) entries.next();
            String key = (String) thisEntry.getKey();
            String value = (String) thisEntry.getValue();
            myn.put(key,myn,value);
        }
        return myn;
    }

    /**
     * This method is to Download API-DOCS from APIStore
     *
     * @param cx      Rhino context
     * @param thisObj Scriptable object
     * @param args    Passing arguments
     * @param funObj  Function object
     * @return NativeObject that contains Input stream of Downloaded File
     * @throws APIManagementException Wrapped exception by org.wso2.carbon.apimgt.api.APIManagementException
     */
    public static NativeObject jsFunction_getDocument(Context cx, Scriptable thisObj,
                                                      Object[] args, Function funObj)
            throws ScriptException,
                   APIManagementException {
        if (args == null || args.length != 2 || !isStringArray(args)) {
            handleException("Invalid input parameters expected resource Url and tenantDomain");
        }
        NativeObject data = new NativeObject();

        String username = getUsernameFromObject(thisObj);
        // Set anonymous user if no user is login to the system
        if (username == null) {
            username = APIConstants.END_USER_ANONYMOUS;
        }
        String resource = (String) args[1];
        String tenantDomain = (String) args[0];
        boolean isTenantFlowStarted = false;
        try {
            if(tenantDomain != null && !MultitenantConstants.SUPER_TENANT_DOMAIN_NAME.equals(tenantDomain)) {
                isTenantFlowStarted = true;
                PrivilegedCarbonContext.startTenantFlow();
                PrivilegedCarbonContext.getThreadLocalCarbonContext().setTenantDomain(tenantDomain, true);
            }
            int tenantId = PrivilegedCarbonContext.getThreadLocalCarbonContext().getTenantId();
            Map<String, Object> docResourceMap = APIUtil.getDocument(username, resource, tenantDomain, tenantId);
        if (!docResourceMap.isEmpty()) {
            data.put("Data", data,
                     cx.newObject(thisObj, "Stream", new Object[] { docResourceMap.get("Data") }));
            data.put("contentType", data, docResourceMap.get("contentType"));
            data.put("name", data, docResourceMap.get("name"));
        }
        } finally {
            if (isTenantFlowStarted) {
                PrivilegedCarbonContext.endTenantFlow();
            }
        }
        return data;
    }

    /**
     * This method gets the group Id of the current logged in user.
     * @param cx Rhino Context
     * @param thisObj Scriptable object
     * @param args Passing arguments
     * @param funObj Function object
     * @return String group id. 
     * 
     */
    public static String jsFunction_getGroupIds(Context cx, Scriptable thisObj, Object[] args, Function funObj) {
        String response = (String) args[0];
        APIConsumer consumer = getAPIConsumer(thisObj);
        String groupId = null;
        try {
            groupId = consumer.getGroupIds(response);
        } catch (APIManagementException e) {
        	//This is actually not an exception, that should abort the user flow. If the groupId is not available then 
        	//the flow for which the group id is not required will be run.
            log.error("Error occurred while getting group id");
        }
        return groupId;

    }

    /**
     * This method create the json object of the environments in the API
     * @param api API object of selected api .
     * @return json object of environments
     */
    private static JSONObject getEnvironmentsOfAPI(API api) {
        APIManagerConfiguration config = HostObjectComponent.getAPIManagerConfiguration();
        Map<String, Environment> environments = config.getApiGatewayEnvironments();
        JSONObject environmentObject = new JSONObject();
        JSONObject productionEnvironmentObject = new JSONObject();
        JSONObject sandboxEnvironmentObject = new JSONObject();
        JSONObject hybridEnvironmentObject = new JSONObject();
        Set<String> environmentsPublishedByAPI =
                new HashSet<String>(api.getEnvironments());
        environmentsPublishedByAPI.remove("none");
        for (String environmentName : environmentsPublishedByAPI) {
            Environment environment = environments.get(environmentName);
            JSONObject jsonObject = new JSONObject();
            List<String> environmenturls = new ArrayList<String>();
            environmenturls.addAll(Arrays.asList((environment.getApiGatewayEndpoint().split(","))));
            List<String> transports = new ArrayList<String>();
            transports.addAll(Arrays.asList((api.getTransports().split(","))));
            jsonObject.put("http", filterUrlsByTransport(environmenturls, transports, "http"));
            jsonObject.put("https", filterUrlsByTransport(environmenturls, transports, "https"));
            jsonObject.put("showInConsole", environment.isShowInConsole());
            if (APIConstants.GATEWAY_ENV_TYPE_PRODUCTION.equals(environment.getType())) {
                productionEnvironmentObject.put(environment.getName(), jsonObject);
            } else if (APIConstants.GATEWAY_ENV_TYPE_SANDBOX.equals(environment.getType())) {
                sandboxEnvironmentObject.put(environment.getName(), jsonObject);
            } else {
                hybridEnvironmentObject.put(environment.getName(), jsonObject);
            }
        }
        if (productionEnvironmentObject != null && !productionEnvironmentObject.isEmpty()){
            environmentObject.put(APIConstants.GATEWAY_ENV_TYPE_PRODUCTION, productionEnvironmentObject);
        }
        if (sandboxEnvironmentObject != null && !sandboxEnvironmentObject.isEmpty()){
            environmentObject.put(APIConstants.GATEWAY_ENV_TYPE_SANDBOX, sandboxEnvironmentObject);
        }
        if (hybridEnvironmentObject != null && !hybridEnvironmentObject.isEmpty()){
            environmentObject.put(APIConstants.GATEWAY_ENV_TYPE_HYBRID, hybridEnvironmentObject);
        }
        return environmentObject;
    }

    /**
     * this method used to iterate environments according to type
     *  @param environments json
     * @param api API object of selected api .
     * @param version version of API
     * @param myn
     * @param envCount count parameter
     * @param type type of environment
     */
    private static int createAPIEndpointsPerType(JSONObject environments, API api, String version, NativeArray myn,
                                                 int envCount, String type) {
        for (Object prodKeys : environments.keySet()) {
            JSONObject environmentObject = (JSONObject) environments.get(prodKeys);
            NativeObject appObj = new NativeObject();
            appObj.put("environmentName", appObj, prodKeys);
            appObj.put("environmentType", appObj, type);
            NativeArray envs = new NativeArray(0);
            int index = 0;
            for (Object envURL : environmentObject.entrySet()) {
                envs.put(index, envs, envURL + api.getContext());
                if (api.isDefaultVersion()) {
                    String apiContext = api.getContext();
                    apiContext = apiContext.replace(version + "/", "");
                    envs.put(++index, envs, envURL + apiContext);
                }
                index++;
                appObj.put("environmentURLs", appObj, envs);
                myn.put(envCount, myn, appObj);
            }
        }
        envCount++;
        return envCount;
    }
}<|MERGE_RESOLUTION|>--- conflicted
+++ resolved
@@ -703,10 +703,6 @@
                 String validityPeriod = (String) args[5];
 	            String scopes = (String) args[7];
 	            String username = String.valueOf(args[0]);
-<<<<<<< HEAD
-	            String tenantDomain = MultitenantUtils.getTenantDomain(username);
-	            int tenantId = ServiceReferenceHolder.getInstance().getRealmService().getTenantManager()
-=======
                 String applicationName = (String) args[1];
                 String tokenType = (String) args[2];
                 String callbackUrl = (String) args[3];
@@ -722,7 +718,6 @@
 	            /*String tenantDomain = MultitenantUtils.getTenantDomain(username);
 	            int tenantId =
 			            ServiceReferenceHolder.getInstance().getRealmService().getTenantManager()
->>>>>>> 04cae998
 			                                  .getTenantId(tenantDomain);
 
                 if (null == validityPeriod || validityPeriod.isEmpty()) { // In case a validity period is unspecified
@@ -735,18 +730,6 @@
                         validityPeriod = String.valueOf(defaultValidityPeriod);
                     }
                 }
-<<<<<<< HEAD
-
-                String jsonParams;
-                if(args.length == 10)   {
-                    jsonParams = (String) args[9];
-                } else  {
-                    jsonParams = null;
-                }
-
-
-=======
->>>>>>> 04cae998
 	            //checking for authorized scopes
 	            Set<Scope> scopeSet = new LinkedHashSet<Scope>();
 	            List<Scope> authorizedScopes = new ArrayList<Scope>();
@@ -2488,13 +2471,7 @@
                 throw new APIManagementException("Subscription is not allowed for " + userDomain);
             }
             apiIdentifier.setTier(tier);
-<<<<<<< HEAD
             addSubscriptionResponse = apiConsumer.addSubscription(apiIdentifier, userId, applicationId);
-=======
-            int subscriptionId = apiConsumer.addSubscription(apiIdentifier, userId, applicationId);
-            String subsStatus = apiConsumer.getSubscriptionStatusById(subscriptionId);
-            return subsStatus;
->>>>>>> 04cae998
         } catch (APIManagementException e) {
             handleException("Error while adding subscription for user: " + userId + ". Reason: " + e.getMessage());
             return null;
