/*
 *  Copyright (c) 2005-2010, WSO2 Inc. (http://www.wso2.org) All Rights Reserved.
 *
 *  WSO2 Inc. licenses this file to you under the Apache License,
 *  Version 2.0 (the "License"); you may not use this file except
 *  in compliance with the License.
 *  You may obtain a copy of the License at
 *
 *    http://www.apache.org/licenses/LICENSE-2.0
 *
 * Unless required by applicable law or agreed to in writing,
 * software distributed under the License is distributed on an
 * "AS IS" BASIS, WITHOUT WARRANTIES OR CONDITIONS OF ANY
 * KIND, either express or implied.  See the License for the
 * specific language governing permissions and limitations
 * under the License.
 */

package org.wso2.carbon.apimgt.hostobjects;

import org.apache.axis2.AxisFault;
import org.apache.axis2.client.Options;
import org.apache.axis2.client.ServiceClient;
import org.apache.axis2.context.ServiceContext;
import org.apache.axis2.transport.http.HTTPConstants;
import org.apache.axis2.transport.http.HttpTransportProperties;
import org.apache.commons.codec.binary.Base64;
import org.apache.commons.logging.Log;
import org.apache.commons.logging.LogFactory;
import org.jaggeryjs.scriptengine.exceptions.ScriptException;
import org.json.simple.JSONObject;
import org.json.simple.parser.JSONParser;
import org.json.simple.parser.ParseException;
import org.mozilla.javascript.*;
import org.wso2.carbon.apimgt.api.APIConsumer;
import org.wso2.carbon.apimgt.api.APIManagementException;
import org.wso2.carbon.apimgt.api.model.*;
import org.wso2.carbon.apimgt.hostobjects.internal.HostObjectComponent;
import org.wso2.carbon.apimgt.hostobjects.internal.ServiceReferenceHolder;
import org.wso2.carbon.apimgt.impl.*;
import org.wso2.carbon.apimgt.impl.dao.ApiMgtDAO;
import org.wso2.carbon.apimgt.impl.dto.Environment;
import org.wso2.carbon.apimgt.impl.dto.UserRegistrationConfigDTO;
import org.wso2.carbon.apimgt.impl.dto.WorkflowDTO;
import org.wso2.carbon.apimgt.impl.dto.xsd.APIInfoDTO;
import org.wso2.carbon.apimgt.impl.workflow.WorkflowStatus;
import org.wso2.carbon.apimgt.hostobjects.internal.ServiceReferenceHolder;
import org.wso2.carbon.apimgt.impl.utils.APIUtil;
import org.wso2.carbon.apimgt.impl.utils.SelfSignUpUtil;
import org.wso2.carbon.apimgt.impl.workflow.*;
import org.wso2.carbon.apimgt.keymgt.client.APIAuthenticationServiceClient;
import org.wso2.carbon.apimgt.keymgt.client.SubscriberKeyMgtClient;
import org.wso2.carbon.apimgt.usage.client.APIUsageStatisticsClient;
import org.wso2.carbon.apimgt.usage.client.dto.*;
import org.wso2.carbon.apimgt.usage.client.exception.APIMgtUsageQueryServiceClientException;
import org.wso2.carbon.authenticator.stub.AuthenticationAdminStub;
import org.wso2.carbon.authenticator.stub.LoginAuthenticationExceptionException;
import org.wso2.carbon.base.MultitenantConstants;
import org.wso2.carbon.context.PrivilegedCarbonContext;
import org.wso2.carbon.core.util.PermissionUpdateUtil;
import org.wso2.carbon.identity.oauth.config.OAuthServerConfiguration;
import org.wso2.carbon.apimgt.impl.APIConstants.ApplicationStatus;
import org.wso2.carbon.identity.oauth.internal.OAuthComponentServiceHolder;
import org.wso2.carbon.registry.core.RegistryConstants;
import org.wso2.carbon.user.core.UserCoreConstants;
import org.wso2.carbon.user.core.UserRealm;
import org.wso2.carbon.user.core.UserStoreException;
import org.wso2.carbon.user.core.UserStoreManager;
import org.wso2.carbon.user.core.service.RealmService;
import org.wso2.carbon.user.mgt.stub.UserAdminStub;
import org.wso2.carbon.user.mgt.stub.UserAdminUserAdminException;
import org.wso2.carbon.user.mgt.stub.types.carbon.FlaggedName;
import org.wso2.carbon.utils.CarbonUtils;
import org.wso2.carbon.identity.user.registration.stub.UserRegistrationAdminServiceStub;
import org.wso2.carbon.identity.user.registration.stub.dto.UserDTO;
import org.wso2.carbon.identity.user.registration.stub.dto.UserFieldDTO;
import org.wso2.carbon.utils.multitenancy.MultitenantUtils;

import java.net.*;
import java.rmi.RemoteException;
import java.text.DateFormat;
import java.text.SimpleDateFormat;
import java.util.*;


public class APIStoreHostObject extends ScriptableObject {

    private static final long serialVersionUID = -3169012616750937045L;
    private static final Log log = LogFactory.getLog(APIStoreHostObject.class);
    private static final String hostObjectName = "APIStore";
    private static final String httpPort = "mgt.transport.http.port";
    private static final String httpsPort = "mgt.transport.https.port";
    private static final String hostName = "carbon.local.ip";

    private APIConsumer apiConsumer;

    private String username;

    // The zero-argument constructor used for create instances for runtime
    public APIStoreHostObject() throws APIManagementException {
        //apiConsumer = APIManagerFactory.getInstance().getAPIConsumer();
    }

    public APIStoreHostObject(String loggedUser) throws APIManagementException {
        if (loggedUser != null) {
            this.username = loggedUser;
            apiConsumer = APIManagerFactory.getInstance().getAPIConsumer(username);
        } else {
            apiConsumer = APIManagerFactory.getInstance().getAPIConsumer();
        }
    }

    public static void jsFunction_loadRegistryOfTenant(Context cx,
                                                       Scriptable thisObj, Object[] args, Function funObj) {
        if (!isStringArray(args)) {
            return;
        }

        String tenantDomain = args[0].toString();
        if (tenantDomain != null && !MultitenantConstants.SUPER_TENANT_DOMAIN_NAME.equals(tenantDomain)) {
            try {
                int tenantId = ServiceReferenceHolder.getInstance().getRealmService().
                        getTenantManager().getTenantId(tenantDomain);
                APIUtil.loadTenantRegistry(tenantId);
            } catch (org.wso2.carbon.user.api.UserStoreException e) {
                log.error("Could not load tenant registry. Error while getting tenant id from tenant domain " +
                        tenantDomain);
            }
        }

    }
    
	/**
	 * load axis configuration for the tenant
	 * 
	 * @param cx
	 * @param thisObj
	 * @param args
	 * @param funObj
	 */
	public static void jsFunction_loadAxisConfigOfTenant(Context cx, Scriptable thisObj,
	                                                     Object[] args, Function funObj) {
		if (!isStringArray(args)) {
			return;
		}

		String tenantDomain = args[0].toString();
		if (tenantDomain != null &&
		    !MultitenantConstants.SUPER_TENANT_DOMAIN_NAME.equals(tenantDomain)) {
			APIUtil.loadTenantConfig(tenantDomain);
		}

	}
        			    
    

    public static Scriptable jsConstructor(Context cx, Object[] args, Function Obj,
                                           boolean inNewExpr)
            throws ScriptException, APIManagementException {

        if (args != null && args.length != 0) {
            String username = (String) args[0];
            return new APIStoreHostObject(username);
        }
        return new APIStoreHostObject(null);
    }

    private static String getUsernameFromObject(Scriptable obj) {
        return ((APIStoreHostObject) obj).getUsername();
    }

    private static APIConsumer getAPIConsumer(Scriptable thisObj) {
        return ((APIStoreHostObject) thisObj).getApiConsumer();
    }

    private static void handleException(String msg) throws APIManagementException {
        log.error(msg);
        throw new APIManagementException(msg);
    }

    private static void handleException(String msg, Throwable t) throws APIManagementException {
        log.error(msg, t);
        throw new APIManagementException(msg, t);
    }

    private static APIAuthenticationServiceClient getAPIKeyManagementClient() throws APIManagementException {
        APIManagerConfiguration config = HostObjectComponent.getAPIManagerConfiguration();
        String url = config.getFirstProperty(APIConstants.API_KEY_VALIDATOR_URL);
        if (url == null) {
            handleException("API key manager URL unspecified");
        }

        String username = config.getFirstProperty(APIConstants.API_KEY_VALIDATOR_USERNAME);
        String password = config.getFirstProperty(APIConstants.API_KEY_VALIDATOR_PASSWORD);
        if (username == null || password == null) {
            handleException("Authentication credentials for API key manager unspecified");
        }

        try {
            return new APIAuthenticationServiceClient(url, username, password);
        } catch (Exception e) {
            handleException("Error while initializing the subscriber key management client", e);
            return null;
        }
    }

    public static NativeArray jsFunction_getFirstAccessTime(Context cx, Scriptable thisObj,
                                                            Object[] args, Function funObj)
            throws APIManagementException {

        NativeArray myn = new NativeArray(0);
        if (!HostObjectUtils.isStatPublishingEnabled()) {
            return myn;
        }
        if (!HostObjectUtils.isUsageDataSourceSpecified()) {
            return myn;
        }

        List<String> list = null;
        if (args.length == 0) {
            handleException("Invalid number of parameters.");
        }
        String subscriberName = (String) args[0];
        try {
            APIUsageStatisticsClient client = new APIUsageStatisticsClient(((APIStoreHostObject) thisObj).getUsername());
            list = client.getFirstAccessTime(subscriberName, 1);
        } catch (APIMgtUsageQueryServiceClientException e) {
            log.error("Error while invoking APIUsageStatisticsClient for StoreAPIUsage", e);
        }
        NativeObject row = new NativeObject();

        if (!list.isEmpty()) {
            row.put("year", row, list.get(0).toString());
            row.put("month", row, list.get(1).toString());
            row.put("day", row, list.get(2).toString());
            myn.put(0, myn, row);
        }

        return myn;
    }

    public static NativeArray jsFunction_getAppApiCallType(Context cx, Scriptable thisObj,
                                                           Object[] args, Function funObj)
            throws APIManagementException {
        NativeArray myn = new NativeArray(0);
        if (!HostObjectUtils.isStatPublishingEnabled()) {
            return myn;
        }
        if (!HostObjectUtils.isUsageDataSourceSpecified()) {
            return myn;
        }

        List<AppCallTypeDTO> list = null;
        if (args == null || args.length == 0) {
            handleException("Invalid number of parameters.");
        }
        String subscriberName = (String) args[0];
        String fromDate = (String) args[1];
        String toDate = (String) args[2];
        try {
            APIUsageStatisticsClient client = new APIUsageStatisticsClient(((APIStoreHostObject) thisObj).getUsername());
            list = client.getAppApiCallType(subscriberName, fromDate, toDate, 10);
        } catch (APIMgtUsageQueryServiceClientException e) {
            handleException("Error while invoking APIUsageStatisticsClient for ProviderAPIUsage", e);
        }

        Iterator it = null;
        if (list != null) {
            it = list.iterator();
        }

        int i = 0;
        if (it != null) {
            // Sort API Usage by Application Name
            NativeObject perAPICallType;

            Map<String, NativeArray> appCallTypeUsageMap = new HashMap<String, NativeArray>();

            while (it.hasNext()) {
                AppCallTypeDTO appCallTypeDTO = (AppCallTypeDTO) it.next();
                NativeArray callType = new NativeArray(0);
                perAPICallType = new NativeObject();


                List<String> callTypeList = appCallTypeDTO.getCallType();
                int j = 0;
                for (String type : callTypeList) {
                    callType.put(j, callType, type);
                    j++;

                }

                perAPICallType.put("apiName", perAPICallType, appCallTypeDTO.getApiName());
                perAPICallType.put("callType", perAPICallType, callType);


                if (appCallTypeUsageMap.containsKey(appCallTypeDTO.getappName()) && appCallTypeUsageMap != null) {
                    NativeArray apiCallType = appCallTypeUsageMap.get(appCallTypeDTO.getappName());

                    apiCallType.put(apiCallType.size(), apiCallType, perAPICallType);
                } else {

                    NativeArray apiCalltype = new NativeArray(0);
                    apiCalltype.put(0, apiCalltype, perAPICallType);
                    appCallTypeUsageMap.put(appCallTypeDTO.getappName(), apiCalltype);
                }
            }

            for (Map.Entry entry : appCallTypeUsageMap.entrySet()) {
                NativeObject row = new NativeObject();
                row.put("appName", row, entry.getKey());
                row.put("apiCallTypeArray", row, entry.getValue());

                myn.put(i, myn, row);
                i++;
            }

        }
        return myn;
    }

    public static NativeArray jsFunction_getPerAppAPIFaultCount(Context cx, Scriptable thisObj,
                                                                Object[] args, Function funObj)
            throws APIManagementException {
        NativeArray myn = new NativeArray(0);
        if (!HostObjectUtils.isStatPublishingEnabled()) {
            return myn;
        }
        if (!HostObjectUtils.isUsageDataSourceSpecified()) {
            return myn;
        }

        List<APIResponseFaultCountDTO> list = null;
        if (args == null || args.length == 0) {
            handleException("Invalid number of parameters.");
        }
        String subscriberName = (String) args[0];
        String fromDate = (String) args[1];
        String toDate = (String) args[2];
        try {
            APIUsageStatisticsClient client = new APIUsageStatisticsClient(((APIStoreHostObject) thisObj).getUsername());
            list = client.getPerAppFaultCount(subscriberName, fromDate, toDate, 10);
        } catch (APIMgtUsageQueryServiceClientException e) {
            handleException("Error while invoking APIUsageStatisticsClient for faultCount", e);
        }

        Iterator it = null;
        if (list != null) {
            it = list.iterator();
        }

        int i = 0;
        if (it != null) {
            // Sort API Usage by Application Name
            NativeObject perAPICount;

            Map<String, NativeArray> faultCountMap = new HashMap<String, NativeArray>();

            while (it.hasNext()) {
                APIResponseFaultCountDTO faultCount = (APIResponseFaultCountDTO) it.next();
                perAPICount = new NativeObject();

                perAPICount.put("apiName", perAPICount, faultCount.getApiName());
                perAPICount.put("count", perAPICount, faultCount.getCount());

                if (faultCountMap.containsKey(faultCount.getappName())) {
                    NativeArray faultCountList = faultCountMap.get(faultCount.getappName());

                    faultCountList.put(faultCountList.size(), faultCountList, perAPICount);
                } else {

                    NativeArray faultCountList = new NativeArray(0);
                    faultCountList.put(0, faultCountList, perAPICount);
                    faultCountMap.put(faultCount.getappName(), faultCountList);
                }
            }

            for (Map.Entry entry : faultCountMap.entrySet()) {
                NativeObject row = new NativeObject();
                row.put("appName", row, entry.getKey());
                row.put("apiCountArray", row, entry.getValue());

                myn.put(i, myn, row);
                i++;
            }

        }
        return myn;
    }

    public static NativeArray jsFunction_getProviderAPIUsage(Context cx, Scriptable thisObj,
                                                             Object[] args, Function funObj)
            throws APIManagementException {
        NativeArray myn = new NativeArray(0);
        if (!HostObjectUtils.isStatPublishingEnabled()) {
            return myn;
        }
        if (!HostObjectUtils.isUsageDataSourceSpecified()) {
            return myn;
        }

        List<APIUsageDTO> list = null;
        if (args == null || args.length == 0) {
            handleException("Invalid number of parameters.");
        }
        String subscriberName = (String) args[0];
        String fromDate = (String) args[1];
        String toDate = (String) args[2];
        try {
            APIUsageStatisticsClient client = new APIUsageStatisticsClient(((APIStoreHostObject) thisObj).getUsername());
            list = client.perAppPerAPIUsage(subscriberName, fromDate, toDate, 10);
        } catch (APIMgtUsageQueryServiceClientException e) {
            handleException("Error while invoking APIUsageStatisticsClient for ProviderAPIUsage", e);
        }

        Iterator it = null;
        if (list != null) {
            it = list.iterator();
        }

        int i = 0;
        if (it != null) {
            // Sort API Usage by Application Name
            NativeObject perAPICount;

            Map<String, NativeArray> appAPIUsageMap = new HashMap<String, NativeArray>();

            while (it.hasNext()) {
                APIUsageDTO apiUsage = (APIUsageDTO) it.next();
                perAPICount = new NativeObject();

                perAPICount.put("apiName", perAPICount, apiUsage.getApiName());
                perAPICount.put("count", perAPICount, apiUsage.getCount());
                String APPNAME = apiUsage.getappName();

                if (appAPIUsageMap.containsKey(apiUsage.getappName()) && appAPIUsageMap != null) {
                    NativeArray appCountList = appAPIUsageMap.get(apiUsage.getappName());

                    appCountList.put(appCountList.size(), appCountList, perAPICount);
                } else {

                    NativeArray appCountList = new NativeArray(0);
                    appCountList.put(0, appCountList, perAPICount);
                    appAPIUsageMap.put(apiUsage.getappName(), appCountList);
                }
            }

            for (Map.Entry entry : appAPIUsageMap.entrySet()) {
                NativeObject row = new NativeObject();
                row.put("appName", row, entry.getKey());
                row.put("apiCountArray", row, entry.getValue());

                myn.put(i, myn, row);
                i++;
            }

        }
        return myn;
    }

    public static NativeArray jsFunction_getTopAppUsers(Context cx, Scriptable thisObj,
                                                        Object[] args, Function funObj)
            throws APIManagementException {
        List<AppUsageDTO> list = null;
        if (args == null || args.length == 0) {
            handleException("Invalid number of parameters.");
        }
        NativeArray myn = new NativeArray(0);
        if (!HostObjectUtils.isStatPublishingEnabled()) {
            return myn;
        }
        if (!HostObjectUtils.isUsageDataSourceSpecified()) {
            return myn;
        }
        String subscriberName = (String) args[0];
        String fromDate = (String) args[1];
        String toDate = (String) args[2];
        try {
            APIUsageStatisticsClient client = new APIUsageStatisticsClient(((APIStoreHostObject) thisObj).getUsername());
            list = client.getTopAppUsers(subscriberName, fromDate, toDate, 10);
        } catch (APIMgtUsageQueryServiceClientException e) {
            handleException("Error while invoking APIUsageStatisticsClient for ProviderAPIUsage", e);
        }

        Iterator it = null;
        if (list != null) {
            it = list.iterator();
        }

        int i = 0;
        if (it != null) {
            // Sort API Usage by Application Name
            NativeObject userCount;


            List<String> appNames = new ArrayList<String>();
            List<NativeArray> appUsageList = new ArrayList<NativeArray>();

            while (it.hasNext()) {
                AppUsageDTO appUsageDTO = (AppUsageDTO) it.next();
                userCount = new NativeObject();


                userCount.put("user", userCount, appUsageDTO.getUserid());
                userCount.put("count", userCount, appUsageDTO.getCount());


                if (appNames.contains(appUsageDTO.getappName())) {

                    int index = appNames.indexOf(appUsageDTO.getappName());
                    NativeArray userCountList = appUsageList.get(index);

                    userCountList.put(userCountList.size(), userCountList, userCount);
                } else {
                    appNames.add(appUsageDTO.getappName());
                    NativeArray userCountList = new NativeArray(0);
                    userCountList.put(0, userCountList, userCount);
                    appUsageList.add(userCountList);

                }
            }

            for (String appName : appNames) {
                NativeObject row = new NativeObject();
                row.put("appName", row, appName);
                row.put("userCountArray", row, appUsageList.get(i));

                myn.put(i, myn, row);
                i++;
            }

        }
        return myn;
    }

    public static NativeArray jsFunction_getPerAppSubscribers(Context cx, Scriptable thisObj,
                                                              Object[] args, Function funObj)
            throws APIManagementException {
        NativeArray myn = new NativeArray(0);
        if (!HostObjectUtils.isStatPublishingEnabled()) {
            return myn;
        }
        if (!HostObjectUtils.isUsageDataSourceSpecified()) {
            return myn;
        }

        List<AppRegisteredUsersDTO> list = null;
        if (args == null || args.length == 0) {
            handleException("Invalid number of parameters.");
        }
        String subscriberName = (String) args[0];
        String fromDate = (String) args[1];
        String toDate = (String) args[2];
        try {
            APIUsageStatisticsClient client = new APIUsageStatisticsClient(((APIStoreHostObject) thisObj).getUsername());
            list = client.getAppRegisteredUsers(subscriberName);
        } catch (APIMgtUsageQueryServiceClientException e) {
            handleException("Error while invoking APIUsageStatisticsClient for ProviderAPIUsage", e);
        }

        Iterator it = null;
        if (list != null) {
            it = list.iterator();
        }

        int i = 0;
        if (it != null) {
            // Sort API Usage by Application Name


            Map<String, NativeArray> appUsersMap = new HashMap<String, NativeArray>();

            while (it.hasNext()) {
                AppRegisteredUsersDTO appUser = (AppRegisteredUsersDTO) it.next();


                if (appUsersMap.containsKey(appUser.getappName()) && appUsersMap != null) {
                    NativeArray userList = appUsersMap.get(appUser.getappName());

                    userList.put(userList.size(), userList, appUser.getUser());
                } else {

                    NativeArray userList = new NativeArray(0);
                    userList.put(0, userList, appUser.getUser());
                    appUsersMap.put(appUser.getappName(), userList);
                }
            }

            for (Map.Entry entry : appUsersMap.entrySet()) {
                NativeObject row = new NativeObject();
                row.put("appName", row, entry.getKey());
                row.put("userArray", row, entry.getValue());

                myn.put(i, myn, row);
                i++;
            }

        }
        return myn;
    }

    public static String jsFunction_getAuthServerURL(Context cx, Scriptable thisObj,
                                                     Object[] args, Function funObj) throws APIManagementException {

        APIManagerConfiguration config = HostObjectComponent.getAPIManagerConfiguration();
        String url = config.getFirstProperty(APIConstants.AUTH_MANAGER_URL);
        if (url == null) {
            handleException("API key manager URL unspecified");
        }
        return url;
    }

    public static String jsFunction_getHTTPsURL(Context cx, Scriptable thisObj,
                                                Object[] args, Function funObj)
            throws APIManagementException {

        String hostName = null;
        if (args != null && isStringArray(args)) {
            hostName = (String) args[0];
            URI uri;
            try {
                uri = new URI(hostName);
                hostName = uri.getHost();
            } catch (URISyntaxException e) {
                //ignore
            }
        }

        if (hostName == null) {
            hostName = CarbonUtils.getServerConfiguration().getFirstProperty("HostName");
        }
        if (hostName == null) {
            hostName = System.getProperty("carbon.local.ip");
        }
        String backendHttpsPort = HostObjectUtils.getBackendPort("https");
        return "https://" + hostName + ":" + backendHttpsPort;

    }

    public static String jsFunction_getHTTPURL(Context cx, Scriptable thisObj,
                                               Object[] args, Function funObj)
            throws APIManagementException {
        return "http://" + System.getProperty(hostName) + ":" + System.getProperty(httpPort);
    }

    /*
     * getting key for API subscriber args[] list String subscriberID, String
	 * api, String apiVersion, String Date
	 */
    public static String jsFunction_getKey(Context cx, Scriptable thisObj,
                                           Object[] args, Function funObj)
            throws ScriptException, APIManagementException {

        if (args != null && isStringArray(args)) {
            APIInfoDTO apiInfo = new APIInfoDTO();
            apiInfo.setProviderId((String) args[0]);
            apiInfo.setApiName((String) args[1]);
            apiInfo.setVersion((String) args[2]);
            apiInfo.setContext((String) args[3]);
            try {
                SubscriberKeyMgtClient keyMgtClient = HostObjectUtils.getKeyManagementClient();
                return keyMgtClient.getAccessKey((String) args[5], apiInfo, (String) args[4], (String) args[6], (String) args[7]);
            } catch (Exception e) {
                String msg = "Error while obtaining access tokens";
                handleException(msg, e);
                return null;
            }
        } else {
            handleException("Invalid input parameters.");
            return null;
        }
    }

    /**
     * This method is responsible to create oAuth Application and Application keys for a given APIM application
     * @param cx      will be used to store information about the executing of the script.
     *                This is a object of org.mozilla.javascript.Context package.
     * @param thisObj Object of Scriptable interface provides for the management of properties and for
     *                performing conversions.
     * @param args    this will contain parameter list from jag files.
     * @param funObj  this object  provides for calling functions and constructors.
     * @return this will return response of oAuthApplication registration.
     * @throws ScriptException
     * @throws APIManagementException
     * @throws ParseException
     */
    public static NativeObject jsFunction_getApplicationKey(Context cx, Scriptable thisObj,
                                                            Object[] args, Function funObj)
            throws ScriptException, APIManagementException {
        if (args != null && args.length != 0) {
            NativeArray accessAllowDomainsArr = (NativeArray) args[4]; // args[4] is not mandatory
            String[] accessAllowDomainsArray = new String[(int) accessAllowDomainsArr.getLength()];
            for (Object domain : accessAllowDomainsArr.getIds()) {
                int index = (Integer) domain;
                accessAllowDomainsArray[index] = (String) accessAllowDomainsArr.get(index, null);
            }
            try {
                String validityPeriod = (String) args[5];
	            String scopes = (String) args[7];
	            String username = String.valueOf(args[0]);
	            String tenantDomain = MultitenantUtils.getTenantDomain(username);
	            int tenantId =
			            ServiceReferenceHolder.getInstance().getRealmService().getTenantManager()
			                                  .getTenantId(tenantDomain);

                if (null == validityPeriod || validityPeriod.isEmpty()) { // In case a validity period is unspecified
                    long defaultValidityPeriod = getApplicationAccessTokenValidityPeriodInSeconds();

                    if (defaultValidityPeriod < 0) {
                        validityPeriod = String.valueOf(Long.MAX_VALUE);
                    }
                    else {
                        validityPeriod = String.valueOf(defaultValidityPeriod);
                    }
                }

                String jsonParams = null;
                if(args.length == 10){
                    jsonParams = (String) args[9];
                }else{
                    jsonParams = null;
                }


	            //checking for authorized scopes
	            Set<Scope> scopeSet = new LinkedHashSet<Scope>();
	            List<Scope> authorizedScopes = new ArrayList<Scope>();
	            String authScopeString;
	            APIConsumer apiConsumer = getAPIConsumer(thisObj);
	            if (scopes != null && scopes.length() != 0 &&
	                !scopes.equals(APIConstants.OAUTH2_DEFAULT_SCOPE)) {
		            scopeSet.addAll(apiConsumer.getScopesByScopeKeys(scopes, tenantId));
		            authorizedScopes = getAllowedScopesForUserApplication(username, scopeSet);
	            }

	            if (!authorizedScopes.isEmpty()) {
		            StringBuilder scopeBuilder = new StringBuilder();
		            for (Scope scope : authorizedScopes) {
			            scopeBuilder.append(scope.getKey()).append(" ");
		            }
		            authScopeString = scopeBuilder.toString();
	            } else {
		            authScopeString = APIConstants.OAUTH2_DEFAULT_SCOPE;
	            }

	            String applicationName = (String) args[1];
                String tokenType = (String) args[2];
                String callbackUrl = (String) args[3]; 
                String groupingId = (String)args[8];
        
                Map<String, Object> keyDetails = getAPIConsumer(thisObj).requestApprovalForApplicationRegistration(
                        username, applicationName, tokenType, callbackUrl,
		                accessAllowDomainsArray, validityPeriod, authScopeString, groupingId,
                        jsonParams);

                NativeObject row = new NativeObject();
                String authorizedDomains = "";
                boolean first = true;
                for (String anAccessAllowDomainsArray : accessAllowDomainsArray) {
                    if (first) {
                        authorizedDomains = anAccessAllowDomainsArray;
                        first = false;
                    } else {
                        authorizedDomains = authorizedDomains + ", " + anAccessAllowDomainsArray;
                    }
                }

                Set<Map.Entry<String, Object>> entries = keyDetails.entrySet();

                for (Map.Entry<String, Object> entry : entries) {
                    row.put(entry.getKey(), row, entry.getValue());
                }

                boolean isRegenarateOptionEnabled = true;
                if (getApplicationAccessTokenValidityPeriodInSeconds() < 0) {
                    isRegenarateOptionEnabled = false;
                }
                row.put("enableRegenarate", row, isRegenarateOptionEnabled);
                row.put("accessallowdomains", row, authorizedDomains);
                return row;
            } catch (Exception e) {
                String msg = "Error while obtaining the application access token for the application:" + args[1];
                log.error(msg, e);
                throw new ScriptException(msg, e);
            }
        } else {
            handleException("Invalid input parameters.");
            return null;
        }
    }


    /**
     * This method is responsible for update given oAuthApplication.
     * @param cx      will be used to store information about the executing of the script.
     *                This is a object of org.mozilla.javascript.Context package.
     * @param thisObj Object of Scriptable interface provides for the management of
     *                properties and for performing conversions.
     * @param args    this will contain parameter list from jag files.
     * @param funObj  this object  provides for calling functions and constructors.
     * @return this will return response of oAuthApplication registration.
     * @throws ScriptException
     * @throws APIManagementException
     * @throws ParseException
     */
    public static NativeObject jsFunction_updateAuthClient(Context cx, Scriptable thisObj,
                                                           Object[] args, Function funObj)
            throws ScriptException, APIManagementException, ParseException {

        if (args != null && args.length != 0) {
            NativeArray accessAllowDomainsArr = (NativeArray) args[4]; // args[4] is not mandatory
            String[] accessAllowDomainsArray = new String[(int) accessAllowDomainsArr.getLength()];
            for (Object domain : accessAllowDomainsArr.getIds()) {
                int index = (Integer) domain;
                accessAllowDomainsArray[index] = (String) accessAllowDomainsArr.get(index, null);
            }
            try {
                String validityPeriod = (String) args[5];
                String scopes = (String) args[7];
                String username = String.valueOf(args[0]);
                String tenantDomain = MultitenantUtils.getTenantDomain(username);
                int tenantId =
                        ServiceReferenceHolder.getInstance().getRealmService().getTenantManager()
                                .getTenantId(tenantDomain);

                if (null == validityPeriod || validityPeriod.isEmpty()) { // In case a validity period is unspecified
                    long defaultValidityPeriod = getApplicationAccessTokenValidityPeriodInSeconds();

                    if (defaultValidityPeriod < 0) {
                        validityPeriod = String.valueOf(Long.MAX_VALUE);
                    } else {
                        validityPeriod = String.valueOf(defaultValidityPeriod);
                    }
                }

                String jsonParams = null;
                if (args.length == 10) {
                    jsonParams = (String) args[9];
                } else {
                    jsonParams = null;
                }


                //checking for authorized scopes
                Set<Scope> scopeSet = new LinkedHashSet<Scope>();
                List<Scope> authorizedScopes = new ArrayList<Scope>();
                String authScopeString;
                APIConsumer apiConsumer = getAPIConsumer(thisObj);
                if (scopes != null && scopes.length() != 0 &&
                    !scopes.equals(APIConstants.OAUTH2_DEFAULT_SCOPE)) {
                    scopeSet.addAll(apiConsumer.getScopesByScopeKeys(scopes, tenantId));
                    authorizedScopes = getAllowedScopesForUserApplication(username, scopeSet);
                }

                if (!authorizedScopes.isEmpty()) {
                    StringBuilder scopeBuilder = new StringBuilder();
                    for (Scope scope : authorizedScopes) {
                        scopeBuilder.append(scope.getKey()).append(" ");
                    }
                    authScopeString = scopeBuilder.toString();
                } else {
                    authScopeString = APIConstants.OAUTH2_DEFAULT_SCOPE;
                }

                String applicationName = (String) args[1];
                String tokenType = (String) args[2];
                String callbackUrl = (String) args[3];
                String groupingId = (String) args[8];

                OAuthApplicationInfo applicationInfo = getAPIConsumer(thisObj).updateAuthClient(
                        username, applicationName, tokenType, callbackUrl,
                        accessAllowDomainsArray, validityPeriod, authScopeString, groupingId,
                        jsonParams);

                NativeObject row = new NativeObject();

                if (applicationInfo != null) {
                    row.put(APIConstants.FrontEndParameterNames.CONSUMER_KEY, row, applicationInfo.getClientId());
                    row.put(APIConstants.FrontEndParameterNames.CONSUMER_SECRET, row, applicationInfo.getClientSecret());
                    row.put(APIConstants.FrontEndParameterNames.CALLBACK_URL, row, applicationInfo.getCallBackURL());
                    row.put(APIConstants.FrontEndParameterNames.CLIENT_DETAILS, row, applicationInfo.getJsonString());
                }

                return row;
            } catch (Exception e) {
                String msg = "Error while obtaining the application access token for the application:" + args[1];
                log.error(msg, e);
                throw new ScriptException(msg, e);
            }
        } else {
            handleException("Invalid input parameters.");
            return null;
        }
    }

    /**
     * This method is responsible for deleting oAuthApplication by consumerKey.
     * @param cx      will be used to store information about the executing of the script.
     *                This is a object of org.mozilla.javascript.Context package.
     * @param thisObj Object of Scriptable interface provides for the management of
     *                properties and for performing conversions.
     * @param args    this will contain parameter list from jag files.
     * @param funObj  this object  provides for calling functions and constructors.
     * @throws ScriptException
     * @throws APIManagementException
     * @throws ParseException
     */
    public static void jsFunction_deleteAuthApplication(Context cx, Scriptable thisObj,
                                                        Object[] args, Function funObj)
            throws ScriptException, APIManagementException, ParseException {

        if (args != null && args.length != 0) {
            NativeObject argsData = (NativeObject) args[0];
            //consumer key of oAuthApplication
            String consumerKey = (String) argsData.get("consumerKey", argsData);
            //delete oAuthApplication
            getAPIConsumer(thisObj).deleteOAuthApplication(consumerKey);
        } else {
            handleException("Invalid input parameters given while trying to delete auth application.");
        }
    }

    /**
     * This method is responsible semi-manual client registration.
     *
     * @param cx      will be used to store information about the executing of the script.
     *                This is a object of org.mozilla.javascript.Context package.
     * @param thisObj Object of Scriptable interface provides for the management of
     *                properties and for performing conversions.
     * @param args    this will contain parameter list from jag files.
     * @param funObj  this object  provides for calling functions and constructors.
     * @throws ScriptException
     * @throws APIManagementException
     * @throws ParseException
     */
    public static void jsFunction_mapExistingOauthClient(Context cx, Scriptable thisObj,
                                                      Object[] args, Function funObj)
            throws ScriptException, APIManagementException, ParseException {
        if (args != null && args.length != 0) {

            try {
                NativeObject apiData = (NativeObject) args[0];

                //this parameter will hold oAuthApplication properties that required to create new oAuthApplication.
                String jsonString = (String) apiData.get("jsonParams", apiData);
                //logged in user name.
                String userName = (String) apiData.get("username", apiData);
                //this is consumer key of the oAuthApplication.
                String clientId = (String) apiData.get("client_id", apiData);
                //APIM application name.
                String applicationName = (String) apiData.get("applicationName", apiData);
                //this map will hold response that we are getting from Application registration process.
                Map<String, Object> keyDetails;
                getAPIConsumer(thisObj).saveSemiManualClient(jsonString, userName, clientId, applicationName);

            } catch (Exception e) {
                handleException("Error while obtaining the application access token for the application" + e
                        .getMessage(), e);
            }
        } else {
            handleException("Invalid input parameters.");
        }

    }

    public static NativeObject jsFunction_login(Context cx, Scriptable thisObj,
                                                Object[] args, Function funObj) throws ScriptException,
            APIManagementException {
        if (args == null || args.length == 0 || !isStringArray(args)) {
            handleException("Invalid input parameters for the login method");
        }

        String username = (String) args[0];
        String password = (String) args[1];

        APIManagerConfiguration config = HostObjectComponent.getAPIManagerConfiguration();
        String url = config.getFirstProperty(APIConstants.AUTH_MANAGER_URL);
        if (url == null) {
            handleException("API key manager URL unspecified");
        }

        NativeObject row = new NativeObject();

        try {
            AuthenticationAdminStub authAdminStub = new AuthenticationAdminStub(null, url + "AuthenticationAdmin");
            ServiceClient client = authAdminStub._getServiceClient();
            Options options = client.getOptions();
            options.setManageSession(true);

            String tenantDomain = MultitenantUtils.getTenantDomain(username);
            //update permission cache before validate user
            int tenantId =  ServiceReferenceHolder.getInstance().getRealmService().getTenantManager()
                    .getTenantId(tenantDomain);
            PermissionUpdateUtil.updatePermissionTree(tenantId);

            String host = new URL(url).getHost();
            if (!authAdminStub.login(username, password, host)) {
                handleException("Login failed.Please recheck the username and password and try again.");
            }
            ServiceContext serviceContext = authAdminStub.
                    _getServiceClient().getLastOperationContext().getServiceContext();
            String sessionCookie = (String) serviceContext.getProperty(HTTPConstants.COOKIE_STRING);

            String usernameWithDomain = APIUtil.getLoggedInUserInfo(sessionCookie, url).getUserName();
            usernameWithDomain = APIUtil.setDomainNameToUppercase(usernameWithDomain);

            boolean isSuperTenant = false;

            if (tenantDomain.equals(MultitenantConstants.SUPER_TENANT_DOMAIN_NAME)) {
                isSuperTenant = true;
            } else {
                usernameWithDomain = usernameWithDomain + "@" + tenantDomain;
            }

            boolean authorized =
                    APIUtil.checkPermissionQuietly(usernameWithDomain, APIConstants.Permissions.API_SUBSCRIBE);
            boolean displayPublishUrlFromStore = false;
            if (config != null) {
                displayPublishUrlFromStore = Boolean.parseBoolean(config.getFirstProperty(APIConstants.SHOW_API_PUBLISHER_URL_FROM_STORE));
            }
            boolean loginUserHasPublisherAccess = false;
            if (displayPublishUrlFromStore) {
                loginUserHasPublisherAccess = APIUtil.checkPermissionQuietly(usernameWithDomain, APIConstants.Permissions.API_CREATE) ||
                        APIUtil.checkPermissionQuietly(usernameWithDomain, APIConstants.Permissions.API_PUBLISH);
            }


            if (authorized) {
                //We will clear recently added API cache when logged in.
                HostObjectUtils.invalidateRecentlyAddedAPICache(username);
                row.put("user", row, usernameWithDomain);
                row.put("sessionId", row, sessionCookie);
                row.put("isSuperTenant", row, isSuperTenant);
                row.put("error", row, false);
                row.put("hasPublisherAccess", row, loginUserHasPublisherAccess);
            } else {
                handleException("Login failed.Insufficient Privileges.");
            }
        } catch (Exception e) {
            row.put("error", row, true);
            row.put("detail", row, e.getMessage());
        }

        return row;
    }

    /**
     * This method is used to update the permission cache from jaggery side. user name should be passed as a parameter
     *
     * @param cx      Rhino context
     * @param thisObj Scriptable object
     * @param args    Passing arguments
     * @param funObj  Function object
     * @return
     * @throws APIManagementException
     */
    public static boolean jsFunction_updatePermissionCache(Context cx, Scriptable thisObj,
                                                           Object[] args, Function funObj)throws APIManagementException {
        if (args==null || args.length == 0) {
            handleException("Invalid input parameters to the login method");
        }

        boolean updated=false;
        try{
            String username = (String) args[0];

            String tenantDomain = MultitenantUtils.getTenantDomain(username);
            int tenantId =  ServiceReferenceHolder.getInstance().getRealmService().getTenantManager().getTenantId(tenantDomain);
            PermissionUpdateUtil.updatePermissionTree(tenantId);
            updated = true;
        } catch (Exception e) {
            log.error("Error while updating permissions", e);
        }
        return updated;
    }

    /**
     * Given a base 64 encoded username:password string,
     * this method checks if said user has enough privileges to advance a workflow.
     *
     * @param cx
     * @param thisObj
     * @param args
     * @param funObj
     * @return
     * @throws ScriptException
     * @throws WorkflowException
     */
    public static NativeObject jsFunction_validateWFPermission(Context cx, Scriptable thisObj,
                                                               Object[] args, Function funObj) throws ScriptException,
            APIManagementException {
        if (args == null || args.length == 0 || !isStringArray(args)) {
            throw new APIManagementException("Invalid input parameters for authorizing workflow progression.");
        }

        NativeObject row = new NativeObject();

        String reqString = (String) args[0];
        String authType = reqString.split("\\s+")[0];
        String encodedString = reqString.split("\\s+")[1];
        if (!HttpTransportProperties.Authenticator.BASIC.equals(authType)) {
            //throw new APIManagementException("Invalid Authorization Header Type");
            row.put("error", row, true);
            row.put("statusCode", row, 401);
            row.put("message", row, "Invalid Authorization Header Type");
            return row;
        }

        byte[] decoded = Base64.decodeBase64(encodedString.getBytes());

        String decodedString = new String(decoded);

        if (decodedString.isEmpty() || !decodedString.contains(":")) {
            //throw new APIManagementException("Invalid number of arguments. Please provide a valid username and password.");
            row.put("error", row, true);
            row.put("statusCode", row, 401);
            row.put("message", row, "Invalid Authorization Header Value");
            return row;
        }

        String username = decodedString.split(":")[0];
        String password = decodedString.split(":")[1];

        APIManagerConfiguration config = HostObjectComponent.getAPIManagerConfiguration();
        //String url = config.getFirstProperty(APIConstants.AUTH_MANAGER_URL);
        //if (url == null) {
        //    throw new APIManagementException("API key manager URL unspecified");
        //}

        try {

            RealmService realmService = OAuthComponentServiceHolder.getRealmService();

            int tenantId = ServiceReferenceHolder.getInstance().getRealmService().getTenantManager().getTenantId(MultitenantUtils.getTenantDomain(username));

            org.wso2.carbon.user.api.UserStoreManager userStoreManager = realmService.getTenantUserRealm(tenantId).getUserStoreManager();
            Boolean authStatus = userStoreManager.authenticate(username, password);

            if (!authStatus) {
                //throw new WorkflowException("Please recheck the username and password and try again.");
                row.put("error", row, true);
                row.put("statusCode", row, 401);
                row.put("message", row, "Authentication Failure. Please recheck username and password");
                return row;
            }

            String tenantDomain = MultitenantUtils.getTenantDomain(username);

            String usernameWithDomain = APIUtil.setDomainNameToUppercase(username);

            if (!tenantDomain.equals(MultitenantConstants.SUPER_TENANT_DOMAIN_NAME)) {
                usernameWithDomain = usernameWithDomain + "@" + tenantDomain;
            }

            boolean authorized = APIUtil.checkPermissionQuietly(usernameWithDomain, APIConstants.Permissions.API_WORKFLOWADMIN);

            if (authorized) {
                row.put("error", row, false);
                row.put("statusCode", row, 200);
                row.put("message", row, "Authorization Successful");
                return row;
            } else {
                //handleException("Login failed! Insufficient Privileges.");
                row.put("error", row, true);
                row.put("statusCode", row, 403);
                row.put("message", row, "Forbidden. User not authorized to perform action");
                return row;
            }
        } catch (Exception e) {
            row.put("error", row, true);
            row.put("statusCode", row, 500);
            row.put("message", row, e.getMessage());
            return row;
        }
    }

    public static NativeArray jsFunction_getTopRatedAPIs(Context cx,
                                                         Scriptable thisObj, Object[] args, Function funObj)
            throws ScriptException, APIManagementException {

        NativeArray myn = new NativeArray(0);
        if (args != null && isStringArray(args)) {
            String limitArg = args[0].toString();
            int limit = Integer.parseInt(limitArg);
            Set<API> apiSet;
            APIConsumer apiConsumer = getAPIConsumer(thisObj);
            try {
                apiSet = apiConsumer.getTopRatedAPIs(limit);
            } catch (APIManagementException e) {
                log.error("Error from Registry API while getting Top Rated APIs Information", e);
                return myn;
            } catch (Exception e) {
                log.error("Error while getting Top Rated APIs Information", e);
                return myn;
            }
            Iterator it = apiSet.iterator();
            int i = 0;
            while (it.hasNext()) {
                NativeObject row = new NativeObject();
                Object apiObject = it.next();
                API api = (API) apiObject;
                APIIdentifier apiIdentifier = api.getId();
                row.put("name", row, apiIdentifier.getApiName());
                row.put("provider", row, APIUtil.replaceEmailDomainBack(apiIdentifier.getProviderName()));
                row.put("version", row, apiIdentifier.getVersion());
                row.put("description", row, api.getDescription());
                row.put("rates", row, api.getRating());
                myn.put(i, myn, row);
                i++;
            }

        }// end of the if
        return myn;
    }

    public static NativeArray jsFunction_getRecentlyAddedAPIs(Context cx,
                                                              Scriptable thisObj, Object[] args, Function funObj)
            throws ScriptException, APIManagementException {
        NativeArray apiArray = new NativeArray(0);
        if (args != null && args.length != 0) {
            String limitArg = args[0].toString();
            int limit = Integer.parseInt(limitArg);
            String requestedTenantDomain = (String) args[1];
            Set<API> apiSet;
            APIConsumer apiConsumer = getAPIConsumer(thisObj);
            boolean isTenantFlowStarted = false;
            if (requestedTenantDomain == null){
                requestedTenantDomain = MultitenantConstants.SUPER_TENANT_DOMAIN_NAME;
            }
            try {
                if (!MultitenantConstants.SUPER_TENANT_DOMAIN_NAME.equals(requestedTenantDomain)) {
                    isTenantFlowStarted = true;
                    PrivilegedCarbonContext.startTenantFlow();
                    PrivilegedCarbonContext.getThreadLocalCarbonContext().setTenantDomain(requestedTenantDomain, true);
                }
                apiSet = apiConsumer.getRecentlyAddedAPIs(limit, requestedTenantDomain);
            } catch (APIManagementException e) {
                log.error("Error from Registry API while getting Recently Added APIs Information", e);
                return apiArray;
            } catch (Exception e) {
                log.error("Error while getting Recently Added APIs Information", e);
                return apiArray;
            } finally {
                if (isTenantFlowStarted) {
                    PrivilegedCarbonContext.endTenantFlow();
                }
            }

            Iterator it = apiSet.iterator();
            int i = 0;
            while (it.hasNext()) {
                NativeObject currentApi = new NativeObject();
                Object apiObject = it.next();
                API api = (API) apiObject;
                APIIdentifier apiIdentifier = api.getId();
                currentApi.put("name", currentApi, apiIdentifier.getApiName());
                currentApi.put("provider", currentApi, APIUtil.replaceEmailDomainBack(apiIdentifier.getProviderName()));
                currentApi.put("version", currentApi,
                        apiIdentifier.getVersion());
                currentApi.put("description", currentApi, api.getDescription());
                currentApi.put("rates", currentApi, api.getRating());
                if (api.getThumbnailUrl() == null) {
                    currentApi.put("thumbnailurl", currentApi, "images/api-default.png");
                } else {
                    currentApi.put("thumbnailurl", currentApi, APIUtil.prependWebContextRoot(api.getThumbnailUrl()));
                }
                currentApi.put("isAdvertiseOnly",currentApi,api.isAdvertiseOnly());
                if(api.isAdvertiseOnly()){
                    currentApi.put("owner",currentApi,APIUtil.replaceEmailDomainBack(api.getApiOwner()));
                }
                currentApi.put("visibility", currentApi, api.getVisibility());
                currentApi.put("visibleRoles", currentApi, api.getVisibleRoles());
                apiArray.put(i, apiArray, currentApi);
                i++;
            }

        }// end of the if
        return apiArray;
    }

    

    public static NativeObject jsFunction_searchPaginatedAPIsByType(Context cx,
                                                                    Scriptable thisObj, Object[] args, Function funObj)
            throws ScriptException, APIManagementException {
        NativeArray apiArray = new NativeArray(0);
        NativeObject resultObj = new NativeObject();
        Map<String, Object> result = new HashMap<String, Object>();
        if (args != null && args.length > 3) {
            String searchValue = (String) args[0];
            String tenantDomain = (String) args[1];
            int start = Integer.parseInt((String) args[2]);
            int end = Integer.parseInt((String) args[3]);
            String searchTerm;
            String searchType = null;
            Set<API> apiSet = null;
            boolean noSearchTerm = false;
            APIConsumer apiConsumer = getAPIConsumer(thisObj);
            boolean isTenantFlowStarted = false;
            try {
                if (tenantDomain != null && !MultitenantConstants.SUPER_TENANT_DOMAIN_NAME.equals(tenantDomain)) {
                    isTenantFlowStarted = true;
                    PrivilegedCarbonContext.startTenantFlow();
                    PrivilegedCarbonContext.getThreadLocalCarbonContext().setTenantDomain(tenantDomain, true);
                } else {
                	tenantDomain = MultitenantConstants.SUPER_TENANT_DOMAIN_NAME;
                    isTenantFlowStarted = true;
                    PrivilegedCarbonContext.startTenantFlow();
                    PrivilegedCarbonContext.getThreadLocalCarbonContext().setTenantDomain(tenantDomain, true);

                }
                if (searchValue.contains(":")) {
                    if (searchValue.split(":").length > 1) {
                        searchType = searchValue.split(":")[0];
                        searchTerm = searchValue.split(":")[1];
                        if( !APIConstants.DOCUMENTATION_SEARCH_TYPE_PREFIX.equalsIgnoreCase(searchType)){
                        if (!searchTerm.endsWith("*")) {
                            searchTerm = searchTerm + "*";
                        }if (!searchTerm.startsWith("*")) {
                            searchTerm = "*"+searchTerm ;
                        }
                        }
                        result = apiConsumer.searchPaginatedAPIs(searchTerm, searchType, tenantDomain, start, end);
                    } else {
                        noSearchTerm = true;
                    }

                } else {
                    if (!searchValue.endsWith("*")) {
                        searchValue = searchValue + "*";
                    }if (!searchValue.startsWith("*")) {
                        searchValue = "*"+searchValue ;
                    }
                    result = apiConsumer.searchPaginatedAPIs(searchValue, "Name", tenantDomain, start, end);
                }

            } catch (APIManagementException e) {
                log.error("Error while searching APIs by type", e);
                return resultObj;
            } catch (Exception e) {
                log.error("Error while searching APIs by type", e);
                return resultObj;
            } finally {
                if (isTenantFlowStarted) {
                    PrivilegedCarbonContext.endTenantFlow();
                }
            }

            if (noSearchTerm) {
                throw new APIManagementException("Search term is missing. Try again with valid search query.");
            }
            if (result != null) {
            	if (APIConstants.DOCUMENTATION_SEARCH_TYPE_PREFIX.equalsIgnoreCase(searchType)) {
            		Map<Documentation, API> apiDocMap = new HashMap<Documentation, API>();
            		apiDocMap = (Map<Documentation, API>)result.get("apis");
            		if (apiDocMap != null) {
            			int i = 0;
            			for (Map.Entry<Documentation, API> entry : apiDocMap.entrySet()) {
            				Documentation doc = entry.getKey();
            				API api = entry.getValue();
            				APIIdentifier apiIdentifier = api.getId();
            				
            				NativeObject currentApi = new NativeObject();
            				
            				currentApi.put("name", currentApi, apiIdentifier.getApiName());
	                        currentApi.put("provider", currentApi,
	                                APIUtil.replaceEmailDomainBack(apiIdentifier.getProviderName()));
	                        currentApi.put("version", currentApi,
	                                apiIdentifier.getVersion());
	                        currentApi.put("description", currentApi, api.getDescription());
	                        currentApi.put("rates", currentApi, api.getRating());
	                        currentApi.put("description", currentApi, api.getDescription());
	                        currentApi.put("endpoint", currentApi, api.getUrl());
	                        if (api.getThumbnailUrl() == null) {
	                            currentApi.put("thumbnailurl", currentApi, "images/api-default.png");
	                        } else {
	                            currentApi.put("thumbnailurl", currentApi, APIUtil.prependWebContextRoot(api.getThumbnailUrl()));
	                        }
	                        currentApi.put("visibility", currentApi, api.getVisibility());
	                        currentApi.put("visibleRoles", currentApi, api.getVisibleRoles());
	                        currentApi.put("description", currentApi, api.getDescription());
	                        currentApi.put("docName", currentApi, doc.getName());
	                        currentApi.put("docSummary", currentApi, doc.getSummary());
	                        currentApi.put("docSourceURL", currentApi, doc.getSourceUrl());
	                        currentApi.put("docFilePath", currentApi, doc.getFilePath());
	
	                        apiArray.put(i, apiArray, currentApi);
            				i++;
            			}
            			resultObj.put("apis", resultObj, apiArray);
	                    resultObj.put("totalLength", resultObj, result.get("length"));
            		}
            		
            	} else {
	                apiSet = (Set<API>) result.get("apis");
	                if (apiSet != null) {
	                    Iterator it = apiSet.iterator();
	                    int i = 0;
	                    while (it.hasNext()) {
	
	                        NativeObject currentApi = new NativeObject();
	                        Object apiObject = it.next();
	                        API api = (API) apiObject;
	                        APIIdentifier apiIdentifier = api.getId();
	                        currentApi.put("name", currentApi, apiIdentifier.getApiName());
	                        currentApi.put("provider", currentApi,
	                                APIUtil.replaceEmailDomainBack(apiIdentifier.getProviderName()));
	                        currentApi.put("version", currentApi,
	                                apiIdentifier.getVersion());
	                        currentApi.put("description", currentApi, api.getDescription());
	                        currentApi.put("rates", currentApi, api.getRating());
	                        currentApi.put("description", currentApi, api.getDescription());
	                        currentApi.put("endpoint", currentApi, api.getUrl());
	                        if (api.getThumbnailUrl() == null) {
	                            currentApi.put("thumbnailurl", currentApi, "images/api-default.png");
	                        } else {
	                            currentApi.put("thumbnailurl", currentApi, APIUtil.prependWebContextRoot(api.getThumbnailUrl()));
	                        }
	                        currentApi.put("visibility", currentApi, api.getVisibility());
	                        currentApi.put("visibleRoles", currentApi, api.getVisibleRoles());
	                        currentApi.put("description", currentApi, api.getDescription());
	                        currentApi.put("isAdvertiseOnly", currentApi, api.isAdvertiseOnly());
	                        currentApi.put("apiOwner", currentApi, api.getApiOwner());
	                        
	                        apiArray.put(i, apiArray, currentApi);
	                        i++;
	                    }
	                    resultObj.put("apis", resultObj, apiArray);
	                    resultObj.put("totalLength", resultObj, result.get("length"));
	                }
            }
            }

        }// end of the if
        return resultObj;
    }

    public static boolean jsFunction_isSelfSignupEnabled() {
        APIManagerConfiguration config = HostObjectComponent.getAPIManagerConfiguration();
        return Boolean.parseBoolean(config.getFirstProperty(APIConstants.SELF_SIGN_UP_ENABLED));
    }
    
    public static boolean jsFunction_isSelfSignupEnabledForTenant(Context cx,
        Scriptable thisObj, Object[] args, Function funObj) {
    	
    	boolean status = false;
    	if (!isStringArray(args)) {
            return status;
        }

        String tenantDomain = args[0].toString();
        try {
	        UserRegistrationConfigDTO signupConfig =
	        		SelfSignUpUtil.getSignupConfiguration(tenantDomain);
            if (signupConfig != null) {
                status = signupConfig.isSignUpEnabled();
            }
        } catch (APIManagementException e) {
	       log.error("error while loading configuration from registry", e);
        }
    	
		return status;
    	
    }

    public static NativeArray jsFunction_getAPIsWithTag(Context cx,
                                                        Scriptable thisObj, Object[] args, Function funObj)
            throws ScriptException, APIManagementException {
        NativeArray apiArray = new NativeArray(0);
        if (args != null && isStringArray(args)) {
            String tagName = args[0].toString();
            Set<API> apiSet;
            APIConsumer apiConsumer = getAPIConsumer(thisObj);
            try {
                apiSet = apiConsumer.getAPIsWithTag(tagName);
            } catch (APIManagementException e) {
                log.error("Error from Registry API while getting APIs With Tag Information", e);
                return apiArray;
            } catch (Exception e) {
                log.error("Error while getting APIs With Tag Information", e);
                return apiArray;
            }
            if (apiSet != null) {
                Iterator it = apiSet.iterator();
                int i = 0;
                while (it.hasNext()) {
                    NativeObject currentApi = new NativeObject();
                    Object apiObject = it.next();
                    API api = (API) apiObject;
                    APIIdentifier apiIdentifier = api.getId();
                    currentApi.put("name", currentApi, apiIdentifier.getApiName());
                    currentApi.put("provider", currentApi,
                            APIUtil.replaceEmailDomainBack(apiIdentifier.getProviderName()));
                    currentApi.put("version", currentApi,
                            apiIdentifier.getVersion());
                    currentApi.put("description", currentApi, api.getDescription());
                    currentApi.put("rates", currentApi, api.getRating());
                    if (api.getThumbnailUrl() == null) {
                        currentApi.put("thumbnailurl", currentApi,
                                "images/api-default.png");
                    } else {
                        currentApi.put("thumbnailurl", currentApi,
                                APIUtil.prependWebContextRoot(api.getThumbnailUrl()));
                    }
                    currentApi.put("visibility", currentApi, api.getVisibility());
                    currentApi.put("visibleRoles", currentApi, api.getVisibleRoles());
                    currentApi.put("description", currentApi, api.getDescription());
                    apiArray.put(i, apiArray, currentApi);
                    i++;
                }
            }

        }// end of the if
        return apiArray;
    }

    public static NativeObject jsFunction_getPaginatedAPIsWithTag(Context cx,
                                                                  Scriptable thisObj, Object[] args, Function funObj)
            throws ScriptException, APIManagementException {
        NativeArray apiArray = new NativeArray(0);
        NativeObject resultObj = new NativeObject();
        Map<String, Object> resultMap = new HashMap<String, Object>();
        if (args != null && isStringArray(args)) {
            String tagName = args[0].toString();
            int start = Integer.parseInt(args[1].toString());
            int end = Integer.parseInt(args[2].toString());
            Set<API> apiSet;
            APIConsumer apiConsumer = getAPIConsumer(thisObj);
            try {
                resultMap = apiConsumer.getPaginatedAPIsWithTag(tagName, start, end);
                apiSet = (Set<API>) resultMap.get("apis");
            } catch (APIManagementException e) {
                log.error("Error from Registry API while getting APIs With Tag Information", e);
                return resultObj;
            } catch (Exception e) {
                log.error("Error while getting APIs With Tag Information", e);
                return resultObj;
            }
            if (apiSet != null) {
                Iterator it = apiSet.iterator();
                int i = 0;
                while (it.hasNext()) {
                    NativeObject currentApi = new NativeObject();
                    Object apiObject = it.next();
                    API api = (API) apiObject;
                    APIIdentifier apiIdentifier = api.getId();
                    currentApi.put("name", currentApi, apiIdentifier.getApiName());
                    currentApi.put("provider", currentApi,
                            APIUtil.replaceEmailDomainBack(apiIdentifier.getProviderName()));
                    currentApi.put("version", currentApi,
                            apiIdentifier.getVersion());
                    currentApi.put("description", currentApi, api.getDescription());
                    currentApi.put("rates", currentApi, api.getRating());
                    if (api.getThumbnailUrl() == null) {
                        currentApi.put("thumbnailurl", currentApi,
                                "images/api-default.png");
                    } else {
                        currentApi.put("thumbnailurl", currentApi,
                                APIUtil.prependWebContextRoot(api.getThumbnailUrl()));
                    }
                    currentApi.put("visibility", currentApi, api.getVisibility());
                    currentApi.put("visibleRoles", currentApi, api.getVisibleRoles());
                    currentApi.put("description", currentApi, api.getDescription());
                    apiArray.put(i, apiArray, currentApi);
                    i++;
                }
                resultObj.put("apis", resultObj, apiArray);
                resultObj.put("totalLength", resultObj, resultMap.get("length"));
            }

        }// end of the if
        return resultObj;
    }

    public static NativeArray jsFunction_getSubscribedAPIs(Context cx,
                                                           Scriptable thisObj, Object[] args, Function funObj)
            throws ScriptException, APIManagementException {
        NativeArray apiArray = new NativeArray(0);
        if (args != null && isStringArray(args)) {
            String limitArg = args[0].toString();
            int limit = Integer.parseInt(limitArg);
            APIConsumer apiConsumer = getAPIConsumer(thisObj);
            try {
                Set<API> apiSet = apiConsumer.getTopRatedAPIs(limit);
                if (apiSet != null) {
                    Iterator it = apiSet.iterator();
                    int i = 0;
                    while (it.hasNext()) {
                        NativeObject currentApi = new NativeObject();
                        Object apiObject = it.next();
                        API api = (API) apiObject;
                        APIIdentifier apiIdentifier = api.getId();
                        currentApi.put("name", currentApi, apiIdentifier.getApiName());
                        currentApi.put("provider", currentApi,
                                apiIdentifier.getProviderName());
                        currentApi.put("version", currentApi,
                                apiIdentifier.getVersion());
                        currentApi.put("description", currentApi, api.getDescription());
                        currentApi.put("rates", currentApi, api.getRating());
                        apiArray.put(i, apiArray, currentApi);
                        i++;
                    }
                }
            } catch (APIManagementException e) {
                log.error("Error while getting API list", e);
                return apiArray;
            }
        }// end of the if
        return apiArray;
    }

    public static NativeArray jsFunction_getAllTags(Context cx,
                                                    Scriptable thisObj, Object[] args, Function funObj)
            throws ScriptException, APIManagementException {
        NativeArray tagArray = new NativeArray(0);
        Set<Tag> tags;
        String tenantDomain = null;
        if (args != null && isStringArray(args)) {
            tenantDomain = args[0].toString();
        }
        APIConsumer apiConsumer = getAPIConsumer(thisObj);
        try {
            tags = apiConsumer.getAllTags(tenantDomain);
        } catch (APIManagementException e) {
            log.error("Error from registry while getting API tags.", e);
            return tagArray;
        } catch (Exception e) {
            log.error("Error while getting API tags", e);
            return tagArray;
        }
        if (tags != null) {
            Iterator tagsI = tags.iterator();
            int i = 0;
            while (tagsI.hasNext()) {

                NativeObject currentTag = new NativeObject();
                Object tagObject = tagsI.next();
                Tag tag = (Tag) tagObject;

                currentTag.put("name", currentTag, tag.getName());
                currentTag.put("count", currentTag, tag.getNoOfOccurrences());

                tagArray.put(i, tagArray, currentTag);
                i++;
            }
        }

        return tagArray;
    }

    public static NativeArray jsFunction_getTagsWithAttributes(Context cx, Scriptable thisObj, Object[] args, Function funObj) throws APIManagementException {


        NativeArray tagArray = new NativeArray(0);
        Set<Tag> tags;
        String tenantDomain = null;

        if (args != null && isStringArray(args)) {
            tenantDomain = args[0].toString();
        }

        APIConsumer apiConsumer = getAPIConsumer(thisObj);

        try {
            tags = apiConsumer.getTagsWithAttributes(tenantDomain);
        } catch (APIManagementException e) {
            log.error("Error from registry while getting API tags.", e);
            return tagArray;
        } catch (Exception e) {
            log.error("Error while getting API tags", e);
            return tagArray;
        }
        if (tags != null) {
            Iterator tagsI = tags.iterator();
            int i = 0;
            while (tagsI.hasNext()) {

                NativeObject currentTag = new NativeObject();
                Object tagObject = tagsI.next();
                Tag tag = (Tag) tagObject;

                currentTag.put("name", currentTag, tag.getName());
                currentTag.put("description", currentTag, tag.getDescription());
                currentTag.put("isThumbnailExists", currentTag, tag.isThumbnailExists());
                currentTag.put("count", currentTag, tag.getNoOfOccurrences());

                tagArray.put(i, tagArray, currentTag);
                i++;
            }
        }

        return tagArray;
    }

    public static NativeArray jsFunction_getAllPublishedAPIs(Context cx,
                                                             Scriptable thisObj, Object[] args, Function funObj)
            throws ScriptException, APIManagementException {
        Set<API> apiSet;
        NativeArray myn = new NativeArray(0);
        APIConsumer apiConsumer = getAPIConsumer(thisObj);
        boolean isTenantFlowStarted = false;
        try {
            String tenantDomain;
            if (args != null) {
                tenantDomain = (String) args[0];
            } else {
                tenantDomain = MultitenantConstants.SUPER_TENANT_DOMAIN_NAME;
            }
            if (tenantDomain != null && !MultitenantConstants.SUPER_TENANT_DOMAIN_NAME.equals(tenantDomain)) {
                isTenantFlowStarted = true;
                PrivilegedCarbonContext.startTenantFlow();
                PrivilegedCarbonContext.getThreadLocalCarbonContext().setTenantDomain(tenantDomain, true);
            }
            apiSet = apiConsumer.getAllPublishedAPIs(tenantDomain);

        } catch (APIManagementException e) {
            log.error("Error from Registry API while getting API Information", e);
            return myn;
        } catch (Exception e) {
            log.error("Error while getting API Information", e);
            return myn;
        } finally {
            if (isTenantFlowStarted) {
                PrivilegedCarbonContext.endTenantFlow();
            }
        }
        if (apiSet != null) {
            Iterator it = apiSet.iterator();
            int i = 0;
            while (it.hasNext()) {
                NativeObject row = new NativeObject();
                Object apiObject = it.next();
                API api = (API) apiObject;
                APIIdentifier apiIdentifier = api.getId();
                row.put("name", row, apiIdentifier.getApiName());
                row.put("provider", row, APIUtil.replaceEmailDomainBack(apiIdentifier.getProviderName()));
                row.put("version", row, apiIdentifier.getVersion());
                row.put("context", row, api.getContext());
                row.put("status", row, "Deployed"); // api.getStatus().toString()
                if (api.getThumbnailUrl() == null) {
                    row.put("thumbnailurl", row, "images/api-default.png");
                } else {
                    row.put("thumbnailurl", row, APIUtil.prependWebContextRoot(api.getThumbnailUrl()));
                }
                row.put("visibility", row, api.getVisibility());
                row.put("visibleRoles", row, api.getVisibleRoles());
                row.put("description", row, api.getDescription());
                String apiOwner = api.getApiOwner();
                if (apiOwner == null) {
                    apiOwner = APIUtil.replaceEmailDomainBack(apiIdentifier.getProviderName());
                }
                row.put("apiOwner", row, apiOwner);
                row.put("isAdvertiseOnly", row, api.isAdvertiseOnly());
                myn.put(i, myn, row);
                i++;
            }
        }
        return myn;
    }
    
    public static NativeObject jsFunction_getAllPaginatedPrototypedAPIs(Context cx,
            							Scriptable thisObj, Object[] args, Function funObj)
            										throws ScriptException, APIManagementException {
    	APIConsumer apiConsumer = getAPIConsumer(thisObj);
    	String tenantDomain;
        if (args[0] != null) {
        	tenantDomain = (String) args[0];
        } else {
        	tenantDomain = MultitenantConstants.SUPER_TENANT_DOMAIN_NAME;
        }
            
        int start = Integer.parseInt((String) args[1]);
        int end = Integer.parseInt((String) args[2]);
            
        return getPaginatedAPIsByStatus(apiConsumer, tenantDomain, start, end, APIConstants.PROTOTYPED);
    	
    }

    public static NativeObject jsFunction_getAllPaginatedPublishedAPIs(Context cx,
                                                                       Scriptable thisObj, Object[] args, Function funObj)
            throws ScriptException, APIManagementException {
    	
    	APIConsumer apiConsumer = getAPIConsumer(thisObj);
    	String tenantDomain;
        if (args[0] != null) {
        	tenantDomain = (String) args[0];
        } else {
        	tenantDomain = MultitenantConstants.SUPER_TENANT_DOMAIN_NAME;
        }
            
        int start = Integer.parseInt((String) args[1]);
        int end = Integer.parseInt((String) args[2]);
            
        return getPaginatedAPIsByStatus(apiConsumer, tenantDomain, start, end, APIConstants.PUBLISHED);
            
            
    }
    
    private static NativeObject getPaginatedAPIsByStatus(APIConsumer apiConsumer, String tenantDomain, int start, 
    		int end, String status) {
    	
    	Set<API> apiSet;
        Map<String, Object> resultMap;
        NativeArray myn = new NativeArray(0);
        NativeObject result = new NativeObject();
        
        try {
            if (tenantDomain != null && !MultitenantConstants.SUPER_TENANT_DOMAIN_NAME.equals(tenantDomain)) {
                PrivilegedCarbonContext.startTenantFlow();
                PrivilegedCarbonContext.getThreadLocalCarbonContext().setTenantDomain(tenantDomain, true);
            } else {
                PrivilegedCarbonContext.startTenantFlow();
                PrivilegedCarbonContext.getThreadLocalCarbonContext().setTenantDomain(MultitenantConstants.SUPER_TENANT_DOMAIN_NAME, true);

            }
            resultMap = apiConsumer.getAllPaginatedAPIsByStatus(tenantDomain, start, end, status);

        } catch (APIManagementException e) {
            log.error("Error from Registry API while getting API Information", e);
            return result;
        } catch (Exception e) {
            log.error("Error while getting API Information", e);
            return result;
        } finally {
            PrivilegedCarbonContext.endTenantFlow();


        }
        if (resultMap != null) {
            apiSet = (Set<API>) resultMap.get("apis");
            if (apiSet != null) {
                Iterator it = apiSet.iterator();
                int i = 0;
                while (it.hasNext()) {
                    NativeObject row = new NativeObject();
                    Object apiObject = it.next();
                    API api = (API) apiObject;
                    APIIdentifier apiIdentifier = api.getId();
                    row.put("name", row, apiIdentifier.getApiName());
                    row.put("provider", row, APIUtil.replaceEmailDomainBack(apiIdentifier.getProviderName()));
                    row.put("version", row, apiIdentifier.getVersion());
                    row.put("context", row, api.getContext());
                    row.put("status", row, "Deployed"); // api.getStatus().toString()
                    if (api.getThumbnailUrl() == null) {
                        row.put("thumbnailurl", row, "images/api-default.png");
                    } else {
                        row.put("thumbnailurl", row, APIUtil.prependWebContextRoot(api.getThumbnailUrl()));
                    }
                    row.put("visibility", row, api.getVisibility());
                    row.put("visibleRoles", row, api.getVisibleRoles());
                    row.put("description", row, api.getDescription());
                    String apiOwner = APIUtil.replaceEmailDomainBack(api.getApiOwner());
                    if (apiOwner == null) {
                        apiOwner = APIUtil.replaceEmailDomainBack(apiIdentifier.getProviderName());
                    }
                    row.put("apiOwner", row, apiOwner);
                    row.put("isAdvertiseOnly", row, api.isAdvertiseOnly());
                    myn.put(i, myn, row);
                    i++;
                }
                result.put("apis", result, myn);
                result.put("totalLength", result, resultMap.get("totalLength"));

            }
        }
        return result;
    }

    public static NativeArray jsFunction_getAPI(Context cx, Scriptable thisObj,
                                                Object[] args, Function funObj) throws ScriptException,
            APIManagementException {

        String providerName;
        String apiName;
        String version;
        String username = null;
        boolean isSubscribed = false;
        NativeArray myn = new NativeArray(0);
        if (args != null && args.length != 0) {

            providerName = APIUtil.replaceEmailDomain((String) args[0]);
            apiName = (String) args[1];
            version = (String) args[2];
            if (args[3] != null) {
                username = (String) args[3];
            }
            APIIdentifier apiIdentifier = new APIIdentifier(providerName, apiName, version);
            API api;
            APIConsumer apiConsumer = getAPIConsumer(thisObj);
            boolean isTenantFlowStarted = false;
            try {
                String tenantDomain = MultitenantUtils.getTenantDomain(APIUtil.replaceEmailDomainBack(providerName));
                if (tenantDomain != null && !MultitenantConstants.SUPER_TENANT_DOMAIN_NAME.equals(tenantDomain)) {
                    isTenantFlowStarted = true;
                    PrivilegedCarbonContext.startTenantFlow();
                    PrivilegedCarbonContext.getThreadLocalCarbonContext().setTenantDomain(tenantDomain, true);
                }

                api = apiConsumer.getAPI(apiIdentifier);
                if (username != null) {
                    //TODO @sumedha : remove hardcoded tenant Id
                    isSubscribed = apiConsumer.isSubscribed(apiIdentifier, username);
                }

                if (api != null) {
                    NativeObject row = new NativeObject();
                    apiIdentifier = api.getId();
                    row.put("name", row, apiIdentifier.getApiName());
                    row.put("provider", row, APIUtil.replaceEmailDomainBack(apiIdentifier.getProviderName()));
                    row.put("version", row, apiIdentifier.getVersion());
                    row.put("description", row, api.getDescription());
                    row.put("rates", row, api.getRating());
                    row.put("endpoint", row, api.getUrl());
                    row.put("wsdl", row, api.getWsdlUrl());
                    row.put("wadl", row, api.getWadlUrl());
                    DateFormat dateFormat = new SimpleDateFormat("dd/MMM/yyyy HH:mm:ss a z");
                    String dateFormatted = dateFormat.format(api.getLastUpdated());
                    row.put("updatedDate", row, dateFormatted);
                    row.put("context", row, api.getContext());
                    row.put("status", row, api.getStatus().getStatus());

                    String user = getUsernameFromObject(thisObj);
                    if (user != null) {
                        int userRate = apiConsumer.getUserRating(apiIdentifier, user);
                        row.put("userRate", row, userRate);
                    }
                    APIManagerConfiguration config = HostObjectComponent.getAPIManagerConfiguration();
                    Map<String, Environment> environments = config.getApiGatewayEnvironments();
                    StringBuilder envDetails = new StringBuilder();
                    Set<String> environmentsPublishedByAPI =
                            new HashSet<String>(api.getEnvironments());
                    environmentsPublishedByAPI.remove("none");
                    for (String environmentName : environmentsPublishedByAPI) {
                        Environment environment = environments.get(environmentName);
                        envDetails.append(environment.getName() + ",");
                        envDetails.append(filterUrls(environment.getApiGatewayEndpoint(),
                                                     api.getTransports()) + "|");
                    }
                    if (!envDetails.toString().isEmpty()) {
                        //removig last seperator mark
                        envDetails = envDetails.deleteCharAt(envDetails.length() - 1);

                    }
                    //row.put("serverURL", row, config.getFirstProperty(APIConstants.API_GATEWAY_API_ENDPOINT));
                    row.put("serverURL", row, envDetails.toString());
                    NativeArray tierArr = new NativeArray(0);
                    Set<Tier> tierSet = api.getAvailableTiers();
                    if (tierSet != null) {
                        Iterator it = tierSet.iterator();
                        int j = 0;

                        while (it.hasNext()) {
                            NativeObject tierObj = new NativeObject();
                            Object tierObject = it.next();
                            Tier tier = (Tier) tierObject;
                            tierObj.put("tierName", tierObj, tier.getName());
                            tierObj.put("tierDisplayName", tierObj, tier.getDisplayName());
                            tierObj.put("tierDescription", tierObj,
                                    tier.getDescription() != null ? tier.getDescription() : "");
                            if (tier.getTierAttributes() != null) {
                                Map<String, Object> attributes;
                                attributes = tier.getTierAttributes();
                                String attributesList = "";
                                for (Map.Entry<String, Object> attribute : attributes.entrySet()) {
                                    attributesList += attribute.getKey() + "::" + attribute.getValue() + ",";

                                }
                                tierObj.put("tierAttributes", tierObj, attributesList);
                            }
                            tierArr.put(j, tierArr, tierObj);
                            j++;

                        }
                    }
                    row.put("tiers", row, tierArr);
                    row.put("subscribed", row, isSubscribed);
                    if (api.getThumbnailUrl() == null) {
                        row.put("thumbnailurl", row, "images/api-default.png");
                    } else {
                        row.put("thumbnailurl", row, APIUtil.prependWebContextRoot(api.getThumbnailUrl()));
                    }
                    row.put("bizOwner", row, api.getBusinessOwner());
                    row.put("bizOwnerMail", row, api.getBusinessOwnerEmail());
                    row.put("techOwner", row, api.getTechnicalOwner());
                    row.put("techOwnerMail", row, api.getTechnicalOwnerEmail());
                    row.put("visibility", row, api.getVisibility());
                    row.put("visibleRoles", row, api.getVisibleRoles());

                    Set<URITemplate> uriTemplates = api.getUriTemplates();
                    List<NativeArray> uriTemplatesArr = new ArrayList<NativeArray>();
                    if (uriTemplates.size() != 0) {
                        NativeArray uriTempArr = new NativeArray(uriTemplates.size());
                        Iterator i = uriTemplates.iterator();

                        while (i.hasNext()) {
                            List<String> utArr = new ArrayList<String>();
                            URITemplate ut = (URITemplate) i.next();
                            utArr.add(ut.getUriTemplate());
                            utArr.add(ut.getMethodsAsString().replaceAll("\\s", ","));
                            utArr.add(ut.getAuthTypeAsString().replaceAll("\\s", ","));
                            utArr.add(ut.getThrottlingTiersAsString().replaceAll("\\s", ","));
                            NativeArray utNArr = new NativeArray(utArr.size());
                            for (int p = 0; p < utArr.size(); p++) {
                                utNArr.put(p, utNArr, utArr.get(p));
                            }
                            uriTemplatesArr.add(utNArr);
                        }

                        for (int c = 0; c < uriTemplatesArr.size(); c++) {
                            uriTempArr.put(c, uriTempArr, uriTemplatesArr.get(c));
                        }

                        myn.put(1, myn, uriTempArr);
                    }
                    row.put("uriTemplates", row, uriTemplatesArr.toString());
                    String apiOwner = api.getApiOwner();
                    if (apiOwner == null) {
                        apiOwner = APIUtil.replaceEmailDomainBack(apiIdentifier.getProviderName());
                    }
                    row.put("apiOwner", row, apiOwner);
                    row.put("isAdvertiseOnly", row, api.isAdvertiseOnly());
                    row.put("redirectURL", row, api.getRedirectURL());

                    row.put("subscriptionAvailability", row, api.getSubscriptionAvailability());
                    row.put("subscriptionAvailableTenants", row, api.getSubscriptionAvailableTenants());
                    row.put("isDefaultVersion",row,api.isDefaultVersion());
                    myn.put(0, myn, row);
                }


            } catch (APIManagementException e) {
                handleException("Error from Registry API while getting get API Information on " + apiName, e);

            } catch (Exception e) {
                handleException(e.getMessage(), e);
            } finally {
                if (isTenantFlowStarted) {
                    PrivilegedCarbonContext.endTenantFlow();
                }
            }
        }
        return myn;
    }
    
    /**
     * Returns all the HTTPs Gateway Endpoint URLs of all the Gateway Endpoints
     * @param cx
     * @param thisObj
     * @param args
     * @param funObj
     * @return List of HTTPs Gateway Endpoint URLs
     * @throws ScriptException
     * @throws APIManagementException
     */
    public static NativeArray jsFunction_getHTTPsGatewayEndpointURLs(Context cx, Scriptable thisObj,
                                         Object[] args, Function funObj) throws ScriptException,
                                         APIManagementException {
    	NativeArray myn = new NativeArray(0);
    	
    	APIManagerConfiguration config = HostObjectComponent.getAPIManagerConfiguration();
        Map<String, Environment> environments = config.getApiGatewayEnvironments();
        
        int index = 0;
        for (Environment environment : environments.values()) {
        	String apiGatewayEndpoints = environment.getApiGatewayEndpoint();

        	List<String> urlsList = new ArrayList<String>();
        	urlsList.addAll(Arrays.asList(apiGatewayEndpoints.split(",")));
        	ListIterator<String> it = urlsList.listIterator();
        	
        	while (it.hasNext()) {
        		String url = it.next();
                if (url != null && url.startsWith("https:")) {
                	myn.put(index, myn, url);
                	index ++;
                }
        	}
        }
        
        return myn;
    }

    private static String filterUrls(String apiData, String transports) {
        if (apiData != null && transports != null) {
            List<String> urls = new ArrayList<String>();
            List<String> transportList = new ArrayList<String>();
            urls.addAll(Arrays.asList(apiData.split(",")));
            transportList.addAll(Arrays.asList(transports.split(",")));
            urls = filterUrlsByTransport(urls, transportList, "https");
            urls = filterUrlsByTransport(urls, transportList, "http");
            String urlString = urls.toString();
            return urlString.substring(1, urlString.length() - 1);
        }
        return apiData;
    }

    private static List<String> filterUrlsByTransport(List<String> urlsList, List<String> transportList, String transportName) {
        if (!transportList.contains(transportName)) {
            ListIterator<String> it = urlsList.listIterator();
            while (it.hasNext()) {
                String url = it.next();
                if (url.startsWith(transportName + ":")) {
                    it.remove();
                }
            }
            return urlsList;
        }
        return urlsList;
    }

    public static boolean jsFunction_isSubscribed(Context cx, Scriptable thisObj,
                                                  Object[] args, Function funObj)
            throws ScriptException,
            APIManagementException {

        String username = null;
        if (args != null && args.length != 0) {
            String providerName = (String) args[0];
            String apiName = (String) args[1];
            String version = (String) args[2];
            if (args[3] != null) {
                username = (String) args[3];
            }
            APIIdentifier apiIdentifier = new APIIdentifier(providerName, apiName, version);
            APIConsumer apiConsumer = getAPIConsumer(thisObj);
            return username != null && apiConsumer.isSubscribed(apiIdentifier, username);
        } else {
            throw new APIManagementException("No input username value.");
        }
    }

    public static NativeArray jsFunction_getAllDocumentation(Context cx,
                                                             Scriptable thisObj, Object[] args, Function funObj)
            throws ScriptException, APIManagementException {
        List<Documentation> doclist = null;
        String providerName = "";
        String apiName = "";
        String version = "";
        String username = "";
        if (args != null && args.length != 0) {
            providerName = APIUtil.replaceEmailDomain((String) args[0]);
            apiName = (String) args[1];
            version = (String) args[2];
            username = (String) args[3];
        }
        APIIdentifier apiIdentifier = new APIIdentifier(providerName, apiName, version);
        NativeArray myn = new NativeArray(0);
        APIConsumer apiConsumer = getAPIConsumer(thisObj);
        try {
            doclist = apiConsumer.getAllDocumentation(apiIdentifier, username);
        } catch (APIManagementException e) {
            handleException("Error from Registry API while getting All Documentation on " + apiName, e);
        } catch (Exception e) {
            handleException("Error while getting All Documentation " + apiName, e);
        }
        if (doclist != null) {
            Iterator it = doclist.iterator();
            int i = 0;
            while (it.hasNext()) {
                NativeObject row = new NativeObject();
                Object docObject = it.next();
                Documentation documentation = (Documentation) docObject;
                Object objectSourceType = documentation.getSourceType();
                String strSourceType = objectSourceType.toString();
                row.put("name", row, documentation.getName());
                row.put("sourceType", row, strSourceType);
                row.put("summary", row, documentation.getSummary());
                String content;
                if (strSourceType.equals("INLINE")) {
                    content = apiConsumer.getDocumentationContent(apiIdentifier, documentation.getName());
                    row.put("content", row, content);
                }
                row.put("sourceUrl", row, documentation.getSourceUrl());
                row.put("filePath", row, documentation.getFilePath());
                DocumentationType documentationType = documentation.getType();
                row.put("type", row, documentationType.getType());

                if (documentationType == DocumentationType.OTHER) {
                    row.put("otherTypeName", row, documentation.getOtherTypeName());
                }

                myn.put(i, myn, row);
                i++;
            }
        }
        return myn;

    }

    public static NativeArray jsFunction_getComments(Context cx,
                                                     Scriptable thisObj, Object[] args, Function funObj)
            throws ScriptException, APIManagementException {
        Comment[] commentlist = new Comment[0];
        String providerName = "";
        String apiName = "";
        String version = "";
        if (args != null && args.length != 0) {
            providerName = APIUtil.replaceEmailDomain((String) args[0]);
            apiName = (String) args[1];
            version = (String) args[2];
        }
        APIIdentifier apiIdentifier = new APIIdentifier(providerName, apiName,
                version);
        NativeArray myn = new NativeArray(0);
        APIConsumer apiConsumer = getAPIConsumer(thisObj);
        try {
            commentlist = apiConsumer.getComments(apiIdentifier);
        } catch (APIManagementException e) {
            handleException("Error from registry while getting  comments for " + apiName, e);
        } catch (Exception e) {
            handleException("Error while getting comments for " + apiName, e);
        }

        int i = 0;
        if (commentlist != null) {
            for (Comment n : commentlist) {
                NativeObject row = new NativeObject();
                row.put("userName", row, n.getUser());
                row.put("comment", row, n.getText());
                row.put("createdTime", row, n.getCreatedTime().getTime());
                myn.put(i, myn, row);
                i++;
            }
        }
        return myn;

    }

    public static NativeArray jsFunction_addComments(Context cx,
                                                     Scriptable thisObj, Object[] args, Function funObj)
            throws ScriptException, APIManagementException {
        String providerName = "";
        String apiName = "";
        String version = "";
        String commentStr = "";
        if (args != null && args.length != 0 && isStringArray(args)) {
            providerName = APIUtil.replaceEmailDomain((String) args[0]);
            apiName = (String) args[1];
            version = (String) args[2];
            commentStr = (String) args[3];
        }
        APIIdentifier apiIdentifier = new APIIdentifier(providerName, apiName, version);
        NativeArray myn = new NativeArray(0);
        APIConsumer apiConsumer = getAPIConsumer(thisObj);
        try {
            apiConsumer.addComment(apiIdentifier, commentStr, getUsernameFromObject(thisObj));
        } catch (APIManagementException e) {
            handleException("Error from registry while adding comments for " + apiName, e);
        } catch (Exception e) {
            handleException("Error while adding comments for " + apiName, e);
        }

        int i = 0;
        NativeObject row = new NativeObject();
        row.put("userName", row, providerName);
        row.put("comment", row, commentStr);
        myn.put(i, myn, row);

        return myn;
    }

    public static String jsFunction_addSubscription(Context cx,
                                                    Scriptable thisObj, Object[] args, Function funObj)
            throws APIManagementException {
        if (args == null || args.length == 0) {
            return "";
        }

        APIConsumer apiConsumer = getAPIConsumer(thisObj);

        String providerName = (String) args[0];
        providerName = APIUtil.replaceEmailDomain(providerName);
        String apiName = (String) args[1];
        String version = (String) args[2];
        String tier = (String) args[3];
        int applicationId = ((Number) args[4]).intValue();
        String userId = (String) args[5];
        APIIdentifier apiIdentifier = new APIIdentifier(providerName, apiName, version);
        boolean isTenantFlowStarted = false;
        try {
            String tenantDomain = MultitenantUtils.getTenantDomain(APIUtil.replaceEmailDomainBack(providerName));
            if (tenantDomain != null && !MultitenantConstants.SUPER_TENANT_DOMAIN_NAME.equals(tenantDomain)) {
                isTenantFlowStarted = true;
                PrivilegedCarbonContext.startTenantFlow();
                PrivilegedCarbonContext.getThreadLocalCarbonContext().setTenantDomain(tenantDomain, true);
            }

	        /* Validation for allowed throttling tiers*/
            API api = apiConsumer.getAPI(apiIdentifier);
            Set<Tier> tiers = api.getAvailableTiers();

            Iterator<Tier> iterator = tiers.iterator();
            boolean isTierAllowed = false;
            List<String> allowedTierList = new ArrayList<String>();
            while (iterator.hasNext()) {
                Tier t = iterator.next();
                if (t.getName() != null && (t.getName()).equals(tier)) {
                    isTierAllowed = true;
                }
                allowedTierList.add(t.getName());
            }
            if (!isTierAllowed) {
                throw new APIManagementException("Tier " + tier + " is not allowed for API " + apiName + "-" + version + ". Only "
                        + Arrays.toString(allowedTierList.toArray()) + " Tiers are alllowed.");
            }
            if (apiConsumer.isTierDeneid(tier)) {
                throw new APIManagementException("Tier " + tier + " is not allowed for user " + userId);
            }
	    	/* Tenant based validation for subscription*/
            String userDomain = MultitenantUtils.getTenantDomain(userId);
            boolean subscriptionAllowed = false;
            if (!userDomain.equals(tenantDomain)) {
                String subscriptionAvailability = api.getSubscriptionAvailability();
                if (APIConstants.SUBSCRIPTION_TO_ALL_TENANTS.equals(subscriptionAvailability)) {
                    subscriptionAllowed = true;
                } else if (APIConstants.SUBSCRIPTION_TO_SPECIFIC_TENANTS.equals(subscriptionAvailability)) {
                    String subscriptionAllowedTenants = api.getSubscriptionAvailableTenants();
                    String allowedTenants[] = null;
                    if (subscriptionAllowedTenants != null) {
                        allowedTenants = subscriptionAllowedTenants.split(",");
                        if (allowedTenants != null) {
                            for (String tenant : allowedTenants) {
                                if (tenant != null && userDomain.equals(tenant.trim())) {
                                    subscriptionAllowed = true;
                                    break;
                                }
                            }
                        }
                    }
                }
            } else {
                subscriptionAllowed = true;
            }
            if (!subscriptionAllowed) {
                throw new APIManagementException("Subscription is not allowed for " + userDomain);
            }
            apiIdentifier.setTier(tier);
            String subsStatus = apiConsumer.addSubscription(apiIdentifier, userId, applicationId);
            return subsStatus;
        } catch (APIManagementException e) {
            handleException("Error while adding subscription for user: " + userId + " Reason: " + e.getMessage(), e);
            return null;
        } finally {
            if (isTenantFlowStarted) {
                PrivilegedCarbonContext.endTenantFlow();
            }
        }
    }

    public static boolean jsFunction_addAPISubscription(Context cx,
                                                        Scriptable thisObj, Object[] args, Function funObj) throws APIManagementException {
        if (!isStringArray(args)) {
            throw new APIManagementException("Invalid input parameters for AddAPISubscription method");
        }

        String providerName = args[0].toString();
        String apiName = args[1].toString();
        String version = args[2].toString();
        String tier = args[3].toString();
        String applicationName = ((String) args[4]);
        String userId = args[5].toString();
        APIIdentifier apiIdentifier = new APIIdentifier(providerName, apiName, version);
        apiIdentifier.setTier(tier);

        APIConsumer apiConsumer = getAPIConsumer(thisObj);
        try {
            int applicationId = APIUtil.getApplicationId(applicationName, userId);
            apiConsumer.addSubscription(apiIdentifier, userId, applicationId);
        } catch (APIManagementException e) {
            handleException("Error while adding the subscription for user: " + userId, e);
        }
        return true;
    }

    public static boolean jsFunction_removeSubscriber(Context cx,
                                                      Scriptable thisObj, Object[] args, Function funObj)
            throws APIManagementException {
        String providerName = "";
        String apiName = "";
        String version = "";
        String application = "";
        String userId = "";
        if (args != null && args.length != 0) {
            providerName = (String) args[0];
            apiName = (String) args[1];
            version = (String) args[2];
            application = (String) args[3];
            userId = (String) args[4];
        }
        APIIdentifier apiIdentifier = new APIIdentifier(providerName, apiName, version);
        apiIdentifier.setApplicationId(application);
        APIConsumer apiConsumer = getAPIConsumer(thisObj);
        try {
            apiConsumer.removeSubscriber(apiIdentifier, userId);
            return true;
        } catch (APIManagementException e) {
            handleException("Error while removing subscriber: " + userId, e);
            return false;
        }

    }

    public static NativeArray jsFunction_rateAPI(Context cx,
                                                 Scriptable thisObj, Object[] args, Function funObj)
            throws ScriptException, APIManagementException {

        NativeArray myn = new NativeArray(0);
        if (args != null && args.length != 0) {
            String providerName = APIUtil.replaceEmailDomain((String) args[0]);
            String apiName = (String) args[1];
            String version = (String) args[2];
            String rateStr = (String) args[3];
            int rate;
            try {
                rate = Integer.parseInt(rateStr.substring(0, 1));
            } catch (NumberFormatException e) {
                log.error("Rate must to be number " + rateStr, e);
                return myn;
            } catch (Exception e) {
                log.error("Error from while Rating API " + rateStr, e);
                return myn;
            }
            APIIdentifier apiId;
            APIConsumer apiConsumer = getAPIConsumer(thisObj);
            try {
                apiId = new APIIdentifier(providerName, apiName, version);
                String user = getUsernameFromObject(thisObj);
                switch (rate) {
                    //Below case 0[Rate 0] - is to remove ratings from a user
                    case 0: {
                        apiConsumer.rateAPI(apiId, APIRating.RATING_ZERO, user);
                        break;
                    }
                    case 1: {
                        apiConsumer.rateAPI(apiId, APIRating.RATING_ONE, user);
                        break;
                    }
                    case 2: {
                        apiConsumer.rateAPI(apiId, APIRating.RATING_TWO, user);
                        break;
                    }
                    case 3: {
                        apiConsumer.rateAPI(apiId, APIRating.RATING_THREE, user);
                        break;
                    }
                    case 4: {
                        apiConsumer.rateAPI(apiId, APIRating.RATING_FOUR, user);
                        break;
                    }
                    case 5: {
                        apiConsumer.rateAPI(apiId, APIRating.RATING_FIVE, user);
                        break;
                    }
                    default: {
                        throw new IllegalArgumentException("Can't handle " + rate);
                    }

                }
            } catch (APIManagementException e) {
                log.error("Error while Rating API " + apiName
                        + e);
                return myn;
            } catch (Exception e) {
                log.error("Error while Rating API " + apiName + e);
                return myn;
            }

            NativeObject row = new NativeObject();
            row.put("name", row, apiName);
            row.put("provider", row, APIUtil.replaceEmailDomainBack(providerName));
            row.put("version", row, version);
            row.put("rates", row, rateStr);
            row.put("newRating", row, Float.toString(apiConsumer.getAPI(apiId).getRating()));
            myn.put(0, myn, row);

        }// end of the if
        return myn;
    }

    public static NativeArray jsFunction_removeAPIRating(Context cx,
                                                         Scriptable thisObj, Object[] args, Function funObj)
            throws ScriptException, APIManagementException {

        NativeArray myn = new NativeArray(0);
        if (args != null && args.length != 0) {
            String providerName = APIUtil.replaceEmailDomain((String) args[0]);
            String apiName = (String) args[1];
            String version = (String) args[2];
            float rating = 0;
            APIIdentifier apiId;
            APIConsumer apiConsumer = getAPIConsumer(thisObj);
            boolean isTenantFlowStarted = false;
            try {
                apiId = new APIIdentifier(providerName, apiName, version);
                String user = getUsernameFromObject(thisObj);

                String tenantDomain = MultitenantUtils.getTenantDomain(APIUtil.replaceEmailDomainBack(user));
                if (tenantDomain != null && !MultitenantConstants.SUPER_TENANT_DOMAIN_NAME.equals(tenantDomain)) {
                    isTenantFlowStarted = true;
                    PrivilegedCarbonContext.startTenantFlow();
                    PrivilegedCarbonContext.getThreadLocalCarbonContext().setTenantDomain(tenantDomain, true);
                }

                apiConsumer.removeAPIRating(apiId, user);
                rating = apiConsumer.getAPI(apiId).getRating();

            } catch (APIManagementException e) {
                throw new APIManagementException("Error while remove User Rating of the API " + apiName
                        + e);

            } catch (Exception e) {
                throw new APIManagementException("Error while remove User Rating of the API  " + apiName + e);

            } finally {
                if (isTenantFlowStarted) {
                    PrivilegedCarbonContext.endTenantFlow();
                }
            }
            NativeObject row = new NativeObject();
            row.put("newRating", row, Float.toString(rating));
            myn.put(0, myn, row);
        }// end of the if
        return myn;
    }

    public static NativeArray jsFunction_getSubscriptions(Context cx,
                                                          Scriptable thisObj, Object[] args, Function funObj)
            throws ScriptException, APIManagementException {

        NativeArray myn = new NativeArray(0);
        if (args != null && args.length != 0) {
            String providerName = (String) args[0];
            String apiName = (String) args[1];
            String version = (String) args[2];
            String user = (String) args[3];
            String groupingId = (String) args[4];

            APIIdentifier apiIdentifier = new APIIdentifier(APIUtil.replaceEmailDomain(providerName), apiName, version);
            Subscriber subscriber = new Subscriber(user);
            APIConsumer apiConsumer = getAPIConsumer(thisObj);
            Set<SubscribedAPI> apis = apiConsumer.getSubscribedIdentifiers(subscriber, apiIdentifier, groupingId);
            int i = 0;
            if (apis != null) {
                for (SubscribedAPI api : apis) {
                    NativeObject row = new NativeObject();
                    row.put("application", row, api.getApplication().getName());
                    row.put("applicationId", row, api.getApplication().getId());
                    row.put("prodKey", row, getKey(api, APIConstants.API_KEY_TYPE_PRODUCTION));
                    row.put("sandboxKey", row, getKey(api, APIConstants.API_KEY_TYPE_SANDBOX));
                    ArrayList<APIKey> keys = (ArrayList<APIKey>) api.getApplication().getKeys();
                    for(APIKey key : keys){
                        row.put(key.getType()+"_KEY", row, key.getAccessToken());
                    }
                    myn.put(i++, myn, row);
                }
            }
        }
        return myn;
    }

    private static APIKey getKey(SubscribedAPI api, String keyType) {
        List<APIKey> apiKeys = api.getKeys();
        return getKeyOfType(apiKeys, keyType);
    }

    private static APIKey getAppKey(Application app, String keyType) {
        List<APIKey> apiKeys = app.getKeys();
        return getKeyOfType(apiKeys, keyType);
    }

    private static APIKey getKeyOfType(List<APIKey> apiKeys, String keyType) {
        for (APIKey key : apiKeys) {
            if (keyType.equals(key.getType())) {
                return key;
            }
        }
        return null;
    }

    public static NativeObject jsFunction_createApplicationKeys(Context cx,
                                                                Scriptable thisObj, Object[] args, Function funObj)
            throws ScriptException, APIManagementException {
        if (args != null && args.length > 7) {
            try {
              
                String userId = (String) args[0];
                String applicationName =(String) args[1];
                String tokenType = (String) args[2];
                String tokenScope = (String) args[6];
                String groupingId = (String) args[7];
                Map<String, String> keyDetails = getAPIConsumer(thisObj).completeApplicationRegistration(userId, 
                                                                   applicationName, tokenType, tokenScope, groupingId);
                NativeObject object = new NativeObject();

                if (keyDetails != null) {
                    Iterator<Map.Entry<String, String>> entryIterator = keyDetails.entrySet().iterator();
                    Map.Entry<String, String> entry = null;
                    while (entryIterator.hasNext()) {
                        entry = entryIterator.next();
                        object.put(entry.getKey(), object, entry.getValue());
                    }
                    boolean isRegenarateOptionEnabled = true;
                    if (getApplicationAccessTokenValidityPeriodInSeconds() < 0) {
                        isRegenarateOptionEnabled = false;
                    }
                    object.put("enableRegenarate", object, isRegenarateOptionEnabled);

                }

                return object;
            } catch (APIManagementException e) {
                String msg = "Error while obtaining the application access token for the application:" + args[1];
                log.error(msg, e);
                throw new ScriptException(msg, e);
            }
        } else {
            handleException("Invalid input parameters.");
            return null;
        }
    }

	private static List<Scope> getAllowedScopesForUserApplication(String username,
	                                                              Set<Scope> reqScopeSet) {
		String[] userRoles = null;
		List<Scope> authorizedScopes = new ArrayList<Scope>();
		try {
			userRoles = APIUtil.getListOfRoles(username);
		} catch (APIManagementException e) {
			log.error("Error while getting  the roles for user", e);
		}

		List<String> userRoleList = new ArrayList<String>(Arrays.asList(userRoles));

		//Iterate the requested scopes list.
		for (Scope scope : reqScopeSet) {
			//Get the set of roles associated with the requested scope.
			String roles = scope.getRoles();

			//If the scope has been defined in the context of the App and if roles have been defined for the scope
			if (roles != null && roles.length() != 0) {
				List<String> roleList =
						new ArrayList<String>(Arrays.asList(roles.replaceAll(" ", "").split(",")));
				//Check if user has at least one of the roles associated with the scope
				roleList.retainAll(userRoleList);
				if (!roleList.isEmpty()) {
					authorizedScopes.add(scope);
				}
			}
		}

		return authorizedScopes;
	}

	private static String getScopeNamesbyKey(String scopeKey, Set<Scope> availableScopeSet) {
		//convert scope keys to names
		StringBuilder scopeBuilder = new StringBuilder("");
		String prodKeyScope;

		if (scopeKey.equals(APIConstants.OAUTH2_DEFAULT_SCOPE)) {
			scopeBuilder.append("Default  ");
		} else {
			List<String> inputScopeList = new ArrayList<String>(Arrays.asList(scopeKey.split(" ")));
			String scopeName = "";
			for (String inputScope : inputScopeList) {
				for (Scope availableScope : availableScopeSet) {
					if (availableScope.getKey().equals(inputScope)) {
						scopeName = availableScope.getName();
						break;
					}
				}

                if(scopeName != null && !scopeName.isEmpty()) {
                    scopeBuilder.append(scopeName);
                    scopeBuilder.append(", ");
                }
			}
		}
		prodKeyScope = scopeBuilder.toString();
        if(prodKeyScope.length() > 1) {
            prodKeyScope = prodKeyScope.substring(0, prodKeyScope.length() - 2);
        }
		return prodKeyScope;
	}

    public static NativeObject jsFunction_getAllSubscriptions(Context cx,
                                                              Scriptable thisObj, Object[] args, Function funObj)
            throws ScriptException, APIManagementException {

        if (args == null || args.length == 0 || !isStringArray(args)) {
            return null;
        }

        NativeArray applicationList = new NativeArray(0);
        Integer subscriptionCount = 0;
        NativeObject result = new NativeObject();
        boolean isTenantFlowStarted = false;

        long startTime = 0;
        if (log.isDebugEnabled()) {
            startTime = System.currentTimeMillis();
        }

        try {
            String username = args[0].toString();
            String appName = args[1].toString();
            String groupingId = null;
            if (args.length > 4 && args[4] != null) {
                groupingId = (String) args[4];
            }
            int startSubIndex = Integer.parseInt(args[2].toString());
            int endSubIndex = Integer.parseInt(args[3].toString());

            String tenantDomain = MultitenantUtils.getTenantDomain(APIUtil.replaceEmailDomainBack(username));
            if (tenantDomain != null &&
                !MultitenantConstants.SUPER_TENANT_DOMAIN_NAME.equals(tenantDomain)) {
                isTenantFlowStarted = true;
                PrivilegedCarbonContext.startTenantFlow();
                PrivilegedCarbonContext.getThreadLocalCarbonContext().setTenantDomain(tenantDomain, true);
            }

            Subscriber subscriber = new Subscriber(username);
            APIConsumer apiConsumer = getAPIConsumer(thisObj);
            Application[] applications;
            applications = apiConsumer.getApplications(new Subscriber(username), groupingId);

            if (applications != null) {
                int i = 0;
                for (Application application : applications) {

                    long startLoop = 0;
                    if (log.isDebugEnabled()) {
                        startLoop = System.currentTimeMillis();
                    }

                    NativeArray apisArray = new NativeArray(0);
                    Set<Scope> scopeSet = new LinkedHashSet<Scope>();
                    NativeArray scopesArray = new NativeArray(0);

                    if (((appName == null || appName.isEmpty()) && i == 0) ||
                        appName.equals(application.getName())) {

                        //get Number of subscriptions for the given application by the subscriber.
<<<<<<< HEAD
                        subscriptionCount = apiConsumer.getSubscriptionCount(subscriber,application.getName(),groupingId);
	                    //get subscribed APIs set as per the starting and ending indexes for application.
	                	Set<SubscribedAPI> subscribedAPIs;
                        subscribedAPIs = apiConsumer.getPaginatedSubscribedAPIs(subscriber, application.getName(),startSubIndex,endSubIndex, groupingId);
                         
=======
                        subscriptionCount = apiConsumer.getSubscriptionCount(subscriber, application.getName());
                        //get subscribed APIs set as per the starting and ending indexes for application.
                        Set<SubscribedAPI> subscribedAPIs;
                        subscribedAPIs = apiConsumer.getPaginatedSubscribedAPIs(subscriber, application.getName(), startSubIndex, endSubIndex, groupingId);

>>>>>>> acc22746
                        List<APIIdentifier> identifiers = new ArrayList<APIIdentifier>();
                        for (SubscribedAPI subscribedAPI : subscribedAPIs) {
                            addAPIObj(subscribedAPI, apisArray, thisObj, application);
                            identifiers.add(subscribedAPI.getApiId());

                        }

                        if (!identifiers.isEmpty()) {
                            //get scopes for subscribed apis
                            scopeSet = apiConsumer.getScopesBySubscribedAPIs(identifiers);
                            for (Scope scope : scopeSet) {
                                NativeObject scopeObj = new NativeObject();
                                scopeObj.put("scopeKey", scopeObj, scope.getKey());
                                scopeObj.put("scopeName", scopeObj, scope.getName());
                                scopesArray.put(scopesArray.getIds().length, scopesArray, scopeObj);
                            }
                        }
                    }

                    if (log.isDebugEnabled()) {
                        log.debug("getSubscribedAPIs loop took : " +
                                  (System.currentTimeMillis() - startLoop) + "ms");
                    }


                    if (ApplicationStatus.APPLICATION_APPROVED.equals(application.getStatus())) {
                        NativeObject appObj = new NativeObject();
                        appObj.put("id", appObj, application.getId());
                        appObj.put("name", appObj, application.getName());
                        appObj.put("callbackUrl", appObj, application.getCallbackUrl());
                        APIKey prodKey = getAppKey(application, APIConstants.API_KEY_TYPE_PRODUCTION);

                        OAuthApplicationInfo prodApp = application.getOAuthApp("PRODUCTION");
                        JSONParser parser = new JSONParser();
                        JSONObject jsonObject = null;

                        String prodKeyScope = "";
                        if (prodKey != null && prodKey.getTokenScope() != null) {
                            //convert scope keys to names
                            prodKeyScope = getScopeNamesbyKey(prodKey.getTokenScope(), scopeSet);
                        }

                        boolean prodEnableRegenarateOption = true;

                        if (prodKey != null && prodKey.getAccessToken() != null && prodApp != null) {
                            String jsonString = prodApp.getJsonString();

                            String prodConsumerKey = prodApp.getClientId();
                            String prodConsumerSecret = prodApp.getClientSecret();
                            appObj.put("prodKey", appObj, prodKey.getAccessToken());

                            appObj.put("prodKeyScope", appObj, prodKeyScope);
                            appObj.put("prodKeyScopeValue", appObj, prodKey.getTokenScope());
                            appObj.put("prodConsumerKey", appObj, prodConsumerKey);
                            appObj.put("prodConsumerSecret", appObj, prodConsumerSecret);
                            appObj.put("prodJsonString", appObj, jsonString);

                            if (prodKey.getValidityPeriod() == Long.MAX_VALUE) {
                                prodEnableRegenarateOption = false;
                            }
                            appObj.put("prodRegenerateOption", appObj, prodEnableRegenarateOption);

                            appObj.put("prodAuthorizedDomains", appObj, prodKey.getAuthorizedDomains());

                            if (isApplicationAccessTokenNeverExpire(prodKey.getValidityPeriod())) {
                                appObj.put("prodValidityTime", appObj, -1);
                            } else {
                                appObj.put("prodValidityTime", appObj, prodKey.getValidityPeriod());
                            }
                        } else if (prodKey != null && prodApp != null) {
                            String jsonString = prodApp.getJsonString();
                            String prodConsumerKey = prodApp.getClientId();
                            String prodConsumerSecret = prodApp.getClientSecret();

                            appObj.put("prodKey", appObj, null);
                            appObj.put("prodKeyScope", appObj, null);
                            appObj.put("prodKeyScopeValue", appObj, null);
                            appObj.put("prodConsumerKey", appObj, prodConsumerKey);
                            appObj.put("prodConsumerSecret", appObj, prodConsumerSecret);
                            appObj.put("prodRegenarateOption", appObj, prodEnableRegenarateOption);
                            appObj.put("prodAuthorizedDomains", appObj, null);
                            appObj.put("prodJsonString", appObj, jsonString);
                            if (isApplicationAccessTokenNeverExpire(
                                    getApplicationAccessTokenValidityPeriodInSeconds())) {
                                appObj.put("prodValidityTime", appObj, -1);
                            } else {
                                appObj.put("prodValidityTime", appObj,
                                           getApplicationAccessTokenValidityPeriodInSeconds() * 1000);
                            }
                            appObj.put("prodKeyState", appObj, prodKey.getState());
                        } else {
                            appObj.put("prodKey", appObj, null);
                            appObj.put("prodKeyScope", appObj, null);
                            appObj.put("prodKeyScopeValue", appObj, null);
                            appObj.put("prodConsumerKey", appObj, null);
                            appObj.put("prodConsumerSecret", appObj, null);
                            appObj.put("prodRegenarateOption", appObj, prodEnableRegenarateOption);
                            appObj.put("prodAuthorizedDomains", appObj, null);
                            if (isApplicationAccessTokenNeverExpire(
                                    getApplicationAccessTokenValidityPeriodInSeconds())) {
                                appObj.put("prodValidityTime", appObj, -1);
                            } else {
                                appObj.put("prodValidityTime", appObj,
                                           getApplicationAccessTokenValidityPeriodInSeconds() * 1000);
                            }
                            appObj.put("prodJsonString", appObj, null);

                        }

                        APIKey sandboxKey = getAppKey(application, APIConstants.API_KEY_TYPE_SANDBOX);

                        OAuthApplicationInfo sandApp = application.getOAuthApp("SANDBOX");
                        boolean sandEnableRegenarateOption = true;


                        String sandKeyScope = "";
                        if (sandboxKey != null && sandboxKey.getTokenScope() != null) {
                            //convert scope keys to names
                            sandKeyScope = getScopeNamesbyKey(sandboxKey.getTokenScope(), scopeSet);
                        }


                        if (sandboxKey != null && sandboxKey.getConsumerKey() != null && sandApp != null) {
                            String jsonString = sandApp.getJsonString();

                            String sandboxConsumerKey = sandApp.getClientId();
                            String sandboxConsumerSecret = sandApp.getClientSecret();
                            appObj.put("sandboxKey", appObj, sandboxKey.getAccessToken());

                            appObj.put("sandKeyScope", appObj, sandKeyScope);
                            appObj.put("sandKeyScopeValue", appObj, sandboxKey.getTokenScope());
                            appObj.put("sandboxConsumerKey", appObj, sandboxConsumerKey);
                            appObj.put("sandboxConsumerSecret", appObj, sandboxConsumerSecret);
                            appObj.put("sandboxKeyState", appObj, sandboxKey.getState());
                            appObj.put("sandboxJsonString", appObj, jsonString);
                            if (sandboxKey.getValidityPeriod() == Long.MAX_VALUE) {
                                sandEnableRegenarateOption = false;
                            }
                            appObj.put("sandRegenarateOption", appObj, sandEnableRegenarateOption);

                            appObj.put("sandboxAuthorizedDomains", appObj, sandboxKey.getAuthorizedDomains());
                            if (isApplicationAccessTokenNeverExpire(sandboxKey.getValidityPeriod())) {
                                if (tenantDomain != null &&
                                    !MultitenantConstants.SUPER_TENANT_DOMAIN_NAME.equals(tenantDomain)) {
                                    isTenantFlowStarted = true;
                                    PrivilegedCarbonContext.startTenantFlow();
                                    PrivilegedCarbonContext.getThreadLocalCarbonContext()
                                            .setTenantDomain(tenantDomain, true);
                                }
                                appObj.put("sandValidityTime", appObj, -1);
                            } else {
                                appObj.put("sandValidityTime", appObj, sandboxKey.getValidityPeriod());
                            }
                        } else if (sandboxKey != null && sandApp != null) {
                            String jsonString = sandApp.getJsonString();
                            String sandboxConsumerKey = sandApp.getClientId();
                            String sandboxConsumerSecret = sandApp.getClientSecret();
                            appObj.put("sandboxKey", appObj, null);
                            appObj.put("sandKeyScope", appObj, null);
                            appObj.put("sandKeyScopeValue", appObj, null);
                            appObj.put("sandboxConsumerKey", appObj, sandboxConsumerKey);
                            appObj.put("sandboxConsumerSecret", appObj, sandboxConsumerSecret);
                            appObj.put("sandRegenarateOption", appObj, sandEnableRegenarateOption);
                            appObj.put("sandboxAuthorizedDomains", appObj, null);
                            appObj.put("sandboxKeyState", appObj, sandboxKey.getState());
                            appObj.put("sandboxJsonString", appObj, jsonString);
                            if (isApplicationAccessTokenNeverExpire(
                                    getApplicationAccessTokenValidityPeriodInSeconds())) {
                                appObj.put("sandValidityTime", appObj, -1);
                            } else {
                                appObj.put("sandValidityTime", appObj,
                                           getApplicationAccessTokenValidityPeriodInSeconds() * 1000);
                            }
                        } else {
                            appObj.put("sandboxKey", appObj, null);
                            appObj.put("sandKeyScope", appObj, null);
                            appObj.put("sandKeyScopeValue", appObj, null);
                            appObj.put("sandboxConsumerKey", appObj, null);
                            appObj.put("sandboxConsumerSecret", appObj, null);
                            appObj.put("sandRegenarateOption", appObj, sandEnableRegenarateOption);
                            appObj.put("sandboxAuthorizedDomains", appObj, null);
                            appObj.put("sandboxJsonString", appObj, null);
                            if (isApplicationAccessTokenNeverExpire(
                                    getApplicationAccessTokenValidityPeriodInSeconds())) {
                                appObj.put("sandValidityTime", appObj, -1);
                            } else {
                                appObj.put("sandValidityTime", appObj,
                                           getApplicationAccessTokenValidityPeriodInSeconds() * 1000);
                            }
                        }


                        if (appName == null || appName.isEmpty() || appName.equals(application.getName())) {

                            startLoop = 0;
                            if (log.isDebugEnabled()) {
                                startLoop = System.currentTimeMillis();
                            }

                            if (log.isDebugEnabled()) {
                                log.debug("getSubscribedAPIs loop took : " +
                                          (System.currentTimeMillis() - startLoop) + "ms");
                            }
                        }
                        appObj.put("subscriptions", appObj, apisArray);
                        appObj.put("scopes", appObj, scopesArray);

                        applicationList.put(i++, applicationList, appObj);
                        result.put("applications", result, applicationList);
                        result.put("totalLength", result, subscriptionCount);
                    }
                }
            }
        } catch (APIManagementException e) {
            handleException("Error while obtaining application data", e);
        } finally {
            if (isTenantFlowStarted) {
                PrivilegedCarbonContext.endTenantFlow();
            }
        }

        if (log.isDebugEnabled()) {
            log.debug("jsFunction_getMySubscriptionDetail took : " + (System.currentTimeMillis() - startTime) + "ms");
        }

        return result;
    }

    private static void addAPIObj(SubscribedAPI subscribedAPI, NativeArray apisArray,
                                  Scriptable thisObj, Application appObject) throws APIManagementException {
        NativeObject apiObj = new NativeObject();
        APIConsumer apiConsumer = getAPIConsumer(thisObj);
        ApiMgtDAO apiMgtDAO = new ApiMgtDAO();
        try {
            API api = apiConsumer.getAPIInfo(subscribedAPI.getApiId());
            apiObj.put("name", apiObj, subscribedAPI.getApiId().getApiName());
            apiObj.put("provider", apiObj, APIUtil.replaceEmailDomainBack(subscribedAPI.getApiId().getProviderName()));
            apiObj.put("version", apiObj, subscribedAPI.getApiId().getVersion());
            apiObj.put("status", apiObj, api.getStatus().toString());
            apiObj.put("tier", apiObj, subscribedAPI.getTier().getDisplayName());
            apiObj.put("subStatus", apiObj, subscribedAPI.getSubStatus());
            apiObj.put("thumburl", apiObj, APIUtil.prependWebContextRoot(api.getThumbnailUrl()));
            apiObj.put("context", apiObj, api.getContext());
            //Read key from the appObject
            APIKey prodKey = getAppKey(appObject, APIConstants.API_KEY_TYPE_PRODUCTION);
            if (prodKey != null) {
                apiObj.put("prodKey", apiObj, prodKey.getAccessToken());
                apiObj.put("prodConsumerKey", apiObj, prodKey.getConsumerKey());
                apiObj.put("prodConsumerSecret", apiObj, prodKey.getConsumerSecret());
                apiObj.put("prodAuthorizedDomains", apiObj, prodKey.getAuthorizedDomains());
                if (isApplicationAccessTokenNeverExpire(prodKey.getValidityPeriod())) {
                    apiObj.put("prodValidityTime", apiObj, -1);
                } else {
                    apiObj.put("prodValidityTime", apiObj, prodKey.getValidityPeriod());
                }
                //apiObj.put("prodValidityRemainingTime", apiObj, apiMgtDAO.getApplicationAccessTokenRemainingValidityPeriod(prodKey.getAccessToken()));
            } else {
                apiObj.put("prodKey", apiObj, null);
                apiObj.put("prodConsumerKey", apiObj, null);
                apiObj.put("prodConsumerSecret", apiObj, null);
                apiObj.put("prodAuthorizedDomains", apiObj, null);
                if (isApplicationAccessTokenNeverExpire(getApplicationAccessTokenValidityPeriodInSeconds())) {
                    apiObj.put("prodValidityTime", apiObj, -1);
                } else {
                    apiObj.put("prodValidityTime", apiObj, getApplicationAccessTokenValidityPeriodInSeconds() * 1000);
                }
                // apiObj.put("prodValidityRemainingTime", apiObj, getApplicationAccessTokenValidityPeriodInSeconds() * 1000);
            }

            APIKey sandboxKey = getAppKey(appObject, APIConstants.API_KEY_TYPE_SANDBOX);
            if (sandboxKey != null) {
                apiObj.put("sandboxKey", apiObj, sandboxKey.getAccessToken());
                apiObj.put("sandboxConsumerKey", apiObj, sandboxKey.getConsumerKey());
                apiObj.put("sandboxConsumerSecret", apiObj, sandboxKey.getConsumerSecret());
                apiObj.put("sandAuthorizedDomains", apiObj, sandboxKey.getAuthorizedDomains());
                if (isApplicationAccessTokenNeverExpire(sandboxKey.getValidityPeriod())) {
                    apiObj.put("sandValidityTime", apiObj, -1);
                } else {
                    apiObj.put("sandValidityTime", apiObj, sandboxKey.getValidityPeriod());
                }
                //apiObj.put("sandValidityRemainingTime", apiObj, apiMgtDAO.getApplicationAccessTokenRemainingValidityPeriod(sandboxKey.getAccessToken()));
            } else {
                apiObj.put("sandboxKey", apiObj, null);
                apiObj.put("sandboxConsumerKey", apiObj, null);
                apiObj.put("sandboxConsumerSecret", apiObj, null);
                apiObj.put("sandAuthorizedDomains", apiObj, null);
                if (getApplicationAccessTokenValidityPeriodInSeconds() < 0) {
                    apiObj.put("sandValidityTime", apiObj, -1);
                } else {
                    apiObj.put("sandValidityTime", apiObj, getApplicationAccessTokenValidityPeriodInSeconds() * 1000);
                }
                // apiObj.put("sandValidityRemainingTime", apiObj, getApplicationAccessTokenValidityPeriodInSeconds() * 1000);
            }
            apiObj.put("hasMultipleEndpoints", apiObj, String.valueOf(api.getSandboxUrl() != null));
            apisArray.put(apisArray.getIds().length, apisArray, apiObj);
        } catch (APIManagementException e) {
            log.error("Error while obtaining application metadata", e);
        }
    }

    public static NativeObject jsFunction_getSubscriber(Context cx,
                                                        Scriptable thisObj, Object[] args, Function funObj)
            throws ScriptException, APIManagementException {

        if (args != null && isStringArray(args)) {
            NativeObject user = new NativeObject();
            String userName = args[0].toString();
            Subscriber subscriber = null;
            APIConsumer apiConsumer = getAPIConsumer(thisObj);
            try {
                subscriber = apiConsumer.getSubscriber(userName);
            } catch (APIManagementException e) {
                handleException("Error while getting Subscriber", e);
            } catch (Exception e) {
                handleException("Error while getting Subscriber", e);
            }

            if (subscriber != null) {
                user.put("name", user, subscriber.getName());
                user.put("id", user, subscriber.getId());
                user.put("email", user, subscriber.getEmail());
                user.put("subscribedDate", user, subscriber.getSubscribedDate());
                return user;
            }
        }
        return null;
    }

    public static boolean jsFunction_addSubscriber(Context cx,
                                                   Scriptable thisObj, Object[] args, Function funObj)
            throws ScriptException, APIManagementException, UserStoreException {

        if (args != null && isStringArray(args)) {
            Subscriber subscriber = new Subscriber((String) args[0]);
            String groupId = (String) args[1];
            subscriber.setSubscribedDate(new Date());
            //TODO : need to set the proper email
            subscriber.setEmail("");
            APIConsumer apiConsumer = getAPIConsumer(thisObj);
            try {
                int tenantId = ServiceReferenceHolder.getInstance().getRealmService().getTenantManager().getTenantId(MultitenantUtils.getTenantDomain((String) args[0]));
                subscriber.setTenantId(tenantId);
                apiConsumer.addSubscriber(subscriber, groupId);
            } catch (APIManagementException e) {
                handleException("Error while adding the subscriber" + subscriber.getName(), e);
                return false;
            } catch (Exception e) {
                handleException("Error while adding the subscriber" + subscriber.getName(), e);
                return false;
            }
            return true;
        }
        return false;
    }

    public static NativeArray jsFunction_getApplications(Context cx,
                                                         Scriptable thisObj, Object[] args, Function funObj)
            throws ScriptException, APIManagementException {

        NativeArray myn = new NativeArray(0);
        if (args != null && isStringArray(args)) {
            String username = args[0].toString();
            APIConsumer apiConsumer = getAPIConsumer(thisObj);
            Application[] applications;
            String groupId="";
            if(args.length >1 && args[1] != null){
            	 groupId = args[1].toString();
            }
            applications = apiConsumer.getApplications(new Subscriber(username), groupId);
            Subscriber subscriber = new Subscriber(username);
           
            if (applications != null) {
                int i = 0;
                for (Application application : applications) {
                    int subscriptionCount = apiConsumer.getSubscriptionCount(subscriber,application.getName(),groupId);
                    NativeObject row = new NativeObject();
                    row.put("name", row, application.getName());
                    row.put("tier", row, application.getTier());
                    row.put("id", row, application.getId());
                    row.put("callbackUrl", row, application.getCallbackUrl());
                    row.put("status", row, application.getStatus());
                    row.put("description", row, application.getDescription());
                    row.put("apiCount", row, subscriptionCount);
                    myn.put(i++, myn, row);
                }
            }
        }
        return myn;
    }

    /**
     * This method helps to get an APIM application by given name.
     * @param cx      will be used to store information about the executing of the script.
     *                This is a object of org.mozilla.javascript.Context package.
     * @param thisObj Object of Scriptable interface provides for the management of
     *                properties and for performing conversions.
     * @param args    this will contain parameter list from jag files.
     * @param funObj  this object  provides for calling functions and constructors.
     * @return this will return response of oAuthApplication registration.
     * @throws ScriptException
     * @throws APIManagementException
     *
     */
    public static NativeObject jsFunction_getApplicationByName(Context cx,
                                                               Scriptable thisObj, Object[] args, Function funObj)
            throws ScriptException, APIManagementException {

        NativeObject row = new NativeObject();
        if (args != null) {
            String userId = (String) args[0];
            String applicationName = (String) args[1];
            APIConsumer apiConsumer = getAPIConsumer(thisObj);
            Application application = apiConsumer.getApplicationsByName(userId, applicationName);
            if (application != null) {

                row.put("name", row, application.getName());
                row.put("tier", row, application.getTier());
                row.put("id", row, application.getId());
                row.put("callbackUrl", row, application.getCallbackUrl());
                row.put("status", row, application.getStatus());
                row.put("description", row, application.getDescription());
            }
        }
        return row;
    }

    public static String jsFunction_addApplication(Context cx,
                                                   Scriptable thisObj, Object[] args, Function funObj)
            throws ScriptException, APIManagementException {

        String status = null;
        if (args != null && args.length >= 4 && isStringArray(args)) {
            String name = (String) args[0];
            String username = (String) args[1];
            String tier = (String) args[2];
            String callbackUrl = (String) args[3];
            String description = (String) args[4];
            String groupId = null;
            if (args.length > 5 && args[5] != null) {
                groupId = (String) args[5];
            }

            APIConsumer apiConsumer = getAPIConsumer(thisObj);
            Subscriber subscriber = new Subscriber(username);

            Application application = new Application(name, subscriber);
            application.setTier(tier);
            application.setCallbackUrl(callbackUrl);
            application.setDescription(description);
            if (groupId != null) {
                application.setGroupId(groupId);
            }

            status = apiConsumer.addApplication(application, username);
            return status;
        }

        return status;
    }

    public static boolean jsFunction_sleep(Context cx,
                                           Scriptable thisObj, Object[] args, Function funObj) {
        if (isStringArray(args)) {
            String millis = (String) args[0];
            try {
                Thread.sleep(Long.valueOf(millis));
            } catch (InterruptedException e) {
                log.error("Sleep Thread Interrupted");
                return false;
            }
        }
        return true;
    }

    public static boolean jsFunction_removeApplication(Context cx,
                                                       Scriptable thisObj, Object[] args, Function funObj)
            throws ScriptException, APIManagementException {

        if (args != null && args.length > 2 && isStringArray(args)) {
            String name = (String) args[0];
            String username = (String) args[1];
            String groupingId = (String) args[2];
            Subscriber subscriber = new Subscriber(username);
            APIConsumer apiConsumer = getAPIConsumer(thisObj);
            Application[] apps;
           	apps = apiConsumer.getApplications(subscriber, groupingId);
            
            if (apps == null || apps.length == 0) {
                return false;
            }
            for (Application app : apps) {
                if (app.getName().equals(name)) {
                    apiConsumer.removeApplication(app);
                    return true;
                }
            }
        }
        return false;
    }

    public static NativeArray jsFunction_getSubscriptionsByApplication(Context cx,
                                                                       Scriptable thisObj, Object[] args, Function funObj)
            throws ScriptException, APIManagementException {

        NativeArray myn = new NativeArray(0);
        if (args != null && isStringArray(args)) {
            String applicationName = (String) args[0];
            String username = (String) args[1];
            boolean isTenantFlowStarted = false;
            try {
                String tenantDomain = MultitenantUtils.getTenantDomain(APIUtil.replaceEmailDomainBack(username));
                if (tenantDomain != null && !MultitenantConstants.SUPER_TENANT_DOMAIN_NAME.equals(tenantDomain)) {
                    isTenantFlowStarted = true;
                    PrivilegedCarbonContext.startTenantFlow();
                    PrivilegedCarbonContext.getThreadLocalCarbonContext().setTenantDomain(tenantDomain, true);
                }
                Subscriber subscriber = new Subscriber(username);
                APIConsumer apiConsumer = getAPIConsumer(thisObj);
                Set<SubscribedAPI> subscribedAPIs = apiConsumer.getSubscribedAPIs(subscriber, applicationName, null);

                int i = 0;
                for (SubscribedAPI subscribedAPI : subscribedAPIs) {
                    API api = apiConsumer.getAPI(subscribedAPI.getApiId());
                    NativeObject row = new NativeObject();
                    row.put("apiName", row, subscribedAPI.getApiId().getApiName());
                    row.put("apiVersion", row, subscribedAPI.getApiId().getVersion());
                    row.put("apiProvider", row, APIUtil.replaceEmailDomainBack(subscribedAPI.getApiId().getProviderName()));
                    row.put("description", row, api.getDescription());
                    row.put("subscribedTier", row, subscribedAPI.getTier().getName());
                    row.put("status", row, api.getStatus().getStatus());
                    myn.put(i, myn, row);
                    i++;
                }
            } finally {
                if (isTenantFlowStarted) {
                    PrivilegedCarbonContext.endTenantFlow();
                }
            }
        }
        return myn;
    }

    public static boolean jsFunction_updateApplication(Context cx,
                                                       Scriptable thisObj, Object[] args, Function funObj)
            throws ScriptException, APIManagementException {

        if (args != null && args.length > 5 && isStringArray(args)) {
            String name = (String) args[0];
            String oldName = (String) args[1];
            String username = (String) args[2];
            String tier = (String) args[3];
            String callbackUrl = (String) args[4];
            String description = (String) args[5];
            String groupingId = null;
            if(args.length > 6 && args[6] != null){
                groupingId = (String) args[6];
            }
           
            Subscriber subscriber = new Subscriber(username);
            APIConsumer apiConsumer = getAPIConsumer(thisObj);
            Application[] apps;
           	apps = apiConsumer.getApplications(subscriber, groupingId);
           if (apps == null || apps.length == 0) {
                return false;
            }

            Map appsMap = new HashMap();
            for (Application app : apps) {
                appsMap.put(app.getName(), app);
            }

            for (Application app : apps) {
                if(appsMap.containsKey(app.getName())){
                    //check whether there is an app with same name
                    if(!name.equals(oldName) && appsMap.containsKey(name)){
                        return false;
                    }
                    Application application = new Application(name, subscriber);
                    application.setId(app.getId());
                    application.setTier(tier);
                    application.setCallbackUrl(callbackUrl);
                    application.setDescription(description);
                    apiConsumer.updateApplication(application);
                    return true;
                }
            }
        }

        return false;
    }

    public static NativeObject jsFunction_resumeWorkflow(Context cx,
                                                         Scriptable thisObj, Object[] args, Function funObj)
            throws ScriptException, WorkflowException {

        NativeObject row = new NativeObject();

        if (args != null && isStringArray(args)) {

            String workflowReference = (String) args[0];
            String status = (String) args[1];
            String description = null;
            if (args.length > 2 && args[2] != null) {
                description = (String) args[2];
            }

            ApiMgtDAO apiMgtDAO = new ApiMgtDAO();

            boolean isTenantFlowStarted = false;

            try {
                if (workflowReference != null) {
                    WorkflowDTO workflowDTO = apiMgtDAO.retrieveWorkflow(workflowReference);
                    String tenantDomain = workflowDTO.getTenantDomain();
                    if (tenantDomain != null && !org.wso2.carbon.utils.multitenancy.MultitenantConstants.SUPER_TENANT_DOMAIN_NAME.equals(tenantDomain)) {
                        isTenantFlowStarted = true;
                        PrivilegedCarbonContext.startTenantFlow();
                        PrivilegedCarbonContext.getThreadLocalCarbonContext().setTenantDomain(tenantDomain, true);
                    }

                    if (workflowDTO == null) {
                        log.error("Could not find workflow for reference " + workflowReference);
                        row.put("error", row, true);
                        row.put("statusCode", row, 500);
                        row.put("message", row, "Could not find workflow for reference " + workflowReference);
                        return row;
                    }

                    workflowDTO.setWorkflowDescription(description);
                    workflowDTO.setStatus(WorkflowStatus.valueOf(status));

                    String workflowType = workflowDTO.getWorkflowType();
                    WorkflowExecutor workflowExecutor = WorkflowExecutorFactory.getInstance()
                            .getWorkflowExecutor(workflowType);

                    workflowExecutor.complete(workflowDTO);
                    row.put("error", row, false);
                    row.put("statusCode", row, 200);
                    row.put("message", row, "Invoked workflow completion successfully.");
                }
            } catch (IllegalArgumentException e) {
                row.put("error", row, true);
                row.put("statusCode", row, 500);
                row.put("message", row, "Illegal argument provided. Valid values for status are APPROVED and REJECTED.");
            } catch (APIManagementException e) {
                row.put("error", row, true);
                row.put("statusCode", row, 500);
                row.put("message", row, "Error while resuming workflow. " + e.getMessage());
            } finally {
                if (isTenantFlowStarted) {
                    PrivilegedCarbonContext.endTenantFlow();
                }
            }
        }
        return row;
    }

    public static boolean jsFunction_updateApplicationTier(Context cx,
                                                           Scriptable thisObj, Object[] args, Function funObj)
            throws ScriptException, APIManagementException {

        if (args != null && isStringArray(args)) {
            String name = (String) args[0];
            String tier = (String) args[1];
            String username = (String) args[2];
            Subscriber subscriber = new Subscriber(username);
            APIConsumer apiConsumer = getAPIConsumer(thisObj);
            Application[] apps = apiConsumer.getApplications(subscriber, null);
            if (apps == null || apps.length == 0) {
                return false;
            }
            for (Application app : apps) {
                if (app.getName().equals(name)) {
                    app.setTier(tier);
                    apiConsumer.updateApplication(app);
                    return true;
                }
            }
        }
        return false;
    }

    public static NativeArray jsFunction_getInlineContent(Context cx,
                                                          Scriptable thisObj, Object[] args, Function funObj)
            throws ScriptException, APIManagementException {
        String apiName;
        String version;
        String providerName;
        String docName;
        String content = null;
        NativeArray myn = new NativeArray(0);


        if (args != null && isStringArray(args)) {
        	providerName = (String) args[0];
            apiName = (String) args[1];
            version = (String) args[2];
            docName = (String) args[3];
            boolean isTenantFlowStarted = false;
            try {
                String tenantDomain = MultitenantUtils.getTenantDomain(APIUtil.replaceEmailDomainBack(providerName));
                if (tenantDomain != null &&
                    !org.wso2.carbon.utils.multitenancy.MultitenantConstants.SUPER_TENANT_DOMAIN_NAME.equals(tenantDomain)) {
                    isTenantFlowStarted = true;
                    PrivilegedCarbonContext.startTenantFlow();
                    PrivilegedCarbonContext.getThreadLocalCarbonContext().setTenantDomain(tenantDomain, true);
                }
            	providerName = APIUtil.replaceEmailDomain(URLDecoder.decode(providerName, "UTF-8"));
            	APIIdentifier apiId = new APIIdentifier(providerName, apiName,
                        version);
            	
                APIConsumer apiConsumer = getAPIConsumer(thisObj);
                content = apiConsumer.getDocumentationContent(apiId, docName);
            } catch (Exception e) {
                handleException("Error while getting Inline Document Content ", e);
            } finally {
                if (isTenantFlowStarted) {
                    PrivilegedCarbonContext.endTenantFlow();
                }
            }

            if (content == null) {
                content = "";
            }

            NativeObject row = new NativeObject();
            row.put("providerName", row, providerName);
            row.put("apiName", row, apiName);
            row.put("apiVersion", row, version);
            row.put("docName", row, docName);
            row.put("content", row, content);
            myn.put(0, myn, row);

        }
        return myn;
    }

    /*
      * here return boolean with checking all objects in array is string
      */
    public static boolean isStringArray(Object[] args) {
        int argsCount = args.length;
        for (int i = 0; i < argsCount; i++) {
            if (!(args[i] instanceof String)) {
                return false;
            }
        }
        return true;

    }

    public static boolean jsFunction_hasSubscribePermission(Context cx, Scriptable thisObj,
                                                            Object[] args,
                                                            Function funObj)
            throws ScriptException {
        APIConsumer consumer = getAPIConsumer(thisObj);
        if (consumer instanceof UserAwareAPIConsumer) {
            try {
                ((UserAwareAPIConsumer) consumer).checkSubscribePermission();
                return true;
            } catch (APIManagementException e) {
                return false;
            }
        }
        return false;
    }

    public static void jsFunction_addUser(Context cx, Scriptable thisObj,
                                          Object[] args,
                                          Function funObj) throws APIManagementException {
    	String customErrorMsg = null;

        if (args != null && isStringArray(args)) {
            String username = args[0].toString();
            String password = args[1].toString();
            String fields = args[2].toString();

            APIManagerConfiguration config = HostObjectComponent.getAPIManagerConfiguration();
            /*
            boolean workFlowEnabled = Boolean.parseBoolean(config.getFirstProperty(APIConstants.SELF_SIGN_UP_ENABLED));
            if (!workFlowEnabled) {
                handleException("Self sign up has been disabled on this server");
            } */
            String serverURL = config.getFirstProperty(APIConstants.AUTH_MANAGER_URL);
            String tenantDomain = MultitenantUtils.getTenantDomain(APIUtil.replaceEmailDomainBack(username));

        /* fieldValues will contain values up to last field user entered*/
            String fieldValues[] = fields.split("\\|");
            UserFieldDTO[] userFields = getOrderedUserFieldDTO();
            for (int i = 0; i < fieldValues.length; i++) {
                if (fieldValues[i] != null) {
                    userFields[i].setFieldValue(fieldValues[i]);
                }
            }
        /* assign empty string for rest of the user fields */
            for (int i = fieldValues.length; i < userFields.length; i++) {
                userFields[i].setFieldValue("");
            }  
         
            boolean isTenantFlowStarted = false;
            
            try {

				if (tenantDomain != null &&
						!MultitenantConstants.SUPER_TENANT_DOMAIN_NAME.equals(tenantDomain)) {
					isTenantFlowStarted = true;
					PrivilegedCarbonContext.startTenantFlow();
					PrivilegedCarbonContext.getThreadLocalCarbonContext()
					.setTenantDomain(tenantDomain, true);
				}
				// get the signup configuration
				UserRegistrationConfigDTO signupConfig =
						SelfSignUpUtil.getSignupConfiguration(tenantDomain);
				// set tenant specific sign up user storage
				if (signupConfig != null && signupConfig.getSignUpDomain() != "") {
					if (!signupConfig.isSignUpEnabled()) {
						handleException("Self sign up has been disabled for this tenant domain");
					}
					int index = username.indexOf(UserCoreConstants.DOMAIN_SEPARATOR);
					/*
					 * if there is a different domain provided by the user other than one 
					 * given in the configuration, add the correct signup domain. Here signup
					 * domain refers to the user storage
					 */
				
					if (index > 0) {
						username =
								signupConfig.getSignUpDomain().toUpperCase() +
								UserCoreConstants.DOMAIN_SEPARATOR +
								username.substring(index + 1);
					} else {
						username =
								signupConfig.getSignUpDomain().toUpperCase() +
								UserCoreConstants.DOMAIN_SEPARATOR + username;
					}
				}
				
				//check whether admin credentials are correct. 
				boolean validCredentials = checkCredentialsForAuthServer(signupConfig.getAdminUserName(), 
						signupConfig.getAdminPassword(), serverURL);
				
				if(validCredentials) {
					UserDTO userDTO = new UserDTO();
					userDTO.setUserFields(userFields);
					userDTO.setUserName(username);
					userDTO.setPassword(password);
					
					

					UserRegistrationAdminServiceStub stub =
							new UserRegistrationAdminServiceStub(
							                                     null,
							                                     serverURL +
							                                     "UserRegistrationAdminService");
					ServiceClient client = stub._getServiceClient();
					Options option = client.getOptions();
					option.setManageSession(true);

					stub.addUser(userDTO);

					WorkflowExecutor userSignUpWFExecutor =
							WorkflowExecutorFactory.getInstance()
							.getWorkflowExecutor(WorkflowConstants.WF_TYPE_AM_USER_SIGNUP);

					WorkflowDTO signUpWFDto = new WorkflowDTO();
					signUpWFDto.setWorkflowReference(username);
					signUpWFDto.setStatus(WorkflowStatus.CREATED);
					signUpWFDto.setCreatedTime(System.currentTimeMillis());
					signUpWFDto.setTenantDomain(tenantDomain);

					try {
						int tenantId =
								ServiceReferenceHolder.getInstance().getRealmService()
								.getTenantManager()
								.getTenantId(tenantDomain);
						signUpWFDto.setTenantId(tenantId);
					} catch (org.wso2.carbon.user.api.UserStoreException e) {
						log.error("Error while loading Tenant ID for given tenant domain :" +
								tenantDomain);
					}

					signUpWFDto.setExternalWorkflowReference(userSignUpWFExecutor.generateUUID());
					signUpWFDto.setWorkflowType(WorkflowConstants.WF_TYPE_AM_USER_SIGNUP);
					signUpWFDto.setCallbackUrl(userSignUpWFExecutor.getCallbackURL());

					try {
						userSignUpWFExecutor.execute(signUpWFDto);
					} catch (WorkflowException e) {
						log.error("Unable to execute User SignUp Workflow", e);
						// removeUser(username, config, serverURL);
						removeTenantUser(username, signupConfig, serverURL);
						
						handleException("Unable to execute User SignUp Workflow", e);
					}
				} else {
					customErrorMsg = "Unable to add a user. Please check credentials in "
							+ "the signup-config.xml in the registry";
					handleException(customErrorMsg);
				}
				

			} catch (RemoteException e) {
				handleException(e.getMessage(), e);
			} catch (Exception e) {
				if(customErrorMsg != null) {
					handleException(customErrorMsg);
				} else {
					handleException("Error while adding the user: " + username, e);
				}
				
			} finally {
				if (isTenantFlowStarted) {
					PrivilegedCarbonContext.endTenantFlow();
				}
			}
        } else {
            handleException("Invalid input parameters.");
        }
    }

	public static boolean jsFunction_changePassword(Context cx, Scriptable thisObj, Object[] args,
	                                                Function funObj) throws APIManagementException {

		String username = (String) args[0];
		String currentPassword = (String) args[1];
		String newPassword = (String) args[2];

		APIManagerConfiguration config = HostObjectComponent.getAPIManagerConfiguration();
		String serverURL = config.getFirstProperty(APIConstants.AUTH_MANAGER_URL);
		String tenantDomain =
				MultitenantUtils.getTenantDomain(APIUtil.replaceEmailDomainBack(username));

		//if the current password is wrong return false and ask to retry.
		if (!isAbleToLogin(username, currentPassword, serverURL, tenantDomain)) {
			return false;
		}

		boolean isTenantFlowStarted = false;

		try {
			if (tenantDomain != null &&
			    !MultitenantConstants.SUPER_TENANT_DOMAIN_NAME.equals(tenantDomain)) {
				isTenantFlowStarted = true;
				PrivilegedCarbonContext.startTenantFlow();
				PrivilegedCarbonContext.getThreadLocalCarbonContext()
				                       .setTenantDomain(tenantDomain, true);
			}
			// get the signup configuration
			UserRegistrationConfigDTO signupConfig =
					SelfSignUpUtil.getSignupConfiguration(tenantDomain);
			// set tenant specific sign up user storage
			if (signupConfig != null && signupConfig.getSignUpDomain() != "") {
				if (!signupConfig.isSignUpEnabled()) {
					handleException("Self sign up has been disabled for this tenant domain");
				}
			}

			changeTenantUserPassword(username, signupConfig, serverURL, newPassword);

			//if unable to login with new password
			if (!isAbleToLogin(username, newPassword, serverURL, tenantDomain)) {
				throw new APIManagementException("Password change failed");
			}

		} catch (Exception e) {
			handleException("Error while changing the password for: " + username, e);

		} finally {
			if (isTenantFlowStarted) {
				PrivilegedCarbonContext.endTenantFlow();
			}
		}
		return true;
	}

	/***
	 *
	 * @param username username
	 * @param signupConfig signup configuration of user
	 * @param serverURL server URL
	 * @param newPassword new password to be set.
	 *
	 */
	private static void changeTenantUserPassword(String username,
	                                             UserRegistrationConfigDTO signupConfig,
	                                             String serverURL, String newPassword)
			throws RemoteException, UserAdminUserAdminException {

		UserAdminStub userAdminStub = new UserAdminStub(null, serverURL + "UserAdmin");
		String adminUsername = signupConfig.getAdminUserName();
		String adminPassword = signupConfig.getAdminPassword();

		CarbonUtils.setBasicAccessSecurityHeaders(adminUsername, adminPassword, true,
		                                          userAdminStub._getServiceClient());

		String tenantAwareUserName = MultitenantUtils.getTenantAwareUsername(username);
		int index = tenantAwareUserName.indexOf(UserCoreConstants.DOMAIN_SEPARATOR);
		//remove the 'PRIMARY' part from the user name
		if (index > 0) {
			if (tenantAwareUserName.substring(0, index).equalsIgnoreCase(
					UserCoreConstants.PRIMARY_DEFAULT_DOMAIN_NAME)) {
				tenantAwareUserName = tenantAwareUserName.substring(index + 1);
			}
		}
		userAdminStub.changePassword(tenantAwareUserName, newPassword);
	}

	/***
	 *
	 * @param username username to be ckecked
	 * @param password password of the user
	 * @param serverURL server URL
	 * @param tenantDomain denant domain of the user
	 *
	 */
	private static boolean isAbleToLogin(String username, String password, String serverURL,
	                                     String tenantDomain) throws APIManagementException {

		boolean loginStatus = false;
		//String serverURL = config.getFirstProperty(APIConstants.AUTH_MANAGER_URL);
		if (serverURL == null) {
			handleException("API key manager URL unspecified");
		}

		try {
			AuthenticationAdminStub authAdminStub =
					new AuthenticationAdminStub(null, serverURL + "AuthenticationAdmin");
			//String tenantDomain = MultitenantUtils.getTenantDomain(username);
			//update permission cache before validate user
			int tenantId = ServiceReferenceHolder.getInstance().getRealmService().getTenantManager()
			                                     .getTenantId(tenantDomain);
			PermissionUpdateUtil.updatePermissionTree(tenantId);
			String host = new URL(serverURL).getHost();
			if (authAdminStub.login(username, password, host)) {
				loginStatus = true;
			}
		} catch (AxisFault axisFault) {
			log.error("Error while checking the ability to login", axisFault );
		} catch (org.wso2.carbon.user.api.UserStoreException e) {
			log.error("Error while checking the ability to login", e );
		} catch (MalformedURLException e) {
			log.error("Error while checking the ability to login", e);
		} catch (RemoteException e) {
			log.error("Error while checking the ability to login", e);
		} catch (LoginAuthenticationExceptionException e) {
			log.error("Error while checking the ability to login", e );
		}
		return loginStatus;
	}

    private static void removeUser(String username, APIManagerConfiguration config, String serverURL)
			throws RemoteException,
			UserAdminUserAdminException {
		UserAdminStub userAdminStub = new UserAdminStub(null, serverURL + "UserAdmin");
		String adminUsername = config.getFirstProperty(APIConstants.AUTH_MANAGER_USERNAME);
		String adminPassword = config.getFirstProperty(APIConstants.AUTH_MANAGER_PASSWORD);

		CarbonUtils.setBasicAccessSecurityHeaders(adminUsername, adminPassword, true,
		                                          userAdminStub._getServiceClient());
		userAdminStub.deleteUser(username);
	}

	/**
	 * remove user
	 * 
	 * @param username
	 * @param signupConfig
	 *            tenant based configuration
	 * @param serverURL
	 * @throws RemoteException
	 * @throws UserAdminUserAdminException
	 */
	private static void removeTenantUser(String username, UserRegistrationConfigDTO signupConfig,
	                                     String serverURL) throws RemoteException,
	                                     UserAdminUserAdminException {
		UserAdminStub userAdminStub = new UserAdminStub(null, serverURL + "UserAdmin");
		String adminUsername = signupConfig.getAdminUserName();
		String adminPassword = signupConfig.getAdminPassword();

		CarbonUtils.setBasicAccessSecurityHeaders(adminUsername, adminPassword, true,
		                                          userAdminStub._getServiceClient());
		String tenantAwareUserName = MultitenantUtils.getTenantAwareUsername(username);
		int index = tenantAwareUserName.indexOf(UserCoreConstants.DOMAIN_SEPARATOR);
		//remove the 'PRIMARY' part from the user name		
		if (index > 0) {
			if(tenantAwareUserName.substring(0, index)
					.equalsIgnoreCase(UserCoreConstants.PRIMARY_DEFAULT_DOMAIN_NAME)){
				tenantAwareUserName = tenantAwareUserName.substring(index + 1);
			}			
		} 

		userAdminStub.deleteUser(tenantAwareUserName);
	}

	/**
	 * check whether UserAdmin service can be accessed using the admin credentials in the 
	 * @param userName
	 * @param password
	 * @param serverURL
	 * @return
	 */
	private static boolean checkCredentialsForAuthServer(String userName, String password, String serverURL) {
		
		boolean status = false;
		try {
			UserAdminStub userAdminStub = new UserAdminStub(null, serverURL + "UserAdmin");
			CarbonUtils.setBasicAccessSecurityHeaders(userName, password, true,
	                userAdminStub._getServiceClient());
			//send a request. if exception occurs, then the credentials are not correct.
			FlaggedName[] roles = userAdminStub.getRolesOfCurrentUser();
			status = true;
		} catch (RemoteException e) {
			log.error(e);
			status = false;
		} catch (UserAdminUserAdminException e) {
			log.error("Error in checking admin credentials. Please check credentials in "
						+ "the signup-config.xml in the registry. ");
			status = false;
		}		
		return status;
	}
	
    public static boolean jsFunction_isUserExists(Context cx, Scriptable thisObj,
                                                  Object[] args, Function funObj)
            throws ScriptException,
            APIManagementException, org.wso2.carbon.user.api.UserStoreException {
        if (args == null || args.length == 0) {
            handleException("Invalid input parameters to the isUserExists method");
        }

        String username = (String) args[0];
        String tenantDomain = MultitenantUtils.getTenantDomain(APIUtil.replaceEmailDomainBack(username));
        UserRegistrationConfigDTO signupConfig = SelfSignUpUtil.getSignupConfiguration(tenantDomain);
        //add user storage info 
        username = SelfSignUpUtil.getDomainSpecificUserName(username, signupConfig );
        String tenantAwareUserName = MultitenantUtils.getTenantAwareUsername(username);
        boolean exists = false;
        try {
            RealmService realmService = ServiceReferenceHolder.getInstance().getRealmService();
            //UserRealm realm = realmService.getBootstrapRealm();
            int tenantId = ServiceReferenceHolder.getInstance().getRealmService().getTenantManager()
    				.getTenantId(tenantDomain);
    		UserRealm realm = (UserRealm) realmService.getTenantUserRealm(tenantId);
            UserStoreManager manager = realm.getUserStoreManager();
            if (manager.isExistingUser(tenantAwareUserName)) {
                exists = true;
            }
        } catch (UserStoreException e) {
            handleException("Error while checking user existence for " + username);
        }
        return exists;
    }

    public static boolean jsFunction_removeSubscription(Context cx, Scriptable thisObj,
                                                        Object[] args,
                                                        Function funObj)
            throws APIManagementException {
        if (args == null || args.length == 0) {
            handleException("Invalid number of input parameters.");
        }
        String username = (String) args[0];
        int applicationId = ((Number) args[1]).intValue();
        NativeObject apiData = (NativeObject) args[2];
        String provider = APIUtil.replaceEmailDomain((String) apiData.get("provider", apiData));
        String name = (String) apiData.get("apiName", apiData);
        String version = (String) apiData.get("version", apiData);
        APIIdentifier apiId = new APIIdentifier(provider, name, version);

        APIConsumer apiConsumer = getAPIConsumer(thisObj);
        boolean isTenantFlowStarted = false;

        try {
            String tenantDomain = MultitenantUtils.getTenantDomain(APIUtil.replaceEmailDomainBack(username));
            if (tenantDomain != null && !MultitenantConstants.SUPER_TENANT_DOMAIN_NAME.equals(tenantDomain)) {
                isTenantFlowStarted = true;
                PrivilegedCarbonContext.startTenantFlow();
                PrivilegedCarbonContext.getThreadLocalCarbonContext().setTenantDomain(tenantDomain, true);
            }
            apiConsumer.removeSubscription(apiId, username, applicationId);
            return true;
        } catch (APIManagementException e) {
            handleException("Error while removing the subscription of" + name + "-" + version, e);
            return false;
        } finally {
            if (isTenantFlowStarted) {
                PrivilegedCarbonContext.endTenantFlow();
            }
        }
    }

    public static NativeArray jsFunction_getPublishedAPIsByProvider(Context cx, Scriptable thisObj,
                                                                    Object[] args,
                                                                    Function funObj)
            throws APIManagementException {
        NativeArray apiArray = new NativeArray(0);
        if (args != null && isStringArray(args)) {
            String providerName = APIUtil.replaceEmailDomain(args[0].toString());
            String username = args[1].toString();
            String limitArg = args[2].toString();
            int limit = Integer.parseInt(limitArg);
            String apiOwner = args[3].toString();
            Set<API> apiSet;
            APIConsumer apiConsumer = getAPIConsumer(thisObj);
            boolean isTenantFlowStarted = false;
            try {
                String tenantDomain = MultitenantUtils.getTenantDomain(APIUtil.replaceEmailDomainBack(username));
                if (tenantDomain != null && !MultitenantConstants.SUPER_TENANT_DOMAIN_NAME.equals(tenantDomain)) {
                    isTenantFlowStarted = true;
                    PrivilegedCarbonContext.startTenantFlow();
                    PrivilegedCarbonContext.getThreadLocalCarbonContext().setTenantDomain(tenantDomain, true);
                }
                apiSet = apiConsumer.getPublishedAPIsByProvider(providerName, username, limit, apiOwner);
            } catch (APIManagementException e) {
                handleException("Error while getting published APIs information of the provider - " +
                        providerName, e);
                return null;
            } catch (Exception e) {
                handleException("Error while getting published APIs information of the provider", e);
                return null;
            } finally {
                if (isTenantFlowStarted) {
                    PrivilegedCarbonContext.endTenantFlow();
                }
            }
            if (apiSet != null) {
                Iterator it = apiSet.iterator();
                int i = 0;
                while (it.hasNext()) {
                    NativeObject currentApi = new NativeObject();
                    Object apiObject = it.next();
                    API api = (API) apiObject;
                    APIIdentifier apiIdentifier = api.getId();
                    currentApi.put("name", currentApi, apiIdentifier.getApiName());
                    currentApi.put("provider", currentApi,
                            APIUtil.replaceEmailDomainBack(apiIdentifier.getProviderName()));
                    currentApi.put("version", currentApi,
                            apiIdentifier.getVersion());
                    currentApi.put("description", currentApi, api.getDescription());
                    //Rating should retrieve from db
                    currentApi.put("rates", currentApi, ApiMgtDAO.getAverageRating(api.getId()));
                    if (api.getThumbnailUrl() == null) {
                        currentApi.put("thumbnailurl", currentApi, "images/api-default.png");
                    } else {
                        currentApi.put("thumbnailurl", currentApi, APIUtil.prependWebContextRoot(api.getThumbnailUrl()));
                    }
                    currentApi.put("visibility", currentApi, api.getVisibility());
                    currentApi.put("visibleRoles", currentApi, api.getVisibleRoles());
                    apiArray.put(i, apiArray, currentApi);
                    i++;
                }
            }
            return apiArray;

        } else {
            handleException("Invalid types of input parameters.");
            return null;
        }
    }

    public static NativeObject jsFunction_refreshToken(Context cx, Scriptable thisObj,
                                                       Object[] args,
                                                       Function funObj)
            throws AxisFault, APIManagementException {

        NativeObject row = new NativeObject();
        if (args != null && args.length != 0) {
            //String tokenType = (String) args[2];
            //Token type would be default with new scopes implementation introduced in 1.7.0
            String requestedScopes = (String)args[8];
            String oldAccessToken = (String) args[3];
            NativeArray accessAllowDomainsArr = (NativeArray) args[4];
            String[] accessAllowDomainsArray = new String[(int) accessAllowDomainsArr.getLength()];
            String clientId = (String) args[5];
            String clientSecret = (String) args[6];
            String validityTime = (String) args[7];
            String[] requestedScopeArray = new String[]{requestedScopes};

            //TODO:should take JSON input as an argument.
            String jsonInput = null;

            for (Object domain : accessAllowDomainsArr.getIds()) {
                int index = (Integer) domain;
                accessAllowDomainsArray[index] = (String) accessAllowDomainsArr.get(index, null);
            }

            APIConsumer apiConsumer = getAPIConsumer(thisObj);
            //Check whether old access token is already available
            AccessTokenInfo response = null;
            try {
                response = apiConsumer.renewAccessToken(oldAccessToken, clientId, clientSecret,
                                                        validityTime,
                                                        accessAllowDomainsArray, requestedScopeArray, jsonInput);
            } catch (APIManagementException e) {
                handleException("Error while renewing AccessToken");
            }

            row.put("accessToken", row, response.getAccessToken());
            row.put("consumerKey", row, response.getConsumerKey());
            row.put("consumerSecret", row, response.getConsumerKey());
            row.put("validityTime", row, response.getValidityPeriod());
            row.put("responseParams", row, response.getJSONString());
            row.put("tokenScope", row, response.getScopes());

            boolean isRegenarateOptionEnabled = true;
            if (getApplicationAccessTokenValidityPeriodInSeconds() < 0) {
                isRegenarateOptionEnabled = false;
            }
            row.put("enableRegenarate", row, isRegenarateOptionEnabled);
            return row;
         } else {
            handleException("Invalid types of input parameters.");
            return null;
            }
    }


    public static void jsFunction_addAccessAllowDomains(Context cx, Scriptable thisObj,
                                                                  Object[] args,
                                                                  Function funObj) throws APIManagementException {
        String oAuthConsumerKey = args[0].toString();
        NativeArray accessAllowDomainsArr = (NativeArray) args[1];
        String[] accessAllowDomainsArray = new String[(int) accessAllowDomainsArr.getLength()];

        for (Object domain : accessAllowDomainsArr.getIds()) {
            int index = (Integer) domain;
            accessAllowDomainsArray[index] = (String) accessAllowDomainsArr.get(index, null);
        }
        try {
            APIConsumer apiConsumer = getAPIConsumer(thisObj);
            apiConsumer.addAccessAllowDomains(oAuthConsumerKey, accessAllowDomainsArray);
        } catch (APIManagementException e) {
            handleException("Error while adding allowed domains for oauth consumer: " + oAuthConsumerKey, e);
        }
    }

    public static void jsFunction_updateAccessAllowDomains(Context cx, Scriptable thisObj,
                                                           Object[] args,
                                                           Function funObj) throws APIManagementException, AxisFault {
        String accessToken = (String) args[0];
        NativeArray accessAllowDomainsArr = (NativeArray) args[1];
        String[] accessAllowDomainsArray = new String[(int) accessAllowDomainsArr.getLength()];
        for (Object domain : accessAllowDomainsArr.getIds()) {
            int index = (Integer) domain;
            accessAllowDomainsArray[index] = (String) accessAllowDomainsArr.get(index, null);
        }
        try {
            APIConsumer apiConsumer = getAPIConsumer(thisObj);
            apiConsumer.updateAccessAllowDomains(accessToken, accessAllowDomainsArray);
        } catch (Exception e) {
            handleException(e.getMessage(), e);
        }
    }

    /**
     * Given a name of a user the function checks whether the subscriber role is present
     *
     * @param cx
     * @param thisObj
     * @param args
     * @param funObj
     * @return
     * @throws APIManagementException
     * @throws AxisFault
     */
    public static NativeObject jsFunction_checkIfSubscriberRoleAttached(Context cx, Scriptable thisObj,
                                                                        Object[] args,
                                                                        Function funObj) throws APIManagementException, AxisFault {
        String userName = (String) args[0];
        Boolean valid;

        NativeObject row = new NativeObject();
    

        if (userName != null) {
            APIManagerConfiguration config = HostObjectComponent.getAPIManagerConfiguration();
            String serverURL = config.getFirstProperty(APIConstants.AUTH_MANAGER_URL);

            UserAdminStub userAdminStub = new UserAdminStub(null, serverURL + "UserAdmin");
            String adminUsername = config.getFirstProperty(APIConstants.AUTH_MANAGER_USERNAME);
            String adminPassword = config.getFirstProperty(APIConstants.AUTH_MANAGER_PASSWORD);

            CarbonUtils.setBasicAccessSecurityHeaders(adminUsername, adminPassword,
                    true, userAdminStub._getServiceClient());
            
            String tenantDomain = MultitenantUtils.getTenantDomain(APIUtil.replaceEmailDomainBack(userName));
            UserRegistrationConfigDTO signupConfig = SelfSignUpUtil.getSignupConfiguration(tenantDomain);
            //add user storage info 
			userName = SelfSignUpUtil.getDomainSpecificUserName(userName, signupConfig );
            try {
                valid = APIUtil.checkPermissionQuietly(userName, APIConstants.Permissions.API_SUBSCRIBE);
                if (valid) {
                    row.put("error", row, false);
                    return row;
                }
            } catch (Exception e) {
                handleException(e.getMessage(), e);
                row.put("error", row, true);
                row.put("message", row, "Error while checking if " + userName + " has subscriber role.");
                return row;
            }
            row.put("error", row, true);
            row.put("message", row, "User does not have subscriber role.");
            return row;
        } else {
            row.put("error", row, true);
            row.put("message", row, "Please provide a valid username");
            return row;
        }
    }

    public static NativeArray jsFunction_getAPIUsageforSubscriber(Context cx, Scriptable thisObj,
                                                                  Object[] args, Function funObj)
            throws APIManagementException {
        List<APIVersionUserUsageDTO> list = null;
        if (args == null || args.length == 0) {
            handleException("Invalid number of parameters.");
        }
        NativeArray myn = new NativeArray(0);
        if (!HostObjectUtils.isStatPublishingEnabled()) {
            return myn;
        }
        if (!HostObjectUtils.isUsageDataSourceSpecified()) {
            return myn;
        }
        String subscriberName = (String) args[0];
        String period = (String) args[1];

        try {
            APIUsageStatisticsClient client = new APIUsageStatisticsClient(((APIStoreHostObject) thisObj).getUsername());
            list = client.getUsageBySubscriber(subscriberName, period);
        } catch (APIMgtUsageQueryServiceClientException e) {
            handleException("Error while invoking APIUsageStatisticsClient for ProviderAPIUsage", e);
        } catch (Exception e) {
            handleException("Error while invoking APIUsageStatisticsClient for ProviderAPIUsage", e);
        }

        Iterator it = null;

        if (list != null) {
            it = list.iterator();
        }
        int i = 0;
        if (it != null) {
            while (it.hasNext()) {
                NativeObject row = new NativeObject();
                Object usageObject = it.next();
                APIVersionUserUsageDTO usage = (APIVersionUserUsageDTO) usageObject;
                row.put("api", row, usage.getApiname());
                row.put("version", row, usage.getVersion());
                row.put("count", row, usage.getCount());
                row.put("costPerAPI", row, usage.getCostPerAPI());
                row.put("cost", row, usage.getCost());
                myn.put(i, myn, row);
                i++;

            }
        }
        return myn;
    }

    /**
     * Check the APIs' adding comment is turned on or off
     *
     * @param cx
     * @param thisObj
     * @param args
     * @param funObj
     * @return
     * @throws APIManagementException
     */
    public static boolean jsFunction_isCommentActivated() throws APIManagementException {

        boolean commentActivated = false;
        APIManagerConfiguration config =
                ServiceReferenceHolder.getInstance()
                        .getAPIManagerConfigurationService()
                        .getAPIManagerConfiguration();

        commentActivated = Boolean.valueOf(config.getFirstProperty(APIConstants.API_STORE_DISPLAY_COMMENTS));

        if (commentActivated) {
            return true;
        } else {
            return false;
        }
    }

    /**
     * Check the APIs' adding rating facility is turned on or off
     *
     * @param cx
     * @param thisObj
     * @param args
     * @param funObj
     * @return
     * @throws APIManagementException
     */
    public static boolean jsFunction_isRatingActivated() throws APIManagementException {

        boolean ratingActivated = false;
        APIManagerConfiguration config =
                ServiceReferenceHolder.getInstance()
                        .getAPIManagerConfigurationService()
                        .getAPIManagerConfiguration();

        ratingActivated = Boolean.valueOf(config.getFirstProperty(APIConstants.API_STORE_DISPLAY_RATINGS));

        if (ratingActivated) {
            return true;
        } else {
            return false;
        }
    }

    /**
     * @return true if billing enabled else false
     * @throws APIManagementException
     */
    public static boolean jsFunction_isBillingEnabled()
            throws APIManagementException {
        APIManagerConfiguration config = HostObjectComponent.getAPIManagerConfiguration();
        String billingConfig = config.getFirstProperty(APIConstants.BILLING_AND_USAGE_CONFIGURATION);
        return Boolean.parseBoolean(billingConfig);
    }

    public static NativeArray jsFunction_getTiers(Context cx, Scriptable thisObj,
                                                  Object[] args,
                                                  Function funObj) {
        NativeArray myn = new NativeArray(0);
        APIConsumer apiConsumer = getAPIConsumer(thisObj);
        Set<Tier> tiers;
        try {
            //If tenant domain is present in url we will use it to get available tiers
            if (args.length > 0 && args[0] != null) {
                tiers = apiConsumer.getTiers((String) args[0]);
            } else {
                tiers = apiConsumer.getTiers();
            }
            int i = 0;
            for (Tier tier : tiers) {
                NativeObject row = new NativeObject();
                row.put("tierName", row, tier.getName());
                row.put("tierDisplayName", row, tier.getDisplayName());
                row.put("tierDescription", row,
                        tier.getDescription() != null ? tier.getDescription() : "");
                myn.put(i, myn, row);
                i++;
            }
        } catch (Exception e) {
            log.error("Error while getting available tiers", e);
        }
        return myn;
    }

    public static NativeArray jsFunction_getDeniedTiers(Context cx, Scriptable thisObj,
                                                        Object[] args,
                                                        Function funObj) throws APIManagementException {

        NativeArray myn = new NativeArray(0);
        APIConsumer apiConsumer = getAPIConsumer(thisObj);

        try {
            Set<String> tiers = apiConsumer.getDeniedTiers();
            int i = 0;
            for (String tier : tiers) {
                NativeObject row = new NativeObject();
                row.put("tierName", row, tier);
                myn.put(i, myn, row);
                i++;
            }
        } catch (Exception e) {
            log.error("Error while getting available tiers", e);
        }
        return myn;
    }

    public static NativeArray jsFunction_getUserFields(Context cx,
                                                       Scriptable thisObj, Object[] args, Function funObj)
            throws ScriptException {
        UserFieldDTO[] userFields = getOrderedUserFieldDTO();
        NativeArray myn = new NativeArray(0);
        int limit = userFields.length;
        for (int i = 0; i < limit; i++) {
            NativeObject row = new NativeObject();
            row.put("fieldName", row, userFields[i].getFieldName());
            row.put("claimUri", row, userFields[i].getClaimUri());
            row.put("required", row, userFields[i].getRequired());
            myn.put(i, myn, row);
        }
        return myn;
    }

    public static boolean jsFunction_hasUserPermissions(Context cx,
                                                        Scriptable thisObj, Object[] args,
                                                        Function funObj)
            throws ScriptException, APIManagementException {
        if (args != null && isStringArray(args)) {
            String username = args[0].toString();
            return APIUtil.checkPermissionQuietly(username, APIConstants.Permissions.API_SUBSCRIBE);
        } else {
            handleException("Invalid types of input parameters.");
        }
        return false;
    }

    private static UserFieldDTO[] getOrderedUserFieldDTO() {
        UserRegistrationAdminServiceStub stub;
        UserFieldDTO[] userFields = null;
        try {
            APIManagerConfiguration config = HostObjectComponent.getAPIManagerConfiguration();
            String url = config.getFirstProperty(APIConstants.AUTH_MANAGER_URL);
            if (url == null) {
                handleException("API key manager URL unspecified");
            }
            stub = new UserRegistrationAdminServiceStub(null, url + "UserRegistrationAdminService");
            ServiceClient client = stub._getServiceClient();
            Options option = client.getOptions();
            option.setManageSession(true);
            userFields = stub.readUserFieldsForUserRegistration(UserCoreConstants.DEFAULT_CARBON_DIALECT);
            Arrays.sort(userFields, new HostObjectUtils.RequiredUserFieldComparator());
            Arrays.sort(userFields, new HostObjectUtils.UserFieldComparator());
        } catch (Exception e) {
            log.error("Error while retrieving User registration Fields", e);
        }
        return userFields;
    }


    private static void updateRolesOfUser(String serverURL, String adminUsername,
                                          String adminPassword, String userName, String role) throws Exception {
        String url = serverURL + "UserAdmin";

        UserAdminStub userAdminStub = new UserAdminStub(url);
        CarbonUtils.setBasicAccessSecurityHeaders(adminUsername, adminPassword,
                                                  true, userAdminStub._getServiceClient());
        FlaggedName[] flaggedNames = userAdminStub.getRolesOfUser(userName, "*", -1);
        List<String> roles = new ArrayList<String>();
        if (flaggedNames != null) {
            for (int i = 0; i < flaggedNames.length; i++) {
                if (flaggedNames[i].getSelected()) {
                    roles.add(flaggedNames[i].getItemName());
                }
            }
        }
        roles.add(role);
        userAdminStub.updateRolesOfUser(userName, roles.toArray(new String[roles.size()]));
    }

    private static long getApplicationAccessTokenValidityPeriodInSeconds() {
        return OAuthServerConfiguration.getInstance().getApplicationAccessTokenValidityPeriodInSeconds();
    }

    public static NativeArray jsFunction_getActiveTenantDomains(Context cx, Scriptable thisObj,
                                                                Object[] args, Function funObj)
            throws APIManagementException {

        try {
            Set<String> tenantDomains = APIUtil.getActiveTenantDomains();
            NativeArray domains = null;
            int i = 0;
            if (tenantDomains == null || tenantDomains.size() == 0) {
                return domains;
            } else {
                domains = new NativeArray(tenantDomains.size());
                for (String tenantDomain : tenantDomains) {
                    domains.put(i, domains, tenantDomain);
                    i++;
                }
            }
            return domains;
        } catch (org.wso2.carbon.user.api.UserStoreException e) {
            throw new APIManagementException("Error while checking the APIStore is running in tenant mode or not.", e);
        }


    }

    private static boolean isApplicationAccessTokenNeverExpire(long validityPeriod) {
        return validityPeriod == Long.MAX_VALUE;
    }

    public static boolean jsFunction_isEnableEmailUsername(Context cx,
                                                           Scriptable thisObj, Object[] args,
                                                           Function funObj) {
        return Boolean.parseBoolean(CarbonUtils.getServerConfiguration().getFirstProperty("EnableEmailUserName"));
    }

    public static String jsFunction_getAPIPublisherURL(Context cx,
                                                       Scriptable thisObj, Object[] args,
                                                       Function funObj) {

        APIManagerConfiguration config = HostObjectComponent.getAPIManagerConfiguration();
        if (config != null) {
            return config.getFirstProperty(APIConstants.API_PUBLISHER_URL);
        }
        return null;
    }

    public static boolean jsFunction_hasPublisherAccess(Context cx,
                                                        Scriptable thisObj, Object[] args,
                                                        Function funObj) {
        String usernameWithDomain = (String) args[0];
        String tenantDomain = MultitenantUtils.getTenantDomain(usernameWithDomain);
        boolean isSuperTenant = false;
        if (!tenantDomain.equals(MultitenantConstants.SUPER_TENANT_DOMAIN_NAME)) {
            usernameWithDomain = usernameWithDomain + "@" + tenantDomain;
        }
        boolean displayPublishUrlFromStore = false;
        APIManagerConfiguration config = HostObjectComponent.getAPIManagerConfiguration();
        if (config != null) {
            displayPublishUrlFromStore = Boolean.parseBoolean(config.getFirstProperty(APIConstants.SHOW_API_PUBLISHER_URL_FROM_STORE));
        }
        boolean loginUserHasPublisherAccess = false;
        if (displayPublishUrlFromStore) {
            loginUserHasPublisherAccess = APIUtil.checkPermissionQuietly(usernameWithDomain, APIConstants.Permissions.API_CREATE) ||
                                          APIUtil.checkPermissionQuietly(usernameWithDomain, APIConstants.Permissions.API_PUBLISH);
        }
        return loginUserHasPublisherAccess;
    }

    public static boolean jsFunction_isDataPublishingEnabled(Context cx, Scriptable thisObj,
                                                             Object[] args, Function funObj)
            throws APIManagementException {
        if (HostObjectUtils.checkDataPublishingEnabled()) {
            return true;
        }
        return false;
    }

    public String getUsername() {
        return username;
    }

    @Override
    public String getClassName() {
        return hostObjectName;
    }

    public APIConsumer getApiConsumer() {
        return apiConsumer;
    }

    /**
     * This method will return domain mappings of gateways if exists
     *
     * @param cx      Rhino context
     * @param thisObj Scriptable object
     * @param args    Passing arguments
     * @param funObj  Function object
     * @return NativeObject that contains list of domain mappings of gateways
     * @throws APIManagementException Wrapped exception by org.wso2.carbon.apimgt.api.APIManagementException
     */
    public static NativeObject jsFunction_getDomainMappings(Context cx, Scriptable thisObj,
                                                            Object[] args,
                                                            Function funObj) throws APIManagementException {
        NativeObject myn = new NativeObject();
        APIConsumer apiConsumer = getAPIConsumer(thisObj);
        Map<String, String> domains = new HashMap<String, String>();
        if (args.length > 0 && args[0] != null) {
            domains = apiConsumer.getTenantDomainMappings((String) args[0]);
        }
        if(domains == null || domains.size() == 0 ){
            return null;
        }
        Iterator entries = domains.entrySet().iterator();
        while (entries.hasNext()) {
            Map.Entry thisEntry = (Map.Entry) entries.next();
            String key = (String) thisEntry.getKey();
            String value = (String) thisEntry.getValue();
            myn.put(key,myn,value);
        }
        return myn;
    }

    /**
     * This method is to Download API-DOCS from APIStore
     *
     * @param cx      Rhino context
     * @param thisObj Scriptable object
     * @param args    Passing arguments
     * @param funObj  Function object
     * @return NativeObject that contains Input stream of Downloaded File
     * @throws APIManagementException Wrapped exception by org.wso2.carbon.apimgt.api.APIManagementException
     */
    public static NativeObject jsFunction_getDocument(Context cx, Scriptable thisObj,
                                                      Object[] args, Function funObj)
            throws ScriptException,
                   APIManagementException {
        if (args == null || args.length != 2 || !isStringArray(args)) {
            handleException("Invalid input parameters expected resource Url and tenantDomain");
        }
        NativeObject data = new NativeObject();

        String username = getUsernameFromObject(thisObj);
        // Set anonymous user if no user is login to the system
        if (username == null) {
            username = APIConstants.END_USER_ANONYMOUS;
        }
        String resource = (String) args[1];
        String tenantDomain = (String) args[0];
        Map<String, Object> docResourceMap = APIUtil.getDocument(username, resource, tenantDomain);
        if (!docResourceMap.isEmpty()) {
            data.put("Data", data,
                     cx.newObject(thisObj, "Stream", new Object[] { docResourceMap.get("Data") }));
            data.put("contentType", data, docResourceMap.get("contentType"));
            data.put("name", data, docResourceMap.get("name"));
        }

        return data;
    }

    /**
     * This method gets the group Id of the current logged in user.
     * @param cx Rhino Context
     * @param thisObj Scriptable object
     * @param args Passing arguments
     * @param funObj Function object
     * @return String group id. 
     * 
     */
    public static String jsFunction_getGroupIds(Context cx, Scriptable thisObj, Object[] args, Function funObj) {
        String response = (String) args[0];
        APIConsumer consumer = getAPIConsumer(thisObj);
        String groupId = null;
        try {
            groupId = consumer.getGroupIds(response);
        } catch (APIManagementException e) {
        	//This is actually not an exception, that should abort the user flow. If the groupId is not available then 
        	//the flow for which the group id is not required will be run.
            log.error("Error occurred while getting group id");
        }
        return groupId;

    }

}<|MERGE_RESOLUTION|>--- conflicted
+++ resolved
@@ -2740,19 +2740,11 @@
                         appName.equals(application.getName())) {
 
                         //get Number of subscriptions for the given application by the subscriber.
-<<<<<<< HEAD
-                        subscriptionCount = apiConsumer.getSubscriptionCount(subscriber,application.getName(),groupingId);
-	                    //get subscribed APIs set as per the starting and ending indexes for application.
-	                	Set<SubscribedAPI> subscribedAPIs;
-                        subscribedAPIs = apiConsumer.getPaginatedSubscribedAPIs(subscriber, application.getName(),startSubIndex,endSubIndex, groupingId);
-                         
-=======
                         subscriptionCount = apiConsumer.getSubscriptionCount(subscriber, application.getName());
                         //get subscribed APIs set as per the starting and ending indexes for application.
                         Set<SubscribedAPI> subscribedAPIs;
                         subscribedAPIs = apiConsumer.getPaginatedSubscribedAPIs(subscriber, application.getName(), startSubIndex, endSubIndex, groupingId);
 
->>>>>>> acc22746
                         List<APIIdentifier> identifiers = new ArrayList<APIIdentifier>();
                         for (SubscribedAPI subscribedAPI : subscribedAPIs) {
                             addAPIObj(subscribedAPI, apisArray, thisObj, application);
@@ -3121,13 +3113,11 @@
             if(args.length >1 && args[1] != null){
             	 groupId = args[1].toString();
             }
-            applications = apiConsumer.getApplications(new Subscriber(username), groupId);
-            Subscriber subscriber = new Subscriber(username);
+             applications = apiConsumer.getApplications(new Subscriber(username), groupId);
            
             if (applications != null) {
                 int i = 0;
                 for (Application application : applications) {
-                    int subscriptionCount = apiConsumer.getSubscriptionCount(subscriber,application.getName(),groupId);
                     NativeObject row = new NativeObject();
                     row.put("name", row, application.getName());
                     row.put("tier", row, application.getTier());
@@ -3135,7 +3125,6 @@
                     row.put("callbackUrl", row, application.getCallbackUrl());
                     row.put("status", row, application.getStatus());
                     row.put("description", row, application.getDescription());
-                    row.put("apiCount", row, subscriptionCount);
                     myn.put(i++, myn, row);
                 }
             }
