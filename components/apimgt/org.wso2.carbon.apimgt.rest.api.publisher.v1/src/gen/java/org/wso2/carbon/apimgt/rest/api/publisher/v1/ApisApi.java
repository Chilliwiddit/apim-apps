--- conflicted
+++ resolved
@@ -168,18 +168,10 @@
     }, tags={ "Client Certificates",  })
     @ApiResponses(value = { 
         @ApiResponse(code = 200, message = "OK. The Certificate updated successfully. ", response = ClientCertMetadataDTO.class),
-<<<<<<< HEAD
-        @ApiResponse(code = 400, message = "Bad Request. Failure due to not providing alias. ", response = ErrorDTO.class),
-        @ApiResponse(code = 404, message = "Not Found. Updating certificate failed. Alias not found or server is not configured to support mutual SSL authentication. ", response = ErrorDTO.class),
-        @ApiResponse(code = 500, message = "Internal Server Error ", response = ErrorDTO.class) })
-    public Response apisApiIdClientCertificatesAliasPut( @Size(min=1,max=30)@ApiParam(value = "Alias for the certificate",required=true) @PathParam("alias") String alias, @ApiParam(value = "The api identifier",required=true) @PathParam("apiId") String apiId,  @Multipart(value = "certificate", required = false) InputStream certificateInputStream, @Multipart(value = "certificate" , required = false) Attachment certificateDetail, @Multipart(value = "tier", required = false)  
-  String tier) throws APIManagementException{
-=======
         @ApiResponse(code = 400, message = "Bad Request. Invalid request or validation error.", response = ErrorDTO.class),
         @ApiResponse(code = 404, message = "Not Found. The specified resource does not exist.", response = ErrorDTO.class),
         @ApiResponse(code = 500, message = "Internal Server Error.", response = ErrorDTO.class) })
     public Response apisApiIdClientCertificatesAliasPut(@ApiParam(value = "Alias for the certificate",required=true) @PathParam("alias") String alias, @ApiParam(value = "The api identifier",required=true) @PathParam("apiId") String apiId,  @Multipart(value = "certificate", required = false) InputStream certificateInputStream, @Multipart(value = "certificate" , required = false) Attachment certificateDetail, @Multipart(value = "tier", required = false)  String tier) throws APIManagementException{
->>>>>>> 20760610
         return delegate.apisApiIdClientCertificatesAliasPut(alias, apiId, certificateInputStream, certificateDetail, tier, securityContext);
     }
 
@@ -213,17 +205,9 @@
     }, tags={ "Client Certificates",  })
     @ApiResponses(value = { 
         @ApiResponse(code = 200, message = "OK. The Certificate added successfully. ", response = ClientCertMetadataDTO.class),
-<<<<<<< HEAD
-        @ApiResponse(code = 400, message = "Bad Request. Failures due to existing alias or expired certificate. ", response = ErrorDTO.class),
-        @ApiResponse(code = 500, message = "Internal Server Error Failed to add the Certificate due to an Internal Server Error ", response = ErrorDTO.class) })
-    public Response apisApiIdClientCertificatesPost( @Multipart(value = "certificate") InputStream certificateInputStream, @Multipart(value = "certificate" ) Attachment certificateDetail, @Multipart(value = "alias")  @Size(min=1,max=30) 
-  String alias, @ApiParam(value = "apiId to which the certificate should be applied.",required=true) @PathParam("apiId") String apiId, @Multipart(value = "tier")  
-  String tier) throws APIManagementException{
-=======
         @ApiResponse(code = 400, message = "Bad Request. Invalid request or validation error.", response = ErrorDTO.class),
         @ApiResponse(code = 500, message = "Internal Server Error.", response = ErrorDTO.class) })
     public Response apisApiIdClientCertificatesPost( @Multipart(value = "certificate") InputStream certificateInputStream, @Multipart(value = "certificate" ) Attachment certificateDetail, @Multipart(value = "alias")  String alias, @ApiParam(value = "apiId to which the certificate should be applied.",required=true) @PathParam("apiId") String apiId, @Multipart(value = "tier")  String tier) throws APIManagementException{
->>>>>>> 20760610
         return delegate.apisApiIdClientCertificatesPost(certificateInputStream, certificateDetail, alias, apiId, tier, securityContext);
     }
 
@@ -278,18 +262,10 @@
     }, tags={ "API Documents",  })
     @ApiResponses(value = { 
         @ApiResponse(code = 200, message = "OK. Document updated ", response = DocumentDTO.class),
-<<<<<<< HEAD
-        @ApiResponse(code = 400, message = "Bad Request. Invalid request or validation error. ", response = ErrorDTO.class),
-        @ApiResponse(code = 404, message = "Not Found. The resource to be updated does not exist. ", response = ErrorDTO.class),
-        @ApiResponse(code = 412, message = "Precondition Failed. The request has not been performed because one of the preconditions is not met. ", response = ErrorDTO.class) })
-    public Response apisApiIdDocumentsDocumentIdContentPost(@ApiParam(value = "**API ID** consisting of the **UUID** of the API. ",required=true) @PathParam("apiId") String apiId, @ApiParam(value = "Document Identifier ",required=true) @PathParam("documentId") String documentId,  @Multipart(value = "file", required = false) InputStream fileInputStream, @Multipart(value = "file" , required = false) Attachment fileDetail, @Multipart(value = "inlineContent", required = false)  
-  String inlineContent, @ApiParam(value = "Validator for conditional requests; based on ETag. " )@HeaderParam("If-Match") String ifMatch) throws APIManagementException{
-=======
         @ApiResponse(code = 400, message = "Bad Request. Invalid request or validation error.", response = ErrorDTO.class),
         @ApiResponse(code = 404, message = "Not Found. The specified resource does not exist.", response = ErrorDTO.class),
         @ApiResponse(code = 412, message = "Precondition Failed. The request has not been performed because one of the preconditions is not met.", response = ErrorDTO.class) })
     public Response apisApiIdDocumentsDocumentIdContentPost(@ApiParam(value = "**API ID** consisting of the **UUID** of the API. ",required=true) @PathParam("apiId") String apiId, @ApiParam(value = "Document Identifier ",required=true) @PathParam("documentId") String documentId,  @Multipart(value = "file", required = false) InputStream fileInputStream, @Multipart(value = "file" , required = false) Attachment fileDetail, @Multipart(value = "inlineContent", required = false)  String inlineContent, @ApiParam(value = "Validator for conditional requests; based on ETag. " )@HeaderParam("If-Match") String ifMatch) throws APIManagementException{
->>>>>>> 20760610
         return delegate.apisApiIdDocumentsDocumentIdContentPost(apiId, documentId, fileInputStream, fileDetail, inlineContent, ifMatch, securityContext);
     }
 
@@ -483,20 +459,11 @@
     }, tags={ "GraphQL Schema",  })
     @ApiResponses(value = { 
         @ApiResponse(code = 200, message = "OK. Successful response with updated schema definition ", response = Void.class),
-<<<<<<< HEAD
-        @ApiResponse(code = 400, message = "Bad Request. Invalid request or validation error ", response = ErrorDTO.class),
-        @ApiResponse(code = 403, message = "Forbidden. The request must be conditional but no condition has been specified. ", response = ErrorDTO.class),
-        @ApiResponse(code = 404, message = "Not Found. The resource to be updated does not exist. ", response = ErrorDTO.class),
-        @ApiResponse(code = 412, message = "Precondition Failed. The request has not been performed because one of the preconditions is not met. ", response = ErrorDTO.class) })
-    public Response apisApiIdGraphqlSchemaPut(@ApiParam(value = "**API ID** consisting of the **UUID** of the API. ",required=true) @PathParam("apiId") String apiId, @Multipart(value = "schemaDefinition")  
-  String schemaDefinition, @ApiParam(value = "Validator for conditional requests; based on ETag. " )@HeaderParam("If-Match") String ifMatch) throws APIManagementException{
-=======
         @ApiResponse(code = 400, message = "Bad Request. Invalid request or validation error.", response = ErrorDTO.class),
         @ApiResponse(code = 403, message = "Forbidden. The request must be conditional but no condition has been specified.", response = ErrorDTO.class),
         @ApiResponse(code = 404, message = "Not Found. The specified resource does not exist.", response = ErrorDTO.class),
         @ApiResponse(code = 412, message = "Precondition Failed. The request has not been performed because one of the preconditions is not met.", response = ErrorDTO.class) })
     public Response apisApiIdGraphqlSchemaPut(@ApiParam(value = "**API ID** consisting of the **UUID** of the API. ",required=true) @PathParam("apiId") String apiId, @Multipart(value = "schemaDefinition")  String schemaDefinition, @ApiParam(value = "Validator for conditional requests; based on ETag. " )@HeaderParam("If-Match") String ifMatch) throws APIManagementException{
->>>>>>> 20760610
         return delegate.apisApiIdGraphqlSchemaPut(apiId, schemaDefinition, ifMatch, securityContext);
     }
 
@@ -601,21 +568,11 @@
     }, tags={ "API Mediation Policy",  })
     @ApiResponses(value = { 
         @ApiResponse(code = 200, message = "OK. Successful response with updated API object ", response = MediationDTO.class),
-<<<<<<< HEAD
-        @ApiResponse(code = 400, message = "Bad Request. Invalid request or validation error ", response = ErrorDTO.class),
-        @ApiResponse(code = 403, message = "Forbidden. The request must be conditional but no condition has been specified. ", response = ErrorDTO.class),
-        @ApiResponse(code = 404, message = "Not Found. The resource to be updated does not exist. ", response = ErrorDTO.class),
-        @ApiResponse(code = 412, message = "Precondition Failed. The request has not been performed because one of the preconditions is not met. ", response = ErrorDTO.class) })
-    public Response apisApiIdMediationPoliciesMediationPolicyIdContentPut(@Multipart(value = "type")  
-  String type, @ApiParam(value = "**API ID** consisting of the **UUID** of the API. ",required=true) @PathParam("apiId") String apiId, @ApiParam(value = "Mediation policy Id ",required=true) @PathParam("mediationPolicyId") String mediationPolicyId,  @Multipart(value = "file", required = false) InputStream fileInputStream, @Multipart(value = "file" , required = false) Attachment fileDetail, @Multipart(value = "inlineContent", required = false)  
-  String inlineContent, @ApiParam(value = "Validator for conditional requests; based on ETag. " )@HeaderParam("If-Match") String ifMatch) throws APIManagementException{
-=======
         @ApiResponse(code = 400, message = "Bad Request. Invalid request or validation error.", response = ErrorDTO.class),
         @ApiResponse(code = 403, message = "Forbidden. The request must be conditional but no condition has been specified.", response = ErrorDTO.class),
         @ApiResponse(code = 404, message = "Not Found. The specified resource does not exist.", response = ErrorDTO.class),
         @ApiResponse(code = 412, message = "Precondition Failed. The request has not been performed because one of the preconditions is not met.", response = ErrorDTO.class) })
     public Response apisApiIdMediationPoliciesMediationPolicyIdContentPut(@Multipart(value = "type")  String type, @ApiParam(value = "**API ID** consisting of the **UUID** of the API. ",required=true) @PathParam("apiId") String apiId, @ApiParam(value = "Mediation policy Id ",required=true) @PathParam("mediationPolicyId") String mediationPolicyId,  @Multipart(value = "file", required = false) InputStream fileInputStream, @Multipart(value = "file" , required = false) Attachment fileDetail, @Multipart(value = "inlineContent", required = false)  String inlineContent, @ApiParam(value = "Validator for conditional requests; based on ETag. " )@HeaderParam("If-Match") String ifMatch) throws APIManagementException{
->>>>>>> 20760610
         return delegate.apisApiIdMediationPoliciesMediationPolicyIdContentPut(type, apiId, mediationPolicyId, fileInputStream, fileDetail, inlineContent, ifMatch, securityContext);
     }
 
@@ -669,19 +626,10 @@
     }, tags={ "API Mediation Policies",  })
     @ApiResponses(value = { 
         @ApiResponse(code = 201, message = "OK. mediation policy uploaded ", response = MediationDTO.class),
-<<<<<<< HEAD
-        @ApiResponse(code = 400, message = "Bad Request. Invalid request or validation error. ", response = ErrorDTO.class),
-        @ApiResponse(code = 404, message = "Not Found. The resource to be updated does not exist. ", response = ErrorDTO.class),
-        @ApiResponse(code = 412, message = "Precondition Failed. The request has not been performed because one of the preconditions is not met. ", response = ErrorDTO.class) })
-    public Response apisApiIdMediationPoliciesPost(@Multipart(value = "type")  
-  String type, @ApiParam(value = "**API ID** consisting of the **UUID** of the API. ",required=true) @PathParam("apiId") String apiId,  @Multipart(value = "mediationPolicyFile", required = false) InputStream mediationPolicyFileInputStream, @Multipart(value = "mediationPolicyFile" , required = false) Attachment mediationPolicyFileDetail, @Multipart(value = "inlineContent", required = false)  
-  String inlineContent, @ApiParam(value = "Validator for conditional requests; based on ETag. " )@HeaderParam("If-Match") String ifMatch) throws APIManagementException{
-=======
         @ApiResponse(code = 400, message = "Bad Request. Invalid request or validation error.", response = ErrorDTO.class),
         @ApiResponse(code = 404, message = "Not Found. The specified resource does not exist.", response = ErrorDTO.class),
         @ApiResponse(code = 412, message = "Precondition Failed. The request has not been performed because one of the preconditions is not met.", response = ErrorDTO.class) })
     public Response apisApiIdMediationPoliciesPost(@Multipart(value = "type")  String type, @ApiParam(value = "**API ID** consisting of the **UUID** of the API. ",required=true) @PathParam("apiId") String apiId,  @Multipart(value = "mediationPolicyFile", required = false) InputStream mediationPolicyFileInputStream, @Multipart(value = "mediationPolicyFile" , required = false) Attachment mediationPolicyFileDetail, @Multipart(value = "inlineContent", required = false)  String inlineContent, @ApiParam(value = "Validator for conditional requests; based on ETag. " )@HeaderParam("If-Match") String ifMatch) throws APIManagementException{
->>>>>>> 20760610
         return delegate.apisApiIdMediationPoliciesPost(type, apiId, mediationPolicyFileInputStream, mediationPolicyFileDetail, inlineContent, ifMatch, securityContext);
     }
 
@@ -880,21 +828,11 @@
     }, tags={ "APIs",  })
     @ApiResponses(value = { 
         @ApiResponse(code = 200, message = "OK. Successful response with updated Swagger definition ", response = String.class),
-<<<<<<< HEAD
-        @ApiResponse(code = 400, message = "Bad Request. Invalid request or validation error ", response = ErrorDTO.class),
-        @ApiResponse(code = 403, message = "Forbidden. The request must be conditional but no condition has been specified. ", response = ErrorDTO.class),
-        @ApiResponse(code = 404, message = "Not Found. The resource to be updated does not exist. ", response = ErrorDTO.class),
-        @ApiResponse(code = 412, message = "Precondition Failed. The request has not been performed because one of the preconditions is not met. ", response = ErrorDTO.class) })
-    public Response apisApiIdSwaggerPut(@ApiParam(value = "**API ID** consisting of the **UUID** of the API. ",required=true) @PathParam("apiId") String apiId, @Multipart(value = "apiDefinition", required = false)  
-  String apiDefinition, @Multipart(value = "url", required = false)  
-  String url,  @Multipart(value = "file", required = false) InputStream fileInputStream, @Multipart(value = "file" , required = false) Attachment fileDetail, @ApiParam(value = "Validator for conditional requests; based on ETag. " )@HeaderParam("If-Match") String ifMatch) throws APIManagementException{
-=======
         @ApiResponse(code = 400, message = "Bad Request. Invalid request or validation error.", response = ErrorDTO.class),
         @ApiResponse(code = 403, message = "Forbidden. The request must be conditional but no condition has been specified.", response = ErrorDTO.class),
         @ApiResponse(code = 404, message = "Not Found. The specified resource does not exist.", response = ErrorDTO.class),
         @ApiResponse(code = 412, message = "Precondition Failed. The request has not been performed because one of the preconditions is not met.", response = ErrorDTO.class) })
     public Response apisApiIdSwaggerPut(@ApiParam(value = "**API ID** consisting of the **UUID** of the API. ",required=true) @PathParam("apiId") String apiId, @Multipart(value = "apiDefinition", required = false)  String apiDefinition, @Multipart(value = "url", required = false)  String url,  @Multipart(value = "file", required = false) InputStream fileInputStream, @Multipart(value = "file" , required = false) Attachment fileDetail, @ApiParam(value = "Validator for conditional requests; based on ETag. " )@HeaderParam("If-Match") String ifMatch) throws APIManagementException{
->>>>>>> 20760610
         return delegate.apisApiIdSwaggerPut(apiId, apiDefinition, url, fileInputStream, fileDetail, ifMatch, securityContext);
     }
 
@@ -929,19 +867,11 @@
     @ApiResponses(value = { 
         @ApiResponse(code = 200, message = "OK. Lifecycle changed successfully. ", response = WorkflowResponseDTO.class),
         @ApiResponse(code = 202, message = "Accepted. The request has been accepted. ", response = WorkflowResponseDTO.class),
-<<<<<<< HEAD
-        @ApiResponse(code = 400, message = "Bad Request. Invalid request or validation error ", response = ErrorDTO.class),
-        @ApiResponse(code = 404, message = "Not Found. Requested API does not exist. ", response = ErrorDTO.class),
-        @ApiResponse(code = 409, message = "Conflict. Pending workflow task exists. ", response = ErrorDTO.class),
-        @ApiResponse(code = 412, message = "Precondition Failed. The request has not been performed because one of the preconditions is not met. ", response = ErrorDTO.class) })
-    public Response apisChangeLifecyclePost( @NotNull @ApiParam(value = "The action to demote or promote the state of the API.  Supported actions are [ **Publish, Deploy as a Prototype, Demote to Created, Demote to Prototyped, Block, Deprecate, Re-Publish, Retire **] ",required=true)  @QueryParam("action") String action,  @NotNull @ApiParam(value = "**API ID** consisting of the **UUID** of the API. The combination of the provider of the API, name of the API and the version is also accepted as a valid API I. Should be formatted as **provider-name-version**. ",required=true)  @QueryParam("apiId") String apiId,  @ApiParam(value = " Supported checklist items are as follows. 1. **Deprecate Old Versions**: Setting this to true will deprecate older versions of a particular API when it is promoted to Published state from Created state. 2. **Require Re-Subscription**: If you set this to true, users need to re subscribe to the API although they may have subscribed to an older version.  You can specify additional checklist items by using an **\"attribute:\"** modifier.  Eg: \"Deprecate Old Versions:true\" will deprecate older versions of a particular API when it is promoted to Published state from Created state. Multiple checklist items can be given in \"attribute1:true, attribute2:false\" format.  **Sample CURL :**  curl -k -H \"Authorization: Bearer ae4eae22-3f65-387b-a171-d37eaa366fa8\" -X POST \"https://localhost:9443/api/am/publisher/v1/apis/change-lifecycle?apiId=890a4f4d-09eb-4877-a323-57f6ce2ed79b&action=Publish&lifecycleChecklist=Deprecate Old Versions:true,Require Re-Subscription:true\" ")  @QueryParam("lifecycleChecklist") String lifecycleChecklist, @ApiParam(value = "Validator for conditional requests; based on ETag. " )@HeaderParam("If-Match") String ifMatch) throws APIManagementException{
-=======
         @ApiResponse(code = 400, message = "Bad Request. Invalid request or validation error.", response = ErrorDTO.class),
         @ApiResponse(code = 404, message = "Not Found. The specified resource does not exist.", response = ErrorDTO.class),
         @ApiResponse(code = 409, message = "Conflict. Specified resource already exists.", response = ErrorDTO.class),
         @ApiResponse(code = 412, message = "Precondition Failed. The request has not been performed because one of the preconditions is not met.", response = ErrorDTO.class) })
     public Response apisChangeLifecyclePost( @NotNull @ApiParam(value = "The action to demote or promote the state of the API.  Supported actions are [ **Publish**, **Deploy as a Prototype**, **Demote to Created**, **Block**, **Deprecate**, **Re-Publish**, **Retire** ] ",required=true, allowableValues="Publish, Deploy as a Prototype, Demote to Created, Block, Deprecate, Re-Publish, Retire")  @QueryParam("action") String action,  @NotNull @ApiParam(value = "**API ID** consisting of the **UUID** of the API. The combination of the provider of the API, name of the API and the version is also accepted as a valid API I. Should be formatted as **provider-name-version**. ",required=true)  @QueryParam("apiId") String apiId,  @ApiParam(value = " Supported checklist items are as follows. 1. **Deprecate old versions after publishing the API**: Setting this to true will deprecate older versions of a particular API when it is promoted to Published state from Created state. 2. **Requires re-subscription when publishing the API**: If you set this to true, users need to re subscribe to the API although they may have subscribed to an older version. You can specify additional checklist items by using an **\"attribute:\"** modifier. Eg: \"Deprecate old versions after publishing the API:true\" will deprecate older versions of a particular API when it is promoted to Published state from Created state. Multiple checklist items can be given in \"attribute1:true, attribute2:false\" format. **Sample CURL :**  curl -k -H \"Authorization: Bearer ae4eae22-3f65-387b-a171-d37eaa366fa8\" -X POST \"https://localhost:9443/api/am/publisher/v1/apis/change-lifecycle?apiId=890a4f4d-09eb-4877-a323-57f6ce2ed79b&action=Publish&lifecycleChecklist=Deprecate%20old%20versions%20after%20publishing%20the%20API%3Atrue,Requires%20re-subscription%20when%20publishing%20the%20API%3Afalse\" ")  @QueryParam("lifecycleChecklist") String lifecycleChecklist, @ApiParam(value = "Validator for conditional requests; based on ETag. " )@HeaderParam("If-Match") String ifMatch) throws APIManagementException{
->>>>>>> 20760610
         return delegate.apisChangeLifecyclePost(action, apiId, lifecycleChecklist, ifMatch, securityContext);
     }
 
@@ -956,15 +886,9 @@
     }, tags={ "APIs",  })
     @ApiResponses(value = { 
         @ApiResponse(code = 201, message = "Created. Successful response with the newly created API as entity in the body. Location header contains URL of newly created API. ", response = APIDTO.class),
-<<<<<<< HEAD
-        @ApiResponse(code = 400, message = "Bad Request. Invalid request or validation error ", response = ErrorDTO.class),
-        @ApiResponse(code = 404, message = "Not Found. API to copy does not exist. ", response = ErrorDTO.class) })
-    public Response apisCopyApiPost( @NotNull @Size(max=30) @ApiParam(value = "Version of the new API.",required=true)  @QueryParam("newVersion") String newVersion,  @NotNull @ApiParam(value = "**API ID** consisting of the **UUID** of the API. The combination of the provider of the API, name of the API and the version is also accepted as a valid API I. Should be formatted as **provider-name-version**. ",required=true)  @QueryParam("apiId") String apiId,  @ApiParam(value = "Specifies whether new API should be added as default version.", defaultValue="false") @DefaultValue("false") @QueryParam("defaultVersion") Boolean defaultVersion) throws APIManagementException{
-=======
         @ApiResponse(code = 400, message = "Bad Request. Invalid request or validation error.", response = ErrorDTO.class),
         @ApiResponse(code = 404, message = "Not Found. The specified resource does not exist.", response = ErrorDTO.class) })
     public Response apisCopyApiPost( @NotNull @ApiParam(value = "Version of the new API.",required=true)  @QueryParam("newVersion") String newVersion,  @NotNull @ApiParam(value = "**API ID** consisting of the **UUID** of the API. The combination of the provider of the API, name of the API and the version is also accepted as a valid API I. Should be formatted as **provider-name-version**. ",required=true)  @QueryParam("apiId") String apiId,  @ApiParam(value = "Specifies whether new API should be added as default version.", defaultValue="false") @DefaultValue("false") @QueryParam("defaultVersion") Boolean defaultVersion) throws APIManagementException{
->>>>>>> 20760610
         return delegate.apisCopyApiPost(newVersion, apiId, defaultVersion, securityContext);
     }
 
@@ -1015,17 +939,9 @@
     }, tags={ "APIs",  })
     @ApiResponses(value = { 
         @ApiResponse(code = 201, message = "Created. Successful response with the newly created object as entity in the body. Location header contains URL of newly created entity. ", response = APIDTO.class),
-<<<<<<< HEAD
-        @ApiResponse(code = 400, message = "Bad Request. Invalid request or validation error. ", response = ErrorDTO.class),
-        @ApiResponse(code = 415, message = "Unsupported Media Type. The entity of the request was in a not supported format. ", response = ErrorDTO.class) })
-    public Response apisImportGraphqlSchemaPost(@Multipart(value = "type", required = false)  
-  String type,  @Multipart(value = "file", required = false) InputStream fileInputStream, @Multipart(value = "file" , required = false) Attachment fileDetail, @Multipart(value = "additionalProperties", required = false)  
-  String additionalProperties, @ApiParam(value = "Validator for conditional requests; based on ETag. " )@HeaderParam("If-Match") String ifMatch) throws APIManagementException{
-=======
         @ApiResponse(code = 400, message = "Bad Request. Invalid request or validation error.", response = ErrorDTO.class),
         @ApiResponse(code = 415, message = "Unsupported Media Type. The entity of the request was not in a supported format.", response = ErrorDTO.class) })
     public Response apisImportGraphqlSchemaPost(@Multipart(value = "type", required = false)  String type,  @Multipart(value = "file", required = false) InputStream fileInputStream, @Multipart(value = "file" , required = false) Attachment fileDetail, @Multipart(value = "additionalProperties", required = false)  String additionalProperties, @ApiParam(value = "Validator for conditional requests; based on ETag. " )@HeaderParam("If-Match") String ifMatch) throws APIManagementException{
->>>>>>> 20760610
         return delegate.apisImportGraphqlSchemaPost(type, fileInputStream, fileDetail, additionalProperties, ifMatch, securityContext);
     }
 
@@ -1040,15 +956,9 @@
     }, tags={ "APIs",  })
     @ApiResponses(value = { 
         @ApiResponse(code = 201, message = "Created. Successful response with the newly created object as entity in the body. Location header contains URL of newly created entity. ", response = APIDTO.class),
-<<<<<<< HEAD
-        @ApiResponse(code = 400, message = "Bad Request. Invalid request or validation error. ", response = ErrorDTO.class),
-        @ApiResponse(code = 415, message = "Unsupported Media Type. The entity of the request was in a not supported format. ", response = ErrorDTO.class) })
-    public Response apisPost(@ApiParam(value = "API object that needs to be added " ,required=true) APIDTO body,  @ApiParam(value = "Open api version", allowableValues="v2, v3", defaultValue="v3") @DefaultValue("v3") @QueryParam("openAPIVersion") String openAPIVersion) throws APIManagementException{
-=======
         @ApiResponse(code = 400, message = "Bad Request. Invalid request or validation error.", response = ErrorDTO.class),
         @ApiResponse(code = 415, message = "Unsupported Media Type. The entity of the request was not in a supported format.", response = ErrorDTO.class) })
     public Response apisPost(@ApiParam(value = "API object that needs to be added " ,required=true) APIDTO body,  @ApiParam(value = "Open api version", allowableValues="V2, V3")  @QueryParam("openAPIVersion") String openAPIVersion) throws APIManagementException{
->>>>>>> 20760610
         return delegate.apisPost(body, openAPIVersion, securityContext);
     }
 
@@ -1186,17 +1096,9 @@
     }, tags={ "APIs",  })
     @ApiResponses(value = { 
         @ApiResponse(code = 201, message = "Created. Successful response with the newly created object as entity in the body. Location header contains URL of newly created entity. ", response = APIDTO.class),
-<<<<<<< HEAD
-        @ApiResponse(code = 400, message = "Bad Request. Invalid request or validation error. ", response = ErrorDTO.class),
-        @ApiResponse(code = 415, message = "Unsupported Media Type. The entity of the request was in a not supported format. ", response = ErrorDTO.class) })
-    public Response importOpenAPIDefinition( @Multipart(value = "file", required = false) InputStream fileInputStream, @Multipart(value = "file" , required = false) Attachment fileDetail, @Multipart(value = "url", required = false)  
-  String url, @Multipart(value = "additionalProperties", required = false)  
-  String additionalProperties) throws APIManagementException{
-=======
         @ApiResponse(code = 400, message = "Bad Request. Invalid request or validation error.", response = ErrorDTO.class),
         @ApiResponse(code = 415, message = "Unsupported Media Type. The entity of the request was not in a supported format.", response = ErrorDTO.class) })
     public Response importOpenAPIDefinition( @Multipart(value = "file", required = false) InputStream fileInputStream, @Multipart(value = "file" , required = false) Attachment fileDetail, @Multipart(value = "url", required = false)  String url, @Multipart(value = "additionalProperties", required = false)  String additionalProperties) throws APIManagementException{
->>>>>>> 20760610
         return delegate.importOpenAPIDefinition(fileInputStream, fileDetail, url, additionalProperties, securityContext);
     }
 
@@ -1211,18 +1113,9 @@
     }, tags={ "APIs",  })
     @ApiResponses(value = { 
         @ApiResponse(code = 201, message = "Created. Successful response with the newly created object as entity in the body. Location header contains URL of newly created entity. ", response = APIDTO.class),
-<<<<<<< HEAD
-        @ApiResponse(code = 400, message = "Bad Request. Invalid request or validation error. ", response = ErrorDTO.class),
-        @ApiResponse(code = 415, message = "Unsupported Media Type. The entity of the request was in a not supported format. ", response = ErrorDTO.class) })
-    public Response importWSDLDefinition( @Multipart(value = "file", required = false) InputStream fileInputStream, @Multipart(value = "file" , required = false) Attachment fileDetail, @Multipart(value = "url", required = false)  
-  String url, @Multipart(value = "additionalProperties", required = false)  
-  String additionalProperties, @Multipart(value = "implementationType", required = false)  
-  String implementationType) throws APIManagementException{
-=======
         @ApiResponse(code = 400, message = "Bad Request. Invalid request or validation error.", response = ErrorDTO.class),
         @ApiResponse(code = 415, message = "Unsupported Media Type. The entity of the request was not in a supported format.", response = ErrorDTO.class) })
     public Response importWSDLDefinition( @Multipart(value = "file", required = false) InputStream fileInputStream, @Multipart(value = "file" , required = false) Attachment fileDetail, @Multipart(value = "url", required = false)  String url, @Multipart(value = "additionalProperties", required = false)  String additionalProperties, @Multipart(value = "implementationType", required = false)  String implementationType) throws APIManagementException{
->>>>>>> 20760610
         return delegate.importWSDLDefinition(fileInputStream, fileDetail, url, additionalProperties, implementationType, securityContext);
     }
 
@@ -1273,20 +1166,11 @@
     }, tags={ "APIs",  })
     @ApiResponses(value = { 
         @ApiResponse(code = 200, message = "OK. Successful response with updated WSDL definition ", response = Void.class),
-<<<<<<< HEAD
-        @ApiResponse(code = 400, message = "Bad Request. Invalid request or validation error ", response = ErrorDTO.class),
-        @ApiResponse(code = 403, message = "Forbidden. The request must be conditional but no condition has been specified. ", response = ErrorDTO.class),
-        @ApiResponse(code = 404, message = "Not Found. The resource to be updated does not exist. ", response = ErrorDTO.class),
-        @ApiResponse(code = 412, message = "Precondition Failed. The request has not been performed because one of the preconditions is not met. ", response = ErrorDTO.class) })
-    public Response updateWSDLOfAPI(@ApiParam(value = "**API ID** consisting of the **UUID** of the API. ",required=true) @PathParam("apiId") String apiId,  @Multipart(value = "file", required = false) InputStream fileInputStream, @Multipart(value = "file" , required = false) Attachment fileDetail, @Multipart(value = "url", required = false)  
-  String url, @ApiParam(value = "Validator for conditional requests; based on ETag. " )@HeaderParam("If-Match") String ifMatch) throws APIManagementException{
-=======
         @ApiResponse(code = 400, message = "Bad Request. Invalid request or validation error.", response = ErrorDTO.class),
         @ApiResponse(code = 403, message = "Forbidden. The request must be conditional but no condition has been specified.", response = ErrorDTO.class),
         @ApiResponse(code = 404, message = "Not Found. The specified resource does not exist.", response = ErrorDTO.class),
         @ApiResponse(code = 412, message = "Precondition Failed. The request has not been performed because one of the preconditions is not met.", response = ErrorDTO.class) })
     public Response updateWSDLOfAPI(@ApiParam(value = "**API ID** consisting of the **UUID** of the API. ",required=true) @PathParam("apiId") String apiId,  @Multipart(value = "file", required = false) InputStream fileInputStream, @Multipart(value = "file" , required = false) Attachment fileDetail, @Multipart(value = "url", required = false)  String url, @ApiParam(value = "Validator for conditional requests; based on ETag. " )@HeaderParam("If-Match") String ifMatch) throws APIManagementException{
->>>>>>> 20760610
         return delegate.updateWSDLOfAPI(apiId, fileInputStream, fileDetail, url, ifMatch, securityContext);
     }
 
@@ -1353,16 +1237,9 @@
     }, tags={ "Validation",  })
     @ApiResponses(value = { 
         @ApiResponse(code = 200, message = "OK. API definition validation information is returned ", response = OpenAPIDefinitionValidationResponseDTO.class),
-<<<<<<< HEAD
-        @ApiResponse(code = 400, message = "Bad Request. Invalid request or validation error. ", response = ErrorDTO.class),
-        @ApiResponse(code = 404, message = "Not Found. Workflow for the given reference in not found. ", response = ErrorDTO.class) })
-    public Response validateOpenAPIDefinition(@Multipart(value = "url", required = false)  
-  String url,  @Multipart(value = "file", required = false) InputStream fileInputStream, @Multipart(value = "file" , required = false) Attachment fileDetail,  @ApiParam(value = "Specify whether to return the full content of the OpenAPI definition in the response. This is only applicable when using url based validation ", defaultValue="false") @DefaultValue("false") @QueryParam("returnContent") Boolean returnContent) throws APIManagementException{
-=======
         @ApiResponse(code = 400, message = "Bad Request. Invalid request or validation error.", response = ErrorDTO.class),
         @ApiResponse(code = 404, message = "Not Found. The specified resource does not exist.", response = ErrorDTO.class) })
     public Response validateOpenAPIDefinition(@Multipart(value = "url", required = false)  String url,  @Multipart(value = "file", required = false) InputStream fileInputStream, @Multipart(value = "file" , required = false) Attachment fileDetail,  @ApiParam(value = "Specify whether to return the full content of the OpenAPI definition in the response. This is only applicable when using url based validation ", defaultValue="false") @DefaultValue("false") @QueryParam("returnContent") Boolean returnContent) throws APIManagementException{
->>>>>>> 20760610
         return delegate.validateOpenAPIDefinition(url, fileInputStream, fileDetail, returnContent, securityContext);
     }
 
@@ -1377,16 +1254,9 @@
     }, tags={ "Validation" })
     @ApiResponses(value = { 
         @ApiResponse(code = 200, message = "OK. API definition validation information is returned ", response = WSDLValidationResponseDTO.class),
-<<<<<<< HEAD
-        @ApiResponse(code = 400, message = "Bad Request. Invalid request or validation error. ", response = ErrorDTO.class),
-        @ApiResponse(code = 404, message = "Not Found. Workflow for the given reference in not found. ", response = ErrorDTO.class) })
-    public Response validateWSDLDefinition(@Multipart(value = "url", required = false)  
-  String url,  @Multipart(value = "file", required = false) InputStream fileInputStream, @Multipart(value = "file" , required = false) Attachment fileDetail) throws APIManagementException{
-=======
         @ApiResponse(code = 400, message = "Bad Request. Invalid request or validation error.", response = ErrorDTO.class),
         @ApiResponse(code = 404, message = "Not Found. The specified resource does not exist.", response = ErrorDTO.class) })
     public Response validateWSDLDefinition(@Multipart(value = "url", required = false)  String url,  @Multipart(value = "file", required = false) InputStream fileInputStream, @Multipart(value = "file" , required = false) Attachment fileDetail) throws APIManagementException{
->>>>>>> 20760610
         return delegate.validateWSDLDefinition(url, fileInputStream, fileDetail, securityContext);
     }
 }