--- conflicted
+++ resolved
@@ -386,30 +386,19 @@
     @Path("/{apiId}/client-certificates/{alias}")
     
     @Produces({ "application/json" })
-<<<<<<< HEAD
-    @ApiOperation(value = "Get the Complexity Related Details of an API", notes = "This operation can be used to retrieve complexity related details belonging to an API by providing the API id. ", response = GraphQLQueryComplexityInfoDTO.class, authorizations = {
-=======
     @ApiOperation(value = "Get the Certificate Information", notes = "This operation can be used to get the information about a certificate. ", response = CertificateInfoDTO.class, authorizations = {
->>>>>>> 1bd44980
         @Authorization(value = "OAuth2Security", scopes = {
             @AuthorizationScope(scope = "apim:api_view", description = "View API"),
             @AuthorizationScope(scope = "apim:client_certificates_view", description = "View client certificates")
         })
     }, tags={ "Client Certificates",  })
     @ApiResponses(value = { 
-<<<<<<< HEAD
-        @ApiResponse(code = 200, message = "OK. Requested complexity details returned. ", response = GraphQLQueryComplexityInfoDTO.class),
-        @ApiResponse(code = 404, message = "Not Found. The specified resource does not exist.", response = ErrorDTO.class) })
-    public Response apisApiIdGraphqlPoliciesComplexityGet(@ApiParam(value = "**API ID** consisting of the **UUID** of the API. ",required=true) @PathParam("apiId") String apiId) throws APIManagementException{
-        return delegate.apisApiIdGraphqlPoliciesComplexityGet(apiId, securityContext);
-=======
         @ApiResponse(code = 200, message = "OK. ", response = CertificateInfoDTO.class),
         @ApiResponse(code = 400, message = "Bad Request. Invalid request or validation error.", response = ErrorDTO.class),
         @ApiResponse(code = 404, message = "Not Found. The specified resource does not exist.", response = ErrorDTO.class),
         @ApiResponse(code = 500, message = "Internal Server Error.", response = ErrorDTO.class) })
     public Response getAPIClientCertificateByAlias(@ApiParam(value = "",required=true) @PathParam("alias") String alias, @ApiParam(value = "**API ID** consisting of the **UUID** of the API. ",required=true) @PathParam("apiId") String apiId) throws APIManagementException{
         return delegate.getAPIClientCertificateByAlias(alias, apiId, securityContext);
->>>>>>> 1bd44980
     }
 
     @GET
@@ -753,101 +742,8 @@
         @ApiResponse(code = 200, message = "OK. List of qualifying APIs is returned. ", response = MediationListDTO.class),
         @ApiResponse(code = 304, message = "Not Modified. Empty body because the client has already the latest version of the requested resource (Will be supported in future). ", response = Void.class),
         @ApiResponse(code = 406, message = "Not Acceptable. The requested media type is not supported.", response = ErrorDTO.class) })
-<<<<<<< HEAD
-    public Response apisGet( @ApiParam(value = "Maximum size of resource array to return. ", defaultValue="25") @DefaultValue("25") @QueryParam("limit") Integer limit,  @ApiParam(value = "Starting point within the complete list of items qualified. ", defaultValue="0") @DefaultValue("0") @QueryParam("offset") Integer offset,  @ApiParam(value = "For cross-tenant invocations, this is used to specify the tenant domain, where the resource need to be   retirieved from. " )@HeaderParam("X-WSO2-Tenant") String xWSO2Tenant,  @ApiParam(value = "**Search condition**.  You can search in attributes by using an **\"<attribute>:\"** modifier.  Eg. \"provider:wso2\" will match an API if the provider of the API contains \"wso2\". \"provider:\"wso2\"\" will match an API if the provider of the API is exactly \"wso2\". \"status:PUBLISHED\" will match an API if the API is in PUBLISHED state. \"label:external\" will match an API if it contains a Microgateway label called \"external\".  Also you can use combined modifiers Eg. name:pizzashack version:v1 will match an API if the name of the API is pizzashack and version is v1.  Supported attribute modifiers are [**version, context, name, status, description, subcontext, doc, provider, label**]  If no advanced attribute modifier has been specified,  the API names containing the search term will be returned as a result.  Please note that you need to use encoded URL (URL encoding) if you are using a client which does not support URL encoding (such as curl) ")  @QueryParam("query") String query,  @ApiParam(value = "Validator for conditional requests; based on the ETag of the formerly retrieved variant of the resource. " )@HeaderParam("If-None-Match") String ifNoneMatch,  @ApiParam(value = "Defines whether the returned response should contain full details of API ")  @QueryParam("expand") Boolean expand,  @ApiParam(value = "Media types acceptable for the response. Default is application/json. " , defaultValue="application/json")@HeaderParam("Accept") String accept) throws APIManagementException{
-        return delegate.apisGet(limit, offset, xWSO2Tenant, query, ifNoneMatch, expand, accept, securityContext);
-    }
-
-    @POST
-    @Path("/import-graphql-schema")
-    @Consumes({ "multipart/form-data" })
-    @Produces({ "application/json" })
-    @ApiOperation(value = "Import API Definition", notes = "This operation can be used to create api from api definition.APIMgtDAOTest  API definition is GraphQL Schema ", response = APIDTO.class, authorizations = {
-        @Authorization(value = "OAuth2Security", scopes = {
-            @AuthorizationScope(scope = "apim:api_create", description = "Create API")
-        })
-    }, tags={ "APIs",  })
-    @ApiResponses(value = { 
-        @ApiResponse(code = 201, message = "Created. Successful response with the newly created object as entity in the body. Location header contains URL of newly created entity. ", response = APIDTO.class),
-        @ApiResponse(code = 400, message = "Bad Request. Invalid request or validation error.", response = ErrorDTO.class),
-        @ApiResponse(code = 415, message = "Unsupported Media Type. The entity of the request was not in a supported format.", response = ErrorDTO.class) })
-    public Response apisImportGraphqlSchemaPost( @ApiParam(value = "Validator for conditional requests; based on ETag. " )@HeaderParam("If-Match") String ifMatch, @Multipart(value = "type", required = false)  String type,  @Multipart(value = "file", required = false) InputStream fileInputStream, @Multipart(value = "file" , required = false) Attachment fileDetail, @Multipart(value = "additionalProperties", required = false)  String additionalProperties) throws APIManagementException{
-        return delegate.apisImportGraphqlSchemaPost(ifMatch, type, fileInputStream, fileDetail, additionalProperties, securityContext);
-    }
-
-    @POST
-    @Path("/import")
-    @Consumes({ "multipart/form-data" })
-    @Produces({ "application/json" })
-    @ApiOperation(value = "Import an API", notes = "This operation can be used to import an API. ", response = Void.class, authorizations = {
-        @Authorization(value = "OAuth2Security", scopes = {
-            @AuthorizationScope(scope = "apim:api_import_export", description = "Import and export APIs related operations")
-        })
-    }, tags={ "Import Export",  })
-    @ApiResponses(value = { 
-        @ApiResponse(code = 200, message = "Created. API Imported Successfully. ", response = Void.class),
-        @ApiResponse(code = 403, message = "Forbidden. The request must be conditional but no condition has been specified.", response = ErrorDTO.class),
-        @ApiResponse(code = 404, message = "Not Found. The specified resource does not exist.", response = ErrorDTO.class),
-        @ApiResponse(code = 409, message = "Conflict. Specified resource already exists.", response = ErrorDTO.class),
-        @ApiResponse(code = 500, message = "Internal Server Error.", response = ErrorDTO.class) })
-    public Response apisImportPost( @Multipart(value = "file") InputStream fileInputStream, @Multipart(value = "file" ) Attachment fileDetail,  @ApiParam(value = "Preserve Original Provider of the API. This is the user choice to keep or replace the API provider ")  @QueryParam("preserveProvider") Boolean preserveProvider,  @ApiParam(value = "Whether to update the API or not. This is used when updating already existing APIs ")  @QueryParam("overwrite") Boolean overwrite) throws APIManagementException{
-        return delegate.apisImportPost(fileInputStream, fileDetail, preserveProvider, overwrite, securityContext);
-    }
-
-    @POST
-    
-    @Consumes({ "application/json" })
-    @Produces({ "application/json" })
-    @ApiOperation(value = "Create a New API", notes = "This operation can be used to create a new API specifying the details of the API in the payload. The new API will be in `CREATED` state.  There is a special capability for a user who has `APIM Admin` permission such that he can create APIs on behalf of other users. For that he can to specify `\"provider\" : \"some_other_user\"` in the payload so that the API's creator will be shown as `some_other_user` in the UI. ", response = APIDTO.class, authorizations = {
-        @Authorization(value = "OAuth2Security", scopes = {
-            @AuthorizationScope(scope = "apim:api_create", description = "Create API")
-        })
-    }, tags={ "APIs",  })
-    @ApiResponses(value = { 
-        @ApiResponse(code = 201, message = "Created. Successful response with the newly created object as entity in the body. Location header contains URL of newly created entity. ", response = APIDTO.class),
-        @ApiResponse(code = 400, message = "Bad Request. Invalid request or validation error.", response = ErrorDTO.class),
-        @ApiResponse(code = 415, message = "Unsupported Media Type. The entity of the request was not in a supported format.", response = ErrorDTO.class) })
-    public Response apisPost(@ApiParam(value = "API object that needs to be added" ,required=true) APIDTO APIDTO,  @ApiParam(value = "Open api version", allowableValues="v2, v3", defaultValue="v3") @DefaultValue("v3") @QueryParam("openAPIVersion") String openAPIVersion) throws APIManagementException{
-        return delegate.apisPost(APIDTO, openAPIVersion, securityContext);
-    }
-
-    @POST
-    @Path("/validate-graphql-schema")
-    @Consumes({ "multipart/form-data" })
-    @Produces({ "application/json" })
-    @ApiOperation(value = "Validate GraphQL API Definition and Retrieve a Summary", notes = "This operation can be used to validate a graphQL definition and retrieve a summary. ", response = GraphQLValidationResponseDTO.class, authorizations = {
-        @Authorization(value = "OAuth2Security", scopes = {
-            @AuthorizationScope(scope = "apim:api_create", description = "Create API")
-        })
-    }, tags={ "Validation",  })
-    @ApiResponses(value = { 
-        @ApiResponse(code = 200, message = "OK. API definition validation information is returned ", response = GraphQLValidationResponseDTO.class),
-        @ApiResponse(code = 400, message = "Bad Request. Invalid request or validation error.", response = ErrorDTO.class),
-        @ApiResponse(code = 404, message = "Not Found. The specified resource does not exist.", response = ErrorDTO.class) })
-    public Response apisValidateGraphqlSchemaPost( @Multipart(value = "file") InputStream fileInputStream, @Multipart(value = "file" ) Attachment fileDetail) throws APIManagementException{
-        return delegate.apisValidateGraphqlSchemaPost(fileInputStream, fileDetail, securityContext);
-    }
-
-    @GET
-    @Path("/{apiId}/deployments")
-    
-    @Produces({ "application/json" })
-    @ApiOperation(value = "Retrieve Deployment Status Details", notes = "This operation can be used to retrieve the status of deployments in cloud clusters.  With that you can get the status of the deployed APIs in cloud environments. ", response = DeploymentStatusListDTO.class, authorizations = {
-        @Authorization(value = "OAuth2Security", scopes = {
-            @AuthorizationScope(scope = "apim:api_view", description = "View API")
-        })
-    }, tags={ "DeploymentStatus",  })
-    @ApiResponses(value = { 
-        @ApiResponse(code = 200, message = "OK. Successful response with the list of deployment environments information in the body. ", response = DeploymentStatusListDTO.class),
-        @ApiResponse(code = 400, message = "Bad Request. Invalid request or validation error.", response = ErrorDTO.class),
-        @ApiResponse(code = 404, message = "Not Found. The specified resource does not exist.", response = ErrorDTO.class),
-        @ApiResponse(code = 500, message = "Internal Server Error.", response = ErrorDTO.class) })
-    public Response deploymentsGetStatus(@ApiParam(value = "**API ID** consisting of the **UUID** of the API. ",required=true) @PathParam("apiId") String apiId) throws APIManagementException{
-        return delegate.deploymentsGetStatus(apiId, securityContext);
-=======
     public Response getAllAPIMediationPolicies(@ApiParam(value = "**API ID** consisting of the **UUID** of the API. ",required=true) @PathParam("apiId") String apiId,  @ApiParam(value = "Maximum size of resource array to return. ", defaultValue="25") @DefaultValue("25") @QueryParam("limit") Integer limit,  @ApiParam(value = "Starting point within the complete list of items qualified. ", defaultValue="0") @DefaultValue("0") @QueryParam("offset") Integer offset,  @ApiParam(value = "-Not supported yet-")  @QueryParam("query") String query,  @ApiParam(value = "Validator for conditional requests; based on the ETag of the formerly retrieved variant of the resource. " )@HeaderParam("If-None-Match") String ifNoneMatch) throws APIManagementException{
         return delegate.getAllAPIMediationPolicies(apiId, limit, offset, query, ifNoneMatch, securityContext);
->>>>>>> 1bd44980
     }
 
     @GET
@@ -939,14 +835,14 @@
     @Path("/{apiId}/graphql-policies/complexity")
     
     @Produces({ "application/json" })
-    @ApiOperation(value = "Get the Complexity Related Details of an API", notes = "This operation can be used to retrieve complexity related details belonging to an API by providing the API id. ", response = Void.class, authorizations = {
+    @ApiOperation(value = "Get the Complexity Related Details of an API", notes = "This operation can be used to retrieve complexity related details belonging to an API by providing the API id. ", response = GraphQLQueryComplexityInfoDTO.class, authorizations = {
         @Authorization(value = "OAuth2Security", scopes = {
             @AuthorizationScope(scope = "apim:api_create", description = "Create API"),
             @AuthorizationScope(scope = "apim:api_publish", description = "Publish API")
         })
     }, tags={ "GraphQL Policies",  })
     @ApiResponses(value = { 
-        @ApiResponse(code = 200, message = "OK. Requested complexity details returned. ", response = Void.class),
+        @ApiResponse(code = 200, message = "OK. Requested complexity details returned. ", response = GraphQLQueryComplexityInfoDTO.class),
         @ApiResponse(code = 404, message = "Not Found. The specified resource does not exist.", response = ErrorDTO.class) })
     public Response getGraphQLPolicyComplexityOfAPI(@ApiParam(value = "**API ID** consisting of the **UUID** of the API. ",required=true) @PathParam("apiId") String apiId) throws APIManagementException{
         return delegate.getGraphQLPolicyComplexityOfAPI(apiId, securityContext);
@@ -1007,7 +903,7 @@
     @POST
     @Path("/import")
     @Consumes({ "multipart/form-data" })
-    
+    @Produces({ "application/json" })
     @ApiOperation(value = "Import an API", notes = "This operation can be used to import an API. ", response = Void.class, authorizations = {
         @Authorization(value = "OAuth2Security", scopes = {
             @AuthorizationScope(scope = "apim:api_import_export", description = "Import and export APIs related operations")
@@ -1015,10 +911,10 @@
     }, tags={ "Import Export",  })
     @ApiResponses(value = { 
         @ApiResponse(code = 200, message = "Created. API Imported Successfully. ", response = Void.class),
-        @ApiResponse(code = 403, message = "", response = Void.class),
-        @ApiResponse(code = 404, message = "", response = Void.class),
-        @ApiResponse(code = 409, message = "", response = Void.class),
-        @ApiResponse(code = 500, message = "", response = Void.class) })
+        @ApiResponse(code = 403, message = "Forbidden. The request must be conditional but no condition has been specified.", response = ErrorDTO.class),
+        @ApiResponse(code = 404, message = "Not Found. The specified resource does not exist.", response = ErrorDTO.class),
+        @ApiResponse(code = 409, message = "Conflict. Specified resource already exists.", response = ErrorDTO.class),
+        @ApiResponse(code = 500, message = "Internal Server Error.", response = ErrorDTO.class) })
     public Response importAPI( @Multipart(value = "file") InputStream fileInputStream, @Multipart(value = "file" ) Attachment fileDetail,  @ApiParam(value = "Preserve Original Provider of the API. This is the user choice to keep or replace the API provider ")  @QueryParam("preserveProvider") Boolean preserveProvider,  @ApiParam(value = "Whether to update the API or not. This is used when updating already existing APIs ")  @QueryParam("overwrite") Boolean overwrite) throws APIManagementException{
         return delegate.importAPI(fileInputStream, fileDetail, preserveProvider, overwrite, securityContext);
     }
