--- conflicted
+++ resolved
@@ -150,11 +150,7 @@
 
   @Override
   public int hashCode() {
-<<<<<<< HEAD
-    return Objects.hash(environment, scopes, monetizationAttributes, securityAuditProperties, externalStoresEnabled);
-=======
-    return Objects.hash(storeUrl, environment, scopes, monetizationAttributes, externalStoresEnabled);
->>>>>>> 3ff283d7
+    return Objects.hash(storeUrl, environment, scopes, monetizationAttributes, securityAuditProperties, externalStoresEnabled);
   }
 
   @Override
