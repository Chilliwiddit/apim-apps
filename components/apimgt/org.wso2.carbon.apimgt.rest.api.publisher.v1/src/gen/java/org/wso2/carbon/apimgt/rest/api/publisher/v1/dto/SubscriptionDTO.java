--- conflicted
+++ resolved
@@ -21,7 +21,6 @@
     private ApplicationInfoDTO applicationInfo = null;
     private String throttlingPolicy = null;
 
-<<<<<<< HEAD
     @XmlType(name="SubscriptionStatusEnum")
     @XmlEnum(String.class)
     public enum SubscriptionStatusEnum {
@@ -29,26 +28,13 @@
         PROD_ONLY_BLOCKED("PROD_ONLY_BLOCKED"),
         UNBLOCKED("UNBLOCKED"),
         ON_HOLD("ON_HOLD"),
-        REJECTED("REJECTED");
+        REJECTED("REJECTED"),
+        TIER_UPDATE_PENDING("TIER_UPDATE_PENDING");
         private String value;
 
         SubscriptionStatusEnum (String v) {
             value = v;
         }
-=======
-@XmlType(name="SubscriptionStatusEnum")
-@XmlEnum(String.class)
-public enum SubscriptionStatusEnum {
-
-    @XmlEnumValue("BLOCKED") BLOCKED(String.valueOf("BLOCKED")), @XmlEnumValue("PROD_ONLY_BLOCKED") PROD_ONLY_BLOCKED(String.valueOf("PROD_ONLY_BLOCKED")), @XmlEnumValue("UNBLOCKED") UNBLOCKED(String.valueOf("UNBLOCKED")), @XmlEnumValue("ON_HOLD") ON_HOLD(String.valueOf("ON_HOLD")), @XmlEnumValue("REJECTED") REJECTED(String.valueOf("REJECTED")), @XmlEnumValue("TIER_UPDATE_PENDING") TIER_UPDATE_PENDING(String.valueOf("TIER_UPDATE_PENDING"));
-
-
-    private String value;
-
-    SubscriptionStatusEnum (String v) {
-        value = v;
-    }
->>>>>>> 2948df37
 
         public String value() {
             return value;
