package org.wso2.carbon.apimgt.rest.api.publisher.v1;

import org.wso2.carbon.apimgt.rest.api.publisher.v1.*;
import org.wso2.carbon.apimgt.rest.api.publisher.v1.dto.*;

import org.apache.cxf.jaxrs.ext.MessageContext;
import org.apache.cxf.jaxrs.ext.multipart.Attachment;
import org.apache.cxf.jaxrs.ext.multipart.Multipart;

import org.wso2.carbon.apimgt.api.APIManagementException;

import org.wso2.carbon.apimgt.rest.api.publisher.v1.dto.APIDTO;
import org.wso2.carbon.apimgt.rest.api.publisher.v1.dto.APIExternalStoreListDTO;
import org.wso2.carbon.apimgt.rest.api.publisher.v1.dto.APIListDTO;
import org.wso2.carbon.apimgt.rest.api.publisher.v1.dto.APIMonetizationInfoDTO;
import org.wso2.carbon.apimgt.rest.api.publisher.v1.dto.APIRevenueDTO;
import org.wso2.carbon.apimgt.rest.api.publisher.v1.dto.ApiEndpointValidationResponseDTO;
import org.wso2.carbon.apimgt.rest.api.publisher.v1.dto.AuditReportDTO;
import org.wso2.carbon.apimgt.rest.api.publisher.v1.dto.CertificateInfoDTO;
import org.wso2.carbon.apimgt.rest.api.publisher.v1.dto.ClientCertMetadataDTO;
import org.wso2.carbon.apimgt.rest.api.publisher.v1.dto.ClientCertificatesDTO;
import org.wso2.carbon.apimgt.rest.api.publisher.v1.dto.DocumentDTO;
import org.wso2.carbon.apimgt.rest.api.publisher.v1.dto.DocumentListDTO;
import org.wso2.carbon.apimgt.rest.api.publisher.v1.dto.ErrorDTO;
import java.io.File;
import org.wso2.carbon.apimgt.rest.api.publisher.v1.dto.FileInfoDTO;
import org.wso2.carbon.apimgt.rest.api.publisher.v1.dto.GraphQLSchemaDTO;
import org.wso2.carbon.apimgt.rest.api.publisher.v1.dto.GraphQLValidationResponseDTO;
import org.wso2.carbon.apimgt.rest.api.publisher.v1.dto.LifecycleHistoryDTO;
import org.wso2.carbon.apimgt.rest.api.publisher.v1.dto.LifecycleStateDTO;
import org.wso2.carbon.apimgt.rest.api.publisher.v1.dto.MediationDTO;
import org.wso2.carbon.apimgt.rest.api.publisher.v1.dto.MediationListDTO;
import org.wso2.carbon.apimgt.rest.api.publisher.v1.dto.OpenAPIDefinitionValidationResponseDTO;
import org.wso2.carbon.apimgt.rest.api.publisher.v1.dto.ResourcePathListDTO;
import org.wso2.carbon.apimgt.rest.api.publisher.v1.dto.ResourcePolicyInfoDTO;
import org.wso2.carbon.apimgt.rest.api.publisher.v1.dto.ResourcePolicyListDTO;
import org.wso2.carbon.apimgt.rest.api.publisher.v1.dto.ThrottlingPolicyDTO;
import org.wso2.carbon.apimgt.rest.api.publisher.v1.dto.WSDLValidationResponseDTO;
import org.wso2.carbon.apimgt.rest.api.publisher.v1.dto.WorkflowResponseDTO;

import java.util.List;

import java.io.InputStream;

import javax.ws.rs.core.Response;
import javax.ws.rs.core.SecurityContext;


public interface ApisApiService {
<<<<<<< HEAD
      public Response apisApiIdAmznResourceNamesGet(String apiId, MessageContext messageContext) throws APIManagementException;
=======
      public Response apisApiIdAuditapiGet(String apiId, String accept, MessageContext messageContext) throws APIManagementException;
>>>>>>> 482a9f23
      public Response apisApiIdClientCertificatesAliasContentGet(String apiId, String alias, MessageContext messageContext) throws APIManagementException;
      public Response apisApiIdClientCertificatesAliasDelete(String alias, String apiId, MessageContext messageContext) throws APIManagementException;
      public Response apisApiIdClientCertificatesAliasGet(String alias, String apiId, MessageContext messageContext) throws APIManagementException;
      public Response apisApiIdClientCertificatesAliasPut(String alias, String apiId, InputStream certificateInputStream, Attachment certificateDetail, String tier, MessageContext messageContext) throws APIManagementException;
      public Response apisApiIdClientCertificatesGet(String apiId, Integer limit, Integer offset, String alias, MessageContext messageContext) throws APIManagementException;
      public Response apisApiIdClientCertificatesPost(InputStream certificateInputStream, Attachment certificateDetail, String alias, String apiId, String tier, MessageContext messageContext) throws APIManagementException;
      public Response apisApiIdDelete(String apiId, String ifMatch, MessageContext messageContext) throws APIManagementException;
      public Response apisApiIdDocumentsDocumentIdContentGet(String apiId, String documentId, String ifNoneMatch, MessageContext messageContext) throws APIManagementException;
      public Response apisApiIdDocumentsDocumentIdContentPost(String apiId, String documentId, InputStream fileInputStream, Attachment fileDetail, String inlineContent, String ifMatch, MessageContext messageContext) throws APIManagementException;
      public Response apisApiIdDocumentsDocumentIdDelete(String apiId, String documentId, String ifMatch, MessageContext messageContext) throws APIManagementException;
      public Response apisApiIdDocumentsDocumentIdGet(String apiId, String documentId, String ifNoneMatch, MessageContext messageContext) throws APIManagementException;
      public Response apisApiIdDocumentsDocumentIdPut(String apiId, String documentId, DocumentDTO body, String ifMatch, MessageContext messageContext) throws APIManagementException;
      public Response apisApiIdDocumentsGet(String apiId, Integer limit, Integer offset, String ifNoneMatch, MessageContext messageContext) throws APIManagementException;
      public Response apisApiIdDocumentsPost(String apiId, DocumentDTO body, String ifMatch, MessageContext messageContext) throws APIManagementException;
      public Response apisApiIdGet(String apiId, String xWSO2Tenant, String ifNoneMatch, MessageContext messageContext) throws APIManagementException;
      public Response apisApiIdGraphqlSchemaGet(String apiId, String accept, String ifNoneMatch, MessageContext messageContext) throws APIManagementException;
      public Response apisApiIdGraphqlSchemaPut(String apiId, String schemaDefinition, String ifMatch, MessageContext messageContext) throws APIManagementException;
      public Response apisApiIdLifecycleHistoryGet(String apiId, String ifNoneMatch, MessageContext messageContext) throws APIManagementException;
      public Response apisApiIdLifecycleStateGet(String apiId, String ifNoneMatch, MessageContext messageContext) throws APIManagementException;
      public Response apisApiIdLifecycleStatePendingTasksDelete(String apiId, MessageContext messageContext) throws APIManagementException;
      public Response apisApiIdMediationPoliciesGet(String apiId, Integer limit, Integer offset, String query, String ifNoneMatch, MessageContext messageContext) throws APIManagementException;
      public Response apisApiIdMediationPoliciesMediationPolicyIdContentGet(String apiId, String mediationPolicyId, String ifNoneMatch, MessageContext messageContext) throws APIManagementException;
      public Response apisApiIdMediationPoliciesMediationPolicyIdContentPut(String type, String apiId, String mediationPolicyId, InputStream fileInputStream, Attachment fileDetail, String inlineContent, String ifMatch, MessageContext messageContext) throws APIManagementException;
      public Response apisApiIdMediationPoliciesMediationPolicyIdDelete(String apiId, String mediationPolicyId, String ifMatch, MessageContext messageContext) throws APIManagementException;
      public Response apisApiIdMediationPoliciesMediationPolicyIdGet(String apiId, String mediationPolicyId, String ifNoneMatch, MessageContext messageContext) throws APIManagementException;
      public Response apisApiIdMediationPoliciesPost(String type, String apiId, InputStream mediationPolicyFileInputStream, Attachment mediationPolicyFileDetail, String inlineContent, String ifMatch, MessageContext messageContext) throws APIManagementException;
      public Response apisApiIdMonetizationGet(String apiId, MessageContext messageContext) throws APIManagementException;
      public Response apisApiIdMonetizePost(String apiId, APIMonetizationInfoDTO body, MessageContext messageContext) throws APIManagementException;
      public Response apisApiIdPut(String apiId, APIDTO body, String ifMatch, MessageContext messageContext) throws APIManagementException;
      public Response apisApiIdResourcePathsGet(String apiId, Integer limit, Integer offset, String ifNoneMatch, MessageContext messageContext) throws APIManagementException;
      public Response apisApiIdResourcePoliciesGet(String apiId, String sequenceType, String resourcePath, String verb, String ifNoneMatch, MessageContext messageContext) throws APIManagementException;
      public Response apisApiIdResourcePoliciesResourcePolicyIdGet(String apiId, String resourcePolicyId, String ifNoneMatch, MessageContext messageContext) throws APIManagementException;
      public Response apisApiIdResourcePoliciesResourcePolicyIdPut(String apiId, String resourcePolicyId, ResourcePolicyInfoDTO body, String ifMatch, MessageContext messageContext) throws APIManagementException;
      public Response apisApiIdRevenueGet(String apiId, MessageContext messageContext) throws APIManagementException;
      public Response apisApiIdSubscriptionPoliciesGet(String apiId, String xWSO2Tenant, String ifNoneMatch, MessageContext messageContext) throws APIManagementException;
      public Response apisApiIdSwaggerGet(String apiId, String ifNoneMatch, MessageContext messageContext) throws APIManagementException;
      public Response apisApiIdSwaggerPut(String apiId, String apiDefinition, String url, InputStream fileInputStream, Attachment fileDetail, String ifMatch, MessageContext messageContext) throws APIManagementException;
      public Response apisApiIdThumbnailGet(String apiId, String ifNoneMatch, MessageContext messageContext) throws APIManagementException;
      public Response apisChangeLifecyclePost(String action, String apiId, String lifecycleChecklist, String ifMatch, MessageContext messageContext) throws APIManagementException;
      public Response apisCopyApiPost(String newVersion, String apiId, Boolean defaultVersion, MessageContext messageContext) throws APIManagementException;
      public Response apisGet(Integer limit, Integer offset, String xWSO2Tenant, String query, String ifNoneMatch, Boolean expand, String accept, MessageContext messageContext) throws APIManagementException;
      public Response apisImportGraphqlSchemaPost(String type, InputStream fileInputStream, Attachment fileDetail, String additionalProperties, String ifMatch, MessageContext messageContext) throws APIManagementException;
      public Response apisPost(APIDTO body, String openAPIVersion, MessageContext messageContext) throws APIManagementException;
      public Response apisValidateGraphqlSchemaPost(InputStream fileInputStream, Attachment fileDetail, MessageContext messageContext) throws APIManagementException;
      public Response getAllPublishedExternalStoresByAPI(String apiId, String ifNoneMatch, MessageContext messageContext) throws APIManagementException;
      public Response getWSDLOfAPI(String apiId, String ifNoneMatch, MessageContext messageContext) throws APIManagementException;
      public Response importOpenAPIDefinition(InputStream fileInputStream, Attachment fileDetail, String url, String additionalProperties, MessageContext messageContext) throws APIManagementException;
      public Response importWSDLDefinition(InputStream fileInputStream, Attachment fileDetail, String url, String additionalProperties, String implementationType, MessageContext messageContext) throws APIManagementException;
      public Response publishAPIToExternalStores(String apiId, String externalStoreIds, String ifMatch, MessageContext messageContext) throws APIManagementException;
      public Response updateAPIThumbnail(String apiId, InputStream fileInputStream, Attachment fileDetail, String ifMatch, MessageContext messageContext) throws APIManagementException;
      public Response updateWSDLOfAPI(String apiId, InputStream fileInputStream, Attachment fileDetail, String url, String ifMatch, MessageContext messageContext) throws APIManagementException;
      public Response validateAPI(String query, String ifNoneMatch, MessageContext messageContext) throws APIManagementException;
      public Response validateDocument(String apiId, String name, String ifMatch, MessageContext messageContext) throws APIManagementException;
      public Response validateEndpoint(String endpointUrl, String apiId, MessageContext messageContext) throws APIManagementException;
      public Response validateOpenAPIDefinition(String url, InputStream fileInputStream, Attachment fileDetail, Boolean returnContent, MessageContext messageContext) throws APIManagementException;
      public Response validateWSDLDefinition(String url, InputStream fileInputStream, Attachment fileDetail, MessageContext messageContext) throws APIManagementException;
}<|MERGE_RESOLUTION|>--- conflicted
+++ resolved
@@ -47,11 +47,8 @@
 
 
 public interface ApisApiService {
-<<<<<<< HEAD
       public Response apisApiIdAmznResourceNamesGet(String apiId, MessageContext messageContext) throws APIManagementException;
-=======
       public Response apisApiIdAuditapiGet(String apiId, String accept, MessageContext messageContext) throws APIManagementException;
->>>>>>> 482a9f23
       public Response apisApiIdClientCertificatesAliasContentGet(String apiId, String alias, MessageContext messageContext) throws APIManagementException;
       public Response apisApiIdClientCertificatesAliasDelete(String alias, String apiId, MessageContext messageContext) throws APIManagementException;
       public Response apisApiIdClientCertificatesAliasGet(String alias, String apiId, MessageContext messageContext) throws APIManagementException;
