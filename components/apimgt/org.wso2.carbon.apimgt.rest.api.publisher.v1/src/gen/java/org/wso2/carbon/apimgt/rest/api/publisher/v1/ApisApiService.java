--- conflicted
+++ resolved
@@ -43,7 +43,6 @@
 
 
 public interface ApisApiService {
-<<<<<<< HEAD
       public Response apisApiIdDelete(String apiId, String ifMatch, MessageContext messageContext) throws APIManagementException;
       public Response apisApiIdDocumentsDocumentIdContentGet(String apiId, String documentId, String ifNoneMatch, MessageContext messageContext) throws APIManagementException;
       public Response apisApiIdDocumentsDocumentIdContentPost(String apiId, String documentId, InputStream fileInputStream, Attachment fileDetail, String inlineContent, String ifMatch, MessageContext messageContext) throws APIManagementException;
@@ -86,7 +85,7 @@
       public Response apisCopyApiPost(String newVersion, String apiId, Boolean defaultVersion, MessageContext messageContext) throws APIManagementException;
       public Response apisGet(Integer limit, Integer offset, String xWSO2Tenant, String query, String ifNoneMatch, Boolean expand, String accept, String tenantDomain, MessageContext messageContext) throws APIManagementException;
       public Response apisHead(String query, String ifNoneMatch, MessageContext messageContext) throws APIManagementException;
-      public Response apisImportGraphQLSchemaPost(String type, InputStream fileInputStream, Attachment fileDetail, String additionalProperties, String ifMatch, MessageContext messageContext) throws APIManagementException;
+      public Response apisImportGraphqlSchemaPost(String type, InputStream fileInputStream, Attachment fileDetail, String additionalProperties, String ifMatch, MessageContext messageContext) throws APIManagementException;
       public Response apisPost(APIDTO body, MessageContext messageContext) throws APIManagementException;
       public Response apisValidateGraphqlSchemaPost(InputStream fileInputStream, Attachment fileDetail, MessageContext messageContext) throws APIManagementException;
       public Response importOpenAPIDefinition(InputStream fileInputStream, Attachment fileDetail, String url, String additionalProperties, MessageContext messageContext) throws APIManagementException;
@@ -94,56 +93,4 @@
       public Response updateAPIThumbnail(String apiId, InputStream fileInputStream, Attachment fileDetail, String ifMatch, MessageContext messageContext) throws APIManagementException;
       public Response validateOpenAPIDefinition(String url, InputStream fileInputStream, Attachment fileDetail, Boolean returnContent, MessageContext messageContext) throws APIManagementException;
       public Response validateWSDLDefinition(String url, InputStream fileInputStream, Attachment fileDetail, Boolean returnContent, MessageContext messageContext) throws APIManagementException;
-=======
-      public Response apisApiIdDelete(String apiId, String ifMatch, MessageContext messageContext);
-      public Response apisApiIdDocumentsDocumentIdContentGet(String apiId, String documentId, String ifNoneMatch, MessageContext messageContext);
-      public Response apisApiIdDocumentsDocumentIdContentPost(String apiId, String documentId, InputStream fileInputStream, Attachment fileDetail, String inlineContent, String ifMatch, MessageContext messageContext);
-      public Response apisApiIdDocumentsDocumentIdDelete(String apiId, String documentId, String ifMatch, MessageContext messageContext);
-      public Response apisApiIdDocumentsDocumentIdGet(String apiId, String documentId, String ifNoneMatch, MessageContext messageContext);
-      public Response apisApiIdDocumentsDocumentIdPut(String apiId, String documentId, DocumentDTO body, String ifMatch, MessageContext messageContext);
-      public Response apisApiIdDocumentsGet(String apiId, Integer limit, Integer offset, String ifNoneMatch, MessageContext messageContext);
-      public Response apisApiIdDocumentsPost(String apiId, DocumentDTO body, String ifMatch, MessageContext messageContext);
-      public Response apisApiIdGet(String apiId, String xWSO2Tenant, String ifNoneMatch, MessageContext messageContext);
-      public Response apisApiIdGraphqlSchemaGet(String apiId, String accept, String ifNoneMatch, MessageContext messageContext);
-      public Response apisApiIdGraphqlSchemaPut(String apiId, String schemaDefinition, String ifMatch, MessageContext messageContext);
-      public Response apisApiIdLifecycleHistoryGet(String apiId, String ifNoneMatch, MessageContext messageContext);
-      public Response apisApiIdLifecycleStateGet(String apiId, String ifNoneMatch, MessageContext messageContext);
-      public Response apisApiIdLifecycleStatePendingTasksDelete(String apiId, MessageContext messageContext);
-      public Response apisApiIdMediationPoliciesGet(String apiId, Integer limit, Integer offset, String query, String ifNoneMatch, MessageContext messageContext);
-      public Response apisApiIdMediationPoliciesMediationPolicyIdDelete(String apiId, String mediationPolicyId, String ifMatch, MessageContext messageContext);
-      public Response apisApiIdMediationPoliciesMediationPolicyIdGet(String apiId, String mediationPolicyId, String ifNoneMatch, MessageContext messageContext);
-      public Response apisApiIdMediationPoliciesMediationPolicyIdPut(String apiId, String mediationPolicyId, MediationDTO body, String ifMatch, MessageContext messageContext);
-      public Response apisApiIdMediationPoliciesPost(MediationDTO body, String apiId, String ifMatch, MessageContext messageContext);
-      public Response apisApiIdMonetizationGet(String apiId, MessageContext messageContext);
-      public Response apisApiIdMonetizePost(String apiId, APIMonetizationInfoDTO body, MessageContext messageContext);
-      public Response apisApiIdPut(String apiId, APIDTO body, String ifMatch, MessageContext messageContext);
-      public Response apisApiIdResourcePathsGet(String apiId, Integer limit, Integer offset, String ifNoneMatch, MessageContext messageContext);
-      public Response apisApiIdResourcePoliciesGet(String apiId, String sequenceType, String resourcePath, String verb, String ifNoneMatch, MessageContext messageContext);
-      public Response apisApiIdResourcePoliciesResourcePolicyIdGet(String apiId, String resourcePolicyId, String ifNoneMatch, MessageContext messageContext);
-      public Response apisApiIdResourcePoliciesResourcePolicyIdPut(String apiId, String resourcePolicyId, ResourcePolicyInfoDTO body, String ifMatch, MessageContext messageContext);
-      public Response apisApiIdRevenueGet(String apiId, MessageContext messageContext);
-      public Response apisApiIdScopesGet(String apiId, String ifNoneMatch, MessageContext messageContext);
-      public Response apisApiIdScopesNameDelete(String apiId, String name, String ifMatch, MessageContext messageContext);
-      public Response apisApiIdScopesNameGet(String apiId, String name, String ifNoneMatch, MessageContext messageContext);
-      public Response apisApiIdScopesNamePut(String apiId, String name, ScopeDTO body, String ifMatch, MessageContext messageContext);
-      public Response apisApiIdScopesPost(String apiId, ScopeDTO body, String ifMatch, MessageContext messageContext);
-      public Response apisApiIdSubscriptionPoliciesGet(String apiId, String xWSO2Tenant, String ifNoneMatch, MessageContext messageContext);
-      public Response apisApiIdSwaggerGet(String apiId, String ifNoneMatch, MessageContext messageContext);
-      public Response apisApiIdSwaggerPut(String apiId, String apiDefinition, String ifMatch, MessageContext messageContext);
-      public Response apisApiIdThumbnailGet(String apiId, String ifNoneMatch, MessageContext messageContext);
-      public Response apisApiIdWsdlGet(String apiId, String ifNoneMatch, MessageContext messageContext);
-      public Response apisApiIdWsdlPut(String apiId, InputStream fileInputStream, Attachment fileDetail, String ifMatch, MessageContext messageContext);
-      public Response apisChangeLifecyclePost(String action, String apiId, String lifecycleChecklist, String ifMatch, MessageContext messageContext);
-      public Response apisCopyApiPost(String newVersion, String apiId, Boolean defaultVersion, MessageContext messageContext);
-      public Response apisGet(Integer limit, Integer offset, String xWSO2Tenant, String query, String ifNoneMatch, Boolean expand, String accept, String tenantDomain, MessageContext messageContext);
-      public Response apisHead(String query, String ifNoneMatch, MessageContext messageContext);
-      public Response apisImportGraphqlSchemaPost(String type, InputStream fileInputStream, Attachment fileDetail, String additionalProperties, String ifMatch, MessageContext messageContext);
-      public Response apisPost(APIDTO body, MessageContext messageContext);
-      public Response apisValidateGraphqlSchemaPost(InputStream fileInputStream, Attachment fileDetail, MessageContext messageContext);
-      public Response importOpenAPIDefinition(InputStream fileInputStream, Attachment fileDetail, String url, String additionalProperties, MessageContext messageContext);
-      public Response importWSDLDefinition(InputStream fileInputStream, Attachment fileDetail, String url, String additionalProperties, String implementationType, MessageContext messageContext);
-      public Response updateAPIThumbnail(String apiId, InputStream fileInputStream, Attachment fileDetail, String ifMatch, MessageContext messageContext);
-      public Response validateOpenAPIDefinition(String url, InputStream fileInputStream, Attachment fileDetail, Boolean returnContent, MessageContext messageContext);
-      public Response validateWSDLDefinition(String url, InputStream fileInputStream, Attachment fileDetail, Boolean returnContent, MessageContext messageContext);
->>>>>>> 7e3950be
 }