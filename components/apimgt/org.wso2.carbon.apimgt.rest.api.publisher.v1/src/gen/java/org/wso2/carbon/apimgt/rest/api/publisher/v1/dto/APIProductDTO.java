--- conflicted
+++ resolved
@@ -323,7 +323,7 @@
     return this;
   }
 
-  
+
   @ApiModelProperty(example = "false", value = "")
   @JsonProperty("enableSchemaValidation")
   public Boolean isEnableSchemaValidation() {
@@ -340,7 +340,7 @@
     return this;
   }
 
-  
+
   @ApiModelProperty(example = "true", value = "")
   @JsonProperty("responseCachingEnabled")
   public Boolean isResponseCachingEnabled() {
@@ -357,7 +357,7 @@
     return this;
   }
 
-  
+
   @ApiModelProperty(example = "300", value = "")
   @JsonProperty("cacheTimeout")
   public Integer getCacheTimeout() {
@@ -658,7 +658,7 @@
     return this;
   }
 
-  
+
   @ApiModelProperty(value = "")
   @JsonProperty("monetization")
   public APIMonetizationInfoDTO getMonetization() {
@@ -818,11 +818,7 @@
 
   @Override
   public int hashCode() {
-<<<<<<< HEAD
-    return Objects.hash(id, name, context, description, provider, thumbnailUri, state, visibility, visibleRoles, visibleTenants, accessControl, accessControlRoles, gatewayEnvironments, apiType, transport, tags, policies, apiThrottlingPolicy, authorizationHeader, securityScheme, subscriptionAvailability, subscriptionAvailableTenants, additionalProperties, monetization, businessInformation, corsConfiguration, createdTime, lastUpdatedTime, apis, scopes);
-=======
     return Objects.hash(id, name, context, description, provider, thumbnailUri, state, enableSchemaValidation, responseCachingEnabled, cacheTimeout, visibility, visibleRoles, visibleTenants, accessControl, accessControlRoles, gatewayEnvironments, apiType, transport, tags, policies, apiThrottlingPolicy, authorizationHeader, securityScheme, subscriptionAvailability, subscriptionAvailableTenants, additionalProperties, businessInformation, corsConfiguration, createdTime, lastUpdatedTime, apis, scopes);
->>>>>>> 9e717fb5
   }
 
   @Override
