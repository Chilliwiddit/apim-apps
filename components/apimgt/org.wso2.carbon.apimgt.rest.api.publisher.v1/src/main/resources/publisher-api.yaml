#   Copyright (c) 2020, WSO2 Inc. (http://www.wso2.org) All Rights Reserved.
#
#   Licensed under the Apache License, Version 2.0 (the "License");
#   you may not use this file except in compliance with the License.
#   You may obtain a copy of the License at
#
#   http://www.apache.org/licenses/LICENSE-2.0
#
#   Unless required by applicable law or agreed to in writing, software
#   distributed under the License is distributed on an "AS IS" BASIS,
#   WITHOUT WARRANTIES OR CONDITIONS OF ANY KIND, either express or implied.
#   See the License for the specific language governing permissions and
#   limitations under the License.
################################################################################
openapi: 3.0.1
info:
  title: WSO2 API Manager - Publisher API
  description: |
    This document specifies a **RESTful API** for WSO2 **API Manager** - **Publisher**.

    # Authentication
    Our REST APIs are protected using OAuth2 and access control is achieved through scopes. Before you start invoking
    the the API you need to obtain an access token with the required scopes. This guide will walk you through the steps
    that you will need to follow to obtain an access token.
    First you need to obtain the consumer key/secret key pair by calling the dynamic client registration (DCR) endpoint. You can add your preferred grant types
    in the payload. A Sample payload is shown below.
    ```
      {
      "callbackUrl":"www.google.lk",
      "clientName":"rest_api_publisher",
      "owner":"admin",
      "grantType":"client_credentials password refresh_token",
      "saasApp":true
      }
    ```
    Create a file (payload.json) with the above sample payload, and use the cURL shown bellow to invoke the DCR endpoint. Authorization header of this should contain the
    base64 encoded admin username and password.
    **Format of the request**
    ```
      curl -X POST -H "Authorization: Basic Base64(admin_username:admin_password)" -H "Content-Type: application/json"
      \ -d @payload.json https://<host>:<servlet_port>/client-registration/v0.17/register
    ```
    **Sample request**
    ```
      curl -X POST -H "Authorization: Basic YWRtaW46YWRtaW4=" -H "Content-Type: application/json"
      \ -d @payload.json https://localhost:9443/client-registration/v0.17/register
    ```
    Following is a sample response after invoking the above curl.
    ```
    {
    "clientId": "fOCi4vNJ59PpHucC2CAYfYuADdMa",
    "clientName": "rest_api_publisher",
    "callBackURL": "www.google.lk",
    "clientSecret": "a4FwHlq0iCIKVs2MPIIDnepZnYMa",
    "isSaasApplication": true,
    "appOwner": "admin",
    "jsonString": "{\"grant_types\":\"client_credentials password refresh_token\",\"redirect_uris\":\"www.google.lk\",\"client_name\":\"rest_api123\"}",
    "jsonAppAttribute": "{}",
    "tokenType": null
    }
    ```
    Next you must use the above client id and secret to obtain the access token.
    We will be using the password grant type for this, you can use any grant type you desire.
    You also need to add the proper **scope** when getting the access token. All possible scopes for publisher REST API can be viewed in **OAuth2 Security** section
    of this document and scope for each resource is given in **authorization** section of resource documentation.
    Following is the format of the request if you are using the password grant type.
    ```
    curl -k -d "grant_type=password&username=<admin_username>&password=<admin_passowrd&scope=<scopes seperated by space>"
    \ -H "Authorization: Basic base64(cliet_id:client_secret)"
    \ https://<host>:<gateway_port>/token
    ```
    **Sample request**
    ```
    curl https://localhost:8243/token -k \
    -H "Authorization: Basic Zk9DaTR2Tko1OVBwSHVjQzJDQVlmWXVBRGRNYTphNEZ3SGxxMGlDSUtWczJNUElJRG5lcFpuWU1h" \
    -d "grant_type=password&username=admin&password=admin&scope=apim:api_view apim:api_create"
    ```
    Shown below is a sample response to the above request.
    ```
    {
    "access_token": "e79bda48-3406-3178-acce-f6e4dbdcbb12",
    "refresh_token": "a757795d-e69f-38b8-bd85-9aded677a97c",
    "scope": "apim:api_create apim:api_view",
    "token_type": "Bearer",
    "expires_in": 3600
    }
    ```
    Now you have a valid access token, which you can use to invoke an API.
    Navigate through the API descriptions to find the required API, obtain an access token as described above and invoke the API with the authentication header.
    If you use a different authentication mechanism, this process may change.

    # Try out in Postman
    If you want to try-out the embedded postman collection with "Run in Postman" option, please follow the guidelines listed below.
    * All of the OAuth2 secured endpoints have been configured with an Authorization Bearer header with a parameterized access token. Before invoking any REST API resource make sure you run the `Register DCR Application` and `Generate Access Token` requests to fetch an access token with all required scopes.
    * Make sure you have an API Manager instance up and running.
    * Update the `basepath` parameter to match the hostname and port of the APIM instance.

    [![Run in Postman](https://run.pstmn.io/button.svg)](https://app.getpostman.com/run-collection/a09044034b5c3c1b01a9)
  contact:
    name: WSO2
    url: http://wso2.com/products/api-manager/
    email: architecture@wso2.com
  license:
    name: Apache 2.0
    url: http://www.apache.org/licenses/LICENSE-2.0.html
  version: v2
servers:
  - url: https://apis.wso2.com/api/am/publisher/v2
security:
  - OAuth2Security:
      - apim:api_view
paths:
  ######################################################
  # The "API Collection" resource APIs
  ######################################################
  /apis:
    get:
      tags:
        - APIs
      summary: |
        Retrieve/Search APIs
      description: |
        This operation provides you a list of available APIs qualifying under a given search condition.

        Each retrieved API is represented with a minimal amount of attributes. If you want to get complete details of an API, you need to use **Get details of an API** operation.
      parameters:
        - $ref: '#/components/parameters/limit'
        - $ref: '#/components/parameters/offset'
        - $ref: '#/components/parameters/requestedTenant'
        - name: query
          in: query
          description: |
            **Search condition**.

            You can search in attributes by using an **"<attribute>:"** modifier.

            Eg.
            "provider:wso2" will match an API if the provider of the API contains "wso2".
            "provider:"wso2"" will match an API if the provider of the API is exactly "wso2".
            "status:PUBLISHED" will match an API if the API is in PUBLISHED state.
            "label:external" will match an API if it contains a Microgateway label called "external".

            Also you can use combined modifiers
            Eg.
            name:pizzashack version:v1 will match an API if the name of the API is pizzashack and version is v1.

            Supported attribute modifiers are [**version, context, name, status,
            description, subcontext, doc, provider, label**]

            If no advanced attribute modifier has been specified,  the API names containing
            the search term will be returned as a result.

            Please note that you need to use encoded URL (URL encoding) if you are using a client which does not support URL encoding (such as curl)
          schema:
            type: string
        - $ref: '#/components/parameters/If-None-Match'
        - $ref: '#/components/parameters/expand'
        - $ref: '#/components/parameters/Accept'
      responses:
        200:
          description: |
            OK.
            List of qualifying APIs is returned.
          headers:
            ETag:
              description: |
                Entity Tag of the response resource. Used by caches, or in conditional requests (Will be supported in future).
              schema:
                type: string
            Content-Type:
              description: The content type of the body.
              schema:
                type: string
          content:
            application/json:
              schema:
                $ref: '#/components/schemas/APIList'
        304:
          description: |
            Not Modified.
            Empty body because the client has already the latest version of the requested resource (Will be supported in future).
          content: {}
        406:
          $ref: '#/components/responses/NotAcceptable'
      security:
        - OAuth2Security:
            - apim:api_view
            - apim:api_import_export
      x-code-samples:
        - lang: Curl
          source: 'curl -k -H "Authorization: Bearer ae4eae22-3f65-387b-a171-d37eaa366fa8"
          "https://127.0.0.1:9443/api/am/publisher/v2/apis"'
      x-examples:
        $ref: docs/examples/apis/apis_get.yaml
      operationId: getAllAPIs

    post:
      tags:
        - APIs
      summary: Create a New API
      description: |
        This operation can be used to create a new API specifying the details of the API in the payload. The new API will be in `CREATED` state.

        There is a special capability for a user who has `APIM Admin` permission such that he can create APIs on behalf of other users. For that he can to specify `"provider" : "some_other_user"` in the payload so that the API's creator will be shown as `some_other_user` in the UI.
      parameters:
        - name: openAPIVersion
          in: query
          description: Open api version
          schema:
            type: string
            default: v3
            enum:
              - v2
              - v3
      requestBody:
        description: API object that needs to be added
        content:
          application/json:
            schema:
              $ref: '#/components/schemas/API'
        required: true
      responses:
        201:
          description: |
            Created.
            Successful response with the newly created object as entity in the body.
            Location header contains URL of newly created entity.
          headers:
            ETag:
              description: |
                Entity Tag of the response resource. Used by caches, or in conditional requests (Will be supported in future).
              schema:
                type: string
            Location:
              description: |
                The URL of the newly created resource.
              schema:
                type: string
            Content-Type:
              description: |
                The content type of the body.
              schema:
                type: string
          content:
            application/json:
              schema:
                $ref: '#/components/schemas/API'
        400:
          $ref: '#/components/responses/BadRequest'
        415:
          $ref: '#/components/responses/UnsupportedMediaType'
      security:
        - OAuth2Security:
            - apim:api_create
      x-code-samples:
        - lang: Curl
          source: 'curl -k -X POST -H "Authorization: Bearer ae4eae22-3f65-387b-a171-d37eaa366fa8"
          -H "Content-Type: application/json" -d @data.json "https://127.0.0.1:9443/api/am/publisher/v2/apis"'
      x-examples:
        $ref: docs/examples/apis/apis_post.yaml
      operationId: createAPI

  ######################################################
  # The "Individual API" resource APIs
  ######################################################
  /apis/{apiId}:
    get:
      tags:
        - APIs
      summary: Get Details of an API
      description: |
        Using this operation, you can retrieve complete details of a single API. You need to provide the Id of the API to retrive it.
      parameters:
        - $ref: '#/components/parameters/apiId'
        - $ref: '#/components/parameters/requestedTenant'
        - $ref: '#/components/parameters/If-None-Match'
      responses:
        200:
          description: |
            OK.
            Requested API is returned
          headers:
            ETag:
              description: |
                Entity Tag of the response resource. Used by caches, or in conditional requests (Will be supported in future).
              schema:
                type: string
            Last-Modified:
              description: |
                Date and time the resource has been modifed the last time.
                Used by caches, or in conditional requests (Will be supported in future).
              schema:
                type: string
            Content-Type:
              description: |
                The content type of the body.
              schema:
                type: string
          content:
            application/json:
              schema:
                $ref: '#/components/schemas/API'
        304:
          description: |
            Not Modified.
            Empty body because the client has already the latest version of the requested resource (Will be supported in future).
          content: {}
        404:
          $ref: '#/components/responses/NotFound'
        406:
          $ref: '#/components/responses/NotAcceptable'
      security:
        - OAuth2Security:
            - apim:api_view
            - apim:api_import_export
            - apim:api_product_import_export
      x-code-samples:
        - lang: Curl
          source: 'curl -k -H "Authorization: Bearer ae4eae22-3f65-387b-a171-d37eaa366fa8"
          "https://127.0.0.1:9443/api/am/publisher/v2/apis/7a2298c4-c905-403f-8fac-38c73301631f"'
      x-examples:
        $ref: docs/examples/apis/apis_id_get.yaml
      operationId: getAPI

    put:
      tags:
        - APIs
      summary: Update an API
      description: |
        This operation can be used to update an existing API.
        But the properties `name`, `version`, `context`, `provider`, `state` will not be changed by this operation.
      parameters:
        - $ref: '#/components/parameters/apiId'
        - $ref: '#/components/parameters/If-Match'
      requestBody:
        description: API object that needs to be added
        content:
          application/json:
            schema:
              $ref: '#/components/schemas/API'
        required: true
      responses:
        200:
          description: |
            OK.
            Successful response with updated API object
          headers:
            ETag:
              description: |
                Entity Tag of the response resource. Used by caches, or in conditional requests (Will be supported in future).
              schema:
                type: string
            Last-Modified:
              description: |
                Date and time the resource has been modifed the last time.
                Used by caches, or in conditional requests (Will be supported in future).
              schema:
                type: string
            Location:
              description: |
                The URL of the newly created resource.
              schema:
                type: string
            Content-Type:
              description: |
                The content type of the body.
              schema:
                type: string
          content:
            application/json:
              schema:
                $ref: '#/components/schemas/API'
        400:
          $ref: '#/components/responses/BadRequest'
        403:
          $ref: '#/components/responses/Forbidden'
        404:
          $ref: '#/components/responses/NotFound'
        409:
          $ref: '#/components/responses/Conflict'
        412:
          $ref: '#/components/responses/PreconditionFailed'
      security:
        - OAuth2Security:
            - apim:api_create
            - apim:api_publish
      x-code-samples:
        - lang: Curl
          source: 'curl -k -X PUT -H "Authorization: Bearer ae4eae22-3f65-387b-a171-d37eaa366fa8"
          -H "Content-Type: application/json" -d @data.json "https://127.0.0.1:9443/api/am/publisher/v2/apis/7a2298c4-c905-403f-8fac-38c73301631f"'
      operationId: updateAPI

    delete:
      tags:
        - APIs
      summary: Delete an API
      description: |
        This operation can be used to delete an existing API proving the Id of the API.
      parameters:
        - $ref: '#/components/parameters/apiId'
        - $ref: '#/components/parameters/If-Match'
      responses:
        200:
          description: |
            OK.
            Resource successfully deleted.
          content: {}
        403:
          $ref: '#/components/responses/Forbidden'
        404:
          $ref: '#/components/responses/NotFound'
        409:
          $ref: '#/components/responses/Conflict'
        412:
          $ref: '#/components/responses/PreconditionFailed'
      security:
        - OAuth2Security:
            - apim:api_delete
            - apim:api_import_export
      x-code-samples:
        - lang: Curl
          source: 'curl -k -X DELETE -H "Authorization: Bearer ae4eae22-3f65-387b-a171-d37eaa366fa8"
          "https://127.0.0.1:9443/api/am/publisher/v2/apis/7a2298c4-c905-403f-8fac-38c73301631f"'
      operationId: deleteAPI

  /apis/{apiId}/reimport-service:
    put:
      tags:
        - APIs
      summary: Update the Service that is used to create the API
      description: This operation can be used to re-import the Service used to create the API
      operationId: reimportServiceFromCatalog
      parameters:
        - $ref: '#/components/parameters/apiId'
      responses:
        200:
          description: |
            OK.
            Successful response with updated API object
          headers:
            Location:
              description: |
                The URL of the newly created resource.
              schema:
                type: string
            Content-Type:
              description: |
                The content type of the body.
              schema:
                type: string
          content:
            application/json:
              schema:
                $ref: '#/components/schemas/API'
        404:
          $ref: '#/components/responses/NotFound'
        500:
          $ref: '#/components/responses/InternalServerError'

  /apis/{apiId}/swagger:
    get:
      tags:
        - APIs
      summary: Get Swagger Definition
      description: |
        This operation can be used to retrieve the swagger definition of an API.
      parameters:
        - $ref: '#/components/parameters/apiId'
        - $ref: '#/components/parameters/If-None-Match'
      responses:
        200:
          description: |
            OK.
            Requested swagger document of the API is returned
          headers:
            ETag:
              description: |
                Entity Tag of the response resource. Used by caches, or in conditional requests (Will be supported in future).
              schema:
                type: string
            Last-Modified:
              description: |
                Date and time the resource has been modifed the last time.
                Used by caches, or in conditional requests (Will be supported in future).
              schema:
                type: string
            Content-Type:
              description: |
                The content type of the body.
              schema:
                type: string
          content:
            application/json:
              schema:
                type: string
                example: ""
        304:
          description: |
            Not Modified.
            Empty body because the client has already the latest version of the requested resource (Will be supported in future).
          content: {}
        404:
          $ref: '#/components/responses/NotFound'
        406:
          $ref: '#/components/responses/NotAcceptable'
      security:
        - OAuth2Security:
            - apim:api_view
      x-code-samples:
        - lang: Curl
          source: 'curl -k -H "Authorization: Bearer ae4eae22-3f65-387b-a171-d37eaa366fa8"
          "https://127.0.0.1:9443/api/am/publisher/v2/apis/7a2298c4-c905-403f-8fac-38c73301631f/swagger"'
      operationId: getAPISwagger

    put:
      tags:
        - APIs
      summary: Update Swagger Definition
      description: |
        This operation can be used to update the swagger definition of an existing API. Swagger definition to be updated is passed as a form data parameter `apiDefinition`.
      parameters:
        - $ref: '#/components/parameters/apiId'
        - $ref: '#/components/parameters/If-Match'
      requestBody:
        content:
          multipart/form-data:
            schema:
              properties:
                apiDefinition:
                  type: string
                  description: Swagger definition of the API
                url:
                  type: string
                  description: Swagger definition URL of the API
                file:
                  type: string
                  description: Swagger definitio as a file
                  format: binary
      responses:
        200:
          description: |
            OK.
            Successful response with updated Swagger definition
          headers:
            ETag:
              description: |
                Entity Tag of the response resource. Used by caches, or in conditional requests (Will be supported in future).
              schema:
                type: string
            Last-Modified:
              description: |
                Date and time the resource has been modifed the last time.
                Used by caches, or in conditional requests (Will be supported in future).
              schema:
                type: string
            Location:
              description: |
                The URL of the newly created resource.
              schema:
                type: string
            Content-Type:
              description: |
                The content type of the body.
              schema:
                type: string
          content:
            application/json:
              schema:
                type: string
                example: ""
        400:
          $ref: '#/components/responses/BadRequest'
        403:
          $ref: '#/components/responses/Forbidden'
        404:
          $ref: '#/components/responses/NotFound'
        412:
          $ref: '#/components/responses/PreconditionFailed'
      security:
        - OAuth2Security:
            - apim:api_create
      x-code-samples:
        - lang: Curl
          source: 'curl -k -X PUT -H "Authorization: Bearer ae4eae22-3f65-387b-a171-d37eaa366fa8"
          -F apiDefinition=@swagger.json "https://127.0.0.1:9443/api/am/publisher/v2/apis/96077508-fd01-4fae-bc64-5de0e2baf43c/swagger"'
      operationId: updateAPISwagger

  /apis/{apiId}/generate-mock-scripts:
    post:
      tags:
        - APIs
      summary: Generate Mock Response Payloads
      description: |
        This operation can be used to generate mock responses from examples of swagger definition of an API.
      operationId: generateMockScripts
      parameters:
        - $ref: '#/components/parameters/apiId'
        - $ref: '#/components/parameters/If-None-Match'
      responses:
        200:
          description: |
            OK.
            Requested swagger document of the API is returned with example responses
          headers:
            ETag:
              description: |
                Entity Tag of the response resource. Used by caches, or in conditional requests (Will be supported in future).
              schema:
                type: string
            Last-Modified:
              description: |
                Date and time the resource has been modifed the last time.
                Used by caches, or in conditional requests (Will be supported in future).
              schema:
                type: string
            Content-Type:
              description: |
                The content type of the body.
              schema:
                type: string
          content:
            application/json:
              schema:
                type: string
                example: ""
        304:
          description: |
            Not Modified.
            Empty body because the client has already the latest version of the requested resource (Will be supported in future).
          content: {}
        404:
          $ref: '#/components/responses/NotFound'
        406:
          $ref: '#/components/responses/NotAcceptable'
      security:
        - OAuth2Security:
            - apim:api_create
      x-code-samples:
        - lang: Curl
          source: 'curl -k -X POST -H "Authorization: Bearer ae4eae22-3f65-387b-a171-d37eaa366fa8"
          "https://127.0.0.1:9443/api/am/publisher/v2/apis/7a2298c4-c905-403f-8fac-38c73301631f/generate-mock-scripts"'

  /apis/{apiId}/generated-mock-scripts:
    get:
      tags:
        - APIs
      summary: Get Generated Mock Response Payloads
      description: |
        This operation can be used to get generated mock responses from examples of swagger definition of an API.
      operationId: getGeneratedMockScriptsOfAPI
      parameters:
        - $ref: '#/components/parameters/apiId'
        - $ref: '#/components/parameters/If-None-Match'
      responses:
        200:
          description: |
            OK.
            Requested swagger document of the API is returned with example responses
          headers:
            ETag:
              description: |
                Entity Tag of the response resource. Used by caches, or in conditional requests (Will be supported in future).
              schema:
                type: string
            Last-Modified:
              description: |
                Date and time the resource has been modifed the last time.
                Used by caches, or in conditional requests (Will be supported in future).
              schema:
                type: string
            Content-Type:
              description: |
                The content type of the body.
              schema:
                type: string
          content:
            application/json:
              schema:
                $ref: '#/components/schemas/MockResponsePayloadList'
        304:
          description: |
            Not Modified.
            Empty body because the client has already the latest version of the requested resource (Will be supported in future).
          content: {}
        404:
          $ref: '#/components/responses/NotFound'
        406:
          $ref: '#/components/responses/NotAcceptable'
      security:
        - OAuth2Security:
            - apim:api_create
      x-code-samples:
        - lang: Curl
          source: 'curl -k -H "Authorization: Bearer ae4eae22-3f65-387b-a171-d37eaa366fa8"
          "https://127.0.0.1:9443/api/am/publisher/v2/apis/7a2298c4-c905-403f-8fac-38c73301631f/generated-mock-scripts"'

  /apis/{apiId}/resource-policies:
    get:
      tags:
        - API Resource Policies
      summary: Get the Resource Policy(inflow/outflow) Definitions
      description: |
        This operation can be used to retrieve conversion policy resource definitions of an API.
      parameters:
        - $ref: '#/components/parameters/apiId'
        - name: resourcePath
          in: query
          description: Resource path of the resource policy definition
          schema:
            type: string
        - name: verb
          in: query
          description: HTTP verb of the resource path of the resource policy definition
          schema:
            type: string
        - name: sequenceType
          in: query
          description: sequence type of the resource policy resource definition
          required: true
          schema:
            type: string
        - $ref: '#/components/parameters/If-None-Match'
      responses:
        200:
          description: |
            OK.
            List of resource policy definitions of the API is returned
          headers:
            ETag:
              description: |
                Entity Tag of the response resource. Used by caches, or in conditional requests (Will be supported in future).
              schema:
                type: string
            Last-Modified:
              description: |
                Date and time the resource has been modifed the last time.
                Used by caches, or in conditional requests (Will be supported in future).
              schema:
                type: string
            Content-Type:
              description: |
                The content type of the body.
              schema:
                type: string
          content:
            application/json:
              schema:
                $ref: '#/components/schemas/ResourcePolicyList'
        304:
          description: |
            Not Modified.
            Empty body because the client has already the latest version of the requested resource (Will be supported in future).
          content: {}
        404:
          $ref: '#/components/responses/NotFound'
        406:
          $ref: '#/components/responses/NotAcceptable'
      security:
        - OAuth2Security:
            - apim:api_view
      x-code-samples:
        - lang: Curl
          source: 'curl -k -H "Authorization: Bearer ae4eae22-3f65-387b-a171-d37eaa366fa8"
          "https://127.0.0.1:9443/api/am/publisher/v2/apis/2fd14eb8-b828-4013-b448-0739d2e76bf7/resource-policies?resourcePath=checkPhoneNumber&verb=post&sequenceType=in"'
      operationId: getAPIResourcePolicies

  /apis/{apiId}/resource-policies/{resourcePolicyId}:
    get:
      tags:
        - API Resource Policies
      summary: Get the Resource Policy(inflow/outflow) Definition for a Given Resource
        Identifier.
      description: |
        This operation can be used to retrieve conversion policy resource definitions of an API given the resource identifier.
      parameters:
        - $ref: '#/components/parameters/apiId'
        - $ref: '#/components/parameters/resourcePolicyId'
        - $ref: '#/components/parameters/If-None-Match'
      responses:
        200:
          description: |
            OK.
            Requested resource policy definition of the API is returned for the given resource identifier.
          headers:
            ETag:
              description: |
                Entity Tag of the response resource. Used by caches, or in conditional requests (Will be supported in future).
              schema:
                type: string
            Last-Modified:
              description: |
                Date and time the resource has been modifed the last time.
                Used by caches, or in conditional requests (Will be supported in future).
              schema:
                type: string
            Content-Type:
              description: |
                The content type of the body.
              schema:
                type: string
          content:
            application/json:
              schema:
                $ref: '#/components/schemas/ResourcePolicyInfo'
        304:
          description: |
            Not Modified.
            Empty body because the client has already the latest version of the requested resource (Will be supported in future).
          content: {}
        400:
          $ref: '#/components/responses/BadRequest'
        404:
          $ref: '#/components/responses/NotFound'
        406:
          $ref: '#/components/responses/NotAcceptable'
      security:
        - OAuth2Security:
            - apim:api_view
      x-code-samples:
        - lang: Curl
          source: 'curl -k -H "Authorization: Bearer ae4eae22-3f65-387b-a171-d37eaa366fa8"
          "https://127.0.0.1:9443/api/am/publisher/v2/apis/2fd14eb8-b828-4013-b448-0739d2e76bf7/resource-policies/8efc32a4-c7f1-4bee-b860-b7566e2bc0d5"'
      operationId: getAPIResourcePoliciesByPolicyId

    put:
      tags:
        - API Resource Policies
      summary: Update the Resource Policy(inflow/outflow) Definition for the Given
        Resource Identifier
      description: |
        This operation can be used to update the resource policy(inflow/outflow) definition for the given resource identifier of an existing API. resource policy definition to be updated is passed as a body parameter `content`.
      parameters:
        - $ref: '#/components/parameters/apiId'
        - $ref: '#/components/parameters/resourcePolicyId'
        - $ref: '#/components/parameters/If-Match'
      requestBody:
        description: Content of the resource policy definition that needs to be updated
        content:
          application/json:
            schema:
              $ref: '#/components/schemas/ResourcePolicyInfo'
        required: true
      responses:
        200:
          description: |
            OK.
            Successful response with updated the resource policy definition
          headers:
            ETag:
              description: |
                Entity Tag of the response resource. Used by caches, or in conditional requests (Will be supported in future).
              schema:
                type: string
            Last-Modified:
              description: |
                Date and time the resource has been modifed the last time.
                Used by caches, or in conditional requests (Will be supported in future).
              schema:
                type: string
            Location:
              description: |
                The URL of the newly created resource.
              schema:
                type: string
            Content-Type:
              description: |
                The content type of the body.
              schema:
                type: string
          content:
            application/json:
              schema:
                $ref: '#/components/schemas/ResourcePolicyInfo'
        400:
          $ref: '#/components/responses/BadRequest'
        403:
          $ref: '#/components/responses/Forbidden'
        404:
          $ref: '#/components/responses/NotFound'
        412:
          $ref: '#/components/responses/PreconditionFailed'
      security:
        - OAuth2Security:
            - apim:api_create
      x-code-samples:
        - lang: Curl
          source: 'curl -k -X PUT -H "Authorization: Bearer ae4eae22-3f65-387b-a171-d37eaa366fa8"
          -H "Content-Type: application/json" -d @data.json "https://127.0.0.1:9443/api/am/publisher/v2/apis/2fd14eb8-b828-4013-b448-0739d2e76bf7/resource-policies/8efc32a4-c7f1-4bee-b860-b7566e2bc0d5"'
      operationId: updateAPIResourcePoliciesByPolicyId

  /apis/{apiId}/thumbnail:
    get:
      tags:
        - APIs
      summary: Get Thumbnail Image
      description: |
        This operation can be used to download a thumbnail image of an API.
      parameters:
        - $ref: '#/components/parameters/apiId'
        - $ref: '#/components/parameters/If-None-Match'
      responses:
        200:
          description: |
            OK.
            Thumbnail image returned
          headers:
            ETag:
              description: |
                Entity Tag of the response resource.
                Used by caches, or in conditional requests (Will be supported in future).
              schema:
                type: string
            Last-Modified:
              description: |
                Date and time the resource has been modifed the last time.
                Used by caches, or in conditional requests (Will be supported in future).
              schema:
                type: string
            Content-Type:
              description: |
                The content type of the body.
              schema:
                type: string
          content: {}
        304:
          description: |
            Not Modified.
            Empty body because the client has already the latest version of the requested resource (Will be supported in future).
          content: {}
        404:
          $ref: '#/components/responses/NotFound'
        406:
          $ref: '#/components/responses/NotAcceptable'
      security:
        - OAuth2Security:
            - apim:api_view
      x-code-samples:
        - lang: Curl
          source: 'curl -k -H "Authorization: Bearer ae4eae22-3f65-387b-a171-d37eaa366fa8"
          "https://127.0.0.1:9443/api/am/publisher/v2/apis/2fd14eb8-b828-4013-b448-0739d2e76bf7/thumbnail"'
      operationId: getAPIThumbnail

    put:
      tags:
        - APIs
      summary: Upload a Thumbnail Image
      description: |
        This operation can be used to upload a thumbnail image of an API. The thumbnail to be uploaded should be given as a form data parameter `file`.
      operationId: updateAPIThumbnail
      parameters:
        - $ref: '#/components/parameters/apiId'
        - $ref: '#/components/parameters/If-Match'
      requestBody:
        content:
          multipart/form-data:
            schema:
              required:
                - file
              properties:
                file:
                  type: string
                  description: Image to upload
                  format: binary
        required: true
      responses:
        200:
          description: |
            OK.
            Image updated
          headers:
            ETag:
              description: |
                Entity Tag of the response resource.
                Used by caches, or in conditional requests (Will be supported in future).
              schema:
                type: string
            Last-Modified:
              description: |
                Date and time the resource has been modifed the last time.
                Used by caches, or in conditional requests (Will be supported in future).
              schema:
                type: string
            Location:
              description: |
                The URL of the uploaded thumbnail image of the API.
              schema:
                type: string
            Content-Type:
              description: |
                The content type of the body.
              schema:
                type: string
          content:
            application/json:
              schema:
                $ref: '#/components/schemas/FileInfo'
        400:
          $ref: '#/components/responses/BadRequest'
        404:
          $ref: '#/components/responses/NotFound'
        412:
          $ref: '#/components/responses/PreconditionFailed'
      security:
        - OAuth2Security:
            - apim:api_create
            - apim:api_publish
      x-code-samples:
        - lang: Curl
          source: 'curl -k -X PUT -H "Authorization: Bearer ae4eae22-3f65-387b-a171-d37eaa366fa8"
          -F file=image.jpeg "https://127.0.0.1:9443/api/am/publisher/v2/apis/2fd14eb8-b828-4013-b448-0739d2e76bf7/thumbnail"'

  /apis/{apiId}/subscription-policies:
    get:
      tags:
        - APIs
      summary: |
        Get Details of the Subscription Throttling Policies of an API
      description: |
        This operation can be used to retrieve details of the subscription throttling policy of an API by specifying the API Id.

        `X-WSO2-Tenant` header can be used to retrive API subscription throttling policies that belongs to a different tenant domain. If not specified super tenant will be used. If Authorization header is present in the request, the user's tenant associated with the access token will be used.
      parameters:
        - $ref: '#/components/parameters/apiId'
        - $ref: '#/components/parameters/requestedTenant'
        - $ref: '#/components/parameters/If-None-Match'
      responses:
        200:
          description: |
            OK.
            Throttling Policy returned
          headers:
            ETag:
              description: |
                Entity Tag of the response resource.
                Used by caches, or in conditional requests.
              schema:
                type: string
            Last-Modified:
              description: |
                Date and time the resource has been modifed the last time.
                Used by caches, or in conditional requests.
              schema:
                type: string
          content:
            application/json:
              schema:
                $ref: '#/components/schemas/ThrottlingPolicy'
        304:
          description: |
            Not Modified.
            Empty body because the client has already the latest version of the requested resource.
          content: {}
        404:
          $ref: '#/components/responses/NotFound'
        406:
          $ref: '#/components/responses/NotAcceptable'
      security:
        - OAuth2Security:
            - apim:api_view
      x-code-samples:
        - lang: Curl
          source: 'curl -k -H "Authorization: Bearer ae4eae22-3f65-387b-a171-d37eaa366fa8"
          "https://127.0.0.1:9443/api/am/publisher/v2/apis/2fd14eb8-b828-4013-b448-0739d2e76bf7/subscription-policies"'
      operationId: getAPISubscriptionPolicies

  /apis/copy-api:
    post:
      tags:
        - APIs
      summary: Create a New API Version
      description: |
        This operation can be used to create a new version of an existing API. The new version is specified as `newVersion` query parameter. New API will be in `CREATED` state.
      parameters:
      - name: newVersion
        in: query
        description: Version of the new API.
        required: true
        schema:
          maxLength: 30
          type: string
      - name: defaultVersion
        in: query
        description: Specifies whether new API should be added as default version.
        schema:
          type: boolean
          default: false
      - name: serviceVersion
        in: query
        description: Version of the Service that will used in creating new version
        schema:
          type: string
        required: false
      - $ref: '#/components/parameters/apiId-Q'
      responses:
        201:
          description: |
            Created.
            Successful response with the newly created API as entity in the body. Location header contains URL of newly created API.
          headers:
            Location:
              description: |
                The URL of the newly created API.
              schema:
                type: string
          content:
            application/json:
              schema:
                $ref: '#/components/schemas/API'
        400:
          $ref: '#/components/responses/BadRequest'
        404:
          $ref: '#/components/responses/NotFound'
      security:
        - OAuth2Security:
            - apim:api_create
      x-code-samples:
        - lang: Curl
          source: 'curl -k -X POST -H "Authorization: Bearer ae4eae22-3f65-387b-a171-d37eaa366fa8"
          "https://127.0.0.1:9443/api/am/publisher/v2/apis/copy-api?newVersion=2.0&defaultVersion=false&apiId=2fd14eb8-b828-4013-b448-0739d2e76bf7"'
      x-examples:
        $ref: docs/examples/apis/apis_copyapi.yaml#/post
      operationId: createNewAPIVersion

  /apis/change-lifecycle:
    post:
      tags:
        - API Lifecycle
      summary: Change API Status
      description: |
        This operation is used to change the lifecycle of an API. Eg: Publish an API which is in `CREATED` state. In order to change the lifecycle, we need to provide the lifecycle `action` as a query parameter.

        For example, to Publish an API, `action` should be `Publish`. Note that the `Re-publish` action is available only after calling `Block`.

        Some actions supports providing additional paramters which should be provided as `lifecycleChecklist` parameter. Please see parameters table for more information.
      parameters:
        - name: action
          in: query
          description: |
            The action to demote or promote the state of the API.

            Supported actions are [ **Publish**, **Deploy as a Prototype**, **Demote to Created**, **Block**, **Deprecate**, **Re-Publish**, **Retire** ]
          required: true
          schema:
            type: string
            enum:
              - Publish
              - Deploy as a Prototype
              - Demote to Created
              - Block
              - Deprecate
              - Re-Publish
              - Retire
        - name: lifecycleChecklist
          in: query
          description: |2

            Supported checklist items are as follows.
            1. **Deprecate old versions after publishing the API**: Setting this to true will deprecate older versions of a particular API when it is promoted to Published state from Created state.
            2. **Requires re-subscription when publishing the API**: If you set this to true, users need to re subscribe to the API although they may have subscribed to an older version.
            You can specify additional checklist items by using an **"attribute:"** modifier.
            Eg: "Deprecate old versions after publishing the API:true" will deprecate older versions of a particular API when it is promoted to Published state from Created state. Multiple checklist items can be given in "attribute1:true, attribute2:false" format.
            **Sample CURL :**  curl -k -H "Authorization: Bearer ae4eae22-3f65-387b-a171-d37eaa366fa8" -X POST "https://localhost:9443/api/am/publisher/v2/apis/change-lifecycle?apiId=890a4f4d-09eb-4877-a323-57f6ce2ed79b&action=Publish&lifecycleChecklist=Deprecate%20old%20versions%20after%20publishing%20the%20API%3Atrue,Requires%20re-subscription%20when%20publishing%20the%20API%3Afalse"
          schema:
            type: string
        - $ref: '#/components/parameters/apiId-Q'
        - $ref: '#/components/parameters/If-Match'
      responses:
        200:
          description: |
            OK.
            Lifecycle changed successfully.
          headers:
            ETag:
              description: |
                Entity Tag of the changed API. Used by caches, or in conditional requests (Will be supported in future).
              schema:
                type: string
            Last-Modified:
              description: |
                Date and time the API lifecycle has been modified the last time.
                Used by caches, or in conditional requests (Will be supported in future).
              schema:
                type: string
          content:
            application/json:
              schema:
                $ref: '#/components/schemas/WorkflowResponse'
        202:
          description: |
            Accepted.
            The request has been accepted.
          content:
            application/json:
              schema:
                $ref: '#/components/schemas/WorkflowResponse'
        400:
          $ref: '#/components/responses/BadRequest'
        404:
          $ref: '#/components/responses/NotFound'
        409:
          $ref: '#/components/responses/Conflict'
        412:
          $ref: '#/components/responses/PreconditionFailed'
      security:
        - OAuth2Security:
            - apim:api_publish
            - apim:api_import_export
      x-code-samples:
        - lang: Curl
          source: 'curl -k -X POST -H "Authorization: Bearer ae4eae22-3f65-387b-a171-d37eaa366fa8"
          "https://127.0.0.1:9443/api/am/publisher/v2/apis/change-lifecycle?apiId=890a4f4d-09eb-4877-a323-57f6ce2ed79b&action=Publish"'
      operationId: changeAPILifecycle

  /apis/{apiId}/lifecycle-history:
    get:
      tags:
        - API Lifecycle
      summary: Get Lifecycle State Change History of the API.
      description: |
        This operation can be used to retrieve Lifecycle state change history of the API.
      parameters:
        - $ref: '#/components/parameters/apiId'
        - $ref: '#/components/parameters/If-None-Match'
      responses:
        200:
          description: |
            OK.
            Lifecycle state change history returned successfully.
          headers:
            ETag:
              description: |
                Entity Tag of the response resource. Used by caches, or in conditional requests (Will be supported in future).
              schema:
                type: string
            Last-Modified:
              description: |
                Date and time the resource has been modifed the last time.
                Used by caches, or in conditional requests (Will be supported in future).
              schema:
                type: string
          content:
            application/json:
              schema:
                $ref: '#/components/schemas/LifecycleHistory'
        304:
          description: |
            Not Modified.
            Empty body because the client has already the latest version of the requested resource (Will be supported in future).
          content: {}
        404:
          $ref: '#/components/responses/NotFound'
      security:
        - OAuth2Security:
            - apim:api_publish
      x-code-samples:
        - lang: Curl
          source: 'curl -k -H "Authorization: Bearer ae4eae22-3f65-387b-a171-d37eaa366fa8"
          "https://127.0.0.1:9443/api/am/publisher/v2/apis/890a4f4d-09eb-4877-a323-57f6ce2ed79b/lifecycle-history"'
      operationId: getAPILifecycleHistory

  /apis/{apiId}/lifecycle-state:
    get:
      tags:
        - API Lifecycle
      summary: Get Lifecycle State Data of the API.
      description: |
        This operation can be used to retrieve Lifecycle state data of the API.
      parameters:
        - $ref: '#/components/parameters/apiId'
        - $ref: '#/components/parameters/If-None-Match'
      responses:
        200:
          description: |
            OK.
            Lifecycle state data returned successfully.
          headers:
            ETag:
              description: |
                Entity Tag of the response resource. Used by caches, or in conditional requests (Will be supported in future).
              schema:
                type: string
            Last-Modified:
              description: |
                Date and time the resource has been modifed the last time.
                Used by caches, or in conditional requests (Will be supported in future).
              schema:
                type: string
            Content-Type:
              description: |
                The content type of the body.
              schema:
                type: string
          content:
            application/json:
              schema:
                $ref: '#/components/schemas/LifecycleState'
        304:
          description: |
            Not Modified.
            Empty body because the client has already the latest version of the requested resource (Will be supported in future).
          content: {}
        404:
          $ref: '#/components/responses/NotFound'
        412:
          $ref: '#/components/responses/PreconditionFailed'
      security:
        - OAuth2Security:
            - apim:api_publish
            - apim:api_create
      x-code-samples:
        - lang: Curl
          source: 'curl -k -H "Authorization: Bearer ae4eae22-3f65-387b-a171-d37eaa366fa8"
          "https://127.0.0.1:9443/api/am/publisher/v2/apis/890a4f4d-09eb-4877-a323-57f6ce2ed79b/lifecycle-state"'
      operationId: getAPILifecycleState

  /apis/{apiId}/lifecycle-state/pending-tasks:
    delete:
      tags:
        - API Lifecycle
      summary: Delete Pending Lifecycle State Change Tasks
      description: |
        This operation can be used to remove pending lifecycle state change requests that are in pending state
      parameters:
        - $ref: '#/components/parameters/apiId'
      responses:
        200:
          description: |
            OK.
            Lifecycle state change pending task removed successfully.
          content: {}
        404:
          $ref: '#/components/responses/NotFound'
        412:
          $ref: '#/components/responses/PreconditionFailed'
      security:
        - OAuth2Security:
            - apim:api_publish
      x-code-samples:
        - lang: Curl
          source: 'curl -k -X DELETE -H "Authorization: Bearer ae4eae22-3f65-387b-a171-d37eaa366fa8"
          "https://127.0.0.1:9443/api/am/publisher/v2/apis/890a4f4d-09eb-4877-a323-57f6ce2ed79b/lifecycle-state/pending-tasks"'
      operationId: deleteAPILifecycleStatePendingTasks

  ######################################################
  # The "API Revisions" resource API
  ######################################################
  /apis/{apiId}/revisions:

    #--------------------------------------------
    # List available revisions of an API
    #--------------------------------------------
    get:
      tags:
        - API Revisions
      summary: List available revisions of an API
      description: |
        List available revisions of an API
      operationId: getAPIRevisions
      parameters:
        - $ref: '#/components/parameters/apiId'
        - name: query
          in: query
          schema:
            type: string
      responses:
        200:
          description: |
            OK.
            List of API revisions are returned.
          content:
            application/json:
              schema:
                $ref: '#/components/schemas/APIRevisionList'
        404:
          $ref: '#/components/responses/NotFound'
      security:
        - OAuth2Security:
            - apim:api_publish
            - apim:api_import_export
      x-code-samples:
        - lang: Curl
          source: 'curl -k -H "Authorization: Bearer ae4eae22-3f65-387b-a171-d37eaa366fa8"
            "https://127.0.0.1:9443/api/am/publisher/v1/apis/890a4f4d-09eb-4877-a323-57f6ce2ed79b/revisions?query=deployed:true"'

    #--------------------------------------------
    # Create a new API revision
    #--------------------------------------------
    post:
      tags:
        - API Revisions
      summary: Create a new API revision
      description: |
        Create a new API revision
      operationId: createAPIRevision
      parameters:
        - $ref: '#/components/parameters/apiId'
      requestBody:
        description: API object that needs to be added
        content:
          application/json:
            schema:
              $ref: '#/components/schemas/APIRevision'
      responses:
        201:
          description: |
            Created.
            Successful response with the newly created APIRevision object as the entity in the body.
          content:
            application/json:
              schema:
                $ref: '#/components/schemas/APIRevision'
        404:
          $ref: '#/components/responses/NotFound'
        412:
          $ref: '#/components/responses/PreconditionFailed'
      security:
        - OAuth2Security:
            - apim:api_publish
            - apim:api_import_export
      x-code-samples:
        - lang: Curl
          source: 'curl -k -X POST -H "Authorization: Bearer ae4eae22-3f65-387b-a171-d37eaa366fa8"
            -H "Content-Type: application/json" -d @data.json
            "https://127.0.0.1:9443/api/am/publisher/v1/apis/890a4f4d-09eb-4877-a323-57f6ce2ed79b/revisions"'

  ######################################################
  # The "API Revisions" individual resource API
  ######################################################
  /apis/{apiId}/revisions/{revisionId}:

    #--------------------------------------------
    # Get a revision
    #--------------------------------------------
    get:
      tags:
        - API Revisions
      summary: Retrieve a revision of an API
      description: |
        Retrieve a revision of an API
      operationId: getAPIRevision
      parameters:
        - $ref: '#/components/parameters/apiId'
        - $ref: '#/components/parameters/revisionId'
      responses:
        200:
          description: |
            OK.
            An API revision is returned.
          content:
            application/json:
              schema:
                $ref: '#/components/schemas/APIRevision'
        404:
          $ref: '#/components/responses/NotFound'
      security:
        - OAuth2Security:
            - apim:api_publish
      x-code-samples:
        - lang: Curl
          source: 'curl -k -H "Authorization: Bearer ae4eae22-3f65-387b-a171-d37eaa366fa8"
            "https://127.0.0.1:9443/api/am/publisher/v1/apis/890a4f4d-09eb-4877-a323-57f6ce2ed79b/revisions/e0824883-3e86-403a-aec1-22bbc454eb7c"'

    #--------------------------------------------
    # Delete a revision
    #--------------------------------------------
    delete:
      tags:
        - API Revisions
      summary: Delete a revision of an API
      description: |
        Delete a revision of an API
      operationId: deleteAPIRevision
      parameters:
        - $ref: '#/components/parameters/apiId'
        - $ref: '#/components/parameters/revisionId'
      responses:
        200:
          description: |
            OK.
            List of remaining API revisions are returned.
          content:
            application/json:
              schema:
                $ref: '#/components/schemas/APIRevisionList'
        204:
          description: |
            No Content.
            Successfully deleted the revision
        404:
          $ref: '#/components/responses/NotFound'
      security:
        - OAuth2Security:
            - apim:api_publish
            - apim:api_import_export
      x-code-samples:
        - lang: Curl
          source: 'curl -k -X DELETE -H "Authorization: Bearer ae4eae22-3f65-387b-a171-d37eaa366fa8"
            "https://127.0.0.1:9443/api/am/publisher/v1/apis/890a4f4d-09eb-4877-a323-57f6ce2ed79b/revisions/e0824883-3e86-403a-aec1-22bbc454eb7c"'

  /apis/{apiId}/deploy-revision:

    #--------------------------------------------
    # List available deployed revision deployment details of an API
    #--------------------------------------------
    get:
      tags:
        - API Revisions
      summary: List available deployed revision deployment details of an API
      description: |
        List available deployed revision deployment details of an API
      operationId: getAPIRevisionDeployments
      parameters:
        - $ref: '#/components/parameters/apiId'
      responses:
        200:
          description: |
            OK.
            List of deployed revision deployment details are returned.
          content:
            application/json:
              schema:
                $ref: '#/components/schemas/APIRevisionDeploymentList'
        404:
          $ref: '#/components/responses/NotFound'
      security:
        - OAuth2Security:
            - apim:api_publish
            - apim:api_import_export
      x-code-samples:
        - lang: Curl
          source: 'curl -k -H "Authorization: Bearer ae4eae22-3f65-387b-a171-d37eaa366fa8"
                "https://127.0.0.1:9443/api/am/publisher/v1/apis/890a4f4d-09eb-4877-a323-57f6ce2ed79b/deploy-revision"'

    #--------------------------------------------
    # Deploy a revision
    #--------------------------------------------
    post:
      tags:
        - API Revisions
      summary: Deploy a revision
      description: |
        Deploy a revision
      operationId: deployAPIRevision
      parameters:
        - $ref: '#/components/parameters/apiId'
        - $ref: '#/components/parameters/revisionId-Q'
        - $ref: '#/components/parameters/revisionNum-Q'
      requestBody:
        description: Deployment object that needs to be added
        content:
          application/json:
            schema:
              type: array
              items:
                $ref: '#/components/schemas/APIRevisionDeployment'
      responses:
        200:
          description: |
            OK.
        201:
          description: |
            Created.
            Successful response with the newly deployed APIRevisionDeployment List object as the entity in the body.
          content:
            application/json:
              schema:
                type: array
                items:
                  $ref: '#/components/schemas/APIRevisionDeployment'
        404:
          $ref: '#/components/responses/NotFound'
      security:
        - OAuth2Security:
            - apim:api_publish
            - apim:api_import_export
      x-code-samples:
        - lang: Curl
          source: 'curl -k -X POST -H "Authorization: Bearer ae4eae22-3f65-387b-a171-d37eaa366fa8"
            "https://127.0.0.1:9443/api/am/publisher/v1/apis/890a4f4d-09eb-4877-a323-57f6ce2ed79b/deploy-revision?revisionId=e0824883-3e86-403a-aec1-22bbc454eb7c"'

  /apis/{apiId}/undeploy-revision:
    #--------------------------------------------
    # Un-Deploy a revision from deployed gateway
    #--------------------------------------------
    post:
      tags:
        - API Revisions
      summary: Un-Deploy a revision
      description: |
        Un-Deploy a revision
      operationId: undeployAPIRevision
      parameters:
        - $ref: '#/components/parameters/apiId'
        - $ref: '#/components/parameters/revisionId-Q'
        - $ref: '#/components/parameters/revisionNum-Q'
        - name: allEnvironments
          in: query
          schema:
            type: boolean
            default: false
      requestBody:
        description: Deployment object that needs to be added
        content:
          application/json:
            schema:
              type: array
              items:
                $ref: '#/components/schemas/APIRevisionDeployment'
      responses:
        200:
          description: |
            OK.
        201:
          description: |
            Created.
            Successful response with the newly undeployed APIRevisionDeploymentList object as the entity in the body.
          content:
            application/json:
              schema:
                type: array
                items:
                  $ref: '#/components/schemas/APIRevisionDeployment'
        404:
          $ref: '#/components/responses/NotFound'
      security:
        - OAuth2Security:
            - apim:api_publish
            - apim:api_import_export
      x-code-samples:
        - lang: Curl
          source: 'curl -k -X POST -H "Authorization: Bearer ae4eae22-3f65-387b-a171-d37eaa366fa8"
                "https://127.0.0.1:9443/api/am/publisher/v1/apis/890a4f4d-09eb-4877-a323-57f6ce2ed79b/undeploy-revision?revisionId=e0824883-3e86-403a-aec1-22bbc454eb7c"'

  /apis/{apiId}/restore-revision:

    #--------------------------------------------------------
    # Restore a revision to the working copy of the API
    #--------------------------------------------------------
    post:
      tags:
        - API Revisions
      summary: Restore a revision
      description: |
        Restore a revision to the working copy of the API
      operationId: restoreAPIRevision
      parameters:
        - $ref: '#/components/parameters/apiId'
        - $ref: '#/components/parameters/revisionId-Q'
        - $ref: '#/components/parameters/revisionNum-Q'
      responses:
        201:
          description: |
            Restored.
            Successful response with the newly restored API object as the entity in the body.
          content:
            application/json:
              schema:
                $ref: '#/components/schemas/API'
        404:
          $ref: '#/components/responses/NotFound'
      security:
        - OAuth2Security:
            - apim:api_publish
      x-code-samples:
        - lang: Curl
          source: 'curl -k -X POST -H "Authorization: Bearer ae4eae22-3f65-387b-a171-d37eaa366fa8"
            "https://127.0.0.1:9443/api/am/publisher/v1/apis/890a4f4d-09eb-4877-a323-57f6ce2ed79b/restore-revision?revisionId=e0824883-3e86-403a-aec1-22bbc454eb7c"'

  /apis/import-service:
    post:
      tags:
        - APIs
      summary: Import a Service from Service Catalog
      description: This operation can be used to create an API from a Service from Service Catalog
      operationId: importServiceFromCatalog
      parameters:
        - name: serviceKey
          in: query
          required: true
          schema:
            type: string
          description: ID of service that should be imported from Service Catalog
      requestBody:
        content:
          application/json:
            schema:
              '$ref': '#/components/schemas/API'
      responses:
        201:
          description: |
            Created.
            Successful response with the newly created object as entity in the body.
            Location header contains the URL of the newly created entity.
          headers:
            Location:
              description: |
                The URL of the newly created resource.
              schema:
                type: string
            Content-Type:
              description: |
                The content type of the body.
              schema:
                type: string
          content:
            application/json:
              schema:
                $ref: '#/components/schemas/API'
        404:
          $ref: '#/components/responses/NotFound'
        500:
          $ref: '#/components/responses/InternalServerError'

  /apis/import-openapi:
    post:
      tags:
        - APIs
      summary: Import an OpenAPI Definition
      description: |
        This operation can be used to create an API from an OpenAPI definition. Provide either `url` or `file`
        to specify the definition.

        Specify additionalProperties with **at least** API's name, version, context and endpointConfig.
      operationId: importOpenAPIDefinition
      requestBody:
        content:
          multipart/form-data:
            schema:
              properties:
                file:
                  type: string
                  description: Definition to upload as a file
                  format: binary
                url:
                  type: string
                  description: Definition url
                additionalProperties:
                  type: string
                  description: Additional attributes specified as a stringified JSON with API's schema
      responses:
        201:
          description: |
            Created.
            Successful response with the newly created object as entity in the body.
            Location header contains URL of newly created entity.
          headers:
            ETag:
              description: |
                Entity Tag of the response resource. Used by caches, or in conditional requests (Will be supported in future).
              schema:
                type: string
            Location:
              description: |
                The URL of the newly created resource.
              schema:
                type: string
            Content-Type:
              description: |
                The content type of the body.
              schema:
                type: string
          content:
            application/json:
              schema:
                $ref: '#/components/schemas/API'
        400:
          $ref: '#/components/responses/BadRequest'
        415:
          $ref: '#/components/responses/UnsupportedMediaType'
      security:
        - OAuth2Security:
            - apim:api_create
      x-code-samples:
        - lang: Curl
          source: 'curl -k -H "Authorization: Bearer ae4eae22-3f65-387b-a171-d37eaa366fa8"
          -F file=@openapi.json -F additionalProperties=@data.json "https://127.0.0.1:9443/api/am/publisher/v2/apis/import-openapi"'
      x-examples:
        $ref: docs/examples/apis/import_openapi_post.yaml

  /apis/import-wsdl:
    post:
      tags:
        - APIs
      summary: Import a WSDL Definition
      description: |
        This operation can be used to create an API using a WSDL definition. Provide either `url` or `file`
        to specify the definition.

        WSDL can be speficied as a single file or a ZIP archive with WSDLs and reference XSDs etc.
        Specify additionalProperties with **at least** API's name, version, context and endpointConfig.
      operationId: importWSDLDefinition
      requestBody:
        content:
          multipart/form-data:
            schema:
              properties:
                file:
                  type: string
                  description: |
                    WSDL definition as a file or archive

                    **Sample cURL to Upload WSDL File**

                    curl -k -H "Authorization: Bearer ae4eae22-3f65-387b-a171-d37eaa366fa8" -F file=@api.wsdl -F additionalProperties=@data.json "https://127.0.0.1:9443/api/am/publisher/v2/apis/import-wsdl"

                    **Sample cURL to Upload WSDL Archive**

                    curl -k -H "Authorization: Bearer ae4eae22-3f65-387b-a171-d37eaa366fa8" -F file="@wsdl.zip;type=application/zip" -F additionalProperties=@data.json "https://127.0.0.1:9443/api/am/publisher/v2/apis/import-wsdl"
                  format: binary
                url:
                  type: string
                  description: WSDL Definition url
                additionalProperties:
                  type: string
                  description: Additional attributes specified as a stringified JSON
                    with API's schema
                implementationType:
                  type: string
                  description: |
                    If 'SOAP' is specified, the API will be created with only one resource 'POST /*' which is to be used for SOAP
                    operations.

                    If 'HTTP_BINDING' is specified, the API will be created with resources using HTTP binding operations
                    which are extracted from the WSDL.
                  default: SOAP
                  enum:
                    - SOAPTOREST
                    - SOAP
      responses:
        201:
          description: |
            Created.
            Successful response with the newly created object as entity in the body.
            Location header contains URL of newly created entity.
          headers:
            ETag:
              description: |
                Entity Tag of the response resource. Used by caches, or in conditional requests (Will be supported in future).
              schema:
                type: string
            Location:
              description: |
                The URL of the newly created resource.
              schema:
                type: string
            Content-Type:
              description: |
                The content type of the body.
              schema:
                type: string
          content:
            application/json:
              schema:
                $ref: '#/components/schemas/API'
        400:
          $ref: '#/components/responses/BadRequest'
        415:
          $ref: '#/components/responses/UnsupportedMediaType'
      security:
        - OAuth2Security:
            - apim:api_create
      x-code-samples:
        - lang: Curl
          source: 'curl -k -H "Authorization: Bearer ae4eae22-3f65-387b-a171-d37eaa366fa8"
          -F file=@api.wsdl -F additionalProperties=@data.json "https://127.0.0.1:9443/api/am/publisher/v2/apis/import-wsdl"'
      x-examples:
        $ref: docs/examples/apis/wsdl/import_wsdl_post.yaml

  /apis/import-graphql-schema:
    post:
      tags:
        - APIs
      summary: Import API Definition
      description: |
        This operation can be used to create api from api definition.APIMgtDAOTest

        API definition is GraphQL Schema
      parameters:
        - name: If-Match
          in: header
          description: |
            Validator for conditional requests; based on ETag.
          schema:
            type: string
      requestBody:
        content:
          multipart/form-data:
            schema:
              properties:
                type:
                  type: string
                  description: Definition type to upload
                file:
                  type: string
                  description: Definition to uploads a file
                  format: binary
                additionalProperties:
                  type: string
                  description: Additional attributes specified as a stringified JSON
                    with API's schema
      responses:
        201:
          description: |
            Created.
            Successful response with the newly created object as entity in the body.
            Location header contains URL of newly created entity.
          headers:
            ETag:
              description: |
                Entity Tag of the response resource. Used by caches, or in conditional requests (Will be supported in future).
              schema:
                type: string
            Location:
              description: |
                The URL of the newly created resource.
              schema:
                type: string
            Content-Type:
              description: |
                The content type of the body.
              schema:
                type: string
          content:
            application/json:
              schema:
                $ref: '#/components/schemas/API'
        400:
          $ref: '#/components/responses/BadRequest'
        415:
          $ref: '#/components/responses/UnsupportedMediaType'
      security:
        - OAuth2Security:
            - apim:api_create
      x-code-samples:
        - lang: Curl
          source: 'curl -k -H "Authorization: Bearer ae4eae22-3f65-387b-a171-d37eaa366fa8"
          -F file=@schema.graphql -F additionalProperties=@data.json "https://127.0.0.1:9443/api/am/publisher/v2/apis/import-graphql-schema"'
      operationId: importGraphQLSchema

  /apis/validate-openapi:
    post:
      tags:
        - Validation
      summary: Validate an OpenAPI Definition
      description: |
        This operation can be used to validate an OpenAPI definition and retrieve a summary. Provide either `url`
        or `file` to specify the definition.
      operationId: validateOpenAPIDefinition
      parameters:
        - name: returnContent
          in: query
          description: |
            Specify whether to return the full content of the OpenAPI definition in the response. This is only
            applicable when using url based validation
          schema:
            type: boolean
            default: false
      requestBody:
        content:
          multipart/form-data:
            schema:
              properties:
                url:
                  type: string
                  description: OpenAPI definition url
                file:
                  type: string
                  description: OpenAPI definition as a file
                  format: binary
      responses:
        200:
          description: |
            OK.
            API definition validation information is returned
          headers:
            Content-Type:
              description: |
                The content type of the body.
              schema:
                type: string
          content:
            application/json:
              schema:
                $ref: '#/components/schemas/OpenAPIDefinitionValidationResponse'
        400:
          $ref: '#/components/responses/BadRequest'
        404:
          $ref: '#/components/responses/NotFound'
      security:
        - OAuth2Security:
            - apim:api_create
      x-code-samples:
        - lang: Curl
          source: 'curl -k -H "Authorization: Bearer ae4eae22-3f65-387b-a171-d37eaa366fa8"
          -F file=@openapi.json "https://127.0.0.1:9443/api/am/publisher/v2/apis/validate-openapi"'
      x-examples:
        $ref: docs/examples/apis/validate_openapi_post.yaml

  /apis/validate-endpoint:
    post:
      tags:
        - Validation
      summary: Check Whether Given Endpoint URL is Valid
      description: |
        Using this operation, it is possible check whether the given API endpoint url is a valid url
      operationId: validateEndpoint
      parameters:
        - name: endpointUrl
          in: query
          description: API endpoint url
          required: true
          schema:
            type: string
        - name: apiId
          in: query
          schema:
            type: string
      responses:
        200:
          description: |
            OK.
            API definition validation information is returned
          headers:
            Content-Type:
              description: |
                The content type of the body.
              schema:
                type: string
          content:
            application/json:
              schema:
                $ref: '#/components/schemas/ApiEndpointValidationResponse'
        400:
          $ref: '#/components/responses/BadRequest'
        404:
          $ref: '#/components/responses/NotFound'
      security:
        - OAuth2Security:
            - apim:api_create
      x-code-samples:
        - lang: Curl
          source: 'curl -k -X POST -H "Authorization: Bearer ae4eae22-3f65-387b-a171-d37eaa366fa8"
          "https://127.0.0.1:9443/api/am/publisher/v2/apis/validate-endpoint?apiId=e0824883-3e86-403a-aec1-22bbc454eb7c&endpointUrl=https%3A%2F%2Flocalhost%3A9443%2Fam%2Fsample%2Fpizzashack%2Fv1%2Fapi%2F"'

  /apis/validate:
    post:
      tags:
        - Validation
      summary: Check Given API Context Name already Exists
      description: |
        Using this operation, you can check a given API context is already used. You need to provide the context name you want to check.
      operationId: validateAPI
      parameters:
        - name: query
          in: query
          description: |
            **Search condition**.

            You can search in attributes by using an **"<attribute>:"** modifier.

            Eg.
            "name:wso2" will match an API if the provider of the API is exactly "wso2".

            Supported attribute modifiers are [** version, context, name **]

            If no advanced attribute modifier has been specified, search will match the
            given query string against API Name.
          required: true
          schema:
            type: string
        - $ref: '#/components/parameters/If-None-Match'
      responses:
        200:
          description: |
            OK.
            API definition validation information is returned
          headers:
            Content-Type:
              description: |
                The content type of the body.
              schema:
                type: string
          content: {}
        400:
          $ref: '#/components/responses/BadRequest'
        404:
          $ref: '#/components/responses/NotFound'
      security:
        - OAuth2Security:
            - apim:api_create
      x-code-samples:
        - lang: Curl
          source: 'curl -k -X POST -H "Authorization: Bearer ae4eae22-3f65-387b-a171-d37eaa366fa8"
          "https://127.0.0.1:9443/api/am/publisher/v2/apis/validate?query=name%3Awso2"'
      x-examples:
        $ref: docs/examples/apis/apis_validate.yaml

  /apis/validate-wsdl:
    post:
      tags:
        - Validation
      summary: Validate a WSDL Definition
      description: |
        This operation can be used to validate a WSDL definition and retrieve a summary. Provide either `url`
        or `file` to specify the definition.
      operationId: validateWSDLDefinition
      requestBody:
        content:
          multipart/form-data:
            schema:
              properties:
                url:
                  type: string
                  description: Definition url
                file:
                  type: string
                  description: Definition to upload as a file
                  format: binary
      responses:
        200:
          description: |
            OK.
            API definition validation information is returned
          headers:
            Content-Type:
              description: |
                The content type of the body.
              schema:
                type: string
          content:
            application/json:
              schema:
                $ref: '#/components/schemas/WSDLValidationResponse'
        400:
          $ref: '#/components/responses/BadRequest'
        404:
          $ref: '#/components/responses/NotFound'
      security:
        - OAuth2Security:
            - apim:api_create
      x-code-samples:
        - lang: Curl
          source: 'curl -k -H "Authorization: Bearer ae4eae22-3f65-387b-a171-d37eaa366fa8"
          -F file=@api.wsdl "https://127.0.0.1:9443/api/am/publisher/v2/apis/validate-wsdl"'
      x-examples:
        $ref: docs/examples/apis/wsdl/validate_wsdl_post.yaml

  /apis/validate-graphql-schema:
    post:
      tags:
        - Validation
      summary: Validate GraphQL API Definition and Retrieve a Summary
      description: |
        This operation can be used to validate a graphQL definition and retrieve a summary.
      requestBody:
        content:
          multipart/form-data:
            schema:
              required:
                - file
              properties:
                file:
                  type: string
                  description: Definition to upload as a file
                  format: binary
        required: true
      responses:
        200:
          description: |
            OK.
            API definition validation information is returned
          headers:
            Content-Type:
              description: |
                The content type of the body.
              schema:
                type: string
          content:
            application/json:
              schema:
                $ref: '#/components/schemas/GraphQLValidationResponse'
        400:
          $ref: '#/components/responses/BadRequest'
        404:
          $ref: '#/components/responses/NotFound'
      security:
        - OAuth2Security:
            - apim:api_create
      x-code-samples:
        - lang: Curl
          source: 'curl -k -H "Authorization: Bearer ae4eae22-3f65-387b-a171-d37eaa366fa8"
          -F file=@schema.graphql "https://127.0.0.1:9443/api/am/publisher/v2/apis/validate-graphql-schema"'
      operationId: validateGraphQLSchema

  /apis/{apiId}/graphql-schema:
    get:
      tags:
        - GraphQL Schema (Individual)
      summary: Get the Schema of a GraphQL API
      description: |
        This operation can be used to retrieve the Schema definition of a GraphQL API.
      parameters:
        - $ref: '#/components/parameters/apiId'
        - $ref: '#/components/parameters/Accept'
        - $ref: '#/components/parameters/If-None-Match'
      responses:
        200:
          description: |
            OK.
            Requested GraphQL Schema DTO object belongs to the API
          headers:
            ETag:
              description: |
                Entity Tag of the response resource. Used by caches, or in conditional requests (Will be supported in future).
              schema:
                type: string
            Last-Modified:
              description: |
                Date and time the resource has been modifed the last time.
                Used by caches, or in conditional requests (Will be supported in future).
              schema:
                type: string
            Content-Type:
              description: |
                The content type of the body.
              schema:
                type: string
          content:
            application/json:
              schema:
                $ref: '#/components/schemas/GraphQLSchema'
        304:
          description: |
            Not Modified.
            Empty body because the client has already the latest version of the requested resource (Will be supported in future).
          content: {}
        404:
          $ref: '#/components/responses/NotFound'
        406:
          $ref: '#/components/responses/NotAcceptable'
      security:
        - OAuth2Security:
            - apim:api_view
      x-code-samples:
        - lang: Curl
          source: 'curl -k -H "Authorization: Bearer ae4eae22-3f65-387b-a171-d37eaa366fa8"
          "https://127.0.0.1:9443/api/am/publisher/v2/apis/e0824883-3e86-403a-aec1-22bbc454eb7c/graphql-schema"'
      operationId: getAPIGraphQLSchema

    put:
      tags:
        - GraphQL Schema
      summary: Add a Schema to a GraphQL API
      description: |
        This operation can be used to add a GraphQL Schema definition to an existing GraphQL API.
      parameters:
        - $ref: '#/components/parameters/apiId'
        - $ref: '#/components/parameters/If-Match'
      requestBody:
        content:
          multipart/form-data:
            schema:
              required:
                - schemaDefinition
              properties:
                schemaDefinition:
                  type: string
                  description: schema definition of the GraphQL API
        required: true
      responses:
        200:
          description: |
            OK.
            Successful response with updated schema definition
          headers:
            ETag:
              description: |
                Entity Tag of the response resource. Used by cache, or in conditional requests (Will be supported in future).
              schema:
                type: string
            Last-Modified:
              description: |
                Date and time the resource has been modifed the last time.
                Used by caches, or in conditional requests (Will be supported in future).
              schema:
                type: string
            Location:
              description: |
                The URL of the newly created resource.
              schema:
                type: string
            Content-Type:
              description: |
                The content type of the body.
              schema:
                type: string
          content: {}
        400:
          $ref: '#/components/responses/BadRequest'
        403:
          $ref: '#/components/responses/Forbidden'
        404:
          $ref: '#/components/responses/NotFound'
        412:
          $ref: '#/components/responses/PreconditionFailed'
      security:
        - OAuth2Security:
            - apim:api_create
      x-code-samples:
        - lang: Curl
          source: 'curl -k -H "Authorization: Bearer ae4eae22-3f65-387b-a171-d37eaa366fa8"
          -F schemaDefinition=@schema.graphql "https://127.0.0.1:9443/api/am/publisher/v2/apis/e0824883-3e86-403a-aec1-22bbc454eb7c/graphql-schema"'
      operationId: updateAPIGraphQLSchema

  /apis/{apiId}/amznResourceNames:
    get:
      tags:
        - AWS Lambda (Individual)
      summary: Retrieve the ARNs of AWS Lambda Functions
      description: |
        This operation can be use to retrieve ARNs of AWS Lambda function for a given AWS credentials.
      parameters:
        - $ref: '#/components/parameters/apiId'
      responses:
        200:
          description: |
            OK.
            Requested ARN List of the API is returned
          headers:
            Content-Type:
              description: |
                The content type of the body.
              schema:
                type: string
          content:
            application/json:
              schema:
                type: string
                example: |-
                  {
                     "count": "2",
                     "list": [
                        "arn:aws:lambda:us-west-2:123456789012:function:my-function1",
                        "arn:aws:lambda:us-west-2:123456789012:function:my-function2"
                     ]
                  }
        404:
          $ref: '#/components/responses/NotFound'
      security:
        - OAuth2Security:
            - apim:api_view
      x-code-samples:
        - lang: Curl
          source: 'curl -k -H "Authorization: Bearer ae4eae22-3f65-387b-a171-d37eaa366fa8"
          "https://127.0.0.1:9443/api/am/publisher/v2/apis/e0824883-3e86-403a-aec1-22bbc454eb7c/amznResourceNames"'
      x-examples:
        $ref: docs/examples/apis/apis_id_amznresourcenames_get.yaml
      operationId: getAmazonResourceNamesOfAPI

  /apis/{apiId}/monetize:
    post:
      tags:
        - API Monetization
      summary: Configure Monetization for a Given API
      description: |
        This operation can be used to configure monetization for a given API.
      parameters:
        - $ref: '#/components/parameters/apiId'
      requestBody:
        description: Monetization data object
        content:
          application/json:
            schema:
              $ref: '#/components/schemas/APIMonetizationInfo'
        required: true
      responses:
        201:
          description: |
            OK.
            Monetization status changed successfully.
          content: {}
        400:
          $ref: '#/components/responses/BadRequest'
        404:
          $ref: '#/components/responses/NotFound'
        406:
          $ref: '#/components/responses/NotAcceptable'
      security:
        - OAuth2Security:
            - apim:api_publish
      x-code-samples:
        - lang: Curl
          source: 'curl -k -X POST -H "Authorization: Bearer ae4eae22-3f65-387b-a171-d37eaa366fa8"
          -H "Content-Type: application/json" -d @data.json https://127.0.0.1:9443/api/am/publisher/v2/apis/96077508-fd01-4fae-bc64-5de0e2baf43c/monetize'
      operationId: addAPIMonetization

  /apis/{apiId}/monetization:
    get:
      tags:
        - API Monetization
      summary: Get Monetization Status for each Tier in a Given API
      description: |
        This operation can be used to get monetization status for each tier in a given API
      parameters:
        - $ref: '#/components/parameters/apiId'
      responses:
        200:
          description: |
            OK.
            Monetization status for each tier returned successfully.
          content: {}
        400:
          $ref: '#/components/responses/BadRequest'
        404:
          $ref: '#/components/responses/NotFound'
        406:
          $ref: '#/components/responses/NotAcceptable'
      security:
        - OAuth2Security:
            - apim:api_publish
      x-code-samples:
        - lang: Curl
          source: 'curl -k -H "Authorization: Bearer ae4eae22-3f65-387b-a171-d37eaa366fa8"
          "https://127.0.0.1:9443/api/am/publisher/v2/apis/96077508-fd01-4fae-bc64-5de0e2baf43c/monetize"'
      operationId: getAPIMonetization

  /apis/{apiId}/revenue:
    get:
      tags:
        - API Monetization
      summary: Get Total Revenue Details of a Given Monetized API with Meterd Billing
      description: |
        This operation can be used to get details of total revenue details of a given monetized API with meterd billing.
      parameters:
        - $ref: '#/components/parameters/apiId'
      responses:
        200:
          description: |
            OK.
            Details of a total revenue returned.
          headers:
            ETag:
              description: Entity Tag of the response resource. Used by caches, or
                in conditional requests (Will be supported in future).
              schema:
                type: string
            Last-Modified:
              description: Date and time the resource has been modified the last time.
                Used by caches, or in conditional requests (Will be supported in future).
              schema:
                type: string
            Content-Type:
              description: The content type of the body.
              schema:
                type: string
          content:
            application/json:
              schema:
                $ref: '#/components/schemas/APIRevenue'
        304:
          description: |
            Not Modified.
            Empty body because the client has already the latest version of the requested resource (Will be supported in future).
          content: {}
        404:
          $ref: '#/components/responses/NotFound'
      security:
        - OAuth2Security:
            - apim:api_publish
      x-code-samples:
        - lang: Curl
          source: 'curl -k -H "Authorization: Bearer ae4eae22-3f65-387b-a171-d37eaa366fa8"
          "https://127.0.0.1:9443/api/am/publisher/v2/apis/96077508-fd01-4fae-bc64-5de0e2baf43c/revenue"'
      operationId: getAPIRevenue

  /apis/{apiId}/documents:
    get:
      tags:
        - API Documents
      summary: Get a List of Documents of an API
      description: |
        This operation can be used to retrieve a list of documents belonging to an API by providing the id of the API.
      parameters:
        - $ref: '#/components/parameters/apiId'
        - $ref: '#/components/parameters/limit'
        - $ref: '#/components/parameters/offset'
        - $ref: '#/components/parameters/If-None-Match'
      responses:
        200:
          description: |
            OK.
            Document list is returned.
          headers:
            ETag:
              description: |
                Entity Tag of the response resource. Used by caches, or in conditional requests (Will be supported in future).
              schema:
                type: string
            Content-Type:
              description: |
                The content type of the body.
              schema:
                type: string
          content:
            application/json:
              schema:
                $ref: '#/components/schemas/DocumentList'
        304:
          description: |
            Not Modified.
            Empty body because the client has already the latest version of the requested resource (Will be supported in future).
          content: {}
        404:
          $ref: '#/components/responses/NotFound'
        406:
          $ref: '#/components/responses/NotAcceptable'
      security:
        - OAuth2Security:
            - apim:api_view
      x-code-samples:
        - lang: Curl
          source: 'curl -k -H "Authorization: Bearer ae4eae22-3f65-387b-a171-d37eaa366fa8"
          "https://127.0.0.1:9443/api/am/publisher/v2/apis/e0824883-3e86-403a-aec1-22bbc454eb7c/documents"'
      operationId: getAPIDocuments

    post:
      tags:
        - API Documents
      summary: Add a New Document to an API
      description: |
        This operation can be used to add a new documentation to an API. This operation only adds the metadata of a document. To add the actual content we need to use **Upload the content of an API document ** API once we obtain a document Id by this operation.
      parameters:
        - $ref: '#/components/parameters/apiId'
        - $ref: '#/components/parameters/If-Match'
      requestBody:
        description: Document object that needs to be added
        content:
          application/json:
            schema:
              $ref: '#/components/schemas/Document'
        required: true
      responses:
        201:
          description: |
            Created.
            Successful response with the newly created Document object as entity in the body.
            Location header contains URL of newly added document.
          headers:
            ETag:
              description: |
                Entity Tag of the response resource.
                Used by caches, or in conditional requests (Will be supported in future).
              schema:
                type: string
            Location:
              description: |
                Location to the newly created Document.
              schema:
                type: string
            Content-Type:
              description: |
                The content type of the body.
              schema:
                type: string
          content:
            application/json:
              schema:
                $ref: '#/components/schemas/Document'
        400:
          $ref: '#/components/responses/BadRequest'
        415:
          $ref: '#/components/responses/UnsupportedMediaType'
      security:
        - OAuth2Security:
            - apim:api_create
            - apim:document_create
      x-code-samples:
        - lang: Curl
          source: 'curl -k -X POST -H "Authorization: Bearer ae4eae22-3f65-387b-a171-d37eaa366fa8"
          -H "Content-Type: application/json" -d @data.json "https://127.0.0.1:9443/api/am/publisher/v2/apis/96077508-fd01-4fae-bc64-5de0e2baf43c/documents"'
      operationId: addAPIDocument

  /apis/{apiId}/documents/{documentId}:
    get:
      tags:
        - API Documents
      summary: Get a Document of an API
      description: |
        This operation can be used to retrieve a particular document's metadata associated with an API.
      parameters:
        - $ref: '#/components/parameters/apiId'
        - $ref: '#/components/parameters/documentId'
        - $ref: '#/components/parameters/If-None-Match'
      responses:
        200:
          description: |
            OK.
            Document returned.
          headers:
            ETag:
              description: |
                Entity Tag of the response resource.
                Used by caches, or in conditional requests (Will be supported in future).
              schema:
                type: string
            Last-Modified:
              description: |
                Date and time the resource has been modifed the last time.
                Used by caches, or in conditional requests (Will be supported in future).
              schema:
                type: string
            Content-Type:
              description: |
                The content type of the body.
              schema:
                type: string
          content:
            application/json:
              schema:
                $ref: '#/components/schemas/Document'
        304:
          description: |
            Not Modified.
            Empty body because the client has already the latest version of the requested resource (Will be supported in future).
          content: {}
        404:
          $ref: '#/components/responses/NotFound'
        406:
          $ref: '#/components/responses/NotAcceptable'
      security:
        - OAuth2Security:
            - apim:api_view
      x-code-samples:
        - lang: Curl
          source: 'curl -k -H "Authorization: Bearer ae4eae22-3f65-387b-a171-d37eaa366fa8"
          "https://127.0.0.1:9443/api/am/publisher/v2/apis/96077508-fd01-4fae-bc64-5de0e2baf43c/documents/0bcb7f05-599d-4e1a-adce-5cb89bfe58d5"'
      operationId: getAPIDocumentByDocumentId

    put:
      tags:
        - API Documents
      summary: Update a Document of an API
      description: |
        This operation can be used to update metadata of an API's document.
      parameters:
        - $ref: '#/components/parameters/apiId'
        - $ref: '#/components/parameters/documentId'
        - $ref: '#/components/parameters/If-Match'
      requestBody:
        description: Document object that needs to be added
        content:
          application/json:
            schema:
              $ref: '#/components/schemas/Document'
        required: true
      responses:
        200:
          description: |
            OK.
            Document updated
          headers:
            ETag:
              description: |
                Entity Tag of the response resource.
                Used by caches, or in conditional requests (Will be supported in future).
              schema:
                type: string
            Last-Modified:
              description: |
                Date and time the resource has been modifed the last time.
                Used by caches, or in conditional requests (Will be supported in future).
              schema:
                type: string
            Location:
              description: |
                The URL of the updated document.
              schema:
                type: string
            Content-Type:
              description: |
                The content type of the body.
              schema:
                type: string
          content:
            application/json:
              schema:
                $ref: '#/components/schemas/Document'
        400:
          $ref: '#/components/responses/BadRequest'
        404:
          $ref: '#/components/responses/NotFound'
        412:
          $ref: '#/components/responses/PreconditionFailed'
      security:
        - OAuth2Security:
            - apim:api_create
            - apim:document_manage
      x-code-samples:
        - lang: Curl
          source: 'curl -k -X PUT -H "Authorization: Bearer ae4eae22-3f65-387b-a171-d37eaa366fa8"
          -H "Content-Type: application/json" -d @doc.json "https://127.0.0.1:9443/api/am/publisher/v2/apis/96077508-fd01-4fae-bc64-5de0e2baf43c/documents/0bcb7f05-599d-4e1a-adce-5cb89bfe58d5"'
      operationId: updateAPIDocument

    delete:
      tags:
        - API Documents
      summary: Delete a Document of an API
      description: |
        This operation can be used to delete a document associated with an API.
      parameters:
        - $ref: '#/components/parameters/apiId'
        - $ref: '#/components/parameters/documentId'
        - $ref: '#/components/parameters/If-Match'
      responses:
        200:
          description: |
            OK.
            Resource successfully deleted.
          content: {}
        404:
          $ref: '#/components/responses/NotFound'
        412:
          $ref: '#/components/responses/PreconditionFailed'
      security:
        - OAuth2Security:
            - apim:api_create
            - apim:document_manage
      x-code-samples:
        - lang: Curl
          source: 'curl -k -X DELETE -H "Authorization: Bearer ae4eae22-3f65-387b-a171-d37eaa366fa8"
          "https://127.0.0.1:9443/api/am/publisher/v2/apis/96077508-fd01-4fae-bc64-5de0e2baf43c/documents/0bcb7f05-599d-4e1a-adce-5cb89bfe58d5"'
      operationId: deleteAPIDocument

  /apis/{apiId}/documents/{documentId}/content:
    get:
      tags:
        - API Documents
      summary: Get the Content of an API Document
      description: |
        This operation can be used to retrive the content of an API's document.

        The document can be of 3 types. In each cases responses are different.

        1. **Inline type**:
           The content of the document will be retrieved in `text/plain` content type

           _Sample cURL_ : `curl -k -H "Authorization:Bearer 579f0af4-37be-35c7-81a4-f1f1e9ee7c51" -F inlineContent=@"docs.txt" -X POST "https://localhost:9443/api/am/publisher/v2/apis/995a4972-3178-4b17-a374-756e0e19127c/documents/43c2bcce-60e7-405f-bc36-e39c0c5e189e/content`
        2. **FILE type**:
           The file will be downloaded with the related content type (eg. `application/pdf`)
        3. **URL type**:
            The client will recieve the URL of the document as the Location header with the response with - `303 See Other`
      parameters:
        - $ref: '#/components/parameters/apiId'
        - $ref: '#/components/parameters/documentId'
        - $ref: '#/components/parameters/If-None-Match'
      responses:
        200:
          description: |
            OK.
            File or inline content returned.
          headers:
            ETag:
              description: |
                Entity Tag of the response resource.
                Used by caches, or in conditional requests (Will be supported in future).
              schema:
                type: string
            Last-Modified:
              description: |
                Date and time the resource has been modifed the last time.
                Used by caches, or in conditional requests (Will be supported in future).
              schema:
                type: string
            Content-Type:
              description: |
                The content type of the body.
              schema:
                type: string
          content:
            application/octet-stream:
              schema:
                type: string
        303:
          description: |
            See Other.
            Source can be retrived from the URL specified at the Location header.
          headers:
            Location:
              description: |
                The Source URL of the document.
              schema:
                type: string
          content: {}
        304:
          description: |
            Not Modified.
            Empty body because the client has already the latest version of the requested resource (Will be supported in future).
          content: {}
        404:
          $ref: '#/components/responses/NotFound'
        406:
          $ref: '#/components/responses/NotAcceptable'
      security:
        - OAuth2Security:
            - apim:api_view
      x-code-samples:
        - lang: Curl
          source: 'curl -k -H "Authorization: Bearer ae4eae22-3f65-387b-a171-d37eaa366fa8"
          "https://127.0.0.1:9443/api/am/publisher/v2/apis/96077508-fd01-4fae-bc64-5de0e2baf43c/documents/0bcb7f05-599d-4e1a-adce-5cb89bfe58d5/content"'
      operationId: getAPIDocumentContentByDocumentId

    post:
      tags:
        - API Documents
      summary: Upload the Content of an API Document
      description: |
        Thid operation can be used to upload a file or add inline content to an API document.

        **IMPORTANT:**
        * Either **file** or **inlineContent** form data parameters should be specified at one time.
        * Document's source type should be **FILE** in order to upload a file to the document using **file** parameter.
        * Document's source type should be **INLINE** in order to add inline content to the document using **inlineContent** parameter.
      parameters:
        - $ref: '#/components/parameters/apiId'
        - $ref: '#/components/parameters/documentId'
        - $ref: '#/components/parameters/If-Match'
      requestBody:
        content:
          multipart/form-data:
            schema:
              properties:
                file:
                  type: string
                  description: Document to upload
                  format: binary
                inlineContent:
                  type: string
                  description: Inline content of the document
      responses:
        200:
          description: |
            OK.
            Document updated
          headers:
            ETag:
              description: |
                Entity Tag of the response resource.
                Used by caches, or in conditional requests (Will be supported in future).
              schema:
                type: string
            Last-Modified:
              description: |
                Date and time the resource has been modifed the last time.
                Used by caches, or in conditional requests (Will be supported in future).
              schema:
                type: string
            Location:
              description: |
                The URL of the updated content of the document.
              schema:
                type: string
            Content-Type:
              description: |
                The content type of the body.
              schema:
                type: string
          content:
            application/json:
              schema:
                $ref: '#/components/schemas/Document'
        400:
          $ref: '#/components/responses/BadRequest'
        404:
          $ref: '#/components/responses/NotFound'
        412:
          $ref: '#/components/responses/PreconditionFailed'
      security:
        - OAuth2Security:
            - apim:api_create
            - apim:document_create
      x-code-samples:
        - lang: Curl
          source: 'curl -k -H "Authorization: Bearer ae4eae22-3f65-387b-a171-d37eaa366fa8"
          -F file=@sample.pdf "https://127.0.0.1:9443/api/am/publisher/v2/apis/96077508-fd01-4fae-bc64-5de0e2baf43c/documents/0bcb7f05-599d-4e1a-adce-5cb89bfe58d5/content"'
      operationId: addAPIDocumentContent

  /apis/{apiId}/documents/validate:
    post:
      tags:
        - API Documents
      summary: Check Whether a Document with the Provided Name Exist
      description: |
        This operation can be used to verify the document name exists or not.
      operationId: validateDocument
      parameters:
        - $ref: '#/components/parameters/apiId'
        - name: name
          in: query
          description: |
            The name of the document which needs to be checked for the existance.
          required: true
          schema:
            type: string
        - $ref: '#/components/parameters/If-Match'
      responses:
        200:
          description: |
            OK.
            Successful response if the document name exists.
        400:
          $ref: '#/components/responses/BadRequest'
        404:
          description: |
            Not Found.
            The specified resource does not exist.
      security:
        - OAuth2Security:
            - apim:api_create
            - apim:document_create
      x-code-samples:
        - lang: Curl
          source: 'curl -k -X POST -H "Authorization: Bearer ae4eae22-3f65-387b-a171-d37eaa366fa8"
          "https://127.0.0.1:9443/api/am/publisher/v2/apis/96077508-fd01-4fae-bc64-5de0e2baf43c/documents/validate?name=CalculatorDoc"'
      x-examples:
        $ref: docs/examples/apis/apis_id_document_validate.yaml

  /apis/{apiId}/mediation-policies:
    get:
      tags:
        - API Mediation Policies
      summary: |
        Get All Mediation Policies of an API
      description: |
        This operation provides you a list of available mediation policies of an API.
      operationId: getAllAPIMediationPolicies
      parameters:
        - $ref: '#/components/parameters/apiId'
        - $ref: '#/components/parameters/limit'
        - $ref: '#/components/parameters/offset'
        - name: query
          in: query
          description: -Not supported yet-
          schema:
            type: string
        - $ref: '#/components/parameters/If-None-Match'
      responses:
        200:
          description: |
            OK.
            List of qualifying APIs is returned.
          headers:
            ETag:
              description: |
                Entity Tag of the response resource. Used by caches, or in conditional requests (Will be supported in future).
              schema:
                type: string
            Content-Type:
              description: The content type of the body.
              schema:
                type: string
          content:
            application/json:
              schema:
                $ref: '#/components/schemas/MediationList'
        304:
          description: |
            Not Modified.
            Empty body because the client has already the latest version of the requested resource (Will be supported in future).
          content: {}
        406:
          $ref: '#/components/responses/NotAcceptable'
      security:
        - OAuth2Security:
            - apim:api_view
            - apim:mediation_policy_view
      x-code-samples:
        - lang: Curl
          source: 'curl -k -H "Authorization: Bearer ae4eae22-3f65-387b-a171-d37eaa366fa8"
          "https://127.0.0.1:9443/api/am/publisher/v2/apis/96077508-fd01-4fae-bc64-5de0e2baf43c/mediation-policies"'
      x-examples:
        $ref: docs/examples/mediation-policies/apis_id_mediationpolicies_get.yaml

    post:
      tags:
        - API Mediation Policies
      summary: Add an API Specific Mediation Policy
      description: |
        This operation can be used to add an API specifc mediation policy.
      operationId: addAPIMediationPolicy
      parameters:
        - $ref: '#/components/parameters/apiId'
        - $ref: '#/components/parameters/If-Match'
      requestBody:
        content:
          multipart/form-data:
            schema:
              required:
                - type
              properties:
                mediationPolicyFile:
                  type: string
                  description: Mediation Policy to upload
                  format: binary
                inlineContent:
                  type: string
                  description: Inline content of the Mediation Policy
                type:
                  type: string
                  description: Type of the mediation sequence
        required: true
      responses:
        201:
          description: |
            OK.
            mediation policy uploaded
          headers:
            ETag:
              description: |
                Entity Tag of the response resource.
                Used by caches, or in conditional requests (Will be supported in future).
              schema:
                type: string
            Last-Modified:
              description: |
                Date and time the resource has been modifed the last time.
                Used by caches, or in conditional requests (Will be supported in future).
              schema:
                type: string
            Location:
              description: |
                The URL of the uploaded mediation policy of the API.
              schema:
                type: string
            Content-Type:
              description: |
                The content type of the body.
              schema:
                type: string
          content:
            application/json:
              schema:
                $ref: '#/components/schemas/Mediation'
        400:
          $ref: '#/components/responses/BadRequest'
        404:
          $ref: '#/components/responses/NotFound'
        412:
          $ref: '#/components/responses/PreconditionFailed'
      security:
        - OAuth2Security:
            - apim:api_create
            - apim:mediation_policy_create
      x-code-samples:
        - lang: Curl
          source: 'curl -k -H "Authorization: Bearer ae4eae22-3f65-387b-a171-d37eaa366fa8"
          -H "Content-Type: multipart/form-data" -F mediationPolicyFile=@TokenExchange.xml
          -F type=in "https://127.0.0.1:9443/api/am/publisher/v2/apis/96077508-fd01-4fae-bc64-5de0e2baf43c/mediation-policies"'
      x-examples:
        $ref: docs/examples/mediation-policies/apis_id_mediationpolicies_post.yaml

  /apis/{apiId}/mediation-policies/{mediationPolicyId}:
    get:
      tags:
        - API Mediation Policy
      summary: Get an API Specific Mediation Policy
      description: |
        This operation can be used to retrieve a particular API specific mediation policy.
      operationId: getAPIMediationPolicyByPolicyId
      parameters:
        - $ref: '#/components/parameters/apiId'
        - $ref: '#/components/parameters/mediationPolicyId'
        - $ref: '#/components/parameters/If-None-Match'
      responses:
        200:
          description: |
            OK.
            Mediation policy returned.
          headers:
            ETag:
              description: |
                Entity Tag of the response resource.
                Used by caches, or in conditional requests (Will be supported in future).
              schema:
                type: string
            Last-Modified:
              description: |
                Date and time the resource has been modifed the last time.
                Used by caches, or in conditional requests (Will be supported in future).
              schema:
                type: string
            Content-Type:
              description: |
                The content type of the body.
              schema:
                type: string
          content:
            application/json:
              schema:
                $ref: '#/components/schemas/Mediation'
        304:
          description: |
            Not Modified.
            Empty body because the client has already the latest version of the requested resource (Will be supported in future).
          content: {}
        404:
          $ref: '#/components/responses/NotFound'
        406:
          $ref: '#/components/responses/NotAcceptable'
      security:
        - OAuth2Security:
            - apim:api_view
            - apim:mediation_policy_view
      x-code-samples:
        - lang: Curl
          source: 'curl -k -H "Authorization: Bearer ae4eae22-3f65-387b-a171-d37eaa366fa8"
          "https://127.0.0.1:9443/api/am/publisher/v2/apis/96077508-fd01-4fae-bc64-5de0e2baf43c/mediation-policies/f56eb8b4-128c-45aa-ad35-9c87a546261a"'
      x-examples:
        $ref: docs/examples/mediation-policies/apis_id_mediationpolicies_id_get.yaml

    delete:
      tags:
        - API Mediation Policy
      summary: Delete an API Specific Mediation Policy
      description: |
        This operation can be used to delete an existing API specific mediation policy providing the Id of the API and the Id of the mediation policy.
      operationId: deleteAPIMediationPolicyByPolicyId
      parameters:
        - $ref: '#/components/parameters/apiId'
        - $ref: '#/components/parameters/mediationPolicyId'
        - $ref: '#/components/parameters/If-Match'
      responses:
        200:
          description: |
            OK.
            Resource successfully deleted.
          content: {}
        403:
          $ref: '#/components/responses/Forbidden'
        404:
          $ref: '#/components/responses/NotFound'
        412:
          $ref: '#/components/responses/PreconditionFailed'
      security:
        - OAuth2Security:
            - apim:api_create
            - apim:mediation_policy_manage
      x-code-samples:
        - lang: Curl
          source: 'curl -k -X DELETE -H "Authorization: Bearer ae4eae22-3f65-387b-a171-d37eaa366fa8"
          "https://127.0.0.1:9443/api/am/publisher/v2/apis/96077508-fd01-4fae-bc64-5de0e2baf43c/mediation-policies/f56eb8b4-128c-45aa-ad35-9c87a546261a"'
      x-examples:
        $ref: docs/examples/mediation-policies/apis_id_mediationpolicies_id_delete.yaml

  /apis/{apiId}/mediation-policies/{mediationPolicyId}/content:
    get:
      tags:
        - API Mediation Policy
      summary: Download an API Specific Mediation Policy
      description: |
        This operation can be used to download a particular API specific mediation policy.
      operationId: getAPIMediationPolicyContentByPolicyId
      parameters:
        - $ref: '#/components/parameters/apiId'
        - $ref: '#/components/parameters/mediationPolicyId'
        - $ref: '#/components/parameters/If-None-Match'
      responses:
        200:
          description: |
            OK.
            Mediation policy returned.
          headers:
            ETag:
              description: |
                Entity Tag of the response resource.
                Used by caches, or in conditional requests (Will be supported in future).
              schema:
                type: string
            Last-Modified:
              description: |
                Date and time the resource has been modifed the last time.
                Used by caches, or in conditional requests (Will be supported in future).
              schema:
                type: string
            Content-Type:
              description: |
                The content type of the body.
              schema:
                type: string
          content: {}
        304:
          description: |
            Not Modified.
            Empty body because the client has already the latest version of the requested resource (Will be supported in future).
          content: {}
        404:
          $ref: '#/components/responses/NotFound'
      security:
        - OAuth2Security:
            - apim:api_view
            - apim:mediation_policy_view
      x-code-samples:
        - lang: Curl
          source: 'curl -k -H "Authorization: Bearer ae4eae22-3f65-387b-a171-d37eaa366fa8"
          "https://127.0.0.1:9443/api/am/publisher/v2/apis/96077508-fd01-4fae-bc64-5de0e2baf43c/mediation-policies/f56eb8b4-128c-45aa-ad35-9c87a546261a/content"'
      x-examples:
        $ref: docs/examples/mediation-policies/apis_id_mediationpolicies_id_content_get.yaml

    put:
      tags:
        - API Mediation Policy
      summary: Update an API Specific Mediation Policy
      description: |
        This operation can be used to update an existing mediation policy of an API.
      operationId: updateAPIMediationPolicyContentByPolicyId
      parameters:
        - $ref: '#/components/parameters/apiId'
        - $ref: '#/components/parameters/mediationPolicyId'
        - $ref: '#/components/parameters/If-Match'
      requestBody:
        content:
          multipart/form-data:
            schema:
              required:
                - type
              properties:
                file:
                  type: string
                  description: Mediation Policy to upload
                  format: binary
                inlineContent:
                  type: string
                  description: Inline content of the Mediation Policy
                type:
                  type: string
                  description: Type of the mediation sequence(in/out/fault)
        required: true
      responses:
        200:
          description: |
            OK.
            Successful response with updated API object
          headers:
            ETag:
              description: |
                Entity Tag of the response resource. Used by caches, or in conditional requests (Will be supported in future).
              schema:
                type: string
            Last-Modified:
              description: |
                Date and time the resource has been modifed the last time.
                Used by caches, or in conditional requests (Will be supported in future).
              schema:
                type: string
            Location:
              description: |
                The URL of the newly created resource.
              schema:
                type: string
            Content-Type:
              description: |
                The content type of the body.
              schema:
                type: string
          content:
            application/json:
              schema:
                $ref: '#/components/schemas/Mediation'
        400:
          $ref: '#/components/responses/BadRequest'
        403:
          $ref: '#/components/responses/Forbidden'
        404:
          $ref: '#/components/responses/NotFound'
        412:
          $ref: '#/components/responses/PreconditionFailed'
      security:
        - OAuth2Security:
            - apim:api_create
            - apim:mediation_policy_manage
      x-code-samples:
        - lang: Curl
          source: 'curl -k -X PUT -H "Authorization: Bearer ae4eae22-3f65-387b-a171-d37eaa366fa8"
          -F file=@TokenExchange.xml -F type=@type.txt "https://127.0.0.1:9443/api/am/publisher/v2/apis/96077508-fd01-4fae-bc64-5de0e2baf43c/mediation-policies/f56eb8b4-128c-45aa-ad35-9c87a546261a/content"'
      x-examples:
        $ref: docs/examples/mediation-policies/apis_id_mediationpolicies_id_content_put.yaml

  /apis/{apiId}/wsdl-info:
    get:
      tags:
        - APIs
      summary: Get WSDL Meta Information
      description: |
        This operation can be used to retrieve the WSDL meta information of an API. It states whether the API is a SOAP
        API. If the API is a SOAP API, it states whether it has a single WSDL or a WSDL archive.
      operationId: getWSDLInfoOfAPI
      parameters:
        - $ref: '#/components/parameters/apiId'
      responses:
        200:
          description: |
            OK.
            Requested WSDL meta information of the API is returned
          content:
            application/json:
              schema:
                $ref: '#/components/schemas/WSDLInfo'
        404:
          $ref: '#/components/responses/NotFound'
        406:
          $ref: '#/components/responses/NotAcceptable'
      security:
        - OAuth2Security:
            - apim:api_view
      x-code-samples:
        - lang: Curl
          source: 'curl -k -H "Authorization: Bearer ae4eae22-3f65-387b-a171-d37eaa366fa8"
          "https://127.0.0.1:9443/api/am/publisher/v2/apis/96077508-fd01-4fae-bc64-5de0e2baf43c/wsdl-info"'
      x-examples:
        $ref: docs/examples/apis/wsdl/apiId_wsdl_info_get.yaml

  /apis/{apiId}/wsdl:
    get:
      tags:
        - APIs
      summary: Get WSDL definition
      description: |
        This operation can be used to retrieve the WSDL definition of an API. It can be either a single WSDL file or a WSDL archive.

        The type of the WSDL of the API is indicated at the "wsdlInfo" element of the API payload definition.
      operationId: getWSDLOfAPI
      parameters:
        - $ref: '#/components/parameters/apiId'
        - $ref: '#/components/parameters/If-None-Match'
      responses:
        200:
          description: |
            OK.
            Requested WSDL document of the API is returned
          headers:
            ETag:
              description: |
                Entity Tag of the response resource. Used by caches, or in conditional requests (Will be supported in future).
              schema:
                type: string
            Last-Modified:
              description: |
                Date and time the resource has been modifed the last time.
                Used by caches, or in conditional requests (Will be supported in future).
              schema:
                type: string
          content: {}
        304:
          description: |
            Not Modified.
            Empty body because the client has already the latest version of the requested resource (Will be supported in future).
          content: {}
        404:
          $ref: '#/components/responses/NotFound'
        406:
          $ref: '#/components/responses/NotAcceptable'
      security:
        - OAuth2Security:
            - apim:api_view
      x-code-samples:
        - lang: Curl
          source: 'curl -k -H "Authorization: Bearer ae4eae22-3f65-387b-a171-d37eaa366fa8"
          "https://127.0.0.1:9443/api/am/publisher/v2/apis/96077508-fd01-4fae-bc64-5de0e2baf43c/wsdl"'
      x-examples:
        $ref: docs/examples/apis/wsdl/apiId_wsdl_get.yaml

    put:
      tags:
        - APIs
      summary: Update WSDL Definition
      description: |
        This operation can be used to update the WSDL definition of an existing API. WSDL to be updated can be passed as either "url" or "file".
        Only one of "url" or "file" can be used at the same time. "file" can be specified as a single WSDL file or as a zip file which has a WSDL
        and its dependencies (eg: XSDs)
      operationId: updateWSDLOfAPI
      parameters:
        - $ref: '#/components/parameters/apiId'
        - $ref: '#/components/parameters/If-Match'
      requestBody:
        content:
          multipart/form-data:
            schema:
              properties:
                file:
                  type: string
                  description: WSDL file or archive to upload
                  format: binary
                url:
                  type: string
                  description: WSDL Definition url
      responses:
        200:
          description: |
            OK.
            Successful response with updated WSDL definition
          headers:
            ETag:
              description: |
                Entity Tag of the response resource. Used by caches, or in conditional requests (Will be supported in future).
              schema:
                type: string
            Last-Modified:
              description: |
                Date and time the resource has been modifed the last time.
                Used by caches, or in conditional requests (Will be supported in future).
              schema:
                type: string
            Location:
              description: |
                The URL of the newly created resource.
              schema:
                type: string
            Content-Type:
              description: |
                The content type of the body.
              schema:
                type: string
          content: {}
        400:
          $ref: '#/components/responses/BadRequest'
        403:
          $ref: '#/components/responses/Forbidden'
        404:
          $ref: '#/components/responses/NotFound'
        412:
          $ref: '#/components/responses/PreconditionFailed'
      security:
        - OAuth2Security:
            - apim:api_create
      x-code-samples:
        - lang: Curl
          source: 'curl -k -H "Authorization: Bearer ae4eae22-3f65-387b-a171-d37eaa366fa8"
          -F file=@api.wsdl "https://127.0.0.1:9443/api/am/publisher/v2/apis/96077508-fd01-4fae-bc64-5de0e2baf43c/wsdl"'
      x-examples:
        $ref: docs/examples/apis/wsdl/apiId_wsdl_put.yaml

  /apis/{apiId}/graphql-policies/complexity:
    get:
      tags:
        - GraphQL Policies
      summary: Get the Complexity Related Details of an API
      description: |
        This operation can be used to retrieve complexity related details belonging to an API by providing the API id.
      parameters:
        - $ref: '#/components/parameters/apiId'
      responses:
        200:
          description: |
            OK.
            Requested complexity details returned.
          headers:
            Content-Type:
              description: |
                The content of the body.
              schema:
                type: string
                default: application/json
          content:
            application/json:
              schema:
                $ref: '#/components/schemas/GraphQLQueryComplexityInfo'
        404:
          $ref: '#/components/responses/NotFound'
      security:
        - OAuth2Security:
            - apim:api_create
            - apim:api_publish
      x-code-samples:
        - lang: Curl
          source: 'curl -k -H "Authorization: Bearer ae4eae22-3f65-387b-a171-d37eaa366fa8"
          "https://127.0.0.1:9443/api/am/publisher/v2/apis/96077508-fd01-4fae-bc64-5de0e2baf43c/graphql-policies/complexity"'
      operationId: getGraphQLPolicyComplexityOfAPI


    put:
      tags:
        - GraphQL Policies
      summary: Update Complexity Related Details of an API
      description: |
        This operation can be used to update complexity details belonging to an API by providing the id of the API.
      parameters:
        - $ref: '#/components/parameters/apiId'
      requestBody:
        description: Role-depth mapping that needs to be added
        content:
          application/json:
            schema:
              $ref: '#/components/schemas/GraphQLQueryComplexityInfo'
      responses:
        200:
          description: |
            Created.
            Complexity details created successfully.
          content: {}
        404:
          $ref: '#/components/responses/NotFound'
      security:
        - OAuth2Security:
            - apim:api_create
      x-code-samples:
        - lang: Curl
          source: 'curl -k -X PUT -H "Authorization: Bearer ae4eae22-3f65-387b-a171-d37eaa366fa8"
          -H "Content-Type: application/json" -d @data.json "https://127.0.0.1:9443/api/am/publisher/v2/apis/96077508-fd01-4fae-bc64-5de0e2baf43c/graphql-policies/complexity"'
      operationId: updateGraphQLPolicyComplexityOfAPI

  /apis/{apiId}/graphql-policies/complexity/types:
    get:
      tags:
        - GraphQL Policies
      summary: Retrieve Types and Fields of a GraphQL Schema
      description: |
        This operation can be used to retrieve all types and fields of the GraphQL Schema by providing the API id.
      parameters:
        - $ref: '#/components/parameters/apiId'
      responses:
        200:
          description: |
            OK.
            Types and fields returned successfully.
          headers:
            Content-Type:
              description: |
                The content of the body.
              schema:
                type: string
                default: application/json
          content:
            application/json:
              schema:
                $ref: '#/components/schemas/GraphQLSchemaTypeList'
        404:
          $ref: '#/components/responses/NotFound'
      security:
        - OAuth2Security:
            - apim:api_create
            - apim:api_publish
      x-code-samples:
        - lang: Curl
          source: 'curl -k -H "Authorization: Bearer ae4eae22-3f65-387b-a171-d37eaa366fa8"
          "https://127.0.0.1:9443/api/am/publisher/v2/apis/96077508-fd01-4fae-bc64-5de0e2baf43c/graphql-policies/complexity/types"'
      operationId: getGraphQLPolicyComplexityTypesOfAPI

  /apis/{apiId}/resource-paths:
    get:
      tags:
        - APIs
      summary: Get Resource Paths of an API
      description: |
        This operation can be used to retrieve resource paths defined for a specific api.
      parameters:
        - $ref: '#/components/parameters/apiId'
        - $ref: '#/components/parameters/limit'
        - $ref: '#/components/parameters/offset'
        - $ref: '#/components/parameters/If-None-Match'
      responses:
        200:
          description: |
            OK.
            ResourcePaths returned.
          headers:
            ETag:
              description: |
                Entity Tag of the response resource.
                Used by caches, or in conditional requests (Will be supported in future).
              schema:
                type: string
            Last-Modified:
              description: |
                Date and time the resource has been modified the last time.
                Used by caches, or in conditional requests (Will be supported in future).
              schema:
                type: string
            Content-Type:
              description: |
                The content type of the body.
              schema:
                type: string
          content:
            application/json:
              schema:
                $ref: '#/components/schemas/ResourcePathList'
        304:
          description: |
            Not Modified.
            Empty body because the client has already the latest version of the requested resource (Will be supported in future).
          content: {}
        404:
          $ref: '#/components/responses/NotFound'
        406:
          $ref: '#/components/responses/NotAcceptable'
      security:
        - OAuth2Security:
            - apim:api_view
      x-code-samples:
        - lang: Curl
          source: 'curl -k -H "Authorization: Bearer ae4eae22-3f65-387b-a171-d37eaa366fa8"
          "https://127.0.0.1:9443/api/am/publisher/v2/apis/96077508-fd01-4fae-bc64-5de0e2baf43c/resource-paths"'
      operationId: getAPIResourcePaths

  /apis/{apiId}/auditapi:
    get:
      tags:
        - API Audit
      summary: Retrieve the Security Audit Report of the Audit API
      description: |
        Retrieve the Security Audit Report of the Audit API
      parameters:
        - $ref: '#/components/parameters/Accept'
        - $ref: '#/components/parameters/apiId'
      responses:
        200:
          description: |
            OK.
            The Security Audit Report has been returned.
          headers:
            Content-Type:
              description: |
                The content of the body.
              schema:
                type: string
                default: application/json
          content:
            application/json:
              schema:
                $ref: '#/components/schemas/AuditReport'
        404:
          $ref: '#/components/responses/NotFound'
      security:
        - OAuth2Security:
            - apim:api_view
      x-code-samples:
        - lang: Curl
          source: 'curl -k -H "Authorization: Bearer ae4eae22-3f65-387b-a171-d37eaa366fa8"
          "https://127.0.0.1:9443/api/am/publisher/v2/apis/96077508-fd01-4fae-bc64-5de0e2baf43c/auditapi"'
      x-examples:
        $ref: "docs/examples/apis/apis_id_auditapi_get.yaml"
      operationId: getAuditReportOfAPI

  /apis/{apiId}/external-stores:
    get:
      tags:
        - External Stores
      summary: Get the List of External Stores to which an API is Published
      description: |
        This operation can be used to retrieve a list of external stores which an API is published to by providing the id of the API.
      operationId: getAllPublishedExternalStoresByAPI
      parameters:
        - $ref: '#/components/parameters/apiId'
        - $ref: '#/components/parameters/If-None-Match'
      responses:
        200:
          description: |
            OK.
            External Store list is returned.
          headers:
            ETag:
              description: |
                Entity Tag of the response resource. Used by caches, or in conditional requests (Will be supported in future).
              schema:
                type: string
            Content-Type:
              description: |
                The content type of the body.
              schema:
                type: string
          content:
            application/json:
              schema:
                $ref: '#/components/schemas/APIExternalStoreList'
        404:
          $ref: '#/components/responses/NotFound'
        500:
          $ref: '#/components/responses/InternalServerError'
      security:
        - OAuth2Security:
            - apim:api_view
      x-code-samples:
        - lang: Curl
          source: 'curl -k -H "Authorization: Bearer ae4eae22-3f65-387b-a171-d37eaa366fa8"
          "https://127.0.0.1:9443/api/am/publisher/v2/apis/96077508-fd01-4fae-bc64-5de0e2baf43c/external-stores"'
      x-examples:
        $ref: docs/examples/external-stores/external_stores.yaml#/getPublishedExternalStoresByAPI

  /apis/{apiId}/publish-to-external-stores:
    post:
      tags:
        - External Stores
      summary: Publish an API to External Stores
      description: |
        This operation can be used to publish an API to a list of external stores.
      operationId: publishAPIToExternalStores
      parameters:
        - $ref: '#/components/parameters/apiId'
        - name: externalStoreIds
          in: query
          description: External Store Ids of stores which the API needs to be published
            or updated.
          required: true
          schema:
            type: string
        - $ref: '#/components/parameters/If-Match'
      responses:
        200:
          description: |
            OK.
            API was successfully published to all the selected external stores.
          headers:
            ETag:
              description: |
                Entity Tag of the blocked subscription.
                Used by caches, or in conditional requests (Will be supported in future).
              schema:
                type: string
            Last-Modified:
              description: |
                Date and time the subscription has been blocked.
                Used by caches, or in conditional requests (Will be supported in future).
              schema:
                type: string
          content:
            application/json:
              schema:
                $ref: '#/components/schemas/APIExternalStoreList'
        404:
          $ref: '#/components/responses/NotFound'
        500:
          $ref: '#/components/responses/InternalServerError'
      security:
        - OAuth2Security:
            - apim:api_publish
      x-code-samples:
        - lang: Curl
          source: 'curl -k -X POST -H "Authorization: Bearer ae4eae22-3f65-387b-a171-d37eaa366fa8"
          "https://127.0.0.1:9443/api/am/publisher/v2/apis/96077508-fd01-4fae-bc64-5de0e2baf43c/publish-to-external-stores?externalStoreId=Store123#"'
      x-examples:
        $ref: docs/examples/external-stores/external_stores.yaml#/publishToExternalStore

  /apis/export:
    get:
      tags:
        - Import Export
      summary: Export an API
      description: |
        This operation can be used to export the details of a particular API as a zip file.
      parameters:
        - name: apiId
          in: query
          description: UUID of the API
          schema:
            type: string
        - name: name
          in: query
          description: |
            API Name
          schema:
            type: string
        - name: version
          in: query
          description: |
            Version of the API
          schema:
            type: string
        - name: revisionNumber
          in: query
          description: |
            Revision number of the API artifact
          schema:
            type: string
        - name: providerName
          in: query
          description: |
            Provider name of the API
          schema:
            type: string
        - name: format
          in: query
          description: |
            Format of output documents. Can be YAML or JSON.
          schema:
            type: string
            enum:
              - JSON
              - YAML
        - name: preserveStatus
          in: query
          description: |
            Preserve API Status on export
          schema:
            type: boolean
        - name: latestRevision
          in: query
          description: |
            Export the latest revision of the API
          schema:
            type: boolean
            default: false
      responses:
        200:
          description: |
            OK.
            Export Successful.
          headers:
            Content-Type:
              description: |
                The content type of the body.
              schema:
                type: string
          content:
            application/zip:
              schema:
                type: string
                format: binary
        404:
          $ref: '#/components/responses/NotFound'
        500:
          $ref: '#/components/responses/InternalServerError'
      security:
        - OAuth2Security:
            - apim:api_publish
            - apim:api_create
            - apim:api_import_export
      x-code-samples:
        - lang: Curl
          source: 'curl -k -H "Authorization: Bearer ae4eae22-3f65-387b-a171-d37eaa366fa8"
          "https://127.0.0.1:9443/api/am/publisher/v2/apis/export?apiId=96077508-fd01-4fae-bc64-5de0e2baf43c&name=PizzaShackAPI&version=1.0&provider=admin&format=YAML"
          > exportAPI.zip'
      operationId: exportAPI

  /apis/import:
    post:
      tags:
        - Import Export
      summary: Import an API
      description: |
        This operation can be used to import an API.
      parameters:
        - name: preserveProvider
          in: query
          description: |
            Preserve Original Provider of the API. This is the user choice to keep or replace the API provider
          required: false
          schema:
            type: boolean
        - name: rotateRevision
          in: query
          description: |
            Rotate the revisions with each update
          required: false
          schema:
            type: boolean
        - name: overwrite
          in: query
          description: |
            Whether to update the API or not. This is used when updating already existing APIs
          required: false
          schema:
            type: boolean
      requestBody:
        content:
          multipart/form-data:
            schema:
              required:
                - file
              properties:
                file:
                  type: string
                  description: Zip archive consisting on exported api configuration
                  format: binary
      responses:
        200:
          description: |
            Created.
            API Imported Successfully.
        403:
          $ref: '#/components/responses/Forbidden'
        404:
          $ref: '#/components/responses/NotFound'
        409:
          $ref: '#/components/responses/Conflict'
        500:
          $ref: '#/components/responses/InternalServerError'
      security:
        - OAuth2Security:
            - apim:api_import_export
      x-code-samples:
        - lang: Curl
          source: 'curl -k -X POST -H "Authorization: Bearer ae4eae22-3f65-387b-a171-d37eaa366fa8"
          -F file=@admin-PizzaShackAPI-1.0.0.zip "https://127.0.0.1:9443/api/am/publisher/v2/apis/import?preserveProvider=false&overwrite=false"'
      operationId: importAPI

  ######################################################
  # The "Subscription Collection" resource APIs
  ######################################################
  /subscriptions:
    get:
      tags:
        - Subscriptions
      summary: Get all Subscriptions
      description: |
        This operation can be used to retrieve a list of subscriptions of the user associated with the provided access token. This operation is capable of

        1. Retrieving all subscriptions for the user's APIs.
        `GET https://127.0.0.1:9443/api/am/publisher/v2/subscriptions`

        2. Retrieving subscriptions for a specific API.
        `GET https://127.0.0.1:9443/api/am/publisher/v2/subscriptions?apiId=c43a325c-260b-4302-81cb-768eafaa3aed`
      parameters:
        - $ref: '#/components/parameters/apiId-Q-Opt'
        - $ref: '#/components/parameters/limit'
        - $ref: '#/components/parameters/offset'
        - $ref: '#/components/parameters/If-None-Match'
        - name: query
          in: query
          description: |
            Keywords to filter subscriptions
          schema:
            type: string
      responses:
        200:
          description: |
            OK.
            Subscription list returned.
          headers:
            ETag:
              description: |
                Entity Tag of the response resource.
                Used by caches, or in conditional requests (Will be supported in future).
              schema:
                type: string
            Content-Type:
              description: |
                The content type of the body.
              schema:
                type: string
          content:
            application/json:
              schema:
                $ref: '#/components/schemas/SubscriptionList'
        304:
          description: |
            Not Modified.
            Empty body because the client has already the latest version of the requested resource (Will be supported in future).
          content: {}
        406:
          $ref: '#/components/responses/NotAcceptable'
      security:
        - OAuth2Security:
            - apim:subscription_view
      x-code-samples:
        - lang: Curl
          source: 'curl -k -H "Authorization: Bearer ae4eae22-3f65-387b-a171-d37eaa366fa8"
          "https://127.0.0.1:9443/api/am/publisher/v2/subscriptions?apiId=96077508-fd01-4fae-bc64-5de0e2baf43c"'
      operationId: getSubscriptions

  ######################################################
  # The Individual Subscription resource APIs
  ######################################################
  /subscriptions/{subscriptionId}/usage:
    get:
      tags:
        - API Monetization
      summary: Get Details of a Pending Invoice for a Monetized Subscription with Metered Billing.
      description: |
        This operation can be used to get details of a pending invoice for a monetized subscription with meterd billing.
      parameters:
        - $ref: '#/components/parameters/subscriptionId'
      responses:
        200:
          description: |
            OK.
            Details of a pending invoice returned.
          headers:
            ETag:
              description: Entity Tag of the response resource. Used by caches, or
                in conditional requests (Will be supported in future).
              schema:
                type: string
            Last-Modified:
              description: Date and time the resource has been modified the last time.
                Used by caches, or in conditional requests (Will be supported in future).
              schema:
                type: string
            Content-Type:
              description: The content type of the body.
              schema:
                type: string
          content:
            application/json:
              schema:
                $ref: '#/components/schemas/APIMonetizationUsage'
        304:
          description: |
            Not Modified.
            Empty body because the client has already the latest version of the requested resource (Will be supported in future).
          content: {}
        404:
          description: |
            Not Found.
            Requested Subscription does not exist.
          content:
            application/json:
              schema:
                $ref: '#/components/schemas/Error'
      security:
        - OAuth2Security:
            - apim:subscription_view
      x-code-samples:
        - lang: Curl
          source: 'curl -k -H "Authorization: Bearer ae4eae22-3f65-387b-a171-d37eaa366fa8"
          "https://127.0.0.1:9443/api/am/publisher/v2/subscriptions/64eca60b-2e55-4c38-8603-e9e6bad7d809/usage"'
      operationId: getSubscriptionUsage

  /subscriptions/{subscriptionId}/subscriber-info:
    get:
      tags:
        - Subscriber
      summary: Get Details of a Subscriber
      description: |
        This operation can be used to get details of a user who subscribed to the API.
      parameters:
        - $ref: '#/components/parameters/subscriptionId'
      responses:
        200:
          description: |
            OK.
             Details of the subscriber are returned.
          content:
            application/json:
              schema:
                $ref: '#/components/schemas/SubscriberInfo'
        404:
          $ref: '#/components/responses/NotFound'
      security:
        - OAuth2Security:
            - apim:subscription_view
      x-code-samples:
        - lang: Curl
          source: 'curl -k -H "Authorization: Bearer ae4eae22-3f65-387b-a171-d37eaa366fa8"
          "https://127.0.0.1:9443/api/am/publisher/v2/subscriptions/64eca60b-2e55-4c38-8603-e9e6bad7d809/subscriber-info"'
      operationId: getSubscriberInfoBySubscriptionId

  /subscriptions/block-subscription:
    post:
      tags:
        - Subscriptions
      summary: Block a Subscription
      description: |
        This operation can be used to block a subscription. Along with the request, `blockState` must be specified as a query parameter.

        1. `BLOCKED` : Subscription is completely blocked for both Production and Sandbox environments.
        2. `PROD_ONLY_BLOCKED` : Subscription is blocked for Production environment only.
      parameters:
        - $ref: '#/components/parameters/subscriptionId-Q'
        - name: blockState
          in: query
          description: |
            Subscription block state.
          required: true
          schema:
            type: string
            enum:
              - BLOCKED
              - PROD_ONLY_BLOCKED
        - $ref: '#/components/parameters/If-Match'
      responses:
        200:
          description: |
            OK.
            Subscription was blocked successfully.
          headers:
            ETag:
              description: |
                Entity Tag of the blocked subscription.
                Used by caches, or in conditional requests (Will be supported in future).
              schema:
                type: string
            Last-Modified:
              description: |
                Date and time the subscription has been blocked.
                Used by caches, or in conditional requests (Will be supported in future).
              schema:
                type: string
          content: {}
        400:
          $ref: '#/components/responses/BadRequest'
        404:
          $ref: '#/components/responses/NotFound'
        412:
          $ref: '#/components/responses/PreconditionFailed'
      security:
        - OAuth2Security:
            - apim:subscription_block
      x-code-samples:
        - lang: Curl
          source: 'curl -k -X POST -H "Authorization: Bearer ae4eae22-3f65-387b-a171-d37eaa366fa8"
          "https://127.0.0.1:9443/api/am/publisher/v2/subscriptions/block-subscription?subscriptionId=64eca60b-2e55-4c38-8603-e9e6bad7d809&blockState=PROD_ONLY_BLOCKED"'
      operationId: blockSubscription

  /subscriptions/unblock-subscription:
    post:
      tags:
        - Subscriptions
      summary: Unblock a Subscription
      description: |
        This operation can be used to unblock a subscription specifying the subscription Id. The subscription will be fully unblocked after performing this operation.
      parameters:
        - $ref: '#/components/parameters/subscriptionId-Q'
        - $ref: '#/components/parameters/If-Match'
      responses:
        200:
          description: |
            OK.
            Subscription was unblocked successfully.
          headers:
            ETag:
              description: |
                Entity Tag of the unblocked subscription.
                Used by caches, or in conditional requests (Will be supported in future).
              schema:
                type: string
            Last-Modified:
              description: |
                Date and time the subscription has been unblocked.
                Used by caches, or in conditional requests (Will be supported in future).
              schema:
                type: string
          content: {}
        400:
          $ref: '#/components/responses/BadRequest'
        404:
          $ref: '#/components/responses/NotFound'
        412:
          $ref: '#/components/responses/PreconditionFailed'
      security:
        - OAuth2Security:
            - apim:subscription_block
      x-code-samples:
        - lang: Curl
          source: 'curl -k -X POST -H "Authorization: Bearer ae4eae22-3f65-387b-a171-d37eaa366fa8"
          "https://127.0.0.1:9443/api/am/publisher/v2/subscriptions/unblock-subscription?subscriptionId=64eca60b-2e55-4c38-8603-e9e6bad7d809"'
      operationId: unBlockSubscription


  ######################################################
  # The "Thorttling Tier Collection" resource APIs
  ######################################################
  /throttling-policies/{policyLevel}:
    get:
      tags:
        - Throttling Policies
      summary: Get All Throttling Policies for the Given Type
      description: |
        This operation can be used to list the available policies for a given policy level. Tier level should be specified as a path parameter and should be one of `subscription` and `api`.
        `subscription` is for Subscription Level policies and `api` is for Resource Level policies
      operationId: getAllThrottlingPolicies
      parameters:
        - $ref: '#/components/parameters/limit'
        - $ref: '#/components/parameters/offset'
        - $ref: '#/components/parameters/policyLevel'
        - $ref: '#/components/parameters/If-None-Match'
      responses:
        200:
          description: |
            OK.
            List of policies returned.
          headers:
            ETag:
              description: |
                Entity Tag of the response resource.
                Used by caches, or in conditional requests (Will be supported in future).
              schema:
                type: string
            Content-Type:
              description: The content type of the body.
              schema:
                type: string
          content:
            application/json:
              schema:
                $ref: '#/components/schemas/ThrottlingPolicyList'
        304:
          description: |
            Not Modified.
            Empty body because the client has already the latest version of the requested resource (Will be supported in future).
          content: {}
        406:
          $ref: '#/components/responses/NotAcceptable'
      security:
        - OAuth2Security:
            - apim:api_view
      x-code-samples:
        - lang: Curl
          source: 'curl -k -H "Authorization: Bearer ae4eae22-3f65-387b-a171-d37eaa366fa8"
          "https://127.0.0.1:9443/api/am/publisher/v2/throttling-policies/api"'

  ######################################################
  # The "Individual Throttling Tier" resource APIs
  ######################################################
  /throttling-policies/{policyLevel}/{policyName}:
    get:
      tags:
        - Throttling Policies
      summary: Get Details of a Policy
      description: |
        This operation can be used to retrieve details of a single policy by specifying the policy level and policy name.
      operationId: getThrottlingPolicyByName
      parameters:
        - $ref: '#/components/parameters/policyName'
        - $ref: '#/components/parameters/policyLevel'
        - $ref: '#/components/parameters/If-None-Match'
      responses:
        200:
          description: |
            OK.
            Tier returned
          headers:
            ETag:
              description: |
                Entity Tag of the response resource.
                Used by caches, or in conditional requests (Will be supported in future).
              schema:
                type: string
            Last-Modified:
              description: |
                Date and time the resource has been modifed the last time.
                Used by caches, or in conditional requests (Will be supported in future).
              schema:
                type: string
            Content-Type:
              description: |
                The content type of the body.
              schema:
                type: string
          content:
            application/json:
              schema:
                $ref: '#/components/schemas/ThrottlingPolicy'
        304:
          description: |
            Not Modified.
            Empty body because the client has already the latest version of the requested resource (Will be supported in future).
          content: {}
        404:
          $ref: '#/components/responses/NotFound'
        406:
          $ref: '#/components/responses/NotAcceptable'
      security:
        - OAuth2Security:
            - apim:api_view
      x-code-samples:
        - lang: Curl
          source: 'curl -k -H "Authorization: Bearer ae4eae22-3f65-387b-a171-d37eaa366fa8"
          "https://127.0.0.1:9443/api/am/publisher/v2/throttling-policies/api/Platinum"'

  ######################################################
  # The "Mediation Policy Collection" resource APIs
  ######################################################
  /mediation-policies:
    get:
      tags:
        - Global Mediation Policies
      summary: |
        Get all global level mediation policies
      description: |
        This operation provides you a list of available all global level mediation policies.
      operationId: getAllGlobalMediationPolicies
      parameters:
        - $ref: '#/components/parameters/limit'
        - $ref: '#/components/parameters/offset'
        - name: query
          in: query
          description: -Not supported yet-
          schema:
            type: string
        - $ref: '#/components/parameters/If-None-Match'
      responses:
        200:
          description: |
            OK.
            List of mediation policies is returned.
          headers:
            ETag:
              description: |
                Entity Tag of the response resource. Used by caches, or in conditional requests (Will be supported in future).
              schema:
                type: string
            Content-Type:
              description: The content type of the body.
              schema:
                type: string
          content:
            application/json:
              schema:
                $ref: '#/components/schemas/MediationList'
        304:
          description: |
            Not Modified.
            Empty body because the client has already the latest version of the requested resource (Will be supported in future).
          content: {}
        406:
          $ref: '#/components/responses/NotAcceptable'
      security:
        - OAuth2Security:
            - apim:api_view
            - apim:mediation_policy_view
      x-code-samples:
        - lang: Curl
          source: 'curl -k -H "Authorization: Bearer ae4eae22-3f65-387b-a171-d37eaa366fa8"
          "https://127.0.0.1:9443/api/am/publisher/v2/mediation-policies"'
      x-examples:
        $ref: docs/examples/mediation-policies/mediation_policies_get.yaml

  ###################################################################
  # The "Individual Mediation Policy" resource
  ###################################################################
  /mediation-policies/{mediationPolicyId}/content:
    get:
      tags:
        - Global Mediation Policy
      summary: Download a Global Mediation Policy
      description: |
        This operation can be used to download a particular global mediation policy.
      operationId: getGlobalMediationPolicyContent
      parameters:
        - $ref: '#/components/parameters/mediationPolicyId'
        - $ref: '#/components/parameters/If-None-Match'
      responses:
        200:
          description: |
            OK.
            Mediation policy returned.
          headers:
            ETag:
              description: |
                Entity Tag of the response resource.
                Used by caches, or in conditional requests (Will be supported in future).
              schema:
                type: string
            Last-Modified:
              description: |
                Date and time the resource has been modifed the last time.
                Used by caches, or in conditional requests (Will be supported in future).
              schema:
                type: string
            Content-Type:
              description: |
                The content type of the body.
              schema:
                type: string
          content: {}
        304:
          description: |
            Not Modified.
            Empty body because the client has already the latest version of the requested resource (Will be supported in future).
          content: {}
        404:
          $ref: '#/components/responses/NotFound'
      security:
        - OAuth2Security:
            - apim:api_view
            - apim:mediation_policy_view
      x-code-samples:
        - lang: Curl
          source: 'curl -k -H "Authorization: Bearer ae4eae22-3f65-387b-a171-d37eaa366fa8"
          "https://127.0.0.1:9443/api/am/publisher/v2/mediation-policies/d48a3412-1b85-49be-99f4-b81a3722ae73/content"
          > mediation.xml'

  /apis/{apiId}/client-certificates:
    get:
      tags:
        - Client Certificates
      summary: Retrieve/ Search Uploaded Client Certificates
      description: |
        This operation can be used to retrieve and search the uploaded client certificates.
      parameters:
        - $ref: '#/components/parameters/limit'
        - $ref: '#/components/parameters/offset'
        - name: alias
          in: query
          description: Alias for the client certificate
          schema:
            type: string
        - $ref: '#/components/parameters/apiId'
      responses:
        200:
          description: |
            OK. Successful response with the list of matching certificate information in the body.
          headers:
            Content-Type:
              description: |
                The content type of the body.
              schema:
                type: string
          content:
            application/json:
              schema:
                $ref: '#/components/schemas/ClientCertificates'
        400:
          $ref: '#/components/responses/BadRequest'
        500:
          $ref: '#/components/responses/InternalServerError'
      security:
        - OAuth2Security:
            - apim:api_view
            - apim:client_certificates_view
      x-code-samples:
        - lang: Curl
          source: 'curl -k -H "Authorization: Bearer ae4eae22-3f65-387b-a171-d37eaa366fa8"
          "https://127.0.0.1:9443/api/am/publisher/v2/apis/d48a3412-1b85-49be-99f4-b81a3722ae73/client-certificates?alias=wso2carbon"'
      operationId: getAPIClientCertificates

    post:
      tags:
        - Client Certificates
      summary: Upload a New Certificate
      description: |
        This operation can be used to upload a new certificate for an endpoint.
      parameters:
        - $ref: '#/components/parameters/apiId'
      requestBody:
        content:
          multipart/form-data:
            schema:
              required:
                - alias
                - certificate
                - tier
              properties:
                certificate:
                  type: string
                  description: The certificate that needs to be uploaded.
                  format: binary
                alias:
                  maxLength: 30
                  minLength: 1
                  type: string
                  description: Alias for the certificate
                tier:
                  type: string
                  description: api tier to which the certificate should be applied.
        required: true
      responses:
        200:
          description: |
            OK.
            The Certificate added successfully.
          headers:
            Location:
              description: |
                The URL of the newly created resource.
              schema:
                type: string
            Content-Type:
              description: |
                The content type of the body.
              schema:
                type: string
          content:
            application/json:
              schema:
                $ref: '#/components/schemas/ClientCertMetadata'
        400:
          $ref: '#/components/responses/BadRequest'
        500:
          $ref: '#/components/responses/InternalServerError'
      security:
        - OAuth2Security:
            - apim:api_create
            - apim:client_certificates_add
      x-code-samples:
        - lang: Curl
          source: 'curl -k -X POST -H "Authorization: Bearer ae4eae22-3f65-387b-a171-d37eaa366fa8"
          -H "Content-Type: multipart/form-data" -F certificate=@test.crt -F alias=wso2carbon
          -F apiId=fea749dd-d548-4a8b-b308-34903b39a34b -F tier=Gold "https://127.0.0.1:9443/api/am/publisher/v2/apis/d48a3412-1b85-49be-99f4-b81a3722ae73/client-certificates"'
      operationId: addAPIClientCertificate

  /apis/{apiId}/client-certificates/{alias}:
    get:
      tags:
        - Client Certificates
      summary: Get the Certificate Information
      description: |
        This operation can be used to get the information about a certificate.
      parameters:
        - name: alias
          in: path
          required: true
          schema:
            type: string
        - $ref: '#/components/parameters/apiId'
      responses:
        200:
          description: |
            OK.
          headers:
            Content-Type:
              description: |
                The content type of the body.
              schema:
                type: string
          content:
            application/json:
              schema:
                $ref: '#/components/schemas/CertificateInfo'
        400:
          $ref: '#/components/responses/BadRequest'
        404:
          $ref: '#/components/responses/NotFound'
        500:
          $ref: '#/components/responses/InternalServerError'
      security:
        - OAuth2Security:
            - apim:api_view
            - apim:client_certificates_view
      x-code-samples:
        - lang: Curl
          source: 'curl -k -H "Authorization: Bearer ae4eae22-3f65-387b-a171-d37eaa366fa8"
          "https://127.0.0.1:9443/api/am/publisher/v2/apis/d48a3412-1b85-49be-99f4-b81a3722ae73/client-certificates/wso2carbon"'
      operationId: getAPIClientCertificateByAlias

    put:
      tags:
        - Client Certificates
      summary: Update a Certificate
      description: |
        This operation can be used to update an uploaded certificate.
      parameters:
        - name: alias
          in: path
          description: Alias for the certificate
          required: true
          schema:
            maxLength: 30
            minLength: 1
            type: string
        - $ref: '#/components/parameters/apiId'
      requestBody:
        content:
          multipart/form-data:
            schema:
              properties:
                certificate:
                  type: string
                  description: The certificate that needs to be uploaded.
                  format: binary
                tier:
                  type: string
                  description: The tier of the certificate
      responses:
        200:
          description: |
            OK.
            The Certificate updated successfully.
          headers:
            Location:
              description: |
                The URL of the newly created resource.
              schema:
                type: string
            Content-Type:
              description: |
                The content type of the body.
              schema:
                type: string
          content:
            application/json:
              schema:
                $ref: '#/components/schemas/ClientCertMetadata'
        400:
          $ref: '#/components/responses/BadRequest'
        404:
          $ref: '#/components/responses/NotFound'
        500:
          $ref: '#/components/responses/InternalServerError'
      security:
        - OAuth2Security:
            - apim:api_create
            - apim:client_certificates_update
      x-code-samples:
        - lang: Curl
          source: 'curl -k -X PUT -H "Authorization: Bearer ae4eae22-3f65-387b-a171-d37eaa366fa8"
          -H "Content-Type: multipart/form-data" -F certificate=@test.crt -F alias=wso2carbon
          -F apiId=fea749dd-d548-4a8b-b308-34903b39a34b -F tier=Gold "https://127.0.0.1:9443/api/am/publisher/v2/apis/d48a3412-1b85-49be-99f4-b81a3722ae73/client-certificates/wso2carbon"'
      operationId: updateAPIClientCertificateByAlias

    delete:
      tags:
        - Client Certificates
      summary: Delete a Certificate
      description: |
        This operation can be used to delete an uploaded certificate.
      parameters:
        - name: alias
          in: path
          description: |
            The alias of the certificate that should be deleted.
          required: true
          schema:
            type: string
        - $ref: '#/components/parameters/apiId'
      responses:
        200:
          description: |
            OK.
            The Certificate deleted successfully.
          headers:
            Content-Type:
              description: |
                The content type of the body.
              schema:
                type: string
          content: {}
        400:
          $ref: '#/components/responses/BadRequest'
        404:
          $ref: '#/components/responses/NotFound'
        500:
          $ref: '#/components/responses/InternalServerError'
      security:
        - OAuth2Security:
            - apim:api_create
            - apim:client_certificates_update
      x-code-samples:
        - lang: Curl
          source: 'curl -k -X DELETE -H "Authorization: Bearer ae4eae22-3f65-387b-a171-d37eaa366fa8"
          "https://127.0.0.1:9443/api/am/publisher/v2/apis/d48a3412-1b85-49be-99f4-b81a3722ae73/client-certificates/wso2carbon"'
      operationId: deleteAPIClientCertificateByAlias

  /apis/{apiId}/client-certificates/{alias}/content:
    get:
      tags:
        - Client Certificates
      summary: Download a Certificate
      description: |
        This operation can be used to download a certificate which matches the given alias.
      parameters:
        - $ref: '#/components/parameters/apiId'
        - name: alias
          in: path
          required: true
          schema:
            type: string
      responses:
        200:
          description: |
            OK.
          headers:
            Content-Type:
              description: |
                The content type of the body.
              schema:
                type: string
          content: {}
        400:
          $ref: '#/components/responses/BadRequest'
        404:
          $ref: '#/components/responses/NotFound'
        500:
          $ref: '#/components/responses/InternalServerError'
      security:
        - OAuth2Security:
            - apim:api_view
            - apim:client_certificates_view
      x-code-samples:
        - lang: Curl
          source: 'curl -k -H "Authorization: Bearer ae4eae22-3f65-387b-a171-d37eaa366fa8"
          "https://127.0.0.1:9443/api/am/publisher/v2/apis/d48a3412-1b85-49be-99f4-b81a3722ae73/client-certificates/wso2carbon/content"'
      operationId: getAPIClientCertificateContentByAlias

  ######################################################
  # The "Certificate Management" resource APIs
  ######################################################
  /endpoint-certificates:
    get:
      tags:
        - Endpoint Certificates
      summary: Retrieve/Search Uploaded Certificates
      description: |
        This operation can be used to retrieve and search the uploaded certificates.
      parameters:
        - $ref: '#/components/parameters/limit'
        - $ref: '#/components/parameters/offset'
        - name: alias
          in: query
          description: Alias for the certificate
          schema:
            maxLength: 30
            type: string
        - name: endpoint
          in: query
          description: Endpoint of which the certificate is uploaded
          schema:
            type: string
      responses:
        200:
          description: |
            OK. Successful response with the list of matching certificate information in the body.
          headers:
            Content-Type:
              description: |
                The content type of the body.
              schema:
                type: string
          content:
            application/json:
              schema:
                $ref: '#/components/schemas/Certificates'
        400:
          $ref: '#/components/responses/BadRequest'
        404:
          $ref: '#/components/responses/NotFound'
        500:
          $ref: '#/components/responses/InternalServerError'
      security:
        - OAuth2Security:
            - apim:api_view
            - apim:ep_certificates_view
      x-code-samples:
        - lang: Curl
          source: 'curl -k -H "Authorization: Bearer ae4eae22-3f65-387b-a171-d37eaa366fa8"
          "https://127.0.0.1:9443/api/am/publisher/v2/endpoint-certificates?alias=wso2carbon&endpoint=www.abc.com"'
      operationId: getEndpointCertificates

    post:
      tags:
        - Endpoint Certificates
      summary: Upload a new Certificate.
      description: |
        This operation can be used to upload a new certificate for an endpoint.
      requestBody:
        content:
          multipart/form-data:
            schema:
              required:
                - alias
                - certificate
                - endpoint
              properties:
                certificate:
                  type: string
                  description: The certificate that needs to be uploaded.
                  format: binary
                alias:
                  maxLength: 30
                  minLength: 1
                  type: string
                  description: Alias for the certificate
                endpoint:
                  type: string
                  description: Endpoint to which the certificate should be applied.
        required: true
      responses:
        200:
          description: |
            OK.
            The Certificate added successfully.
          headers:
            Location:
              description: |
                The URL of the newly created resource.
              schema:
                type: string
            Content-Type:
              description: |
                The content type of the body.
              schema:
                type: string
          content:
            application/json:
              schema:
                $ref: '#/components/schemas/CertMetadata'
        400:
          $ref: '#/components/responses/BadRequest'
        500:
          $ref: '#/components/responses/InternalServerError'
      security:
        - OAuth2Security:
            - apim:api_create
            - apim:ep_certificates_add
      x-code-samples:
        - lang: Curl
          source: 'curl -k -X POST -H "Authorization: Bearer ae4eae22-3f65-387b-a171-d37eaa366fa8"
          -H "Content-Type: multipart/form-data" -F certificate=@test.crt -F alias=alias
          -F "endpoint=endpoint=https://www.abc.com" "https://127.0.0.1:9443/api/am/publisher/v2/apis/d48a3412-1b85-49be-99f4-b81a3722ae73/endpoint-certificates"'
      operationId: addEndpointCertificate

  /endpoint-certificates/{alias}:
    get:
      tags:
        - Endpoint Certificates
      summary: Get the Certificate Information
      description: |
        This operation can be used to get the information about a certificate.
      parameters:
        - name: alias
          in: path
          required: true
          schema:
            type: string
      responses:
        200:
          description: |
            OK.
          headers:
            Content-Type:
              description: |
                The content type of the body.
              schema:
                type: string
          content:
            application/json:
              schema:
                $ref: '#/components/schemas/CertificateInfo'
        400:
          $ref: '#/components/responses/BadRequest'
        404:
          $ref: '#/components/responses/NotFound'
        500:
          $ref: '#/components/responses/InternalServerError'
      security:
        - OAuth2Security:
            - apim:api_view
            - apim:ep_certificates_view
      x-code-samples:
        - lang: Curl
          source: 'curl -k -H "Authorization: Bearer ae4eae22-3f65-387b-a171-d37eaa366fa8"
          "https://127.0.0.1:9443/api/am/publisher/v2/endpoint-certificates/wso2carbon"'
      operationId: getEndpointCertificateByAlias

    put:
      tags:
        - Endpoint Certificates
      summary: Update a certificate.
      description: |
        This operation can be used to update an uploaded certificate.
      parameters:
        - name: alias
          in: path
          description: Alias for the certificate
          required: true
          schema:
            maxLength: 30
            minLength: 1
            type: string
      requestBody:
        content:
          multipart/form-data:
            schema:
              required:
                - certificate
              properties:
                certificate:
                  type: string
                  description: The certificate that needs to be uploaded.
                  format: binary
        required: true
      responses:
        200:
          description: |
            OK.
            The Certificate updated successfully.
          headers:
            Location:
              description: |
                The URL of the newly created resource.
              schema:
                type: string
            Content-Type:
              description: |
                The content type of the body.
              schema:
                type: string
          content:
            application/json:
              schema:
                $ref: '#/components/schemas/CertMetadata'
        400:
          $ref: '#/components/responses/BadRequest'
        404:
          $ref: '#/components/responses/NotFound'
        500:
          $ref: '#/components/responses/InternalServerError'
      security:
        - OAuth2Security:
            - apim:api_create
            - apim:ep_certificates_update
      x-code-samples:
        - lang: Curl
          source: 'curl -k -X PUT -H "Authorization: Bearer ae4eae22-3f65-387b-a171-d37eaa366fa8"
          -H "Content-Type: multipart/form-data" -F certificate=@test.crt "https://127.0.0.1:9443/api/am/publisher/v2/apis/d48a3412-1b85-49be-99f4-b81a3722ae73/endpoint-certificates/wso2carbon"'
      operationId: updateEndpointCertificateByAlias

    delete:
      tags:
        - Endpoint Certificates
      summary: Delete a certificate.
      description: |
        This operation can be used to delete an uploaded certificate.
      parameters:
        - name: alias
          in: path
          description: |
            The alias of the certificate that should be deleted.
          required: true
          schema:
            type: string
      responses:
        200:
          description: |
            OK.
            The Certificate deleted successfully.
          headers:
            Content-Type:
              description: |
                The content type of the body.
              schema:
                type: string
          content: {}
        400:
          $ref: '#/components/responses/BadRequest'
        404:
          $ref: '#/components/responses/NotFound'
        500:
          $ref: '#/components/responses/InternalServerError'
      security:
        - OAuth2Security:
            - apim:api_create
            - apim:ep_certificates_update
      x-code-samples:
        - lang: Curl
          source: 'curl -k -X DELETE -H "Authorization: Bearer ae4eae22-3f65-387b-a171-d37eaa366fa8"
          "https://127.0.0.1:9443/api/am/publisher/v2/endpoint-certificates/wso2carbon"'
      operationId: deleteEndpointCertificateByAlias

  /endpoint-certificates/{alias}/content:
    get:
      tags:
        - Endpoint Certificates
      summary: Download a Certificate
      description: |
        This operation can be used to download a certificate which matches the given alias.
      parameters:
        - name: alias
          in: path
          required: true
          schema:
            type: string
      responses:
        200:
          description: |
            OK.
          headers:
            Content-Type:
              description: |
                The content type of the body.
              schema:
                type: string
          content: {}
        400:
          $ref: '#/components/responses/BadRequest'
        404:
          $ref: '#/components/responses/NotFound'
        500:
          $ref: '#/components/responses/InternalServerError'
      security:
        - OAuth2Security:
            - apim:api_view
            - apim:ep_certificates_view
      x-code-samples:
        - lang: Curl
          source: 'curl -k -H "Authorization: Bearer ae4eae22-3f65-387b-a171-d37eaa366fa8"
          "https://127.0.0.1:9443/api/am/publisher/v2/endpoint-certificates/wso2carbon/content"'
      operationId: getEndpointCertificateContentByAlias

  ######################################################
  # The "Content Search Results" resource APIs
  ######################################################
  /search:
    get:
      tags:
        - Unified Search
      summary: |
        Retrieve/Search APIs and API Documents by Content
      description: |
        This operation provides you a list of available APIs and API Documents qualifying the given keyword match.
      parameters:
        - $ref: '#/components/parameters/limit'
        - $ref: '#/components/parameters/offset'
        - name: query
          in: query
          description: |
            **Search**.

            You can search by proving a keyword.
          schema:
            type: string
        - $ref: '#/components/parameters/If-None-Match'
      responses:
        200:
          description: |
            OK.
            List of qualifying APIs and API documents is returned.
          headers:
            ETag:
              description: |
                Entity Tag of the response resource. Used by caches, or in conditional requests (Will be supported in future).
              schema:
                type: string
            Content-Type:
              description: The content type of the body.
              schema:
                type: string
          content:
            application/json:
              schema:
                $ref: '#/components/schemas/SearchResultList'
        304:
          description: |
            Not Modified.
            Empty body because the client has already the latest version of the requested resource (Will be supported in future).
          content: {}
        406:
          $ref: '#/components/responses/NotAcceptable'
      security:
        - OAuth2Security:
            - apim:api_view
            - apim:api_import_export
            - apim:api_product_import_export
      x-code-samples:
        - lang: Curl
          source: 'curl -k -H "Authorization: Bearer ae4eae22-3f65-387b-a171-d37eaa366fa8"
          "https://127.0.0.1:9443/api/am/publisher/v2/search?query=pizza"'
      x-examples:
        $ref: docs/examples/apis/search_get.yaml
      operationId: search

  ######################################################
  # The "API Product Collection" resource APIs
  ######################################################
  /api-products:
    get:
      tags:
        - API Products
      summary: |
        Retrieve/Search API Products
      description: |
        This operation provides you a list of available API Products qualifying under a given search condition.

        Each retrieved API Product is represented with a minimal amount of attributes. If you want to get complete details of an API Product, you need to use **Get details of an API Product** operation.
      parameters:
        - $ref: '#/components/parameters/limit'
        - $ref: '#/components/parameters/offset'
        - name: query
          in: query
          schema:
            type: string
        - $ref: '#/components/parameters/Accept'
        - $ref: '#/components/parameters/If-None-Match'
      responses:
        200:
          description: |
            OK.
            List of qualifying API Products is returned.
          headers:
            ETag:
              description: |
                Entity Tag of the response resource. Used by caches, or in conditional requests (Will be supported in future).
              schema:
                type: string
            Content-Type:
              description: The content type of the body.
              schema:
                type: string
          content:
            application/json:
              schema:
                $ref: '#/components/schemas/APIProductList'
        304:
          description: |
            Not Modified.
            Empty body because the client has already the latest version of the requested resource (Will be supported in future).
          content: {}
        406:
          $ref: '#/components/responses/NotAcceptable'
      security:
        - OAuth2Security:
            - apim:api_view
      x-code-samples:
        - lang: Curl
          source: 'curl -k -H "Authorization: Bearer ae4eae22-3f65-387b-a171-d37eaa366fa8"
          "https://127.0.0.1:9443/api/am/publisher/v2/api-products?query=PizzaAPIProduct"'
      operationId: getAllAPIProducts

    post:
      tags:
        - API Products
      summary: Create a New API Product
      description: |
        This operation can be used to create a new API Product specifying the details of the API Product in the payload.
      requestBody:
        description: API object that needs to be added
        content:
          application/json:
            schema:
              $ref: '#/components/schemas/APIProduct'
        required: true
      responses:
        201:
          description: |
            'Created.
            Successful response with the newly created object as entity in the body.
            Location header contains URL of newly created entity.'
          headers:
            ETag:
              description: |
                Entity Tag of the response resource. Used by caches, or in conditional requests (Will be supported in future).
              schema:
                type: string
            Location:
              description: |
                The URL of the newly created resource.
              schema:
                type: string
            Content-Type:
              description: |
                The content type of the body.
              schema:
                type: string
          content:
            application/json:
              schema:
                $ref: '#/components/schemas/APIProduct'
        400:
          $ref: '#/components/responses/BadRequest'
        415:
          $ref: '#/components/responses/UnsupportedMediaType'
      security:
        - OAuth2Security:
            - apim:api_publish
      x-code-samples:
        - lang: Curl
          source: 'curl -k -X POST -H "Authorization: Bearer ae4eae22-3f65-387b-a171-d37eaa366fa8"
          -H "Content-Type: application/json" -d @data.json "https://127.0.0.1:9443/api/am/publisher/v2/api-products"'
      operationId: createAPIProduct

  ################################################################
  # The "Individual API Product" resource APIs
  ################################################################
  /api-products/{apiProductId}:
    get:
      tags:
        - API Products
      summary: Get Details of an API Product
      description: |
        Using this operation, you can retrieve complete details of a single API Product. You need to provide the Id of the API to retrive it.
      parameters:
        - $ref: '#/components/parameters/apiProductId'
        - $ref: '#/components/parameters/Accept'
        - $ref: '#/components/parameters/If-None-Match'
      responses:
        200:
          description: |
            OK.
            Requested API Product is returned
          headers:
            ETag:
              description: |
                Entity Tag of the response resource. Used by caches, or in conditional requests (Will be supported in future).
              schema:
                type: string
            Last-Modified:
              description: |
                Date and time the resource has been modifed the last time.
                Used by caches, or in conditional requests (Will be supported in future).
              schema:
                type: string
            Content-Type:
              description: |
                The content type of the body.
              schema:
                type: string
          content:
            application/json:
              schema:
                $ref: '#/components/schemas/APIProduct'
        304:
          description: |
            Not Modified.
            Empty body because the client has already the latest version of the requested resource (Will be supported in future).
          content: {}
        404:
          $ref: '#/components/responses/NotFound'
        406:
          $ref: '#/components/responses/NotAcceptable'
      security:
        - OAuth2Security:
            - apim:api_publish
      x-code-samples:
        - lang: Curl
          source: 'curl -k -H "Authorization: Bearer ae4eae22-3f65-387b-a171-d37eaa366fa8"
          "https://127.0.0.1:9443/api/am/publisher/v2/api-products/5bca47e1-8233-46a5-9295-525dca337f33"'
      operationId: getAPIProduct

    put:
      tags:
        - API Products
      summary: Update an API Product
      description: |
        This operation can be used to update an existing API product.
        But the properties `name`, `provider` and `version` cannot be changed.
      parameters:
        - $ref: '#/components/parameters/apiProductId'
        - $ref: '#/components/parameters/If-Match'
      requestBody:
        description: API object that needs to be added
        content:
          application/json:
            schema:
              $ref: '#/components/schemas/APIProduct'
        required: true
      responses:
        200:
          description: |
            OK.
            Successful response with updated API product object
          headers:
            ETag:
              description: |
                Entity Tag of the response resource. Used by caches, or in conditional requests (Will be supported in future).
              schema:
                type: string
            Last-Modified:
              description: |
                Date and time the resource has been modifed the last time.
                Used by caches, or in conditional requests (Will be supported in future).
              schema:
                type: string
            Location:
              description: |
                The URL of the newly created resource.
              schema:
                type: string
            Content-Type:
              description: |
                The content type of the body.
              schema:
                type: string
          content:
            application/json:
              schema:
                $ref: '#/components/schemas/APIProduct'
        400:
          $ref: '#/components/responses/BadRequest'
        403:
          $ref: '#/components/responses/Forbidden'
        404:
          $ref: '#/components/responses/NotFound'
        412:
          $ref: '#/components/responses/PreconditionFailed'
      security:
        - OAuth2Security:
            - apim:api_publish
      x-code-samples:
        - lang: Curl
          source: 'curl -k -X PUT -H "Authorization: Bearer ae4eae22-3f65-387b-a171-d37eaa366fa8"
          -H "Content-Type: application/json" -d @data.json "https://127.0.0.1:9443/api/am/publisher/v2/api-products/5bca47e1-8233-46a5-9295-525dca337f33"'
      operationId: updateAPIProduct


    delete:
      tags:
        - API Products
      summary: Delete an API Product
      description: |
        This operation can be used to delete an existing API Product proving the Id of the API Product.
      parameters:
        - $ref: '#/components/parameters/apiProductId'
        - $ref: '#/components/parameters/If-Match'
      responses:
        200:
          description: |
            OK.
            Resource successfully deleted.
          content: {}
        403:
          $ref: '#/components/responses/Forbidden'
        404:
          $ref: '#/components/responses/NotFound'
        412:
          $ref: '#/components/responses/PreconditionFailed'
      security:
        - OAuth2Security:
            - apim:api_publish
            - apim:api_product_import_export
      x-code-samples:
        - lang: Curl
          source: 'curl -k -X DELETE -H "Authorization: Bearer ae4eae22-3f65-387b-a171-d37eaa366fa8"
          "https://127.0.0.1:9443/api/am/publisher/v2/api-products/5bca47e1-8233-46a5-9295-525dca337f33"'
      operationId: deleteAPIProduct

  /api-products/{apiProductId}/thumbnail:
    get:
      tags:
        - API Products
      summary: Get Thumbnail Image
      description: |
        This operation can be used to download a thumbnail image of an API product.
      parameters:
        - $ref: '#/components/parameters/apiProductId'
        - $ref: '#/components/parameters/Accept'
        - $ref: '#/components/parameters/If-None-Match'
      responses:
        200:
          description: |
            OK.
            Thumbnail image returned
          headers:
            ETag:
              description: |
                Entity Tag of the response resource.
                Used by caches, or in conditional requests (Will be supported in future).
              schema:
                type: string
            Last-Modified:
              description: |
                Date and time the resource has been modifed the last time.
                Used by caches, or in conditional requests (Will be supported in future).
              schema:
                type: string
            Content-Type:
              description: |
                The content type of the body.
              schema:
                type: string
          content: {}
        304:
          description: |
            Not Modified.
            Empty body because the client has already the latest version of the requested resource (Will be supported in future).
          content: {}
        404:
          $ref: '#/components/responses/NotFound'
        406:
          $ref: '#/components/responses/NotAcceptable'
      security:
        - OAuth2Security:
            - apim:api_publish
      x-code-samples:
        - lang: Curl
          source: 'curl -k -H "Authorization: Bearer ae4eae22-3f65-387b-a171-d37eaa366fa8"
          "https://127.0.0.1:9443/api/am/publisher/v2/api-products/5bca47e1-8233-46a5-9295-525dca337f33/thumbnail"
          > image.jpeg'
      operationId: getAPIProductThumbnail

    put:
      tags:
        - API Products
      summary: Upload a Thumbnail Image
      description: |
        This operation can be used to upload a thumbnail image of an API Product. The thumbnail to be uploaded should be given as a form data parameter `file`.
      parameters:
        - $ref: '#/components/parameters/apiProductId'
        - $ref: '#/components/parameters/If-Match'
      requestBody:
        content:
          multipart/form-data:
            schema:
              required:
                - file
              properties:
                file:
                  type: string
                  description: Image to upload
                  format: binary
        required: true
      responses:
        200:
          description: |
            OK.
            Image updated
          headers:
            ETag:
              description: |
                Entity Tag of the response resource.
                Used by caches, or in conditional requests (Will be supported in future).
              schema:
                type: string
            Last-Modified:
              description: |
                Date and time the resource has been modifed the last time.
                Used by caches, or in conditional requests (Will be supported in future).
              schema:
                type: string
            Location:
              description: |
                The URL of the uploaded thumbnail image of the API Product.
              schema:
                type: string
            Content-Type:
              description: |
                The content type of the body.
              schema:
                type: string
          content:
            application/json:
              schema:
                $ref: '#/components/schemas/FileInfo'
        400:
          $ref: '#/components/responses/BadRequest'
        404:
          $ref: '#/components/responses/NotFound'
        412:
          $ref: '#/components/responses/PreconditionFailed'
      security:
        - OAuth2Security:
            - apim:api_publish
      x-code-samples:
        - lang: Curl
          source: 'curl -k -X PUT -H "Authorization: Bearer ae4eae22-3f65-387b-a171-d37eaa366fa8"
          -H "Content-Type: multipart/form-data" -F file=@image.jpeg "https://127.0.0.1:9443/api/am/publisher/v2/api-products/d48a3412-1b85-49be-99f4-b81a3722ae73/thumbnail"'
      operationId: updateAPIProductThumbnail

  /api-products/{apiProductId}/swagger:
    get:
      tags:
        - API Products
      summary: Get Swagger Definition
      description: |
        This operation can be used to retrieve the swagger definition of an API.
      parameters:
        - $ref: '#/components/parameters/apiProductId'
        - $ref: '#/components/parameters/Accept'
        - $ref: '#/components/parameters/If-None-Match'
      responses:
        200:
          description: |
            OK.
            Requested swagger document of the API is returned
          headers:
            ETag:
              description: |
                Entity Tag of the response resource. Used by caches, or in conditional requests (Will be supported in future).
              schema:
                type: string
            Last-Modified:
              description: |
                Date and time the resource has been modifed the last time.
                Used by caches, or in conditional requests (Will be supported in future).
              schema:
                type: string
            Content-Type:
              description: |
                The content type of the body.
              schema:
                type: string
          content: {}
        304:
          description: |
            Not Modified.
            Empty body because the client has already the latest version of the requested resource (Will be supported in future).
          content: {}
        404:
          $ref: '#/components/responses/NotFound'
        406:
          $ref: '#/components/responses/NotAcceptable'
      security:
        - OAuth2Security:
            - apim:api_publish
      x-code-samples:
        - lang: Curl
          source: 'curl -k -H "Authorization: Bearer ae4eae22-3f65-387b-a171-d37eaa366fa8"
          "https://127.0.0.1:9443/api/am/publisher/v2/api-products/5bca47e1-8233-46a5-9295-525dca337f33/swagger"'
      operationId: getAPIProductSwagger

  /api-products/{apiProductId}/is-outdated:
    get:
      tags:
        - API Products
      summary: Check Whether API Product is Outdated
      description: |
        This operation can be used to retrieve the status indicating if an API Product is outdated due to updating of dependent APIs (This resource is not supported at the moment)
      parameters:
        - $ref: '#/components/parameters/apiProductId'
        - $ref: '#/components/parameters/Accept'
        - $ref: '#/components/parameters/If-None-Match'
      responses:
        200:
          description: |
            OK.
            Requested swagger document of the API is returned
          headers:
            ETag:
              description: |
                Entity Tag of the response resource. Used by caches, or in conditional requests (Will be supported in future).
              schema:
                type: string
            Last-Modified:
              description: |
                Date and time the resource has been modifed the last time.
                Used by caches, or in conditional requests (Will be supported in future).
              schema:
                type: string
            Content-Type:
              description: |
                The content type of the body.
              schema:
                type: string
          content:
            application/json:
              schema:
                $ref: '#/components/schemas/APIProductOutdatedStatus'
        304:
          description: |
            Not Modified.
            Empty body because the client has already the latest version of the requested resource (Will be supported in future).
          content: {}
        404:
          $ref: '#/components/responses/NotFound'
        406:
          $ref: '#/components/responses/NotAcceptable'
      security:
        - OAuth2Security:
            - apim:api_publish
      operationId: getIsAPIProductOutdated

  /api-products/{apiProductId}/documents:
    get:
      tags:
        - API Product Documents
      summary: Get a List of Documents of an API Product
      description: |
        This operation can be used to retrive a list of documents belonging to an API Product by providing the id of the API Product.
      parameters:
        - $ref: '#/components/parameters/apiProductId'
        - $ref: '#/components/parameters/limit'
        - $ref: '#/components/parameters/offset'
        - $ref: '#/components/parameters/Accept'
        - $ref: '#/components/parameters/If-None-Match'
      responses:
        200:
          description: |
            OK.
            Document list is returned.
          headers:
            ETag:
              description: |
                Entity Tag of the response resource. Used by caches, or in conditional requests (Will be supported in future).
              schema:
                type: string
            Content-Type:
              description: |
                The content type of the body.
              schema:
                type: string
          content:
            application/json:
              schema:
                $ref: '#/components/schemas/DocumentList'
        304:
          description: |
            Not Modified.
            Empty body because the client has already the latest version of the requested resource (Will be supported in future).
          content: {}
        404:
          $ref: '#/components/responses/NotFound'
        406:
          $ref: '#/components/responses/NotAcceptable'
      security:
        - OAuth2Security:
            - apim:api_publish
      x-code-samples:
        - lang: Curl
          source: 'curl -k -H "Authorization: Bearer ae4eae22-3f65-387b-a171-d37eaa366fa8"
          "https://127.0.0.1:9443/api/am/publisher/v2/api-products/5bca47e1-8233-46a5-9295-525dca337f33/documents"'
      operationId: getAPIProductDocuments

    post:
      tags:
        - API Product Documents
      summary: Add a New Document to an API Product
      description: |
        This operation can be used to add a new documentation to an API Product. This operation only adds the metadata of a document. To add the actual content we need to use **Upload the content of an API Product document ** API once we obtain a document Id by this operation.
      parameters:
        - $ref: '#/components/parameters/apiProductId'
      requestBody:
        description: Document object that needs to be added
        content:
          application/json:
            schema:
              $ref: '#/components/schemas/Document'
        required: true
      responses:
        201:
          description: |
            Created.
            Successful response with the newly created Document object as entity in the body.
            Location header contains URL of newly added document.
          headers:
            ETag:
              description: |
                Entity Tag of the response resource.
                Used by caches, or in conditional requests (Will be supported in future).
              schema:
                type: string
            Location:
              description: |
                Location to the newly created Document.
              schema:
                type: string
            Content-Type:
              description: |
                The content type of the body.
              schema:
                type: string
          content:
            application/json:
              schema:
                $ref: '#/components/schemas/Document'
        400:
          $ref: '#/components/responses/BadRequest'
        415:
          $ref: '#/components/responses/UnsupportedMediaType'
      security:
        - OAuth2Security:
            - apim:api_publish
      x-code-samples:
        - lang: Curl
          source: 'curl -k -X POST -H "Authorization: Bearer ae4eae22-3f65-387b-a171-d37eaa366fa8"
          -H "Content-Type: application/json" -d @data.json "https://127.0.0.1:9443/api/am/publisher/v2/api-products/5bca47e1-8233-46a5-9295-525dca337f33/documents"'
      operationId: addAPIProductDocument

  /api-products/{apiProductId}/documents/{documentId}:
    get:
      tags:
        - API Product Documents
      summary: Get a Document of an API Product
      description: |
        This operation can be used to retrieve a particular document's metadata associated with an API.
      parameters:
        - $ref: '#/components/parameters/apiProductId'
        - $ref: '#/components/parameters/documentId'
        - $ref: '#/components/parameters/Accept'
        - $ref: '#/components/parameters/If-None-Match'
      responses:
        200:
          description: |
            OK.
            Document returned.
          headers:
            ETag:
              description: |
                Entity Tag of the response resource.
                Used by caches, or in conditional requests (Will be supported in future).
              schema:
                type: string
            Last-Modified:
              description: |
                Date and time the resource has been modifed the last time.
                Used by caches, or in conditional requests (Will be supported in future).
              schema:
                type: string
            Content-Type:
              description: |
                The content type of the body.
              schema:
                type: string
          content:
            application/json:
              schema:
                $ref: '#/components/schemas/Document'
        304:
          description: |
            Not Modified.
            Empty body because the client has already the latest version of the requested resource (Will be supported in future).
          content: {}
        404:
          $ref: '#/components/responses/NotFound'
        406:
          $ref: '#/components/responses/NotAcceptable'
      security:
        - OAuth2Security:
            - apim:api_publish
      x-code-samples:
        - lang: Curl
          source: 'curl -k -H "Authorization: Bearer ae4eae22-3f65-387b-a171-d37eaa366fa8"
          "https://127.0.0.1:9443/api/am/publisher/v2/api-products/5bca47e1-8233-46a5-9295-525dca337f33/documents/83312daf-0d8a-427b-8f72-12755b7901d3"'
      operationId: getAPIProductDocument

    put:
      tags:
        - API Product Documents
      summary: Update a Document of an API Product
      description: |
        This operation can be used to update metadata of an API's document.
      parameters:
        - $ref: '#/components/parameters/apiProductId'
        - $ref: '#/components/parameters/documentId'
        - $ref: '#/components/parameters/If-Match'
      requestBody:
        description: Document object that needs to be added
        content:
          application/json:
            schema:
              $ref: '#/components/schemas/Document'
        required: true
      responses:
        200:
          description: |
            OK.
            Document updated
          headers:
            ETag:
              description: |
                Entity Tag of the response resource.
                Used by caches, or in conditional requests (Will be supported in future).
              schema:
                type: string
            Last-Modified:
              description: |
                Date and time the resource has been modifed the last time.
                Used by caches, or in conditional requests (Will be supported in future).
              schema:
                type: string
            Location:
              description: |
                The URL of the updated document.
              schema:
                type: string
            Content-Type:
              description: |
                The content type of the body.
              schema:
                type: string
          content:
            application/json:
              schema:
                $ref: '#/components/schemas/Document'
        400:
          $ref: '#/components/responses/BadRequest'
        404:
          $ref: '#/components/responses/NotFound'
        412:
          $ref: '#/components/responses/PreconditionFailed'
      security:
        - OAuth2Security:
            - apim:api_publish
      x-code-samples:
        - lang: Curl
          source: 'curl -k -X PUT -H "Authorization: Bearer ae4eae22-3f65-387b-a171-d37eaa366fa8"
          -H "Content-Type: application/json" -d @data.json "https://127.0.0.1:9443/api/am/publisher/v2/api-products/5bca47e1-8233-46a5-9295-525dca337f33/documents/83312daf-0d8a-427b-8f72-12755b7901d3"'
      operationId: updateAPIProductDocument

    delete:
      tags:
        - API Product Documents
      summary: Delete a Document of an API Product
      description: |
        This operation can be used to delete a document associated with an API Product.
      parameters:
        - $ref: '#/components/parameters/apiProductId'
        - $ref: '#/components/parameters/documentId'
        - $ref: '#/components/parameters/If-Match'
      responses:
        200:
          description: |
            OK.
            Resource successfully deleted.
          content: {}
        404:
          $ref: '#/components/responses/NotFound'
        412:
          $ref: '#/components/responses/PreconditionFailed'
      security:
        - OAuth2Security:
            - apim:api_publish
      x-code-samples:
        - lang: Curl
          source: 'curl -k -X DELETE -H "Authorization: Bearer ae4eae22-3f65-387b-a171-d37eaa366fa8"
          "https://127.0.0.1:9443/api/am/publisher/v2/api-products/5bca47e1-8233-46a5-9295-525dca337f33/documents/83312daf-0d8a-427b-8f72-12755b7901d3"'
      operationId: deleteAPIProductDocument

  /api-products/{apiProductId}/documents/{documentId}/content:
    get:
      tags:
        - API Product Documents
      summary: Get the Content of an API Product Document
      description: |
        This operation can be used to retrive the content of an API's document.

        The document can be of 3 types. In each cases responses are different.

        1. **Inline type**:
           The content of the document will be retrieved in `text/plain` content type

           _Sample cURL_ : `curl -k -H "Authorization:Bearer 579f0af4-37be-35c7-81a4-f1f1e9ee7c51" -F inlineContent=@"docs.txt" -X POST "https://localhost:9443/api/am/publisher/v2/apis/995a4972-3178-4b17-a374-756e0e19127c/documents/43c2bcce-60e7-405f-bc36-e39c0c5e189e/content`
        2. **FILE type**:
           The file will be downloaded with the related content type (eg. `application/pdf`)
        3. **URL type**:
            The client will recieve the URL of the document as the Location header with the response with - `303 See Other`
      parameters:
        - $ref: '#/components/parameters/apiProductId'
        - $ref: '#/components/parameters/documentId'
        - $ref: '#/components/parameters/Accept'
        - $ref: '#/components/parameters/If-None-Match'
      responses:
        200:
          description: |
            OK.
            File or inline content returned.
          headers:
            ETag:
              description: |
                Entity Tag of the response resource.
                Used by caches, or in conditional requests (Will be supported in future).
              schema:
                type: string
            Last-Modified:
              description: |
                Date and time the resource has been modifed the last time.
                Used by caches, or in conditional requests (Will be supported in future).
              schema:
                type: string
            Content-Type:
              description: |
                The content type of the body.
              schema:
                type: string
          content: {}
        303:
          description: |
            See Other.
            Source can be retrived from the URL specified at the Location header.
          headers:
            Location:
              description: |
                The Source URL of the document.
              schema:
                type: string
          content: {}
        304:
          description: |
            Not Modified.
            Empty body because the client has already the latest version of the requested resource (Will be supported in future).
          content: {}
        404:
          $ref: '#/components/responses/NotFound'
        406:
          $ref: '#/components/responses/NotAcceptable'
      security:
        - OAuth2Security:
            - apim:api_publish
      x-code-samples:
        - lang: Curl
          source: 'curl -k -H "Authorization: Bearer ae4eae22-3f65-387b-a171-d37eaa366fa8"
          "https://127.0.0.1:9443/api/am/publisher/v2/api-products/5bca47e1-8233-46a5-9295-525dca337f33/documents/83312daf-0d8a-427b-8f72-12755b7901d3/content"'
      operationId: getAPIProductDocumentContent

    post:
      tags:
        - API Product Documents
      summary: Upload the Content of an API Product Document
      description: |
        Thid operation can be used to upload a file or add inline content to an API Product document.

        **IMPORTANT:**
        * Either **file** or **inlineContent** form data parameters should be specified at one time.
        * Document's source type should be **FILE** in order to upload a file to the document using **file** parameter.
        * Document's source type should be **INLINE** in order to add inline content to the document using **inlineContent** parameter.
      parameters:
        - $ref: '#/components/parameters/apiProductId'
        - $ref: '#/components/parameters/documentId'
        - $ref: '#/components/parameters/If-Match'
      requestBody:
        content:
          multipart/form-data:
            schema:
              properties:
                file:
                  type: string
                  description: Document to upload
                  format: binary
                inlineContent:
                  type: string
                  description: Inline content of the document
      responses:
        200:
          description: |
            OK.
            Document updated
          headers:
            ETag:
              description: |
                Entity Tag of the response resource.
                Used by caches, or in conditional requests (Will be supported in future).
              schema:
                type: string
            Last-Modified:
              description: |
                Date and time the resource has been modifed the last time.
                Used by caches, or in conditional requests (Will be supported in future).
              schema:
                type: string
            Location:
              description: |
                The URL of the updated content of the document.
              schema:
                type: string
            Content-Type:
              description: |
                The content type of the body.
              schema:
                type: string
          content:
            application/json:
              schema:
                $ref: '#/components/schemas/Document'
        400:
          $ref: '#/components/responses/BadRequest'
        404:
          $ref: '#/components/responses/NotFound'
        412:
          $ref: '#/components/responses/PreconditionFailed'
      security:
        - OAuth2Security:
            - apim:api_publish
      x-code-samples:
        - lang: Curl
          source: 'curl -k -X POST -H "Authorization: Bearer ae4eae22-3f65-387b-a171-d37eaa366fa8"
          -H "Content-Type: multipart/form-data" -F file=@sample.pdf "https://127.0.0.1:9443/api/am/publisher/v2/api-products/5bca47e1-8233-46a5-9295-525dca337f33/documents/83312daf-0d8a-427b-8f72-12755b7901d3/content"'
      operationId: addAPIProductDocumentContent

  ######################################################
  # The "API Product Revisions" resource API
  ######################################################
  /api-products/{apiProductId}/revisions:

    #--------------------------------------------
    # List available revisions of an API Product
    #--------------------------------------------
    get:
      tags:
        - API Product Revisions
      summary: List available revisions of an API Product
      description: |
        List available revisions of an API Product
      operationId: getAPIProductRevisions
      parameters:
        - $ref: '#/components/parameters/apiProductId'
        - name: query
          in: query
          schema:
            type: string
      responses:
        200:
          description: |
            OK.
            List of API Product revisions are returned.
          content:
            application/json:
              schema:
                $ref: '#/components/schemas/APIRevisionList'
        404:
          $ref: '#/components/responses/NotFound'
      security:
        - OAuth2Security:
            - apim:api_publish
      x-code-samples:
        - lang: Curl
          source: 'curl -k -H "Authorization: Bearer ae4eae22-3f65-387b-a171-d37eaa366fa8"
            "https://127.0.0.1:9443/api/am/publisher/v2/api-products/890a4f4d-09eb-4877-a323-57f6ce2ed79b/revisions?query=deployed:true"'

    #--------------------------------------------
    # Create a new API Product revision
    #--------------------------------------------
    post:
      tags:
        - API Product Revisions
      summary: Create a new API Product revision
      description: |
        Create a new API Product revision
      operationId: createAPIProductRevision
      parameters:
        - $ref: '#/components/parameters/apiProductId'
      requestBody:
        description: API Product object that needs to be added
        content:
          application/json:
            schema:
              $ref: '#/components/schemas/APIRevision'
      responses:
        201:
          description: |
            Created.
            Successful response with the newly created APIRevision object as the entity in the body.
          content:
            application/json:
              schema:
                $ref: '#/components/schemas/APIRevision'
        404:
          $ref: '#/components/responses/NotFound'
        412:
          $ref: '#/components/responses/PreconditionFailed'
      security:
        - OAuth2Security:
            - apim:api_publish
      x-code-samples:
        - lang: Curl
          source: 'curl -k -X POST -H "Authorization: Bearer ae4eae22-3f65-387b-a171-d37eaa366fa8"
            -H "Content-Type: application/json" -d @data.json
            "https://127.0.0.1:9443/api/am/publisher/v2/api-products/890a4f4d-09eb-4877-a323-57f6ce2ed79b/revisions"'

  ######################################################
  # The "API Revisions" individual resource API Product
  ######################################################
  /api-products/{apiProductId}/revisions/{revisionId}:

    #--------------------------------------------
    # Get a revision
    #--------------------------------------------
    get:
      tags:
        - API Product Revisions
      summary: Retrieve a revision of an API Product
      description: |
        Retrieve a revision of an API Product
      operationId: getAPIProductRevision
      parameters:
        - $ref: '#/components/parameters/apiProductId'
        - $ref: '#/components/parameters/revisionId'
      responses:
        200:
          description: |
            OK.
            An API revision is returned.
          content:
            application/json:
              schema:
                $ref: '#/components/schemas/APIRevision'
        404:
          $ref: '#/components/responses/NotFound'
      security:
        - OAuth2Security:
            - apim:api_publish
      x-code-samples:
        - lang: Curl
          source: 'curl -k -H "Authorization: Bearer ae4eae22-3f65-387b-a171-d37eaa366fa8"
            "https://127.0.0.1:9443/api/am/publisher/v2/api-products/890a4f4d-09eb-4877-a323-57f6ce2ed79b/revisions/e0824883-3e86-403a-aec1-22bbc454eb7c"'

    #--------------------------------------------
    # Delete a revision
    #--------------------------------------------
    delete:
      tags:
        - API Product Revisions
      summary: Delete a revision of an API Product
      description: |
        Delete a revision of an API Product
      operationId: deleteAPIProductRevision
      parameters:
        - $ref: '#/components/parameters/apiProductId'
        - $ref: '#/components/parameters/revisionId'
      responses:
        200:
          description: |
            OK.
            List of remaining API revisions are returned.
          content:
            application/json:
              schema:
                $ref: '#/components/schemas/APIRevisionList'
        204:
          description: |
            No Content.
            Successfully deleted the revision
        404:
          $ref: '#/components/responses/NotFound'
      security:
        - OAuth2Security:
            - apim:api_publish
      x-code-samples:
        - lang: Curl
          source: 'curl -k -X DELETE -H "Authorization: Bearer ae4eae22-3f65-387b-a171-d37eaa366fa8"
            "https://127.0.0.1:9443/api/am/publisher/v2/api-products/890a4f4d-09eb-4877-a323-57f6ce2ed79b/revisions/e0824883-3e86-403a-aec1-22bbc454eb7c"'

  /api-products/{apiProductId}/deploy-revision:

    #--------------------------------------------
    # List available deployed revision deployment details of an API Product
    #--------------------------------------------
    get:
      tags:
        - API Product Revisions
      summary: List available deployed revision deployment details of an API Product
      description: |
        List available deployed revision deployment details of an API Product
      operationId: getAPIProductRevisionDeployments
      parameters:
        - $ref: '#/components/parameters/apiProductId'
      responses:
        200:
          description: |
            OK.
            List of deployed revision deployment details are returned.
          content:
            application/json:
              schema:
                $ref: '#/components/schemas/APIRevisionDeploymentList'
        404:
          $ref: '#/components/responses/NotFound'
      security:
        - OAuth2Security:
            - apim:api_publish
      x-code-samples:
        - lang: Curl
          source: 'curl -k -H "Authorization: Bearer ae4eae22-3f65-387b-a171-d37eaa366fa8"
                "https://127.0.0.1:9443/api/am/publisher/v2/api-products/890a4f4d-09eb-4877-a323-57f6ce2ed79b/deploy-revision"'

    #--------------------------------------------
    # Deploy a revision
    #--------------------------------------------
    post:
      tags:
        - API Product Revisions
      summary: Deploy a revision
      description: |
        Deploy a revision
      operationId: deployAPIProductRevision
      parameters:
        - $ref: '#/components/parameters/apiProductId'
        - $ref: '#/components/parameters/revisionId-Q'
      requestBody:
        description: Deployment object that needs to be added
        content:
          application/json:
            schema:
              type: array
              items:
                $ref: '#/components/schemas/APIRevisionDeployment'
      responses:
        200:
          description: |
            OK.
        201:
          description: |
            Created.
            Successful response with the newly deployed APIRevisionDeployment List object as the entity in the body.
          content:
            application/json:
              schema:
                type: array
                items:
                  $ref: '#/components/schemas/APIRevisionDeployment'
        404:
          $ref: '#/components/responses/NotFound'
      security:
        - OAuth2Security:
            - apim:api_publish
      x-code-samples:
        - lang: Curl
          source: 'curl -k -X POST -H "Authorization: Bearer ae4eae22-3f65-387b-a171-d37eaa366fa8"
            "https://127.0.0.1:9443/api/am/publisher/v2/api-products/890a4f4d-09eb-4877-a323-57f6ce2ed79b/deploy-revision?revisionId=e0824883-3e86-403a-aec1-22bbc454eb7c"'

  /api-products/{apiProductId}/undeploy-revision:
    #--------------------------------------------
    # Un-Deploy a revision from deployed gateway
    #--------------------------------------------
    post:
      tags:
        - API Product Revisions
      summary: Un-Deploy a revision
      description: |
        Un-Deploy a revision
      operationId: undeployAPIProductRevision
      parameters:
        - $ref: '#/components/parameters/apiProductId'
        - $ref: '#/components/parameters/revisionId-Q'
      requestBody:
        description: Deployment object that needs to be added
        content:
          application/json:
            schema:
              type: array
              items:
                $ref: '#/components/schemas/APIRevisionDeployment'
      responses:
        200:
          description: |
            OK.
        201:
          description: |
            Created.
            Successful response with the newly undeployed APIRevisionDeploymentList object as the entity in the body.
          content:
            application/json:
              schema:
                type: array
                items:
                  $ref: '#/components/schemas/APIRevisionDeployment'
        404:
          $ref: '#/components/responses/NotFound'
      security:
        - OAuth2Security:
            - apim:api_publish
      x-code-samples:
        - lang: Curl
          source: 'curl -k -X POST -H "Authorization: Bearer ae4eae22-3f65-387b-a171-d37eaa366fa8"
                "https://127.0.0.1:9443/api/am/publisher/v2/api-products/890a4f4d-09eb-4877-a323-57f6ce2ed79b/undeploy-revision?revisionId=e0824883-3e86-403a-aec1-22bbc454eb7c"'

  /api-products/{apiProductId}/restore-revision:

    #--------------------------------------------------------
    # Restore a revision to the working copy of the API Product
    #--------------------------------------------------------
    post:
      tags:
        - API Product Revisions
      summary: Restore a revision
      description: |
        Restore a revision to the working copy of the API Product
      operationId: restoreAPIProductRevision
      parameters:
        - $ref: '#/components/parameters/apiProductId'
        - $ref: '#/components/parameters/revisionId-Q'
      responses:
        201:
          description: |
            Restored.
            Successful response with the newly restored API Product object as the entity in the body.
          content:
            application/json:
              schema:
                $ref: '#/components/schemas/APIProduct'
        404:
          $ref: '#/components/responses/NotFound'
      security:
        - OAuth2Security:
            - apim:api_publish
      x-code-samples:
        - lang: Curl
          source: 'curl -k -X POST -H "Authorization: Bearer ae4eae22-3f65-387b-a171-d37eaa366fa8"
            "https://127.0.0.1:9443/api/am/publisher/v2/api-products/890a4f4d-09eb-4877-a323-57f6ce2ed79b/restore-revision?revisionId=e0824883-3e86-403a-aec1-22bbc454eb7c"'

  /api-products/export:
    get:
      tags:
        - Import Export
      summary: Export an API Product
      description: |
        This operation can be used to export the details of a particular API Product as a zip file.
      parameters:
        - name: name
          in: query
          description: |
            API Product Name
          schema:
            type: string
        - name: version
          in: query
          description: |
            Version of the API Product
          schema:
            type: string
        - name: providerName
          in: query
          description: |
            Provider name of the API Product
          schema:
            type: string
        - name: format
          in: query
          description: |
            Format of output documents. Can be YAML or JSON.
          schema:
            type: string
            enum:
              - JSON
              - YAML
        - name: preserveStatus
          in: query
          description: |
            Preserve API Product Status on export
          schema:
            type: boolean
      responses:
        200:
          description: |
            OK.
            Export Successful.
          headers:
            Content-Type:
              description: |
                The content type of the body.
              schema:
                type: string
          content:
            application/zip:
              schema:
                type: string
                format: binary
        404:
          $ref: '#/components/responses/NotFound'
        500:
          $ref: '#/components/responses/InternalServerError'
      security:
        - OAuth2Security:
            - apim:api_import_export
      x-code-samples:
        - lang: Curl
          source: 'curl -k -H "Authorization: Bearer ae4eae22-3f65-387b-a171-d37eaa366fa8"
          "https://127.0.0.1:9443/api/am/publisher/v2/api-products/export?name=LeasingAPIProduct&version=1.0.0&provider=admin&format=YAML"
          > exportAPIProduct.zip'
      operationId: exportAPIProduct

  /api-products/import:
    post:
      tags:
        - Import Export
      summary: Import an API Product
      description: |
        This operation can be used to import an API Product.
      parameters:
        - name: preserveProvider
          in: query
          description: |
            Preserve Original Provider of the API Product. This is the user choice to keep or replace the API Product provider
          required: false
          schema:
            type: boolean
        - name: importAPIs
          in: query
          description: |
            Whether to import the dependent APIs or not.
          schema:
            type: boolean
        - name: overwriteAPIProduct
          in: query
          description: |
            Whether to update the API Product or not. This is used when updating already existing API Products.
          schema:
            type: boolean
        - name: overwriteAPIs
          in: query
          description: |
            Whether to update the dependent APIs or not. This is used when updating already existing dependent APIs of an API Product.
          schema:
            type: boolean
      requestBody:
        content:
          multipart/form-data:
            schema:
              required:
                - file
              properties:
                file:
                  type: string
                  description: |
                    Zip archive consisting on exported API Product configuration
                  format: binary
      responses:
        200:
          description: |
            Created.
            API Product Imported Successfully.
          content: {}
        403:
          $ref: '#/components/responses/Forbidden'
        404:
          $ref: '#/components/responses/NotFound'
        409:
          $ref: '#/components/responses/Conflict'
        500:
          $ref: '#/components/responses/InternalServerError'
      security:
        - OAuth2Security:
            - apim:api_product_import_export
      x-code-samples:
        - lang: Curl
          source: 'curl -k -X POST -H "Authorization: Bearer ae4eae22-3f65-387b-a171-d37eaa366fa8"
            -F file=@admin-PizzaShackAPIProduct.zip "https://127.0.0.1:9443/api/am/admin/v2/api-products/importt?preserveProvider=false&overwriteAPIProduct=false&overwriteAPIs=false&importAPIs=false"'
      operationId: importAPIProduct

  ######################################################
  # Roles resource APIs
  ######################################################
  /roles/{roleId}:
    head:
      tags:
        - Roles
      summary: Check Whether Given Role Name already Exist
      description: |
        Using this operation, user can check a given role name exists or not.
      operationId: validateSystemRole
      parameters:
        - $ref: '#/components/parameters/roleId'
      responses:
        200:
          description: OK. Requested role name exists.
          content: {}
        404:
          $ref: '#/components/responses/NotFound'
      security:
        - OAuth2Security:
            - apim:api_create
            - apim:api_publish
      x-code-samples:
        - lang: Curl
          source: 'curl -k -I -H "Authorization: Bearer ae4eae22-3f65-387b-a171-d37eaa366fa8"
          "https://127.0.0.1:9443/api/am/publisher/v2/roles/SW50ZXJuYWwvcHVibGlzaGVyCQ"'

  /me/roles/{roleId}:
    head:
      tags:
        - Roles
      summary: Validate Whether the Logged-in User has the Given Role
      description: |
        Using this operation, logged-in user can check whether he has given role.
      operationId: validateUserRole
      parameters:
        - $ref: '#/components/parameters/roleId'
      responses:
        200:
          description: OK. Requested user has the role.
          content: {}
        404:
          $ref: '#/components/responses/NotFound'
      security:
        - OAuth2Security:
            - apim:api_create
      x-code-samples:
        - lang: Curl
          source: 'curl -k -I -H "Authorization: Bearer ae4eae22-3f65-387b-a171-d37eaa366fa8"
          "https://127.0.0.1:9443/api/am/publisher/v2/me/roles/SW50ZXJuYWwvcHVibGlzaGVyCQ"'

  ######################################################
  # The "ExternalStore Collection" resource APIs
  ######################################################
  /external-stores:
    get:
      tags:
        - External Stores
      summary: Retrieve External Stores List to Publish an API
      description: |
        Retrieve external stores list configured to publish an API
      operationId: getAllExternalStores
      responses:
        200:
          description: |
            OK.
            External Stores list returned
          content:
            application/json:
              schema:
                $ref: '#/components/schemas/ExternalStore'
        500:
          $ref: '#/components/responses/InternalServerError'
      security:
        - OAuth2Security:
            - apim:api_view
      x-code-samples:
        - lang: Curl
          source: 'curl -k -H "Authorization: Bearer ae4eae22-3f65-387b-a171-d37eaa366fa8"
          "https://127.0.0.1:9443/api/am/publisher/v2/external-stores"'

  ######################################################
  # The Publisher settings resource APIs
  ######################################################
  /settings:
    get:
      tags:
        - Settings
      summary: Retreive Publisher Settings
      description: |
        Retreive publisher settings
      responses:
        200:
          description: |
            OK.
            Settings returned
          content:
            application/json:
              schema:
                $ref: '#/components/schemas/Settings'
        404:
          $ref: '#/components/responses/NotFound'
      security:
        - OAuth2Security:
            - apim:publisher_settings
      x-code-samples:
        - lang: Curl
          source: 'curl -k -H "Authorization: Bearer ae4eae22-3f65-387b-a171-d37eaa366fa8"
          "https://127.0.0.1:9443/api/am/publisher/v2/settings"'
      operationId: getSettings

  ######################################################
  # The tenant resource APIs
  ######################################################
  /tenants:
    get:
      tags:
        - Tenants
      summary: |
        Get Tenants by State
      description: |
        This operation is to get tenants by state
      operationId: getTenantsByState
      parameters:
        - name: state
          in: query
          description: |
            The state represents the current state of the tenant

            Supported states are [active, inactive]
          schema:
            type: string
            default: active
            enum:
              - active
              - inactive
        - $ref: '#/components/parameters/limit'
        - $ref: '#/components/parameters/offset'
      responses:
        200:
          description: |
            OK.
            Tenant names returned.
          headers:
            Content-Type:
              description: |
                The content type of the body.
              schema:
                type: string
          content:
            application/json:
              schema:
                $ref: '#/components/schemas/TenantList'
        404:
          $ref: '#/components/responses/NotFound'
        406:
          $ref: '#/components/responses/NotAcceptable'
      security:
        - OAuth2Security:
            - apim:api_view
      x-code-samples:
        - lang: Curl
          source: 'curl -k -H "Authorization: Bearer ae4eae22-3f65-387b-a171-d37eaa366fa8"
          "https://127.0.0.1:9443/api/am/publisher/v2/tenants?state=active"'

  /tenants/{tenantDomain}:
    head:
      tags:
        - Tenants
      summary: Check Whether the Given Tenant already Exists
      description: |
        Using this operation, user can check whether a given tenant exists or not.
      operationId: getTenantExistence
      parameters:
        - $ref: '#/components/parameters/tenantDomain'
      responses:
        200:
          description: OK. Requested tenant exists.
          content: {}
        404:
          $ref: '#/components/responses/NotFound'
      security:
        - OAuth2Security:
            - apim:api_view
      x-code-samples:
        - lang: Curl
          source: 'curl -k -I -H "Authorization: Bearer ae4eae22-3f65-387b-a171-d37eaa366fa8"
          "https://127.0.0.1:9443/api/am/publisher/v2/tenants/wso2.com"'
      x-examples:
        $ref: docs/examples/tenants/tenants.yaml

  ####################################################
  # Publisher Alerts management REST API
  ####################################################
  /alert-types:
    get:
      tags:
        - Alerts
      summary: |
        Get the list of API Publisher alert types.
      description: |
        This operation is used to get the list of supportd alert types for the 'publisher' agent.
      operationId: getPublisherAlertTypes
      responses:
        200:
          description: |
            OK.
            The list of publisher alert types are returned.
          headers:
            Content-Type:
              description: |
                The content type of the body.
              schema:
                type: string
          content:
            application/json:
              schema:
                $ref: '#/components/schemas/AlertTypesList'
        500:
          $ref: '#/components/responses/InternalServerError'
      security:
        - OAuth2Security:
            - apim:pub_alert_manage
      x-code-samples:
        - lang: Curl
          source: 'curl -k -H "Authorization: Bearer ae4eae22-3f65-387b-a171-d37eaa366fa8"
          "https://127.0.0.1:9443/api/am/publisher/v2/alert-types"'
      x-examples:
        $ref: docs/examples/alerts/alerts.yaml#/get

  /alert-subscriptions:
    get:
      tags:
        - Alert Subscriptions
      summary: |
        Get the List of API Publisher Alert Types Subscribed by the User
      description: |
        This operation is used to get the list of subscribed alert types by the user.
      operationId: getSubscribedAlertTypes
      responses:
        200:
          description: |
            OK.
            The list of subscribed alert types are returned.
          headers:
            Content-Type:
              description: |
                The content type of the body.
              schema:
                type: string
          content:
            application/json:
              schema:
                $ref: '#/components/schemas/AlertsInfo'
        500:
          $ref: '#/components/responses/InternalServerError'
      security:
        - OAuth2Security:
            - apim:pub_alert_manage
      x-code-samples:
        - lang: Curl
          source: 'curl -k -H "Authorization: Bearer ae4eae22-3f65-387b-a171-d37eaa366fa8"
          "https://127.0.0.1:9443/api/am/publisher/v2/alert-subscriptions"'
      x-examples:
        $ref: docs/examples/alerts/alerts_subscriptions.yaml#/get

    put:
      tags:
        - Alert Subscriptions
      summary: |
        Subscribe to the Selected Tlert types by the User
      description: |
        This operation is used to get the list of subscribed alert types by the user.
      operationId: subscribeToAlerts
      requestBody:
        description: The alerts list and the email list to subscribe.
        content:
          application/json:
            schema:
              $ref: '#/components/schemas/AlertsInfo'
        required: true
      responses:
        201:
          description: |
            OK.
            Successful response with the newly subscribed alerts.
          headers:
            Content-Type:
              description: |
                The content type of the body.
              schema:
                type: string
          content:
            application/json:
              schema:
                $ref: '#/components/schemas/AlertsInfoResponse'
        400:
          $ref: '#/components/responses/BadRequest'
        500:
          $ref: '#/components/responses/InternalServerError'
      security:
        - OAuth2Security:
            - apim:pub_alert_manage
      x-code-samples:
        - lang: Curl
          source: 'curl -k -X PUT -H "Authorization: Bearer ae4eae22-3f65-387b-a171-d37eaa366fa8"
          -H "Content-Type: application/json" -d @data.json "https://127.0.0.1:9443/api/am/publisher/v2/alert-subscriptions"'
      x-examples:
        $ref: docs/examples/alerts/alerts_subscriptions.yaml#/put

    delete:
      tags:
        - Alert Subscriptions
      summary: |
        Unsubscribe User from All the Alert Types
      description: |
        This operation is used to unsubscribe the respective user from all the alert types.
      operationId: unsubscribeAllAlerts
      responses:
        200:
          description: |
            OK.
            The user is unsubscribed from the alerts successfully.
          headers:
            Content-Type:
              description: |
                The content type of the body.
              schema:
                type: string
          content: {}
        500:
          $ref: '#/components/responses/InternalServerError'
      security:
        - OAuth2Security:
            - apim:pub_alert_manage
      x-code-samples:
        - lang: Curl
          source: 'curl -k -X DELETE -H "Authorization: Bearer ae4eae22-3f65-387b-a171-d37eaa366fa8"
          "https://127.0.0.1:9443/api/am/publisher/v2/alert-subscriptions"'
      x-examples:
        $ref: docs/examples/alerts/alerts_subscriptions.yaml#/delete

  /alerts/{alertType}/configurations:
    get:
      tags:
        - Alert Configuration
      summary: |
        Get All AbnormalRequestsPerMin Alert Configurations
      description: |
        This operation is used to get all configurations of the AbnormalRequestsPerMin alert type.
      operationId: getAllAlertConfigs
      parameters:
        - $ref: '#/components/parameters/alertType'
      responses:
        200:
          description: |
            OK.
            The Developer Portal alert configuration.
          headers:
            Content-Type:
              description: |
                The content type of the body.
              schema:
                type: string
          content:
            application/json:
              schema:
                $ref: '#/components/schemas/AlertConfigList'
        500:
          $ref: '#/components/responses/InternalServerError'
      security:
        - OAuth2Security:
            - apim:pub_alert_manage
      x-code-samples:
        - lang: Curl
          source: 'curl -k -X DELETE -H "Authorization: Bearer ae4eae22-3f65-387b-a171-d37eaa366fa8"
          "https://127.0.0.1:9443/api/am/publisher/v2/alerts/{alertType}/configurations"'
      x-examples:
        $ref: docs/examples/alerts/alerts_config.yaml#/get

  /alerts/{alertType}/configurations/{configurationId}:
    put:
      tags:
        - Alert Configuration
      summary: |
        Add AbnormalRequestsPerMin Alert Configurations.
      description: |
        This operation is used to add configuration for the AbnormalRequestsPerMin alert type.
      operationId: addAlertConfig
      parameters:
        - $ref: '#/components/parameters/alertType'
        - $ref: '#/components/parameters/configurationId'
      requestBody:
        description: Configuration for AbnormalRequestCount alert type
        content:
          application/json:
            schema:
              $ref: '#/components/schemas/AlertConfigInfo'
        required: true
      responses:
        201:
          description: |
            Created.
            Successful response with newly created object as entity.
            Location header contains URL of newly created entity.
          headers:
            Location:
              description: |
                The location of the newly created entity.
              schema:
                type: string
          content:
            application/json:
              schema:
                $ref: '#/components/schemas/AlertConfig'
        400:
          $ref: '#/components/responses/BadRequest'
        500:
          $ref: '#/components/responses/InternalServerError'
      security:
        - OAuth2Security:
            - apim:pub_alert_manage
      x-examples:
        $ref: docs/examples/alerts/alerts_config.yaml#/put

    delete:
      tags:
        - Alert Configuration
      summary: |
        Delete the Selected Configuration from AbnormalRequestsPerMin Alert Type.
      description: |
        This operation is used to delete configuration from the AbnormalRequestsPerMin alert type.
      operationId: deleteAlertConfig
      parameters:
        - $ref: '#/components/parameters/alertType'
        - $ref: '#/components/parameters/configurationId'
      responses:
        200:
          description: |
            OK.
            The alert config is deleted successfully.
          content: {}
        400:
          $ref: '#/components/responses/BadRequest'
        404:
          $ref: '#/components/responses/NotFound'
        500:
          $ref: '#/components/responses/InternalServerError'
      security:
        - OAuth2Security:
            - apim:pub_alert_manage
      x-examples:
        $ref: docs/examples/alerts/alerts_config.yaml#/delete

  ######################################################
  # The "Label Collection" resource API
  ######################################################
  /labels:
    get:
      tags:
        - Label Collection
      summary: Get all Registered Labels
      description: |
        Get all registered Labels
      responses:
        200:
          description: |
            OK.
            Labels returned
          content:
            application/json:
              schema:
                $ref: '#/components/schemas/LabelList'
      security:
        - OAuth2Security:
            - apim:api_view
      x-code-samples:
        - lang: Curl
          source: 'curl -k -H "Authorization: Bearer ae4eae22-3f65-387b-a171-d37eaa366fa8"
          "https://127.0.0.1:9443/api/am/publisher/v2/labels"'
      operationId: getLabels

  ######################################################
  # The "API Category Collection" resource API
  ######################################################
  /api-categories:
    get:
      tags:
        - API Category (Collection)
      summary: Get all API categories
      description: |
        Get all API categories
      responses:
        200:
          description: |
            OK.
            Categories returned
          content:
            application/json:
              schema:
                $ref: '#/components/schemas/APICategoryList'
      security:
        - OAuth2Security:
            - apim:api_view
      x-code-samples:
        - lang: Curl
          source: 'curl -k -H "Authorization: Bearer ae4eae22-3f65-387b-a171-d37eaa366fa8"
          "https://127.0.0.1:9443/api/am/publisher/v2/api-categories"'
      operationId: getAllAPICategories

  ######################################################
  # The "Scopes" resource APIs
  ######################################################
  /scopes:
    get:
      tags:
        - Scopes
      summary: Get All Available Shared Scopes
      description: |
        This operation can be used to get all the available Shared Scopes.
      operationId: getSharedScopes
      parameters:
        - $ref: '#/components/parameters/limit'
        - $ref: '#/components/parameters/offset'
      responses:
        200:
          description: |
            OK.
            Shared Scope list is returned.
          headers:
            Content-Type:
              description: |
                The content type of the body.
              schema:
                type: string
          content:
            application/json:
              schema:
                $ref: '#/components/schemas/ScopeList'
        500:
          $ref: '#/components/responses/InternalServerError'
      security:
        - OAuth2Security:
            - apim:api_view
      x-code-samples:
        - lang: Curl
          source: 'curl -k -H "Authorization: Bearer ae4eae22-3f65-387b-a171-d37eaa366fa8"
          "https://127.0.0.1:9443/api/am/publisher/v2/scopes"'

    post:
      tags:
        - Scopes
      summary: Add a New Shared Scope
      description: |
        This operation can be used to add a new Shared Scope.
      operationId: addSharedScope
      requestBody:
        description: Scope object that needs to be added
        content:
          application/json:
            schema:
              $ref: '#/components/schemas/Scope'
        required: true
      responses:
        201:
          description: |
            Created.
            Successful response with the newly created Scope object as an entity in the body.
          headers:
            Content-Type:
              description: |
                The content type of the body.
              schema:
                type: string
          content:
            application/json:
              schema:
                $ref: '#/components/schemas/Scope'
        400:
          $ref: '#/components/responses/BadRequest'
        415:
          $ref: '#/components/responses/UnsupportedMediaType'
      security:
        - OAuth2Security:
            - apim:shared_scope_manage
      x-code-samples:
        - lang: Curl
          source: 'curl -k -X POST -H "Authorization: Bearer ae4eae22-3f65-387b-a171-d37eaa366fa8"
          -H "Content-Type: application/json" -d @data.json "https://127.0.0.1:9443/api/am/publisher/v2/scopes"'

  /scopes/{scopeId}:
    get:
      tags:
        - Scopes
      summary: Get a Shared Scope by Scope Id
      description: |
        This operation can be used to retrieve details of a Shared Scope by a given scope Id.
      operationId: getSharedScope
      parameters:
        - $ref: '#/components/parameters/scopeId'
      responses:
        200:
          description: |
            OK.
            Requested Shared Scope is returned.
          headers:
            Content-Type:
              description: |
                The content type of the body.
              schema:
                type: string
          content:
            application/json:
              schema:
                $ref: '#/components/schemas/Scope'
        404:
          $ref: '#/components/responses/NotFound'
      security:
        - OAuth2Security:
            - apim:api_view
      x-code-samples:
        - lang: Curl
          source: 'curl -k -H "Authorization: Bearer ae4eae22-3f65-387b-a171-d37eaa366fa8"
          "https://127.0.0.1:9443/api/am/publisher/v2/scopes/01234567-0123-0123-0123-012345678901"'

    put:
      tags:
        - Scopes
      summary: Update a Shared Scope
      description: |
        This operation can be used to update a Shared Scope by a given scope Id.
      operationId: updateSharedScope
      parameters:
        - $ref: '#/components/parameters/scopeId'
      requestBody:
        description: Scope object that needs to be updated
        content:
          application/json:
            schema:
              $ref: '#/components/schemas/Scope'
        required: true
      responses:
        200:
          description: |
            OK.
            Successful response with updated Scope object
          headers:
            Content-Type:
              description: |
                The content type of the body.
              schema:
                type: string
          content:
            application/json:
              schema:
                $ref: '#/components/schemas/Scope'
        400:
          $ref: '#/components/responses/BadRequest'
        404:
          $ref: '#/components/responses/NotFound'
      security:
        - OAuth2Security:
            - apim:shared_scope_manage
      x-code-samples:
        - lang: Curl
          source: 'curl -k -X PUT -H "Authorization: Bearer ae4eae22-3f65-387b-a171-d37eaa366fa8"
          -H "Content-Type: application/json" -d @data.json "https://127.0.0.1:9443/api/am/publisher/v2/scopes/01234567-0123-0123-0123-012345678901"'

    delete:
      tags:
        - Scopes
      summary: Delete a Shared Scope
      description: |
        This operation can be used to delete a Shared Scope proving the Id of the scope.
      operationId: deleteSharedScope
      parameters:
        - $ref: '#/components/parameters/scopeId'
      responses:
        200:
          description: |
            OK.
            Resource successfully deleted.
          content: {}
        404:
          $ref: '#/components/responses/NotFound'
      security:
        - OAuth2Security:
            - apim:shared_scope_manage
      x-code-samples:
        - lang: Curl
          source: 'curl -k -X DELETE -H "Authorization: Bearer ae4eae22-3f65-387b-a171-d37eaa366fa8"
          "https://127.0.0.1:9443/api/am/publisher/v2/scopes/01234567-0123-0123-0123-012345678901"'

    head:
      tags:
        - Scopes
      summary: Check Given Scope Name already Exists
      description: |
        Using this operation, user can check a given scope name exists or not.
      operationId: validateScope
      parameters:
        - $ref: '#/components/parameters/scopeName'
      responses:
        200:
          description: OK. Requested scope name exists.
          content: {}
        404:
          $ref: '#/components/responses/NotFound'
      security:
        - OAuth2Security:
            - apim:api_create
            - apim:api_publish
      x-code-samples:
        - lang: Curl
          source: 'curl -k -I -H "Authorization: Bearer ae4eae22-3f65-387b-a171-d37eaa366fa8"
          "https://127.0.0.1:9443/api/am/publisher/v2/scopes/YXBpbTphcGlfdmlldw"'

  /scopes/{scopeId}/usage:
    get:
      tags:
        - Scopes
      summary: Get usages of a Shared Scope by Scope Id
      description: |
        This operation can be used to retrieve usages of a Shared Scope by a given scope Id.
      operationId: getSharedScopeUsages
      parameters:
        - $ref: '#/components/parameters/scopeId'
      responses:
        200:
          description: |
            OK.
            Usages of the shared scope is returned.
          headers:
            Content-Type:
              description: |
                The content type of the body.
              schema:
                type: string
          content:
            application/json:
              schema:
                $ref: '#/components/schemas/SharedScopeUsage'
        404:
          $ref: '#/components/responses/NotFound'
      security:
        - OAuth2Security:
            - apim:api_view
      x-code-samples:
        - lang: Curl
          source: 'curl -k -H "Authorization: Bearer ae4eae22-3f65-387b-a171-d37eaa366fa8"
          "https://127.0.0.1:9443/api/am/publisher/v2/scopes/01234567-0123-0123-0123-012345678901/usage"'

  ######################################################
  # The "Key Managers Collection" resource API
  ######################################################
  /key-managers:
    get:
      tags:
        - Key Managers (Collection)
      summary: Get All Key Managers
      description: |
        Get all Key managers
      responses:
        200:
          description: |
            OK.
            Categories returned
          content:
            application/json:
              schema:
                $ref: '#/components/schemas/KeyManagerList'
      security:
        - OAuth2Security:
            - apim:api_create
      x-code-samples:
        - lang: Curl
          source: 'curl -k -H "Authorization: Bearer ae4eae22-3f65-387b-a171-d37eaa366fa8"
          "https://127.0.0.1:9443/api/am/publisher/v2/key-managers"'
      operationId: getAllKeyManagers

  ######################################################
  # The "Deployments" resource APIs
  ######################################################
  /deployments:
    get:
      tags:
        - Deployments
      summary: Retrieve Deployment Environments Details
      description: |
        This operation can be used to retrieve cloud clusters information defines in tenant-conf.json file.

        With that you can deploy an API to selected cloud environments.
      operationId: deploymentsGet
      responses:
        200:
          description: |
            OK. Successful response with the list of deployment environments information in the body.
          headers:
            Content-Type:
              description: |
                The content type of the body.
              schema:
                type: string
          content:
            application/json:
              schema:
                $ref: '#/components/schemas/DeploymentList'
        400:
          $ref: '#/components/responses/BadRequest'
        404:
          $ref: '#/components/responses/NotFound'
        500:
          $ref: '#/components/responses/InternalServerError'
      security:
        - OAuth2Security:
            - apim:api_view
      x-code-samples:
        - lang: Curl
          source: 'curl -k -H "Authorization: Bearer ae4eae22-3f65-387b-a171-d37eaa366fa8"
          "https://127.0.0.1:9443/api/am/publisher/v2/deployments"'

  /apis/{apiId}/deployments:
    get:
      tags:
        - DeploymentStatus
      summary: Retrieve Deployment Status Details
      description: |
        This operation can be used to retrieve the status of deployments in cloud clusters.

        With that you can get the status of the deployed APIs in cloud environments.
      operationId: deploymentsGetStatus
      parameters:
        - $ref: '#/components/parameters/apiId'
      responses:
        200:
          description: |
            OK. Successful response with the list of deployment environments information in the body.
          headers:
            Content-Type:
              description: |
                The content type of the body.
              schema:
                type: string
          content:
            application/json:
              schema:
                $ref: '#/components/schemas/DeploymentStatusList'
        400:
          $ref: '#/components/responses/BadRequest'
        404:
          $ref: '#/components/responses/NotFound'
        500:
          $ref: '#/components/responses/InternalServerError'
      security:
        - OAuth2Security:
            - apim:api_view
      x-code-samples:
        - lang: Curl
          source: 'curl -k -H "Authorization: Bearer ae4eae22-3f65-387b-a171-d37eaa366fa8"
          "https://127.0.0.1:9443/api/am/publisher/v2/apis/92bc1330-1848-4fe8-b992-c792186c212e/deployments/"'

components:
  schemas:
    APIList:
      title: API List
      type: object
      properties:
        count:
          type: integer
          description: |
            Number of APIs returned.
          example: 1
        list:
          type: array
          items:
            $ref: '#/components/schemas/APIInfo'
        pagination:
          $ref: '#/components/schemas/Pagination'
    APIListExpanded:
      title: API List
      type: object
      properties:
        count:
          type: integer
          description: |
            Number of APIs returned.
          example: 1
        list:
          type: array
          items:
            $ref: '#/components/schemas/API'
        pagination:
          $ref: '#/components/schemas/Pagination'

    APIInfo:
      title: API Info object with basic API details.
      type: object
      properties:
        id:
          type: string
          example: 01234567-0123-0123-0123-012345678901
        name:
          type: string
          example: CalculatorAPI
        description:
          type: string
          example: A calculator API that supports basic operations
        context:
          type: string
          example: CalculatorAPI
        version:
          type: string
          example: 1.0.0
        provider:
          type: string
          description: |
            If the provider value is not given, the user invoking the API will be used as the provider.
          example: admin
        type:
          type: string
          example: HTTP
        lifeCycleStatus:
          type: string
          example: CREATED
        workflowStatus:
          type: string
          example: APPROVED
        hasThumbnail:
          type: boolean
          example: true
        securityScheme:
          type: array
          items:
            type: string
    API:
      title: API object
      required:
        - context
        - name
        - version
      type: object
      properties:
        id:
          type: string
          description: |
            UUID of the api registry artifact
          readOnly: true
          example: 01234567-0123-0123-0123-012345678901
        name:
          maxLength: 50
          minLength: 1
          pattern: '(^[^~!@#;:%^*()+={}|\\<>"'',&$\s+]*$)'
          type: string
          example: PizzaShackAPI
        description:
          maxLength: 32766
          type: string
          example: This is a simple API for Pizza Shack online pizza delivery store.
        context:
          maxLength: 82
          minLength: 1
          type: string
          example: pizza
        version:
          maxLength: 30
          minLength: 1
          type: string
          pattern: '^[^~!@#;:%^*()+={}|\\<>"'',&/$]+$'
          example: 1.0.0
        provider:
          maxLength: 50
          type: string
          description: |
            If the provider value is not given user invoking the api will be used as the provider.
          example: admin
        lifeCycleStatus:
          type: string
          example: CREATED
          x-otherScopes:
            - apim:api_publish
        wsdlInfo:
          $ref: '#/components/schemas/WSDLInfo'
        wsdlUrl:
          type: string
          readOnly: true
          example: /apimgt/applicationdata/wsdls/admin--soap1.wsdl
        testKey:
          type: string
          readOnly: true
          example: 8swdwj9080edejhj
        responseCachingEnabled:
          type: boolean
          example: true
        cacheTimeout:
          type: integer
          example: 300
        destinationStatsEnabled:
          type: string
          example: Disabled
        hasThumbnail:
          type: boolean
          example: false
        isDefaultVersion:
          type: boolean
          example: false
        isRevision:
          type: boolean
          example: false
        revisionedApiId:
          type: string
          description: |
            UUID of the api registry artifact
          readOnly: true
          example: 01234567-0123-0123-0123-012345678901
        revisionId:
          type: integer
          example: 1
        enableSchemaValidation:
          type: boolean
          example: false
        enableStore:
          type: boolean
          example: true
          x-otherScopes:
            - apim:api_publish
        type:
          type: string
          description: The api creation type to be used. Accepted values are HTTP,
            WS, SOAPTOREST, GRAPHQL
          example: HTTP
          default: HTTP
          enum:
            - HTTP
            - WS
            - SOAPTOREST
            - SOAP
            - GRAPHQL
        transport:
          type: array
          description: |
            Supported transports for the API (http and/or https).
          example:
            - http
            - https
          items:
            type: string
        tags:
          type: array
          example:
            - pizza
            - food
          items:
            type: string
          x-otherScopes:
            - apim:api_publish
        policies:
          type: array
          example:
            - Unlimited
          items:
            type: string
          x-otherScopes:
            - apim:api_publish
        apiThrottlingPolicy:
          type: string
          description: The API level throttling policy selected for the particular
            API
          example: Unlimited
          x-otherScopes:
            - apim:api_publish
        authorizationHeader:
          type: string
          description: |
            Name of the Authorization header used for invoking the API. If it is not set, Authorization header name specified
            in tenant or system level will be used.
          example: Authorization
        securityScheme:
          type: array
          description: |
            Types of API security, the current API secured with. It can be either OAuth2 or mutual SSL or both. If
            it is not set OAuth2 will be set as the security for the current API.
          example:
            - oauth2
          items:
            type: string
        maxTps:
          $ref: '#/components/schemas/APIMaxTps'
        visibility:
          type: string
          description: The visibility level of the API. Accepts one of the following.
            PUBLIC, PRIVATE, RESTRICTED.
          example: PUBLIC
          default: PUBLIC
          enum:
            - PUBLIC
            - PRIVATE
            - RESTRICTED
          x-otherScopes:
            - apim:api_publish
        visibleRoles:
          type: array
          description: The user roles that are able to access the API in Developer Portal
          example: []
          items:
            type: string
          x-otherScopes:
            - apim:api_publish
        visibleTenants:
          type: array
          example: []
          items:
            type: string
        endpointSecurity:
          $ref: '#/components/schemas/APIEndpointSecurity'
        gatewayEnvironments:
          type: array
          description: |
            List of gateway environments the API is available
          example:
            - Production and Sandbox
          items:
            type: string
          x-otherScopes:
            - apim:api_publish
        deploymentEnvironments:
          type: array
          description: |
            List of selected deployment environments and clusters
          items:
            $ref: '#/components/schemas/DeploymentEnvironments'
          x-otherScopes:
            - apim:api_publish
        labels:
          type: array
          description: |
            Labels of micro-gateway environments attached to the API.
          example: []
          items:
            type: string
        mediationPolicies:
          type: array
          example:
            - name: json_to_xml_in_message
              type: in
            - name: xml_to_json_out_message
              type: out
            - name: json_fault
              type: fault
          items:
            $ref: '#/components/schemas/MediationPolicy'
        subscriptionAvailability:
          type: string
          description: The subscription availability. Accepts one of the following.
            CURRENT_TENANT, ALL_TENANTS or SPECIFIC_TENANTS.
          example: CURRENT_TENANT
          default: CURRENT_TENANT
          enum:
            - CURRENT_TENANT
            - ALL_TENANTS
            - SPECIFIC_TENANTS
          x-otherScopes:
            - apim:api_publish
        subscriptionAvailableTenants:
          type: array
          example: []
          items:
            type: string
        additionalProperties:
          type: object
          additionalProperties:
            type: string
          description: Map of custom properties of API
          x-otherScopes:
            - apim:api_publish
        monetization:
          $ref: '#/components/schemas/APIMonetizationInfo'
        accessControl:
          type: string
          description: |
            Is the API is restricted to certain set of publishers or creators or is it visible to all the
            publishers and creators. If the accessControl restriction is none, this API can be modified by all the
            publishers and creators, if not it can only be viewable/modifiable by certain set of publishers and creators,
             based on the restriction.
          default: NONE
          enum:
            - NONE
            - RESTRICTED
        accessControlRoles:
          type: array
          description: The user roles that are able to view/modify as API publisher
            or creator.
          example: []
          items:
            type: string
        businessInformation:
          $ref: '#/components/schemas/APIBusinessInformation'
          x-otherScopes:
            - apim:api_publish
        corsConfiguration:
          $ref: '#/components/schemas/APICorsConfiguration'
        workflowStatus:
          type: string
          example: APPROVED
        createdTime:
          type: string
        lastUpdatedTime:
          type: string
          x-otherScopes:
            - apim:api_publish
        endpointConfig:
          type: object
          properties: {}
          description: |
            Endpoint configuration of the API. This can be used to provide different types of endpoints including Simple REST Endpoints, Loadbalanced and Failover.

            `Simple REST Endpoint`
              {
                "endpoint_type": "http",
                "sandbox_endpoints":       {
                   "url": "https://localhost:9443/am/sample/pizzashack/v1/api/"
                },
                "production_endpoints":       {
                   "url": "https://localhost:9443/am/sample/pizzashack/v1/api/"
                }
              }

            `Loadbalanced Endpoint`

              {
                "endpoint_type": "load_balance",
                "algoCombo": "org.apache.synapse.endpoints.algorithms.RoundRobin",
                "sessionManagement": "",
                "sandbox_endpoints":       [
                            {
                      "url": "https://localhost:9443/am/sample/pizzashack/v1/api/1"
                   },
                            {
                      "endpoint_type": "http",
                      "template_not_supported": false,
                      "url": "https://localhost:9443/am/sample/pizzashack/v1/api/2"
                   }
                ],
                "production_endpoints":       [
                            {
                      "url": "https://localhost:9443/am/sample/pizzashack/v1/api/3"
                   },
                            {
                      "endpoint_type": "http",
                      "template_not_supported": false,
                      "url": "https://localhost:9443/am/sample/pizzashack/v1/api/4"
                   }
                ],
                "sessionTimeOut": "",
                "algoClassName": "org.apache.synapse.endpoints.algorithms.RoundRobin"
              }

            `Failover Endpoint`

              {
                "production_failovers":[
                   {
                      "endpoint_type":"http",
                      "template_not_supported":false,
                      "url":"https://localhost:9443/am/sample/pizzashack/v1/api/1"
                   }
                ],
                "endpoint_type":"failover",
                "sandbox_endpoints":{
                   "url":"https://localhost:9443/am/sample/pizzashack/v1/api/2"
                },
                "production_endpoints":{
                   "url":"https://localhost:9443/am/sample/pizzashack/v1/api/3"
                },
                "sandbox_failovers":[
                   {
                      "endpoint_type":"http",
                      "template_not_supported":false,
                      "url":"https://localhost:9443/am/sample/pizzashack/v1/api/4"
                   }
                ]
              }

            `Default Endpoint`

              {
                "endpoint_type":"default",
                "sandbox_endpoints":{
                   "url":"default"
                },
                "production_endpoints":{
                   "url":"default"
                }
              }

            `Endpoint from Endpoint Registry`
              {
                "endpoint_type": "Registry",
                "endpoint_id": "{registry-name:entry-name:version}",
              }
          example:
            endpoint_type: http
            sandbox_endpoints:
              url: https://localhost:9443/am/sample/pizzashack/v1/api/
            production_endpoints:
              url: https://localhost:9443/am/sample/pizzashack/v1/api/
        endpointImplementationType:
          type: string
          example: INLINE
          default: ENDPOINT
          enum:
            - INLINE
            - ENDPOINT
        scopes:
          type: array
          items:
            $ref: '#/components/schemas/APIScope'
        operations:
          type: array
          example:
            - target: /order/{orderId}
              verb: POST
              authType: Application & Application User
              throttlingPolicy: Unlimited
            - target: /menu
              verb: GET
              authType: Application & Application User
              throttlingPolicy: Unlimited
          items:
            $ref: '#/components/schemas/APIOperations'
        threatProtectionPolicies:
          type: object
          properties:
            list:
              type: array
              items:
                type: object
                properties:
                  policyId:
                    type: string
                  priority:
                    type: integer
        categories:
          type: array
          description: |
            API categories
          items:
            type: string
            example: ""
          x-otherScopes:
            - apim:api_publish
        keyManagers:
          type: object
          properties: {}
          description: |
            API Key Managers
          readOnly: true
        serviceInfo:
          type: object
          properties:
<<<<<<< HEAD
            key:
              type: string
              example: PetStore-1.0.0
=======
            id:
              type: string
              example: 36d4988b-f4ea-46d1-bfd8-38bc1fc5a118
>>>>>>> ed1cd850
            outdated:
              type: boolean
              example: false
      x-scopes:
        - apim:api_create
        - apim:api_import_export

    #-----------------------------------------------------
    # The API Revision resource
    #-----------------------------------------------------
    APIRevision:
      title: API Info object with basic API details
      properties:
        displayName:
          type: string
          example: REVISION 1
        id:
          type: string
          example: c26b2b9b-4632-4ca4-b6f3-521c8863990c
        description:
          type: string
          example: removed a post resource
        createdTime:
          type: string
          format: date-time
        apiInfo:
          $ref: '#/components/schemas/APIRevisionAPIInfo'
        deploymentInfo:
          type: array
          items:
            $ref: '#/components/schemas/APIRevisionDeployment'

    #-----------------------------------------------------
    # The API Revision - API Info resource
    #-----------------------------------------------------
    APIRevisionAPIInfo:
      title: API Info object with basic Revisioned API details
      readOnly: true
      properties:
        id:
          type: string
          example: 01234567-0123-0123-0123-012345678901

    #-----------------------------------------------------
    # The API Revision List resource
    #-----------------------------------------------------
    APIRevisionList:
      title: API Revisions List
      properties:
        count:
          type: integer
          description: |
            Number of API revisions returned
          example: 1
        list:
          type: array
          items:
            $ref: '#/components/schemas/APIRevision'
    #-----------------------------------------------------
    # The API Revision Deployment List resource
    #-----------------------------------------------------
    APIRevisionDeploymentList:
      title: API Revision to Deployment mapped object with basic API deployment details
      properties:
        list:
          type: array
          items:
            $ref: '#/components/schemas/APIRevisionDeployment'
    #-----------------------------------------------------
    # The API Revision Deployment resource
    #-----------------------------------------------------
    APIRevisionDeployment:
      title: APIRevisionDeployment Info object with basic API deployment details
      properties:
        revisionUuid:
          type: string
          example: c26b2b9b-4632-4ca4-b6f3-521c8863990c
        name:
          type: string
          example: production and sandbox
        displayOnDevportal:
          type: boolean
          example: true
        deployedTime:
          type: string
          format: date-time

    AuditReport:
      title: Resource for Audit Report
      type: object
      properties:
        report:
          type: string
          description: |
            The API Security Audit Report
        grade:
          type: string
          description: |
            The overall grade of the Security Audit
          example: "27.95"
        numErrors:
          type: integer
          description: |
            The number of errors in the API Definition
          example: 20
        externalApiId:
          type: string
          description: |
            The External API ID
          example: fd21f9f7-3674-49cf-8a83-dca401f635de
    APIProductList:
      title: API Product List
      type: object
      properties:
        count:
          type: integer
          description: |
            Number of API Products returned.
          example: 1
        list:
          type: array
          items:
            $ref: '#/components/schemas/APIProductInfo'
        pagination:
          $ref: '#/components/schemas/Pagination'
    APIProductInfo:
      title: API Info object with basic API details.
      type: object
      properties:
        id:
          type: string
          description: |
            UUID of the api product
          readOnly: true
          example: 01234567-0123-0123-0123-012345678901
        name:
          type: string
          description: Name of the API Product
          example: PizzaShackAPIProduct
        context:
          type: string
          example: pizzaproduct
        description:
          type: string
          description: A brief description about the API
          example: This is a simple API for Pizza Shack online pizza delivery store
        provider:
          type: string
          description: |
            If the provider value is not given, the user invoking the API will be used as the provider.
          example: admin
        hasThumbnail:
          type: boolean
          example: true
        state:
          type: string
          description: |
            State of the API product. Only published api products are visible on the Developer Portal
          enum:
            - CREATED
            - PUBLISHED
        securityScheme:
          type: array
          description: |
            Types of API security, the current API secured with. It can be either OAuth2 or mutual SSL or both. If
            it is not set OAuth2 will be set as the security for the current API.
          example:
            - oauth2
          items:
            type: string
    APIProduct:
      title: API Product object
      required:
        - name
      type: object
      properties:
        id:
          type: string
          description: |
            UUID of the api product
          readOnly: true
          example: 01234567-0123-0123-0123-012345678901
        name:
          maxLength: 50
          minLength: 1
          type: string
          description: Name of the API Product
          example: PizzaShackAPIProduct
        context:
          maxLength: 60
          minLength: 1
          type: string
          example: pizzaproduct
        description:
          type: string
          description: A brief description about the API
          example: This is a simple API for Pizza Shack online pizza delivery store
        provider:
          maxLength: 50
          type: string
          description: |
            If the provider value is not given, the user invoking the API will be used as the provider.
          example: admin
        hasThumbnail:
          type: boolean
          example: false
        state:
          type: string
          description: |
            State of the API product. Only published api products are visible on the Developer Portal
          enum:
            - CREATED
            - PUBLISHED
        enableSchemaValidation:
          type: boolean
          example: false
        enableStore:
          type: boolean
          example: true
        testKey:
          type: string
          readOnly: true
          example: 8swdwj9080edejhj
        isRevision:
          type: boolean
          example: false
        revisionedApiProductId:
          type: string
          description: |
            UUID of the api product registry artifact
          readOnly: true
          example: 01234567-0123-0123-0123-012345678901
        revisionId:
          type: integer
          example: 1
        responseCachingEnabled:
          type: boolean
          example: true
        cacheTimeout:
          type: integer
          example: 300
        visibility:
          type: string
          description: The visibility level of the API. Accepts one of the following.
            PUBLIC, PRIVATE, RESTRICTED.
          example: PUBLIC
          default: PUBLIC
          enum:
            - PUBLIC
            - PRIVATE
            - RESTRICTED
        visibleRoles:
          type: array
          description: The user roles that are able to access the API
          example: []
          items:
            type: string
        visibleTenants:
          type: array
          example: []
          items:
            type: string
        accessControl:
          type: string
          description: |
            Defines whether the API Product is restricted to certain set of publishers or creators or is it visible to all the
            publishers and creators. If the accessControl restriction is none, this API Product can be modified by all the
            publishers and creators, if not it can only be viewable/modifiable by certain set of publishers and creators,
            based on the restriction.
          default: NONE
          enum:
            - NONE
            - RESTRICTED
        accessControlRoles:
          type: array
          description: The user roles that are able to view/modify as API Product
            publisher or creator.
          example: []
          items:
            type: string
        gatewayEnvironments:
          type: array
          description: |
            List of gateway environments the API Product is available
          example:
            - Production and Sandbox
          items:
            type: string
        apiType:
          type: string
          description: The API type to be used. Accepted values are API, APIPRODUCT
          example: APIPRODUCT
          enum:
            - API
            - APIPRODUCT
        transport:
          type: array
          description: |
            Supported transports for the API (http and/or https).
          example:
            - http
            - https
          items:
            type: string
        tags:
          type: array
          example:
            - pizza
            - food
          items:
            type: string
        policies:
          type: array
          example:
            - Unlimited
          items:
            type: string
        apiThrottlingPolicy:
          type: string
          description: The API level throttling policy selected for the particular
            API Product
          example: Unlimited
        authorizationHeader:
          type: string
          description: |
            Name of the Authorization header used for invoking the API. If it is not set, Authorization header name specified
            in tenant or system level will be used.
          example: Authorization
        securityScheme:
          type: array
          description: |
            Types of API security, the current API secured with. It can be either OAuth2 or mutual SSL or both. If
            it is not set OAuth2 will be set as the security for the current API.
          example:
            - oauth2
          items:
            type: string
        subscriptionAvailability:
          type: string
          description: The subscription availability. Accepts one of the following.
            CURRENT_TENANT, ALL_TENANTS or SPECIFIC_TENANTS.
          example: CURRENT_TENANT
          default: ALL_TENANTS
          enum:
            - CURRENT_TENANT
            - ALL_TENANTS
            - SPECIFIC_TENANTS
        subscriptionAvailableTenants:
          type: array
          example: []
          items:
            type: string
          x-otherScopes:
            - apim:api_publish
        additionalProperties:
          type: object
          additionalProperties:
            type: string
          description: Map of custom properties of API
        monetization:
          $ref: '#/components/schemas/APIMonetizationInfo'
        businessInformation:
          $ref: '#/components/schemas/APIProductBusinessInformation'
        corsConfiguration:
          $ref: '#/components/schemas/APICorsConfiguration'
        createdTime:
          type: string
        lastUpdatedTime:
          type: string
        apis:
          type: array
          description: |
            APIs and resources in the API Product.
          example:
            - name: PizzaShackAPI
              apiId: 01234567-0123-0123-0123-012345678901
              version: "1.0"
              operations:
                - target: /order/{orderId}
                  verb: POST
                  authType: Application & Application User
                  throttlingPolicy: Unlimited
                - target: /menu
                  verb: GET
                  authType: Application & Application User
                  throttlingPolicy: Unlimited
          items:
            $ref: '#/components/schemas/ProductAPI'
        scopes:
          type: array
          example: []
          items:
            $ref: '#/components/schemas/APIScope'
        categories:
          type: array
          description: |
            API categories
          example: []
          items:
            type: string
    ProductAPI:
      title: ProductAPI
      required:
        - apiId
      type: object
      properties:
        name:
          type: string
          example: PizzaShackAPI
        apiId:
          type: string
          example: 01234567-0123-0123-0123-012345678901
        version:
          type: string
          example: "1.0"
        operations:
          type: array
          items:
            $ref: '#/components/schemas/APIOperations'
    ResourcePath:
      title: ResourcePath
      required:
        - id
      type: object
      properties:
        id:
          type: integer
          example: 1
        resourcePath:
          type: string
          example: /menu
        httpVerb:
          type: string
          example: GET
    ResourcePathList:
      title: ResourcePath List
      type: object
      properties:
        count:
          type: integer
          description: |
            Number of API Resource Paths returned.
          example: 1
        list:
          type: array
          items:
            $ref: '#/components/schemas/ResourcePath'
        pagination:
          $ref: '#/components/schemas/Pagination'
    APIProductOutdatedStatus:
      title: APIProduct is outdated status
      type: object
      properties:
        isOutdated:
          type: boolean
          description: |
            Indicates if an API Product is outdated
          example: true
    APIProductBusinessInformation:
      type: object
      properties:
        businessOwner:
          maxLength: 120
          type: string
          example: businessowner
        businessOwnerEmail:
          type: string
          example: businessowner@wso2.com
        technicalOwner:
          maxLength: 120
          type: string
          example: technicalowner
        technicalOwnerEmail:
          type: string
          example: technicalowner@wso2.com
    Claim:
      title: Claim
      type: object
      properties:
        name:
          type: string
          example: email
        URI:
          type: string
          example: http://wso2.org/claims/emailaddress
        value:
          type: string
          example: admin@wso2.com
    SubscriberInfo:
      title: SubscriberInfo
      type: object
      properties:
        name:
          type: string
          example: admin
        claims:
          type: array
          items:
            $ref: '#/components/schemas/Claim'
    Application:
      title: Application
      required:
        - name
        - throttlingTier
      type: object
      properties:
        applicationId:
          type: string
          example: 01234567-0123-0123-0123-012345678901
        name:
          type: string
          example: CalculatorApp
        subscriber:
          type: string
          example: admin
        throttlingTier:
          type: string
          example: Unlimited
        description:
          type: string
          example: Sample calculator application
        groupId:
          type: string
          example: ""
    ApplicationInfo:
      title: Application info object with basic application details
      type: object
      properties:
        applicationId:
          type: string
          example: 01234567-0123-0123-0123-012345678901
        name:
          type: string
          example: CalculatorApp
        subscriber:
          type: string
          example: admin
        description:
          type: string
          example: Sample calculator application
        subscriptionCount:
          type: integer
    DocumentList:
      title: Document List
      type: object
      properties:
        count:
          type: integer
          description: |
            Number of Documents returned.
          example: 1
        list:
          type: array
          items:
            $ref: '#/components/schemas/Document'
        pagination:
          $ref: '#/components/schemas/Pagination'
    Document:
      title: Document
      required:
        - name
        - sourceType
        - type
        - visibility
      type: object
      properties:
        documentId:
          type: string
          readOnly: true
          example: 01234567-0123-0123-0123-012345678901
        name:
          maxLength: 60
          minLength: 1
          type: string
          example: PizzaShackDoc
        type:
          type: string
          example: HOWTO
          enum:
            - HOWTO
            - SAMPLES
            - PUBLIC_FORUM
            - SUPPORT_FORUM
            - API_MESSAGE_FORMAT
            - SWAGGER_DOC
            - OTHER
        summary:
          maxLength: 32766
          minLength: 1
          type: string
          example: Summary of PizzaShackAPI Documentation
        sourceType:
          type: string
          example: INLINE
          enum:
            - INLINE
            - MARKDOWN
            - URL
            - FILE
        sourceUrl:
          type: string
          readOnly: true
          example: ""
        fileName:
          type: string
          readOnly: true
          example: ""
        inlineContent:
          type: string
          example: This is doc content. This can have many lines.
        otherTypeName:
          type: string
          readOnly: true
          example: ""
        visibility:
          type: string
          example: API_LEVEL
          enum:
            - OWNER_ONLY
            - PRIVATE
            - API_LEVEL
        createdTime:
          type: string
          readOnly: true
        createdBy:
          type: string
          example: admin
        lastUpdatedTime:
          type: string
          readOnly: true
        lastUpdatedBy:
          type: string
          readOnly: true
          example: admin
    GraphQLSchema:
      title: GraphQL Schema
      required:
        - name
      type: object
      properties:
        name:
          type: string
          example: admin--HackerNewsAPI.graphql
        schemaDefinition:
          type: string
    GraphQLQueryComplexityInfo:
      title: GraphQL Query Complexity Info
      type: object
      properties:
        list:
          type: array
          items:
            $ref: '#/components/schemas/GraphQLCustomComplexityInfo'
    GraphQLCustomComplexityInfo:
      title: GraphQL Custom Complexity Info
      required:
        - complexityValue
        - field
        - type
      type: object
      properties:
        type:
          type: string
          description: |
            The type found within the schema of the API
          example: Country
        field:
          type: string
          description: |
            The field which is found under the type within the schema of the API
          example: name
        complexityValue:
          type: integer
          description: |
            The complexity value allocated for the associated field under the specified type
          example: 1
    GraphQLSchemaTypeList:
      title: List of types and corresponding fields of the GraphQL Schema
      type: object
      properties:
        typeList:
          type: array
          items:
            $ref: '#/components/schemas/GraphQLSchemaType'
    GraphQLSchemaType:
      title: Single type and corresponding fields found within the GraphQL Schema
      type: object
      properties:
        type:
          type: string
          description: |
            Type found within the GraphQL Schema
          example: Country
        fieldList:
          type: array
          description: |
            Array of fields under current type
          example:
            - code
            - name
          items:
            type: string
    MediationList:
      title: Mediation List
      type: object
      properties:
        count:
          type: integer
          description: |
            Number of mediation sequences returned.
          example: 1
        list:
          type: array
          items:
            $ref: '#/components/schemas/MediationInfo'
        pagination:
          $ref: '#/components/schemas/Pagination'
    MediationInfo:
      title: MediationInfo
      required:
        - id
        - name
        - type
      type: object
      properties:
        name:
          type: string
          example: json_fault.xml
        id:
          type: string
          example: 01234567-0123-0123-0123-012345678901
        type:
          type: string
          example: in
          enum:
            - in
            - out
            - fault
    Mediation:
      title: Mediation
      required:
        - name
        - type
      type: object
      properties:
        id:
          type: string
          example: 01234567-0123-0123-0123-012345678901
        name:
          type: string
          example: json_fault.xml
        type:
          type: string
          example: in
          enum:
            - in
            - out
            - fault
    ThrottlingPolicyList:
      title: Throttling policy list
      type: object
      properties:
        count:
          type: integer
          description: |
            Number of Tiers returned.
          example: 1
        list:
          type: array
          items:
            $ref: '#/components/schemas/ThrottlingPolicy'
        pagination:
          $ref: '#/components/schemas/Pagination'
    ThrottlingPolicy:
      title: Tier
      required:
        - name
        - requestCount
        - stopOnQuotaReach
        - tierPlan
        - unitTime
      type: object
      properties:
        name:
          type: string
          example: Platinum
        description:
          type: string
          example: Allows 50 request(s) per minute.
        policyLevel:
          type: string
          example: api
          enum:
            - subscription
            - api
        displayName:
          type: string
          example: Platinum
        attributes:
          type: object
          additionalProperties:
            type: string
          description: |
            Custom attributes added to the policy policy
          example: {}
        requestCount:
          type: integer
          description: |
            Maximum number of requests which can be sent within a provided unit time
          format: int64
          example: 50
        unitTime:
          type: integer
          format: int64
          example: 60000
        timeUnit:
          type: string
          example: min
        tierPlan:
          type: string
          description: |
            This attribute declares whether this policy is available under commercial or free
          example: FREE
          enum:
            - FREE
            - COMMERCIAL
        stopOnQuotaReach:
          type: boolean
          description: |
            By making this attribute to false, you are capabale of sending requests
            even if the request count exceeded within a unit time
          example: true
        monetizationProperties:
          type: object
          additionalProperties:
            type: string
          description: Properties of a tier plan which are related to monetization
          example: {}
    SubscriptionList:
      title: Subscription List
      type: object
      properties:
        count:
          type: integer
          description: |
            Number of Subscriptions returned.
          example: 1
        list:
          type: array
          items:
            $ref: '#/components/schemas/Subscription'
        pagination:
          $ref: '#/components/schemas/Pagination'
    Subscription:
      title: Subscription
      required:
        - applicationInfo
        - subscriptionId
        - subscriptionStatus
        - throttlingPolicy
      type: object
      properties:
        subscriptionId:
          type: string
          example: 01234567-0123-0123-0123-012345678901
        applicationInfo:
          $ref: '#/components/schemas/ApplicationInfo'
        throttlingPolicy:
          type: string
          example: Unlimited
        subscriptionStatus:
          type: string
          example: BLOCKED
          enum:
            - BLOCKED
            - PROD_ONLY_BLOCKED
            - UNBLOCKED
            - ON_HOLD
            - REJECTED
            - TIER_UPDATE_PENDING
    APIMonetizationUsage:
      title: API monetization usage object
      type: object
      properties:
        properties:
          type: object
          additionalProperties:
            type: string
          description: Map of custom properties related to monetization usage
    APIRevenue:
      title: API revenue data object
      type: object
      properties:
        properties:
          type: object
          additionalProperties:
            type: string
          description: Map of custom properties related to API revenue
    MediationPolicy:
      title: Mediation Policy
      required:
        - name
      type: object
      properties:
        id:
          type: string
          example: 69ea3fa6-55c6-472e-896d-e449dd34a824
        name:
          type: string
          example: log_in_message
        type:
          type: string
          example: in
        shared:
          type: boolean
          example: true
    Error:
      title: Error object returned with 4XX HTTP Status
      required:
        - code
        - message
      type: object
      properties:
        code:
          type: integer
          format: int64
        message:
          type: string
          description: Error message.
        description:
          type: string
          description: |
            A detail description about the error message.
        moreInfo:
          type: string
          description: |
            Preferably an url with more details about the error.
        error:
          type: array
          description: |
            If there are more than one error list them out.
            For example, list out validation errors by each field.
          items:
            $ref: '#/components/schemas/ErrorListItem'
    ErrorListItem:
      title: Description of individual errors that may have occurred during a request.
      required:
        - code
        - message
      type: object
      properties:
        code:
          type: string
        message:
          type: string
          description: |
            Description about individual errors occurred
        description:
          type: string
          description: |
            A detail description about the error message.
    Environment:
      title: Environment
      required:
        - endpoints
        - name
        - serverUrl
        - showInApiConsole
        - type
      type: object
      properties:
        name:
          type: string
          example: Production and Sandbox
        type:
          type: string
          example: hybrid
        serverUrl:
          type: string
          example: https://localhost:9443/services/
        showInApiConsole:
          type: boolean
          example: true
        endpoints:
          $ref: '#/components/schemas/EnvironmentEndpoints'
    EnvironmentList:
      title: Environment List
      type: object
      properties:
        count:
          type: integer
          description: |
            Number of Environments returned.
          example: 1
        list:
          type: array
          items:
            $ref: '#/components/schemas/Environment'
    EnvironmentEndpoints:
      title: Environment Endpoints
      type: object
      properties:
        http:
          type: string
          description: HTTP environment URL
          example: http://localhost:8280
        https:
          type: string
          description: HTTPS environment URL
          example: https://localhost:8243
        ws:
          type: string
          description: WS environment URL
          example: http://localhost:9099
        wss:
          type: string
          description: WSS environment URL
          example: https://localhost:8099
    FileInfo:
      title: File Information including meta data
      type: object
      properties:
        relativePath:
          type: string
          description: relative location of the file (excluding the base context and
            host of the Publisher API)
          example: apis/01234567-0123-0123-0123-012345678901/thumbnail
        mediaType:
          type: string
          description: media-type of the file
          example: image/jpeg
    APIMaxTps:
      type: object
      properties:
        production:
          type: integer
          format: int64
          example: 1000
        sandbox:
          type: integer
          format: int64
          example: 1000
    APIEndpointSecurity:
      type: object
      properties:
        type:
          type: string
          description: Accepts one of the following, basic or digest.
          example: BASIC
          enum:
            - BASIC
            - DIGEST
        username:
          type: string
          example: admin
        password:
          type: string
          example: password
    APIBusinessInformation:
      type: object
      properties:
        businessOwner:
          maxLength: 120
          type: string
          example: businessowner
        businessOwnerEmail:
          type: string
          example: businessowner@wso2.com
          pattern: '^[a-zA-Z0-9.!#$%&’*+/=?^_`{|}~-]+@[a-zA-Z0-9-]+(?:\.[a-zA-Z0-9-]+)*$'
        technicalOwner:
          maxLength: 120
          type: string
          example: technicalowner
        technicalOwnerEmail:
          type: string
          example: technicalowner@wso2.com
    APICorsConfiguration:
      type: object
      properties:
        corsConfigurationEnabled:
          type: boolean
          default: false
        accessControlAllowOrigins:
          type: array
          items:
            type: string
        accessControlAllowCredentials:
          type: boolean
          default: false
        accessControlAllowHeaders:
          type: array
          items:
            type: string
        accessControlAllowMethods:
          type: array
          items:
            type: string
      description: |
        CORS configuration for the API
    Endpoint:
      title: Endpoints
      type: object
      properties:
        id:
          type: string
          description: |
            UUID of the Endpoint entry
          example: 01234567-0123-0123-0123-012345678901
        name:
          type: string
          description: |
            name of the Endpoint entry
          example: Endpoint 1
        endpointConfig:
          type: object
          properties:
            endpointType:
              type: string
              example: FAIL_OVER
              enum:
                - SINGLE
                - LOAD_BALANCED
                - FAIL_OVER
            list:
              type: array
              items:
                $ref: '#/components/schemas/EndpointConfig'
        endpointSecurity:
          type: object
          properties:
            enabled:
              type: boolean
              example: false
            type:
              type: string
              example: basic
            username:
              type: string
              example: basic
            password:
              type: string
              example: basic
        maxTps:
          type: integer
          description: Endpoint max tps
          format: int64
          example: 1000
        type:
          type: string
          example: http
    EndpointConfig:
      title: Endpoint Configuration
      type: object
      properties:
        url:
          type: string
          description: |
            Service url of the endpoint
          example: http://localhost:8280
        timeout:
          type: string
          description: |
            Time out of the endpoint
          example: "1000"
        attributes:
          type: array
          items:
            type: object
            properties:
              name:
                type: string
                example: Suspension time
              value:
                type: string
                example: 2s
    EndpointList:
      title: Endpoint List
      type: object
      properties:
        count:
          type: integer
          description: |
            Number of Endpoints returned.
          example: 1
        list:
          type: array
          items:
            $ref: '#/components/schemas/Endpoint'
    Scope:
      title: Scope
      required:
        - name
      type: object
      properties:
        id:
          type: string
          description: |
            UUID of the Scope. Valid only for shared scopes.
          readOnly: true
          example: 01234567-0123-0123-0123-012345678901
        name:
          maxLength: 255
          minLength: 1
          type: string
          description: |
            name of Scope
          example: apim:api_view
        displayName:
          maxLength: 255
          type: string
          description: |
            display name of Scope
          example: api_view
        description:
          maxLength: 512
          type: string
          description: |
            description of Scope
          example: This Scope can used to view Apis
        bindings:
          type: array
          description: |
            role bindings list of the Scope
          example:
            - admin
            - Internal/creator
            - Internal/publisher
          items:
            type: string
        usageCount:
          type: integer
          description: |
            usage count of Scope
          readOnly: true
          example: 3
    SharedScopeUsage:
      title: SharedScopeUsage
      required:
        - id
        - name
      type: object
      properties:
        id:
          type: string
          description: |
            UUID of the Scope. Valid only for shared scopes.
          example: 01234567-0123-0123-0123-012345678901
        name:
          type: string
          description: |
            name of Scope
          example: apim:api_view
        usedApiList:
          type: array
          description: |
            API list which have used the shared scope
          items:
            $ref: '#/components/schemas/SharedScopeUsedAPIInfo'
    SharedScopeUsedAPIInfo:
      title: API object using shared scope
      required:
        - context
        - name
        - version
      type: object
      properties:
        name:
          type: string
          example: CalculatorAPI
        context:
          type: string
          example: CalculatorAPI
        version:
          type: string
          example: 1.0.0
        provider:
          type: string
          description: |
            If the provider value is not given user invoking the api will be used as the provider.
          example: admin
        usedResourceList:
          type: array
          description: |
            Resource list which have used the shared scope within this API
          items:
            $ref: '#/components/schemas/SharedScopeUsedAPIResourceInfo'
    SharedScopeUsedAPIResourceInfo:
      title: API resource object using shared scope
      type: object
      properties:
        target:
          type: string
          example: /add
        verb:
          type: string
          example: POST
    APIScope:
      title: APIScope
      required:
        - scope
      type: object
      properties:
        scope:
          $ref: '#/components/schemas/Scope'
        shared:
          type: boolean
          description: |
            States whether scope is shared. This will not be honored when updating/adding scopes to APIs or when
            adding/updating Shared Scopes.
          example: true
    APIOperations:
      title: Operation
      type: object
      properties:
        id:
          type: string
          example: postapiresource
        target:
          type: string
          example: /order/{orderId}
        verb:
          type: string
          example: POST
        authType:
          type: string
          example: Application & Application User
          default: Any
        throttlingPolicy:
          type: string
          example: Unlimited
        scopes:
          type: array
          example: []
          items:
            type: string
        usedProductIds:
          type: array
          example: []
          items:
            type: string
        amznResourceName:
          type: string
          example: ""
        amznResourceTimeout:
          type: integer
    ScopeList:
      title: Scope List
      type: object
      properties:
        count:
          type: integer
          description: |
            Number of Scopes returned.
          example: 1
        list:
          type: array
          items:
            $ref: '#/components/schemas/Scope'
        pagination:
          $ref: '#/components/schemas/Pagination'
    ExternalStore:
      title: External Store
      type: object
      properties:
        id:
          type: string
          description: |
            The external store identifier, which is a unique value.
          example: Store123#
        displayName:
          type: string
          description: |
            The name of the external API Store that is displayed in the Publisher UI.
          example: UKStore
        type:
          type: string
          description: |
            The type of the Store. This can be a WSO2-specific API Store or an external one.
          example: wso2
        endpoint:
          type: string
          description: |
            The endpoint URL of the external store
          example: http://localhost:9764/store
    APIExternalStore:
      title: API External Store
      type: object
      properties:
        id:
          type: string
          description: |
            The external store identifier, which is a unique value.
          example: Store123#
        lastUpdatedTime:
          type: string
          description: |
            The recent timestamp which a given API is updated in the external store.
          example: 2019-09-09T13:57:16.229
    APIExternalStoreList:
      title: API External Store List
      type: object
      properties:
        count:
          type: integer
          description: |
            Number of external stores returned.
          example: 1
        list:
          type: array
          items:
            $ref: '#/components/schemas/APIExternalStore'
    ExternalStoreList:
      title: External Store List
      type: object
      properties:
        count:
          type: integer
          description: |
            Number of external stores returned.
          example: 1
        list:
          type: array
          items:
            $ref: '#/components/schemas/ExternalStore'
    Certificates:
      title: Certificates
      type: object
      properties:
        count:
          type: integer
          example: 1
        certificates:
          type: array
          items:
            $ref: '#/components/schemas/CertMetadata'
        pagination:
          $ref: '#/components/schemas/Pagination'
      description: Representation of a list of certificates
    CertMetadata:
      title: Certificate
      type: object
      properties:
        alias:
          type: string
          example: wso2carbon
        endpoint:
          type: string
          example: www.abc.com
      description: Representation of the details of a certificate
    CertificateInfo:
      title: Certificate information
      type: object
      properties:
        status:
          type: string
          example: Active
        validity:
          $ref: '#/components/schemas/CertificateValidity'
        version:
          type: string
          example: V3
        subject:
          type: string
          example: CN=wso2.com, OU=wso2, O=wso2, L=Colombo, ST=Western, C=LK
    CertificateValidity:
      title: Certificate Valid period
      type: object
      properties:
        from:
          type: string
          example: 12-12-2017
        to:
          type: string
          example: 01-01-2019
    ClientCertificates:
      title: Client Certificates
      type: object
      properties:
        count:
          type: integer
          example: 1
        certificates:
          type: array
          items:
            $ref: '#/components/schemas/ClientCertMetadata'
        pagination:
          $ref: '#/components/schemas/Pagination'
      description: Representation of a list of client certificates
    ClientCertMetadata:
      title: Client certificate meta data
      type: object
      properties:
        alias:
          type: string
          example: wso2carbon
        apiId:
          type: string
          example: 64eca60b-2e55-4c38-8603-e9e6bad7d809
        tier:
          type: string
          example: Gold
      description: Meta data of certificate
    Label:
      title: Label
      required:
        - name
      type: object
      properties:
        name:
          type: string
          example: marketing_store
        description:
          type: string
          example: Public microgateway for marketing
        access_urls:
          type: array
          example: https://localhost:9095
          items:
            type: string
    LabelList:
      title: Label List
      type: object
      properties:
        count:
          type: integer
          description: |
            Number of Labels returned.
          example: 1
        list:
          type: array
          items:
            $ref: '#/components/schemas/Label'
        pagination:
          $ref: '#/components/schemas/Pagination'
    LifecycleState:
      title: Lifecycle State
      type: object
      properties:
        state:
          type: string
          example: Created
        checkItems:
          type: array
          items:
            type: object
            properties:
              name:
                type: string
                example: Deprecate old versions after publishing the API
              value:
                type: boolean
                example: false
              requiredStates:
                type: array
                example: []
                items:
                  type: string
        availableTransitions:
          type: array
          items:
            type: object
            properties:
              event:
                type: string
                example: Publish
              targetState:
                type: string
                example: Published
    LifecycleHistory:
      title: Lifecycle history item list
      type: object
      properties:
        count:
          type: integer
          example: 1
        list:
          type: array
          items:
            $ref: '#/components/schemas/LifecycleHistoryItem'
    LifecycleHistoryItem:
      title: Lifecycle history item
      type: object
      properties:
        previousState:
          type: string
          example: Created
        postState:
          type: string
          example: Published
        user:
          type: string
          example: admin
        updatedTime:
          type: string
          format: dateTime
          example: 2019-02-31T23:59:60Z
    WorkflowResponse:
      title: workflow Response
      required:
        - workflowStatus
      type: object
      properties:
        workflowStatus:
          type: string
          description: |
            This attribute declares whether this workflow task is approved or rejected.
          example: APPROVED
          enum:
            - CREATED
            - APPROVED
            - REJECTED
            - REGISTERED
        jsonPayload:
          type: string
          description: |
            Attributes that returned after the workflow execution
          example: null
        lifecycleState:
          $ref: '#/components/schemas/LifecycleState'
    OpenAPIDefinitionValidationResponse:
      title: OpenAPI Definition Validation Response
      required:
        - isValid
      type: object
      properties:
        isValid:
          type: boolean
          description: |
            This attribute declares whether this definition is valid or not.
          example: true
        content:
          type: string
          description: |
            OpenAPI definition content.
        info:
          type: object
          properties:
            name:
              type: string
              example: PetStore
            version:
              type: string
              example: 1.0.0
            context:
              type: string
              example: /petstore
            description:
              type: string
              example: A sample API that uses a petstore as an example to demonstrate
                swagger-2.0 specification
            openAPIVersion:
              type: string
              example: 3.0.0
            endpoints:
              type: array
              description: |
                contains host/servers specified in the OpenAPI file/URL
              items:
                type: string
                example: https://localhost:9443/am/sample/pizzashack/v1/api/
          description: |
            API definition information
        errors:
          type: array
          description: |
            If there are more than one error list them out.
            For example, list out validation errors by each field.
          items:
            $ref: '#/components/schemas/ErrorListItem'
    WSDLValidationResponse:
      title: WSDL Definition Validation Response
      required:
        - isValid
      type: object
      properties:
        isValid:
          type: boolean
          description: |
            This attribute declares whether this definition is valid or not.
          example: true
        errors:
          type: array
          description: |
            If there are more than one error list them out.
            For example, list out validation errors by each field.
          items:
            $ref: '#/components/schemas/ErrorListItem'
        wsdlInfo:
          type: object
          properties:
            version:
              type: string
              description: |
                WSDL version
              example: "1.1"
            endpoints:
              type: array
              description: |
                A list of endpoints the service exposes
              items:
                type: object
                properties:
                  name:
                    type: string
                    description: Name of the endpoint
                    example: StockQuoteSoap
                  location:
                    type: string
                    description: Endpoint URL
                    example: http://www.webservicex.net/stockquote.asmx
          description: Summary of the WSDL including the basic information
    GraphQLValidationResponse:
      title: GraphQL API definition validation Response
      required:
        - errorMessage
        - isValid
      type: object
      properties:
        isValid:
          type: boolean
          description: |
            This attribute declares whether this definition is valid or not.
          example: true
        errorMessage:
          type: string
          description: |
            This attribute declares the validation error message
        graphQLInfo:
          type: object
          properties:
            operations:
              type: array
              items:
                $ref: '#/components/schemas/APIOperations'
            graphQLSchema:
              $ref: '#/components/schemas/GraphQLSchema'
          description: Summary of the GraphQL including the basic information
    ApiEndpointValidationResponse:
      title: API Endpoint url validation response
      required:
        - statusCode
        - statusMessage
      type: object
      properties:
        statusCode:
          type: integer
          description: HTTP status code
          example: 200
        statusMessage:
          type: string
          description: string
          example: OK
        error:
          type: string
          description: |
            If an error occurs, the error message will be set to this property.
            If not, this will remain null.
          example: null
    ThreatProtectionPolicyList:
      title: Threat Protection Policy List
      type: object
      properties:
        list:
          type: array
          items:
            $ref: '#/components/schemas/ThreatProtectionPolicy'
    ThreatProtectionPolicy:
      title: Threat Protection Policy Schema
      required:
        - name
        - policy
        - type
      type: object
      properties:
        uuid:
          type: string
          description: Policy ID
        name:
          type: string
          description: Name of the policy
        type:
          type: string
          description: Type of the policy
        policy:
          type: string
          description: policy as a json string
    SearchResultList:
      title: Unified Search Result List
      type: object
      properties:
        count:
          type: integer
          description: |
            Number of results returned.
          example: 1
        list:
          type: array
          items:
            type: object
        pagination:
          $ref: '#/components/schemas/Pagination'
    SearchResult:
      title: Search Result
      required:
        - name
      type: object
      properties:
        id:
          type: string
          example: 01234567-0123-0123-0123-012345678901
        name:
          type: string
          example: TestAPI
        type:
          type: string
          example: API
          enum:
            - DOC
            - API
            - APIProduct
        transportType:
          type: string
          description: Accepted values are HTTP, WS, SOAPTOREST, GRAPHQL
      discriminator:
        propertyName: name
    APISearchResult:
      title: API Result
      allOf:
        - $ref: '#/components/schemas/SearchResult'
        - type: object
          properties:
            description:
              type: string
              description: A brief description about the API
              example: A calculator API that supports basic operations
            context:
              type: string
              description: A string that represents the context of the user's request
              example: CalculatorAPI
            version:
              type: string
              description: The version of the API
              example: 1.0.0
            provider:
              type: string
              description: |
                If the provider value is not given, the user invoking the API will be used as the provider.
              example: admin
            status:
              type: string
              description: This describes in which status of the lifecycle the API is
              example: CREATED
            thumbnailUri:
              type: string
              example: /apis/01234567-0123-0123-0123-012345678901/thumbnail
    APIProductSearchResult:
      title: API Result
      allOf:
        - $ref: '#/components/schemas/SearchResult'
        - type: object
          properties:
            description:
              type: string
              description: A brief description about the API
              example: A calculator API that supports basic operations
            context:
              type: string
              description: A string that represents the context of the user's request
              example: CalculatorAPI
            version:
              type: string
              description: The version of the API Product
              example: 1.0.0
            provider:
              type: string
              description: |
                If the provider value is not given, the user invoking the API will be used as the provider.
              example: admin
            status:
              type: string
              description: This describes in which status of the lifecycle the APIPRODUCT
                is
              example: PUBLISHED
            thumbnailUri:
              type: string
              example: /apis/01234567-0123-0123-0123-012345678901/thumbnail
    APIMonetizationInfo:
      title: API monetization object
      required:
        - enabled
      type: object
      properties:
        enabled:
          type: boolean
          description: Flag to indicate the monetization status
          example: true
        properties:
          type: object
          additionalProperties:
            type: string
          description: Map of custom properties related to monetization
    DocumentSearchResult:
      title: Document Result
      allOf:
        - $ref: '#/components/schemas/SearchResult'
        - type: object
          properties:
            docType:
              type: string
              example: HOWTO
              enum:
                - HOWTO
                - SAMPLES
                - PUBLIC_FORUM
                - SUPPORT_FORUM
                - API_MESSAGE_FORMAT
                - SWAGGER_DOC
                - OTHER
            summary:
              type: string
              example: Summary of Calculator Documentation
            sourceType:
              type: string
              example: INLINE
              enum:
                - INLINE
                - URL
                - FILE
            sourceUrl:
              type: string
              example: ""
            otherTypeName:
              type: string
              example: ""
            visibility:
              type: string
              example: API_LEVEL
              enum:
                - OWNER_ONLY
                - PRIVATE
                - API_LEVEL
            apiName:
              type: string
              description: The name of the associated API
              example: TestAPI
            apiVersion:
              type: string
              description: The version of the associated API
              example: 1.0.0
            apiProvider:
              type: string
              example: admin
            apiUUID:
              type: string
            associatedType:
              type: string
    MockResponsePayloadList:
      title: Mock Response Payload list
      type: object
      properties:
        list:
          type: array
          items:
            $ref: '#/components/schemas/MockResponsePayloadInfo'
    MockResponsePayloadInfo:
      title: Mock Response Payload info object
      type: object
      properties:
        path:
          type: string
          description: path of the resource
          example: /menu
        content:
          type: string
          description: new modified code
          example: "var accept = \"\\\"\"+mc.getProperty('AcceptHeader')+\"\\\"\"\
            ;\nvar responseCode = mc.getProperty('query.param.responseCode');\nvar\
            \ responseCodeStr = \"\\\"\"+responseCode+\"\\\"\";\nvar responses = [];\n\
            \nif (!responses[200]) {\n responses [200] = [];\n}\nresponses[200][\"\
            application/json\"] = \n[ {\n  \"price\" : \"string\",\n  \"description\"\
            \ : \"string\",\n  \"name\" : \"string\",\n  \"image\" : \"string\"\n\
            } ]\n\n/*if (!responses[304]) {\n  responses[304] = [];\n}\nresponses[304][\"\
            application/(json or xml)\"] = {}/<>*/\n\nif (!responses[406]) {\n responses\
            \ [406] = [];\n}\nresponses[406][\"application/json\"] = \n{\n  \"message\"\
            \ : \"string\",\n  \"error\" : [ {\n    \"message\" : \"string\",\n  \
            \  \"code\" : 0\n  } ],\n  \"description\" : \"string\",\n  \"code\" :\
            \ 0,\n  \"moreInfo\" : \"string\"\n}\n\nresponses[501] = [];\nresponses[501][\"\
            application/json\"] = {\n\"code\" : 501,\n\"description\" : \"Not Implemented\"\
            }\nresponses[501][\"application/xml\"] = <response><code>501</code><description>Not\
            \ Implemented</description></response>;\n\nif (!responses[responseCode])\
            \ {\n responseCode = 501;\n}\n\nif (responseCode == null) {\n responseCode\
            \ = 200;\n responseCodeStr = \"200\";\n}\n\nif (accept == null || !responses[responseCode][accept])\
            \ {\n accept = \"application/json\";\n}\n\nif (accept === \"application/json\"\
            ) {\n mc.setProperty('CONTENT_TYPE', 'application/json');\n mc.setProperty('HTTP_SC',\
            \ responseCodeStr);\n mc.setPayloadJSON(responses[responseCode][\"application/json\"\
            ]);\n} else if (accept === \"application/xml\") {\n mc.setProperty('CONTENT_TYPE',\
            \ 'application/xml');\n mc.setProperty('HTTP_SC', responseCodeStr);\n\
            \ mc.setPayloadXML(responses[responseCode][\"application/xml\"]);\n}"
        verb:
          type: string
          example: POST
    ResourcePolicyList:
      title: Resource policy List
      type: object
      properties:
        list:
          type: array
          items:
            $ref: '#/components/schemas/ResourcePolicyInfo'
        count:
          type: integer
          description: |
            Number of policy resources returned.
          example: 1
    ResourcePolicyInfo:
      title: Resource policy Info object with conversion policy resource details.
      type: object
      properties:
        id:
          type: string
          description: |
            UUID of the resource policy registry artifact
          readOnly: true
          example: 01234567-0123-0123-0123-012345678901
        httpVerb:
          type: string
          description: HTTP verb used for the resource path
          example: get
        resourcePath:
          type: string
          description: A string that represents the resource path of the api for the
            related resource policy
          example: checkPhoneNumber
        content:
          type: string
          description: The resource policy content
          example: <header description="SOAPAction" name="SOAPAction" scope="transport"
            value="http://ws.cdyne.com/PhoneVerify/query/CheckPhoneNumber"/>
    Settings:
      title: SettingsDTO
      type: object
      properties:
        devportalUrl:
          type: string
          description: The Developer Portal URL
          example: https://localhost:9443/devportal
        environment:
          type: array
          items:
            $ref: '#/components/schemas/Environment'
        scopes:
          type: array
          example:
            - apim:api_create
            - apim:api_publish
          items:
            type: string
        monetizationAttributes:
          type: array
          example: []
          items:
            $ref: '#/components/schemas/MonetizationAttribute'
        securityAuditProperties:
          type: object
          properties: {}
        externalStoresEnabled:
          type: boolean
          description: |
            Is External Stores configuration enabled
          example: true
        docVisibilityEnabled:
          type: boolean
          description: |
            Is Document Visibility configuration enabled
          example: false
        crossTenantSubscriptionEnabled:
          type: boolean
          description: |
            Is Cross Tenant Subscriptions Enabled
          example: false
          default: false
        deployments:
          type: array
          items:
            $ref: '#/components/schemas/Deployments'
    SecurityAuditAttribute:
      title: SecurityAuditAttributeDTO
      type: object
      properties:
        isGlobal:
          type: boolean
          example: false
        overrideGlobal:
          type: boolean
          example: false
        apiToken:
          type: string
          example: b1267ytf-b7gc-4aee-924d-ece81241efec
        collectionId:
          type: string
          example: 456ef957-5a79-449f-83y3-9027945d3c60
        baseUrl:
          type: string
    WSDLInfo:
      title: WSDL information of the API. This is only available if the API is a SOAP
        API.
      type: object
      properties:
        type:
          type: string
          description: Indicates whether the WSDL is a single WSDL or an archive in
            ZIP format
          enum:
            - WSDL
            - ZIP
    Pagination:
      title: Pagination
      type: object
      properties:
        offset:
          type: integer
          example: 0
        limit:
          type: integer
          example: 1
        total:
          type: integer
          example: 10
        next:
          type: string
          description: |
            Link to the next subset of resources qualified.
            Empty if no more resources are to be returned.
        previous:
          type: string
          description: |
            Link to the previous subset of resources qualified.
            Empty if current subset is the first subset returned.
    MonetizationAttribute:
      title: Monetization attribute object
      type: object
      properties:
        required:
          type: boolean
          description: |
            Is attribute required
          example: true
        name:
          type: string
          description: |
            Name of the attribute
        displayName:
          type: string
          description: |
            Display name of the attribute
        description:
          type: string
          description: |
            Description of the attribute
        hidden:
          type: boolean
          description: |
            Is attribute hidden
        default:
          type: string
          description: |
            Default value of the attribute
    Tenant:
      title: Tenant
      type: object
      properties:
        domain:
          type: string
          description: tenant domain
          example: wso2.com
        status:
          type: string
          description: current status of the tenant active/inactive
          example: active
    TenantList:
      title: Tenant list
      type: object
      properties:
        count:
          type: integer
          description: |
            Number of tenants returned.
          example: 1
        list:
          type: array
          items:
            $ref: '#/components/schemas/Tenant'
        pagination:
          $ref: '#/components/schemas/Pagination'
    AlertTypesList:
      title: Alert Types List
      type: object
      properties:
        count:
          type: integer
          description: The number of alerts
          example: 3
        alerts:
          type: array
          items:
            $ref: '#/components/schemas/AlertType'
    AlertType:
      title: Alert Type
      type: object
      properties:
        id:
          type: integer
          description: The alert Id
          example: 1
        name:
          type: string
          description: The name of the alert.
          example: AbnormalRequestTime
        requireConfiguration:
          type: boolean
          description: Whether the alert type require additional configurations.
          example: true
    Alert:
      title: Alert
      type: object
      properties:
        id:
          type: integer
          description: The alert Id
          example: 1
        name:
          type: string
          description: The name of the alert.
          example: AbnormalRequestsPerMin
        configuration:
          type: array
          items:
            $ref: '#/components/schemas/AlertConfig'
    AlertsInfo:
      title: Alerts Info
      type: object
      properties:
        alerts:
          type: array
          items:
            $ref: '#/components/schemas/Alert'
        emailList:
          type: array
          items:
            type: string
    AlertsInfoResponse:
      title: Alerts Info Response
      type: object
      properties:
        alerts:
          type: array
          items:
            $ref: '#/components/schemas/Alert'
        emailList:
          type: array
          items:
            type: string
        failedConfigurations:
          type: array
          items:
            $ref: '#/components/schemas/AlertConfig'
    AlertConfigList:
      title: Alert Configuration List
      type: object
      properties:
        count:
          type: integer
          example: 1
        list:
          type: array
          items:
            $ref: '#/components/schemas/AlertConfig'
    AlertConfig:
      title: Alert Configuration
      type: object
      properties:
        configurationId:
          type: string
          description: The alert config subscription id.
          example: UGl6emFTaGFja0FQSSsxLjAuMCtEZWZhdWx0QXBwbGljYXRpb24K
        configuration:
          type: object
          additionalProperties:
            type: string
          description: The config parameters.
          example:
            apiName: PizzaShackAPI
            apiVersion: 1.0.0
            applicationName: DefaultApplication
            requestConunt: "12"
    AlertConfigInfo:
      title: Alert Configuration Info
      type: object
      additionalProperties:
        type: string
      description: The config parameters.
      example:
        apiName: PizzaShackAPI
        apiVersion: 1.0.0
        applicationName: DefaultApplication
        requestConunt: "12"
    APICategory:
      title: API Category
      required:
        - name
      type: object
      properties:
        id:
          type: string
          example: 01234567-0123-0123-0123-012345678901
        name:
          type: string
          example: Finance
        description:
          type: string
          example: Finance related APIs
    APICategoryList:
      title: API Category List
      type: object
      properties:
        count:
          type: integer
          description: |
            Number of API categories returned.
          example: 1
        list:
          type: array
          items:
            $ref: '#/components/schemas/APICategory'
    KeyManagerInfo:
      title: Key Manager Info
      required:
        - name
        - type
      type: object
      properties:
        id:
          type: string
          example: 01234567-0123-0123-0123-012345678901
        name:
          type: string
          example: WSO2 IS
        displayName:
          type: string
          description: |
            display name of Keymanager
          example: Keymanager1
        type:
          type: string
          example: IS
        description:
          type: string
          example: This is a key manager for Developers
        enabled:
          type: boolean
          example: true
        additionalProperties:
          type: array
          items:
            type: object
            properties: {}
    KeyManagerList:
      title: Key Manager List
      type: object
      properties:
        count:
          type: integer
          description: |
            Number of Key managers returned.
          example: 1
        list:
          type: array
          items:
            $ref: '#/components/schemas/KeyManagerInfo'
    DeploymentList:
      title: Deployment List
      type: object
      properties:
        count:
          type: integer
          description: |
            Number of deployment clusters returned.
          example: 1
        list:
          type: array
          items:
            $ref: '#/components/schemas/Deployments'
    Deployments:
      title: Deployments
      required:
        - clusters
        - name
      type: object
      properties:
        name:
          type: string
          example: Kubernetes
        clusters:
          type: array
          items:
            $ref: '#/components/schemas/DeploymentClusterInfo'
    DeploymentClusterInfo:
      title: DeploymentClusterInfo
      required:
        - accessURL
        - clusterName
        - displayName
        - properties
      type: object
      properties:
        clusterName:
          type: string
          example: minikube
        accessURL:
          type: string
          example: https://api.com
        displayName:
          type: string
          example: kubernetes-minikube
        properties:
          type: object
          additionalProperties:
            type: string
    DeploymentStatusList:
      title: DeploymentStatus List
      type: object
      properties:
        count:
          type: integer
          description: |
            Status of the deployments returned.
          example: 1
        list:
          type: array
          items:
            $ref: '#/components/schemas/DeploymentStatus'
    DeploymentStatus:
      title: DeploymentStatus
      required:
        - clusters
        - type
      type: object
      properties:
        type:
          type: string
          example: Kubernetes
        clusters:
          type: array
          items:
            $ref: '#/components/schemas/DeploymentClusterStatus'
    DeploymentClusterStatus:
      title: DeploymentClusterStatus
      required:
        - clusterName
        - healthStatus
        - podsRunning
      type: object
      properties:
        clusterName:
          type: string
          example: Minikube
        podsRunning:
          type: integer
        healthStatus:
          type: array
          items:
            $ref: '#/components/schemas/PodStatus'
    DeploymentEnvironments:
      title: DeploymentEnvironments
      required:
        - clusterName
        - type
      type: object
      properties:
        type:
          type: string
          example: Kubernetes
        clusterName:
          type: array
          example:
            - minikube
          items:
            type: string
    PodStatus:
      title: PodStatus
      required:
        - name
        - ready
        - status
      type: object
      properties:
        name:
          type: string
          example: petStore-677bb7cc65-shb2f
        ready:
          type: string
          example: 1/1
        status:
          type: string
          example: running
        creationTimestamp:
          type: string
          example: 2020-05-12T06:12:00Z
  responses:
    BadRequest:
      description: Bad Request. Invalid request or validation error.
      content:
        application/json:
          schema:
            $ref: '#/components/schemas/Error'
          example:
            code: 400
            message: Bad Request
            description: Invalid request or validation error
            moreInfo: ""
            error: []
    Conflict:
      description: Conflict. Specified resource already exists.
      content:
        application/json:
          schema:
            $ref: '#/components/schemas/Error'
          example:
            code: 409
            message: Conflict
            description: Specified resource already exists
            moreInfo: ""
            error: []
    Forbidden:
      description: Forbidden. The request must be conditional but no condition has
        been specified.
      content:
        application/json:
          schema:
            $ref: '#/components/schemas/Error'
          example:
            code: 403
            message: Forbidden
            description: The request must be conditional but no condition has been
              specified
            moreInfo: ""
            error: []
    InternalServerError:
      description: Internal Server Error.
      content:
        application/json:
          schema:
            $ref: '#/components/schemas/Error'
          example:
            code: 500
            message: Internal Server Error
            description: The server encountered an internal error. Please contact
              administrator.
            moreInfo: ""
            error: []
    NotAcceptable:
      description: Not Acceptable. The requested media type is not supported.
      content:
        application/json:
          schema:
            $ref: '#/components/schemas/Error'
          example:
            code: 406
            message: Not Acceptable
            description: The requested media type is not supported
            moreInfo: ""
            error: []
    NotFound:
      description: Not Found. The specified resource does not exist.
      content:
        application/json:
          schema:
            $ref: '#/components/schemas/Error'
          example:
            code: 404
            message: Not Found
            description: The specified resource does not exist
            moreInfo: ""
            error: []
    PreconditionFailed:
      description: Precondition Failed. The request has not been performed because
        one of the preconditions is not met.
      content:
        application/json:
          schema:
            $ref: '#/components/schemas/Error'
          example:
            code: 412
            message: Precondition Failed
            description: The request has not been performed because one of the preconditions
              is not met
            moreInfo: ""
            error: []
    Unauthorized:
      description: Unauthorized. The user is not authorized.
      content:
        application/json:
          schema:
            $ref: '#/components/schemas/Error'
          example:
            code: 401
            message: Unauthorized
            description: The user is not authorized
            moreInfo: ""
            error: []
    UnsupportedMediaType:
      description: Unsupported Media Type. The entity of the request was not in a
        supported format.
      content:
        application/json:
          schema:
            $ref: '#/components/schemas/Error'
          example:
            code: 415
            message: Unsupported media type
            description: The entity of the request was not in a supported format
            moreInfo: ""
            error: []
  parameters:
    apiId:
      name: apiId
      in: path
      description: |
        **API ID** consisting of the **UUID** of the API.
      required: true
      schema:
        type: string
    endpointId:
      name: endpointId
      in: path
      description: |
        **Endpoint ID** consisting of the **UUID** of the Endpoint**.
      required: true
      schema:
        type: string
    apiId-Q:
      name: apiId
      in: query
      description: |
        **API ID** consisting of the **UUID** of the API.
        The combination of the provider of the API, name of the API and the version is also accepted as a valid API I.
        Should be formatted as **provider-name-version**.
      required: true
      schema:
        type: string
    apiId-Q-Opt:
      name: apiId
      in: query
      description: |
        **API ID** consisting of the **UUID** of the API.
        The combination of the provider of the API, name of the API and the version is also accepted as a valid API I.
        Should be formatted as **provider-name-version**.
      schema:
        type: string
    labelType-Q:
      name: labelType
      in: query
      description: |
        **API ID** consisting of the **UUID** of the API.
        The combination of the provider of the API, name of the API and the version is also accepted as a valid API I.
        Should be formatted as **provider-name-version**.
      schema:
        type: string
    name:
      name: name
      in: path
      description: |
        Name of the API
      required: true
      schema:
        type: string
    version:
      name: version
      in: path
      description: |
        Version of the API
      required: true
      schema:
        type: string
    apiName-Q:
      name: name
      in: query
      description: |
        Name of the API
      schema:
        type: string
    apiVersion-Q:
      name: version
      in: query
      description: |
        Version of the API
      schema:
        type: string
    apiProvider-Q:
      name: providerName
      in: query
      description: |
        Provider name of the API
      schema:
        type: string
    documentId:
      name: documentId
      in: path
      description: |
        Document Identifier
      required: true
      schema:
        type: string
    applicationId:
      name: applicationId
      in: path
      description: |
        **Application Identifier** consisting of the UUID of the Application.
      required: true
      schema:
        type: string
    subscriptionId:
      name: subscriptionId
      in: path
      description: |
        Subscription Id
      required: true
      schema:
        type: string
    mediationPolicyId:
      name: mediationPolicyId
      in: path
      description: |
        Mediation policy Id
      required: true
      schema:
        type: string
    resourcePolicyId:
      name: resourcePolicyId
      in: path
      description: |
        registry resource Id
      required: true
      schema:
        type: string
    subscriptionId-Q:
      name: subscriptionId
      in: query
      description: |
        Subscription Id
      required: true
      schema:
        type: string

    # API Revision Identifier
    # Specified as part of the path expression
    revisionId:
      name: revisionId
      in: path
      description: |
        Revision ID of an API
      required: true
      schema:
        type: string

    # API Revision Identifier
    # Specified as part of the query string
    revisionId-Q:
      name: revisionId
      in: query
      description: |
        Revision ID of an API
      schema:
        type: string
    revisionNum-Q:
      name: revisionNumber
      in: query
      description: |
        Revision Number of an API
      schema:
        type: string
    policyName:
      name: policyName
      in: path
      description: |
        Tier name
      required: true
      schema:
        type: string
    policyName-Q:
      name: policyName
      in: query
      description: |
        Name of the policy
      required: true
      schema:
        type: string
    policyLevel:
      name: policyLevel
      in: path
      description: |
        List API or Application or Resource type policies.
      required: true
      schema:
        type: string
        enum:
          - api
          - subcription
    policyLevel-Q:
      name: policyLevel
      in: query
      description: |
        List API or Application or Resource type policies.
      required: true
      schema:
        type: string
        enum:
          - api
          - subcription
    limit:
      name: limit
      in: query
      description: |
        Maximum size of resource array to return.
      schema:
        type: integer
        default: 25
    Accept:
      name: Accept
      in: header
      description: |
        Media types acceptable for the response. Default is application/json.
      schema:
        type: string
        default: application/json
    offset:
      name: offset
      in: query
      description: |
        Starting point within the complete list of items qualified.
      schema:
        type: integer
        default: 0
    If-None-Match:
      name: If-None-Match
      in: header
      description: |
        Validator for conditional requests; based on the ETag of the formerly retrieved
        variant of the resource.
      schema:
        type: string
    If-Match:
      name: If-Match
      in: header
      description: |
        Validator for conditional requests; based on ETag.
      schema:
        type: string
    scopeName:
      name: scopeId
      in: path
      description: |
        Scope name
      required: true
      schema:
        type: string
    scopeId:
      name: scopeId
      in: path
      description: |
        Scope Id consisting the UUID of the shared scope
      required: true
      schema:
        type: string
    expand:
      name: expand
      in: query
      description: |
        Defines whether the returned response should contain full details of API
      schema:
        type: boolean
    threatProtectionPolicyId:
      name: policyId
      in: path
      description: |
        The UUID of a Policy
      required: true
      schema:
        type: string
    roleId:
      name: roleId
      in: path
      description: |
        The Base 64 URL encoded role name with domain. If the given role is in secondary user-store, role ID should be
        derived as Base64URLEncode({user-store-name}/{role-name}). If the given role is in PRIMARY user-store, role ID
        can be derived as Base64URLEncode(role-name)
      required: true
      schema:
        type: string
    requestedTenant:
      name: X-WSO2-Tenant
      in: header
      description: |
        For cross-tenant invocations, this is used to specify the tenant domain, where the resource need to be
          retirieved from.
      schema:
        type: string
    apiProductId:
      name: apiProductId
      in: path
      description: |
        **API Product ID** consisting of the **UUID** of the API Product. Using the **UUID** in the API call is recommended.
      required: true
      schema:
        type: string
        x-encoded: true
      x-encoded: true
    tenantDomain:
      name: tenantDomain
      in: path
      description: |
        The domain of a specific tenant
      required: true
      schema:
        type: string
    alertType:
      name: alertType
      in: path
      description: The alert type.
      required: true
      schema:
        type: string
    configurationId:
      name: configurationId
      in: path
      description: The alert configuration id.
      required: true
      schema:
        type: string
  requestBodies:
    threatProtectionPolicy:
      description: |
        Threat protection policy request parameter
      content:
        application/json:
          schema:
            $ref: '#/components/schemas/ThreatProtectionPolicy'
      required: true
  securitySchemes:
    OAuth2Security:
      type: oauth2
      flows:
        password:
          tokenUrl: https://localhost:9443/oauth2/token
          scopes:
            openid: Authorize access to user details
            apim:api_view: View API
            apim:api_create: Create API
            apim:api_delete: Delete API
            apim:api_publish: Publish API
            apim:subscription_view: View Subscription
            apim:subscription_block: Block Subscription
            apim:external_services_discover: Discover External Services
            apim:threat_protection_policy_create: Create threat protection policies
            apim:threat_protection_policy_manage: Update and delete threat protection policies
            apim:document_create: Create API documents
            apim:document_manage: Update and delete API documents
            apim:mediation_policy_view: View mediation policies
            apim:mediation_policy_create: Create mediation policies
            apim:mediation_policy_manage: Update and delete mediation policies
            apim:client_certificates_view: View client certificates
            apim:client_certificates_add: Add client certificates
            apim:client_certificates_update: Update and delete client certificates
            apim:ep_certificates_view: View backend endpoint certificates
            apim:ep_certificates_add: Add backend endpoint certificates
            apim:ep_certificates_update: Update and delete backend endpoint certificates
            apim:publisher_settings: Retrieve store settings
            apim:pub_alert_manage: Get/ subscribe/ configure publisher alerts
            apim:shared_scope_manage: Manage shared scopes
            apim:app_import_export: Import and export applications related operations
            apim:api_import_export: Import and export APIs related operations
            apim:api_product_import_export: Import and export API Products related operations<|MERGE_RESOLUTION|>--- conflicted
+++ resolved
@@ -7743,15 +7743,9 @@
         serviceInfo:
           type: object
           properties:
-<<<<<<< HEAD
             key:
               type: string
               example: PetStore-1.0.0
-=======
-            id:
-              type: string
-              example: 36d4988b-f4ea-46d1-bfd8-38bc1fc5a118
->>>>>>> ed1cd850
             outdated:
               type: boolean
               example: false
