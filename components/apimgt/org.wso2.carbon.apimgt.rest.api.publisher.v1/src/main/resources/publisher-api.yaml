#   Copyright (c) 2020, WSO2 Inc. (http://www.wso2.org) All Rights Reserved.
#
#   Licensed under the Apache License, Version 2.0 (the "License");
#   you may not use this file except in compliance with the License.
#   You may obtain a copy of the License at
#
#   http://www.apache.org/licenses/LICENSE-2.0
#
#   Unless required by applicable law or agreed to in writing, software
#   distributed under the License is distributed on an "AS IS" BASIS,
#   WITHOUT WARRANTIES OR CONDITIONS OF ANY KIND, either express or implied.
#   See the License for the specific language governing permissions and
#   limitations under the License.
################################################################################
openapi: 3.0.1
info:
  title: WSO2 API Manager - Publisher API
  description: |
    This document specifies a **RESTful API** for WSO2 **API Manager** - **Publisher**.

    # Authentication
    Our REST APIs are protected using OAuth2 and access control is achieved through scopes. Before you start invoking
    the the API you need to obtain an access token with the required scopes. This guide will walk you through the steps
    that you will need to follow to obtain an access token.
    First you need to obtain the consumer key/secret key pair by calling the dynamic client registration (DCR) endpoint. You can add your preferred grant types
    in the payload. A Sample payload is shown below.
    ```
      {
      "callbackUrl":"www.google.lk",
      "clientName":"rest_api_publisher",
      "owner":"admin",
      "grantType":"client_credentials password refresh_token",
      "saasApp":true
      }
    ```
    Create a file (payload.json) with the above sample payload, and use the cURL shown bellow to invoke the DCR endpoint. Authorization header of this should contain the
    base64 encoded admin username and password.
    **Format of the request**
    ```
      curl -X POST -H "Authorization: Basic Base64(admin_username:admin_password)" -H "Content-Type: application/json"
      \ -d @payload.json https://<host>:<servlet_port>/client-registration/v0.17/register
    ```
    **Sample request**
    ```
      curl -X POST -H "Authorization: Basic YWRtaW46YWRtaW4=" -H "Content-Type: application/json"
      \ -d @payload.json https://localhost:9443/client-registration/v0.17/register
    ```
    Following is a sample response after invoking the above curl.
    ```
    {
    "clientId": "fOCi4vNJ59PpHucC2CAYfYuADdMa",
    "clientName": "rest_api_publisher",
    "callBackURL": "www.google.lk",
    "clientSecret": "a4FwHlq0iCIKVs2MPIIDnepZnYMa",
    "isSaasApplication": true,
    "appOwner": "admin",
    "jsonString": "{\"grant_types\":\"client_credentials password refresh_token\",\"redirect_uris\":\"www.google.lk\",\"client_name\":\"rest_api123\"}",
    "jsonAppAttribute": "{}",
    "tokenType": null
    }
    ```
    Next you must use the above client id and secret to obtain the access token.
    We will be using the password grant type for this, you can use any grant type you desire.
    You also need to add the proper **scope** when getting the access token. All possible scopes for publisher REST API can be viewed in **OAuth2 Security** section
    of this document and scope for each resource is given in **authorization** section of resource documentation.
    Following is the format of the request if you are using the password grant type.
    ```
    curl -k -d "grant_type=password&username=<admin_username>&password=<admin_passowrd&scope=<scopes seperated by space>"
    \ -H "Authorization: Basic base64(cliet_id:client_secret)"
    \ https://<host>:<gateway_port>/token
    ```
    **Sample request**
    ```
    curl https://localhost:8243/token -k \
    -H "Authorization: Basic Zk9DaTR2Tko1OVBwSHVjQzJDQVlmWXVBRGRNYTphNEZ3SGxxMGlDSUtWczJNUElJRG5lcFpuWU1h" \
    -d "grant_type=password&username=admin&password=admin&scope=apim:api_view apim:api_create"
    ```
    Shown below is a sample response to the above request.
    ```
    {
    "access_token": "e79bda48-3406-3178-acce-f6e4dbdcbb12",
    "refresh_token": "a757795d-e69f-38b8-bd85-9aded677a97c",
    "scope": "apim:api_create apim:api_view",
    "token_type": "Bearer",
    "expires_in": 3600
    }
    ```
    Now you have a valid access token, which you can use to invoke an API.
    Navigate through the API descriptions to find the required API, obtain an access token as described above and invoke the API with the authentication header.
    If you use a different authentication mechanism, this process may change.

    # Try out in Postman
    If you want to try-out the embedded postman collection with "Run in Postman" option, please follow the guidelines listed below.
    * All of the OAuth2 secured endpoints have been configured with an Authorization Bearer header with a parameterized access token. Before invoking any REST API resource make sure you run the `Register DCR Application` and `Generate Access Token` requests to fetch an access token with all required scopes.
    * Make sure you have an API Manager instance up and running.
    * Update the `basepath` parameter to match the hostname and port of the APIM instance.

    [![Run in Postman](https://run.pstmn.io/button.svg)](https://app.getpostman.com/run-collection/a09044034b5c3c1b01a9)
  contact:
    name: WSO2
    url: http://wso2.com/products/api-manager/
    email: architecture@wso2.com
  license:
    name: Apache 2.0
    url: http://www.apache.org/licenses/LICENSE-2.0.html
  version: v2
servers:
  - url: https://apis.wso2.com/api/am/publisher/v2
security:
  - OAuth2Security:
      - apim:api_view
paths:
  ######################################################
  # The "API Collection" resource APIs
  ######################################################
  /apis:
    get:
      tags:
        - APIs
      summary: |
        Retrieve/Search APIs
      description: |
        This operation provides you a list of available APIs qualifying under a given search condition.

        Each retrieved API is represented with a minimal amount of attributes. If you want to get complete details of an API, you need to use **Get details of an API** operation.
      parameters:
        - $ref: '#/components/parameters/limit'
        - $ref: '#/components/parameters/offset'
        - $ref: '#/components/parameters/requestedTenant'
        - name: query
          in: query
          description: |
            **Search condition**.

            You can search in attributes by using an **"<attribute>:"** modifier.

            Eg.
            "provider:wso2" will match an API if the provider of the API contains "wso2".
            "provider:"wso2"" will match an API if the provider of the API is exactly "wso2".
            "status:PUBLISHED" will match an API if the API is in PUBLISHED state.
            "label:external" will match an API if it contains a Microgateway label called "external".

            Also you can use combined modifiers
            Eg.
            name:pizzashack version:v1 will match an API if the name of the API is pizzashack and version is v1.

            Supported attribute modifiers are [**version, context, name, status,
            description, subcontext, doc, provider, label**]

            If no advanced attribute modifier has been specified,  the API names containing
            the search term will be returned as a result.

            Please note that you need to use encoded URL (URL encoding) if you are using a client which does not support URL encoding (such as curl)
          schema:
            type: string
        - $ref: '#/components/parameters/If-None-Match'
        - $ref: '#/components/parameters/expand'
        - $ref: '#/components/parameters/Accept'
      responses:
        200:
          description: |
            OK.
            List of qualifying APIs is returned.
          headers:
            ETag:
              description: |
                Entity Tag of the response resource. Used by caches, or in conditional requests (Will be supported in future).
              schema:
                type: string
            Content-Type:
              description: The content type of the body.
              schema:
                type: string
          content:
            application/json:
              schema:
                $ref: '#/components/schemas/APIList'
        304:
          description: |
            Not Modified.
            Empty body because the client has already the latest version of the requested resource (Will be supported in future).
          content: {}
        406:
          $ref: '#/components/responses/NotAcceptable'
      security:
        - OAuth2Security:
            - apim:api_view
            - apim:api_import_export
      x-code-samples:
        - lang: Curl
          source: 'curl -k -H "Authorization: Bearer ae4eae22-3f65-387b-a171-d37eaa366fa8"
          "https://127.0.0.1:9443/api/am/publisher/v2/apis"'
      x-examples:
        $ref: docs/examples/apis/apis_get.yaml
      operationId: getAllAPIs

    post:
      tags:
        - APIs
      summary: Create a New API
      description: |
        This operation can be used to create a new API specifying the details of the API in the payload. The new API will be in `CREATED` state.

        There is a special capability for a user who has `APIM Admin` permission such that he can create APIs on behalf of other users. For that he can to specify `"provider" : "some_other_user"` in the payload so that the API's creator will be shown as `some_other_user` in the UI.
      parameters:
        - name: openAPIVersion
          in: query
          description: Open api version
          schema:
            type: string
            default: v3
            enum:
              - v2
              - v3
      requestBody:
        description: API object that needs to be added
        content:
          application/json:
            schema:
              $ref: '#/components/schemas/API'
        required: true
      responses:
        201:
          description: |
            Created.
            Successful response with the newly created object as entity in the body.
            Location header contains URL of newly created entity.
          headers:
            ETag:
              description: |
                Entity Tag of the response resource. Used by caches, or in conditional requests (Will be supported in future).
              schema:
                type: string
            Location:
              description: |
                The URL of the newly created resource.
              schema:
                type: string
            Content-Type:
              description: |
                The content type of the body.
              schema:
                type: string
          content:
            application/json:
              schema:
                $ref: '#/components/schemas/API'
        400:
          $ref: '#/components/responses/BadRequest'
        415:
          $ref: '#/components/responses/UnsupportedMediaType'
      security:
        - OAuth2Security:
            - apim:api_create
      x-code-samples:
        - lang: Curl
          source: 'curl -k -X POST -H "Authorization: Bearer ae4eae22-3f65-387b-a171-d37eaa366fa8"
          -H "Content-Type: application/json" -d @data.json "https://127.0.0.1:9443/api/am/publisher/v2/apis"'
      x-examples:
        $ref: docs/examples/apis/apis_post.yaml
      operationId: createAPI

  ######################################################
  # The "Individual API" resource APIs
  ######################################################
  /apis/{apiId}:
    get:
      tags:
        - APIs
      summary: Get Details of an API
      description: |
        Using this operation, you can retrieve complete details of a single API. You need to provide the Id of the API to retrive it.
      parameters:
        - $ref: '#/components/parameters/apiId'
        - $ref: '#/components/parameters/requestedTenant'
        - $ref: '#/components/parameters/If-None-Match'
      responses:
        200:
          description: |
            OK.
            Requested API is returned
          headers:
            ETag:
              description: |
                Entity Tag of the response resource. Used by caches, or in conditional requests (Will be supported in future).
              schema:
                type: string
            Last-Modified:
              description: |
                Date and time the resource has been modifed the last time.
                Used by caches, or in conditional requests (Will be supported in future).
              schema:
                type: string
            Content-Type:
              description: |
                The content type of the body.
              schema:
                type: string
          content:
            application/json:
              schema:
                $ref: '#/components/schemas/API'
        304:
          description: |
            Not Modified.
            Empty body because the client has already the latest version of the requested resource (Will be supported in future).
          content: {}
        404:
          $ref: '#/components/responses/NotFound'
        406:
          $ref: '#/components/responses/NotAcceptable'
      security:
        - OAuth2Security:
            - apim:api_view
            - apim:api_import_export
            - apim:api_product_import_export
      x-code-samples:
        - lang: Curl
          source: 'curl -k -H "Authorization: Bearer ae4eae22-3f65-387b-a171-d37eaa366fa8"
          "https://127.0.0.1:9443/api/am/publisher/v2/apis/7a2298c4-c905-403f-8fac-38c73301631f"'
      x-examples:
        $ref: docs/examples/apis/apis_id_get.yaml
      operationId: getAPI

    put:
      tags:
        - APIs
      summary: Update an API
      description: |
        This operation can be used to update an existing API.
        But the properties `name`, `version`, `context`, `provider`, `state` will not be changed by this operation.
      parameters:
        - $ref: '#/components/parameters/apiId'
        - $ref: '#/components/parameters/If-Match'
      requestBody:
        description: API object that needs to be added
        content:
          application/json:
            schema:
              $ref: '#/components/schemas/API'
        required: true
      responses:
        200:
          description: |
            OK.
            Successful response with updated API object
          headers:
            ETag:
              description: |
                Entity Tag of the response resource. Used by caches, or in conditional requests (Will be supported in future).
              schema:
                type: string
            Last-Modified:
              description: |
                Date and time the resource has been modifed the last time.
                Used by caches, or in conditional requests (Will be supported in future).
              schema:
                type: string
            Location:
              description: |
                The URL of the newly created resource.
              schema:
                type: string
            Content-Type:
              description: |
                The content type of the body.
              schema:
                type: string
          content:
            application/json:
              schema:
                $ref: '#/components/schemas/API'
        400:
          $ref: '#/components/responses/BadRequest'
        403:
          $ref: '#/components/responses/Forbidden'
        404:
          $ref: '#/components/responses/NotFound'
        409:
          $ref: '#/components/responses/Conflict'
        412:
          $ref: '#/components/responses/PreconditionFailed'
      security:
        - OAuth2Security:
            - apim:api_create
            - apim:api_publish
      x-code-samples:
        - lang: Curl
          source: 'curl -k -X PUT -H "Authorization: Bearer ae4eae22-3f65-387b-a171-d37eaa366fa8"
          -H "Content-Type: application/json" -d @data.json "https://127.0.0.1:9443/api/am/publisher/v2/apis/7a2298c4-c905-403f-8fac-38c73301631f"'
      operationId: updateAPI

    delete:
      tags:
        - APIs
      summary: Delete an API
      description: |
        This operation can be used to delete an existing API proving the Id of the API.
      parameters:
        - $ref: '#/components/parameters/apiId'
        - $ref: '#/components/parameters/If-Match'
      responses:
        200:
          description: |
            OK.
            Resource successfully deleted.
          content: {}
        403:
          $ref: '#/components/responses/Forbidden'
        404:
          $ref: '#/components/responses/NotFound'
        409:
          $ref: '#/components/responses/Conflict'
        412:
          $ref: '#/components/responses/PreconditionFailed'
      security:
        - OAuth2Security:
            - apim:api_delete
            - apim:api_import_export
      x-code-samples:
        - lang: Curl
          source: 'curl -k -X DELETE -H "Authorization: Bearer ae4eae22-3f65-387b-a171-d37eaa366fa8"
          "https://127.0.0.1:9443/api/am/publisher/v2/apis/7a2298c4-c905-403f-8fac-38c73301631f"'
      operationId: deleteAPI

  /apis/{apiId}/topics:
    put:
      tags:
      - APIs
      summary: Update Topics
      description: This operation can be used to update topics of an existing API.
      operationId: updateTopics
      parameters:
      - $ref: '#/components/parameters/apiId'
      - $ref: '#/components/parameters/If-Match'
      requestBody:
        description: API object that needs to be added
        content:
          application/json:
            schema:
              $ref: '#/components/schemas/TopicList'
        required: true
      responses:
        200:
          description: |
            OK.
            Successful response with updated API object
          headers:
            ETag:
              description: |
                Entity Tag of the response resource. Used by caches, or in conditional requests (Will be supported in future).
              schema:
                type: string
            Last-Modified:
              description: |
                Date and time the resource has been modifed the last time.
                Used by caches, or in conditional requests (Will be supported in future).
              schema:
                type: string
            Location:
              description: |
                The URL of the newly created resource.
              schema:
                type: string
            Content-Type:
              description: |
                The content type of the body.
              schema:
                type: string
          content:
            application/json:
              schema:
                $ref: '#/components/schemas/API'

  /apis/{apiId}/swagger:
    get:
      tags:
        - APIs
      summary: Get Swagger Definition
      description: |
        This operation can be used to retrieve the swagger definition of an API.
      parameters:
        - $ref: '#/components/parameters/apiId'
        - $ref: '#/components/parameters/If-None-Match'
      responses:
        200:
          description: |
            OK.
            Requested swagger document of the API is returned
          headers:
            ETag:
              description: |
                Entity Tag of the response resource. Used by caches, or in conditional requests (Will be supported in future).
              schema:
                type: string
            Last-Modified:
              description: |
                Date and time the resource has been modifed the last time.
                Used by caches, or in conditional requests (Will be supported in future).
              schema:
                type: string
            Content-Type:
              description: |
                The content type of the body.
              schema:
                type: string
          content:
            application/json:
              schema:
                type: string
                example: ""
        304:
          description: |
            Not Modified.
            Empty body because the client has already the latest version of the requested resource (Will be supported in future).
          content: {}
        404:
          $ref: '#/components/responses/NotFound'
        406:
          $ref: '#/components/responses/NotAcceptable'
      security:
        - OAuth2Security:
            - apim:api_view
      x-code-samples:
        - lang: Curl
          source: 'curl -k -H "Authorization: Bearer ae4eae22-3f65-387b-a171-d37eaa366fa8"
          "https://127.0.0.1:9443/api/am/publisher/v2/apis/7a2298c4-c905-403f-8fac-38c73301631f/swagger"'
      operationId: getAPISwagger

    put:
      tags:
        - APIs
      summary: Update Swagger Definition
      description: |
        This operation can be used to update the swagger definition of an existing API. Swagger definition to be updated is passed as a form data parameter `apiDefinition`.
      parameters:
        - $ref: '#/components/parameters/apiId'
        - $ref: '#/components/parameters/If-Match'
      requestBody:
        content:
          multipart/form-data:
            schema:
              properties:
                apiDefinition:
                  type: string
                  description: Swagger definition of the API
                url:
                  type: string
                  description: Swagger definition URL of the API
                file:
                  type: string
                  description: Swagger definitio as a file
                  format: binary
      responses:
        200:
          description: |
            OK.
            Successful response with updated Swagger definition
          headers:
            ETag:
              description: |
                Entity Tag of the response resource. Used by caches, or in conditional requests (Will be supported in future).
              schema:
                type: string
            Last-Modified:
              description: |
                Date and time the resource has been modifed the last time.
                Used by caches, or in conditional requests (Will be supported in future).
              schema:
                type: string
            Location:
              description: |
                The URL of the newly created resource.
              schema:
                type: string
            Content-Type:
              description: |
                The content type of the body.
              schema:
                type: string
          content:
            application/json:
              schema:
                type: string
                example: ""
        400:
          $ref: '#/components/responses/BadRequest'
        403:
          $ref: '#/components/responses/Forbidden'
        404:
          $ref: '#/components/responses/NotFound'
        412:
          $ref: '#/components/responses/PreconditionFailed'
      security:
        - OAuth2Security:
            - apim:api_create
      x-code-samples:
        - lang: Curl
          source: 'curl -k -X PUT -H "Authorization: Bearer ae4eae22-3f65-387b-a171-d37eaa366fa8"
          -F apiDefinition=@swagger.json "https://127.0.0.1:9443/api/am/publisher/v2/apis/96077508-fd01-4fae-bc64-5de0e2baf43c/swagger"'
      operationId: updateAPISwagger

  /apis/{apiId}/generate-mock-scripts:
    post:
      tags:
        - APIs
      summary: Generate Mock Response Payloads
      description: |
        This operation can be used to generate mock responses from examples of swagger definition of an API.
      operationId: generateMockScripts
      parameters:
        - $ref: '#/components/parameters/apiId'
        - $ref: '#/components/parameters/If-None-Match'
      responses:
        200:
          description: |
            OK.
            Requested swagger document of the API is returned with example responses
          headers:
            ETag:
              description: |
                Entity Tag of the response resource. Used by caches, or in conditional requests (Will be supported in future).
              schema:
                type: string
            Last-Modified:
              description: |
                Date and time the resource has been modifed the last time.
                Used by caches, or in conditional requests (Will be supported in future).
              schema:
                type: string
            Content-Type:
              description: |
                The content type of the body.
              schema:
                type: string
          content:
            application/json:
              schema:
                type: string
                example: ""
        304:
          description: |
            Not Modified.
            Empty body because the client has already the latest version of the requested resource (Will be supported in future).
          content: {}
        404:
          $ref: '#/components/responses/NotFound'
        406:
          $ref: '#/components/responses/NotAcceptable'
      security:
        - OAuth2Security:
            - apim:api_create
      x-code-samples:
        - lang: Curl
          source: 'curl -k -X POST -H "Authorization: Bearer ae4eae22-3f65-387b-a171-d37eaa366fa8"
          "https://127.0.0.1:9443/api/am/publisher/v2/apis/7a2298c4-c905-403f-8fac-38c73301631f/generate-mock-scripts"'

  /apis/{apiId}/generated-mock-scripts:
    get:
      tags:
        - APIs
      summary: Get Generated Mock Response Payloads
      description: |
        This operation can be used to get generated mock responses from examples of swagger definition of an API.
      operationId: getGeneratedMockScriptsOfAPI
      parameters:
        - $ref: '#/components/parameters/apiId'
        - $ref: '#/components/parameters/If-None-Match'
      responses:
        200:
          description: |
            OK.
            Requested swagger document of the API is returned with example responses
          headers:
            ETag:
              description: |
                Entity Tag of the response resource. Used by caches, or in conditional requests (Will be supported in future).
              schema:
                type: string
            Last-Modified:
              description: |
                Date and time the resource has been modifed the last time.
                Used by caches, or in conditional requests (Will be supported in future).
              schema:
                type: string
            Content-Type:
              description: |
                The content type of the body.
              schema:
                type: string
          content:
            application/json:
              schema:
                $ref: '#/components/schemas/MockResponsePayloadList'
        304:
          description: |
            Not Modified.
            Empty body because the client has already the latest version of the requested resource (Will be supported in future).
          content: {}
        404:
          $ref: '#/components/responses/NotFound'
        406:
          $ref: '#/components/responses/NotAcceptable'
      security:
        - OAuth2Security:
            - apim:api_create
      x-code-samples:
        - lang: Curl
          source: 'curl -k -H "Authorization: Bearer ae4eae22-3f65-387b-a171-d37eaa366fa8"
          "https://127.0.0.1:9443/api/am/publisher/v2/apis/7a2298c4-c905-403f-8fac-38c73301631f/generated-mock-scripts"'

  /apis/{apiId}/resource-policies:
    get:
      tags:
        - API Resource Policies
      summary: Get the Resource Policy(inflow/outflow) Definitions
      description: |
        This operation can be used to retrieve conversion policy resource definitions of an API.
      parameters:
        - $ref: '#/components/parameters/apiId'
        - name: resourcePath
          in: query
          description: Resource path of the resource policy definition
          schema:
            type: string
        - name: verb
          in: query
          description: HTTP verb of the resource path of the resource policy definition
          schema:
            type: string
        - name: sequenceType
          in: query
          description: sequence type of the resource policy resource definition
          required: true
          schema:
            type: string
        - $ref: '#/components/parameters/If-None-Match'
      responses:
        200:
          description: |
            OK.
            List of resource policy definitions of the API is returned
          headers:
            ETag:
              description: |
                Entity Tag of the response resource. Used by caches, or in conditional requests (Will be supported in future).
              schema:
                type: string
            Last-Modified:
              description: |
                Date and time the resource has been modifed the last time.
                Used by caches, or in conditional requests (Will be supported in future).
              schema:
                type: string
            Content-Type:
              description: |
                The content type of the body.
              schema:
                type: string
          content:
            application/json:
              schema:
                $ref: '#/components/schemas/ResourcePolicyList'
        304:
          description: |
            Not Modified.
            Empty body because the client has already the latest version of the requested resource (Will be supported in future).
          content: {}
        404:
          $ref: '#/components/responses/NotFound'
        406:
          $ref: '#/components/responses/NotAcceptable'
      security:
        - OAuth2Security:
            - apim:api_view
      x-code-samples:
        - lang: Curl
          source: 'curl -k -H "Authorization: Bearer ae4eae22-3f65-387b-a171-d37eaa366fa8"
          "https://127.0.0.1:9443/api/am/publisher/v2/apis/2fd14eb8-b828-4013-b448-0739d2e76bf7/resource-policies?resourcePath=checkPhoneNumber&verb=post&sequenceType=in"'
      operationId: getAPIResourcePolicies

  /apis/{apiId}/resource-policies/{resourcePolicyId}:
    get:
      tags:
        - API Resource Policies
      summary: Get the Resource Policy(inflow/outflow) Definition for a Given Resource
        Identifier.
      description: |
        This operation can be used to retrieve conversion policy resource definitions of an API given the resource identifier.
      parameters:
        - $ref: '#/components/parameters/apiId'
        - $ref: '#/components/parameters/resourcePolicyId'
        - $ref: '#/components/parameters/If-None-Match'
      responses:
        200:
          description: |
            OK.
            Requested resource policy definition of the API is returned for the given resource identifier.
          headers:
            ETag:
              description: |
                Entity Tag of the response resource. Used by caches, or in conditional requests (Will be supported in future).
              schema:
                type: string
            Last-Modified:
              description: |
                Date and time the resource has been modifed the last time.
                Used by caches, or in conditional requests (Will be supported in future).
              schema:
                type: string
            Content-Type:
              description: |
                The content type of the body.
              schema:
                type: string
          content:
            application/json:
              schema:
                $ref: '#/components/schemas/ResourcePolicyInfo'
        304:
          description: |
            Not Modified.
            Empty body because the client has already the latest version of the requested resource (Will be supported in future).
          content: {}
        400:
          $ref: '#/components/responses/BadRequest'
        404:
          $ref: '#/components/responses/NotFound'
        406:
          $ref: '#/components/responses/NotAcceptable'
      security:
        - OAuth2Security:
            - apim:api_view
      x-code-samples:
        - lang: Curl
          source: 'curl -k -H "Authorization: Bearer ae4eae22-3f65-387b-a171-d37eaa366fa8"
          "https://127.0.0.1:9443/api/am/publisher/v2/apis/2fd14eb8-b828-4013-b448-0739d2e76bf7/resource-policies/8efc32a4-c7f1-4bee-b860-b7566e2bc0d5"'
      operationId: getAPIResourcePoliciesByPolicyId

    put:
      tags:
        - API Resource Policies
      summary: Update the Resource Policy(inflow/outflow) Definition for the Given
        Resource Identifier
      description: |
        This operation can be used to update the resource policy(inflow/outflow) definition for the given resource identifier of an existing API. resource policy definition to be updated is passed as a body parameter `content`.
      parameters:
        - $ref: '#/components/parameters/apiId'
        - $ref: '#/components/parameters/resourcePolicyId'
        - $ref: '#/components/parameters/If-Match'
      requestBody:
        description: Content of the resource policy definition that needs to be updated
        content:
          application/json:
            schema:
              $ref: '#/components/schemas/ResourcePolicyInfo'
        required: true
      responses:
        200:
          description: |
            OK.
            Successful response with updated the resource policy definition
          headers:
            ETag:
              description: |
                Entity Tag of the response resource. Used by caches, or in conditional requests (Will be supported in future).
              schema:
                type: string
            Last-Modified:
              description: |
                Date and time the resource has been modifed the last time.
                Used by caches, or in conditional requests (Will be supported in future).
              schema:
                type: string
            Location:
              description: |
                The URL of the newly created resource.
              schema:
                type: string
            Content-Type:
              description: |
                The content type of the body.
              schema:
                type: string
          content:
            application/json:
              schema:
                $ref: '#/components/schemas/ResourcePolicyInfo'
        400:
          $ref: '#/components/responses/BadRequest'
        403:
          $ref: '#/components/responses/Forbidden'
        404:
          $ref: '#/components/responses/NotFound'
        412:
          $ref: '#/components/responses/PreconditionFailed'
      security:
        - OAuth2Security:
            - apim:api_create
      x-code-samples:
        - lang: Curl
          source: 'curl -k -X PUT -H "Authorization: Bearer ae4eae22-3f65-387b-a171-d37eaa366fa8"
          -H "Content-Type: application/json" -d @data.json "https://127.0.0.1:9443/api/am/publisher/v2/apis/2fd14eb8-b828-4013-b448-0739d2e76bf7/resource-policies/8efc32a4-c7f1-4bee-b860-b7566e2bc0d5"'
      operationId: updateAPIResourcePoliciesByPolicyId

  /apis/{apiId}/thumbnail:
    get:
      tags:
        - APIs
      summary: Get Thumbnail Image
      description: |
        This operation can be used to download a thumbnail image of an API.
      parameters:
        - $ref: '#/components/parameters/apiId'
        - $ref: '#/components/parameters/If-None-Match'
      responses:
        200:
          description: |
            OK.
            Thumbnail image returned
          headers:
            ETag:
              description: |
                Entity Tag of the response resource.
                Used by caches, or in conditional requests (Will be supported in future).
              schema:
                type: string
            Last-Modified:
              description: |
                Date and time the resource has been modifed the last time.
                Used by caches, or in conditional requests (Will be supported in future).
              schema:
                type: string
            Content-Type:
              description: |
                The content type of the body.
              schema:
                type: string
          content: {}
        304:
          description: |
            Not Modified.
            Empty body because the client has already the latest version of the requested resource (Will be supported in future).
          content: {}
        404:
          $ref: '#/components/responses/NotFound'
        406:
          $ref: '#/components/responses/NotAcceptable'
      security:
        - OAuth2Security:
            - apim:api_view
      x-code-samples:
        - lang: Curl
          source: 'curl -k -H "Authorization: Bearer ae4eae22-3f65-387b-a171-d37eaa366fa8"
          "https://127.0.0.1:9443/api/am/publisher/v2/apis/2fd14eb8-b828-4013-b448-0739d2e76bf7/thumbnail"'
      operationId: getAPIThumbnail

    put:
      tags:
        - APIs
      summary: Upload a Thumbnail Image
      description: |
        This operation can be used to upload a thumbnail image of an API. The thumbnail to be uploaded should be given as a form data parameter `file`.
      operationId: updateAPIThumbnail
      parameters:
        - $ref: '#/components/parameters/apiId'
        - $ref: '#/components/parameters/If-Match'
      requestBody:
        content:
          multipart/form-data:
            schema:
              required:
                - file
              properties:
                file:
                  type: string
                  description: Image to upload
                  format: binary
        required: true
      responses:
        200:
          description: |
            OK.
            Image updated
          headers:
            ETag:
              description: |
                Entity Tag of the response resource.
                Used by caches, or in conditional requests (Will be supported in future).
              schema:
                type: string
            Last-Modified:
              description: |
                Date and time the resource has been modifed the last time.
                Used by caches, or in conditional requests (Will be supported in future).
              schema:
                type: string
            Location:
              description: |
                The URL of the uploaded thumbnail image of the API.
              schema:
                type: string
            Content-Type:
              description: |
                The content type of the body.
              schema:
                type: string
          content:
            application/json:
              schema:
                $ref: '#/components/schemas/FileInfo'
        400:
          $ref: '#/components/responses/BadRequest'
        404:
          $ref: '#/components/responses/NotFound'
        412:
          $ref: '#/components/responses/PreconditionFailed'
      security:
        - OAuth2Security:
            - apim:api_create
            - apim:api_publish
      x-code-samples:
        - lang: Curl
          source: 'curl -k -X PUT -H "Authorization: Bearer ae4eae22-3f65-387b-a171-d37eaa366fa8"
          -F file=image.jpeg "https://127.0.0.1:9443/api/am/publisher/v2/apis/2fd14eb8-b828-4013-b448-0739d2e76bf7/thumbnail"'

  /apis/{apiId}/subscription-policies:
    get:
      tags:
        - APIs
      summary: |
        Get Details of the Subscription Throttling Policies of an API
      description: |
        This operation can be used to retrieve details of the subscription throttling policy of an API by specifying the API Id.

        `X-WSO2-Tenant` header can be used to retrive API subscription throttling policies that belongs to a different tenant domain. If not specified super tenant will be used. If Authorization header is present in the request, the user's tenant associated with the access token will be used.
      parameters:
        - $ref: '#/components/parameters/apiId'
        - $ref: '#/components/parameters/requestedTenant'
        - $ref: '#/components/parameters/If-None-Match'
      responses:
        200:
          description: |
            OK.
            Throttling Policy returned
          headers:
            ETag:
              description: |
                Entity Tag of the response resource.
                Used by caches, or in conditional requests.
              schema:
                type: string
            Last-Modified:
              description: |
                Date and time the resource has been modifed the last time.
                Used by caches, or in conditional requests.
              schema:
                type: string
          content:
            application/json:
              schema:
                $ref: '#/components/schemas/ThrottlingPolicy'
        304:
          description: |
            Not Modified.
            Empty body because the client has already the latest version of the requested resource.
          content: {}
        404:
          $ref: '#/components/responses/NotFound'
        406:
          $ref: '#/components/responses/NotAcceptable'
      security:
        - OAuth2Security:
            - apim:api_view
      x-code-samples:
        - lang: Curl
          source: 'curl -k -H "Authorization: Bearer ae4eae22-3f65-387b-a171-d37eaa366fa8"
          "https://127.0.0.1:9443/api/am/publisher/v2/apis/2fd14eb8-b828-4013-b448-0739d2e76bf7/subscription-policies"'
      operationId: getAPISubscriptionPolicies

  /apis/copy-api:
    post:
      tags:
        - APIs
      summary: Create a New API Version
      description: |
        This operation can be used to create a new version of an existing API. The new version is specified as `newVersion` query parameter. New API will be in `CREATED` state.
      parameters:
        - name: newVersion
          in: query
          description: Version of the new API.
          required: true
          schema:
            maxLength: 30
            type: string
        - name: defaultVersion
          in: query
          description: Specifies whether new API should be added as default version.
          schema:
            type: boolean
            default: false
        - $ref: '#/components/parameters/apiId-Q'
      responses:
        201:
          description: |
            Created.
            Successful response with the newly created API as entity in the body. Location header contains URL of newly created API.
          headers:
            Location:
              description: |
                The URL of the newly created API.
              schema:
                type: string
          content:
            application/json:
              schema:
                $ref: '#/components/schemas/API'
        400:
          $ref: '#/components/responses/BadRequest'
        404:
          $ref: '#/components/responses/NotFound'
      security:
        - OAuth2Security:
            - apim:api_create
      x-code-samples:
        - lang: Curl
          source: 'curl -k -X POST -H "Authorization: Bearer ae4eae22-3f65-387b-a171-d37eaa366fa8"
          "https://127.0.0.1:9443/api/am/publisher/v2/apis/copy-api?newVersion=2.0&defaultVersion=false&apiId=2fd14eb8-b828-4013-b448-0739d2e76bf7"'
      x-examples:
        $ref: docs/examples/apis/apis_copyapi.yaml#/post
      operationId: createNewAPIVersion

  /apis/change-lifecycle:
    post:
      tags:
        - API Lifecycle
      summary: Change API Status
      description: |
        This operation is used to change the lifecycle of an API. Eg: Publish an API which is in `CREATED` state. In order to change the lifecycle, we need to provide the lifecycle `action` as a query parameter.

        For example, to Publish an API, `action` should be `Publish`. Note that the `Re-publish` action is available only after calling `Block`.

        Some actions supports providing additional paramters which should be provided as `lifecycleChecklist` parameter. Please see parameters table for more information.
      parameters:
        - name: action
          in: query
          description: |
            The action to demote or promote the state of the API.

            Supported actions are [ **Publish**, **Deploy as a Prototype**, **Demote to Created**, **Block**, **Deprecate**, **Re-Publish**, **Retire** ]
          required: true
          schema:
            type: string
            enum:
              - Publish
              - Deploy as a Prototype
              - Demote to Created
              - Block
              - Deprecate
              - Re-Publish
              - Retire
        - name: lifecycleChecklist
          in: query
          description: |2

            Supported checklist items are as follows.
            1. **Deprecate old versions after publishing the API**: Setting this to true will deprecate older versions of a particular API when it is promoted to Published state from Created state.
            2. **Requires re-subscription when publishing the API**: If you set this to true, users need to re subscribe to the API although they may have subscribed to an older version.
            You can specify additional checklist items by using an **"attribute:"** modifier.
            Eg: "Deprecate old versions after publishing the API:true" will deprecate older versions of a particular API when it is promoted to Published state from Created state. Multiple checklist items can be given in "attribute1:true, attribute2:false" format.
            **Sample CURL :**  curl -k -H "Authorization: Bearer ae4eae22-3f65-387b-a171-d37eaa366fa8" -X POST "https://localhost:9443/api/am/publisher/v2/apis/change-lifecycle?apiId=890a4f4d-09eb-4877-a323-57f6ce2ed79b&action=Publish&lifecycleChecklist=Deprecate%20old%20versions%20after%20publishing%20the%20API%3Atrue,Requires%20re-subscription%20when%20publishing%20the%20API%3Afalse"
          schema:
            type: string
        - $ref: '#/components/parameters/apiId-Q'
        - $ref: '#/components/parameters/If-Match'
      responses:
        200:
          description: |
            OK.
            Lifecycle changed successfully.
          headers:
            ETag:
              description: |
                Entity Tag of the changed API. Used by caches, or in conditional requests (Will be supported in future).
              schema:
                type: string
            Last-Modified:
              description: |
                Date and time the API lifecycle has been modified the last time.
                Used by caches, or in conditional requests (Will be supported in future).
              schema:
                type: string
          content:
            application/json:
              schema:
                $ref: '#/components/schemas/WorkflowResponse'
        202:
          description: |
            Accepted.
            The request has been accepted.
          content:
            application/json:
              schema:
                $ref: '#/components/schemas/WorkflowResponse'
        400:
          $ref: '#/components/responses/BadRequest'
        404:
          $ref: '#/components/responses/NotFound'
        409:
          $ref: '#/components/responses/Conflict'
        412:
          $ref: '#/components/responses/PreconditionFailed'
      security:
        - OAuth2Security:
            - apim:api_publish
            - apim:api_import_export
      x-code-samples:
        - lang: Curl
          source: 'curl -k -X POST -H "Authorization: Bearer ae4eae22-3f65-387b-a171-d37eaa366fa8"
          "https://127.0.0.1:9443/api/am/publisher/v2/apis/change-lifecycle?apiId=890a4f4d-09eb-4877-a323-57f6ce2ed79b&action=Publish"'
      operationId: changeAPILifecycle

  /apis/{apiId}/lifecycle-history:
    get:
      tags:
        - API Lifecycle
      summary: Get Lifecycle State Change History of the API.
      description: |
        This operation can be used to retrieve Lifecycle state change history of the API.
      parameters:
        - $ref: '#/components/parameters/apiId'
        - $ref: '#/components/parameters/If-None-Match'
      responses:
        200:
          description: |
            OK.
            Lifecycle state change history returned successfully.
          headers:
            ETag:
              description: |
                Entity Tag of the response resource. Used by caches, or in conditional requests (Will be supported in future).
              schema:
                type: string
            Last-Modified:
              description: |
                Date and time the resource has been modifed the last time.
                Used by caches, or in conditional requests (Will be supported in future).
              schema:
                type: string
          content:
            application/json:
              schema:
                $ref: '#/components/schemas/LifecycleHistory'
        304:
          description: |
            Not Modified.
            Empty body because the client has already the latest version of the requested resource (Will be supported in future).
          content: {}
        404:
          $ref: '#/components/responses/NotFound'
      security:
        - OAuth2Security:
            - apim:api_publish
      x-code-samples:
        - lang: Curl
          source: 'curl -k -H "Authorization: Bearer ae4eae22-3f65-387b-a171-d37eaa366fa8"
          "https://127.0.0.1:9443/api/am/publisher/v2/apis/890a4f4d-09eb-4877-a323-57f6ce2ed79b/lifecycle-history"'
      operationId: getAPILifecycleHistory

  /apis/{apiId}/lifecycle-state:
    get:
      tags:
        - API Lifecycle
      summary: Get Lifecycle State Data of the API.
      description: |
        This operation can be used to retrieve Lifecycle state data of the API.
      parameters:
        - $ref: '#/components/parameters/apiId'
        - $ref: '#/components/parameters/If-None-Match'
      responses:
        200:
          description: |
            OK.
            Lifecycle state data returned successfully.
          headers:
            ETag:
              description: |
                Entity Tag of the response resource. Used by caches, or in conditional requests (Will be supported in future).
              schema:
                type: string
            Last-Modified:
              description: |
                Date and time the resource has been modifed the last time.
                Used by caches, or in conditional requests (Will be supported in future).
              schema:
                type: string
            Content-Type:
              description: |
                The content type of the body.
              schema:
                type: string
          content:
            application/json:
              schema:
                $ref: '#/components/schemas/LifecycleState'
        304:
          description: |
            Not Modified.
            Empty body because the client has already the latest version of the requested resource (Will be supported in future).
          content: {}
        404:
          $ref: '#/components/responses/NotFound'
        412:
          $ref: '#/components/responses/PreconditionFailed'
      security:
        - OAuth2Security:
            - apim:api_publish
            - apim:api_create
      x-code-samples:
        - lang: Curl
          source: 'curl -k -H "Authorization: Bearer ae4eae22-3f65-387b-a171-d37eaa366fa8"
          "https://127.0.0.1:9443/api/am/publisher/v2/apis/890a4f4d-09eb-4877-a323-57f6ce2ed79b/lifecycle-state"'
      operationId: getAPILifecycleState

  /apis/{apiId}/lifecycle-state/pending-tasks:
    delete:
      tags:
        - API Lifecycle
      summary: Delete Pending Lifecycle State Change Tasks
      description: |
        This operation can be used to remove pending lifecycle state change requests that are in pending state
      parameters:
        - $ref: '#/components/parameters/apiId'
      responses:
        200:
          description: |
            OK.
            Lifecycle state change pending task removed successfully.
          content: {}
        404:
          $ref: '#/components/responses/NotFound'
        412:
          $ref: '#/components/responses/PreconditionFailed'
      security:
        - OAuth2Security:
            - apim:api_publish
      x-code-samples:
        - lang: Curl
          source: 'curl -k -X DELETE -H "Authorization: Bearer ae4eae22-3f65-387b-a171-d37eaa366fa8"
          "https://127.0.0.1:9443/api/am/publisher/v2/apis/890a4f4d-09eb-4877-a323-57f6ce2ed79b/lifecycle-state/pending-tasks"'
      operationId: deleteAPILifecycleStatePendingTasks

  ######################################################
  # The "API Revisions" resource API
  ######################################################
  /apis/{apiId}/revisions:

    #--------------------------------------------
    # List available revisions of an API
    #--------------------------------------------
    get:
      tags:
        - API Revisions
      summary: List available revisions of an API
      description: |
        List available revisions of an API
      operationId: getAPIRevisions
      parameters:
        - $ref: '#/components/parameters/apiId'
        - name: query
          in: query
          schema:
            type: string
      responses:
        200:
          description: |
            OK.
            List of API revisions are returned.
          content:
            application/json:
              schema:
                $ref: '#/components/schemas/APIRevisionList'
        404:
          $ref: '#/components/responses/NotFound'
      security:
        - OAuth2Security:
            - apim:api_publish
      x-code-samples:
        - lang: Curl
          source: 'curl -k -H "Authorization: Bearer ae4eae22-3f65-387b-a171-d37eaa366fa8"
            "https://127.0.0.1:9443/api/am/publisher/v1/apis/890a4f4d-09eb-4877-a323-57f6ce2ed79b/revisions?query=deployed:true"'

    #--------------------------------------------
    # Create a new API revision
    #--------------------------------------------
    post:
      tags:
        - API Revisions
      summary: Create a new API revision
      description: |
        Create a new API revision
      operationId: createAPIRevision
      parameters:
        - $ref: '#/components/parameters/apiId'
      requestBody:
        description: API object that needs to be added
        content:
          application/json:
            schema:
              $ref: '#/components/schemas/APIRevision'
      responses:
        201:
          description: |
            Created.
            Successful response with the newly created APIRevision object as the entity in the body.
          content:
            application/json:
              schema:
                $ref: '#/components/schemas/APIRevision'
        404:
          $ref: '#/components/responses/NotFound'
        412:
          $ref: '#/components/responses/PreconditionFailed'
      security:
        - OAuth2Security:
            - apim:api_publish
      x-code-samples:
        - lang: Curl
          source: 'curl -k -X POST -H "Authorization: Bearer ae4eae22-3f65-387b-a171-d37eaa366fa8"
            -H "Content-Type: application/json" -d @data.json
            "https://127.0.0.1:9443/api/am/publisher/v1/apis/890a4f4d-09eb-4877-a323-57f6ce2ed79b/revisions"'

  ######################################################
  # The "API Revisions" individual resource API
  ######################################################
  /apis/{apiId}/revisions/{revisionId}:

    #--------------------------------------------
    # Get a revision
    #--------------------------------------------
    get:
      tags:
        - API Revisions
      summary: Retrieve a revision of an API
      description: |
        Retrieve a revision of an API
      operationId: getAPIRevision
      parameters:
        - $ref: '#/components/parameters/apiId'
        - $ref: '#/components/parameters/revisionId'
      responses:
        200:
          description: |
            OK.
            An API revision is returned.
          content:
            application/json:
              schema:
                $ref: '#/components/schemas/APIRevision'
        404:
          $ref: '#/components/responses/NotFound'
      security:
        - OAuth2Security:
            - apim:api_publish
      x-code-samples:
        - lang: Curl
          source: 'curl -k -H "Authorization: Bearer ae4eae22-3f65-387b-a171-d37eaa366fa8"
            "https://127.0.0.1:9443/api/am/publisher/v1/apis/890a4f4d-09eb-4877-a323-57f6ce2ed79b/revisions/e0824883-3e86-403a-aec1-22bbc454eb7c"'

    #--------------------------------------------
    # Delete a revision
    #--------------------------------------------
    delete:
      tags:
        - API Revisions
      summary: Delete a revision of an API
      description: |
        Delete a revision of an API
      operationId: deleteAPIRevision
      parameters:
        - $ref: '#/components/parameters/apiId'
        - $ref: '#/components/parameters/revisionId'
      responses:
        200:
          description: |
            OK.
            List of remaining API revisions are returned.
          content:
            application/json:
              schema:
                $ref: '#/components/schemas/APIRevisionList'
        204:
          description: |
            No Content.
            Successfully deleted the revision
        404:
          $ref: '#/components/responses/NotFound'
      security:
        - OAuth2Security:
            - apim:api_publish
      x-code-samples:
        - lang: Curl
          source: 'curl -k -X DELETE -H "Authorization: Bearer ae4eae22-3f65-387b-a171-d37eaa366fa8"
            "https://127.0.0.1:9443/api/am/publisher/v1/apis/890a4f4d-09eb-4877-a323-57f6ce2ed79b/revisions/e0824883-3e86-403a-aec1-22bbc454eb7c"'

  /apis/{apiId}/deploy-revision:

    #--------------------------------------------
    # List available deployed revision deployment details of an API
    #--------------------------------------------
    get:
      tags:
        - API Revisions
      summary: List available deployed revision deployment details of an API
      description: |
        List available deployed revision deployment details of an API
      operationId: getAPIRevisionDeployments
      parameters:
        - $ref: '#/components/parameters/apiId'
      responses:
        200:
          description: |
            OK.
            List of deployed revision deployment details are returned.
          content:
            application/json:
              schema:
                $ref: '#/components/schemas/APIRevisionDeploymentList'
        404:
          $ref: '#/components/responses/NotFound'
      security:
        - OAuth2Security:
            - apim:api_publish
      x-code-samples:
        - lang: Curl
          source: 'curl -k -H "Authorization: Bearer ae4eae22-3f65-387b-a171-d37eaa366fa8"
                "https://127.0.0.1:9443/api/am/publisher/v1/apis/890a4f4d-09eb-4877-a323-57f6ce2ed79b/deploy-revision"'

    #--------------------------------------------
    # Deploy a revision
    #--------------------------------------------
    post:
      tags:
        - API Revisions
      summary: Deploy a revision
      description: |
        Deploy a revision
      operationId: deployAPIRevision
      parameters:
        - $ref: '#/components/parameters/apiId'
        - $ref: '#/components/parameters/revisionId-Q'
      requestBody:
        description: Deployment object that needs to be added
        content:
          application/json:
            schema:
              type: array
              items:
                $ref: '#/components/schemas/APIRevisionDeployment'
      responses:
        200:
          description: |
            OK.
        201:
          description: |
            Created.
            Successful response with the newly deployed APIRevisionDeployment List object as the entity in the body.
          content:
            application/json:
              schema:
                type: array
                items:
                  $ref: '#/components/schemas/APIRevisionDeployment'
        404:
          $ref: '#/components/responses/NotFound'
      security:
        - OAuth2Security:
            - apim:api_publish
      x-code-samples:
        - lang: Curl
          source: 'curl -k -X POST -H "Authorization: Bearer ae4eae22-3f65-387b-a171-d37eaa366fa8"
            "https://127.0.0.1:9443/api/am/publisher/v1/apis/890a4f4d-09eb-4877-a323-57f6ce2ed79b/deploy-revision?revisionId=e0824883-3e86-403a-aec1-22bbc454eb7c"'

  /apis/{apiId}/undeploy-revision:
    #--------------------------------------------
    # Un-Deploy a revision from deployed gateway
    #--------------------------------------------
    post:
      tags:
        - API Revisions
      summary: Un-Deploy a revision
      description: |
        Un-Deploy a revision
      operationId: undeployAPIRevision
      parameters:
        - $ref: '#/components/parameters/apiId'
        - $ref: '#/components/parameters/revisionId-Q'
      requestBody:
        description: Deployment object that needs to be added
        content:
          application/json:
            schema:
              type: array
              items:
                $ref: '#/components/schemas/APIRevisionDeployment'
      responses:
        200:
          description: |
            OK.
        201:
          description: |
            Created.
            Successful response with the newly undeployed APIRevisionDeploymentList object as the entity in the body.
          content:
            application/json:
              schema:
                type: array
                items:
                  $ref: '#/components/schemas/APIRevisionDeployment'
        404:
          $ref: '#/components/responses/NotFound'
      security:
        - OAuth2Security:
            - apim:api_publish
      x-code-samples:
        - lang: Curl
          source: 'curl -k -X POST -H "Authorization: Bearer ae4eae22-3f65-387b-a171-d37eaa366fa8"
                "https://127.0.0.1:9443/api/am/publisher/v1/apis/890a4f4d-09eb-4877-a323-57f6ce2ed79b/undeploy-revision?revisionId=e0824883-3e86-403a-aec1-22bbc454eb7c"'

  /apis/{apiId}/restore-revision:

    #--------------------------------------------------------
    # Restore a revision to the working copy of the API
    #--------------------------------------------------------
    post:
      tags:
        - API Revisions
      summary: Restore a revision
      description: |
        Restore a revision to the working copy of the API
      operationId: restoreAPIRevision
      parameters:
        - $ref: '#/components/parameters/apiId'
        - $ref: '#/components/parameters/revisionId-Q'
      responses:
        201:
          description: |
            Restored.
            Successful response with the newly restored API object as the entity in the body.
          content:
            application/json:
              schema:
                $ref: '#/components/schemas/API'
        404:
          $ref: '#/components/responses/NotFound'
      security:
        - OAuth2Security:
            - apim:api_publish
      x-code-samples:
        - lang: Curl
          source: 'curl -k -X POST -H "Authorization: Bearer ae4eae22-3f65-387b-a171-d37eaa366fa8"
            "https://127.0.0.1:9443/api/am/publisher/v1/apis/890a4f4d-09eb-4877-a323-57f6ce2ed79b/restore-revision?revisionId=e0824883-3e86-403a-aec1-22bbc454eb7c"'

  /apis/import-openapi:
    post:
      tags:
        - APIs
      summary: Import an OpenAPI Definition
      description: |
        This operation can be used to create an API from an OpenAPI definition. Provide either `url` or `file`
        to specify the definition.

        Specify additionalProperties with **at least** API's name, version, context and endpointConfig.
      operationId: importOpenAPIDefinition
      requestBody:
        content:
          multipart/form-data:
            schema:
              properties:
                file:
                  type: string
                  description: Definition to upload as a file
                  format: binary
                url:
                  type: string
                  description: Definition url
                additionalProperties:
                  type: string
                  description: Additional attributes specified as a stringified JSON with API's schema
      responses:
        201:
          description: |
            Created.
            Successful response with the newly created object as entity in the body.
            Location header contains URL of newly created entity.
          headers:
            ETag:
              description: |
                Entity Tag of the response resource. Used by caches, or in conditional requests (Will be supported in future).
              schema:
                type: string
            Location:
              description: |
                The URL of the newly created resource.
              schema:
                type: string
            Content-Type:
              description: |
                The content type of the body.
              schema:
                type: string
          content:
            application/json:
              schema:
                $ref: '#/components/schemas/API'
        400:
          $ref: '#/components/responses/BadRequest'
        415:
          $ref: '#/components/responses/UnsupportedMediaType'
      security:
        - OAuth2Security:
            - apim:api_create
      x-code-samples:
        - lang: Curl
          source: 'curl -k -H "Authorization: Bearer ae4eae22-3f65-387b-a171-d37eaa366fa8"
          -F file=@openapi.json -F additionalProperties=@data.json "https://127.0.0.1:9443/api/am/publisher/v2/apis/import-openapi"'
      x-examples:
        $ref: docs/examples/apis/import_openapi_post.yaml

  /apis/import-wsdl:
    post:
      tags:
        - APIs
      summary: Import a WSDL Definition
      description: |
        This operation can be used to create an API using a WSDL definition. Provide either `url` or `file`
        to specify the definition.

        WSDL can be speficied as a single file or a ZIP archive with WSDLs and reference XSDs etc.
        Specify additionalProperties with **at least** API's name, version, context and endpointConfig.
      operationId: importWSDLDefinition
      requestBody:
        content:
          multipart/form-data:
            schema:
              properties:
                file:
                  type: string
                  description: |
                    WSDL definition as a file or archive

                    **Sample cURL to Upload WSDL File**

                    curl -k -H "Authorization: Bearer ae4eae22-3f65-387b-a171-d37eaa366fa8" -F file=@api.wsdl -F additionalProperties=@data.json "https://127.0.0.1:9443/api/am/publisher/v2/apis/import-wsdl"

                    **Sample cURL to Upload WSDL Archive**

                    curl -k -H "Authorization: Bearer ae4eae22-3f65-387b-a171-d37eaa366fa8" -F file="@wsdl.zip;type=application/zip" -F additionalProperties=@data.json "https://127.0.0.1:9443/api/am/publisher/v2/apis/import-wsdl"
                  format: binary
                url:
                  type: string
                  description: WSDL Definition url
                additionalProperties:
                  type: string
                  description: Additional attributes specified as a stringified JSON
                    with API's schema
                implementationType:
                  type: string
                  description: |
                    If 'SOAP' is specified, the API will be created with only one resource 'POST /*' which is to be used for SOAP
                    operations.

                    If 'HTTP_BINDING' is specified, the API will be created with resources using HTTP binding operations
                    which are extracted from the WSDL.
                  default: SOAP
                  enum:
                    - SOAPTOREST
                    - SOAP
      responses:
        201:
          description: |
            Created.
            Successful response with the newly created object as entity in the body.
            Location header contains URL of newly created entity.
          headers:
            ETag:
              description: |
                Entity Tag of the response resource. Used by caches, or in conditional requests (Will be supported in future).
              schema:
                type: string
            Location:
              description: |
                The URL of the newly created resource.
              schema:
                type: string
            Content-Type:
              description: |
                The content type of the body.
              schema:
                type: string
          content:
            application/json:
              schema:
                $ref: '#/components/schemas/API'
        400:
          $ref: '#/components/responses/BadRequest'
        415:
          $ref: '#/components/responses/UnsupportedMediaType'
      security:
        - OAuth2Security:
            - apim:api_create
      x-code-samples:
        - lang: Curl
          source: 'curl -k -H "Authorization: Bearer ae4eae22-3f65-387b-a171-d37eaa366fa8"
          -F file=@api.wsdl -F additionalProperties=@data.json "https://127.0.0.1:9443/api/am/publisher/v2/apis/import-wsdl"'
      x-examples:
        $ref: docs/examples/apis/wsdl/import_wsdl_post.yaml

  /apis/import-graphql-schema:
    post:
      tags:
        - APIs
      summary: Import API Definition
      description: |
        This operation can be used to create api from api definition.APIMgtDAOTest

        API definition is GraphQL Schema
      parameters:
        - name: If-Match
          in: header
          description: |
            Validator for conditional requests; based on ETag.
          schema:
            type: string
      requestBody:
        content:
          multipart/form-data:
            schema:
              properties:
                type:
                  type: string
                  description: Definition type to upload
                file:
                  type: string
                  description: Definition to uploads a file
                  format: binary
                additionalProperties:
                  type: string
                  description: Additional attributes specified as a stringified JSON
                    with API's schema
      responses:
        201:
          description: |
            Created.
            Successful response with the newly created object as entity in the body.
            Location header contains URL of newly created entity.
          headers:
            ETag:
              description: |
                Entity Tag of the response resource. Used by caches, or in conditional requests (Will be supported in future).
              schema:
                type: string
            Location:
              description: |
                The URL of the newly created resource.
              schema:
                type: string
            Content-Type:
              description: |
                The content type of the body.
              schema:
                type: string
          content:
            application/json:
              schema:
                $ref: '#/components/schemas/API'
        400:
          $ref: '#/components/responses/BadRequest'
        415:
          $ref: '#/components/responses/UnsupportedMediaType'
      security:
        - OAuth2Security:
            - apim:api_create
      x-code-samples:
        - lang: Curl
          source: 'curl -k -H "Authorization: Bearer ae4eae22-3f65-387b-a171-d37eaa366fa8"
          -F file=@schema.graphql -F additionalProperties=@data.json "https://127.0.0.1:9443/api/am/publisher/v2/apis/import-graphql-schema"'
      operationId: importGraphQLSchema

  /apis/validate-openapi:
    post:
      tags:
        - Validation
      summary: Validate an OpenAPI Definition
      description: |
        This operation can be used to validate an OpenAPI definition and retrieve a summary. Provide either `url`
        or `file` to specify the definition.
      operationId: validateOpenAPIDefinition
      parameters:
        - name: returnContent
          in: query
          description: |
            Specify whether to return the full content of the OpenAPI definition in the response. This is only
            applicable when using url based validation
          schema:
            type: boolean
            default: false
      requestBody:
        content:
          multipart/form-data:
            schema:
              properties:
                url:
                  type: string
                  description: OpenAPI definition url
                file:
                  type: string
                  description: OpenAPI definition as a file
                  format: binary
      responses:
        200:
          description: |
            OK.
            API definition validation information is returned
          headers:
            Content-Type:
              description: |
                The content type of the body.
              schema:
                type: string
          content:
            application/json:
              schema:
                $ref: '#/components/schemas/OpenAPIDefinitionValidationResponse'
        400:
          $ref: '#/components/responses/BadRequest'
        404:
          $ref: '#/components/responses/NotFound'
      security:
        - OAuth2Security:
            - apim:api_create
      x-code-samples:
        - lang: Curl
          source: 'curl -k -H "Authorization: Bearer ae4eae22-3f65-387b-a171-d37eaa366fa8"
          -F file=@openapi.json "https://127.0.0.1:9443/api/am/publisher/v2/apis/validate-openapi"'
      x-examples:
        $ref: docs/examples/apis/validate_openapi_post.yaml

  /apis/validate-endpoint:
    post:
      tags:
        - Validation
      summary: Check Whether Given Endpoint URL is Valid
      description: |
        Using this operation, it is possible check whether the given API endpoint url is a valid url
      operationId: validateEndpoint
      parameters:
        - name: endpointUrl
          in: query
          description: API endpoint url
          required: true
          schema:
            type: string
        - name: apiId
          in: query
          schema:
            type: string
      responses:
        200:
          description: |
            OK.
            API definition validation information is returned
          headers:
            Content-Type:
              description: |
                The content type of the body.
              schema:
                type: string
          content:
            application/json:
              schema:
                $ref: '#/components/schemas/ApiEndpointValidationResponse'
        400:
          $ref: '#/components/responses/BadRequest'
        404:
          $ref: '#/components/responses/NotFound'
      security:
        - OAuth2Security:
            - apim:api_create
      x-code-samples:
        - lang: Curl
          source: 'curl -k -X POST -H "Authorization: Bearer ae4eae22-3f65-387b-a171-d37eaa366fa8"
          "https://127.0.0.1:9443/api/am/publisher/v2/apis/validate-endpoint?apiId=e0824883-3e86-403a-aec1-22bbc454eb7c&endpointUrl=https%3A%2F%2Flocalhost%3A9443%2Fam%2Fsample%2Fpizzashack%2Fv1%2Fapi%2F"'

  /apis/validate:
    post:
      tags:
        - Validation
      summary: Check Given API Context Name already Exists
      description: |
        Using this operation, you can check a given API context is already used. You need to provide the context name you want to check.
      operationId: validateAPI
      parameters:
        - name: query
          in: query
          description: |
            **Search condition**.

            You can search in attributes by using an **"<attribute>:"** modifier.

            Eg.
            "name:wso2" will match an API if the provider of the API is exactly "wso2".

            Supported attribute modifiers are [** version, context, name **]

            If no advanced attribute modifier has been specified, search will match the
            given query string against API Name.
          required: true
          schema:
            type: string
        - $ref: '#/components/parameters/If-None-Match'
      responses:
        200:
          description: |
            OK.
            API definition validation information is returned
          headers:
            Content-Type:
              description: |
                The content type of the body.
              schema:
                type: string
          content: {}
        400:
          $ref: '#/components/responses/BadRequest'
        404:
          $ref: '#/components/responses/NotFound'
      security:
        - OAuth2Security:
            - apim:api_create
      x-code-samples:
        - lang: Curl
          source: 'curl -k -X POST -H "Authorization: Bearer ae4eae22-3f65-387b-a171-d37eaa366fa8"
          "https://127.0.0.1:9443/api/am/publisher/v2/apis/validate?query=name%3Awso2"'
      x-examples:
        $ref: docs/examples/apis/apis_validate.yaml

  /apis/validate-wsdl:
    post:
      tags:
        - Validation
      summary: Validate a WSDL Definition
      description: |
        This operation can be used to validate a WSDL definition and retrieve a summary. Provide either `url`
        or `file` to specify the definition.
      operationId: validateWSDLDefinition
      requestBody:
        content:
          multipart/form-data:
            schema:
              properties:
                url:
                  type: string
                  description: Definition url
                file:
                  type: string
                  description: Definition to upload as a file
                  format: binary
      responses:
        200:
          description: |
            OK.
            API definition validation information is returned
          headers:
            Content-Type:
              description: |
                The content type of the body.
              schema:
                type: string
          content:
            application/json:
              schema:
                $ref: '#/components/schemas/WSDLValidationResponse'
        400:
          $ref: '#/components/responses/BadRequest'
        404:
          $ref: '#/components/responses/NotFound'
      security:
        - OAuth2Security:
            - apim:api_create
      x-code-samples:
        - lang: Curl
          source: 'curl -k -H "Authorization: Bearer ae4eae22-3f65-387b-a171-d37eaa366fa8"
          -F file=@api.wsdl "https://127.0.0.1:9443/api/am/publisher/v2/apis/validate-wsdl"'
      x-examples:
        $ref: docs/examples/apis/wsdl/validate_wsdl_post.yaml

  /apis/validate-graphql-schema:
    post:
      tags:
        - Validation
      summary: Validate GraphQL API Definition and Retrieve a Summary
      description: |
        This operation can be used to validate a graphQL definition and retrieve a summary.
      requestBody:
        content:
          multipart/form-data:
            schema:
              required:
                - file
              properties:
                file:
                  type: string
                  description: Definition to upload as a file
                  format: binary
        required: true
      responses:
        200:
          description: |
            OK.
            API definition validation information is returned
          headers:
            Content-Type:
              description: |
                The content type of the body.
              schema:
                type: string
          content:
            application/json:
              schema:
                $ref: '#/components/schemas/GraphQLValidationResponse'
        400:
          $ref: '#/components/responses/BadRequest'
        404:
          $ref: '#/components/responses/NotFound'
      security:
        - OAuth2Security:
            - apim:api_create
      x-code-samples:
        - lang: Curl
          source: 'curl -k -H "Authorization: Bearer ae4eae22-3f65-387b-a171-d37eaa366fa8"
          -F file=@schema.graphql "https://127.0.0.1:9443/api/am/publisher/v2/apis/validate-graphql-schema"'
      operationId: validateGraphQLSchema

  /apis/{apiId}/graphql-schema:
    get:
      tags:
        - GraphQL Schema (Individual)
      summary: Get the Schema of a GraphQL API
      description: |
        This operation can be used to retrieve the Schema definition of a GraphQL API.
      parameters:
        - $ref: '#/components/parameters/apiId'
        - $ref: '#/components/parameters/Accept'
        - $ref: '#/components/parameters/If-None-Match'
      responses:
        200:
          description: |
            OK.
            Requested GraphQL Schema DTO object belongs to the API
          headers:
            ETag:
              description: |
                Entity Tag of the response resource. Used by caches, or in conditional requests (Will be supported in future).
              schema:
                type: string
            Last-Modified:
              description: |
                Date and time the resource has been modifed the last time.
                Used by caches, or in conditional requests (Will be supported in future).
              schema:
                type: string
            Content-Type:
              description: |
                The content type of the body.
              schema:
                type: string
          content:
            application/json:
              schema:
                $ref: '#/components/schemas/GraphQLSchema'
        304:
          description: |
            Not Modified.
            Empty body because the client has already the latest version of the requested resource (Will be supported in future).
          content: {}
        404:
          $ref: '#/components/responses/NotFound'
        406:
          $ref: '#/components/responses/NotAcceptable'
      security:
        - OAuth2Security:
            - apim:api_view
      x-code-samples:
        - lang: Curl
          source: 'curl -k -H "Authorization: Bearer ae4eae22-3f65-387b-a171-d37eaa366fa8"
          "https://127.0.0.1:9443/api/am/publisher/v2/apis/e0824883-3e86-403a-aec1-22bbc454eb7c/graphql-schema"'
      operationId: getAPIGraphQLSchema

    put:
      tags:
        - GraphQL Schema
      summary: Add a Schema to a GraphQL API
      description: |
        This operation can be used to add a GraphQL Schema definition to an existing GraphQL API.
      parameters:
        - $ref: '#/components/parameters/apiId'
        - $ref: '#/components/parameters/If-Match'
      requestBody:
        content:
          multipart/form-data:
            schema:
              required:
                - schemaDefinition
              properties:
                schemaDefinition:
                  type: string
                  description: schema definition of the GraphQL API
        required: true
      responses:
        200:
          description: |
            OK.
            Successful response with updated schema definition
          headers:
            ETag:
              description: |
                Entity Tag of the response resource. Used by cache, or in conditional requests (Will be supported in future).
              schema:
                type: string
            Last-Modified:
              description: |
                Date and time the resource has been modifed the last time.
                Used by caches, or in conditional requests (Will be supported in future).
              schema:
                type: string
            Location:
              description: |
                The URL of the newly created resource.
              schema:
                type: string
            Content-Type:
              description: |
                The content type of the body.
              schema:
                type: string
          content: {}
        400:
          $ref: '#/components/responses/BadRequest'
        403:
          $ref: '#/components/responses/Forbidden'
        404:
          $ref: '#/components/responses/NotFound'
        412:
          $ref: '#/components/responses/PreconditionFailed'
      security:
        - OAuth2Security:
            - apim:api_create
      x-code-samples:
        - lang: Curl
          source: 'curl -k -H "Authorization: Bearer ae4eae22-3f65-387b-a171-d37eaa366fa8"
          -F schemaDefinition=@schema.graphql "https://127.0.0.1:9443/api/am/publisher/v2/apis/e0824883-3e86-403a-aec1-22bbc454eb7c/graphql-schema"'
      operationId: updateAPIGraphQLSchema

  /apis/{apiId}/amznResourceNames:
    get:
      tags:
        - AWS Lambda (Individual)
      summary: Retrieve the ARNs of AWS Lambda Functions
      description: |
        This operation can be use to retrieve ARNs of AWS Lambda function for a given AWS credentials.
      parameters:
        - $ref: '#/components/parameters/apiId'
      responses:
        200:
          description: |
            OK.
            Requested ARN List of the API is returned
          headers:
            Content-Type:
              description: |
                The content type of the body.
              schema:
                type: string
          content:
            application/json:
              schema:
                type: string
                example: |-
                  {
                     "count": "2",
                     "list": [
                        "arn:aws:lambda:us-west-2:123456789012:function:my-function1",
                        "arn:aws:lambda:us-west-2:123456789012:function:my-function2"
                     ]
                  }
        404:
          $ref: '#/components/responses/NotFound'
      security:
        - OAuth2Security:
            - apim:api_view
      x-code-samples:
        - lang: Curl
          source: 'curl -k -H "Authorization: Bearer ae4eae22-3f65-387b-a171-d37eaa366fa8"
          "https://127.0.0.1:9443/api/am/publisher/v2/apis/e0824883-3e86-403a-aec1-22bbc454eb7c/amznResourceNames"'
      x-examples:
        $ref: docs/examples/apis/apis_id_amznresourcenames_get.yaml
      operationId: getAmazonResourceNamesOfAPI

  /apis/{apiId}/monetize:
    post:
      tags:
        - API Monetization
      summary: Configure Monetization for a Given API
      description: |
        This operation can be used to configure monetization for a given API.
      parameters:
        - $ref: '#/components/parameters/apiId'
      requestBody:
        description: Monetization data object
        content:
          application/json:
            schema:
              $ref: '#/components/schemas/APIMonetizationInfo'
        required: true
      responses:
        201:
          description: |
            OK.
            Monetization status changed successfully.
          content: {}
        400:
          $ref: '#/components/responses/BadRequest'
        404:
          $ref: '#/components/responses/NotFound'
        406:
          $ref: '#/components/responses/NotAcceptable'
      security:
        - OAuth2Security:
            - apim:api_publish
      x-code-samples:
        - lang: Curl
          source: 'curl -k -X POST -H "Authorization: Bearer ae4eae22-3f65-387b-a171-d37eaa366fa8"
          -H "Content-Type: application/json" -d @data.json https://127.0.0.1:9443/api/am/publisher/v2/apis/96077508-fd01-4fae-bc64-5de0e2baf43c/monetize'
      operationId: addAPIMonetization

  /apis/{apiId}/monetization:
    get:
      tags:
        - API Monetization
      summary: Get Monetization Status for each Tier in a Given API
      description: |
        This operation can be used to get monetization status for each tier in a given API
      parameters:
        - $ref: '#/components/parameters/apiId'
      responses:
        200:
          description: |
            OK.
            Monetization status for each tier returned successfully.
          content: {}
        400:
          $ref: '#/components/responses/BadRequest'
        404:
          $ref: '#/components/responses/NotFound'
        406:
          $ref: '#/components/responses/NotAcceptable'
      security:
        - OAuth2Security:
            - apim:api_publish
      x-code-samples:
        - lang: Curl
          source: 'curl -k -H "Authorization: Bearer ae4eae22-3f65-387b-a171-d37eaa366fa8"
          "https://127.0.0.1:9443/api/am/publisher/v2/apis/96077508-fd01-4fae-bc64-5de0e2baf43c/monetize"'
      operationId: getAPIMonetization

  /apis/{apiId}/revenue:
    get:
      tags:
        - API Monetization
      summary: Get Total Revenue Details of a Given Monetized API with Meterd Billing
      description: |
        This operation can be used to get details of total revenue details of a given monetized API with meterd billing.
      parameters:
        - $ref: '#/components/parameters/apiId'
      responses:
        200:
          description: |
            OK.
            Details of a total revenue returned.
          headers:
            ETag:
              description: Entity Tag of the response resource. Used by caches, or
                in conditional requests (Will be supported in future).
              schema:
                type: string
            Last-Modified:
              description: Date and time the resource has been modified the last time.
                Used by caches, or in conditional requests (Will be supported in future).
              schema:
                type: string
            Content-Type:
              description: The content type of the body.
              schema:
                type: string
          content:
            application/json:
              schema:
                $ref: '#/components/schemas/APIRevenue'
        304:
          description: |
            Not Modified.
            Empty body because the client has already the latest version of the requested resource (Will be supported in future).
          content: {}
        404:
          $ref: '#/components/responses/NotFound'
      security:
        - OAuth2Security:
            - apim:api_publish
      x-code-samples:
        - lang: Curl
          source: 'curl -k -H "Authorization: Bearer ae4eae22-3f65-387b-a171-d37eaa366fa8"
          "https://127.0.0.1:9443/api/am/publisher/v2/apis/96077508-fd01-4fae-bc64-5de0e2baf43c/revenue"'
      operationId: getAPIRevenue

  /apis/{apiId}/documents:
    get:
      tags:
        - API Documents
      summary: Get a List of Documents of an API
      description: |
        This operation can be used to retrieve a list of documents belonging to an API by providing the id of the API.
      parameters:
        - $ref: '#/components/parameters/apiId'
        - $ref: '#/components/parameters/limit'
        - $ref: '#/components/parameters/offset'
        - $ref: '#/components/parameters/If-None-Match'
      responses:
        200:
          description: |
            OK.
            Document list is returned.
          headers:
            ETag:
              description: |
                Entity Tag of the response resource. Used by caches, or in conditional requests (Will be supported in future).
              schema:
                type: string
            Content-Type:
              description: |
                The content type of the body.
              schema:
                type: string
          content:
            application/json:
              schema:
                $ref: '#/components/schemas/DocumentList'
        304:
          description: |
            Not Modified.
            Empty body because the client has already the latest version of the requested resource (Will be supported in future).
          content: {}
        404:
          $ref: '#/components/responses/NotFound'
        406:
          $ref: '#/components/responses/NotAcceptable'
      security:
        - OAuth2Security:
            - apim:api_view
      x-code-samples:
        - lang: Curl
          source: 'curl -k -H "Authorization: Bearer ae4eae22-3f65-387b-a171-d37eaa366fa8"
          "https://127.0.0.1:9443/api/am/publisher/v2/apis/e0824883-3e86-403a-aec1-22bbc454eb7c/documents"'
      operationId: getAPIDocuments

    post:
      tags:
        - API Documents
      summary: Add a New Document to an API
      description: |
        This operation can be used to add a new documentation to an API. This operation only adds the metadata of a document. To add the actual content we need to use **Upload the content of an API document ** API once we obtain a document Id by this operation.
      parameters:
        - $ref: '#/components/parameters/apiId'
        - $ref: '#/components/parameters/If-Match'
      requestBody:
        description: Document object that needs to be added
        content:
          application/json:
            schema:
              $ref: '#/components/schemas/Document'
        required: true
      responses:
        201:
          description: |
            Created.
            Successful response with the newly created Document object as entity in the body.
            Location header contains URL of newly added document.
          headers:
            ETag:
              description: |
                Entity Tag of the response resource.
                Used by caches, or in conditional requests (Will be supported in future).
              schema:
                type: string
            Location:
              description: |
                Location to the newly created Document.
              schema:
                type: string
            Content-Type:
              description: |
                The content type of the body.
              schema:
                type: string
          content:
            application/json:
              schema:
                $ref: '#/components/schemas/Document'
        400:
          $ref: '#/components/responses/BadRequest'
        415:
          $ref: '#/components/responses/UnsupportedMediaType'
      security:
        - OAuth2Security:
            - apim:api_create
            - apim:document_create
      x-code-samples:
        - lang: Curl
          source: 'curl -k -X POST -H "Authorization: Bearer ae4eae22-3f65-387b-a171-d37eaa366fa8"
          -H "Content-Type: application/json" -d @data.json "https://127.0.0.1:9443/api/am/publisher/v2/apis/96077508-fd01-4fae-bc64-5de0e2baf43c/documents"'
      operationId: addAPIDocument

  /apis/{apiId}/documents/{documentId}:
    get:
      tags:
        - API Documents
      summary: Get a Document of an API
      description: |
        This operation can be used to retrieve a particular document's metadata associated with an API.
      parameters:
        - $ref: '#/components/parameters/apiId'
        - $ref: '#/components/parameters/documentId'
        - $ref: '#/components/parameters/If-None-Match'
      responses:
        200:
          description: |
            OK.
            Document returned.
          headers:
            ETag:
              description: |
                Entity Tag of the response resource.
                Used by caches, or in conditional requests (Will be supported in future).
              schema:
                type: string
            Last-Modified:
              description: |
                Date and time the resource has been modifed the last time.
                Used by caches, or in conditional requests (Will be supported in future).
              schema:
                type: string
            Content-Type:
              description: |
                The content type of the body.
              schema:
                type: string
          content:
            application/json:
              schema:
                $ref: '#/components/schemas/Document'
        304:
          description: |
            Not Modified.
            Empty body because the client has already the latest version of the requested resource (Will be supported in future).
          content: {}
        404:
          $ref: '#/components/responses/NotFound'
        406:
          $ref: '#/components/responses/NotAcceptable'
      security:
        - OAuth2Security:
            - apim:api_view
      x-code-samples:
        - lang: Curl
          source: 'curl -k -H "Authorization: Bearer ae4eae22-3f65-387b-a171-d37eaa366fa8"
          "https://127.0.0.1:9443/api/am/publisher/v2/apis/96077508-fd01-4fae-bc64-5de0e2baf43c/documents/0bcb7f05-599d-4e1a-adce-5cb89bfe58d5"'
      operationId: getAPIDocumentByDocumentId

    put:
      tags:
        - API Documents
      summary: Update a Document of an API
      description: |
        This operation can be used to update metadata of an API's document.
      parameters:
        - $ref: '#/components/parameters/apiId'
        - $ref: '#/components/parameters/documentId'
        - $ref: '#/components/parameters/If-Match'
      requestBody:
        description: Document object that needs to be added
        content:
          application/json:
            schema:
              $ref: '#/components/schemas/Document'
        required: true
      responses:
        200:
          description: |
            OK.
            Document updated
          headers:
            ETag:
              description: |
                Entity Tag of the response resource.
                Used by caches, or in conditional requests (Will be supported in future).
              schema:
                type: string
            Last-Modified:
              description: |
                Date and time the resource has been modifed the last time.
                Used by caches, or in conditional requests (Will be supported in future).
              schema:
                type: string
            Location:
              description: |
                The URL of the updated document.
              schema:
                type: string
            Content-Type:
              description: |
                The content type of the body.
              schema:
                type: string
          content:
            application/json:
              schema:
                $ref: '#/components/schemas/Document'
        400:
          $ref: '#/components/responses/BadRequest'
        404:
          $ref: '#/components/responses/NotFound'
        412:
          $ref: '#/components/responses/PreconditionFailed'
      security:
        - OAuth2Security:
            - apim:api_create
            - apim:document_manage
      x-code-samples:
        - lang: Curl
          source: 'curl -k -X PUT -H "Authorization: Bearer ae4eae22-3f65-387b-a171-d37eaa366fa8"
          -H "Content-Type: application/json" -d @doc.json "https://127.0.0.1:9443/api/am/publisher/v2/apis/96077508-fd01-4fae-bc64-5de0e2baf43c/documents/0bcb7f05-599d-4e1a-adce-5cb89bfe58d5"'
      operationId: updateAPIDocument

    delete:
      tags:
        - API Documents
      summary: Delete a Document of an API
      description: |
        This operation can be used to delete a document associated with an API.
      parameters:
        - $ref: '#/components/parameters/apiId'
        - $ref: '#/components/parameters/documentId'
        - $ref: '#/components/parameters/If-Match'
      responses:
        200:
          description: |
            OK.
            Resource successfully deleted.
          content: {}
        404:
          $ref: '#/components/responses/NotFound'
        412:
          $ref: '#/components/responses/PreconditionFailed'
      security:
        - OAuth2Security:
            - apim:api_create
            - apim:document_manage
      x-code-samples:
        - lang: Curl
          source: 'curl -k -X DELETE -H "Authorization: Bearer ae4eae22-3f65-387b-a171-d37eaa366fa8"
          "https://127.0.0.1:9443/api/am/publisher/v2/apis/96077508-fd01-4fae-bc64-5de0e2baf43c/documents/0bcb7f05-599d-4e1a-adce-5cb89bfe58d5"'
      operationId: deleteAPIDocument

  /apis/{apiId}/documents/{documentId}/content:
    get:
      tags:
        - API Documents
      summary: Get the Content of an API Document
      description: |
        This operation can be used to retrive the content of an API's document.

        The document can be of 3 types. In each cases responses are different.

        1. **Inline type**:
           The content of the document will be retrieved in `text/plain` content type

           _Sample cURL_ : `curl -k -H "Authorization:Bearer 579f0af4-37be-35c7-81a4-f1f1e9ee7c51" -F inlineContent=@"docs.txt" -X POST "https://localhost:9443/api/am/publisher/v2/apis/995a4972-3178-4b17-a374-756e0e19127c/documents/43c2bcce-60e7-405f-bc36-e39c0c5e189e/content`
        2. **FILE type**:
           The file will be downloaded with the related content type (eg. `application/pdf`)
        3. **URL type**:
            The client will recieve the URL of the document as the Location header with the response with - `303 See Other`
      parameters:
        - $ref: '#/components/parameters/apiId'
        - $ref: '#/components/parameters/documentId'
        - $ref: '#/components/parameters/If-None-Match'
      responses:
        200:
          description: |
            OK.
            File or inline content returned.
          headers:
            ETag:
              description: |
                Entity Tag of the response resource.
                Used by caches, or in conditional requests (Will be supported in future).
              schema:
                type: string
            Last-Modified:
              description: |
                Date and time the resource has been modifed the last time.
                Used by caches, or in conditional requests (Will be supported in future).
              schema:
                type: string
            Content-Type:
              description: |
                The content type of the body.
              schema:
                type: string
          content:
            application/octet-stream:
              schema:
                type: string
        303:
          description: |
            See Other.
            Source can be retrived from the URL specified at the Location header.
          headers:
            Location:
              description: |
                The Source URL of the document.
              schema:
                type: string
          content: {}
        304:
          description: |
            Not Modified.
            Empty body because the client has already the latest version of the requested resource (Will be supported in future).
          content: {}
        404:
          $ref: '#/components/responses/NotFound'
        406:
          $ref: '#/components/responses/NotAcceptable'
      security:
        - OAuth2Security:
            - apim:api_view
      x-code-samples:
        - lang: Curl
          source: 'curl -k -H "Authorization: Bearer ae4eae22-3f65-387b-a171-d37eaa366fa8"
          "https://127.0.0.1:9443/api/am/publisher/v2/apis/96077508-fd01-4fae-bc64-5de0e2baf43c/documents/0bcb7f05-599d-4e1a-adce-5cb89bfe58d5/content"'
      operationId: getAPIDocumentContentByDocumentId

    post:
      tags:
        - API Documents
      summary: Upload the Content of an API Document
      description: |
        Thid operation can be used to upload a file or add inline content to an API document.

        **IMPORTANT:**
        * Either **file** or **inlineContent** form data parameters should be specified at one time.
        * Document's source type should be **FILE** in order to upload a file to the document using **file** parameter.
        * Document's source type should be **INLINE** in order to add inline content to the document using **inlineContent** parameter.
      parameters:
        - $ref: '#/components/parameters/apiId'
        - $ref: '#/components/parameters/documentId'
        - $ref: '#/components/parameters/If-Match'
      requestBody:
        content:
          multipart/form-data:
            schema:
              properties:
                file:
                  type: string
                  description: Document to upload
                  format: binary
                inlineContent:
                  type: string
                  description: Inline content of the document
      responses:
        200:
          description: |
            OK.
            Document updated
          headers:
            ETag:
              description: |
                Entity Tag of the response resource.
                Used by caches, or in conditional requests (Will be supported in future).
              schema:
                type: string
            Last-Modified:
              description: |
                Date and time the resource has been modifed the last time.
                Used by caches, or in conditional requests (Will be supported in future).
              schema:
                type: string
            Location:
              description: |
                The URL of the updated content of the document.
              schema:
                type: string
            Content-Type:
              description: |
                The content type of the body.
              schema:
                type: string
          content:
            application/json:
              schema:
                $ref: '#/components/schemas/Document'
        400:
          $ref: '#/components/responses/BadRequest'
        404:
          $ref: '#/components/responses/NotFound'
        412:
          $ref: '#/components/responses/PreconditionFailed'
      security:
        - OAuth2Security:
            - apim:api_create
            - apim:document_create
      x-code-samples:
        - lang: Curl
          source: 'curl -k -H "Authorization: Bearer ae4eae22-3f65-387b-a171-d37eaa366fa8"
          -F file=@sample.pdf "https://127.0.0.1:9443/api/am/publisher/v2/apis/96077508-fd01-4fae-bc64-5de0e2baf43c/documents/0bcb7f05-599d-4e1a-adce-5cb89bfe58d5/content"'
      operationId: addAPIDocumentContent

  /apis/{apiId}/documents/validate:
    post:
      tags:
        - API Documents
      summary: Check Whether a Document with the Provided Name Exist
      description: |
        This operation can be used to verify the document name exists or not.
      operationId: validateDocument
      parameters:
        - $ref: '#/components/parameters/apiId'
        - name: name
          in: query
          description: |
            The name of the document which needs to be checked for the existance.
          required: true
          schema:
            type: string
        - $ref: '#/components/parameters/If-Match'
      responses:
        200:
          description: |
            OK.
            Successful response if the document name exists.
        400:
          $ref: '#/components/responses/BadRequest'
        404:
          description: |
            Not Found.
            The specified resource does not exist.
      security:
        - OAuth2Security:
            - apim:api_create
            - apim:document_create
      x-code-samples:
        - lang: Curl
          source: 'curl -k -X POST -H "Authorization: Bearer ae4eae22-3f65-387b-a171-d37eaa366fa8"
          "https://127.0.0.1:9443/api/am/publisher/v2/apis/96077508-fd01-4fae-bc64-5de0e2baf43c/documents/validate?name=CalculatorDoc"'
      x-examples:
        $ref: docs/examples/apis/apis_id_document_validate.yaml

  /apis/{apiId}/mediation-policies:
    get:
      tags:
        - API Mediation Policies
      summary: |
        Get All Mediation Policies of an API
      description: |
        This operation provides you a list of available mediation policies of an API.
      operationId: getAllAPIMediationPolicies
      parameters:
        - $ref: '#/components/parameters/apiId'
        - $ref: '#/components/parameters/limit'
        - $ref: '#/components/parameters/offset'
        - name: query
          in: query
          description: -Not supported yet-
          schema:
            type: string
        - $ref: '#/components/parameters/If-None-Match'
      responses:
        200:
          description: |
            OK.
            List of qualifying APIs is returned.
          headers:
            ETag:
              description: |
                Entity Tag of the response resource. Used by caches, or in conditional requests (Will be supported in future).
              schema:
                type: string
            Content-Type:
              description: The content type of the body.
              schema:
                type: string
          content:
            application/json:
              schema:
                $ref: '#/components/schemas/MediationList'
        304:
          description: |
            Not Modified.
            Empty body because the client has already the latest version of the requested resource (Will be supported in future).
          content: {}
        406:
          $ref: '#/components/responses/NotAcceptable'
      security:
        - OAuth2Security:
            - apim:api_view
            - apim:mediation_policy_view
      x-code-samples:
        - lang: Curl
          source: 'curl -k -H "Authorization: Bearer ae4eae22-3f65-387b-a171-d37eaa366fa8"
          "https://127.0.0.1:9443/api/am/publisher/v2/apis/96077508-fd01-4fae-bc64-5de0e2baf43c/mediation-policies"'
      x-examples:
        $ref: docs/examples/mediation-policies/apis_id_mediationpolicies_get.yaml

    post:
      tags:
        - API Mediation Policies
      summary: Add an API Specific Mediation Policy
      description: |
        This operation can be used to add an API specifc mediation policy.
      operationId: addAPIMediationPolicy
      parameters:
        - $ref: '#/components/parameters/apiId'
        - $ref: '#/components/parameters/If-Match'
      requestBody:
        content:
          multipart/form-data:
            schema:
              required:
                - type
              properties:
                mediationPolicyFile:
                  type: string
                  description: Mediation Policy to upload
                  format: binary
                inlineContent:
                  type: string
                  description: Inline content of the Mediation Policy
                type:
                  type: string
                  description: Type of the mediation sequence
        required: true
      responses:
        201:
          description: |
            OK.
            mediation policy uploaded
          headers:
            ETag:
              description: |
                Entity Tag of the response resource.
                Used by caches, or in conditional requests (Will be supported in future).
              schema:
                type: string
            Last-Modified:
              description: |
                Date and time the resource has been modifed the last time.
                Used by caches, or in conditional requests (Will be supported in future).
              schema:
                type: string
            Location:
              description: |
                The URL of the uploaded mediation policy of the API.
              schema:
                type: string
            Content-Type:
              description: |
                The content type of the body.
              schema:
                type: string
          content:
            application/json:
              schema:
                $ref: '#/components/schemas/Mediation'
        400:
          $ref: '#/components/responses/BadRequest'
        404:
          $ref: '#/components/responses/NotFound'
        412:
          $ref: '#/components/responses/PreconditionFailed'
      security:
        - OAuth2Security:
            - apim:api_create
            - apim:mediation_policy_create
      x-code-samples:
        - lang: Curl
          source: 'curl -k -H "Authorization: Bearer ae4eae22-3f65-387b-a171-d37eaa366fa8"
          -H "Content-Type: multipart/form-data" -F mediationPolicyFile=@TokenExchange.xml
          -F type=in "https://127.0.0.1:9443/api/am/publisher/v2/apis/96077508-fd01-4fae-bc64-5de0e2baf43c/mediation-policies"'
      x-examples:
        $ref: docs/examples/mediation-policies/apis_id_mediationpolicies_post.yaml

  /apis/{apiId}/mediation-policies/{mediationPolicyId}:
    get:
      tags:
        - API Mediation Policy
      summary: Get an API Specific Mediation Policy
      description: |
        This operation can be used to retrieve a particular API specific mediation policy.
      operationId: getAPIMediationPolicyByPolicyId
      parameters:
        - $ref: '#/components/parameters/apiId'
        - $ref: '#/components/parameters/mediationPolicyId'
        - $ref: '#/components/parameters/If-None-Match'
      responses:
        200:
          description: |
            OK.
            Mediation policy returned.
          headers:
            ETag:
              description: |
                Entity Tag of the response resource.
                Used by caches, or in conditional requests (Will be supported in future).
              schema:
                type: string
            Last-Modified:
              description: |
                Date and time the resource has been modifed the last time.
                Used by caches, or in conditional requests (Will be supported in future).
              schema:
                type: string
            Content-Type:
              description: |
                The content type of the body.
              schema:
                type: string
          content:
            application/json:
              schema:
                $ref: '#/components/schemas/Mediation'
        304:
          description: |
            Not Modified.
            Empty body because the client has already the latest version of the requested resource (Will be supported in future).
          content: {}
        404:
          $ref: '#/components/responses/NotFound'
        406:
          $ref: '#/components/responses/NotAcceptable'
      security:
        - OAuth2Security:
            - apim:api_view
            - apim:mediation_policy_view
      x-code-samples:
        - lang: Curl
          source: 'curl -k -H "Authorization: Bearer ae4eae22-3f65-387b-a171-d37eaa366fa8"
          "https://127.0.0.1:9443/api/am/publisher/v2/apis/96077508-fd01-4fae-bc64-5de0e2baf43c/mediation-policies/f56eb8b4-128c-45aa-ad35-9c87a546261a"'
      x-examples:
        $ref: docs/examples/mediation-policies/apis_id_mediationpolicies_id_get.yaml

    delete:
      tags:
        - API Mediation Policy
      summary: Delete an API Specific Mediation Policy
      description: |
        This operation can be used to delete an existing API specific mediation policy providing the Id of the API and the Id of the mediation policy.
      operationId: deleteAPIMediationPolicyByPolicyId
      parameters:
        - $ref: '#/components/parameters/apiId'
        - $ref: '#/components/parameters/mediationPolicyId'
        - $ref: '#/components/parameters/If-Match'
      responses:
        200:
          description: |
            OK.
            Resource successfully deleted.
          content: {}
        403:
          $ref: '#/components/responses/Forbidden'
        404:
          $ref: '#/components/responses/NotFound'
        412:
          $ref: '#/components/responses/PreconditionFailed'
      security:
        - OAuth2Security:
            - apim:api_create
            - apim:mediation_policy_manage
      x-code-samples:
        - lang: Curl
          source: 'curl -k -X DELETE -H "Authorization: Bearer ae4eae22-3f65-387b-a171-d37eaa366fa8"
          "https://127.0.0.1:9443/api/am/publisher/v2/apis/96077508-fd01-4fae-bc64-5de0e2baf43c/mediation-policies/f56eb8b4-128c-45aa-ad35-9c87a546261a"'
      x-examples:
        $ref: docs/examples/mediation-policies/apis_id_mediationpolicies_id_delete.yaml

  /apis/{apiId}/mediation-policies/{mediationPolicyId}/content:
    get:
      tags:
        - API Mediation Policy
      summary: Download an API Specific Mediation Policy
      description: |
        This operation can be used to download a particular API specific mediation policy.
      operationId: getAPIMediationPolicyContentByPolicyId
      parameters:
        - $ref: '#/components/parameters/apiId'
        - $ref: '#/components/parameters/mediationPolicyId'
        - $ref: '#/components/parameters/If-None-Match'
      responses:
        200:
          description: |
            OK.
            Mediation policy returned.
          headers:
            ETag:
              description: |
                Entity Tag of the response resource.
                Used by caches, or in conditional requests (Will be supported in future).
              schema:
                type: string
            Last-Modified:
              description: |
                Date and time the resource has been modifed the last time.
                Used by caches, or in conditional requests (Will be supported in future).
              schema:
                type: string
            Content-Type:
              description: |
                The content type of the body.
              schema:
                type: string
          content: {}
        304:
          description: |
            Not Modified.
            Empty body because the client has already the latest version of the requested resource (Will be supported in future).
          content: {}
        404:
          $ref: '#/components/responses/NotFound'
      security:
        - OAuth2Security:
            - apim:api_view
            - apim:mediation_policy_view
      x-code-samples:
        - lang: Curl
          source: 'curl -k -H "Authorization: Bearer ae4eae22-3f65-387b-a171-d37eaa366fa8"
          "https://127.0.0.1:9443/api/am/publisher/v2/apis/96077508-fd01-4fae-bc64-5de0e2baf43c/mediation-policies/f56eb8b4-128c-45aa-ad35-9c87a546261a/content"'
      x-examples:
        $ref: docs/examples/mediation-policies/apis_id_mediationpolicies_id_content_get.yaml

    put:
      tags:
        - API Mediation Policy
      summary: Update an API Specific Mediation Policy
      description: |
        This operation can be used to update an existing mediation policy of an API.
      operationId: updateAPIMediationPolicyContentByPolicyId
      parameters:
        - $ref: '#/components/parameters/apiId'
        - $ref: '#/components/parameters/mediationPolicyId'
        - $ref: '#/components/parameters/If-Match'
      requestBody:
        content:
          multipart/form-data:
            schema:
              required:
                - type
              properties:
                file:
                  type: string
                  description: Mediation Policy to upload
                  format: binary
                inlineContent:
                  type: string
                  description: Inline content of the Mediation Policy
                type:
                  type: string
                  description: Type of the mediation sequence(in/out/fault)
        required: true
      responses:
        200:
          description: |
            OK.
            Successful response with updated API object
          headers:
            ETag:
              description: |
                Entity Tag of the response resource. Used by caches, or in conditional requests (Will be supported in future).
              schema:
                type: string
            Last-Modified:
              description: |
                Date and time the resource has been modifed the last time.
                Used by caches, or in conditional requests (Will be supported in future).
              schema:
                type: string
            Location:
              description: |
                The URL of the newly created resource.
              schema:
                type: string
            Content-Type:
              description: |
                The content type of the body.
              schema:
                type: string
          content:
            application/json:
              schema:
                $ref: '#/components/schemas/Mediation'
        400:
          $ref: '#/components/responses/BadRequest'
        403:
          $ref: '#/components/responses/Forbidden'
        404:
          $ref: '#/components/responses/NotFound'
        412:
          $ref: '#/components/responses/PreconditionFailed'
      security:
        - OAuth2Security:
            - apim:api_create
            - apim:mediation_policy_manage
      x-code-samples:
        - lang: Curl
          source: 'curl -k -X PUT -H "Authorization: Bearer ae4eae22-3f65-387b-a171-d37eaa366fa8"
          -F file=@TokenExchange.xml -F type=@type.txt "https://127.0.0.1:9443/api/am/publisher/v2/apis/96077508-fd01-4fae-bc64-5de0e2baf43c/mediation-policies/f56eb8b4-128c-45aa-ad35-9c87a546261a/content"'
      x-examples:
        $ref: docs/examples/mediation-policies/apis_id_mediationpolicies_id_content_put.yaml

  /apis/{apiId}/wsdl-info:
    get:
      tags:
        - APIs
      summary: Get WSDL Meta Information
      description: |
        This operation can be used to retrieve the WSDL meta information of an API. It states whether the API is a SOAP
        API. If the API is a SOAP API, it states whether it has a single WSDL or a WSDL archive.
      operationId: getWSDLInfoOfAPI
      parameters:
        - $ref: '#/components/parameters/apiId'
      responses:
        200:
          description: |
            OK.
            Requested WSDL meta information of the API is returned
          content:
            application/json:
              schema:
                $ref: '#/components/schemas/WSDLInfo'
        404:
          $ref: '#/components/responses/NotFound'
        406:
          $ref: '#/components/responses/NotAcceptable'
      security:
        - OAuth2Security:
            - apim:api_view
      x-code-samples:
        - lang: Curl
          source: 'curl -k -H "Authorization: Bearer ae4eae22-3f65-387b-a171-d37eaa366fa8"
          "https://127.0.0.1:9443/api/am/publisher/v2/apis/96077508-fd01-4fae-bc64-5de0e2baf43c/wsdl-info"'
      x-examples:
        $ref: docs/examples/apis/wsdl/apiId_wsdl_info_get.yaml

  /apis/{apiId}/wsdl:
    get:
      tags:
        - APIs
      summary: Get WSDL definition
      description: |
        This operation can be used to retrieve the WSDL definition of an API. It can be either a single WSDL file or a WSDL archive.

        The type of the WSDL of the API is indicated at the "wsdlInfo" element of the API payload definition.
      operationId: getWSDLOfAPI
      parameters:
        - $ref: '#/components/parameters/apiId'
        - $ref: '#/components/parameters/If-None-Match'
      responses:
        200:
          description: |
            OK.
            Requested WSDL document of the API is returned
          headers:
            ETag:
              description: |
                Entity Tag of the response resource. Used by caches, or in conditional requests (Will be supported in future).
              schema:
                type: string
            Last-Modified:
              description: |
                Date and time the resource has been modifed the last time.
                Used by caches, or in conditional requests (Will be supported in future).
              schema:
                type: string
          content: {}
        304:
          description: |
            Not Modified.
            Empty body because the client has already the latest version of the requested resource (Will be supported in future).
          content: {}
        404:
          $ref: '#/components/responses/NotFound'
        406:
          $ref: '#/components/responses/NotAcceptable'
      security:
        - OAuth2Security:
            - apim:api_view
      x-code-samples:
        - lang: Curl
          source: 'curl -k -H "Authorization: Bearer ae4eae22-3f65-387b-a171-d37eaa366fa8"
          "https://127.0.0.1:9443/api/am/publisher/v2/apis/96077508-fd01-4fae-bc64-5de0e2baf43c/wsdl"'
      x-examples:
        $ref: docs/examples/apis/wsdl/apiId_wsdl_get.yaml

    put:
      tags:
        - APIs
      summary: Update WSDL Definition
      description: |
        This operation can be used to update the WSDL definition of an existing API. WSDL to be updated can be passed as either "url" or "file".
        Only one of "url" or "file" can be used at the same time. "file" can be specified as a single WSDL file or as a zip file which has a WSDL
        and its dependencies (eg: XSDs)
      operationId: updateWSDLOfAPI
      parameters:
        - $ref: '#/components/parameters/apiId'
        - $ref: '#/components/parameters/If-Match'
      requestBody:
        content:
          multipart/form-data:
            schema:
              properties:
                file:
                  type: string
                  description: WSDL file or archive to upload
                  format: binary
                url:
                  type: string
                  description: WSDL Definition url
      responses:
        200:
          description: |
            OK.
            Successful response with updated WSDL definition
          headers:
            ETag:
              description: |
                Entity Tag of the response resource. Used by caches, or in conditional requests (Will be supported in future).
              schema:
                type: string
            Last-Modified:
              description: |
                Date and time the resource has been modifed the last time.
                Used by caches, or in conditional requests (Will be supported in future).
              schema:
                type: string
            Location:
              description: |
                The URL of the newly created resource.
              schema:
                type: string
            Content-Type:
              description: |
                The content type of the body.
              schema:
                type: string
          content: {}
        400:
          $ref: '#/components/responses/BadRequest'
        403:
          $ref: '#/components/responses/Forbidden'
        404:
          $ref: '#/components/responses/NotFound'
        412:
          $ref: '#/components/responses/PreconditionFailed'
      security:
        - OAuth2Security:
            - apim:api_create
      x-code-samples:
        - lang: Curl
          source: 'curl -k -H "Authorization: Bearer ae4eae22-3f65-387b-a171-d37eaa366fa8"
          -F file=@api.wsdl "https://127.0.0.1:9443/api/am/publisher/v2/apis/96077508-fd01-4fae-bc64-5de0e2baf43c/wsdl"'
      x-examples:
        $ref: docs/examples/apis/wsdl/apiId_wsdl_put.yaml

  /apis/{apiId}/graphql-policies/complexity:
    get:
      tags:
        - GraphQL Policies
      summary: Get the Complexity Related Details of an API
      description: |
        This operation can be used to retrieve complexity related details belonging to an API by providing the API id.
      parameters:
        - $ref: '#/components/parameters/apiId'
      responses:
        200:
          description: |
            OK.
            Requested complexity details returned.
          headers:
            Content-Type:
              description: |
                The content of the body.
              schema:
                type: string
                default: application/json
          content:
            application/json:
              schema:
                $ref: '#/components/schemas/GraphQLQueryComplexityInfo'
        404:
          $ref: '#/components/responses/NotFound'
      security:
        - OAuth2Security:
            - apim:api_create
            - apim:api_publish
      x-code-samples:
        - lang: Curl
          source: 'curl -k -H "Authorization: Bearer ae4eae22-3f65-387b-a171-d37eaa366fa8"
          "https://127.0.0.1:9443/api/am/publisher/v2/apis/96077508-fd01-4fae-bc64-5de0e2baf43c/graphql-policies/complexity"'
      operationId: getGraphQLPolicyComplexityOfAPI


    put:
      tags:
        - GraphQL Policies
      summary: Update Complexity Related Details of an API
      description: |
        This operation can be used to update complexity details belonging to an API by providing the id of the API.
      parameters:
        - $ref: '#/components/parameters/apiId'
      requestBody:
        description: Role-depth mapping that needs to be added
        content:
          application/json:
            schema:
              $ref: '#/components/schemas/GraphQLQueryComplexityInfo'
      responses:
        200:
          description: |
            Created.
            Complexity details created successfully.
          content: {}
        404:
          $ref: '#/components/responses/NotFound'
      security:
        - OAuth2Security:
            - apim:api_create
      x-code-samples:
        - lang: Curl
          source: 'curl -k -X PUT -H "Authorization: Bearer ae4eae22-3f65-387b-a171-d37eaa366fa8"
          -H "Content-Type: application/json" -d @data.json "https://127.0.0.1:9443/api/am/publisher/v2/apis/96077508-fd01-4fae-bc64-5de0e2baf43c/graphql-policies/complexity"'
      operationId: updateGraphQLPolicyComplexityOfAPI

  /apis/{apiId}/graphql-policies/complexity/types:
    get:
      tags:
        - GraphQL Policies
      summary: Retrieve Types and Fields of a GraphQL Schema
      description: |
        This operation can be used to retrieve all types and fields of the GraphQL Schema by providing the API id.
      parameters:
        - $ref: '#/components/parameters/apiId'
      responses:
        200:
          description: |
            OK.
            Types and fields returned successfully.
          headers:
            Content-Type:
              description: |
                The content of the body.
              schema:
                type: string
                default: application/json
          content:
            application/json:
              schema:
                $ref: '#/components/schemas/GraphQLSchemaTypeList'
        404:
          $ref: '#/components/responses/NotFound'
      security:
        - OAuth2Security:
            - apim:api_create
            - apim:api_publish
      x-code-samples:
        - lang: Curl
          source: 'curl -k -H "Authorization: Bearer ae4eae22-3f65-387b-a171-d37eaa366fa8"
          "https://127.0.0.1:9443/api/am/publisher/v2/apis/96077508-fd01-4fae-bc64-5de0e2baf43c/graphql-policies/complexity/types"'
      operationId: getGraphQLPolicyComplexityTypesOfAPI

  /apis/{apiId}/resource-paths:
    get:
      tags:
        - APIs
      summary: Get Resource Paths of an API
      description: |
        This operation can be used to retrieve resource paths defined for a specific api.
      parameters:
        - $ref: '#/components/parameters/apiId'
        - $ref: '#/components/parameters/limit'
        - $ref: '#/components/parameters/offset'
        - $ref: '#/components/parameters/If-None-Match'
      responses:
        200:
          description: |
            OK.
            ResourcePaths returned.
          headers:
            ETag:
              description: |
                Entity Tag of the response resource.
                Used by caches, or in conditional requests (Will be supported in future).
              schema:
                type: string
            Last-Modified:
              description: |
                Date and time the resource has been modified the last time.
                Used by caches, or in conditional requests (Will be supported in future).
              schema:
                type: string
            Content-Type:
              description: |
                The content type of the body.
              schema:
                type: string
          content:
            application/json:
              schema:
                $ref: '#/components/schemas/ResourcePathList'
        304:
          description: |
            Not Modified.
            Empty body because the client has already the latest version of the requested resource (Will be supported in future).
          content: {}
        404:
          $ref: '#/components/responses/NotFound'
        406:
          $ref: '#/components/responses/NotAcceptable'
      security:
        - OAuth2Security:
            - apim:api_view
      x-code-samples:
        - lang: Curl
          source: 'curl -k -H "Authorization: Bearer ae4eae22-3f65-387b-a171-d37eaa366fa8"
          "https://127.0.0.1:9443/api/am/publisher/v2/apis/96077508-fd01-4fae-bc64-5de0e2baf43c/resource-paths"'
      operationId: getAPIResourcePaths

  /apis/{apiId}/auditapi:
    get:
      tags:
        - API Audit
      summary: Retrieve the Security Audit Report of the Audit API
      description: |
        Retrieve the Security Audit Report of the Audit API
      parameters:
        - $ref: '#/components/parameters/Accept'
        - $ref: '#/components/parameters/apiId'
      responses:
        200:
          description: |
            OK.
            The Security Audit Report has been returned.
          headers:
            Content-Type:
              description: |
                The content of the body.
              schema:
                type: string
                default: application/json
          content:
            application/json:
              schema:
                $ref: '#/components/schemas/AuditReport'
        404:
          $ref: '#/components/responses/NotFound'
      security:
        - OAuth2Security:
            - apim:api_view
      x-code-samples:
        - lang: Curl
          source: 'curl -k -H "Authorization: Bearer ae4eae22-3f65-387b-a171-d37eaa366fa8"
          "https://127.0.0.1:9443/api/am/publisher/v2/apis/96077508-fd01-4fae-bc64-5de0e2baf43c/auditapi"'
      x-examples:
        $ref: "docs/examples/apis/apis_id_auditapi_get.yaml"
      operationId: getAuditReportOfAPI

  /apis/{apiId}/external-stores:
    get:
      tags:
        - External Stores
      summary: Get the List of External Stores to which an API is Published
      description: |
        This operation can be used to retrieve a list of external stores which an API is published to by providing the id of the API.
      operationId: getAllPublishedExternalStoresByAPI
      parameters:
        - $ref: '#/components/parameters/apiId'
        - $ref: '#/components/parameters/If-None-Match'
      responses:
        200:
          description: |
            OK.
            External Store list is returned.
          headers:
            ETag:
              description: |
                Entity Tag of the response resource. Used by caches, or in conditional requests (Will be supported in future).
              schema:
                type: string
            Content-Type:
              description: |
                The content type of the body.
              schema:
                type: string
          content:
            application/json:
              schema:
                $ref: '#/components/schemas/APIExternalStoreList'
        404:
          $ref: '#/components/responses/NotFound'
        500:
          $ref: '#/components/responses/InternalServerError'
      security:
        - OAuth2Security:
            - apim:api_view
      x-code-samples:
        - lang: Curl
          source: 'curl -k -H "Authorization: Bearer ae4eae22-3f65-387b-a171-d37eaa366fa8"
          "https://127.0.0.1:9443/api/am/publisher/v2/apis/96077508-fd01-4fae-bc64-5de0e2baf43c/external-stores"'
      x-examples:
        $ref: docs/examples/external-stores/external_stores.yaml#/getPublishedExternalStoresByAPI

  /apis/{apiId}/publish-to-external-stores:
    post:
      tags:
        - External Stores
      summary: Publish an API to External Stores
      description: |
        This operation can be used to publish an API to a list of external stores.
      operationId: publishAPIToExternalStores
      parameters:
        - $ref: '#/components/parameters/apiId'
        - name: externalStoreIds
          in: query
          description: External Store Ids of stores which the API needs to be published
            or updated.
          required: true
          schema:
            type: string
        - $ref: '#/components/parameters/If-Match'
      responses:
        200:
          description: |
            OK.
            API was successfully published to all the selected external stores.
          headers:
            ETag:
              description: |
                Entity Tag of the blocked subscription.
                Used by caches, or in conditional requests (Will be supported in future).
              schema:
                type: string
            Last-Modified:
              description: |
                Date and time the subscription has been blocked.
                Used by caches, or in conditional requests (Will be supported in future).
              schema:
                type: string
          content:
            application/json:
              schema:
                $ref: '#/components/schemas/APIExternalStoreList'
        404:
          $ref: '#/components/responses/NotFound'
        500:
          $ref: '#/components/responses/InternalServerError'
      security:
        - OAuth2Security:
            - apim:api_publish
      x-code-samples:
        - lang: Curl
          source: 'curl -k -X POST -H "Authorization: Bearer ae4eae22-3f65-387b-a171-d37eaa366fa8"
          "https://127.0.0.1:9443/api/am/publisher/v2/apis/96077508-fd01-4fae-bc64-5de0e2baf43c/publish-to-external-stores?externalStoreId=Store123#"'
      x-examples:
        $ref: docs/examples/external-stores/external_stores.yaml#/publishToExternalStore

  /apis/export:
    get:
      tags:
        - Import Export
      summary: Export an API
      description: |
        This operation can be used to export the details of a particular API as a zip file.
      parameters:
        - name: apiId
          in: query
          description: UUID of the API
          schema:
            type: string
        - name: name
          in: query
          description: |
            API Name
          schema:
            type: string
        - name: version
          in: query
          description: |
            Version of the API
          schema:
            type: string
        - name: providerName
          in: query
          description: |
            Provider name of the API
          schema:
            type: string
        - name: format
          in: query
          description: |
            Format of output documents. Can be YAML or JSON.
          schema:
            type: string
            enum:
              - JSON
              - YAML
        - name: preserveStatus
          in: query
          description: |
            Preserve API Status on export
          schema:
            type: boolean
      responses:
        200:
          description: |
            OK.
            Export Successful.
          headers:
            Content-Type:
              description: |
                The content type of the body.
              schema:
                type: string
          content:
            application/zip:
              schema:
                type: string
                format: binary
        404:
          $ref: '#/components/responses/NotFound'
        500:
          $ref: '#/components/responses/InternalServerError'
      security:
        - OAuth2Security:
            - apim:api_publish
            - apim:api_create
            - apim:api_import_export
      x-code-samples:
        - lang: Curl
          source: 'curl -k -H "Authorization: Bearer ae4eae22-3f65-387b-a171-d37eaa366fa8"
          "https://127.0.0.1:9443/api/am/publisher/v2/apis/export?apiId=96077508-fd01-4fae-bc64-5de0e2baf43c&name=PizzaShackAPI&version=1.0&provider=admin&format=YAML"
          > exportAPI.zip'
      operationId: exportAPI

  /apis/import:
    post:
      tags:
        - Import Export
      summary: Import an API
      description: |
        This operation can be used to import an API.
      parameters:
        - name: preserveProvider
          in: query
          description: |
            Preserve Original Provider of the API. This is the user choice to keep or replace the API provider
          required: false
          schema:
            type: boolean
        - name: overwrite
          in: query
          description: |
            Whether to update the API or not. This is used when updating already existing APIs
          required: false
          schema:
            type: boolean
      requestBody:
        content:
          multipart/form-data:
            schema:
              required:
                - file
              properties:
                file:
                  type: string
                  description: Zip archive consisting on exported api configuration
                  format: binary
      responses:
        200:
          description: |
            Created.
            API Imported Successfully.
        403:
          $ref: '#/components/responses/Forbidden'
        404:
          $ref: '#/components/responses/NotFound'
        409:
          $ref: '#/components/responses/Conflict'
        500:
          $ref: '#/components/responses/InternalServerError'
      security:
        - OAuth2Security:
            - apim:api_import_export
      x-code-samples:
        - lang: Curl
          source: 'curl -k -X POST -H "Authorization: Bearer ae4eae22-3f65-387b-a171-d37eaa366fa8"
          -F file=@admin-PizzaShackAPI-1.0.0.zip "https://127.0.0.1:9443/api/am/publisher/v2/apis/import?preserveProvider=false&overwrite=false"'
      operationId: importAPI

  ######################################################
  # The "Subscription Collection" resource APIs
  ######################################################
  /subscriptions:
    get:
      tags:
        - Subscriptions
      summary: Get all Subscriptions
      description: |
        This operation can be used to retrieve a list of subscriptions of the user associated with the provided access token. This operation is capable of

        1. Retrieving all subscriptions for the user's APIs.
        `GET https://127.0.0.1:9443/api/am/publisher/v2/subscriptions`

        2. Retrieving subscriptions for a specific API.
        `GET https://127.0.0.1:9443/api/am/publisher/v2/subscriptions?apiId=c43a325c-260b-4302-81cb-768eafaa3aed`
      parameters:
        - $ref: '#/components/parameters/apiId-Q-Opt'
        - $ref: '#/components/parameters/limit'
        - $ref: '#/components/parameters/offset'
        - $ref: '#/components/parameters/If-None-Match'
        - name: query
          in: query
          description: |
            Keywords to filter subscriptions
          schema:
            type: string
      responses:
        200:
          description: |
            OK.
            Subscription list returned.
          headers:
            ETag:
              description: |
                Entity Tag of the response resource.
                Used by caches, or in conditional requests (Will be supported in future).
              schema:
                type: string
            Content-Type:
              description: |
                The content type of the body.
              schema:
                type: string
          content:
            application/json:
              schema:
                $ref: '#/components/schemas/SubscriptionList'
        304:
          description: |
            Not Modified.
            Empty body because the client has already the latest version of the requested resource (Will be supported in future).
          content: {}
        406:
          $ref: '#/components/responses/NotAcceptable'
      security:
        - OAuth2Security:
            - apim:subscription_view
      x-code-samples:
        - lang: Curl
          source: 'curl -k -H "Authorization: Bearer ae4eae22-3f65-387b-a171-d37eaa366fa8"
          "https://127.0.0.1:9443/api/am/publisher/v2/subscriptions?apiId=96077508-fd01-4fae-bc64-5de0e2baf43c"'
      operationId: getSubscriptions

  ######################################################
  # The Individual Subscription resource APIs
  ######################################################
  /subscriptions/{subscriptionId}/usage:
    get:
      tags:
        - API Monetization
      summary: Get Details of a Pending Invoice for a Monetized Subscription with Metered Billing.
      description: |
        This operation can be used to get details of a pending invoice for a monetized subscription with meterd billing.
      parameters:
        - $ref: '#/components/parameters/subscriptionId'
      responses:
        200:
          description: |
            OK.
            Details of a pending invoice returned.
          headers:
            ETag:
              description: Entity Tag of the response resource. Used by caches, or
                in conditional requests (Will be supported in future).
              schema:
                type: string
            Last-Modified:
              description: Date and time the resource has been modified the last time.
                Used by caches, or in conditional requests (Will be supported in future).
              schema:
                type: string
            Content-Type:
              description: The content type of the body.
              schema:
                type: string
          content:
            application/json:
              schema:
                $ref: '#/components/schemas/APIMonetizationUsage'
        304:
          description: |
            Not Modified.
            Empty body because the client has already the latest version of the requested resource (Will be supported in future).
          content: {}
        404:
          description: |
            Not Found.
            Requested Subscription does not exist.
          content:
            application/json:
              schema:
                $ref: '#/components/schemas/Error'
      security:
        - OAuth2Security:
            - apim:subscription_view
      x-code-samples:
        - lang: Curl
          source: 'curl -k -H "Authorization: Bearer ae4eae22-3f65-387b-a171-d37eaa366fa8"
          "https://127.0.0.1:9443/api/am/publisher/v2/subscriptions/64eca60b-2e55-4c38-8603-e9e6bad7d809/usage"'
      operationId: getSubscriptionUsage

  /subscriptions/{subscriptionId}/subscriber-info:
    get:
      tags:
        - Subscriber
      summary: Get Details of a Subscriber
      description: |
        This operation can be used to get details of a user who subscribed to the API.
      parameters:
        - $ref: '#/components/parameters/subscriptionId'
      responses:
        200:
          description: |
            OK.
             Details of the subscriber are returned.
          content:
            application/json:
              schema:
                $ref: '#/components/schemas/SubscriberInfo'
        404:
          $ref: '#/components/responses/NotFound'
      security:
        - OAuth2Security:
            - apim:subscription_view
      x-code-samples:
        - lang: Curl
          source: 'curl -k -H "Authorization: Bearer ae4eae22-3f65-387b-a171-d37eaa366fa8"
          "https://127.0.0.1:9443/api/am/publisher/v2/subscriptions/64eca60b-2e55-4c38-8603-e9e6bad7d809/subscriber-info"'
      operationId: getSubscriberInfoBySubscriptionId

  /subscriptions/block-subscription:
    post:
      tags:
        - Subscriptions
      summary: Block a Subscription
      description: |
        This operation can be used to block a subscription. Along with the request, `blockState` must be specified as a query parameter.

        1. `BLOCKED` : Subscription is completely blocked for both Production and Sandbox environments.
        2. `PROD_ONLY_BLOCKED` : Subscription is blocked for Production environment only.
      parameters:
        - $ref: '#/components/parameters/subscriptionId-Q'
        - name: blockState
          in: query
          description: |
            Subscription block state.
          required: true
          schema:
            type: string
            enum:
              - BLOCKED
              - PROD_ONLY_BLOCKED
        - $ref: '#/components/parameters/If-Match'
      responses:
        200:
          description: |
            OK.
            Subscription was blocked successfully.
          headers:
            ETag:
              description: |
                Entity Tag of the blocked subscription.
                Used by caches, or in conditional requests (Will be supported in future).
              schema:
                type: string
            Last-Modified:
              description: |
                Date and time the subscription has been blocked.
                Used by caches, or in conditional requests (Will be supported in future).
              schema:
                type: string
          content: {}
        400:
          $ref: '#/components/responses/BadRequest'
        404:
          $ref: '#/components/responses/NotFound'
        412:
          $ref: '#/components/responses/PreconditionFailed'
      security:
        - OAuth2Security:
            - apim:subscription_block
      x-code-samples:
        - lang: Curl
          source: 'curl -k -X POST -H "Authorization: Bearer ae4eae22-3f65-387b-a171-d37eaa366fa8"
          "https://127.0.0.1:9443/api/am/publisher/v2/subscriptions/block-subscription?subscriptionId=64eca60b-2e55-4c38-8603-e9e6bad7d809&blockState=PROD_ONLY_BLOCKED"'
      operationId: blockSubscription

  /subscriptions/unblock-subscription:
    post:
      tags:
        - Subscriptions
      summary: Unblock a Subscription
      description: |
        This operation can be used to unblock a subscription specifying the subscription Id. The subscription will be fully unblocked after performing this operation.
      parameters:
        - $ref: '#/components/parameters/subscriptionId-Q'
        - $ref: '#/components/parameters/If-Match'
      responses:
        200:
          description: |
            OK.
            Subscription was unblocked successfully.
          headers:
            ETag:
              description: |
                Entity Tag of the unblocked subscription.
                Used by caches, or in conditional requests (Will be supported in future).
              schema:
                type: string
            Last-Modified:
              description: |
                Date and time the subscription has been unblocked.
                Used by caches, or in conditional requests (Will be supported in future).
              schema:
                type: string
          content: {}
        400:
          $ref: '#/components/responses/BadRequest'
        404:
          $ref: '#/components/responses/NotFound'
        412:
          $ref: '#/components/responses/PreconditionFailed'
      security:
        - OAuth2Security:
            - apim:subscription_block
      x-code-samples:
        - lang: Curl
          source: 'curl -k -X POST -H "Authorization: Bearer ae4eae22-3f65-387b-a171-d37eaa366fa8"
          "https://127.0.0.1:9443/api/am/publisher/v2/subscriptions/unblock-subscription?subscriptionId=64eca60b-2e55-4c38-8603-e9e6bad7d809"'
      operationId: unBlockSubscription


  ######################################################
  # The "Thorttling Tier Collection" resource APIs
  ######################################################
  /throttling-policies/{policyLevel}:
    get:
      tags:
        - Throttling Policies
      summary: Get All Throttling Policies for the Given Type
      description: |
        This operation can be used to list the available policies for a given policy level. Tier level should be specified as a path parameter and should be one of `subscription` and `api`.
        `subscription` is for Subscription Level policies and `api` is for Resource Level policies
      operationId: getAllThrottlingPolicies
      parameters:
        - $ref: '#/components/parameters/limit'
        - $ref: '#/components/parameters/offset'
        - $ref: '#/components/parameters/policyLevel'
        - $ref: '#/components/parameters/If-None-Match'
      responses:
        200:
          description: |
            OK.
            List of policies returned.
          headers:
            ETag:
              description: |
                Entity Tag of the response resource.
                Used by caches, or in conditional requests (Will be supported in future).
              schema:
                type: string
            Content-Type:
              description: The content type of the body.
              schema:
                type: string
          content:
            application/json:
              schema:
                $ref: '#/components/schemas/ThrottlingPolicyList'
        304:
          description: |
            Not Modified.
            Empty body because the client has already the latest version of the requested resource (Will be supported in future).
          content: {}
        406:
          $ref: '#/components/responses/NotAcceptable'
      security:
        - OAuth2Security:
            - apim:api_view
      x-code-samples:
        - lang: Curl
          source: 'curl -k -H "Authorization: Bearer ae4eae22-3f65-387b-a171-d37eaa366fa8"
          "https://127.0.0.1:9443/api/am/publisher/v2/throttling-policies/api"'

  ######################################################
  # The "Individual Throttling Tier" resource APIs
  ######################################################
  /throttling-policies/{policyLevel}/{policyName}:
    get:
      tags:
        - Throttling Policies
      summary: Get Details of a Policy
      description: |
        This operation can be used to retrieve details of a single policy by specifying the policy level and policy name.
      operationId: getThrottlingPolicyByName
      parameters:
        - $ref: '#/components/parameters/policyName'
        - $ref: '#/components/parameters/policyLevel'
        - $ref: '#/components/parameters/If-None-Match'
      responses:
        200:
          description: |
            OK.
            Tier returned
          headers:
            ETag:
              description: |
                Entity Tag of the response resource.
                Used by caches, or in conditional requests (Will be supported in future).
              schema:
                type: string
            Last-Modified:
              description: |
                Date and time the resource has been modifed the last time.
                Used by caches, or in conditional requests (Will be supported in future).
              schema:
                type: string
            Content-Type:
              description: |
                The content type of the body.
              schema:
                type: string
          content:
            application/json:
              schema:
                $ref: '#/components/schemas/ThrottlingPolicy'
        304:
          description: |
            Not Modified.
            Empty body because the client has already the latest version of the requested resource (Will be supported in future).
          content: {}
        404:
          $ref: '#/components/responses/NotFound'
        406:
          $ref: '#/components/responses/NotAcceptable'
      security:
        - OAuth2Security:
            - apim:api_view
      x-code-samples:
        - lang: Curl
          source: 'curl -k -H "Authorization: Bearer ae4eae22-3f65-387b-a171-d37eaa366fa8"
          "https://127.0.0.1:9443/api/am/publisher/v2/throttling-policies/api/Platinum"'

  ######################################################
  # The "Mediation Policy Collection" resource APIs
  ######################################################
  /mediation-policies:
    get:
      tags:
        - Global Mediation Policies
      summary: |
        Get all global level mediation policies
      description: |
        This operation provides you a list of available all global level mediation policies.
      operationId: getAllGlobalMediationPolicies
      parameters:
        - $ref: '#/components/parameters/limit'
        - $ref: '#/components/parameters/offset'
        - name: query
          in: query
          description: -Not supported yet-
          schema:
            type: string
        - $ref: '#/components/parameters/If-None-Match'
      responses:
        200:
          description: |
            OK.
            List of mediation policies is returned.
          headers:
            ETag:
              description: |
                Entity Tag of the response resource. Used by caches, or in conditional requests (Will be supported in future).
              schema:
                type: string
            Content-Type:
              description: The content type of the body.
              schema:
                type: string
          content:
            application/json:
              schema:
                $ref: '#/components/schemas/MediationList'
        304:
          description: |
            Not Modified.
            Empty body because the client has already the latest version of the requested resource (Will be supported in future).
          content: {}
        406:
          $ref: '#/components/responses/NotAcceptable'
      security:
        - OAuth2Security:
            - apim:api_view
            - apim:mediation_policy_view
      x-code-samples:
        - lang: Curl
          source: 'curl -k -H "Authorization: Bearer ae4eae22-3f65-387b-a171-d37eaa366fa8"
          "https://127.0.0.1:9443/api/am/publisher/v2/mediation-policies"'
      x-examples:
        $ref: docs/examples/mediation-policies/mediation_policies_get.yaml

  ###################################################################
  # The "Individual Mediation Policy" resource
  ###################################################################
  /mediation-policies/{mediationPolicyId}/content:
    get:
      tags:
        - Global Mediation Policy
      summary: Download a Global Mediation Policy
      description: |
        This operation can be used to download a particular global mediation policy.
      operationId: getGlobalMediationPolicyContent
      parameters:
        - $ref: '#/components/parameters/mediationPolicyId'
        - $ref: '#/components/parameters/If-None-Match'
      responses:
        200:
          description: |
            OK.
            Mediation policy returned.
          headers:
            ETag:
              description: |
                Entity Tag of the response resource.
                Used by caches, or in conditional requests (Will be supported in future).
              schema:
                type: string
            Last-Modified:
              description: |
                Date and time the resource has been modifed the last time.
                Used by caches, or in conditional requests (Will be supported in future).
              schema:
                type: string
            Content-Type:
              description: |
                The content type of the body.
              schema:
                type: string
          content: {}
        304:
          description: |
            Not Modified.
            Empty body because the client has already the latest version of the requested resource (Will be supported in future).
          content: {}
        404:
          $ref: '#/components/responses/NotFound'
      security:
        - OAuth2Security:
            - apim:api_view
            - apim:mediation_policy_view
      x-code-samples:
        - lang: Curl
          source: 'curl -k -H "Authorization: Bearer ae4eae22-3f65-387b-a171-d37eaa366fa8"
          "https://127.0.0.1:9443/api/am/publisher/v2/mediation-policies/d48a3412-1b85-49be-99f4-b81a3722ae73/content"
          > mediation.xml'

  /apis/{apiId}/client-certificates:
    get:
      tags:
        - Client Certificates
      summary: Retrieve/ Search Uploaded Client Certificates
      description: |
        This operation can be used to retrieve and search the uploaded client certificates.
      parameters:
        - $ref: '#/components/parameters/limit'
        - $ref: '#/components/parameters/offset'
        - name: alias
          in: query
          description: Alias for the client certificate
          schema:
            type: string
        - $ref: '#/components/parameters/apiId'
      responses:
        200:
          description: |
            OK. Successful response with the list of matching certificate information in the body.
          headers:
            Content-Type:
              description: |
                The content type of the body.
              schema:
                type: string
          content:
            application/json:
              schema:
                $ref: '#/components/schemas/ClientCertificates'
        400:
          $ref: '#/components/responses/BadRequest'
        500:
          $ref: '#/components/responses/InternalServerError'
      security:
        - OAuth2Security:
            - apim:api_view
            - apim:client_certificates_view
      x-code-samples:
        - lang: Curl
          source: 'curl -k -H "Authorization: Bearer ae4eae22-3f65-387b-a171-d37eaa366fa8"
          "https://127.0.0.1:9443/api/am/publisher/v2/apis/d48a3412-1b85-49be-99f4-b81a3722ae73/client-certificates?alias=wso2carbon"'
      operationId: getAPIClientCertificates

    post:
      tags:
        - Client Certificates
      summary: Upload a New Certificate
      description: |
        This operation can be used to upload a new certificate for an endpoint.
      parameters:
        - $ref: '#/components/parameters/apiId'
      requestBody:
        content:
          multipart/form-data:
            schema:
              required:
                - alias
                - certificate
                - tier
              properties:
                certificate:
                  type: string
                  description: The certificate that needs to be uploaded.
                  format: binary
                alias:
                  maxLength: 30
                  minLength: 1
                  type: string
                  description: Alias for the certificate
                tier:
                  type: string
                  description: api tier to which the certificate should be applied.
        required: true
      responses:
        200:
          description: |
            OK.
            The Certificate added successfully.
          headers:
            Location:
              description: |
                The URL of the newly created resource.
              schema:
                type: string
            Content-Type:
              description: |
                The content type of the body.
              schema:
                type: string
          content:
            application/json:
              schema:
                $ref: '#/components/schemas/ClientCertMetadata'
        400:
          $ref: '#/components/responses/BadRequest'
        500:
          $ref: '#/components/responses/InternalServerError'
      security:
        - OAuth2Security:
            - apim:api_create
            - apim:client_certificates_add
      x-code-samples:
        - lang: Curl
          source: 'curl -k -X POST -H "Authorization: Bearer ae4eae22-3f65-387b-a171-d37eaa366fa8"
          -H "Content-Type: multipart/form-data" -F certificate=@test.crt -F alias=wso2carbon
          -F apiId=fea749dd-d548-4a8b-b308-34903b39a34b -F tier=Gold "https://127.0.0.1:9443/api/am/publisher/v2/apis/d48a3412-1b85-49be-99f4-b81a3722ae73/client-certificates"'
      operationId: addAPIClientCertificate

  /apis/{apiId}/client-certificates/{alias}:
    get:
      tags:
        - Client Certificates
      summary: Get the Certificate Information
      description: |
        This operation can be used to get the information about a certificate.
      parameters:
        - name: alias
          in: path
          required: true
          schema:
            type: string
        - $ref: '#/components/parameters/apiId'
      responses:
        200:
          description: |
            OK.
          headers:
            Content-Type:
              description: |
                The content type of the body.
              schema:
                type: string
          content:
            application/json:
              schema:
                $ref: '#/components/schemas/CertificateInfo'
        400:
          $ref: '#/components/responses/BadRequest'
        404:
          $ref: '#/components/responses/NotFound'
        500:
          $ref: '#/components/responses/InternalServerError'
      security:
        - OAuth2Security:
            - apim:api_view
            - apim:client_certificates_view
      x-code-samples:
        - lang: Curl
          source: 'curl -k -H "Authorization: Bearer ae4eae22-3f65-387b-a171-d37eaa366fa8"
          "https://127.0.0.1:9443/api/am/publisher/v2/apis/d48a3412-1b85-49be-99f4-b81a3722ae73/client-certificates/wso2carbon"'
      operationId: getAPIClientCertificateByAlias

    put:
      tags:
        - Client Certificates
      summary: Update a Certificate
      description: |
        This operation can be used to update an uploaded certificate.
      parameters:
        - name: alias
          in: path
          description: Alias for the certificate
          required: true
          schema:
            maxLength: 30
            minLength: 1
            type: string
        - $ref: '#/components/parameters/apiId'
      requestBody:
        content:
          multipart/form-data:
            schema:
              properties:
                certificate:
                  type: string
                  description: The certificate that needs to be uploaded.
                  format: binary
                tier:
                  type: string
                  description: The tier of the certificate
      responses:
        200:
          description: |
            OK.
            The Certificate updated successfully.
          headers:
            Location:
              description: |
                The URL of the newly created resource.
              schema:
                type: string
            Content-Type:
              description: |
                The content type of the body.
              schema:
                type: string
          content:
            application/json:
              schema:
                $ref: '#/components/schemas/ClientCertMetadata'
        400:
          $ref: '#/components/responses/BadRequest'
        404:
          $ref: '#/components/responses/NotFound'
        500:
          $ref: '#/components/responses/InternalServerError'
      security:
        - OAuth2Security:
            - apim:api_create
            - apim:client_certificates_update
      x-code-samples:
        - lang: Curl
          source: 'curl -k -X PUT -H "Authorization: Bearer ae4eae22-3f65-387b-a171-d37eaa366fa8"
          -H "Content-Type: multipart/form-data" -F certificate=@test.crt -F alias=wso2carbon
          -F apiId=fea749dd-d548-4a8b-b308-34903b39a34b -F tier=Gold "https://127.0.0.1:9443/api/am/publisher/v2/apis/d48a3412-1b85-49be-99f4-b81a3722ae73/client-certificates/wso2carbon"'
      operationId: updateAPIClientCertificateByAlias

    delete:
      tags:
        - Client Certificates
      summary: Delete a Certificate
      description: |
        This operation can be used to delete an uploaded certificate.
      parameters:
        - name: alias
          in: path
          description: |
            The alias of the certificate that should be deleted.
          required: true
          schema:
            type: string
        - $ref: '#/components/parameters/apiId'
      responses:
        200:
          description: |
            OK.
            The Certificate deleted successfully.
          headers:
            Content-Type:
              description: |
                The content type of the body.
              schema:
                type: string
          content: {}
        400:
          $ref: '#/components/responses/BadRequest'
        404:
          $ref: '#/components/responses/NotFound'
        500:
          $ref: '#/components/responses/InternalServerError'
      security:
        - OAuth2Security:
            - apim:api_create
            - apim:client_certificates_update
      x-code-samples:
        - lang: Curl
          source: 'curl -k -X DELETE -H "Authorization: Bearer ae4eae22-3f65-387b-a171-d37eaa366fa8"
          "https://127.0.0.1:9443/api/am/publisher/v2/apis/d48a3412-1b85-49be-99f4-b81a3722ae73/client-certificates/wso2carbon"'
      operationId: deleteAPIClientCertificateByAlias

  /apis/{apiId}/client-certificates/{alias}/content:
    get:
      tags:
        - Client Certificates
      summary: Download a Certificate
      description: |
        This operation can be used to download a certificate which matches the given alias.
      parameters:
        - $ref: '#/components/parameters/apiId'
        - name: alias
          in: path
          required: true
          schema:
            type: string
      responses:
        200:
          description: |
            OK.
          headers:
            Content-Type:
              description: |
                The content type of the body.
              schema:
                type: string
          content: {}
        400:
          $ref: '#/components/responses/BadRequest'
        404:
          $ref: '#/components/responses/NotFound'
        500:
          $ref: '#/components/responses/InternalServerError'
      security:
        - OAuth2Security:
            - apim:api_view
            - apim:client_certificates_view
      x-code-samples:
        - lang: Curl
          source: 'curl -k -H "Authorization: Bearer ae4eae22-3f65-387b-a171-d37eaa366fa8"
          "https://127.0.0.1:9443/api/am/publisher/v2/apis/d48a3412-1b85-49be-99f4-b81a3722ae73/client-certificates/wso2carbon/content"'
      operationId: getAPIClientCertificateContentByAlias

  ######################################################
  # The "Certificate Management" resource APIs
  ######################################################
  /endpoint-certificates:
    get:
      tags:
        - Endpoint Certificates
      summary: Retrieve/Search Uploaded Certificates
      description: |
        This operation can be used to retrieve and search the uploaded certificates.
      parameters:
        - $ref: '#/components/parameters/limit'
        - $ref: '#/components/parameters/offset'
        - name: alias
          in: query
          description: Alias for the certificate
          schema:
            maxLength: 30
            type: string
        - name: endpoint
          in: query
          description: Endpoint of which the certificate is uploaded
          schema:
            type: string
      responses:
        200:
          description: |
            OK. Successful response with the list of matching certificate information in the body.
          headers:
            Content-Type:
              description: |
                The content type of the body.
              schema:
                type: string
          content:
            application/json:
              schema:
                $ref: '#/components/schemas/Certificates'
        400:
          $ref: '#/components/responses/BadRequest'
        404:
          $ref: '#/components/responses/NotFound'
        500:
          $ref: '#/components/responses/InternalServerError'
      security:
        - OAuth2Security:
            - apim:api_view
            - apim:ep_certificates_view
      x-code-samples:
        - lang: Curl
          source: 'curl -k -H "Authorization: Bearer ae4eae22-3f65-387b-a171-d37eaa366fa8"
          "https://127.0.0.1:9443/api/am/publisher/v2/endpoint-certificates?alias=wso2carbon&endpoint=www.abc.com"'
      operationId: getEndpointCertificates

    post:
      tags:
        - Endpoint Certificates
      summary: Upload a new Certificate.
      description: |
        This operation can be used to upload a new certificate for an endpoint.
      requestBody:
        content:
          multipart/form-data:
            schema:
              required:
                - alias
                - certificate
                - endpoint
              properties:
                certificate:
                  type: string
                  description: The certificate that needs to be uploaded.
                  format: binary
                alias:
                  maxLength: 30
                  minLength: 1
                  type: string
                  description: Alias for the certificate
                endpoint:
                  type: string
                  description: Endpoint to which the certificate should be applied.
        required: true
      responses:
        200:
          description: |
            OK.
            The Certificate added successfully.
          headers:
            Location:
              description: |
                The URL of the newly created resource.
              schema:
                type: string
            Content-Type:
              description: |
                The content type of the body.
              schema:
                type: string
          content:
            application/json:
              schema:
                $ref: '#/components/schemas/CertMetadata'
        400:
          $ref: '#/components/responses/BadRequest'
        500:
          $ref: '#/components/responses/InternalServerError'
      security:
        - OAuth2Security:
            - apim:api_create
            - apim:ep_certificates_add
      x-code-samples:
        - lang: Curl
          source: 'curl -k -X POST -H "Authorization: Bearer ae4eae22-3f65-387b-a171-d37eaa366fa8"
          -H "Content-Type: multipart/form-data" -F certificate=@test.crt -F alias=alias
          -F "endpoint=endpoint=https://www.abc.com" "https://127.0.0.1:9443/api/am/publisher/v2/apis/d48a3412-1b85-49be-99f4-b81a3722ae73/endpoint-certificates"'
      operationId: addEndpointCertificate

  /endpoint-certificates/{alias}:
    get:
      tags:
        - Endpoint Certificates
      summary: Get the Certificate Information
      description: |
        This operation can be used to get the information about a certificate.
      parameters:
        - name: alias
          in: path
          required: true
          schema:
            type: string
      responses:
        200:
          description: |
            OK.
          headers:
            Content-Type:
              description: |
                The content type of the body.
              schema:
                type: string
          content:
            application/json:
              schema:
                $ref: '#/components/schemas/CertificateInfo'
        400:
          $ref: '#/components/responses/BadRequest'
        404:
          $ref: '#/components/responses/NotFound'
        500:
          $ref: '#/components/responses/InternalServerError'
      security:
        - OAuth2Security:
            - apim:api_view
            - apim:ep_certificates_view
      x-code-samples:
        - lang: Curl
          source: 'curl -k -H "Authorization: Bearer ae4eae22-3f65-387b-a171-d37eaa366fa8"
          "https://127.0.0.1:9443/api/am/publisher/v2/endpoint-certificates/wso2carbon"'
      operationId: getEndpointCertificateByAlias

    put:
      tags:
        - Endpoint Certificates
      summary: Update a certificate.
      description: |
        This operation can be used to update an uploaded certificate.
      parameters:
        - name: alias
          in: path
          description: Alias for the certificate
          required: true
          schema:
            maxLength: 30
            minLength: 1
            type: string
      requestBody:
        content:
          multipart/form-data:
            schema:
              required:
                - certificate
              properties:
                certificate:
                  type: string
                  description: The certificate that needs to be uploaded.
                  format: binary
        required: true
      responses:
        200:
          description: |
            OK.
            The Certificate updated successfully.
          headers:
            Location:
              description: |
                The URL of the newly created resource.
              schema:
                type: string
            Content-Type:
              description: |
                The content type of the body.
              schema:
                type: string
          content:
            application/json:
              schema:
                $ref: '#/components/schemas/CertMetadata'
        400:
          $ref: '#/components/responses/BadRequest'
        404:
          $ref: '#/components/responses/NotFound'
        500:
          $ref: '#/components/responses/InternalServerError'
      security:
        - OAuth2Security:
            - apim:api_create
            - apim:ep_certificates_update
      x-code-samples:
        - lang: Curl
          source: 'curl -k -X PUT -H "Authorization: Bearer ae4eae22-3f65-387b-a171-d37eaa366fa8"
          -H "Content-Type: multipart/form-data" -F certificate=@test.crt "https://127.0.0.1:9443/api/am/publisher/v2/apis/d48a3412-1b85-49be-99f4-b81a3722ae73/endpoint-certificates/wso2carbon"'
      operationId: updateEndpointCertificateByAlias

    delete:
      tags:
        - Endpoint Certificates
      summary: Delete a certificate.
      description: |
        This operation can be used to delete an uploaded certificate.
      parameters:
        - name: alias
          in: path
          description: |
            The alias of the certificate that should be deleted.
          required: true
          schema:
            type: string
      responses:
        200:
          description: |
            OK.
            The Certificate deleted successfully.
          headers:
            Content-Type:
              description: |
                The content type of the body.
              schema:
                type: string
          content: {}
        400:
          $ref: '#/components/responses/BadRequest'
        404:
          $ref: '#/components/responses/NotFound'
        500:
          $ref: '#/components/responses/InternalServerError'
      security:
        - OAuth2Security:
            - apim:api_create
            - apim:ep_certificates_update
      x-code-samples:
        - lang: Curl
          source: 'curl -k -X DELETE -H "Authorization: Bearer ae4eae22-3f65-387b-a171-d37eaa366fa8"
          "https://127.0.0.1:9443/api/am/publisher/v2/endpoint-certificates/wso2carbon"'
      operationId: deleteEndpointCertificateByAlias

  /endpoint-certificates/{alias}/content:
    get:
      tags:
        - Endpoint Certificates
      summary: Download a Certificate
      description: |
        This operation can be used to download a certificate which matches the given alias.
      parameters:
        - name: alias
          in: path
          required: true
          schema:
            type: string
      responses:
        200:
          description: |
            OK.
          headers:
            Content-Type:
              description: |
                The content type of the body.
              schema:
                type: string
          content: {}
        400:
          $ref: '#/components/responses/BadRequest'
        404:
          $ref: '#/components/responses/NotFound'
        500:
          $ref: '#/components/responses/InternalServerError'
      security:
        - OAuth2Security:
            - apim:api_view
            - apim:ep_certificates_view
      x-code-samples:
        - lang: Curl
          source: 'curl -k -H "Authorization: Bearer ae4eae22-3f65-387b-a171-d37eaa366fa8"
          "https://127.0.0.1:9443/api/am/publisher/v2/endpoint-certificates/wso2carbon/content"'
      operationId: getEndpointCertificateContentByAlias

  ######################################################
  # The "Content Search Results" resource APIs
  ######################################################
  /search:
    get:
      tags:
        - Unified Search
      summary: |
        Retrieve/Search APIs and API Documents by Content
      description: |
        This operation provides you a list of available APIs and API Documents qualifying the given keyword match.
      parameters:
        - $ref: '#/components/parameters/limit'
        - $ref: '#/components/parameters/offset'
        - name: query
          in: query
          description: |
            **Search**.

            You can search by proving a keyword.
          schema:
            type: string
        - $ref: '#/components/parameters/If-None-Match'
      responses:
        200:
          description: |
            OK.
            List of qualifying APIs and API documents is returned.
          headers:
            ETag:
              description: |
                Entity Tag of the response resource. Used by caches, or in conditional requests (Will be supported in future).
              schema:
                type: string
            Content-Type:
              description: The content type of the body.
              schema:
                type: string
          content:
            application/json:
              schema:
                $ref: '#/components/schemas/SearchResultList'
        304:
          description: |
            Not Modified.
            Empty body because the client has already the latest version of the requested resource (Will be supported in future).
          content: {}
        406:
          $ref: '#/components/responses/NotAcceptable'
      security:
        - OAuth2Security:
            - apim:api_view
            - apim:api_import_export
            - apim:api_product_import_export
      x-code-samples:
        - lang: Curl
          source: 'curl -k -H "Authorization: Bearer ae4eae22-3f65-387b-a171-d37eaa366fa8"
          "https://127.0.0.1:9443/api/am/publisher/v2/search?query=pizza"'
      x-examples:
        $ref: docs/examples/apis/search_get.yaml
      operationId: search

  ######################################################
  # The "API Product Collection" resource APIs
  ######################################################
  /api-products:
    get:
      tags:
        - API Products
      summary: |
        Retrieve/Search API Products
      description: |
        This operation provides you a list of available API Products qualifying under a given search condition.

        Each retrieved API Product is represented with a minimal amount of attributes. If you want to get complete details of an API Product, you need to use **Get details of an API Product** operation.
      parameters:
        - $ref: '#/components/parameters/limit'
        - $ref: '#/components/parameters/offset'
        - name: query
          in: query
          schema:
            type: string
        - $ref: '#/components/parameters/Accept'
        - $ref: '#/components/parameters/If-None-Match'
      responses:
        200:
          description: |
            OK.
            List of qualifying API Products is returned.
          headers:
            ETag:
              description: |
                Entity Tag of the response resource. Used by caches, or in conditional requests (Will be supported in future).
              schema:
                type: string
            Content-Type:
              description: The content type of the body.
              schema:
                type: string
          content:
            application/json:
              schema:
                $ref: '#/components/schemas/APIProductList'
        304:
          description: |
            Not Modified.
            Empty body because the client has already the latest version of the requested resource (Will be supported in future).
          content: {}
        406:
          $ref: '#/components/responses/NotAcceptable'
      security:
        - OAuth2Security:
            - apim:api_view
      x-code-samples:
        - lang: Curl
          source: 'curl -k -H "Authorization: Bearer ae4eae22-3f65-387b-a171-d37eaa366fa8"
          "https://127.0.0.1:9443/api/am/publisher/v2/api-products?query=PizzaAPIProduct"'
      operationId: getAllAPIProducts

    post:
      tags:
        - API Products
      summary: Create a New API Product
      description: |
        This operation can be used to create a new API Product specifying the details of the API Product in the payload.
      requestBody:
        description: API object that needs to be added
        content:
          application/json:
            schema:
              $ref: '#/components/schemas/APIProduct'
        required: true
      responses:
        201:
          description: |
            'Created.
            Successful response with the newly created object as entity in the body.
            Location header contains URL of newly created entity.'
          headers:
            ETag:
              description: |
                Entity Tag of the response resource. Used by caches, or in conditional requests (Will be supported in future).
              schema:
                type: string
            Location:
              description: |
                The URL of the newly created resource.
              schema:
                type: string
            Content-Type:
              description: |
                The content type of the body.
              schema:
                type: string
          content:
            application/json:
              schema:
                $ref: '#/components/schemas/APIProduct'
        400:
          $ref: '#/components/responses/BadRequest'
        415:
          $ref: '#/components/responses/UnsupportedMediaType'
      security:
        - OAuth2Security:
            - apim:api_publish
      x-code-samples:
        - lang: Curl
          source: 'curl -k -X POST -H "Authorization: Bearer ae4eae22-3f65-387b-a171-d37eaa366fa8"
          -H "Content-Type: application/json" -d @data.json "https://127.0.0.1:9443/api/am/publisher/v2/api-products"'
      operationId: createAPIProduct

  ################################################################
  # The "Individual API Product" resource APIs
  ################################################################
  /api-products/{apiProductId}:
    get:
      tags:
        - API Products
      summary: Get Details of an API Product
      description: |
        Using this operation, you can retrieve complete details of a single API Product. You need to provide the Id of the API to retrive it.
      parameters:
        - $ref: '#/components/parameters/apiProductId'
        - $ref: '#/components/parameters/Accept'
        - $ref: '#/components/parameters/If-None-Match'
      responses:
        200:
          description: |
            OK.
            Requested API Product is returned
          headers:
            ETag:
              description: |
                Entity Tag of the response resource. Used by caches, or in conditional requests (Will be supported in future).
              schema:
                type: string
            Last-Modified:
              description: |
                Date and time the resource has been modifed the last time.
                Used by caches, or in conditional requests (Will be supported in future).
              schema:
                type: string
            Content-Type:
              description: |
                The content type of the body.
              schema:
                type: string
          content:
            application/json:
              schema:
                $ref: '#/components/schemas/APIProduct'
        304:
          description: |
            Not Modified.
            Empty body because the client has already the latest version of the requested resource (Will be supported in future).
          content: {}
        404:
          $ref: '#/components/responses/NotFound'
        406:
          $ref: '#/components/responses/NotAcceptable'
      security:
        - OAuth2Security:
            - apim:api_publish
      x-code-samples:
        - lang: Curl
          source: 'curl -k -H "Authorization: Bearer ae4eae22-3f65-387b-a171-d37eaa366fa8"
          "https://127.0.0.1:9443/api/am/publisher/v2/api-products/5bca47e1-8233-46a5-9295-525dca337f33"'
      operationId: getAPIProduct

    put:
      tags:
        - API Products
      summary: Update an API Product
      description: |
        This operation can be used to update an existing API product.
        But the properties `name`, `provider` and `version` cannot be changed.
      parameters:
        - $ref: '#/components/parameters/apiProductId'
        - $ref: '#/components/parameters/If-Match'
      requestBody:
        description: API object that needs to be added
        content:
          application/json:
            schema:
              $ref: '#/components/schemas/APIProduct'
        required: true
      responses:
        200:
          description: |
            OK.
            Successful response with updated API product object
          headers:
            ETag:
              description: |
                Entity Tag of the response resource. Used by caches, or in conditional requests (Will be supported in future).
              schema:
                type: string
            Last-Modified:
              description: |
                Date and time the resource has been modifed the last time.
                Used by caches, or in conditional requests (Will be supported in future).
              schema:
                type: string
            Location:
              description: |
                The URL of the newly created resource.
              schema:
                type: string
            Content-Type:
              description: |
                The content type of the body.
              schema:
                type: string
          content:
            application/json:
              schema:
                $ref: '#/components/schemas/APIProduct'
        400:
          $ref: '#/components/responses/BadRequest'
        403:
          $ref: '#/components/responses/Forbidden'
        404:
          $ref: '#/components/responses/NotFound'
        412:
          $ref: '#/components/responses/PreconditionFailed'
      security:
        - OAuth2Security:
            - apim:api_publish
      x-code-samples:
        - lang: Curl
          source: 'curl -k -X PUT -H "Authorization: Bearer ae4eae22-3f65-387b-a171-d37eaa366fa8"
          -H "Content-Type: application/json" -d @data.json "https://127.0.0.1:9443/api/am/publisher/v2/api-products/5bca47e1-8233-46a5-9295-525dca337f33"'
      operationId: updateAPIProduct


    delete:
      tags:
        - API Products
      summary: Delete an API Product
      description: |
        This operation can be used to delete an existing API Product proving the Id of the API Product.
      parameters:
        - $ref: '#/components/parameters/apiProductId'
        - $ref: '#/components/parameters/If-Match'
      responses:
        200:
          description: |
            OK.
            Resource successfully deleted.
          content: {}
        403:
          $ref: '#/components/responses/Forbidden'
        404:
          $ref: '#/components/responses/NotFound'
        412:
          $ref: '#/components/responses/PreconditionFailed'
      security:
        - OAuth2Security:
            - apim:api_publish
            - apim:api_product_import_export
      x-code-samples:
        - lang: Curl
          source: 'curl -k -X DELETE -H "Authorization: Bearer ae4eae22-3f65-387b-a171-d37eaa366fa8"
          "https://127.0.0.1:9443/api/am/publisher/v2/api-products/5bca47e1-8233-46a5-9295-525dca337f33"'
      operationId: deleteAPIProduct

  /api-products/{apiProductId}/thumbnail:
    get:
      tags:
        - API Products
      summary: Get Thumbnail Image
      description: |
        This operation can be used to download a thumbnail image of an API product.
      parameters:
        - $ref: '#/components/parameters/apiProductId'
        - $ref: '#/components/parameters/Accept'
        - $ref: '#/components/parameters/If-None-Match'
      responses:
        200:
          description: |
            OK.
            Thumbnail image returned
          headers:
            ETag:
              description: |
                Entity Tag of the response resource.
                Used by caches, or in conditional requests (Will be supported in future).
              schema:
                type: string
            Last-Modified:
              description: |
                Date and time the resource has been modifed the last time.
                Used by caches, or in conditional requests (Will be supported in future).
              schema:
                type: string
            Content-Type:
              description: |
                The content type of the body.
              schema:
                type: string
          content: {}
        304:
          description: |
            Not Modified.
            Empty body because the client has already the latest version of the requested resource (Will be supported in future).
          content: {}
        404:
          $ref: '#/components/responses/NotFound'
        406:
          $ref: '#/components/responses/NotAcceptable'
      security:
        - OAuth2Security:
            - apim:api_publish
      x-code-samples:
        - lang: Curl
          source: 'curl -k -H "Authorization: Bearer ae4eae22-3f65-387b-a171-d37eaa366fa8"
          "https://127.0.0.1:9443/api/am/publisher/v2/api-products/5bca47e1-8233-46a5-9295-525dca337f33/thumbnail"
          > image.jpeg'
      operationId: getAPIProductThumbnail

    put:
      tags:
        - API Products
      summary: Upload a Thumbnail Image
      description: |
        This operation can be used to upload a thumbnail image of an API Product. The thumbnail to be uploaded should be given as a form data parameter `file`.
      parameters:
        - $ref: '#/components/parameters/apiProductId'
        - $ref: '#/components/parameters/If-Match'
      requestBody:
        content:
          multipart/form-data:
            schema:
              required:
                - file
              properties:
                file:
                  type: string
                  description: Image to upload
                  format: binary
        required: true
      responses:
        200:
          description: |
            OK.
            Image updated
          headers:
            ETag:
              description: |
                Entity Tag of the response resource.
                Used by caches, or in conditional requests (Will be supported in future).
              schema:
                type: string
            Last-Modified:
              description: |
                Date and time the resource has been modifed the last time.
                Used by caches, or in conditional requests (Will be supported in future).
              schema:
                type: string
            Location:
              description: |
                The URL of the uploaded thumbnail image of the API Product.
              schema:
                type: string
            Content-Type:
              description: |
                The content type of the body.
              schema:
                type: string
          content:
            application/json:
              schema:
                $ref: '#/components/schemas/FileInfo'
        400:
          $ref: '#/components/responses/BadRequest'
        404:
          $ref: '#/components/responses/NotFound'
        412:
          $ref: '#/components/responses/PreconditionFailed'
      security:
        - OAuth2Security:
            - apim:api_publish
      x-code-samples:
        - lang: Curl
          source: 'curl -k -X PUT -H "Authorization: Bearer ae4eae22-3f65-387b-a171-d37eaa366fa8"
          -H "Content-Type: multipart/form-data" -F file=@image.jpeg "https://127.0.0.1:9443/api/am/publisher/v2/api-products/d48a3412-1b85-49be-99f4-b81a3722ae73/thumbnail"'
      operationId: updateAPIProductThumbnail

  /api-products/{apiProductId}/swagger:
    get:
      tags:
        - API Products
      summary: Get Swagger Definition
      description: |
        This operation can be used to retrieve the swagger definition of an API.
      parameters:
        - $ref: '#/components/parameters/apiProductId'
        - $ref: '#/components/parameters/Accept'
        - $ref: '#/components/parameters/If-None-Match'
      responses:
        200:
          description: |
            OK.
            Requested swagger document of the API is returned
          headers:
            ETag:
              description: |
                Entity Tag of the response resource. Used by caches, or in conditional requests (Will be supported in future).
              schema:
                type: string
            Last-Modified:
              description: |
                Date and time the resource has been modifed the last time.
                Used by caches, or in conditional requests (Will be supported in future).
              schema:
                type: string
            Content-Type:
              description: |
                The content type of the body.
              schema:
                type: string
          content: {}
        304:
          description: |
            Not Modified.
            Empty body because the client has already the latest version of the requested resource (Will be supported in future).
          content: {}
        404:
          $ref: '#/components/responses/NotFound'
        406:
          $ref: '#/components/responses/NotAcceptable'
      security:
        - OAuth2Security:
            - apim:api_publish
      x-code-samples:
        - lang: Curl
          source: 'curl -k -H "Authorization: Bearer ae4eae22-3f65-387b-a171-d37eaa366fa8"
          "https://127.0.0.1:9443/api/am/publisher/v2/api-products/5bca47e1-8233-46a5-9295-525dca337f33/swagger"'
      operationId: getAPIProductSwagger

  /api-products/{apiProductId}/is-outdated:
    get:
      tags:
        - API Products
      summary: Check Whether API Product is Outdated
      description: |
        This operation can be used to retrieve the status indicating if an API Product is outdated due to updating of dependent APIs (This resource is not supported at the moment)
      parameters:
        - $ref: '#/components/parameters/apiProductId'
        - $ref: '#/components/parameters/Accept'
        - $ref: '#/components/parameters/If-None-Match'
      responses:
        200:
          description: |
            OK.
            Requested swagger document of the API is returned
          headers:
            ETag:
              description: |
                Entity Tag of the response resource. Used by caches, or in conditional requests (Will be supported in future).
              schema:
                type: string
            Last-Modified:
              description: |
                Date and time the resource has been modifed the last time.
                Used by caches, or in conditional requests (Will be supported in future).
              schema:
                type: string
            Content-Type:
              description: |
                The content type of the body.
              schema:
                type: string
          content:
            application/json:
              schema:
                $ref: '#/components/schemas/APIProductOutdatedStatus'
        304:
          description: |
            Not Modified.
            Empty body because the client has already the latest version of the requested resource (Will be supported in future).
          content: {}
        404:
          $ref: '#/components/responses/NotFound'
        406:
          $ref: '#/components/responses/NotAcceptable'
      security:
        - OAuth2Security:
            - apim:api_publish
      operationId: getIsAPIProductOutdated

  /api-products/{apiProductId}/documents:
    get:
      tags:
        - API Product Documents
      summary: Get a List of Documents of an API Product
      description: |
        This operation can be used to retrive a list of documents belonging to an API Product by providing the id of the API Product.
      parameters:
        - $ref: '#/components/parameters/apiProductId'
        - $ref: '#/components/parameters/limit'
        - $ref: '#/components/parameters/offset'
        - $ref: '#/components/parameters/Accept'
        - $ref: '#/components/parameters/If-None-Match'
      responses:
        200:
          description: |
            OK.
            Document list is returned.
          headers:
            ETag:
              description: |
                Entity Tag of the response resource. Used by caches, or in conditional requests (Will be supported in future).
              schema:
                type: string
            Content-Type:
              description: |
                The content type of the body.
              schema:
                type: string
          content:
            application/json:
              schema:
                $ref: '#/components/schemas/DocumentList'
        304:
          description: |
            Not Modified.
            Empty body because the client has already the latest version of the requested resource (Will be supported in future).
          content: {}
        404:
          $ref: '#/components/responses/NotFound'
        406:
          $ref: '#/components/responses/NotAcceptable'
      security:
        - OAuth2Security:
            - apim:api_publish
      x-code-samples:
        - lang: Curl
          source: 'curl -k -H "Authorization: Bearer ae4eae22-3f65-387b-a171-d37eaa366fa8"
          "https://127.0.0.1:9443/api/am/publisher/v2/api-products/5bca47e1-8233-46a5-9295-525dca337f33/documents"'
      operationId: getAPIProductDocuments

    post:
      tags:
        - API Product Documents
      summary: Add a New Document to an API Product
      description: |
        This operation can be used to add a new documentation to an API Product. This operation only adds the metadata of a document. To add the actual content we need to use **Upload the content of an API Product document ** API once we obtain a document Id by this operation.
      parameters:
        - $ref: '#/components/parameters/apiProductId'
      requestBody:
        description: Document object that needs to be added
        content:
          application/json:
            schema:
              $ref: '#/components/schemas/Document'
        required: true
      responses:
        201:
          description: |
            Created.
            Successful response with the newly created Document object as entity in the body.
            Location header contains URL of newly added document.
          headers:
            ETag:
              description: |
                Entity Tag of the response resource.
                Used by caches, or in conditional requests (Will be supported in future).
              schema:
                type: string
            Location:
              description: |
                Location to the newly created Document.
              schema:
                type: string
            Content-Type:
              description: |
                The content type of the body.
              schema:
                type: string
          content:
            application/json:
              schema:
                $ref: '#/components/schemas/Document'
        400:
          $ref: '#/components/responses/BadRequest'
        415:
          $ref: '#/components/responses/UnsupportedMediaType'
      security:
        - OAuth2Security:
            - apim:api_publish
      x-code-samples:
        - lang: Curl
          source: 'curl -k -X POST -H "Authorization: Bearer ae4eae22-3f65-387b-a171-d37eaa366fa8"
          -H "Content-Type: application/json" -d @data.json "https://127.0.0.1:9443/api/am/publisher/v2/api-products/5bca47e1-8233-46a5-9295-525dca337f33/documents"'
      operationId: addAPIProductDocument

  /api-products/{apiProductId}/documents/{documentId}:
    get:
      tags:
        - API Product Documents
      summary: Get a Document of an API Product
      description: |
        This operation can be used to retrieve a particular document's metadata associated with an API.
      parameters:
        - $ref: '#/components/parameters/apiProductId'
        - $ref: '#/components/parameters/documentId'
        - $ref: '#/components/parameters/Accept'
        - $ref: '#/components/parameters/If-None-Match'
      responses:
        200:
          description: |
            OK.
            Document returned.
          headers:
            ETag:
              description: |
                Entity Tag of the response resource.
                Used by caches, or in conditional requests (Will be supported in future).
              schema:
                type: string
            Last-Modified:
              description: |
                Date and time the resource has been modifed the last time.
                Used by caches, or in conditional requests (Will be supported in future).
              schema:
                type: string
            Content-Type:
              description: |
                The content type of the body.
              schema:
                type: string
          content:
            application/json:
              schema:
                $ref: '#/components/schemas/Document'
        304:
          description: |
            Not Modified.
            Empty body because the client has already the latest version of the requested resource (Will be supported in future).
          content: {}
        404:
          $ref: '#/components/responses/NotFound'
        406:
          $ref: '#/components/responses/NotAcceptable'
      security:
        - OAuth2Security:
            - apim:api_publish
      x-code-samples:
        - lang: Curl
          source: 'curl -k -H "Authorization: Bearer ae4eae22-3f65-387b-a171-d37eaa366fa8"
          "https://127.0.0.1:9443/api/am/publisher/v2/api-products/5bca47e1-8233-46a5-9295-525dca337f33/documents/83312daf-0d8a-427b-8f72-12755b7901d3"'
      operationId: getAPIProductDocument

    put:
      tags:
        - API Product Documents
      summary: Update a Document of an API Product
      description: |
        This operation can be used to update metadata of an API's document.
      parameters:
        - $ref: '#/components/parameters/apiProductId'
        - $ref: '#/components/parameters/documentId'
        - $ref: '#/components/parameters/If-Match'
      requestBody:
        description: Document object that needs to be added
        content:
          application/json:
            schema:
              $ref: '#/components/schemas/Document'
        required: true
      responses:
        200:
          description: |
            OK.
            Document updated
          headers:
            ETag:
              description: |
                Entity Tag of the response resource.
                Used by caches, or in conditional requests (Will be supported in future).
              schema:
                type: string
            Last-Modified:
              description: |
                Date and time the resource has been modifed the last time.
                Used by caches, or in conditional requests (Will be supported in future).
              schema:
                type: string
            Location:
              description: |
                The URL of the updated document.
              schema:
                type: string
            Content-Type:
              description: |
                The content type of the body.
              schema:
                type: string
          content:
            application/json:
              schema:
                $ref: '#/components/schemas/Document'
        400:
          $ref: '#/components/responses/BadRequest'
        404:
          $ref: '#/components/responses/NotFound'
        412:
          $ref: '#/components/responses/PreconditionFailed'
      security:
        - OAuth2Security:
            - apim:api_publish
      x-code-samples:
        - lang: Curl
          source: 'curl -k -X PUT -H "Authorization: Bearer ae4eae22-3f65-387b-a171-d37eaa366fa8"
          -H "Content-Type: application/json" -d @data.json "https://127.0.0.1:9443/api/am/publisher/v2/api-products/5bca47e1-8233-46a5-9295-525dca337f33/documents/83312daf-0d8a-427b-8f72-12755b7901d3"'
      operationId: updateAPIProductDocument

    delete:
      tags:
        - API Product Documents
      summary: Delete a Document of an API Product
      description: |
        This operation can be used to delete a document associated with an API Product.
      parameters:
        - $ref: '#/components/parameters/apiProductId'
        - $ref: '#/components/parameters/documentId'
        - $ref: '#/components/parameters/If-Match'
      responses:
        200:
          description: |
            OK.
            Resource successfully deleted.
          content: {}
        404:
          $ref: '#/components/responses/NotFound'
        412:
          $ref: '#/components/responses/PreconditionFailed'
      security:
        - OAuth2Security:
            - apim:api_publish
      x-code-samples:
        - lang: Curl
          source: 'curl -k -X DELETE -H "Authorization: Bearer ae4eae22-3f65-387b-a171-d37eaa366fa8"
          "https://127.0.0.1:9443/api/am/publisher/v2/api-products/5bca47e1-8233-46a5-9295-525dca337f33/documents/83312daf-0d8a-427b-8f72-12755b7901d3"'
      operationId: deleteAPIProductDocument

  /api-products/{apiProductId}/documents/{documentId}/content:
    get:
      tags:
        - API Product Documents
      summary: Get the Content of an API Product Document
      description: |
        This operation can be used to retrive the content of an API's document.

        The document can be of 3 types. In each cases responses are different.

        1. **Inline type**:
           The content of the document will be retrieved in `text/plain` content type

           _Sample cURL_ : `curl -k -H "Authorization:Bearer 579f0af4-37be-35c7-81a4-f1f1e9ee7c51" -F inlineContent=@"docs.txt" -X POST "https://localhost:9443/api/am/publisher/v2/apis/995a4972-3178-4b17-a374-756e0e19127c/documents/43c2bcce-60e7-405f-bc36-e39c0c5e189e/content`
        2. **FILE type**:
           The file will be downloaded with the related content type (eg. `application/pdf`)
        3. **URL type**:
            The client will recieve the URL of the document as the Location header with the response with - `303 See Other`
      parameters:
        - $ref: '#/components/parameters/apiProductId'
        - $ref: '#/components/parameters/documentId'
        - $ref: '#/components/parameters/Accept'
        - $ref: '#/components/parameters/If-None-Match'
      responses:
        200:
          description: |
            OK.
            File or inline content returned.
          headers:
            ETag:
              description: |
                Entity Tag of the response resource.
                Used by caches, or in conditional requests (Will be supported in future).
              schema:
                type: string
            Last-Modified:
              description: |
                Date and time the resource has been modifed the last time.
                Used by caches, or in conditional requests (Will be supported in future).
              schema:
                type: string
            Content-Type:
              description: |
                The content type of the body.
              schema:
                type: string
          content: {}
        303:
          description: |
            See Other.
            Source can be retrived from the URL specified at the Location header.
          headers:
            Location:
              description: |
                The Source URL of the document.
              schema:
                type: string
          content: {}
        304:
          description: |
            Not Modified.
            Empty body because the client has already the latest version of the requested resource (Will be supported in future).
          content: {}
        404:
          $ref: '#/components/responses/NotFound'
        406:
          $ref: '#/components/responses/NotAcceptable'
      security:
        - OAuth2Security:
            - apim:api_publish
      x-code-samples:
        - lang: Curl
          source: 'curl -k -H "Authorization: Bearer ae4eae22-3f65-387b-a171-d37eaa366fa8"
          "https://127.0.0.1:9443/api/am/publisher/v2/api-products/5bca47e1-8233-46a5-9295-525dca337f33/documents/83312daf-0d8a-427b-8f72-12755b7901d3/content"'
      operationId: getAPIProductDocumentContent

    post:
      tags:
        - API Product Documents
      summary: Upload the Content of an API Product Document
      description: |
        Thid operation can be used to upload a file or add inline content to an API Product document.

        **IMPORTANT:**
        * Either **file** or **inlineContent** form data parameters should be specified at one time.
        * Document's source type should be **FILE** in order to upload a file to the document using **file** parameter.
        * Document's source type should be **INLINE** in order to add inline content to the document using **inlineContent** parameter.
      parameters:
        - $ref: '#/components/parameters/apiProductId'
        - $ref: '#/components/parameters/documentId'
        - $ref: '#/components/parameters/If-Match'
      requestBody:
        content:
          multipart/form-data:
            schema:
              properties:
                file:
                  type: string
                  description: Document to upload
                  format: binary
                inlineContent:
                  type: string
                  description: Inline content of the document
      responses:
        200:
          description: |
            OK.
            Document updated
          headers:
            ETag:
              description: |
                Entity Tag of the response resource.
                Used by caches, or in conditional requests (Will be supported in future).
              schema:
                type: string
            Last-Modified:
              description: |
                Date and time the resource has been modifed the last time.
                Used by caches, or in conditional requests (Will be supported in future).
              schema:
                type: string
            Location:
              description: |
                The URL of the updated content of the document.
              schema:
                type: string
            Content-Type:
              description: |
                The content type of the body.
              schema:
                type: string
          content:
            application/json:
              schema:
                $ref: '#/components/schemas/Document'
        400:
          $ref: '#/components/responses/BadRequest'
        404:
          $ref: '#/components/responses/NotFound'
        412:
          $ref: '#/components/responses/PreconditionFailed'
      security:
        - OAuth2Security:
            - apim:api_publish
      x-code-samples:
        - lang: Curl
          source: 'curl -k -X POST -H "Authorization: Bearer ae4eae22-3f65-387b-a171-d37eaa366fa8"
          -H "Content-Type: multipart/form-data" -F file=@sample.pdf "https://127.0.0.1:9443/api/am/publisher/v2/api-products/5bca47e1-8233-46a5-9295-525dca337f33/documents/83312daf-0d8a-427b-8f72-12755b7901d3/content"'
      operationId: addAPIProductDocumentContent

  /api-products/export:
    get:
      tags:
        - Import Export
      summary: Export an API Product
      description: |
        This operation can be used to export the details of a particular API Product as a zip file.
      parameters:
        - name: name
          in: query
          description: |
            API Product Name
          schema:
            type: string
        - name: version
          in: query
          description: |
            Version of the API Product
          schema:
            type: string
        - name: providerName
          in: query
          description: |
            Provider name of the API Product
          schema:
            type: string
        - name: format
          in: query
          description: |
            Format of output documents. Can be YAML or JSON.
          schema:
            type: string
            enum:
              - JSON
              - YAML
        - name: preserveStatus
          in: query
          description: |
            Preserve API Product Status on export
          schema:
            type: boolean
      responses:
        200:
          description: |
            OK.
            Export Successful.
          headers:
            Content-Type:
              description: |
                The content type of the body.
              schema:
                type: string
          content:
            application/zip:
              schema:
                type: string
                format: binary
        404:
          $ref: '#/components/responses/NotFound'
        500:
          $ref: '#/components/responses/InternalServerError'
      security:
        - OAuth2Security:
            - apim:api_import_export
      x-code-samples:
        - lang: Curl
          source: 'curl -k -H "Authorization: Bearer ae4eae22-3f65-387b-a171-d37eaa366fa8"
          "https://127.0.0.1:9443/api/am/publisher/v2/api-products/export?name=LeasingAPIProduct&version=1.0.0&provider=admin&format=YAML"
          > exportAPIProduct.zip'
      operationId: exportAPIProduct

  /api-products/import:
    post:
      tags:
        - Import Export
      summary: Import an API Product
      description: |
        This operation can be used to import an API Product.
      parameters:
        - name: preserveProvider
          in: query
          description: |
            Preserve Original Provider of the API Product. This is the user choice to keep or replace the API Product provider
          required: false
          schema:
            type: boolean
        - name: importAPIs
          in: query
          description: |
            Whether to import the dependent APIs or not.
          schema:
            type: boolean
        - name: overwriteAPIProduct
          in: query
          description: |
            Whether to update the API Product or not. This is used when updating already existing API Products.
          schema:
            type: boolean
        - name: overwriteAPIs
          in: query
          description: |
            Whether to update the dependent APIs or not. This is used when updating already existing dependent APIs of an API Product.
          schema:
            type: boolean
      requestBody:
        content:
          multipart/form-data:
            schema:
              required:
                - file
              properties:
                file:
                  type: string
                  description: |
                    Zip archive consisting on exported API Product configuration
                  format: binary
      responses:
        200:
          description: |
            Created.
            API Product Imported Successfully.
          content: {}
        403:
          $ref: '#/components/responses/Forbidden'
        404:
          $ref: '#/components/responses/NotFound'
        409:
          $ref: '#/components/responses/Conflict'
        500:
          $ref: '#/components/responses/InternalServerError'
      security:
        - OAuth2Security:
            - apim:api_product_import_export
      x-code-samples:
        - lang: Curl
          source: 'curl -k -X POST -H "Authorization: Bearer ae4eae22-3f65-387b-a171-d37eaa366fa8"
            -F file=@admin-PizzaShackAPIProduct.zip "https://127.0.0.1:9443/api/am/admin/v2/api-products/importt?preserveProvider=false&overwriteAPIProduct=false&overwriteAPIs=false&importAPIs=false"'
      operationId: importAPIProduct

  ######################################################
  # Roles resource APIs
  ######################################################
  /roles/{roleId}:
    head:
      tags:
        - Roles
      summary: Check Whether Given Role Name already Exist
      description: |
        Using this operation, user can check a given role name exists or not.
      operationId: validateSystemRole
      parameters:
        - $ref: '#/components/parameters/roleId'
      responses:
        200:
          description: OK. Requested role name exists.
          content: {}
        404:
          $ref: '#/components/responses/NotFound'
      security:
        - OAuth2Security:
            - apim:api_create
            - apim:api_publish
      x-code-samples:
        - lang: Curl
          source: 'curl -k -I -H "Authorization: Bearer ae4eae22-3f65-387b-a171-d37eaa366fa8"
          "https://127.0.0.1:9443/api/am/publisher/v2/roles/SW50ZXJuYWwvcHVibGlzaGVyCQ"'

  /me/roles/{roleId}:
    head:
      tags:
        - Roles
      summary: Validate Whether the Logged-in User has the Given Role
      description: |
        Using this operation, logged-in user can check whether he has given role.
      operationId: validateUserRole
      parameters:
        - $ref: '#/components/parameters/roleId'
      responses:
        200:
          description: OK. Requested user has the role.
          content: {}
        404:
          $ref: '#/components/responses/NotFound'
      security:
        - OAuth2Security:
            - apim:api_create
      x-code-samples:
        - lang: Curl
          source: 'curl -k -I -H "Authorization: Bearer ae4eae22-3f65-387b-a171-d37eaa366fa8"
          "https://127.0.0.1:9443/api/am/publisher/v2/me/roles/SW50ZXJuYWwvcHVibGlzaGVyCQ"'

  ######################################################
  # The "ExternalStore Collection" resource APIs
  ######################################################
  /external-stores:
    get:
      tags:
        - External Stores
      summary: Retrieve External Stores List to Publish an API
      description: |
        Retrieve external stores list configured to publish an API
      operationId: getAllExternalStores
      responses:
        200:
          description: |
            OK.
            External Stores list returned
          content:
            application/json:
              schema:
                $ref: '#/components/schemas/ExternalStore'
        500:
          $ref: '#/components/responses/InternalServerError'
      security:
        - OAuth2Security:
            - apim:api_view
      x-code-samples:
        - lang: Curl
          source: 'curl -k -H "Authorization: Bearer ae4eae22-3f65-387b-a171-d37eaa366fa8"
          "https://127.0.0.1:9443/api/am/publisher/v2/external-stores"'

  ######################################################
  # The Publisher settings resource APIs
  ######################################################
  /settings:
    get:
      tags:
        - Settings
      summary: Retreive Publisher Settings
      description: |
        Retreive publisher settings
      responses:
        200:
          description: |
            OK.
            Settings returned
          content:
            application/json:
              schema:
                $ref: '#/components/schemas/Settings'
        404:
          $ref: '#/components/responses/NotFound'
      security:
        - OAuth2Security:
            - apim:publisher_settings
      x-code-samples:
        - lang: Curl
          source: 'curl -k -H "Authorization: Bearer ae4eae22-3f65-387b-a171-d37eaa366fa8"
          "https://127.0.0.1:9443/api/am/publisher/v2/settings"'
      operationId: getSettings

  ######################################################
  # The tenant resource APIs
  ######################################################
  /tenants:
    get:
      tags:
        - Tenants
      summary: |
        Get Tenants by State
      description: |
        This operation is to get tenants by state
      operationId: getTenantsByState
      parameters:
        - name: state
          in: query
          description: |
            The state represents the current state of the tenant

            Supported states are [active, inactive]
          schema:
            type: string
            default: active
            enum:
              - active
              - inactive
        - $ref: '#/components/parameters/limit'
        - $ref: '#/components/parameters/offset'
      responses:
        200:
          description: |
            OK.
            Tenant names returned.
          headers:
            Content-Type:
              description: |
                The content type of the body.
              schema:
                type: string
          content:
            application/json:
              schema:
                $ref: '#/components/schemas/TenantList'
        404:
          $ref: '#/components/responses/NotFound'
        406:
          $ref: '#/components/responses/NotAcceptable'
      security:
        - OAuth2Security:
            - apim:api_view
      x-code-samples:
        - lang: Curl
          source: 'curl -k -H "Authorization: Bearer ae4eae22-3f65-387b-a171-d37eaa366fa8"
          "https://127.0.0.1:9443/api/am/publisher/v2/tenants?state=active"'

  /tenants/{tenantDomain}:
    head:
      tags:
        - Tenants
      summary: Check Whether the Given Tenant already Exists
      description: |
        Using this operation, user can check whether a given tenant exists or not.
      operationId: getTenantExistence
      parameters:
        - $ref: '#/components/parameters/tenantDomain'
      responses:
        200:
          description: OK. Requested tenant exists.
          content: {}
        404:
          $ref: '#/components/responses/NotFound'
      security:
        - OAuth2Security:
            - apim:api_view
      x-code-samples:
        - lang: Curl
          source: 'curl -k -I -H "Authorization: Bearer ae4eae22-3f65-387b-a171-d37eaa366fa8"
          "https://127.0.0.1:9443/api/am/publisher/v2/tenants/wso2.com"'
      x-examples:
        $ref: docs/examples/tenants/tenants.yaml

  ####################################################
  # Publisher Alerts management REST API
  ####################################################
  /alert-types:
    get:
      tags:
        - Alerts
      summary: |
        Get the list of API Publisher alert types.
      description: |
        This operation is used to get the list of supportd alert types for the 'publisher' agent.
      operationId: getPublisherAlertTypes
      responses:
        200:
          description: |
            OK.
            The list of publisher alert types are returned.
          headers:
            Content-Type:
              description: |
                The content type of the body.
              schema:
                type: string
          content:
            application/json:
              schema:
                $ref: '#/components/schemas/AlertTypesList'
        500:
          $ref: '#/components/responses/InternalServerError'
      security:
        - OAuth2Security:
            - apim:pub_alert_manage
      x-code-samples:
        - lang: Curl
          source: 'curl -k -H "Authorization: Bearer ae4eae22-3f65-387b-a171-d37eaa366fa8"
          "https://127.0.0.1:9443/api/am/publisher/v2/alert-types"'
      x-examples:
        $ref: docs/examples/alerts/alerts.yaml#/get

  /alert-subscriptions:
    get:
      tags:
        - Alert Subscriptions
      summary: |
        Get the List of API Publisher Alert Types Subscribed by the User
      description: |
        This operation is used to get the list of subscribed alert types by the user.
      operationId: getSubscribedAlertTypes
      responses:
        200:
          description: |
            OK.
            The list of subscribed alert types are returned.
          headers:
            Content-Type:
              description: |
                The content type of the body.
              schema:
                type: string
          content:
            application/json:
              schema:
                $ref: '#/components/schemas/AlertsInfo'
        500:
          $ref: '#/components/responses/InternalServerError'
      security:
        - OAuth2Security:
            - apim:pub_alert_manage
      x-code-samples:
        - lang: Curl
          source: 'curl -k -H "Authorization: Bearer ae4eae22-3f65-387b-a171-d37eaa366fa8"
          "https://127.0.0.1:9443/api/am/publisher/v2/alert-subscriptions"'
      x-examples:
        $ref: docs/examples/alerts/alerts_subscriptions.yaml#/get

    put:
      tags:
        - Alert Subscriptions
      summary: |
        Subscribe to the Selected Tlert types by the User
      description: |
        This operation is used to get the list of subscribed alert types by the user.
      operationId: subscribeToAlerts
      requestBody:
        description: The alerts list and the email list to subscribe.
        content:
          application/json:
            schema:
              $ref: '#/components/schemas/AlertsInfo'
        required: true
      responses:
        201:
          description: |
            OK.
            Successful response with the newly subscribed alerts.
          headers:
            Content-Type:
              description: |
                The content type of the body.
              schema:
                type: string
          content:
            application/json:
              schema:
                $ref: '#/components/schemas/AlertsInfoResponse'
        400:
          $ref: '#/components/responses/BadRequest'
        500:
          $ref: '#/components/responses/InternalServerError'
      security:
        - OAuth2Security:
            - apim:pub_alert_manage
      x-code-samples:
        - lang: Curl
          source: 'curl -k -X PUT -H "Authorization: Bearer ae4eae22-3f65-387b-a171-d37eaa366fa8"
          -H "Content-Type: application/json" -d @data.json "https://127.0.0.1:9443/api/am/publisher/v2/alert-subscriptions"'
      x-examples:
        $ref: docs/examples/alerts/alerts_subscriptions.yaml#/put

    delete:
      tags:
        - Alert Subscriptions
      summary: |
        Unsubscribe User from All the Alert Types
      description: |
        This operation is used to unsubscribe the respective user from all the alert types.
      operationId: unsubscribeAllAlerts
      responses:
        200:
          description: |
            OK.
            The user is unsubscribed from the alerts successfully.
          headers:
            Content-Type:
              description: |
                The content type of the body.
              schema:
                type: string
          content: {}
        500:
          $ref: '#/components/responses/InternalServerError'
      security:
        - OAuth2Security:
            - apim:pub_alert_manage
      x-code-samples:
        - lang: Curl
          source: 'curl -k -X DELETE -H "Authorization: Bearer ae4eae22-3f65-387b-a171-d37eaa366fa8"
          "https://127.0.0.1:9443/api/am/publisher/v2/alert-subscriptions"'
      x-examples:
        $ref: docs/examples/alerts/alerts_subscriptions.yaml#/delete

  /alerts/{alertType}/configurations:
    get:
      tags:
        - Alert Configuration
      summary: |
        Get All AbnormalRequestsPerMin Alert Configurations
      description: |
        This operation is used to get all configurations of the AbnormalRequestsPerMin alert type.
      operationId: getAllAlertConfigs
      parameters:
        - $ref: '#/components/parameters/alertType'
      responses:
        200:
          description: |
            OK.
            The Developer Portal alert configuration.
          headers:
            Content-Type:
              description: |
                The content type of the body.
              schema:
                type: string
          content:
            application/json:
              schema:
                $ref: '#/components/schemas/AlertConfigList'
        500:
          $ref: '#/components/responses/InternalServerError'
      security:
        - OAuth2Security:
            - apim:pub_alert_manage
      x-code-samples:
        - lang: Curl
          source: 'curl -k -X DELETE -H "Authorization: Bearer ae4eae22-3f65-387b-a171-d37eaa366fa8"
          "https://127.0.0.1:9443/api/am/publisher/v2/alerts/{alertType}/configurations"'
      x-examples:
        $ref: docs/examples/alerts/alerts_config.yaml#/get

  /alerts/{alertType}/configurations/{configurationId}:
    put:
      tags:
        - Alert Configuration
      summary: |
        Add AbnormalRequestsPerMin Alert Configurations.
      description: |
        This operation is used to add configuration for the AbnormalRequestsPerMin alert type.
      operationId: addAlertConfig
      parameters:
        - $ref: '#/components/parameters/alertType'
        - $ref: '#/components/parameters/configurationId'
      requestBody:
        description: Configuration for AbnormalRequestCount alert type
        content:
          application/json:
            schema:
              $ref: '#/components/schemas/AlertConfigInfo'
        required: true
      responses:
        201:
          description: |
            Created.
            Successful response with newly created object as entity.
            Location header contains URL of newly created entity.
          headers:
            Location:
              description: |
                The location of the newly created entity.
              schema:
                type: string
          content:
            application/json:
              schema:
                $ref: '#/components/schemas/AlertConfig'
        400:
          $ref: '#/components/responses/BadRequest'
        500:
          $ref: '#/components/responses/InternalServerError'
      security:
        - OAuth2Security:
            - apim:pub_alert_manage
      x-examples:
        $ref: docs/examples/alerts/alerts_config.yaml#/put

    delete:
      tags:
        - Alert Configuration
      summary: |
        Delete the Selected Configuration from AbnormalRequestsPerMin Alert Type.
      description: |
        This operation is used to delete configuration from the AbnormalRequestsPerMin alert type.
      operationId: deleteAlertConfig
      parameters:
        - $ref: '#/components/parameters/alertType'
        - $ref: '#/components/parameters/configurationId'
      responses:
        200:
          description: |
            OK.
            The alert config is deleted successfully.
          content: {}
        400:
          $ref: '#/components/responses/BadRequest'
        404:
          $ref: '#/components/responses/NotFound'
        500:
          $ref: '#/components/responses/InternalServerError'
      security:
        - OAuth2Security:
            - apim:pub_alert_manage
      x-examples:
        $ref: docs/examples/alerts/alerts_config.yaml#/delete

  ######################################################
  # The "Label Collection" resource API
  ######################################################
  /labels:
    get:
      tags:
        - Label Collection
      summary: Get all Registered Labels
      description: |
        Get all registered Labels
      responses:
        200:
          description: |
            OK.
            Labels returned
          content:
            application/json:
              schema:
                $ref: '#/components/schemas/LabelList'
      security:
        - OAuth2Security:
            - apim:api_view
      x-code-samples:
        - lang: Curl
          source: 'curl -k -H "Authorization: Bearer ae4eae22-3f65-387b-a171-d37eaa366fa8"
          "https://127.0.0.1:9443/api/am/publisher/v2/labels"'
      operationId: getLabels

  ######################################################
  # The "API Category Collection" resource API
  ######################################################
  /api-categories:
    get:
      tags:
        - API Category (Collection)
      summary: Get all API categories
      description: |
        Get all API categories
      responses:
        200:
          description: |
            OK.
            Categories returned
          content:
            application/json:
              schema:
                $ref: '#/components/schemas/APICategoryList'
      security:
        - OAuth2Security:
            - apim:api_view
      x-code-samples:
        - lang: Curl
          source: 'curl -k -H "Authorization: Bearer ae4eae22-3f65-387b-a171-d37eaa366fa8"
          "https://127.0.0.1:9443/api/am/publisher/v2/api-categories"'
      operationId: getAllAPICategories

  ######################################################
  # The "Scopes" resource APIs
  ######################################################
  /scopes:
    get:
      tags:
        - Scopes
      summary: Get All Available Shared Scopes
      description: |
        This operation can be used to get all the available Shared Scopes.
      operationId: getSharedScopes
      parameters:
        - $ref: '#/components/parameters/limit'
        - $ref: '#/components/parameters/offset'
      responses:
        200:
          description: |
            OK.
            Shared Scope list is returned.
          headers:
            Content-Type:
              description: |
                The content type of the body.
              schema:
                type: string
          content:
            application/json:
              schema:
                $ref: '#/components/schemas/ScopeList'
        500:
          $ref: '#/components/responses/InternalServerError'
      security:
        - OAuth2Security:
            - apim:api_view
      x-code-samples:
        - lang: Curl
          source: 'curl -k -H "Authorization: Bearer ae4eae22-3f65-387b-a171-d37eaa366fa8"
          "https://127.0.0.1:9443/api/am/publisher/v2/scopes"'

    post:
      tags:
        - Scopes
      summary: Add a New Shared Scope
      description: |
        This operation can be used to add a new Shared Scope.
      operationId: addSharedScope
      requestBody:
        description: Scope object that needs to be added
        content:
          application/json:
            schema:
              $ref: '#/components/schemas/Scope'
        required: true
      responses:
        201:
          description: |
            Created.
            Successful response with the newly created Scope object as an entity in the body.
          headers:
            Content-Type:
              description: |
                The content type of the body.
              schema:
                type: string
          content:
            application/json:
              schema:
                $ref: '#/components/schemas/Scope'
        400:
          $ref: '#/components/responses/BadRequest'
        415:
          $ref: '#/components/responses/UnsupportedMediaType'
      security:
        - OAuth2Security:
            - apim:shared_scope_manage
      x-code-samples:
        - lang: Curl
          source: 'curl -k -X POST -H "Authorization: Bearer ae4eae22-3f65-387b-a171-d37eaa366fa8"
          -H "Content-Type: application/json" -d @data.json "https://127.0.0.1:9443/api/am/publisher/v2/scopes"'

  /scopes/{scopeId}:
    get:
      tags:
        - Scopes
      summary: Get a Shared Scope by Scope Id
      description: |
        This operation can be used to retrieve details of a Shared Scope by a given scope Id.
      operationId: getSharedScope
      parameters:
        - $ref: '#/components/parameters/scopeId'
      responses:
        200:
          description: |
            OK.
            Requested Shared Scope is returned.
          headers:
            Content-Type:
              description: |
                The content type of the body.
              schema:
                type: string
          content:
            application/json:
              schema:
                $ref: '#/components/schemas/Scope'
        404:
          $ref: '#/components/responses/NotFound'
      security:
        - OAuth2Security:
            - apim:api_view
      x-code-samples:
        - lang: Curl
          source: 'curl -k -H "Authorization: Bearer ae4eae22-3f65-387b-a171-d37eaa366fa8"
          "https://127.0.0.1:9443/api/am/publisher/v2/scopes/01234567-0123-0123-0123-012345678901"'

    put:
      tags:
        - Scopes
      summary: Update a Shared Scope
      description: |
        This operation can be used to update a Shared Scope by a given scope Id.
      operationId: updateSharedScope
      parameters:
        - $ref: '#/components/parameters/scopeId'
      requestBody:
        description: Scope object that needs to be updated
        content:
          application/json:
            schema:
              $ref: '#/components/schemas/Scope'
        required: true
      responses:
        200:
          description: |
            OK.
            Successful response with updated Scope object
          headers:
            Content-Type:
              description: |
                The content type of the body.
              schema:
                type: string
          content:
            application/json:
              schema:
                $ref: '#/components/schemas/Scope'
        400:
          $ref: '#/components/responses/BadRequest'
        404:
          $ref: '#/components/responses/NotFound'
      security:
        - OAuth2Security:
            - apim:shared_scope_manage
      x-code-samples:
        - lang: Curl
          source: 'curl -k -X PUT -H "Authorization: Bearer ae4eae22-3f65-387b-a171-d37eaa366fa8"
          -H "Content-Type: application/json" -d @data.json "https://127.0.0.1:9443/api/am/publisher/v2/scopes/01234567-0123-0123-0123-012345678901"'

    delete:
      tags:
        - Scopes
      summary: Delete a Shared Scope
      description: |
        This operation can be used to delete a Shared Scope proving the Id of the scope.
      operationId: deleteSharedScope
      parameters:
        - $ref: '#/components/parameters/scopeId'
      responses:
        200:
          description: |
            OK.
            Resource successfully deleted.
          content: {}
        404:
          $ref: '#/components/responses/NotFound'
      security:
        - OAuth2Security:
            - apim:shared_scope_manage
      x-code-samples:
        - lang: Curl
          source: 'curl -k -X DELETE -H "Authorization: Bearer ae4eae22-3f65-387b-a171-d37eaa366fa8"
          "https://127.0.0.1:9443/api/am/publisher/v2/scopes/01234567-0123-0123-0123-012345678901"'

    head:
      tags:
        - Scopes
      summary: Check Given Scope Name already Exists
      description: |
        Using this operation, user can check a given scope name exists or not.
      operationId: validateScope
      parameters:
        - $ref: '#/components/parameters/scopeName'
      responses:
        200:
          description: OK. Requested scope name exists.
          content: {}
        404:
          $ref: '#/components/responses/NotFound'
      security:
        - OAuth2Security:
            - apim:api_create
            - apim:api_publish
      x-code-samples:
        - lang: Curl
          source: 'curl -k -I -H "Authorization: Bearer ae4eae22-3f65-387b-a171-d37eaa366fa8"
          "https://127.0.0.1:9443/api/am/publisher/v2/scopes/YXBpbTphcGlfdmlldw"'

  /scopes/{scopeId}/usage:
    get:
      tags:
        - Scopes
      summary: Get usages of a Shared Scope by Scope Id
      description: |
        This operation can be used to retrieve usages of a Shared Scope by a given scope Id.
      operationId: getSharedScopeUsages
      parameters:
        - $ref: '#/components/parameters/scopeId'
      responses:
        200:
          description: |
            OK.
            Usages of the shared scope is returned.
          headers:
            Content-Type:
              description: |
                The content type of the body.
              schema:
                type: string
          content:
            application/json:
              schema:
                $ref: '#/components/schemas/SharedScopeUsage'
        404:
          $ref: '#/components/responses/NotFound'
      security:
        - OAuth2Security:
            - apim:api_view
      x-code-samples:
        - lang: Curl
          source: 'curl -k -H "Authorization: Bearer ae4eae22-3f65-387b-a171-d37eaa366fa8"
          "https://127.0.0.1:9443/api/am/publisher/v2/scopes/01234567-0123-0123-0123-012345678901/usage"'

  ######################################################
  # The "Key Managers Collection" resource API
  ######################################################
  /key-managers:
    get:
      tags:
        - Key Managers (Collection)
      summary: Get All Key Managers
      description: |
        Get all Key managers
      responses:
        200:
          description: |
            OK.
            Categories returned
          content:
            application/json:
              schema:
                $ref: '#/components/schemas/KeyManagerList'
      security:
        - OAuth2Security:
            - apim:api_create
      x-code-samples:
        - lang: Curl
          source: 'curl -k -H "Authorization: Bearer ae4eae22-3f65-387b-a171-d37eaa366fa8"
          "https://127.0.0.1:9443/api/am/publisher/v2/key-managers"'
      operationId: getAllKeyManagers

  ######################################################
  # The "Deployments" resource APIs
  ######################################################
  /deployments:
    get:
      tags:
        - Deployments
      summary: Retrieve Deployment Environments Details
      description: |
        This operation can be used to retrieve cloud clusters information defines in tenant-conf.json file.

        With that you can deploy an API to selected cloud environments.
      operationId: deploymentsGet
      responses:
        200:
          description: |
            OK. Successful response with the list of deployment environments information in the body.
          headers:
            Content-Type:
              description: |
                The content type of the body.
              schema:
                type: string
          content:
            application/json:
              schema:
                $ref: '#/components/schemas/DeploymentList'
        400:
          $ref: '#/components/responses/BadRequest'
        404:
          $ref: '#/components/responses/NotFound'
        500:
          $ref: '#/components/responses/InternalServerError'
      security:
        - OAuth2Security:
            - apim:api_view
      x-code-samples:
        - lang: Curl
          source: 'curl -k -H "Authorization: Bearer ae4eae22-3f65-387b-a171-d37eaa366fa8"
          "https://127.0.0.1:9443/api/am/publisher/v2/deployments"'

  /apis/{apiId}/deployments:
    get:
      tags:
        - DeploymentStatus
      summary: Retrieve Deployment Status Details
      description: |
        This operation can be used to retrieve the status of deployments in cloud clusters.

        With that you can get the status of the deployed APIs in cloud environments.
      operationId: deploymentsGetStatus
      parameters:
        - $ref: '#/components/parameters/apiId'
      responses:
        200:
          description: |
            OK. Successful response with the list of deployment environments information in the body.
          headers:
            Content-Type:
              description: |
                The content type of the body.
              schema:
                type: string
          content:
            application/json:
              schema:
                $ref: '#/components/schemas/DeploymentStatusList'
        400:
          $ref: '#/components/responses/BadRequest'
        404:
          $ref: '#/components/responses/NotFound'
        500:
          $ref: '#/components/responses/InternalServerError'
      security:
        - OAuth2Security:
            - apim:api_view
      x-code-samples:
        - lang: Curl
          source: 'curl -k -H "Authorization: Bearer ae4eae22-3f65-387b-a171-d37eaa366fa8"
          "https://127.0.0.1:9443/api/am/publisher/v2/apis/92bc1330-1848-4fe8-b992-c792186c212e/deployments/"'

  /apis/validate-asyncapi:
    post:
      tags:
        - Validation
      summary: Validate an AsyncAPI Specification
      description:
        This operation can be used to validate and AsyncAPI Specification and retrieve a summary. Provide either 'url'
        or 'file' to specify the definition.
      operationId: validateAsyncAPISpecification
      parameters:
        - name: returnContent
          in: query
          description:
            Specify whether to return the full content of the AsyncAPI specification in the response. This is only
            applicable when using url based validation
          schema:
            type: boolean
            default: false
      requestBody:
        content:
          multipart/form-data:
            schema:
              properties:
                url:
                  type: string
                  description: AsyncAPI definition url
                file:
                  type: string
                  description: AsyncAPI definition as a file
                  format: binary
      responses:
        200:
          description:
            OK.
            API definition validation information is returned
          headers:
            Content-Type:
              description:
                The content type of the body.
              schema:
                type: string
          content:
            application/json:
              schema:
                $ref: '#/components/schemas/AsyncAPISpecificationValidationResponse'
        400:
          $ref: '#/components/responses/BadRequest'
        404:
          $ref: '#/components/responses/NotFound'
      security:
        - OAuth2Security:
            - apim:api_create

  /apis/import-asyncapi:
    post:
      tags:
        - APIs
      summary: import an AsyncAPI Specification
      description:
        This operation can be used to create and API from the AsyncAPI Specification. Provide either 'url' or 'file'
        to specify the definition.

        Specify additionalProperties with **at least** API's name, version, context and endpointConfig.
      operationId: importAsyncAPISpecification
      requestBody:
        content:
          multipart/form-data:
            schema:
              properties:
                file:
                  type: string
                  description: Definition to upload as a file
                  format: binary
                url:
                  type: string
                  description: Definition url
                additionalProperties:
                  type: string
                  description: Additional attributes specified as a stringified JSON with API's schema
      responses:
        201:
          description:
            Created. Successful response with the newly created object as entity in the body.
            Location header contains URL of newly created entity.
          headers:
            Etag:
              description:
                Entity Tag of the respons resource. Used by caches, or in conditional requests (Will be supported in the future).
              schema:
                type: string
            Location:
              description:
                The URL of the newly created resource.
              schema:
                type: string
            Content-type:
              description:
                The content type of the body.
              schema:
                type: string
          content:
            application/json:
              schema:
                $ref: '#/components/schemas/API'
        400:
          $ref: '#/components/responses/BadRequest'
        415:
          $ref: '#/components/responses/UnsupportedMediaType'
      security:
        - OAuth2Security:
            - apim:api_create

  /apis/{apiId}/asyncapi:
    get:
      tags:
        - APIs
      summary: Get AsyncAPI definition
      description: |
        This operation can be used to retrieve the AsyncAPI definition of an API.
      parameters:
        - $ref: '#/components/parameters/apiId'
        - $ref: '#/components/parameters/If-None-Match'
      responses:
        200:
          description: |
            OK.
            Requested AsyncAPI definition of the API is returned
          headers:
            ETag:
              description: |
                Entity Tag of the response resource. Used by caches, or in conditional requests (Willl= be supported in future).
              schema:
                type: string
            Last-Modified:
              description: |
                Date and time the resource has beed modified the last time.
                Used by caches, or in conditional request (Will be supported in future).
              schema:
                type: string
            Content-Type:
              description: |
                The content type of the body.
              schema:
                type: string
          content:
            application/json:
              schema:
                type: string
                example: ""
        304:
          description: |
            Not Modified.
            Empty body because the client has already the latest version of the requested resource (Will be supported in future).
          content: { }
        404:
          $ref: '#/components/responses/NotFound'
        406:
          $ref: '#/components/responses/NotAcceptable'
      security:
        - OAuth2Security:
            - apim:api_view

    put:
      tags:
        - APIs
      summary: Update AsyncAPI definition
      description: |
        This operation can be used to update the AsyncAPI definition of an existing API. AsyncAPI definition to be updated is passed as a form data parameter 'apiDefinition'.
      parameters:
        - $ref: '#/components/parameters/apiId'
        - $ref: '#/components/parameters/If-Match'
      requestBody:
        content:
          multipart/form-data:
            schema:
              properties:
                apiDefinition:
                  type: string
                  description: AsyncAPI definition of the API
                url:
                  type: string
                  description: AsyncAPI definition URL of the API
                file:
                  type: string
                  description: AsyncAPI definition as a file
                  format: binary
      responses:
        200:
          description: |
            OK.
            Successful response with updated AsyncAPI definition
          headers:
            ETag:
              description: |
                Entity Tag of the response resource. Used by caches, or in conditional requests (Will be supported in future).
              schema:
                type: string
            Last-Modified:
              description: |
                Date and time the resource has beed modified the last time.
                Use =d by caches, or in conditional requests (Will be supported in future).
              schema:
                type: string
            Location:
              description: |
                The URL of the newly created resource.
              schema:
                type: string
            Content-Type:
              description: |
                The content type of the body.
              schema:
                type: string
          content:
            application/json:
              schema:
                type: string
                example: ""
        400:
          $ref: '#/components/responses/BadRequest'
        403:
          $ref: '#/components/responses/Forbidden'
        404:
          $ref: '#/components/responses/NotFound'
        412:
          $ref: '#/components/responses/PreconditionFailed'
      security:
        - OAuth2Security:
            - apim:api_create

  /apis/validate-asyncapi:
    post:
      tags:
        - Validation
      summary: Validate an AsyncAPI Specification
      description:
        This operation can be used to validate and AsyncAPI Specification and retrieve a summary. Provide either 'url'
        or 'file' to specify the definition.
      operationId: validateAsyncAPISpecification
      parameters:
        - name: returnContent
          in: query
          description:
            Specify whether to return the full content of the AsyncAPI specification in the response. This is only
            applicable when using url based validation
          schema:
            type: boolean
            default: false
      requestBody:
        content:
          multipart/form-data:
            schema:
              properties:
                url:
                  type: string
                  description: AsyncAPI definition url
                file:
                  type: string
                  description: AsyncAPI definition as a file
                  format: binary
      responses:
        200:
          description:
            OK.
            API definition validation information is returned
          headers:
            Content-Type:
              description:
                The content type of the body.
              schema:
                type: string
          content:
            application/json:
              schema:
                $ref: '#/components/schemas/AsyncAPISpecificationValidationResponse'
        400:
          $ref: '#/components/responses/BadRequest'
        404:
          $ref: '#/components/responses/NotFound'
      security:
        - OAuth2Security:
            - apim:api_create

  /apis/import-asyncapi:
    post:
      tags:
        - APIs
      summary: import an AsyncAPI Specification
      description:
        This operation can be used to create and API from the AsyncAPI Specification. Provide either 'url' or 'file'
        to specify the definition.

        Specify additionalProperties with **at least** API's name, version, context and endpointConfig.
      operationId: importAsyncAPISpecification
      requestBody:
        content:
          multipart/form-data:
            schema:
              properties:
                file:
                  type: string
                  description: Definition to upload as a file
                  format: binary
                url:
                  type: string
                  description: Definition url
                additionalProperties:
                  type: string
                  description: Additional attributes specified as a stringified JSON with API's schema
      responses:
        201:
          description:
            Created. Successful response with the newly created object as entity in the body.
            Location header contains URL of newly created entity.
          headers:
            Etag:
              description:
                Entity Tag of the respons resource. Used by caches, or in conditional requests (Will be supported in the future).
              schema:
                type: string
            Location:
              description:
                The URL of the newly created resource.
              schema:
                type: string
            Content-type:
              description:
                The content type of the body.
              schema:
                type: string
          content:
            application/json:
              schema:
                $ref: '#/components/schemas/API'
        400:
          $ref: '#/components/responses/BadRequest'
        415:
          $ref: '#/components/responses/UnsupportedMediaType'
      security:
        - OAuth2Security:
            - apim:api_create

  /apis/{apiId}/asyncapi:
    get:
      tags:
        - APIs
      summary: Get AsyncAPI definition
      description: |
        This operation can be used to retrieve the AsyncAPI definition of an API.
      parameters:
        - $ref: '#/components/parameters/apiId'
        - $ref: '#/components/parameters/If-None-Match'
      responses:
        200:
          description: |
            OK.
            Requested AsyncAPI definition of the API is returned
          headers:
            ETag:
              description: |
                Entity Tag of the response resource. Used by caches, or in conditional requests (Willl= be supported in future).
              schema:
                type: string
            Last-Modified:
              description: |
                Date and time the resource has beed modified the last time.
                Used by caches, or in conditional request (Will be supported in future).
              schema:
                type: string
            Content-Type:
              description: |
                The content type of the body.
              schema:
                type: string
          content:
            application/json:
              schema:
                type: string
                example: ""
        304:
          description: |
            Not Modified.
            Empty body because the client has already the latest version of the requested resource (Will be supported in future).
          content: { }
        404:
          $ref: '#/components/responses/NotFound'
        406:
          $ref: '#/components/responses/NotAcceptable'
      security:
        - OAuth2Security:
            - apim:api_view

    put:
      tags:
        - APIs
      summary: Update AsyncAPI definition
      description: |
        This operation can be used to update the AsyncAPI definition of an existing API. AsyncAPI definition to be updated is passed as a form data parameter 'apiDefinition'.
      parameters:
        - $ref: '#/components/parameters/apiId'
        - $ref: '#/components/parameters/If-Match'
      requestBody:
        content:
          multipart/form-data:
            schema:
              properties:
                apiDefinition:
                  type: string
                  description: AsyncAPI definition of the API
                url:
                  type: string
                  description: AsyncAPI definition URL of the API
                file:
                  type: string
                  description: AsyncAPI definition as a file
                  format: binary
      responses:
        200:
          description: |
            OK.
            Successful response with updated AsyncAPI definition
          headers:
            ETag:
              description: |
                Entity Tag of the response resource. Used by caches, or in conditional requests (Will be supported in future).
              schema:
                type: string
            Last-Modified:
              description: |
                Date and time the resource has beed modified the last time.
                Use =d by caches, or in conditional requests (Will be supported in future).
              schema:
                type: string
            Location:
              description: |
                The URL of the newly created resource.
              schema:
                type: string
            Content-Type:
              description: |
                The content type of the body.
              schema:
                type: string
          content:
            application/json:
              schema:
                type: string
                example: ""
        400:
          $ref: '#/components/responses/BadRequest'
        403:
          $ref: '#/components/responses/Forbidden'
        404:
          $ref: '#/components/responses/NotFound'
        412:
          $ref: '#/components/responses/PreconditionFailed'
      security:
        - OAuth2Security:
            - apim:api_create

components:
  schemas:
    APIList:
      title: API List
      type: object
      properties:
        count:
          type: integer
          description: |
            Number of APIs returned.
          example: 1
        list:
          type: array
          items:
            $ref: '#/components/schemas/APIInfo'
        pagination:
          $ref: '#/components/schemas/Pagination'
    APIListExpanded:
      title: API List
      type: object
      properties:
        count:
          type: integer
          description: |
            Number of APIs returned.
          example: 1
        list:
          type: array
          items:
            $ref: '#/components/schemas/API'
        pagination:
          $ref: '#/components/schemas/Pagination'
    APIInfo:
      title: API Info object with basic API details.
      type: object
      properties:
        id:
          type: string
          example: 01234567-0123-0123-0123-012345678901
        name:
          type: string
          example: CalculatorAPI
        description:
          type: string
          example: A calculator API that supports basic operations
        context:
          type: string
          example: CalculatorAPI
        version:
          type: string
          example: 1.0.0
        provider:
          type: string
          description: |
            If the provider value is not given, the user invoking the API will be used as the provider.
          example: admin
        type:
          type: string
          example: HTTP
        lifeCycleStatus:
          type: string
          example: CREATED
        workflowStatus:
          type: string
          example: APPROVED
        hasThumbnail:
          type: boolean
          example: true
        securityScheme:
          type: array
          items:
            type: string

    Topic:
      title: Topic object
      required:
      - name
      - mode
      - description
      type: object
      properties:
        id:
          type: string
          description: id
          readOnly: true
          example: 1222344
        name:
          maxLength: 50
          minLength: 1
          pattern: '(^[^~!@#;:%^*()+={}|\\<>"'',&$\s+]*$)'
          type: string
          example: PizzaShackAPI
        mode:
          maxLength: 32766
          type: string
          example: This is a simple API for Pizza Shack online pizza delivery store.
        description:
          maxLength: 32766
          type: string
          example: This is a simple API for Pizza Shack online pizza delivery store.
    TopicList:
      title: Topic List
      type: object
      properties:
        count:
          type: integer
          description: |
            Number of Topics returned.
          example: 1
        list:
          type: array
          items:
            $ref: '#/components/schemas/Topic'
        pagination:
          $ref: '#/components/schemas/Pagination'
    API:
      title: API object
      required:
        - context
        - name
        - version
      type: object
      properties:
        id:
          type: string
          description: |
            UUID of the api registry artifact
          readOnly: true
          example: 01234567-0123-0123-0123-012345678901
        name:
          maxLength: 50
          minLength: 1
          pattern: '(^[^~!@#;:%^*()+={}|\\<>"'',&$\s+]*$)'
          type: string
          example: PizzaShackAPI
        description:
          maxLength: 32766
          type: string
          example: This is a simple API for Pizza Shack online pizza delivery store.
        context:
          maxLength: 82
          minLength: 1
          type: string
          example: pizza
        version:
          maxLength: 30
          minLength: 1
          type: string
          pattern: '^[^~!@#;:%^*()+={}|\\<>"'',&/$]+$'
          example: 1.0.0
        provider:
          maxLength: 50
          type: string
          description: |
            If the provider value is not given user invoking the api will be used as the provider.
          example: admin
        lifeCycleStatus:
          type: string
          example: CREATED
          x-otherScopes:
            - apim:api_publish
        wsdlInfo:
          $ref: '#/components/schemas/WSDLInfo'
        wsdlUrl:
          type: string
          readOnly: true
          example: /apimgt/applicationdata/wsdls/admin--soap1.wsdl
        testKey:
          type: string
          readOnly: true
          example: 8swdwj9080edejhj
        responseCachingEnabled:
          type: boolean
          example: true
        cacheTimeout:
          type: integer
          example: 300
        destinationStatsEnabled:
          type: string
          example: Disabled
        hasThumbnail:
          type: boolean
          example: false
        isDefaultVersion:
          type: boolean
          example: false
        isRevision:
          type: boolean
          example: false
        revisionedApiId:
          type: string
          description: |
            UUID of the api registry artifact
          readOnly: true
          example: 01234567-0123-0123-0123-012345678901
        revisionId:
          type: integer
          example: 1
        enableSchemaValidation:
          type: boolean
          example: false
        enableStore:
          type: boolean
          example: true
          x-otherScopes:
            - apim:api_publish
        type:
          type: string
          description: The api creation type to be used. Accepted values are HTTP,
<<<<<<< HEAD
            WS, SOAPTOREST, GRAPHQL, WEBSUB
          example: HTTP
          default: HTTP
          enum:
          - HTTP
          - WS
          - SOAPTOREST
          - SOAP
          - GRAPHQL
          - WEBSUB
=======
            WS, SOAPTOREST, GRAPHQL, WEBSUB, SSE
          example: HTTP
          default: HTTP
          enum:
            - HTTP
            - WS
            - SOAPTOREST
            - SOAP
            - GRAPHQL
            - WEBSUB
            - SSE
>>>>>>> 1a0d21a6
        transport:
          type: array
          description: |
            Supported transports for the API (http and/or https).
          example:
            - http
            - https
          items:
            type: string
        tags:
          type: array
          example:
            - pizza
            - food
          items:
            type: string
          x-otherScopes:
            - apim:api_publish
        policies:
          type: array
          example:
            - Unlimited
          items:
            type: string
          x-otherScopes:
            - apim:api_publish
        apiThrottlingPolicy:
          type: string
          description: The API level throttling policy selected for the particular
            API
          example: Unlimited
          x-otherScopes:
            - apim:api_publish
        authorizationHeader:
          type: string
          description: |
            Name of the Authorization header used for invoking the API. If it is not set, Authorization header name specified
            in tenant or system level will be used.
          example: Authorization
        securityScheme:
          type: array
          description: |
            Types of API security, the current API secured with. It can be either OAuth2 or mutual SSL or both. If
            it is not set OAuth2 will be set as the security for the current API.
          example:
            - oauth2
          items:
            type: string
        maxTps:
          $ref: '#/components/schemas/APIMaxTps'
        visibility:
          type: string
          description: The visibility level of the API. Accepts one of the following.
            PUBLIC, PRIVATE, RESTRICTED.
          example: PUBLIC
          default: PUBLIC
          enum:
            - PUBLIC
            - PRIVATE
            - RESTRICTED
          x-otherScopes:
            - apim:api_publish
        visibleRoles:
          type: array
          description: The user roles that are able to access the API in Developer Portal
          example: []
          items:
            type: string
          x-otherScopes:
            - apim:api_publish
        visibleTenants:
          type: array
          example: []
          items:
            type: string
        endpointSecurity:
          $ref: '#/components/schemas/APIEndpointSecurity'
        gatewayEnvironments:
          type: array
          description: |
            List of gateway environments the API is available
          example:
            - Production and Sandbox
          items:
            type: string
          x-otherScopes:
            - apim:api_publish
        deploymentEnvironments:
          type: array
          description: |
            List of selected deployment environments and clusters
          items:
            $ref: '#/components/schemas/DeploymentEnvironments'
          x-otherScopes:
            - apim:api_publish
        labels:
          type: array
          description: |
            Labels of micro-gateway environments attached to the API.
          example: []
          items:
            type: string
        mediationPolicies:
          type: array
          example:
            - name: json_to_xml_in_message
              type: in
            - name: xml_to_json_out_message
              type: out
            - name: json_fault
              type: fault
          items:
            $ref: '#/components/schemas/MediationPolicy'
        subscriptionAvailability:
          type: string
          description: The subscription availability. Accepts one of the following.
            CURRENT_TENANT, ALL_TENANTS or SPECIFIC_TENANTS.
          example: CURRENT_TENANT
          default: CURRENT_TENANT
          enum:
            - CURRENT_TENANT
            - ALL_TENANTS
            - SPECIFIC_TENANTS
          x-otherScopes:
            - apim:api_publish
        subscriptionAvailableTenants:
          type: array
          example: []
          items:
            type: string
        additionalProperties:
          type: object
          additionalProperties:
            type: string
          description: Map of custom properties of API
          x-otherScopes:
            - apim:api_publish
        monetization:
          $ref: '#/components/schemas/APIMonetizationInfo'
        accessControl:
          type: string
          description: |
            Is the API is restricted to certain set of publishers or creators or is it visible to all the
            publishers and creators. If the accessControl restriction is none, this API can be modified by all the
            publishers and creators, if not it can only be viewable/modifiable by certain set of publishers and creators,
             based on the restriction.
          default: NONE
          enum:
            - NONE
            - RESTRICTED
        accessControlRoles:
          type: array
          description: The user roles that are able to view/modify as API publisher
            or creator.
          example: []
          items:
            type: string
        businessInformation:
          $ref: '#/components/schemas/APIBusinessInformation'
          x-otherScopes:
            - apim:api_publish
        corsConfiguration:
          $ref: '#/components/schemas/APICorsConfiguration'
        websubSubscriptionConfiguration:
          $ref: '#/components/schemas/WebsubSubscriptionConfiguration'
        workflowStatus:
          type: string
          example: APPROVED
        createdTime:
          type: string
        lastUpdatedTime:
          type: string
          x-otherScopes:
            - apim:api_publish
        endpointConfig:
          type: object
          properties: {}
          description: |
            Endpoint configuration of the API. This can be used to provide different types of endpoints including Simple REST Endpoints, Loadbalanced and Failover.

            `Simple REST Endpoint`
              {
                "endpoint_type": "http",
                "sandbox_endpoints":       {
                   "url": "https://localhost:9443/am/sample/pizzashack/v1/api/"
                },
                "production_endpoints":       {
                   "url": "https://localhost:9443/am/sample/pizzashack/v1/api/"
                }
              }

            `Loadbalanced Endpoint`

              {
                "endpoint_type": "load_balance",
                "algoCombo": "org.apache.synapse.endpoints.algorithms.RoundRobin",
                "sessionManagement": "",
                "sandbox_endpoints":       [
                            {
                      "url": "https://localhost:9443/am/sample/pizzashack/v1/api/1"
                   },
                            {
                      "endpoint_type": "http",
                      "template_not_supported": false,
                      "url": "https://localhost:9443/am/sample/pizzashack/v1/api/2"
                   }
                ],
                "production_endpoints":       [
                            {
                      "url": "https://localhost:9443/am/sample/pizzashack/v1/api/3"
                   },
                            {
                      "endpoint_type": "http",
                      "template_not_supported": false,
                      "url": "https://localhost:9443/am/sample/pizzashack/v1/api/4"
                   }
                ],
                "sessionTimeOut": "",
                "algoClassName": "org.apache.synapse.endpoints.algorithms.RoundRobin"
              }

            `Failover Endpoint`

              {
                "production_failovers":[
                   {
                      "endpoint_type":"http",
                      "template_not_supported":false,
                      "url":"https://localhost:9443/am/sample/pizzashack/v1/api/1"
                   }
                ],
                "endpoint_type":"failover",
                "sandbox_endpoints":{
                   "url":"https://localhost:9443/am/sample/pizzashack/v1/api/2"
                },
                "production_endpoints":{
                   "url":"https://localhost:9443/am/sample/pizzashack/v1/api/3"
                },
                "sandbox_failovers":[
                   {
                      "endpoint_type":"http",
                      "template_not_supported":false,
                      "url":"https://localhost:9443/am/sample/pizzashack/v1/api/4"
                   }
                ]
              }

            `Default Endpoint`

              {
                "endpoint_type":"default",
                "sandbox_endpoints":{
                   "url":"default"
                },
                "production_endpoints":{
                   "url":"default"
                }
              }

            `Endpoint from Endpoint Registry`
              {
                "endpoint_type": "Registry",
                "endpoint_id": "{registry-name:entry-name:version}",
              }
          example:
            endpoint_type: http
            sandbox_endpoints:
              url: https://localhost:9443/am/sample/pizzashack/v1/api/
            production_endpoints:
              url: https://localhost:9443/am/sample/pizzashack/v1/api/
        endpointImplementationType:
          type: string
          example: INLINE
          default: ENDPOINT
          enum:
            - INLINE
            - ENDPOINT
        scopes:
          type: array
          items:
            $ref: '#/components/schemas/APIScope'
        operations:
          type: array
          example:
            - target: /order/{orderId}
              verb: POST
              authType: Application & Application User
              throttlingPolicy: Unlimited
            - target: /menu
              verb: GET
              authType: Application & Application User
              throttlingPolicy: Unlimited
          items:
            $ref: '#/components/schemas/APIOperations'
        threatProtectionPolicies:
          type: object
          properties:
            list:
              type: array
              items:
                type: object
                properties:
                  policyId:
                    type: string
                  priority:
                    type: integer
        categories:
          type: array
          description: |
            API categories
          items:
            type: string
            example: ""
          x-otherScopes:
            - apim:api_publish
        keyManagers:
          type: object
          properties: {}
          description: |
            API Key Managers
          readOnly: true
      x-scopes:
        - apim:api_create
        - apim:api_import_export

    #-----------------------------------------------------
    # The API Revision resource
    #-----------------------------------------------------
    APIRevision:
      title: API Info object with basic API details
      properties:
        displayName:
          type: string
          example: REVISION 1
        id:
          type: string
          example: c26b2b9b-4632-4ca4-b6f3-521c8863990c
        description:
          type: string
          example: removed a post resource
        createdTime:
          type: string
          format: date-time
        apiInfo:
          $ref: '#/components/schemas/APIRevisionAPIInfo'
        deploymentInfo:
          type: array
          items:
            $ref: '#/components/schemas/APIRevisionDeployment'

    #-----------------------------------------------------
    # The API Revision - API Info resource
    #-----------------------------------------------------
    APIRevisionAPIInfo:
      title: API Info object with basic Revisioned API details
      readOnly: true
      properties:
        id:
          type: string
          example: 01234567-0123-0123-0123-012345678901

    #-----------------------------------------------------
    # The API Revision List resource
    #-----------------------------------------------------
    APIRevisionList:
      title: API Revisions List
      properties:
        count:
          type: integer
          description: |
            Number of API revisions returned
          example: 1
        list:
          type: array
          items:
            $ref: '#/components/schemas/APIRevision'
    #-----------------------------------------------------
    # The API Revision Deployment List resource
    #-----------------------------------------------------
    APIRevisionDeploymentList:
      title: API Revision to Deployment mapped object with basic API deployment details
      properties:
        list:
          type: array
          items:
            $ref: '#/components/schemas/APIRevisionDeployment'
    #-----------------------------------------------------
    # The API Revision Deployment resource
    #-----------------------------------------------------
    APIRevisionDeployment:
      title: APIRevisionDeployment Info object with basic API deployment details
      properties:
        revisionUuid:
          type: string
          example: c26b2b9b-4632-4ca4-b6f3-521c8863990c
        name:
          type: string
          example: production and sandbox
        displayOnDevportal:
          type: boolean
          example: true
        deployedTime:
          type: string
          format: date-time

    AuditReport:
      title: Resource for Audit Report
      type: object
      properties:
        report:
          type: string
          description: |
            The API Security Audit Report
        grade:
          type: string
          description: |
            The overall grade of the Security Audit
          example: "27.95"
        numErrors:
          type: integer
          description: |
            The number of errors in the API Definition
          example: 20
        externalApiId:
          type: string
          description: |
            The External API ID
          example: fd21f9f7-3674-49cf-8a83-dca401f635de
    APIProductList:
      title: API Product List
      type: object
      properties:
        count:
          type: integer
          description: |
            Number of API Products returned.
          example: 1
        list:
          type: array
          items:
            $ref: '#/components/schemas/APIProductInfo'
        pagination:
          $ref: '#/components/schemas/Pagination'
    APIProductInfo:
      title: API Info object with basic API details.
      type: object
      properties:
        id:
          type: string
          description: |
            UUID of the api product
          readOnly: true
          example: 01234567-0123-0123-0123-012345678901
        name:
          type: string
          description: Name of the API Product
          example: PizzaShackAPIProduct
        context:
          type: string
          example: pizzaproduct
        description:
          type: string
          description: A brief description about the API
          example: This is a simple API for Pizza Shack online pizza delivery store
        provider:
          type: string
          description: |
            If the provider value is not given, the user invoking the API will be used as the provider.
          example: admin
        hasThumbnail:
          type: boolean
          example: true
        state:
          type: string
          description: |
            State of the API product. Only published api products are visible on the Developer Portal
          enum:
            - CREATED
            - PUBLISHED
        securityScheme:
          type: array
          description: |
            Types of API security, the current API secured with. It can be either OAuth2 or mutual SSL or both. If
            it is not set OAuth2 will be set as the security for the current API.
          example:
            - oauth2
          items:
            type: string
    APIProduct:
      title: API Product object
      required:
        - name
      type: object
      properties:
        id:
          type: string
          description: |
            UUID of the api product
          readOnly: true
          example: 01234567-0123-0123-0123-012345678901
        name:
          maxLength: 50
          minLength: 1
          type: string
          description: Name of the API Product
          example: PizzaShackAPIProduct
        context:
          maxLength: 60
          minLength: 1
          type: string
          example: pizzaproduct
        description:
          type: string
          description: A brief description about the API
          example: This is a simple API for Pizza Shack online pizza delivery store
        provider:
          maxLength: 50
          type: string
          description: |
            If the provider value is not given, the user invoking the API will be used as the provider.
          example: admin
        hasThumbnail:
          type: boolean
          example: false
        state:
          type: string
          description: |
            State of the API product. Only published api products are visible on the Developer Portal
          enum:
            - CREATED
            - PUBLISHED
        enableSchemaValidation:
          type: boolean
          example: false
        enableStore:
          type: boolean
          example: true
        testKey:
          type: string
          readOnly: true
          example: 8swdwj9080edejhj
        responseCachingEnabled:
          type: boolean
          example: true
        cacheTimeout:
          type: integer
          example: 300
        visibility:
          type: string
          description: The visibility level of the API. Accepts one of the following.
            PUBLIC, PRIVATE, RESTRICTED.
          example: PUBLIC
          default: PUBLIC
          enum:
            - PUBLIC
            - PRIVATE
            - RESTRICTED
        visibleRoles:
          type: array
          description: The user roles that are able to access the API
          example: []
          items:
            type: string
        visibleTenants:
          type: array
          example: []
          items:
            type: string
        accessControl:
          type: string
          description: |
            Defines whether the API Product is restricted to certain set of publishers or creators or is it visible to all the
            publishers and creators. If the accessControl restriction is none, this API Product can be modified by all the
            publishers and creators, if not it can only be viewable/modifiable by certain set of publishers and creators,
            based on the restriction.
          default: NONE
          enum:
            - NONE
            - RESTRICTED
        accessControlRoles:
          type: array
          description: The user roles that are able to view/modify as API Product
            publisher or creator.
          example: []
          items:
            type: string
        gatewayEnvironments:
          type: array
          description: |
            List of gateway environments the API Product is available
          example:
            - Production and Sandbox
          items:
            type: string
        apiType:
          type: string
          description: The API type to be used. Accepted values are API, APIPRODUCT
          example: APIPRODUCT
          enum:
            - API
            - APIPRODUCT
        transport:
          type: array
          description: |
            Supported transports for the API (http and/or https).
          example:
            - http
            - https
          items:
            type: string
        tags:
          type: array
          example:
            - pizza
            - food
          items:
            type: string
        policies:
          type: array
          example:
            - Unlimited
          items:
            type: string
        apiThrottlingPolicy:
          type: string
          description: The API level throttling policy selected for the particular
            API Product
          example: Unlimited
        authorizationHeader:
          type: string
          description: |
            Name of the Authorization header used for invoking the API. If it is not set, Authorization header name specified
            in tenant or system level will be used.
          example: Authorization
        securityScheme:
          type: array
          description: |
            Types of API security, the current API secured with. It can be either OAuth2 or mutual SSL or both. If
            it is not set OAuth2 will be set as the security for the current API.
          example:
            - oauth2
          items:
            type: string
        subscriptionAvailability:
          type: string
          description: The subscription availability. Accepts one of the following.
            CURRENT_TENANT, ALL_TENANTS or SPECIFIC_TENANTS.
          example: CURRENT_TENANT
          default: ALL_TENANTS
          enum:
            - CURRENT_TENANT
            - ALL_TENANTS
            - SPECIFIC_TENANTS
        subscriptionAvailableTenants:
          type: array
          example: []
          items:
            type: string
          x-otherScopes:
            - apim:api_publish
        additionalProperties:
          type: object
          additionalProperties:
            type: string
          description: Map of custom properties of API
        monetization:
          $ref: '#/components/schemas/APIMonetizationInfo'
        businessInformation:
          $ref: '#/components/schemas/APIProductBusinessInformation'
        corsConfiguration:
          $ref: '#/components/schemas/APICorsConfiguration'
        createdTime:
          type: string
        lastUpdatedTime:
          type: string
        apis:
          type: array
          description: |
            APIs and resources in the API Product.
          example:
            - name: PizzaShackAPI
              apiId: 01234567-0123-0123-0123-012345678901
              version: "1.0"
              operations:
                - target: /order/{orderId}
                  verb: POST
                  authType: Application & Application User
                  throttlingPolicy: Unlimited
                - target: /menu
                  verb: GET
                  authType: Application & Application User
                  throttlingPolicy: Unlimited
          items:
            $ref: '#/components/schemas/ProductAPI'
        scopes:
          type: array
          example: []
          items:
            $ref: '#/components/schemas/APIScope'
        categories:
          type: array
          description: |
            API categories
          example: []
          items:
            type: string
    ProductAPI:
      title: ProductAPI
      required:
        - apiId
      type: object
      properties:
        name:
          type: string
          example: PizzaShackAPI
        apiId:
          type: string
          example: 01234567-0123-0123-0123-012345678901
        version:
          type: string
          example: "1.0"
        operations:
          type: array
          items:
            $ref: '#/components/schemas/APIOperations'
    ResourcePath:
      title: ResourcePath
      required:
        - id
      type: object
      properties:
        id:
          type: integer
          example: 1
        resourcePath:
          type: string
          example: /menu
        httpVerb:
          type: string
          example: GET
    ResourcePathList:
      title: ResourcePath List
      type: object
      properties:
        count:
          type: integer
          description: |
            Number of API Resource Paths returned.
          example: 1
        list:
          type: array
          items:
            $ref: '#/components/schemas/ResourcePath'
        pagination:
          $ref: '#/components/schemas/Pagination'
    APIProductOutdatedStatus:
      title: APIProduct is outdated status
      type: object
      properties:
        isOutdated:
          type: boolean
          description: |
            Indicates if an API Product is outdated
          example: true
    APIProductBusinessInformation:
      type: object
      properties:
        businessOwner:
          maxLength: 120
          type: string
          example: businessowner
        businessOwnerEmail:
          type: string
          example: businessowner@wso2.com
        technicalOwner:
          maxLength: 120
          type: string
          example: technicalowner
        technicalOwnerEmail:
          type: string
          example: technicalowner@wso2.com
    Claim:
      title: Claim
      type: object
      properties:
        name:
          type: string
          example: email
        URI:
          type: string
          example: http://wso2.org/claims/emailaddress
        value:
          type: string
          example: admin@wso2.com
    SubscriberInfo:
      title: SubscriberInfo
      type: object
      properties:
        name:
          type: string
          example: admin
        claims:
          type: array
          items:
            $ref: '#/components/schemas/Claim'
    Application:
      title: Application
      required:
        - name
        - throttlingTier
      type: object
      properties:
        applicationId:
          type: string
          example: 01234567-0123-0123-0123-012345678901
        name:
          type: string
          example: CalculatorApp
        subscriber:
          type: string
          example: admin
        throttlingTier:
          type: string
          example: Unlimited
        description:
          type: string
          example: Sample calculator application
        groupId:
          type: string
          example: ""
    ApplicationInfo:
      title: Application info object with basic application details
      type: object
      properties:
        applicationId:
          type: string
          example: 01234567-0123-0123-0123-012345678901
        name:
          type: string
          example: CalculatorApp
        subscriber:
          type: string
          example: admin
        description:
          type: string
          example: Sample calculator application
        subscriptionCount:
          type: integer
    DocumentList:
      title: Document List
      type: object
      properties:
        count:
          type: integer
          description: |
            Number of Documents returned.
          example: 1
        list:
          type: array
          items:
            $ref: '#/components/schemas/Document'
        pagination:
          $ref: '#/components/schemas/Pagination'
    Document:
      title: Document
      required:
        - name
        - sourceType
        - type
        - visibility
      type: object
      properties:
        documentId:
          type: string
          readOnly: true
          example: 01234567-0123-0123-0123-012345678901
        name:
          maxLength: 60
          minLength: 1
          type: string
          example: PizzaShackDoc
        type:
          type: string
          example: HOWTO
          enum:
            - HOWTO
            - SAMPLES
            - PUBLIC_FORUM
            - SUPPORT_FORUM
            - API_MESSAGE_FORMAT
            - SWAGGER_DOC
            - OTHER
        summary:
          maxLength: 32766
          minLength: 1
          type: string
          example: Summary of PizzaShackAPI Documentation
        sourceType:
          type: string
          example: INLINE
          enum:
            - INLINE
            - MARKDOWN
            - URL
            - FILE
        sourceUrl:
          type: string
          readOnly: true
          example: ""
        fileName:
          type: string
          readOnly: true
          example: ""
        inlineContent:
          type: string
          example: This is doc content. This can have many lines.
        otherTypeName:
          type: string
          readOnly: true
          example: ""
        visibility:
          type: string
          example: API_LEVEL
          enum:
            - OWNER_ONLY
            - PRIVATE
            - API_LEVEL
        createdTime:
          type: string
          readOnly: true
        createdBy:
          type: string
          example: admin
        lastUpdatedTime:
          type: string
          readOnly: true
        lastUpdatedBy:
          type: string
          readOnly: true
          example: admin
    GraphQLSchema:
      title: GraphQL Schema
      required:
        - name
      type: object
      properties:
        name:
          type: string
          example: admin--HackerNewsAPI.graphql
        schemaDefinition:
          type: string
    GraphQLQueryComplexityInfo:
      title: GraphQL Query Complexity Info
      type: object
      properties:
        list:
          type: array
          items:
            $ref: '#/components/schemas/GraphQLCustomComplexityInfo'
    GraphQLCustomComplexityInfo:
      title: GraphQL Custom Complexity Info
      required:
        - complexityValue
        - field
        - type
      type: object
      properties:
        type:
          type: string
          description: |
            The type found within the schema of the API
          example: Country
        field:
          type: string
          description: |
            The field which is found under the type within the schema of the API
          example: name
        complexityValue:
          type: integer
          description: |
            The complexity value allocated for the associated field under the specified type
          example: 1
    GraphQLSchemaTypeList:
      title: List of types and corresponding fields of the GraphQL Schema
      type: object
      properties:
        typeList:
          type: array
          items:
            $ref: '#/components/schemas/GraphQLSchemaType'
    GraphQLSchemaType:
      title: Single type and corresponding fields found within the GraphQL Schema
      type: object
      properties:
        type:
          type: string
          description: |
            Type found within the GraphQL Schema
          example: Country
        fieldList:
          type: array
          description: |
            Array of fields under current type
          example:
            - code
            - name
          items:
            type: string
    MediationList:
      title: Mediation List
      type: object
      properties:
        count:
          type: integer
          description: |
            Number of mediation sequences returned.
          example: 1
        list:
          type: array
          items:
            $ref: '#/components/schemas/MediationInfo'
        pagination:
          $ref: '#/components/schemas/Pagination'
    MediationInfo:
      title: MediationInfo
      required:
        - id
        - name
        - type
      type: object
      properties:
        name:
          type: string
          example: json_fault.xml
        id:
          type: string
          example: 01234567-0123-0123-0123-012345678901
        type:
          type: string
          example: in
          enum:
            - in
            - out
            - fault
    Mediation:
      title: Mediation
      required:
        - name
        - type
      type: object
      properties:
        id:
          type: string
          example: 01234567-0123-0123-0123-012345678901
        name:
          type: string
          example: json_fault.xml
        type:
          type: string
          example: in
          enum:
            - in
            - out
            - fault
    ThrottlingPolicyList:
      title: Throttling policy list
      type: object
      properties:
        count:
          type: integer
          description: |
            Number of Tiers returned.
          example: 1
        list:
          type: array
          items:
            $ref: '#/components/schemas/ThrottlingPolicy'
        pagination:
          $ref: '#/components/schemas/Pagination'
    ThrottlingPolicy:
      title: Tier
      required:
        - name
        - requestCount
        - stopOnQuotaReach
        - tierPlan
        - unitTime
      type: object
      properties:
        name:
          type: string
          example: Platinum
        description:
          type: string
          example: Allows 50 request(s) per minute.
        policyLevel:
          type: string
          example: api
          enum:
            - subscription
            - api
        displayName:
          type: string
          example: Platinum
        attributes:
          type: object
          additionalProperties:
            type: string
          description: |
            Custom attributes added to the policy policy
          example: {}
        requestCount:
          type: integer
          description: |
            Maximum number of requests which can be sent within a provided unit time
          format: int64
          example: 50
        unitTime:
          type: integer
          format: int64
          example: 60000
        timeUnit:
          type: string
          example: min
        tierPlan:
          type: string
          description: |
            This attribute declares whether this policy is available under commercial or free
          example: FREE
          enum:
            - FREE
            - COMMERCIAL
        stopOnQuotaReach:
          type: boolean
          description: |
            By making this attribute to false, you are capabale of sending requests
            even if the request count exceeded within a unit time
          example: true
        monetizationProperties:
          type: object
          additionalProperties:
            type: string
          description: Properties of a tier plan which are related to monetization
          example: {}
    SubscriptionList:
      title: Subscription List
      type: object
      properties:
        count:
          type: integer
          description: |
            Number of Subscriptions returned.
          example: 1
        list:
          type: array
          items:
            $ref: '#/components/schemas/Subscription'
        pagination:
          $ref: '#/components/schemas/Pagination'
    Subscription:
      title: Subscription
      required:
        - applicationInfo
        - subscriptionId
        - subscriptionStatus
        - throttlingPolicy
      type: object
      properties:
        subscriptionId:
          type: string
          example: 01234567-0123-0123-0123-012345678901
        applicationInfo:
          $ref: '#/components/schemas/ApplicationInfo'
        throttlingPolicy:
          type: string
          example: Unlimited
        subscriptionStatus:
          type: string
          example: BLOCKED
          enum:
            - BLOCKED
            - PROD_ONLY_BLOCKED
            - UNBLOCKED
            - ON_HOLD
            - REJECTED
            - TIER_UPDATE_PENDING
    APIMonetizationUsage:
      title: API monetization usage object
      type: object
      properties:
        properties:
          type: object
          additionalProperties:
            type: string
          description: Map of custom properties related to monetization usage
    APIRevenue:
      title: API revenue data object
      type: object
      properties:
        properties:
          type: object
          additionalProperties:
            type: string
          description: Map of custom properties related to API revenue
    MediationPolicy:
      title: Mediation Policy
      required:
        - name
      type: object
      properties:
        id:
          type: string
          example: 69ea3fa6-55c6-472e-896d-e449dd34a824
        name:
          type: string
          example: log_in_message
        type:
          type: string
          example: in
        shared:
          type: boolean
          example: true
    Error:
      title: Error object returned with 4XX HTTP Status
      required:
        - code
        - message
      type: object
      properties:
        code:
          type: integer
          format: int64
        message:
          type: string
          description: Error message.
        description:
          type: string
          description: |
            A detail description about the error message.
        moreInfo:
          type: string
          description: |
            Preferably an url with more details about the error.
        error:
          type: array
          description: |
            If there are more than one error list them out.
            For example, list out validation errors by each field.
          items:
            $ref: '#/components/schemas/ErrorListItem'
    ErrorListItem:
      title: Description of individual errors that may have occurred during a request.
      required:
        - code
        - message
      type: object
      properties:
        code:
          type: string
        message:
          type: string
          description: |
            Description about individual errors occurred
        description:
          type: string
          description: |
            A detail description about the error message.
    Environment:
      title: Environment
      required:
        - endpoints
        - name
        - serverUrl
        - showInApiConsole
        - type
      type: object
      properties:
        name:
          type: string
          example: Production and Sandbox
        type:
          type: string
          example: hybrid
        serverUrl:
          type: string
          example: https://localhost:9443/services/
        showInApiConsole:
          type: boolean
          example: true
        endpoints:
          $ref: '#/components/schemas/EnvironmentEndpoints'
    EnvironmentList:
      title: Environment List
      type: object
      properties:
        count:
          type: integer
          description: |
            Number of Environments returned.
          example: 1
        list:
          type: array
          items:
            $ref: '#/components/schemas/Environment'
    EnvironmentEndpoints:
      title: Environment Endpoints
      type: object
      properties:
        http:
          type: string
          description: HTTP environment URL
          example: http://localhost:8280
        https:
          type: string
          description: HTTPS environment URL
          example: https://localhost:8243
        ws:
          type: string
          description: WS environment URL
          example: http://localhost:9099
        wss:
          type: string
          description: WSS environment URL
          example: https://localhost:8099
    FileInfo:
      title: File Information including meta data
      type: object
      properties:
        relativePath:
          type: string
          description: relative location of the file (excluding the base context and
            host of the Publisher API)
          example: apis/01234567-0123-0123-0123-012345678901/thumbnail
        mediaType:
          type: string
          description: media-type of the file
          example: image/jpeg
    APIMaxTps:
      type: object
      properties:
        production:
          type: integer
          format: int64
          example: 1000
        sandbox:
          type: integer
          format: int64
          example: 1000
    APIEndpointSecurity:
      type: object
      properties:
        type:
          type: string
          description: Accepts one of the following, basic or digest.
          example: BASIC
          enum:
            - BASIC
            - DIGEST
        username:
          type: string
          example: admin
        password:
          type: string
          example: password
    APIBusinessInformation:
      type: object
      properties:
        businessOwner:
          maxLength: 120
          type: string
          example: businessowner
        businessOwnerEmail:
          type: string
          example: businessowner@wso2.com
          pattern: '^[a-zA-Z0-9.!#$%&’*+/=?^_`{|}~-]+@[a-zA-Z0-9-]+(?:\.[a-zA-Z0-9-]+)*$'
        technicalOwner:
          maxLength: 120
          type: string
          example: technicalowner
        technicalOwnerEmail:
          type: string
          example: technicalowner@wso2.com

    WebsubSubscriptionConfiguration:
      type: object
      properties:
        secret:
          type: string
          description: Secret key to be used for subscription
        signingAlgorithm:
          type: string
          description: The algorithm used for signing
        signatureHeader:
          type: string
          description: The header uses to send the signature

    APICorsConfiguration:
      type: object
      properties:
        corsConfigurationEnabled:
          type: boolean
          default: false
        accessControlAllowOrigins:
          type: array
          items:
            type: string
        accessControlAllowCredentials:
          type: boolean
          default: false
        accessControlAllowHeaders:
          type: array
          items:
            type: string
        accessControlAllowMethods:
          type: array
          items:
            type: string
      description: |
        CORS configuration for the API
    Endpoint:
      title: Endpoints
      type: object
      properties:
        id:
          type: string
          description: |
            UUID of the Endpoint entry
          example: 01234567-0123-0123-0123-012345678901
        name:
          type: string
          description: |
            name of the Endpoint entry
          example: Endpoint 1
        endpointConfig:
          type: object
          properties:
            endpointType:
              type: string
              example: FAIL_OVER
              enum:
                - SINGLE
                - LOAD_BALANCED
                - FAIL_OVER
            list:
              type: array
              items:
                $ref: '#/components/schemas/EndpointConfig'
        endpointSecurity:
          type: object
          properties:
            enabled:
              type: boolean
              example: false
            type:
              type: string
              example: basic
            username:
              type: string
              example: basic
            password:
              type: string
              example: basic
        maxTps:
          type: integer
          description: Endpoint max tps
          format: int64
          example: 1000
        type:
          type: string
          example: http
    EndpointConfig:
      title: Endpoint Configuration
      type: object
      properties:
        url:
          type: string
          description: |
            Service url of the endpoint
          example: http://localhost:8280
        timeout:
          type: string
          description: |
            Time out of the endpoint
          example: "1000"
        attributes:
          type: array
          items:
            type: object
            properties:
              name:
                type: string
                example: Suspension time
              value:
                type: string
                example: 2s
    EndpointList:
      title: Endpoint List
      type: object
      properties:
        count:
          type: integer
          description: |
            Number of Endpoints returned.
          example: 1
        list:
          type: array
          items:
            $ref: '#/components/schemas/Endpoint'
    Scope:
      title: Scope
      required:
        - name
      type: object
      properties:
        id:
          type: string
          description: |
            UUID of the Scope. Valid only for shared scopes.
          readOnly: true
          example: 01234567-0123-0123-0123-012345678901
        name:
          maxLength: 255
          minLength: 1
          type: string
          description: |
            name of Scope
          example: apim:api_view
        displayName:
          maxLength: 255
          type: string
          description: |
            display name of Scope
          example: api_view
        description:
          maxLength: 512
          type: string
          description: |
            description of Scope
          example: This Scope can used to view Apis
        bindings:
          type: array
          description: |
            role bindings list of the Scope
          example:
            - admin
            - Internal/creator
            - Internal/publisher
          items:
            type: string
        usageCount:
          type: integer
          description: |
            usage count of Scope
          readOnly: true
          example: 3
    SharedScopeUsage:
      title: SharedScopeUsage
      required:
        - id
        - name
      type: object
      properties:
        id:
          type: string
          description: |
            UUID of the Scope. Valid only for shared scopes.
          example: 01234567-0123-0123-0123-012345678901
        name:
          type: string
          description: |
            name of Scope
          example: apim:api_view
        usedApiList:
          type: array
          description: |
            API list which have used the shared scope
          items:
            $ref: '#/components/schemas/SharedScopeUsedAPIInfo'
    SharedScopeUsedAPIInfo:
      title: API object using shared scope
      required:
        - context
        - name
        - version
      type: object
      properties:
        name:
          type: string
          example: CalculatorAPI
        context:
          type: string
          example: CalculatorAPI
        version:
          type: string
          example: 1.0.0
        provider:
          type: string
          description: |
            If the provider value is not given user invoking the api will be used as the provider.
          example: admin
        usedResourceList:
          type: array
          description: |
            Resource list which have used the shared scope within this API
          items:
            $ref: '#/components/schemas/SharedScopeUsedAPIResourceInfo'
    SharedScopeUsedAPIResourceInfo:
      title: API resource object using shared scope
      type: object
      properties:
        target:
          type: string
          example: /add
        verb:
          type: string
          example: POST
    APIScope:
      title: APIScope
      required:
        - scope
      type: object
      properties:
        scope:
          $ref: '#/components/schemas/Scope'
        shared:
          type: boolean
          description: |
            States whether scope is shared. This will not be honored when updating/adding scopes to APIs or when
            adding/updating Shared Scopes.
          example: true
    APIOperations:
      title: Operation
      type: object
      properties:
        id:
          type: string
          example: postapiresource
        target:
          type: string
          example: /order/{orderId}
        verb:
          type: string
          example: POST
        authType:
          type: string
          example: Application & Application User
          default: Any
        throttlingPolicy:
          type: string
          example: Unlimited
        scopes:
          type: array
          example: []
          items:
            type: string
        usedProductIds:
          type: array
          example: []
          items:
            type: string
        amznResourceName:
          type: string
          example: ""
        amznResourceTimeout:
          type: integer
        payloadSchema:
          type: string
          example: ""
    ScopeList:
      title: Scope List
      type: object
      properties:
        count:
          type: integer
          description: |
            Number of Scopes returned.
          example: 1
        list:
          type: array
          items:
            $ref: '#/components/schemas/Scope'
        pagination:
          $ref: '#/components/schemas/Pagination'
    ExternalStore:
      title: External Store
      type: object
      properties:
        id:
          type: string
          description: |
            The external store identifier, which is a unique value.
          example: Store123#
        displayName:
          type: string
          description: |
            The name of the external API Store that is displayed in the Publisher UI.
          example: UKStore
        type:
          type: string
          description: |
            The type of the Store. This can be a WSO2-specific API Store or an external one.
          example: wso2
        endpoint:
          type: string
          description: |
            The endpoint URL of the external store
          example: http://localhost:9764/store
    APIExternalStore:
      title: API External Store
      type: object
      properties:
        id:
          type: string
          description: |
            The external store identifier, which is a unique value.
          example: Store123#
        lastUpdatedTime:
          type: string
          description: |
            The recent timestamp which a given API is updated in the external store.
          example: 2019-09-09T13:57:16.229
    APIExternalStoreList:
      title: API External Store List
      type: object
      properties:
        count:
          type: integer
          description: |
            Number of external stores returned.
          example: 1
        list:
          type: array
          items:
            $ref: '#/components/schemas/APIExternalStore'
    ExternalStoreList:
      title: External Store List
      type: object
      properties:
        count:
          type: integer
          description: |
            Number of external stores returned.
          example: 1
        list:
          type: array
          items:
            $ref: '#/components/schemas/ExternalStore'
    Certificates:
      title: Certificates
      type: object
      properties:
        count:
          type: integer
          example: 1
        certificates:
          type: array
          items:
            $ref: '#/components/schemas/CertMetadata'
        pagination:
          $ref: '#/components/schemas/Pagination'
      description: Representation of a list of certificates
    CertMetadata:
      title: Certificate
      type: object
      properties:
        alias:
          type: string
          example: wso2carbon
        endpoint:
          type: string
          example: www.abc.com
      description: Representation of the details of a certificate
    CertificateInfo:
      title: Certificate information
      type: object
      properties:
        status:
          type: string
          example: Active
        validity:
          $ref: '#/components/schemas/CertificateValidity'
        version:
          type: string
          example: V3
        subject:
          type: string
          example: CN=wso2.com, OU=wso2, O=wso2, L=Colombo, ST=Western, C=LK
    CertificateValidity:
      title: Certificate Valid period
      type: object
      properties:
        from:
          type: string
          example: 12-12-2017
        to:
          type: string
          example: 01-01-2019
    ClientCertificates:
      title: Client Certificates
      type: object
      properties:
        count:
          type: integer
          example: 1
        certificates:
          type: array
          items:
            $ref: '#/components/schemas/ClientCertMetadata'
        pagination:
          $ref: '#/components/schemas/Pagination'
      description: Representation of a list of client certificates
    ClientCertMetadata:
      title: Client certificate meta data
      type: object
      properties:
        alias:
          type: string
          example: wso2carbon
        apiId:
          type: string
          example: 64eca60b-2e55-4c38-8603-e9e6bad7d809
        tier:
          type: string
          example: Gold
      description: Meta data of certificate
    Label:
      title: Label
      required:
        - name
      type: object
      properties:
        name:
          type: string
          example: marketing_store
        description:
          type: string
          example: Public microgateway for marketing
        access_urls:
          type: array
          example: https://localhost:9095
          items:
            type: string
    LabelList:
      title: Label List
      type: object
      properties:
        count:
          type: integer
          description: |
            Number of Labels returned.
          example: 1
        list:
          type: array
          items:
            $ref: '#/components/schemas/Label'
        pagination:
          $ref: '#/components/schemas/Pagination'
    LifecycleState:
      title: Lifecycle State
      type: object
      properties:
        state:
          type: string
          example: Created
        checkItems:
          type: array
          items:
            type: object
            properties:
              name:
                type: string
                example: Deprecate old versions after publishing the API
              value:
                type: boolean
                example: false
              requiredStates:
                type: array
                example: []
                items:
                  type: string
        availableTransitions:
          type: array
          items:
            type: object
            properties:
              event:
                type: string
                example: Publish
              targetState:
                type: string
                example: Published
    LifecycleHistory:
      title: Lifecycle history item list
      type: object
      properties:
        count:
          type: integer
          example: 1
        list:
          type: array
          items:
            $ref: '#/components/schemas/LifecycleHistoryItem'
    LifecycleHistoryItem:
      title: Lifecycle history item
      type: object
      properties:
        previousState:
          type: string
          example: Created
        postState:
          type: string
          example: Published
        user:
          type: string
          example: admin
        updatedTime:
          type: string
          format: dateTime
          example: 2019-02-31T23:59:60Z
    WorkflowResponse:
      title: workflow Response
      required:
        - workflowStatus
      type: object
      properties:
        workflowStatus:
          type: string
          description: |
            This attribute declares whether this workflow task is approved or rejected.
          example: APPROVED
          enum:
            - CREATED
            - APPROVED
            - REJECTED
            - REGISTERED
        jsonPayload:
          type: string
          description: |
            Attributes that returned after the workflow execution
          example: null
        lifecycleState:
          $ref: '#/components/schemas/LifecycleState'
    OpenAPIDefinitionValidationResponse:
      title: OpenAPI Definition Validation Response
      required:
        - isValid
      type: object
      properties:
        isValid:
          type: boolean
          description: |
            This attribute declares whether this definition is valid or not.
          example: true
        content:
          type: string
          description: |
            OpenAPI definition content.
        info:
          type: object
          properties:
            name:
              type: string
              example: PetStore
            version:
              type: string
              example: 1.0.0
            context:
              type: string
              example: /petstore
            description:
              type: string
              example: A sample API that uses a petstore as an example to demonstrate
                swagger-2.0 specification
            openAPIVersion:
              type: string
              example: 3.0.0
            endpoints:
              type: array
              description: |
                contains host/servers specified in the OpenAPI file/URL
              items:
                type: string
                example: https://localhost:9443/am/sample/pizzashack/v1/api/
          description: |
            API definition information
        errors:
          type: array
          description: |
            If there are more than one error list them out.
            For example, list out validation errors by each field.
          items:
            $ref: '#/components/schemas/ErrorListItem'
    WSDLValidationResponse:
      title: WSDL Definition Validation Response
      required:
        - isValid
      type: object
      properties:
        isValid:
          type: boolean
          description: |
            This attribute declares whether this definition is valid or not.
          example: true
        errors:
          type: array
          description: |
            If there are more than one error list them out.
            For example, list out validation errors by each field.
          items:
            $ref: '#/components/schemas/ErrorListItem'
        wsdlInfo:
          type: object
          properties:
            version:
              type: string
              description: |
                WSDL version
              example: "1.1"
            endpoints:
              type: array
              description: |
                A list of endpoints the service exposes
              items:
                type: object
                properties:
                  name:
                    type: string
                    description: Name of the endpoint
                    example: StockQuoteSoap
                  location:
                    type: string
                    description: Endpoint URL
                    example: http://www.webservicex.net/stockquote.asmx
          description: Summary of the WSDL including the basic information
    GraphQLValidationResponse:
      title: GraphQL API definition validation Response
      required:
        - errorMessage
        - isValid
      type: object
      properties:
        isValid:
          type: boolean
          description: |
            This attribute declares whether this definition is valid or not.
          example: true
        errorMessage:
          type: string
          description: |
            This attribute declares the validation error message
        graphQLInfo:
          type: object
          properties:
            operations:
              type: array
              items:
                $ref: '#/components/schemas/APIOperations'
            graphQLSchema:
              $ref: '#/components/schemas/GraphQLSchema'
          description: Summary of the GraphQL including the basic information
    ApiEndpointValidationResponse:
      title: API Endpoint url validation response
      required:
        - statusCode
        - statusMessage
      type: object
      properties:
        statusCode:
          type: integer
          description: HTTP status code
          example: 200
        statusMessage:
          type: string
          description: string
          example: OK
        error:
          type: string
          description: |
            If an error occurs, the error message will be set to this property.
            If not, this will remain null.
          example: null
    ThreatProtectionPolicyList:
      title: Threat Protection Policy List
      type: object
      properties:
        list:
          type: array
          items:
            $ref: '#/components/schemas/ThreatProtectionPolicy'
    ThreatProtectionPolicy:
      title: Threat Protection Policy Schema
      required:
        - name
        - policy
        - type
      type: object
      properties:
        uuid:
          type: string
          description: Policy ID
        name:
          type: string
          description: Name of the policy
        type:
          type: string
          description: Type of the policy
        policy:
          type: string
          description: policy as a json string
    SearchResultList:
      title: Unified Search Result List
      type: object
      properties:
        count:
          type: integer
          description: |
            Number of results returned.
          example: 1
        list:
          type: array
          items:
            type: object
        pagination:
          $ref: '#/components/schemas/Pagination'
    SearchResult:
      title: Search Result
      required:
        - name
      type: object
      properties:
        id:
          type: string
          example: 01234567-0123-0123-0123-012345678901
        name:
          type: string
          example: TestAPI
        type:
          type: string
          example: API
          enum:
            - DOC
            - API
            - APIProduct
        transportType:
          type: string
          description: Accepted values are HTTP, WS, SOAPTOREST, GRAPHQL
      discriminator:
        propertyName: name
    APISearchResult:
      title: API Result
      allOf:
        - $ref: '#/components/schemas/SearchResult'
        - type: object
          properties:
            description:
              type: string
              description: A brief description about the API
              example: A calculator API that supports basic operations
            context:
              type: string
              description: A string that represents the context of the user's request
              example: CalculatorAPI
            version:
              type: string
              description: The version of the API
              example: 1.0.0
            provider:
              type: string
              description: |
                If the provider value is not given, the user invoking the API will be used as the provider.
              example: admin
            status:
              type: string
              description: This describes in which status of the lifecycle the API is
              example: CREATED
            thumbnailUri:
              type: string
              example: /apis/01234567-0123-0123-0123-012345678901/thumbnail
    APIProductSearchResult:
      title: API Result
      allOf:
        - $ref: '#/components/schemas/SearchResult'
        - type: object
          properties:
            description:
              type: string
              description: A brief description about the API
              example: A calculator API that supports basic operations
            context:
              type: string
              description: A string that represents the context of the user's request
              example: CalculatorAPI
            version:
              type: string
              description: The version of the API Product
              example: 1.0.0
            provider:
              type: string
              description: |
                If the provider value is not given, the user invoking the API will be used as the provider.
              example: admin
            status:
              type: string
              description: This describes in which status of the lifecycle the APIPRODUCT
                is
              example: PUBLISHED
            thumbnailUri:
              type: string
              example: /apis/01234567-0123-0123-0123-012345678901/thumbnail
    APIMonetizationInfo:
      title: API monetization object
      required:
        - enabled
      type: object
      properties:
        enabled:
          type: boolean
          description: Flag to indicate the monetization status
          example: true
        properties:
          type: object
          additionalProperties:
            type: string
          description: Map of custom properties related to monetization
    DocumentSearchResult:
      title: Document Result
      allOf:
        - $ref: '#/components/schemas/SearchResult'
        - type: object
          properties:
            docType:
              type: string
              example: HOWTO
              enum:
                - HOWTO
                - SAMPLES
                - PUBLIC_FORUM
                - SUPPORT_FORUM
                - API_MESSAGE_FORMAT
                - SWAGGER_DOC
                - OTHER
            summary:
              type: string
              example: Summary of Calculator Documentation
            sourceType:
              type: string
              example: INLINE
              enum:
                - INLINE
                - URL
                - FILE
            sourceUrl:
              type: string
              example: ""
            otherTypeName:
              type: string
              example: ""
            visibility:
              type: string
              example: API_LEVEL
              enum:
                - OWNER_ONLY
                - PRIVATE
                - API_LEVEL
            apiName:
              type: string
              description: The name of the associated API
              example: TestAPI
            apiVersion:
              type: string
              description: The version of the associated API
              example: 1.0.0
            apiProvider:
              type: string
              example: admin
            apiUUID:
              type: string
            associatedType:
              type: string
    MockResponsePayloadList:
      title: Mock Response Payload list
      type: object
      properties:
        list:
          type: array
          items:
            $ref: '#/components/schemas/MockResponsePayloadInfo'
    MockResponsePayloadInfo:
      title: Mock Response Payload info object
      type: object
      properties:
        path:
          type: string
          description: path of the resource
          example: /menu
        content:
          type: string
          description: new modified code
          example: "var accept = \"\\\"\"+mc.getProperty('AcceptHeader')+\"\\\"\"\
            ;\nvar responseCode = mc.getProperty('query.param.responseCode');\nvar\
            \ responseCodeStr = \"\\\"\"+responseCode+\"\\\"\";\nvar responses = [];\n\
            \nif (!responses[200]) {\n responses [200] = [];\n}\nresponses[200][\"\
            application/json\"] = \n[ {\n  \"price\" : \"string\",\n  \"description\"\
            \ : \"string\",\n  \"name\" : \"string\",\n  \"image\" : \"string\"\n\
            } ]\n\n/*if (!responses[304]) {\n  responses[304] = [];\n}\nresponses[304][\"\
            application/(json or xml)\"] = {}/<>*/\n\nif (!responses[406]) {\n responses\
            \ [406] = [];\n}\nresponses[406][\"application/json\"] = \n{\n  \"message\"\
            \ : \"string\",\n  \"error\" : [ {\n    \"message\" : \"string\",\n  \
            \  \"code\" : 0\n  } ],\n  \"description\" : \"string\",\n  \"code\" :\
            \ 0,\n  \"moreInfo\" : \"string\"\n}\n\nresponses[501] = [];\nresponses[501][\"\
            application/json\"] = {\n\"code\" : 501,\n\"description\" : \"Not Implemented\"\
            }\nresponses[501][\"application/xml\"] = <response><code>501</code><description>Not\
            \ Implemented</description></response>;\n\nif (!responses[responseCode])\
            \ {\n responseCode = 501;\n}\n\nif (responseCode == null) {\n responseCode\
            \ = 200;\n responseCodeStr = \"200\";\n}\n\nif (accept == null || !responses[responseCode][accept])\
            \ {\n accept = \"application/json\";\n}\n\nif (accept === \"application/json\"\
            ) {\n mc.setProperty('CONTENT_TYPE', 'application/json');\n mc.setProperty('HTTP_SC',\
            \ responseCodeStr);\n mc.setPayloadJSON(responses[responseCode][\"application/json\"\
            ]);\n} else if (accept === \"application/xml\") {\n mc.setProperty('CONTENT_TYPE',\
            \ 'application/xml');\n mc.setProperty('HTTP_SC', responseCodeStr);\n\
            \ mc.setPayloadXML(responses[responseCode][\"application/xml\"]);\n}"
        verb:
          type: string
          example: POST
    ResourcePolicyList:
      title: Resource policy List
      type: object
      properties:
        list:
          type: array
          items:
            $ref: '#/components/schemas/ResourcePolicyInfo'
        count:
          type: integer
          description: |
            Number of policy resources returned.
          example: 1
    ResourcePolicyInfo:
      title: Resource policy Info object with conversion policy resource details.
      type: object
      properties:
        id:
          type: string
          description: |
            UUID of the resource policy registry artifact
          readOnly: true
          example: 01234567-0123-0123-0123-012345678901
        httpVerb:
          type: string
          description: HTTP verb used for the resource path
          example: get
        resourcePath:
          type: string
          description: A string that represents the resource path of the api for the
            related resource policy
          example: checkPhoneNumber
        content:
          type: string
          description: The resource policy content
          example: <header description="SOAPAction" name="SOAPAction" scope="transport"
            value="http://ws.cdyne.com/PhoneVerify/query/CheckPhoneNumber"/>
    Settings:
      title: SettingsDTO
      type: object
      properties:
        devportalUrl:
          type: string
          description: The Developer Portal URL
          example: https://localhost:9443/devportal
        environment:
          type: array
          items:
            $ref: '#/components/schemas/Environment'
        scopes:
          type: array
          example:
            - apim:api_create
            - apim:api_publish
          items:
            type: string
        monetizationAttributes:
          type: array
          example: []
          items:
            $ref: '#/components/schemas/MonetizationAttribute'
        securityAuditProperties:
          type: object
          properties: {}
        externalStoresEnabled:
          type: boolean
          description: |
            Is External Stores configuration enabled
          example: true
        docVisibilityEnabled:
          type: boolean
          description: |
            Is Document Visibility configuration enabled
          example: false
        crossTenantSubscriptionEnabled:
          type: boolean
          description: |
            Is Cross Tenant Subscriptions Enabled
          example: false
          default: false
        deployments:
          type: array
          items:
            $ref: '#/components/schemas/Deployments'
    SecurityAuditAttribute:
      title: SecurityAuditAttributeDTO
      type: object
      properties:
        isGlobal:
          type: boolean
          example: false
        overrideGlobal:
          type: boolean
          example: false
        apiToken:
          type: string
          example: b1267ytf-b7gc-4aee-924d-ece81241efec
        collectionId:
          type: string
          example: 456ef957-5a79-449f-83y3-9027945d3c60
        baseUrl:
          type: string
    WSDLInfo:
      title: WSDL information of the API. This is only available if the API is a SOAP
        API.
      type: object
      properties:
        type:
          type: string
          description: Indicates whether the WSDL is a single WSDL or an archive in
            ZIP format
          enum:
            - WSDL
            - ZIP
    Pagination:
      title: Pagination
      type: object
      properties:
        offset:
          type: integer
          example: 0
        limit:
          type: integer
          example: 1
        total:
          type: integer
          example: 10
        next:
          type: string
          description: |
            Link to the next subset of resources qualified.
            Empty if no more resources are to be returned.
        previous:
          type: string
          description: |
            Link to the previous subset of resources qualified.
            Empty if current subset is the first subset returned.
    MonetizationAttribute:
      title: Monetization attribute object
      type: object
      properties:
        required:
          type: boolean
          description: |
            Is attribute required
          example: true
        name:
          type: string
          description: |
            Name of the attribute
        displayName:
          type: string
          description: |
            Display name of the attribute
        description:
          type: string
          description: |
            Description of the attribute
        hidden:
          type: boolean
          description: |
            Is attribute hidden
        default:
          type: string
          description: |
            Default value of the attribute
    Tenant:
      title: Tenant
      type: object
      properties:
        domain:
          type: string
          description: tenant domain
          example: wso2.com
        status:
          type: string
          description: current status of the tenant active/inactive
          example: active
    TenantList:
      title: Tenant list
      type: object
      properties:
        count:
          type: integer
          description: |
            Number of tenants returned.
          example: 1
        list:
          type: array
          items:
            $ref: '#/components/schemas/Tenant'
        pagination:
          $ref: '#/components/schemas/Pagination'
    AlertTypesList:
      title: Alert Types List
      type: object
      properties:
        count:
          type: integer
          description: The number of alerts
          example: 3
        alerts:
          type: array
          items:
            $ref: '#/components/schemas/AlertType'
    AlertType:
      title: Alert Type
      type: object
      properties:
        id:
          type: integer
          description: The alert Id
          example: 1
        name:
          type: string
          description: The name of the alert.
          example: AbnormalRequestTime
        requireConfiguration:
          type: boolean
          description: Whether the alert type require additional configurations.
          example: true
    Alert:
      title: Alert
      type: object
      properties:
        id:
          type: integer
          description: The alert Id
          example: 1
        name:
          type: string
          description: The name of the alert.
          example: AbnormalRequestsPerMin
        configuration:
          type: array
          items:
            $ref: '#/components/schemas/AlertConfig'
    AlertsInfo:
      title: Alerts Info
      type: object
      properties:
        alerts:
          type: array
          items:
            $ref: '#/components/schemas/Alert'
        emailList:
          type: array
          items:
            type: string
    AlertsInfoResponse:
      title: Alerts Info Response
      type: object
      properties:
        alerts:
          type: array
          items:
            $ref: '#/components/schemas/Alert'
        emailList:
          type: array
          items:
            type: string
        failedConfigurations:
          type: array
          items:
            $ref: '#/components/schemas/AlertConfig'
    AlertConfigList:
      title: Alert Configuration List
      type: object
      properties:
        count:
          type: integer
          example: 1
        list:
          type: array
          items:
            $ref: '#/components/schemas/AlertConfig'
    AlertConfig:
      title: Alert Configuration
      type: object
      properties:
        configurationId:
          type: string
          description: The alert config subscription id.
          example: UGl6emFTaGFja0FQSSsxLjAuMCtEZWZhdWx0QXBwbGljYXRpb24K
        configuration:
          type: object
          additionalProperties:
            type: string
          description: The config parameters.
          example:
            apiName: PizzaShackAPI
            apiVersion: 1.0.0
            applicationName: DefaultApplication
            requestConunt: "12"
    AlertConfigInfo:
      title: Alert Configuration Info
      type: object
      additionalProperties:
        type: string
      description: The config parameters.
      example:
        apiName: PizzaShackAPI
        apiVersion: 1.0.0
        applicationName: DefaultApplication
        requestConunt: "12"
    APICategory:
      title: API Category
      required:
        - name
      type: object
      properties:
        id:
          type: string
          example: 01234567-0123-0123-0123-012345678901
        name:
          type: string
          example: Finance
        description:
          type: string
          example: Finance related APIs
    APICategoryList:
      title: API Category List
      type: object
      properties:
        count:
          type: integer
          description: |
            Number of API categories returned.
          example: 1
        list:
          type: array
          items:
            $ref: '#/components/schemas/APICategory'
    KeyManagerInfo:
      title: Key Manager Info
      required:
        - name
        - type
      type: object
      properties:
        id:
          type: string
          example: 01234567-0123-0123-0123-012345678901
        name:
          type: string
          example: WSO2 IS
        displayName:
          type: string
          description: |
            display name of Keymanager
          example: Keymanager1
        type:
          type: string
          example: IS
        description:
          type: string
          example: This is a key manager for Developers
        enabled:
          type: boolean
          example: true
        additionalProperties:
          type: array
          items:
            type: object
            properties: {}
    KeyManagerList:
      title: Key Manager List
      type: object
      properties:
        count:
          type: integer
          description: |
            Number of Key managers returned.
          example: 1
        list:
          type: array
          items:
            $ref: '#/components/schemas/KeyManagerInfo'
    DeploymentList:
      title: Deployment List
      type: object
      properties:
        count:
          type: integer
          description: |
            Number of deployment clusters returned.
          example: 1
        list:
          type: array
          items:
            $ref: '#/components/schemas/Deployments'
    Deployments:
      title: Deployments
      required:
        - clusters
        - name
      type: object
      properties:
        name:
          type: string
          example: Kubernetes
        clusters:
          type: array
          items:
            $ref: '#/components/schemas/DeploymentClusterInfo'
    DeploymentClusterInfo:
      title: DeploymentClusterInfo
      required:
        - accessURL
        - clusterName
        - displayName
        - properties
      type: object
      properties:
        clusterName:
          type: string
          example: minikube
        accessURL:
          type: string
          example: https://api.com
        displayName:
          type: string
          example: kubernetes-minikube
        properties:
          type: object
          additionalProperties:
            type: string
    DeploymentStatusList:
      title: DeploymentStatus List
      type: object
      properties:
        count:
          type: integer
          description: |
            Status of the deployments returned.
          example: 1
        list:
          type: array
          items:
            $ref: '#/components/schemas/DeploymentStatus'
    DeploymentStatus:
      title: DeploymentStatus
      required:
        - clusters
        - type
      type: object
      properties:
        type:
          type: string
          example: Kubernetes
        clusters:
          type: array
          items:
            $ref: '#/components/schemas/DeploymentClusterStatus'
    DeploymentClusterStatus:
      title: DeploymentClusterStatus
      required:
        - clusterName
        - healthStatus
        - podsRunning
      type: object
      properties:
        clusterName:
          type: string
          example: Minikube
        podsRunning:
          type: integer
        healthStatus:
          type: array
          items:
            $ref: '#/components/schemas/PodStatus'
    DeploymentEnvironments:
      title: DeploymentEnvironments
      required:
        - clusterName
        - type
      type: object
      properties:
        type:
          type: string
          example: Kubernetes
        clusterName:
          type: array
          example:
            - minikube
          items:
            type: string
    PodStatus:
      title: PodStatus
      required:
        - name
        - ready
        - status
      type: object
      properties:
        name:
          type: string
          example: petStore-677bb7cc65-shb2f
        ready:
          type: string
          example: 1/1
        status:
          type: string
          example: running
        creationTimestamp:
          type: string
          example: 2020-05-12T06:12:00Z
    AsyncAPISpecificationValidationResponse:
      title: AsyncAPI Specification Validation Response
      required:
        - isValid
      type: object
      properties:
        isValid:
          type: boolean
          description:
            This attribute declares whether this definition is valid or not.
          example: true
        content:
          type: string
          description:
            AsyncAPI specification content
        info:
          type: object
          properties:
            name:
              type: string
              example: Streetlights
            version:
              type: string
              example: 1.0.0
            context:
              type: string
              example: /streetlights
            description:
              type: string
              example: A sample API that uses a streetlights as an example to demonstrate AsyncAPI specifications
            asyncAPIVersion:
              type: string
              example: 2.0
            endpoints:
              type: array
              description:
                contains host/servers specified in the AsyncAPI file/URL
              items:
                type: string
                example: "https://localhost:9443/am/sample/pizzashack/v1/api/"
          description:
            API definition information
        errors:
          type: array
          description:
            If there are more than one error list them out.
            For example, list out validation error by each field.
          items:
            $ref: '#/components/schemas/ErrorListItem'
  responses:
    BadRequest:
      description: Bad Request. Invalid request or validation error.
      content:
        application/json:
          schema:
            $ref: '#/components/schemas/Error'
          example:
            code: 400
            message: Bad Request
            description: Invalid request or validation error
            moreInfo: ""
            error: []
    Conflict:
      description: Conflict. Specified resource already exists.
      content:
        application/json:
          schema:
            $ref: '#/components/schemas/Error'
          example:
            code: 409
            message: Conflict
            description: Specified resource already exists
            moreInfo: ""
            error: []
    Forbidden:
      description: Forbidden. The request must be conditional but no condition has
        been specified.
      content:
        application/json:
          schema:
            $ref: '#/components/schemas/Error'
          example:
            code: 403
            message: Forbidden
            description: The request must be conditional but no condition has been
              specified
            moreInfo: ""
            error: []
    InternalServerError:
      description: Internal Server Error.
      content:
        application/json:
          schema:
            $ref: '#/components/schemas/Error'
          example:
            code: 500
            message: Internal Server Error
            description: The server encountered an internal error. Please contact
              administrator.
            moreInfo: ""
            error: []
    NotAcceptable:
      description: Not Acceptable. The requested media type is not supported.
      content:
        application/json:
          schema:
            $ref: '#/components/schemas/Error'
          example:
            code: 406
            message: Not Acceptable
            description: The requested media type is not supported
            moreInfo: ""
            error: []
    NotFound:
      description: Not Found. The specified resource does not exist.
      content:
        application/json:
          schema:
            $ref: '#/components/schemas/Error'
          example:
            code: 404
            message: Not Found
            description: The specified resource does not exist
            moreInfo: ""
            error: []
    PreconditionFailed:
      description: Precondition Failed. The request has not been performed because
        one of the preconditions is not met.
      content:
        application/json:
          schema:
            $ref: '#/components/schemas/Error'
          example:
            code: 412
            message: Precondition Failed
            description: The request has not been performed because one of the preconditions
              is not met
            moreInfo: ""
            error: []
    Unauthorized:
      description: Unauthorized. The user is not authorized.
      content:
        application/json:
          schema:
            $ref: '#/components/schemas/Error'
          example:
            code: 401
            message: Unauthorized
            description: The user is not authorized
            moreInfo: ""
            error: []
    UnsupportedMediaType:
      description: Unsupported Media Type. The entity of the request was not in a
        supported format.
      content:
        application/json:
          schema:
            $ref: '#/components/schemas/Error'
          example:
            code: 415
            message: Unsupported media type
            description: The entity of the request was not in a supported format
            moreInfo: ""
            error: []
  parameters:
    apiId:
      name: apiId
      in: path
      description: |
        **API ID** consisting of the **UUID** of the API.
      required: true
      schema:
        type: string
    endpointId:
      name: endpointId
      in: path
      description: |
        **Endpoint ID** consisting of the **UUID** of the Endpoint**.
      required: true
      schema:
        type: string
    apiId-Q:
      name: apiId
      in: query
      description: |
        **API ID** consisting of the **UUID** of the API.
        The combination of the provider of the API, name of the API and the version is also accepted as a valid API I.
        Should be formatted as **provider-name-version**.
      required: true
      schema:
        type: string
    apiId-Q-Opt:
      name: apiId
      in: query
      description: |
        **API ID** consisting of the **UUID** of the API.
        The combination of the provider of the API, name of the API and the version is also accepted as a valid API I.
        Should be formatted as **provider-name-version**.
      schema:
        type: string
    labelType-Q:
      name: labelType
      in: query
      description: |
        **API ID** consisting of the **UUID** of the API.
        The combination of the provider of the API, name of the API and the version is also accepted as a valid API I.
        Should be formatted as **provider-name-version**.
      schema:
        type: string
    name:
      name: name
      in: path
      description: |
        Name of the API
      required: true
      schema:
        type: string
    version:
      name: version
      in: path
      description: |
        Version of the API
      required: true
      schema:
        type: string
    documentId:
      name: documentId
      in: path
      description: |
        Document Identifier
      required: true
      schema:
        type: string
    applicationId:
      name: applicationId
      in: path
      description: |
        **Application Identifier** consisting of the UUID of the Application.
      required: true
      schema:
        type: string
    subscriptionId:
      name: subscriptionId
      in: path
      description: |
        Subscription Id
      required: true
      schema:
        type: string
    mediationPolicyId:
      name: mediationPolicyId
      in: path
      description: |
        Mediation policy Id
      required: true
      schema:
        type: string
    resourcePolicyId:
      name: resourcePolicyId
      in: path
      description: |
        registry resource Id
      required: true
      schema:
        type: string
    subscriptionId-Q:
      name: subscriptionId
      in: query
      description: |
        Subscription Id
      required: true
      schema:
        type: string

    # API Revision Identifier
    # Specified as part of the path expression
    revisionId:
      name: revisionId
      in: path
      description: |
        Revision ID of an API
      required: true
      schema:
        type: string

    # API Revision Identifier
    # Specified as part of the query string
    revisionId-Q:
      name: revisionId
      in: query
      description: |
        Revision ID of an API
      required: true
      schema:
        type: string

    policyName:
      name: policyName
      in: path
      description: |
        Tier name
      required: true
      schema:
        type: string
    policyName-Q:
      name: policyName
      in: query
      description: |
        Name of the policy
      required: true
      schema:
        type: string
    policyLevel:
      name: policyLevel
      in: path
      description: |
        List API or Application or Resource type policies.
      required: true
      schema:
        type: string
        enum:
          - api
          - subcription
    policyLevel-Q:
      name: policyLevel
      in: query
      description: |
        List API or Application or Resource type policies.
      required: true
      schema:
        type: string
        enum:
          - api
          - subcription
    limit:
      name: limit
      in: query
      description: |
        Maximum size of resource array to return.
      schema:
        type: integer
        default: 25
    Accept:
      name: Accept
      in: header
      description: |
        Media types acceptable for the response. Default is application/json.
      schema:
        type: string
        default: application/json
    offset:
      name: offset
      in: query
      description: |
        Starting point within the complete list of items qualified.
      schema:
        type: integer
        default: 0
    If-None-Match:
      name: If-None-Match
      in: header
      description: |
        Validator for conditional requests; based on the ETag of the formerly retrieved
        variant of the resource.
      schema:
        type: string
    If-Match:
      name: If-Match
      in: header
      description: |
        Validator for conditional requests; based on ETag.
      schema:
        type: string
    scopeName:
      name: scopeId
      in: path
      description: |
        Scope name
      required: true
      schema:
        type: string
    scopeId:
      name: scopeId
      in: path
      description: |
        Scope Id consisting the UUID of the shared scope
      required: true
      schema:
        type: string
    expand:
      name: expand
      in: query
      description: |
        Defines whether the returned response should contain full details of API
      schema:
        type: boolean
    threatProtectionPolicyId:
      name: policyId
      in: path
      description: |
        The UUID of a Policy
      required: true
      schema:
        type: string
    roleId:
      name: roleId
      in: path
      description: |
        The Base 64 URL encoded role name with domain. If the given role is in secondary user-store, role ID should be
        derived as Base64URLEncode({user-store-name}/{role-name}). If the given role is in PRIMARY user-store, role ID
        can be derived as Base64URLEncode(role-name)
      required: true
      schema:
        type: string
    requestedTenant:
      name: X-WSO2-Tenant
      in: header
      description: |
        For cross-tenant invocations, this is used to specify the tenant domain, where the resource need to be
          retirieved from.
      schema:
        type: string
    apiProductId:
      name: apiProductId
      in: path
      description: |
        **API Product ID** consisting of the **UUID** of the API Product. Using the **UUID** in the API call is recommended.
      required: true
      schema:
        type: string
        x-encoded: true
      x-encoded: true
    tenantDomain:
      name: tenantDomain
      in: path
      description: |
        The domain of a specific tenant
      required: true
      schema:
        type: string
    alertType:
      name: alertType
      in: path
      description: The alert type.
      required: true
      schema:
        type: string
    configurationId:
      name: configurationId
      in: path
      description: The alert configuration id.
      required: true
      schema:
        type: string
  requestBodies:
    threatProtectionPolicy:
      description: |
        Threat protection policy request parameter
      content:
        application/json:
          schema:
            $ref: '#/components/schemas/ThreatProtectionPolicy'
      required: true
  securitySchemes:
    OAuth2Security:
      type: oauth2
      flows:
        password:
          tokenUrl: https://localhost:9443/oauth2/token
          scopes:
            openid: Authorize access to user details
            apim:api_view: View API
            apim:api_create: Create API
            apim:api_delete: Delete API
            apim:api_publish: Publish API
            apim:subscription_view: View Subscription
            apim:subscription_block: Block Subscription
            apim:external_services_discover: Discover External Services
            apim:threat_protection_policy_create: Create threat protection policies
            apim:threat_protection_policy_manage: Update and delete threat protection policies
            apim:document_create: Create API documents
            apim:document_manage: Update and delete API documents
            apim:mediation_policy_view: View mediation policies
            apim:mediation_policy_create: Create mediation policies
            apim:mediation_policy_manage: Update and delete mediation policies
            apim:client_certificates_view: View client certificates
            apim:client_certificates_add: Add client certificates
            apim:client_certificates_update: Update and delete client certificates
            apim:ep_certificates_view: View backend endpoint certificates
            apim:ep_certificates_add: Add backend endpoint certificates
            apim:ep_certificates_update: Update and delete backend endpoint certificates
            apim:publisher_settings: Retrieve store settings
            apim:pub_alert_manage: Get/ subscribe/ configure publisher alerts
            apim:shared_scope_manage: Manage shared scopes
            apim:app_import_export: Import and export applications related operations
            apim:api_import_export: Import and export APIs related operations
            apim:api_product_import_export: Import and export API Products related operations<|MERGE_RESOLUTION|>--- conflicted
+++ resolved
@@ -7094,236 +7094,6 @@
         - OAuth2Security:
             - apim:api_create
 
-  /apis/validate-asyncapi:
-    post:
-      tags:
-        - Validation
-      summary: Validate an AsyncAPI Specification
-      description:
-        This operation can be used to validate and AsyncAPI Specification and retrieve a summary. Provide either 'url'
-        or 'file' to specify the definition.
-      operationId: validateAsyncAPISpecification
-      parameters:
-        - name: returnContent
-          in: query
-          description:
-            Specify whether to return the full content of the AsyncAPI specification in the response. This is only
-            applicable when using url based validation
-          schema:
-            type: boolean
-            default: false
-      requestBody:
-        content:
-          multipart/form-data:
-            schema:
-              properties:
-                url:
-                  type: string
-                  description: AsyncAPI definition url
-                file:
-                  type: string
-                  description: AsyncAPI definition as a file
-                  format: binary
-      responses:
-        200:
-          description:
-            OK.
-            API definition validation information is returned
-          headers:
-            Content-Type:
-              description:
-                The content type of the body.
-              schema:
-                type: string
-          content:
-            application/json:
-              schema:
-                $ref: '#/components/schemas/AsyncAPISpecificationValidationResponse'
-        400:
-          $ref: '#/components/responses/BadRequest'
-        404:
-          $ref: '#/components/responses/NotFound'
-      security:
-        - OAuth2Security:
-            - apim:api_create
-
-  /apis/import-asyncapi:
-    post:
-      tags:
-        - APIs
-      summary: import an AsyncAPI Specification
-      description:
-        This operation can be used to create and API from the AsyncAPI Specification. Provide either 'url' or 'file'
-        to specify the definition.
-
-        Specify additionalProperties with **at least** API's name, version, context and endpointConfig.
-      operationId: importAsyncAPISpecification
-      requestBody:
-        content:
-          multipart/form-data:
-            schema:
-              properties:
-                file:
-                  type: string
-                  description: Definition to upload as a file
-                  format: binary
-                url:
-                  type: string
-                  description: Definition url
-                additionalProperties:
-                  type: string
-                  description: Additional attributes specified as a stringified JSON with API's schema
-      responses:
-        201:
-          description:
-            Created. Successful response with the newly created object as entity in the body.
-            Location header contains URL of newly created entity.
-          headers:
-            Etag:
-              description:
-                Entity Tag of the respons resource. Used by caches, or in conditional requests (Will be supported in the future).
-              schema:
-                type: string
-            Location:
-              description:
-                The URL of the newly created resource.
-              schema:
-                type: string
-            Content-type:
-              description:
-                The content type of the body.
-              schema:
-                type: string
-          content:
-            application/json:
-              schema:
-                $ref: '#/components/schemas/API'
-        400:
-          $ref: '#/components/responses/BadRequest'
-        415:
-          $ref: '#/components/responses/UnsupportedMediaType'
-      security:
-        - OAuth2Security:
-            - apim:api_create
-
-  /apis/{apiId}/asyncapi:
-    get:
-      tags:
-        - APIs
-      summary: Get AsyncAPI definition
-      description: |
-        This operation can be used to retrieve the AsyncAPI definition of an API.
-      parameters:
-        - $ref: '#/components/parameters/apiId'
-        - $ref: '#/components/parameters/If-None-Match'
-      responses:
-        200:
-          description: |
-            OK.
-            Requested AsyncAPI definition of the API is returned
-          headers:
-            ETag:
-              description: |
-                Entity Tag of the response resource. Used by caches, or in conditional requests (Willl= be supported in future).
-              schema:
-                type: string
-            Last-Modified:
-              description: |
-                Date and time the resource has beed modified the last time.
-                Used by caches, or in conditional request (Will be supported in future).
-              schema:
-                type: string
-            Content-Type:
-              description: |
-                The content type of the body.
-              schema:
-                type: string
-          content:
-            application/json:
-              schema:
-                type: string
-                example: ""
-        304:
-          description: |
-            Not Modified.
-            Empty body because the client has already the latest version of the requested resource (Will be supported in future).
-          content: { }
-        404:
-          $ref: '#/components/responses/NotFound'
-        406:
-          $ref: '#/components/responses/NotAcceptable'
-      security:
-        - OAuth2Security:
-            - apim:api_view
-
-    put:
-      tags:
-        - APIs
-      summary: Update AsyncAPI definition
-      description: |
-        This operation can be used to update the AsyncAPI definition of an existing API. AsyncAPI definition to be updated is passed as a form data parameter 'apiDefinition'.
-      parameters:
-        - $ref: '#/components/parameters/apiId'
-        - $ref: '#/components/parameters/If-Match'
-      requestBody:
-        content:
-          multipart/form-data:
-            schema:
-              properties:
-                apiDefinition:
-                  type: string
-                  description: AsyncAPI definition of the API
-                url:
-                  type: string
-                  description: AsyncAPI definition URL of the API
-                file:
-                  type: string
-                  description: AsyncAPI definition as a file
-                  format: binary
-      responses:
-        200:
-          description: |
-            OK.
-            Successful response with updated AsyncAPI definition
-          headers:
-            ETag:
-              description: |
-                Entity Tag of the response resource. Used by caches, or in conditional requests (Will be supported in future).
-              schema:
-                type: string
-            Last-Modified:
-              description: |
-                Date and time the resource has beed modified the last time.
-                Use =d by caches, or in conditional requests (Will be supported in future).
-              schema:
-                type: string
-            Location:
-              description: |
-                The URL of the newly created resource.
-              schema:
-                type: string
-            Content-Type:
-              description: |
-                The content type of the body.
-              schema:
-                type: string
-          content:
-            application/json:
-              schema:
-                type: string
-                example: ""
-        400:
-          $ref: '#/components/responses/BadRequest'
-        403:
-          $ref: '#/components/responses/Forbidden'
-        404:
-          $ref: '#/components/responses/NotFound'
-        412:
-          $ref: '#/components/responses/PreconditionFailed'
-      security:
-        - OAuth2Security:
-            - apim:api_create
-
 components:
   schemas:
     APIList:
@@ -7533,18 +7303,6 @@
         type:
           type: string
           description: The api creation type to be used. Accepted values are HTTP,
-<<<<<<< HEAD
-            WS, SOAPTOREST, GRAPHQL, WEBSUB
-          example: HTTP
-          default: HTTP
-          enum:
-          - HTTP
-          - WS
-          - SOAPTOREST
-          - SOAP
-          - GRAPHQL
-          - WEBSUB
-=======
             WS, SOAPTOREST, GRAPHQL, WEBSUB, SSE
           example: HTTP
           default: HTTP
@@ -7556,7 +7314,6 @@
             - GRAPHQL
             - WEBSUB
             - SSE
->>>>>>> 1a0d21a6
         transport:
           type: array
           description: |
