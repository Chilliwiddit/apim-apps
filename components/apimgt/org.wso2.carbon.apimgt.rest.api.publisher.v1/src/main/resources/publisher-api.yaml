--- conflicted
+++ resolved
@@ -5607,19 +5607,18 @@
           schema:
             $ref: '#/definitions/Error'
 
-
-######################################################
-# The Publisher settings List
-######################################################
+  ######################################################
+  # The Publisher settings List
+  ######################################################
   /settings:
-#-----------------------------------------------------
-# Retrieve publisher settings
-#-----------------------------------------------------
+    #-----------------------------------------------------
+    # Retrieve publisher settings
+    #-----------------------------------------------------
     get:
       summary: Retreive publisher settings
       security:
         - OAuth2Security:
-          - apim:publisher_setting
+            - apim:publisher_setting
       description: |
         Retreive publisher settings
       tags:
@@ -5639,7 +5638,58 @@
             $ref: '#/definitions/Error'
 
   ######################################################
-<<<<<<< HEAD
+  # The "Environment Collection" resource API
+  ######################################################
+  /settings/gateway-environments:
+
+    #-----------------------------------------------------
+    # Retrieve the list of environments configured for a certain API
+    #-----------------------------------------------------
+    get:
+      security:
+        - OAuth2Security:
+            - apim:api_view
+      x-wso2-curl: "curl -k -H \"Authorization: Bearer ae4eae22-3f65-387b-a171-d37eaa366fa8\" \"https://localhost:9443/api/am/publisher/v0.14/environments\""
+      x-wso2-request: |
+        GET https://localhost:9443/api/am/publisher/v0.14/environments
+        Authorization: Bearer ae4eae22-3f65-387b-a171-d37eaa366fa8
+      x-wso2-response: "HTTP/1.1 200 OK\nContent-Type: application/json\n\n{\n   \"list\": [   {\n      \"showInApiConsole\": true,\n      \"serverUrl\": \"https://localhost:9443/services/\",\n      \"endpoints\":       {\n         \"http\": \"http://localhost:8280\",\n         \"https\": \"https://localhost:8243\"\n      },\n      \"name\": \"Production and Sandbox\",\n      \"type\": \"hybrid\"\n   }],\n   \"count\": 1\n}"
+      summary: Get all gateway environments
+      description: |
+        This operation can be used to retrieve the list of gateway environments available.
+      parameters:
+        - $ref: '#/parameters/apiId-Q'
+      tags:
+        - Settings
+      responses:
+        200:
+          description: |
+            OK.
+            Environment list is returned.
+          schema:
+            $ref: '#/definitions/EnvironmentList'
+          headers:
+            Content-Type:
+              description: |
+                The content type of the body.
+              type: string
+            ETag:
+              description: |
+                Entity Tag of the response resource.
+                Used by caches, or in conditional requests (Will be supported in future).
+              type: string
+        304:
+          description: |
+            Not Modified.
+            Empty body because the client has already the latest version of the requested resource (Will be supported in future).
+        404:
+          description: |
+            Not Found.
+            Requested API does not exist.
+          schema:
+            $ref: '#/definitions/Error'
+
+  ######################################################
   # The Security Audit API List
   ######################################################
   /auditapi:
@@ -5660,51 +5710,13 @@
           required: true
           schema:
             $ref: '#/definitions/APISecurityAuditInfo'
-=======
-  # The "Environment Collection" resource API
-  ######################################################
-  /settings/gateway-environments:
-
-    #-----------------------------------------------------
-    # Retrieve the list of environments configured for a certain API
-    #-----------------------------------------------------
-    get:
-      security:
-        - OAuth2Security:
-          - apim:api_view
-      x-wso2-curl: "curl -k -H \"Authorization: Bearer ae4eae22-3f65-387b-a171-d37eaa366fa8\" \"https://localhost:9443/api/am/publisher/v0.14/environments\""
-      x-wso2-request: |
-        GET https://localhost:9443/api/am/publisher/v0.14/environments
-        Authorization: Bearer ae4eae22-3f65-387b-a171-d37eaa366fa8
-      x-wso2-response: "HTTP/1.1 200 OK\nContent-Type: application/json\n\n{\n   \"list\": [   {\n      \"showInApiConsole\": true,\n      \"serverUrl\": \"https://localhost:9443/services/\",\n      \"endpoints\":       {\n         \"http\": \"http://localhost:8280\",\n         \"https\": \"https://localhost:8243\"\n      },\n      \"name\": \"Production and Sandbox\",\n      \"type\": \"hybrid\"\n   }],\n   \"count\": 1\n}"
-      summary: Get all gateway environments
-      description: |
-        This operation can be used to retrieve the list of gateway environments available.
-      parameters:
-        - $ref: '#/parameters/apiId-Q'
-      tags:
-        - Settings
->>>>>>> 866c930f
       responses:
         200:
           description: |
             OK.
-<<<<<<< HEAD
             UUID returned
           schema:
             $ref: '#/definitions/SecurityAuditAPIID'
-=======
-            Environment list is returned.
-          schema:
-            $ref: '#/definitions/EnvironmentList'
->>>>>>> 866c930f
-          headers:
-            Content-Type:
-              description: |
-                The content type of the body.
-<<<<<<< HEAD
-              default: application/json
-              type: string
         404:
           description: |
             Not Created.
@@ -5765,22 +5777,6 @@
           description: |
             Not Found.
             The Security Audit Report was not found.
-=======
-              type: string
-            ETag:
-              description: |
-                Entity Tag of the response resource.
-                Used by caches, or in conditional requests (Will be supported in future).
-              type: string
-        304:
-          description: |
-            Not Modified.
-            Empty body because the client has already the latest version of the requested resource (Will be supported in future).
-        404:
-          description: |
-            Not Found.
-            Requested API does not exist.
->>>>>>> 866c930f
           schema:
             $ref: '#/definitions/Error'
 
