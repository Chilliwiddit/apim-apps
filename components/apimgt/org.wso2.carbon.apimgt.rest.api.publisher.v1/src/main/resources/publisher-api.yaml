--- conflicted
+++ resolved
@@ -7686,9 +7686,6 @@
         type: string
         description: The resource policy content
         example: "<header description=\"SOAPAction\" name=\"SOAPAction\" scope=\"transport\" value=\"http://ws.cdyne.com/PhoneVerify/query/CheckPhoneNumber\"/>"
-<<<<<<< HEAD
-        
-=======
 
   #-----------------------------------------------------
   # The settings resource
@@ -7709,5 +7706,4 @@
 
 #-----------------------------------------------------
 # END-OF-FILE
-#-----------------------------------------------------
->>>>>>> 930fd3a9
+#-----------------------------------------------------