#   Copyright (c) 2019, WSO2 Inc. (http://www.wso2.org) All Rights Reserved.
#
#   Licensed under the Apache License, Version 2.0 (the "License");
#   you may not use this file except in compliance with the License.
#   You may obtain a copy of the License at
#
#   http://www.apache.org/licenses/LICENSE-2.0
#
#   Unless required by applicable law or agreed to in writing, software
#   distributed under the License is distributed on an "AS IS" BASIS,
#   WITHOUT WARRANTIES OR CONDITIONS OF ANY KIND, either express or implied.
#   See the License for the specific language governing permissions and
#   limitations under the License.
################################################################################

swagger: '2.0'
######################################################
# Prolog
######################################################
info:
  version: "v1.1"
  title: "WSO2 API Manager - Publisher API"
  description: |
    This specifies a **RESTful API** for WSO2 **API Manager** - Publisher.

    Please see [full swagger definition](https://raw.githubusercontent.com/wso2/carbon-apimgt/v6.0.4/components/apimgt/org.wso2.carbon.apimgt.rest.api.publisher/src/main/resources/publisher-api.yaml) of the API which is written using [swagger 2.0](http://swagger.io/) specification.
  contact:
    name: "WSO2"
    url: "http://wso2.com/products/api-manager/"
    email: "architecture@wso2.com"
  license:
    name: "Apache 2.0"
    url: "http://www.apache.org/licenses/LICENSE-2.0.html"

######################################################
# The fixed parts of the URLs of the API
######################################################

# The schemes supported by the API
schemes:
  - https
  - http

# The domain of the API.
# This is configured by the customer during deployment.
# The given host is just an example.
host: apis.wso2.com

# The base path of the API.
# Will be prefixed to all paths.
basePath: /api/am/publisher/v1

# The following media types can be passed as input in message bodies of the API.
# The actual media type must be specified in the Content-Type header field of the request.
# The default is json, i.e. the Content-Type header is not needed to
# be set, but supporting it serves extensibility.
consumes:
  - application/json

# The following media types may be passed as output in message bodies of the API.
# The media type(s) consumable by the requester is specified in the Accept header field
# of the corresponding request.
# The actual media type returned will be specified in the Content-Type header field
# of the of the response.
# The default of the Accept header is json, i.e. there is not needed to
# set the value, but supporting it serves extensibility.
produces:
  - application/json

securityDefinitions:
  OAuth2Security:
    type: oauth2
    flow: password
    tokenUrl: https://localhost:9443/token
    scopes:
      openid: Authorize access to user details
      apim:api_view: View API
      apim:api_create: Create API
      apim:api_delete: Delete API
      apim:api_publish: Publish API
      apim:subscription_view: View Subscription
      apim:subscription_block: Block Subscription
      apim:external_services_discover: Discover External Services
      apim:threat_protection_policy_create: Create threat protection policies
      apim:threat_protection_policy_manage: Update and delete threat protection policies
      apim:document_create: Create API documents
      apim:document_manage: Update and delete API documents
      apim:mediation_policy_view: View mediation policies
      apim:mediation_policy_create: Create mediation policies
      apim:mediation_policy_manage: Update and delete mediation policies
      apim:client_certificates_view: View client certificates
      apim:client_certificates_add: Add client certificates
      apim:client_certificates_update: Update and delete client certificates
      apim:ep_certificates_view: View backend endpoint certificates
      apim:ep_certificates_add: Add backend endpoint certificates
      apim:ep_certificates_update: Update and delete backend endpoint certificates
      apim:publisher_settings: Retrieve store settings
      apim:pub_alert_manage: Get/ subscribe/ configure publisher alerts.

security:
  - OAuth2Security:
      - apim:api_view

######################################################
# The "API Collection" resource APIs
######################################################
paths:
  /apis:

    #-----------------------------------------------------
    # Retrieving the list of all APIs qualifying under a given search condition
    #-----------------------------------------------------
    get:
      summary: |
        Retrieve/Search APIs
      description: |
        This operation provides you a list of available APIs qualifying under a given search condition.

        Each retrieved API is represented with a minimal amount of attributes. If you want to get complete details of an API, you need to use **Get details of an API** operation.
      security:
        - OAuth2Security:
            - apim:api_view
      x-examples:
        $ref: docs/examples/apis/apis_get.yaml
      parameters:
        - $ref : '#/parameters/limit'
        - $ref : '#/parameters/offset'
        - $ref : '#/parameters/requestedTenant'
        - name : query
          in: query
          description: |
            **Search condition**.

            You can search in attributes by using an **"<attribute>:"** modifier.

            Eg.
            "provider:wso2" will match an API if the provider of the API contains "wso2".
            "provider:"wso2"" will match an API if the provider of the API is exactly "wso2".
            "status:PUBLISHED" will match an API if the API is in PUBLISHED state.
            "label:external" will match an API if it contains a Microgateway label called "external".

            Also you can use combined modifiers
            Eg.
            name:pizzashack version:v1 will match an API if the name of the API is pizzashack and version is v1.

            Supported attribute modifiers are [**version, context, name, status,
            description, subcontext, doc, provider, label**]

            If no advanced attribute modifier has been specified,  the API names containing
            the search term will be returned as a result.

            Please note that you need to use encoded URL (URL encoding) if you are using a client which does not support URL encoding (such as curl)

          type: string
        - $ref : "#/parameters/If-None-Match"
        - $ref : "#/parameters/expand"
        - $ref : "#/parameters/Accept"
      tags:
        - APIs
      responses:
        200:
          description: |
            OK.
            List of qualifying APIs is returned.
          schema:
            $ref: '#/definitions/APIList'
          headers:
            Content-Type:
              description: The content type of the body.
              type: string
            ETag:
              description: |
                Entity Tag of the response resource. Used by caches, or in conditional requests (Will be supported in future).
              type: string
        304:
          description: |
            Not Modified.
            Empty body because the client has already the latest version of the requested resource (Will be supported in future).
        406:
          description: |
            Not Acceptable.
            The requested media type is not supported
          schema:
            $ref: '#/definitions/Error'
    #-----------------------------------------------------
    # Create a new API
    #-----------------------------------------------------
    post:
      x-wso2-curl: "curl -k -H \"Authorization: Bearer ae4eae22-3f65-387b-a171-d37eaa366fa8\" -H \"Content-Type: application/json\" -X POST -d @data.json https://127.0.0.1:9443/api/am/publisher/v1/apis"
      x-wso2-request: "POST https://127.0.0.1:9443/api/am/publisher/v1/apis\nAuthorization: Bearer ae4eae22-3f65-387b-a171-d37eaa366fa8\n\n{\r\n   \"name\": \"PizzaShackAPI\",\r\n   \"description\": \"This document describe a RESTFul API for Pizza Shack online pizza delivery store.\\r\\n\",\r\n   \"context\": \"/pizzashack\",\r\n   \"version\": \"1.0.0\",\r\n   \"provider\": \"admin\",\r\n   \"wsdlUri\": null,\r\n   \"lifeCycleStatus\": \"PUBLISHED\",\r\n   \"responseCachingEnabled\": false,\r\n   \"cacheTimeout\": 300,\r\n   \"destinationStatsEnabled\": false,\r\n   \"isDefaultVersion\": false,\r\n   \"transport\":    [\r\n      \"http\",\r\n      \"https\"\r\n   ],\r\n   \"tags\": [\"pizza\"],\r\n   \"policies\": [\"Unlimited\"],\r\n   \"maxTps\":    {\r\n      \"sandbox\": 5000,\r\n      \"production\": 1000\r\n   },\r\n   \"visibility\": \"PUBLIC\",\r\n   \"visibleRoles\": [],\r\n   \"visibleTenants\": [],\r\n   \"endpointConfig\": \"{\\\"production_endpoints\\\":{\\\"url\\\":\\\"https://localhost:9443/am/sample/pizzashack/v1/api/\\\",\\\"config\\\":null},\\\"sandbox_endpoints\\\":{\\\"url\\\":\\\"https://localhost:9443/am/sample/pizzashack/v1/api/\\\",\\\"config\\\":null},\\\"endpoint_type\\\":\\\"http\\\"}\",\r\n   \"endpointSecurity\":    {\r\n      \"username\": \"user\",\r\n      \"type\": \"basic\",\r\n      \"password\": \"pass\"\r\n   },\r\n   \"gatewayEnvironments\": \"Production and Sandbox\",\r\n   \"sequences\": [],\r\n   \"subscriptionAvailability\": null,\r\n   \"subscriptionAvailableTenants\": [],\r\n   \"businessInformation\":    {\r\n      \"businessOwnerEmail\": \"marketing@pizzashack.com\",\r\n      \"technicalOwnerEmail\": \"architecture@pizzashack.com\",\r\n      \"technicalOwner\": \"John Doe\",\r\n      \"businessOwner\": \"Jane Roe\"\r\n   },\r\n   \"corsConfiguration\":    {\r\n      \"accessControlAllowOrigins\": [\"*\"],\r\n      \"accessControlAllowHeaders\":       [\r\n         \"authorization\",\r\n         \"Access-Control-Allow-Origin\",\r\n         \"Content-Type\",\r\n         \"SOAPAction\"\r\n      ],\r\n      \"accessControlAllowMethods\":       [\r\n         \"GET\",\r\n         \"PUT\",\r\n         \"POST\",\r\n         \"DELETE\",\r\n         \"PATCH\",\r\n         \"OPTIONS\"\r\n      ],\r\n      \"accessControlAllowCredentials\": false,\r\n      \"corsConfigurationEnabled\": false\r\n   }\r\n}"
      x-wso2-response: "HTTP/1.1 201 Created\nLocation: https://127.0.0.1:9443/api/am/publisher/v1/apis/7a2298c4-c905-403f-8fac-38c73301631f\nContent-Type: application/json\n\n{\r\n   \"id\": \"7a2298c4-c905-403f-8fac-38c73301631f\",\r\n   \"name\": \"PizzaShackAPI\",\r\n   \"description\": \"This document describe a RESTFul API for Pizza Shack online pizza delivery store.\\r\\n\",\r\n   \"context\": \"/pizzashack\",\r\n   \"version\": \"1.0.0\",\r\n   \"provider\": \"admin\",\r\n   \"wsdlUri\": null,\r\n   \"lifeCycleStatus\": \"CREATED\",\r\n   \"responseCachingEnabled\": false,\r\n   \"cacheTimeout\": 300,\r\n   \"destinationStatsEnabled\": null,\r\n   \"isDefaultVersion\": false,\r\n   \"transport\":    [\r\n      \"http\",\r\n      \"https\"\r\n   ],\r\n   \"tags\": [\"pizza\"],\r\n   \"policies\": [\"Unlimited\"],\r\n   \"maxTps\":    {\r\n      \"sandbox\": 5000,\r\n      \"production\": 1000\r\n   },\r\n   \"visibility\": \"PUBLIC\",\r\n   \"visibleRoles\": [],\r\n   \"visibleTenants\": [],\r\n   \"endpointConfig\": \"{\\\"production_endpoints\\\":{\\\"url\\\":\\\"https://localhost:9443/am/sample/pizzashack/v1/api/\\\",\\\"config\\\":null},\\\"sandbox_endpoints\\\":{\\\"url\\\":\\\"https://localhost:9443/am/sample/pizzashack/v1/api/\\\",\\\"config\\\":null},\\\"endpoint_type\\\":\\\"http\\\"}\",\r\n   \"endpointSecurity\":    {\r\n      \"username\": \"user\",\r\n      \"type\": \"basic\",\r\n      \"password\": \"pass\"\r\n   },\r\n   \"gatewayEnvironments\": \"Production and Sandbox\",\r\n   \"sequences\": [],\r\n   \"subscriptionAvailability\": null,\r\n   \"subscriptionAvailableTenants\": [],\r\n   \"businessInformation\":    {\r\n      \"businessOwnerEmail\": \"marketing@pizzashack.com\",\r\n      \"technicalOwnerEmail\": \"architecture@pizzashack.com\",\r\n      \"technicalOwner\": \"John Doe\",\r\n      \"businessOwner\": \"Jane Roe\"\r\n   },\r\n   \"corsConfiguration\":    {\r\n      \"accessControlAllowOrigins\": [\"*\"],\r\n      \"accessControlAllowHeaders\":       [\r\n         \"authorization\",\r\n         \"Access-Control-Allow-Origin\",\r\n         \"Content-Type\",\r\n         \"SOAPAction\"\r\n      ],\r\n      \"accessControlAllowMethods\":       [\r\n         \"GET\",\r\n         \"PUT\",\r\n         \"POST\",\r\n         \"DELETE\",\r\n         \"PATCH\",\r\n         \"OPTIONS\"\r\n      ],\r\n      \"accessControlAllowCredentials\": false,\r\n      \"corsConfigurationEnabled\": false\r\n   }\r\n}"
      security:
        - OAuth2Security:
            - apim:api_create
      summary: Create a new API
      description: |
        This operation can be used to create a new API specifying the details of the API in the payload. The new API will be in `CREATED` state.

        There is a special capability for a user who has `APIM Admin` permission such that he can create APIs on behalf of other users. For that he can to specify `"provider" : "some_other_user"` in the payload so that the API's creator will be shown as `some_other_user` in the UI.
      x-examples:
        $ref: docs/examples/apis/apis_post.yaml
      parameters:
        - in: body
          name: body
          description: |
            API object that needs to be added
          required: true
          schema:
            $ref: '#/definitions/API'
        - in: query
          name: openAPIVersion
          description: Open api version
          type: string
          enum:
            - V2
            - V3
      tags:
        - APIs
      responses:
        201:
          description: |
            Created.
            Successful response with the newly created object as entity in the body.
            Location header contains URL of newly created entity.
          schema:
            $ref: '#/definitions/API'
          headers:
            Location:
              description: |
                The URL of the newly created resource.
              type: string
            Content-Type:
              description: |
                The content type of the body.
              type: string
            ETag:
              description: |
                Entity Tag of the response resource. Used by caches, or in conditional requests (Will be supported in future).
              type: string
        400:
          description: |
            Bad Request.
            Invalid request or validation error.
          schema:
            $ref: '#/definitions/Error'
        415:
          description: |
            Unsupported Media Type.
            The entity of the request was in a not supported format.
          schema:
            $ref: '#/definitions/Error'

  ######################################################
  # The "Individual API" resource APIs
  ######################################################
  /apis/{apiId}:

    #-----------------------------------------------------
    # Retrieve the details of an API definition
    #-----------------------------------------------------
    get:
      x-wso2-curl: "curl -k -H \"Authorization: Bearer ae4eae22-3f65-387b-a171-d37eaa366fa8\" https://127.0.0.1:9443/api/am/publisher/v1/apis/7a2298c4-c905-403f-8fac-38c73301631f"
      x-wso2-request: |
        GET https://127.0.0.1:9443/api/am/publisher/v1/apis/7a2298c4-c905-403f-8fac-38c73301631f
        Authorization: Bearer ae4eae22-3f65-387b-a171-d37eaa366fa8
      x-wso2-response: "HTTP/1.1 200 OK\nContent-Type: application/json\n\n{\r\n   \"id\": \"7a2298c4-c905-403f-8fac-38c73301631f\",\r\n   \"name\": \"PizzaShackAPI\",\r\n   \"description\": \"This document describe a RESTFul API for Pizza Shack online pizza delivery store.\\r\\n\",\r\n   \"context\": \"/pizzashack\",\r\n   \"version\": \"1.0.0\",\r\n   \"provider\": \"admin\",\r\n   \"endpointId\": \"{\\\"paths\\\":{\\\"/order\\\":{\\\"post\\\":{\\\"x-auth-type\\\":\\\"Application & Application User\\\",\\\"x-throttling-policy\\\":\\\"Unlimited\\\",\\\"description\\\":\\\"Create a new Order\\\",\\\"parameters\\\":[{\\\"schema\\\":{\\\"$ref\\\":\\\"#/definitions/Order\\\"},\\\"description\\\":\\\"Order object that needs to be added\\\",\\\"name\\\":\\\"body\\\",\\\"required\\\":true,\\\"in\\\":\\\"body\\\"}],\\\"responses\\\":{\\\"201\\\":{\\\"headers\\\":{\\\"Location\\\":{\\\"description\\\":\\\"The URL of the newly created resource.\\\",\\\"type\\\":\\\"string\\\"}},\\\"schema\\\":{\\\"$ref\\\":\\\"#/definitions/Order\\\"},\\\"description\\\":\\\"Created.\\\"}}}},\\\"/menu\\\":{\\\"get\\\":{\\\"x-auth-type\\\":\\\"Application & Application User\\\",\\\"x-throttling-policy\\\":\\\"Unlimited\\\",\\\"description\\\":\\\"Return a list of available menu items\\\",\\\"parameters\\\":[],\\\"responses\\\":{\\\"200\\\":{\\\"headers\\\":{},\\\"schema\\\":{\\\"title\\\":\\\"Menu\\\",\\\"properties\\\":{\\\"list\\\":{\\\"items\\\":{\\\"$ref\\\":\\\"#/definitions/MenuItem\\\"},\\\"type\\\":\\\"array\\\"}},\\\"type\\\":\\\"object\\\"},\\\"description\\\":\\\"OK.\\\"}}}}},\\\"schemes\\\":[\\\"https\\\"],\\\"produces\\\":[\\\"application/json\\\"],\\\"swagger\\\":\\\"2.0\\\",\\\"definitions\\\":{\\\"MenuItem\\\":{\\\"title\\\":\\\"Pizza menu Item\\\",\\\"properties\\\":{\\\"price\\\":{\\\"type\\\":\\\"string\\\"},\\\"description\\\":{\\\"type\\\":\\\"string\\\"},\\\"name\\\":{\\\"type\\\":\\\"string\\\"},\\\"image\\\":{\\\"type\\\":\\\"string\\\"}},\\\"required\\\":[\\\"name\\\"]},\\\"Order\\\":{\\\"title\\\":\\\"Pizza Order\\\",\\\"properties\\\":{\\\"customerName\\\":{\\\"type\\\":\\\"string\\\"},\\\"delivered\\\":{\\\"type\\\":\\\"boolean\\\"},\\\"address\\\":{\\\"type\\\":\\\"string\\\"},\\\"pizzaType\\\":{\\\"type\\\":\\\"string\\\"},\\\"creditCardNumber\\\":{\\\"type\\\":\\\"string\\\"},\\\"quantity\\\":{\\\"type\\\":\\\"number\\\"},\\\"orderId\\\":{\\\"type\\\":\\\"integer\\\"}},\\\"required\\\":[\\\"orderId\\\"]}},\\\"consumes\\\":[\\\"application/json\\\"],\\\"info\\\":{\\\"title\\\":\\\"PizzaShackAPI\\\",\\\"description\\\":\\\"This document describe a RESTFul API for Pizza Shack online pizza delivery store.\\\\n\\\",\\\"license\\\":{\\\"name\\\":\\\"Apache 2.0\\\",\\\"url\\\":\\\"http://www.apache.org/licenses/LICENSE-2.0.html\\\"},\\\"contact\\\":{\\\"email\\\":\\\"architecture@pizzashack.com\\\",\\\"name\\\":\\\"John Doe\\\",\\\"url\\\":\\\"http://www.pizzashack.com\\\"},\\\"version\\\":\\\"1.0.0\\\"}}\",\r\n   \"wsdlUri\": null,\r\n   \"lifeCycleStatus\": \"CREATED\",\r\n   \"responseCachingEnabled\": false,\r\n   \"cacheTimeout\": 300,\r\n   \"destinationStatsEnabled\": null,\r\n   \"isDefaultVersion\": false,\r\n   \"transport\":    [\r\n      \"http\",\r\n      \"https\"\r\n   ],\r\n   \"tags\": [\"pizza\"],\r\n   \"policies\": [\"Unlimited\"],\r\n   \"maxTps\":    {\r\n      \"sandbox\": 5000,\r\n      \"production\": 1000\r\n   },\r\n   \"visibility\": \"PUBLIC\",\r\n   \"visibleRoles\": [],\r\n   \"visibleTenants\": [],\r\n   \"endpointConfig\": \"{\\\"production_endpoints\\\":{\\\"url\\\":\\\"https://localhost:9443/am/sample/pizzashack/v1/api/\\\",\\\"config\\\":null},\\\"sandbox_endpoints\\\":{\\\"url\\\":\\\"https://localhost:9443/am/sample/pizzashack/v1/api/\\\",\\\"config\\\":null},\\\"endpoint_type\\\":\\\"http\\\"}\",\r\n   \"endpointSecurity\":    {\r\n      \"username\": \"user\",\r\n      \"type\": \"basic\",\r\n      \"password\": \"pass\"\r\n   },\r\n   \"gatewayEnvironments\": \"Production and Sandbox\",\r\n   \"sequences\": [],\r\n   \"subscriptionAvailability\": null,\r\n   \"subscriptionAvailableTenants\": [],\r\n   \"businessInformation\":    {\r\n      \"businessOwnerEmail\": \"marketing@pizzashack.com\",\r\n      \"technicalOwnerEmail\": \"architecture@pizzashack.com\",\r\n      \"technicalOwner\": \"John Doe\",\r\n      \"businessOwner\": \"Jane Roe\"\r\n   },\r\n   \"corsConfiguration\":    {\r\n      \"accessControlAllowOrigins\": [\"*\"],\r\n      \"accessControlAllowHeaders\":       [\r\n         \"authorization\",\r\n         \"Access-Control-Allow-Origin\",\r\n         \"Content-Type\",\r\n         \"SOAPAction\"\r\n      ],\r\n      \"accessControlAllowMethods\":       [\r\n         \"GET\",\r\n         \"PUT\",\r\n         \"POST\",\r\n         \"DELETE\",\r\n         \"PATCH\",\r\n         \"OPTIONS\"\r\n      ],\r\n      \"accessControlAllowCredentials\": false,\r\n      \"corsConfigurationEnabled\": false\r\n   }\r\n}"
      summary: Get details of an API
      description: |
        Using this operation, you can retrieve complete details of a single API. You need to provide the Id of the API to retrive it.
      parameters:
        - $ref: '#/parameters/apiId'
        - $ref: '#/parameters/requestedTenant'
        - $ref: '#/parameters/If-None-Match'
      x-examples:
        $ref: docs/examples/apis/apis_id_get.yaml
      security:
        - OAuth2Security:
            - apim:api_view
      tags:
        - APIs
      responses:
        200:
          description: |
            OK.
            Requested API is returned
          headers:
            Content-Type:
              description: |
                The content type of the body.
              type: string
            ETag:
              description: |
                Entity Tag of the response resource. Used by caches, or in conditional requests (Will be supported in future).
              type: string
            Last-Modified:
              description: |
                Date and time the resource has been modifed the last time.
                Used by caches, or in conditional requests (Will be supported in future).
              type: string
          schema:
            $ref: '#/definitions/API'
        304:
          description: |
            Not Modified.
            Empty body because the client has already the latest version of the requested resource (Will be supported in future).
        404:
          description: |
            Not Found.
            Requested API does not exist.
          schema:
            $ref: '#/definitions/Error'
        406:
          description: |
            Not Acceptable.
            The requested media type is not supported
          schema:
            $ref: '#/definitions/Error'

    #-----------------------------------------------------
    # Update the definition of an API
    #-----------------------------------------------------
    put:
      x-wso2-curl: "curl -k -H \"Authorization: Bearer ae4eae22-3f65-387b-a171-d37eaa366fa8\" -H \"Content-Type: application/json\" -X PUT -d @data.json https://127.0.0.1:9443/api/am/publisher/v1/apis/7a2298c4-c905-403f-8fac-38c73301631f"
      x-wso2-request: "PUT https://127.0.0.1:9443/api/am/publisher/v1/apis/7a2298c4-c905-403f-8fac-38c73301631f\nAuthorization: Bearer ae4eae22-3f65-387b-a171-d37eaa366fa8\nContent-Type: application/json\n\n{\r\n   \"id\": \"7a2298c4-c905-403f-8fac-38c73301631f\",\r\n   \"name\": \"PizzaShackAPI\",\r\n   \"description\": \"This document describe a RESTFul API for Pizza Shack online pizza delivery store.\\r\\n\",\r\n   \"context\": \"/pizzashack\",\r\n   \"version\": \"1.0.0\",\r\n   \"provider\": \"admin\",\r\n   \"endpointId\": \"{\\\"paths\\\":{\\\"/order\\\":{\\\"post\\\":{\\\"x-auth-type\\\":\\\"Application & Application User\\\",\\\"x-throttling-policy\\\":\\\"Unlimited\\\",\\\"description\\\":\\\"Create a new Order\\\",\\\"parameters\\\":[{\\\"schema\\\":{\\\"$ref\\\":\\\"#/definitions/Order\\\"},\\\"description\\\":\\\"Order object that needs to be added\\\",\\\"name\\\":\\\"body\\\",\\\"required\\\":true,\\\"in\\\":\\\"body\\\"}],\\\"responses\\\":{\\\"201\\\":{\\\"headers\\\":{\\\"Location\\\":{\\\"description\\\":\\\"The URL of the newly created resource.\\\",\\\"type\\\":\\\"string\\\"}},\\\"schema\\\":{\\\"$ref\\\":\\\"#/definitions/Order\\\"},\\\"description\\\":\\\"Created.\\\"}}}},\\\"/menu\\\":{\\\"get\\\":{\\\"x-auth-type\\\":\\\"Application & Application User\\\",\\\"x-throttling-policy\\\":\\\"Unlimited\\\",\\\"description\\\":\\\"Return a list of available menu items\\\",\\\"parameters\\\":[],\\\"responses\\\":{\\\"200\\\":{\\\"headers\\\":{},\\\"schema\\\":{\\\"title\\\":\\\"Menu\\\",\\\"properties\\\":{\\\"list\\\":{\\\"items\\\":{\\\"$ref\\\":\\\"#/definitions/MenuItem\\\"},\\\"type\\\":\\\"array\\\"}},\\\"type\\\":\\\"object\\\"},\\\"description\\\":\\\"OK.\\\"}}}}},\\\"schemes\\\":[\\\"https\\\"],\\\"produces\\\":[\\\"application/json\\\"],\\\"swagger\\\":\\\"2.0\\\",\\\"definitions\\\":{\\\"MenuItem\\\":{\\\"title\\\":\\\"Pizza menu Item\\\",\\\"properties\\\":{\\\"price\\\":{\\\"type\\\":\\\"string\\\"},\\\"description\\\":{\\\"type\\\":\\\"string\\\"},\\\"name\\\":{\\\"type\\\":\\\"string\\\"},\\\"image\\\":{\\\"type\\\":\\\"string\\\"}},\\\"required\\\":[\\\"name\\\"]},\\\"Order\\\":{\\\"title\\\":\\\"Pizza Order\\\",\\\"properties\\\":{\\\"customerName\\\":{\\\"type\\\":\\\"string\\\"},\\\"delivered\\\":{\\\"type\\\":\\\"boolean\\\"},\\\"address\\\":{\\\"type\\\":\\\"string\\\"},\\\"pizzaType\\\":{\\\"type\\\":\\\"string\\\"},\\\"creditCardNumber\\\":{\\\"type\\\":\\\"string\\\"},\\\"quantity\\\":{\\\"type\\\":\\\"number\\\"},\\\"orderId\\\":{\\\"type\\\":\\\"integer\\\"}},\\\"required\\\":[\\\"orderId\\\"]}},\\\"consumes\\\":[\\\"application/json\\\"],\\\"info\\\":{\\\"title\\\":\\\"PizzaShackAPI\\\",\\\"description\\\":\\\"This document describe a RESTFul API for Pizza Shack online pizza delivery store.\\\\n\\\",\\\"license\\\":{\\\"name\\\":\\\"Apache 2.0\\\",\\\"url\\\":\\\"http://www.apache.org/licenses/LICENSE-2.0.html\\\"},\\\"contact\\\":{\\\"email\\\":\\\"architecture@pizzashack.com\\\",\\\"name\\\":\\\"John Doe\\\",\\\"url\\\":\\\"http://www.pizzashack.com\\\"},\\\"version\\\":\\\"1.0.0\\\"}}\",\r\n   \"wsdlUri\": null,\r\n   \"lifeCycleStatus\": \"CREATED\",\r\n   \"responseCachingEnabled\": false,\r\n   \"cacheTimeout\": 300,\r\n   \"destinationStatsEnabled\": null,\r\n   \"isDefaultVersion\": false,\r\n   \"transport\":    [\r\n      \"https\"\r\n   ],\r\n   \"tags\": [\"pizza\",\"chicken\"],\r\n   \"policies\": [\"Unlimited\"],\r\n   \"maxTps\":    {\r\n      \"sandbox\": 500,\r\n      \"production\": 100\r\n   },\r\n   \"visibility\": \"PUBLIC\",\r\n   \"visibleRoles\": [],\r\n   \"visibleTenants\": [],\r\n   \"endpointConfig\": \"{\\\"production_endpoints\\\":{\\\"url\\\":\\\"https://localhost:9443/am/sample/pizzashack/v1/api/\\\",\\\"config\\\":null},\\\"sandbox_endpoints\\\":{\\\"url\\\":\\\"https://localhost:9443/am/sample/pizzashack/v1/api/\\\",\\\"config\\\":null},\\\"endpoint_type\\\":\\\"http\\\"}\",\r\n   \"endpointSecurity\":    {\r\n      \"username\": \"user\",\r\n      \"type\": \"basic\",\r\n      \"password\": \"pass\"\r\n   },\r\n   \"gatewayEnvironments\": \"Production and Sandbox\",\r\n   \"sequences\": [],\r\n   \"subscriptionAvailability\": null,\r\n   \"subscriptionAvailableTenants\": [],\r\n   \"businessInformation\":    {\r\n      \"businessOwnerEmail\": \"marketing@pizzashack.com\",\r\n      \"technicalOwnerEmail\": \"architecture@pizzashack.com\",\r\n      \"technicalOwner\": \"John Doe\",\r\n      \"businessOwner\": \"Jane Roe\"\r\n   },\r\n   \"corsConfiguration\":    {\r\n      \"accessControlAllowOrigins\": [\"*\"],\r\n      \"accessControlAllowHeaders\":       [\r\n         \"authorization\",\r\n         \"Access-Control-Allow-Origin\",\r\n         \"Content-Type\",\r\n         \"SOAPAction\"\r\n      ],\r\n      \"accessControlAllowMethods\":       [\r\n         \"GET\",\r\n         \"PUT\",\r\n         \"POST\",\r\n         \"DELETE\",\r\n         \"PATCH\",\r\n         \"OPTIONS\"\r\n      ],\r\n      \"accessControlAllowCredentials\": false,\r\n      \"corsConfigurationEnabled\": false\r\n   }\r\n}"
      x-wso2-response: "HTTP/1.1 200 OK\nContent-Type: application/json\n\n{\r\n   \"id\": \"7a2298c4-c905-403f-8fac-38c73301631f\",\r\n   \"name\": \"PizzaShackAPI\",\r\n   \"description\": \"This document describe a RESTFul API for Pizza Shack online pizza delivery store.\\r\\n\",\r\n   \"context\": \"/pizzashack\",\r\n   \"version\": \"1.0.0\",\r\n   \"provider\": \"admin\",\r\n   \"endpointId\": \"{\\\"paths\\\":{\\\"/order\\\":{\\\"post\\\":{\\\"x-auth-type\\\":\\\"Application & Application User\\\",\\\"x-throttling-policy\\\":\\\"Unlimited\\\",\\\"description\\\":\\\"Create a new Order\\\",\\\"parameters\\\":[{\\\"schema\\\":{\\\"$ref\\\":\\\"#/definitions/Order\\\"},\\\"description\\\":\\\"Order object that needs to be added\\\",\\\"name\\\":\\\"body\\\",\\\"required\\\":true,\\\"in\\\":\\\"body\\\"}],\\\"responses\\\":{\\\"201\\\":{\\\"headers\\\":{\\\"Location\\\":{\\\"description\\\":\\\"The URL of the newly created resource.\\\",\\\"type\\\":\\\"string\\\"}},\\\"schema\\\":{\\\"$ref\\\":\\\"#/definitions/Order\\\"},\\\"description\\\":\\\"Created.\\\"}}}},\\\"/menu\\\":{\\\"get\\\":{\\\"x-auth-type\\\":\\\"Application & Application User\\\",\\\"x-throttling-policy\\\":\\\"Unlimited\\\",\\\"description\\\":\\\"Return a list of available menu items\\\",\\\"parameters\\\":[],\\\"responses\\\":{\\\"200\\\":{\\\"headers\\\":{},\\\"schema\\\":{\\\"title\\\":\\\"Menu\\\",\\\"properties\\\":{\\\"list\\\":{\\\"items\\\":{\\\"$ref\\\":\\\"#/definitions/MenuItem\\\"},\\\"type\\\":\\\"array\\\"}},\\\"type\\\":\\\"object\\\"},\\\"description\\\":\\\"OK.\\\"}}}}},\\\"schemes\\\":[\\\"https\\\"],\\\"produces\\\":[\\\"application/json\\\"],\\\"swagger\\\":\\\"2.0\\\",\\\"definitions\\\":{\\\"MenuItem\\\":{\\\"title\\\":\\\"Pizza menu Item\\\",\\\"properties\\\":{\\\"price\\\":{\\\"type\\\":\\\"string\\\"},\\\"description\\\":{\\\"type\\\":\\\"string\\\"},\\\"name\\\":{\\\"type\\\":\\\"string\\\"},\\\"image\\\":{\\\"type\\\":\\\"string\\\"}},\\\"required\\\":[\\\"name\\\"]},\\\"Order\\\":{\\\"title\\\":\\\"Pizza Order\\\",\\\"properties\\\":{\\\"customerName\\\":{\\\"type\\\":\\\"string\\\"},\\\"delivered\\\":{\\\"type\\\":\\\"boolean\\\"},\\\"address\\\":{\\\"type\\\":\\\"string\\\"},\\\"pizzaType\\\":{\\\"type\\\":\\\"string\\\"},\\\"creditCardNumber\\\":{\\\"type\\\":\\\"string\\\"},\\\"quantity\\\":{\\\"type\\\":\\\"number\\\"},\\\"orderId\\\":{\\\"type\\\":\\\"integer\\\"}},\\\"required\\\":[\\\"orderId\\\"]}},\\\"consumes\\\":[\\\"application/json\\\"],\\\"info\\\":{\\\"title\\\":\\\"PizzaShackAPI\\\",\\\"description\\\":\\\"This document describe a RESTFul API for Pizza Shack online pizza delivery store.\\\\n\\\",\\\"license\\\":{\\\"name\\\":\\\"Apache 2.0\\\",\\\"url\\\":\\\"http://www.apache.org/licenses/LICENSE-2.0.html\\\"},\\\"contact\\\":{\\\"email\\\":\\\"architecture@pizzashack.com\\\",\\\"name\\\":\\\"John Doe\\\",\\\"url\\\":\\\"http://www.pizzashack.com\\\"},\\\"version\\\":\\\"1.0.0\\\"}}\",\r\n   \"wsdlUri\": null,\r\n   \"lifeCycleStatus\": \"CREATED\",\r\n   \"responseCachingEnabled\": false,\r\n   \"cacheTimeout\": 300,\r\n   \"destinationStatsEnabled\": null,\r\n   \"isDefaultVersion\": false,\r\n   \"transport\": [\"https\"],\r\n   \"tags\":    [\r\n      \"chicken\",\r\n      \"pizza\"\r\n   ],\r\n   \"policies\": [\"Unlimited\"],\r\n   \"maxTps\":    {\r\n      \"sandbox\": 500,\r\n      \"production\": 100\r\n   },\r\n   \"visibility\": \"PUBLIC\",\r\n   \"visibleRoles\": [],\r\n   \"visibleTenants\": [],\r\n   \"endpointConfig\": \"{\\\"production_endpoints\\\":{\\\"url\\\":\\\"https://localhost:9443/am/sample/pizzashack/v1/api/\\\",\\\"config\\\":null},\\\"sandbox_endpoints\\\":{\\\"url\\\":\\\"https://localhost:9443/am/sample/pizzashack/v1/api/\\\",\\\"config\\\":null},\\\"endpoint_type\\\":\\\"http\\\"}\",\r\n   \"endpointSecurity\":    {\r\n      \"username\": \"user\",\r\n      \"type\": \"basic\",\r\n      \"password\": \"pass\"\r\n   },\r\n   \"gatewayEnvironments\": \"Production and Sandbox\",\r\n   \"sequences\": [],\r\n   \"subscriptionAvailability\": null,\r\n   \"subscriptionAvailableTenants\": [],\r\n   \"businessInformation\":    {\r\n      \"businessOwnerEmail\": \"marketing@pizzashack.com\",\r\n      \"technicalOwnerEmail\": \"architecture@pizzashack.com\",\r\n      \"technicalOwner\": \"John Doe\",\r\n      \"businessOwner\": \"Jane Roe\"\r\n   },\r\n   \"corsConfiguration\":    {\r\n      \"accessControlAllowOrigins\": [\"*\"],\r\n      \"accessControlAllowHeaders\":       [\r\n         \"authorization\",\r\n         \"Access-Control-Allow-Origin\",\r\n         \"Content-Type\",\r\n         \"SOAPAction\"\r\n      ],\r\n      \"accessControlAllowMethods\":       [\r\n         \"GET\",\r\n         \"PUT\",\r\n         \"POST\",\r\n         \"DELETE\",\r\n         \"PATCH\",\r\n         \"OPTIONS\"\r\n      ],\r\n      \"accessControlAllowCredentials\": false,\r\n      \"corsConfigurationEnabled\": false\r\n   }\r\n}"
      security:
        - OAuth2Security:
            - apim:api_create
            - apim:api_publish
      summary: Update an API
      description: |
        This operation can be used to update an existing API.
        But the properties `name`, `version`, `context`, `provider`, `state` will not be changed by this operation.
      parameters:
        - $ref: '#/parameters/apiId'
        - in: body
          name: body
          description: |
            API object that needs to be added
          required: true
          schema:
            $ref: '#/definitions/API'
        - $ref: '#/parameters/If-Match'
      tags:
        - APIs
      responses:
        200:
          description: |
            OK.
            Successful response with updated API object
          schema:
            $ref: '#/definitions/API'
          headers:
            Location:
              description: |
                The URL of the newly created resource.
              type: string
            Content-Type:
              description: |
                The content type of the body.
              type: string
            ETag:
              description: |
                Entity Tag of the response resource. Used by caches, or in conditional requests (Will be supported in future).
              type: string
            Last-Modified:
              description: |
                Date and time the resource has been modifed the last time.
                Used by caches, or in conditional requests (Will be supported in future).
              type: string
        400:
          description: |
            Bad Request.
            Invalid request or validation error
          schema:
            $ref: '#/definitions/Error'
        403:
          description: |
            Forbidden.
            The request must be conditional but no condition has been specified.
          schema:
            $ref: '#/definitions/Error'
        404:
          description: |
            Not Found.
            The resource to be updated does not exist.
          schema:
            $ref: '#/definitions/Error'
        409:
          description: |
            Conflict.
            The request could not be completed due to a conflict with the current state of the target resource.
          schema:
            $ref: '#/definitions/Error'
        412:
          description: |
            Precondition Failed.
            The request has not been performed because one of the preconditions is not met.
          schema:
            $ref: '#/definitions/Error'

    #-----------------------------------------------------
    # Delete the definition of an API
    #-----------------------------------------------------
    delete:
      x-wso2-curl: "curl -k -H \"Authorization: Bearer ae4eae22-3f65-387b-a171-d37eaa366fa8\" -X DELETE https://127.0.0.1:9443/api/am/publisher/v1/apis/6fb74674-4ab8-4b52-9886-f9a376985060"
      x-wso2-request: |
        DELETE https://127.0.0.1:9443/api/am/publisher/v1/apis/6fb74674-4ab8-4b52-9886-f9a376985060
        Authorization: Bearer ae4eae22-3f65-387b-a171-d37eaa366fa8
      x-wso2-response: "HTTP/1.1 200 OK"
      security:
        - OAuth2Security:
            - apim:api_delete
      summary: Delete an API
      description: |
        This operation can be used to delete an existing API proving the Id of the API.
      parameters:
        - $ref: '#/parameters/apiId'
        - $ref: '#/parameters/If-Match'
      tags:
        - APIs
      responses:
        200:
          description: |
            OK.
            Resource successfully deleted.
        403:
          description: |
            Forbidden.
            The request must be conditional but no condition has been specified.
          schema:
            $ref: '#/definitions/Error'
        404:
          description: |
            Not Found.
            Resource to be deleted does not exist.
          schema:
            $ref: '#/definitions/Error'
        409:
          description: |
            Conflict.
            The request could not be completed due to a conflict with the current state of the target resource.
          schema:
            $ref: '#/definitions/Error'
        412:
          description: |
            Precondition Failed.
            The request has not been performed because one of the preconditions is not met.
          schema:
            $ref: '#/definitions/Error'

  ################################################################
  # The swagger resource of "Individual API" resource APIs
  ################################################################

  /apis/{apiId}/swagger:
    #-----------------------------------------------------
    # Retrieve the API swagger definition
    #-----------------------------------------------------
    get:
      x-wso2-curl: "curl -k -H \"Authorization: Bearer ae4eae22-3f65-387b-a171-d37eaa366fa8\" https://127.0.0.1:9443/api/am/publisher/v1/apis/890a4f4d-09eb-4877-a323-57f6ce2ed79b/swagger"
      x-wso2-request: |
        GET https://127.0.0.1:9443/api/am/publisher/v1/apis/890a4f4d-09eb-4877-a323-57f6ce2ed79b/swagger
        Authorization: Bearer ae4eae22-3f65-387b-a171-d37eaa366fa8
      x-wso2-response: "HTTP/1.1 200 OK\nContent-Type: application/json\nContent-Length: 329\n\n{\n   \"paths\": {\"/*\": {\"get\":    {\n      \"x-auth-type\": \"Application\",\n      \"x-throttling-policy\": \"Unlimited\",\n      \"responses\": {\"200\": {\"description\": \"OK\"}}\n   }}},\n   \"swagger\": \"2.0\",\n   \"info\":    {\n      \"title\": \"PhoneVerification\",\n      \"description\": \"Verify a phone number\",\n      \"contact\":       {\n         \"email\": \"xx@ee.com\",\n         \"name\": \"xx\"\n      },\n      \"version\": \"1.0.0\"\n   }\n}"
      summary: Get swagger definition
      description: |
        This operation can be used to retrieve the swagger definition of an API.
      security:
        - OAuth2Security:
            - apim:api_view
      parameters:
        - $ref: '#/parameters/apiId'
        - $ref: '#/parameters/If-None-Match'
      tags:
        - APIs
      responses:
        200:
          schema:
            type: string
            example: ""
          description: |
            OK.
            Requested swagger document of the API is returned
          headers:
            Content-Type:
              description: |
                The content type of the body.
              type: string
            ETag:
              description: |
                Entity Tag of the response resource. Used by caches, or in conditional requests (Will be supported in future).
              type: string
            Last-Modified:
              description: |
                Date and time the resource has been modifed the last time.
                Used by caches, or in conditional requests (Will be supported in future).
              type: string
        304:
          description: |
            Not Modified.
            Empty body because the client has already the latest version of the requested resource (Will be supported in future).
        404:
          description: |
            Not Found.
            Requested API does not exist.
          schema:
            $ref: '#/definitions/Error'
        406:
          description: |
            Not Acceptable.
            The requested media type is not supported
          schema:
            $ref: '#/definitions/Error'

    #-----------------------------------------------------
    # Update the API swagger definition
    #-----------------------------------------------------
    put:
      consumes:
        - multipart/form-data
      x-wso2-curl: "curl -k -H \"Authorization:Bearer 5311eca3-8ac8-354e-ab36-7e2fdd6a4013\" -F endpointId=\"{\\\"paths\\\":{\\\"\\/*\\\":{\\\"get\\\":{\\\"x-auth-type\\\":\\\"Application\\\",\\\"x-throttling-policy\\\":\\\"Unlimited\\\",\\\"responses\\\":{\\\"200\\\":{\\\"description\\\":\\\"OK\\\"}}}}},\\\"swagger\\\":\\\"2.0\\\",\\\"info\\\":{\\\"title\\\":\\\"PhoneVerification\\\",\\\"description\\\":\\\"Verify a phone number\\\",\\\"contact\\\":{\\\"email\\\":\\\"xx@ee.com\\\",\\\"name\\\":\\\"xx\\\"},\\\"version\\\":\\\"1.0.0\\\"}}\" -X PUT \"https://127.0.0.1:9443/api/am/publisher/v1/apis/8848faaa-7fd1-478a-baa2-48a4ebb92c98/swagger\""
      x-wso2-request: |

       PUT https://127.0.0.1:9443/api/am/publisher/v1/apis/8848faaa-7fd1-478a-baa2-48a4ebb92c98/swagger
       Authorization:Bearer 5311eca3-8ac8-354e-ab36-7e2fdd6a4013
       Content-Length: 477
       Content-Type: multipart/form-data; boundary=------------------------4f51e636c0003d99


        --------------------------4f51e636c0003d99
        Content-Disposition: form-data; name="apiDefinition"

        {"paths":{"\/*":{"get":{"x-auth-type":"Application","x-throttling-policy":"Unlimited","responses":{"200":{"description":"OK"}}}}},"swagger":"2.0","info":{"title":"PhoneVerification","description":"Verify a phone number","contact":{"email":"xx@ee.com","name":"xx"},"version":"1.0.0"}}
        --------------------------4f51e636c0003d99--
      x-wso2-response: "HTTP/1.1 200 OK\nContent-Type: application/json\n\n{\n   \"paths\": {\"/*\": {\"get\":    {\n      \"x-auth-type\": \"Application\",\n      \"x-throttling-policy\": \"Unlimited\",\n      \"responses\": {\"200\": {\"description\": \"OK\"}}\n   }}},\n   \"swagger\": \"2.0\",\n   \"info\":    {\n      \"title\": \"PhoneVerification\",\n      \"description\": \"Verify a phone number\",\n      \"contact\":       {\n         \"email\": \"xx@ee.com\",\n         \"name\": \"xx\"\n      },\n      \"version\": \"1.0.0\"\n   }\n}"
      security:
        - OAuth2Security:
            - apim:api_create
      summary: Update swagger definition
      description: |
        This operation can be used to update the swagger definition of an existing API. Swagger definition to be updated is passed as a form data parameter `apiDefinition`.
      parameters:
        - $ref: '#/parameters/apiId'
        - in: formData
          name: apiDefinition
          description: Swagger definition of the API
          type: string
        - in: formData
          name: url
          description: Swagger definition URL of the API
          type: string
        - in: formData
          name: file
          description: Swagger definitio as a file
          type: file
          required: false
        - $ref: '#/parameters/If-Match'
      tags:
        - APIs
      responses:
        200:
          schema:
            type: string
            example: ""
          description: |
            OK.
            Successful response with updated Swagger definition
          headers:
            Location:
              description: |
                The URL of the newly created resource.
              type: string
            Content-Type:
              description: |
                The content type of the body.
              type: string
            ETag:
              description: |
                Entity Tag of the response resource. Used by caches, or in conditional requests (Will be supported in future).
              type: string
            Last-Modified:
              description: |
                Date and time the resource has been modifed the last time.
                Used by caches, or in conditional requests (Will be supported in future).
              type: string
        400:
          description: |
            Bad Request.
            Invalid request or validation error
          schema:
            $ref: '#/definitions/Error'
        403:
          description: |
            Forbidden.
            The request must be conditional but no condition has been specified.
          schema:
            $ref: '#/definitions/Error'
        404:
          description: |
            Not Found.
            The resource to be updated does not exist.
          schema:
            $ref: '#/definitions/Error'
        412:
          description: |
            Precondition Failed.
            The request has not been performed because one of the preconditions is not met.
          schema:
            $ref: '#/definitions/Error'

  ################################################################
  # The swagger resource of "Individual API" resource APIs
  ################################################################

  /apis/{apiId}/generate-mock-responses:
    #-----------------------------------------------------
    # Generate Mock responses from Swagger/OAS Definition
    #-----------------------------------------------------
    post:
      operationId: generateMockResponses
      summary: Get swagger definition
      description: |
        This operation can be used to retrieve the swagger definition of an API.
      security:
        - OAuth2Security:
            - apim:api_view
      parameters:
        - $ref: '#/parameters/apiId'
        - $ref: '#/parameters/If-None-Match'
      tags:
        - APIs
      responses:
        200:
          schema:
            type: string
            example: ""
          description: |
            OK.
            Requested swagger document of the API is returned with example responses
          headers:
            Content-Type:
              description: |
                The content type of the body.
              type: string
            ETag:
              description: |
                Entity Tag of the response resource. Used by caches, or in conditional requests (Will be supported in future).
              type: string
            Last-Modified:
              description: |
                Date and time the resource has been modifed the last time.
                Used by caches, or in conditional requests (Will be supported in future).
              type: string
        304:
          description: |
            Not Modified.
            Empty body because the client has already the latest version of the requested resource (Will be supported in future).
        404:
          description: |
            Not Found.
            Requested API does not exist.
          schema:
            $ref: '#/definitions/Error'
        406:
          description: |
            Not Acceptable.
            The requested media type is not supported
          schema:
            $ref: '#/definitions/Error'


  ################################################################
  # The resource policy definitions of "Individual API" resource APIs
  ################################################################

  /apis/{apiId}/resource-policies:
    #-----------------------------------------------------
    # Retrieve the resource policy definition
    #-----------------------------------------------------
    get:
      x-wso2-curl: "curl -k -H \"Authorization: Bearer ae4eae22-3f65-387b-a171-d37eaa366fa8\" https://localhost:9443/api/am/publisher/v1/apis/890a4f4d-09eb-4877-a323-57f6ce2ed79b/resource-policies"
      x-wso2-request: |
        GET https://localhost:9443/api/am/publisher/v1/apis/890a4f4d-09eb-4877-a323-57f6ce2ed79b/resource-policies
        Authorization: Bearer ae4eae22-3f65-387b-a171-d37eaa366fa8
      x-wso2-response: "HTTP/1.1 200 OK\nContent-Type: application/json\n\n{\r\n    \"list\": [\r\n        {\r\n            \"id\": \"1990b54c-6685-4058-a08c-8fd5353056a6\",\r\n            \"httpVerb\": \"get\",\r\n            \"resourcePath\": \"checkPhoneNumbers\",\r\n            \"content\": \"<header description=\\\"SOAPAction\\\" name=\\\"SOAPAction\\\" scope=\\\"transport\\\" value=\\\"http://ws.cdyne.com/PhoneVerify/query/CheckPhoneNumber\\\"/>\"\r\n        }\r\n    ],\r\n    \"count\": 1\r\n}"
      summary: Get the resource policy (inflow/outflow) definitions
      description: |
        This operation can be used to retrieve conversion policy resource definitions of an API.
      security:
        - OAuth2Security:
            - apim:api_view
      parameters:
        - $ref: '#/parameters/apiId'
        - in: query
          name: resourcePath
          description: Resource path of the resource policy definition
          type: string
          required: false
        - in: query
          name: verb
          description: HTTP verb of the resource path of the resource policy definition
          type: string
          required: false
        - in: query
          name: sequenceType
          description: sequence type of the resource policy resource definition
          type: string
          required: true
        - $ref: '#/parameters/If-None-Match'
      tags:
        - API Resource Policies
      responses:
        200:
          description: |
            OK.
            List of resource policy definitions of the API is returned
          schema:
            $ref: '#/definitions/ResourcePolicyList'
          headers:
            Content-Type:
              description: |
                The content type of the body.
              type: string
            ETag:
              description: |
                Entity Tag of the response resource. Used by caches, or in conditional requests (Will be supported in future).
              type: string
            Last-Modified:
              description: |
                Date and time the resource has been modifed the last time.
                Used by caches, or in conditional requests (Will be supported in future).
              type: string
        304:
          description: |
            Not Modified.
            Empty body because the client has already the latest version of the requested resource (Will be supported in future).
        404:
          description: |
            Not Found.
            Requested API does not exist.
          schema:
            $ref: '#/definitions/Error'
        406:
          description: |
            Not Acceptable.
            The requested media type is not supported
          schema:
            $ref: '#/definitions/Error'

  ################################################################
  # The "Individual Resource Policy" APIs
  ################################################################

  /apis/{apiId}/resource-policies/{resourcePolicyId}:
    #--------------------------------------------------------------------------
    # Retrieve the resource policy definition of a certain resource given by id
    #---------------------------------------------------------------------------
    get:
      x-wso2-curl: "curl -k -H \"Authorization: Bearer ae4eae22-3f65-387b-a171-d37eaa366fa8\" https://localhost:9443/api/am/publisher/v1/apis/890a4f4d-09eb-4877-a323-57f6ce2ed79b/resource-policies/0bcb7f05-599d-4e1a-adce-5cb89bfe58d5"
      x-wso2-request: |
        GET https://localhost:9443/api/am/publisher/v1/apis/890a4f4d-09eb-4877-a323-57f6ce2ed79b/resource-policies/0bcb7f05-599d-4e1a-adce-5cb89bfe58d5
        Authorization: Bearer ae4eae22-3f65-387b-a171-d37eaa366fa8
      x-wso2-response: "HTTP/1.1 200 OK\nContent-Type: application/json\n\n{\r\n            \"id\": \"6c735e1d-8041-4f1e-b246-d28edaa650b0\",\r\n            \"httpVerb\": \"post\",\r\n            \"resourcePath\": \"checkPhoneNumbers\",\r\n            \"content\": \"<header description=\\\"SOAPAction\\\" name=\\\"SOAPAction\\\" scope=\\\"transport\\\" value=\\\"http://ws.cdyne.com/PhoneVerify/query/CheckPhoneNumber\\\"/>\"\r\n}"
      summary: Get the resource policy (inflow/outflow) definition for a given resource identifier.
      description: |
        This operation can be used to retrieve conversion policy resource definitions of an API given the resource identifier.
      security:
        - OAuth2Security:
            - apim:api_view
      parameters:
        - $ref: '#/parameters/apiId'
        - $ref: '#/parameters/resourcePolicyId'
        - $ref: '#/parameters/If-None-Match'
      tags:
        - API Resource Policies
      responses:
        200:
          description: |
            OK.
            Requested resource policy definition of the API is returned for the given resource identifier.
          schema:
            $ref: '#/definitions/ResourcePolicyInfo'
          headers:
            Content-Type:
              description: |
                The content type of the body.
              type: string
            ETag:
              description: |
                Entity Tag of the response resource. Used by caches, or in conditional requests (Will be supported in future).
              type: string
            Last-Modified:
              description: |
                Date and time the resource has been modifed the last time.
                Used by caches, or in conditional requests (Will be supported in future).
              type: string
        304:
          description: |
            Not Modified.
            Empty body because the client has already the latest version of the requested resource (Will be supported in future).
        400:
          description: |
            Bad Request.
            Invalid request or validation error
          schema:
            $ref: '#/definitions/Error'
        404:
          description: |
            Not Found.
            Requested API does not exist.
          schema:
            $ref: '#/definitions/Error'
        406:
          description: |
            Not Acceptable.
            The requested media type is not supported
          schema:
            $ref: '#/definitions/Error'

    #------------------------------------------------------------------------
    # Update the resource policy definition for the given resource identifier
    #------------------------------------------------------------------------
    put:
      consumes:
        - application/json
      security:
        - OAuth2Security:
          - apim:api_create
      x-wso2-curl: "curl -k -H \"Authorization:Bearer 5311eca3-8ac8-354e-ab36-7e2fdd6a4013\" -F apiDefinition=\"{\\\"paths\\\":{\\\"\\/*\\\":{\\\"get\\\":{\\\"x-auth-type\\\":\\\"Application\\\",\\\"x-throttling-tier\\\":\\\"Unlimited\\\",\\\"responses\\\":{\\\"200\\\":{\\\"description\\\":\\\"OK\\\"}}}}},\\\"x-wso2-security\\\":{\\\"apim\\\":{\\\"x-wso2-scopes\\\":[]}},\\\"swagger\\\":\\\"2.0\\\",\\\"info\\\":{\\\"title\\\":\\\"PhoneVerification\\\",\\\"description\\\":\\\"Verify a phone number\\\",\\\"contact\\\":{\\\"email\\\":\\\"xx@ee.com\\\",\\\"name\\\":\\\"xx\\\"},\\\"version\\\":\\\"1.0.0\\\"}}\" -X PUT \"https://localhost:9443/api/am/publisher/v1/apis/8848faaa-7fd1-478a-baa2-48a4ebb92c98/resource-policies/0bcb7f05-599d-4e1a-adce-5cb89bfe58d5\""
      x-wso2-request: |
        PUT https://localhost:9443/api/am/publisher/v1/apis/8848faaa-7fd1-478a-baa2-48a4ebb92c98/resource-policies/0bcb7f05-599d-4e1a-adce-5cb89bfe58d5
        Authorization:Bearer 5311eca3-8ac8-354e-ab36-7e2fdd6a4013
        Content-Length: 477
        Content-Type: application/json; boundary=------------------------4f51e636c0003d99
        --------------------------4f51e636c0003d99
        { "content": "<header description=\"SOAPAction\" name=\"SOAPAction\" scope=\"transport\" value=\"http://ws.cdyne.com/PhoneVerify/query/CheckPhoneNumber\"/>"}
        --------------------------4f51e636c0003d99--
      x-wso2-response: "HTTP/1.1 200 OK\nContent-Type: application/json\n\n{\r\n            \"id\": \"6c735e1d-8041-4f1e-b246-d28edaa650b0\",\r\n            \"httpVerb\": \"post\",\r\n            \"resourcePath\": \"checkPhoneNumbers\",\r\n            \"content\": \"<header description=\\\"SOAPAction\\\" name=\\\"SOAPAction\\\" scope=\\\"transport\\\" value=\\\"http://ws.cdyne.com/PhoneVerify/query/CheckPhoneNumber\\\"/>\"\r\n}"
      summary: Update the resource policy(inflow/outflow) definition for the given resource identifier
      description: |
        This operation can be used to update the resource policy(inflow/outflow) definition for the given resource identifier of an existing API. resource policy definition to be updated is passed as a body parameter `content`.
      parameters:
        - $ref: '#/parameters/apiId'
        - $ref: '#/parameters/resourcePolicyId'
        - in: body
          name: body
          description: Content of the resource policy definition that needs to be updated
          schema:
            $ref: '#/definitions/ResourcePolicyInfo'
          required: true
        - $ref: '#/parameters/If-Match'
      tags:
        - API Resource Policies
      responses:
        200:
          description: |
            OK.
            Successful response with updated the resource policy definition
          schema:
            $ref: '#/definitions/ResourcePolicyInfo'
          headers:
            Location:
              description: |
                The URL of the newly created resource.
              type: string
            Content-Type:
              description: |
                The content type of the body.
              type: string
            ETag:
              description: |
                Entity Tag of the response resource. Used by caches, or in conditional requests (Will be supported in future).
              type: string
            Last-Modified:
              description: |
                Date and time the resource has been modifed the last time.
                Used by caches, or in conditional requests (Will be supported in future).
              type: string
        400:
          description: |
            Bad Request.
            Invalid request or validation error
          schema:
            $ref: '#/definitions/Error'
        403:
          description: |
            Forbidden.
            The request must be conditional but no condition has been specified.
          schema:
            $ref: '#/definitions/Error'
        404:
          description: |
            Not Found.
            The resource to be updated does not exist.
          schema:
            $ref: '#/definitions/Error'
        412:
          description: |
            Precondition Failed.
            The request has not been performed because one of the preconditions is not met.
          schema:
            $ref: '#/definitions/Error'

  ################################################################
  # The thumbnail resource of "Individual API" resource APIs
  ################################################################

  /apis/{apiId}/thumbnail:
    #-------------------------------------------------------------------------------------------------
    # Downloads a thumbnail image of an API
    #-------------------------------------------------------------------------------------------------
    get:
      x-wso2-curl: "curl -k -H \"Authorization: Bearer d34baf74-3f02-3929-814e-88b27f750ba9\" https://127.0.0.1:9443/api/am/publisher/v1/apis/29c9ec3d-f590-467e-83e6-96d43517080f/thumbnail > image.jpg"
      x-wso2-request: |
        GET https://127.0.0.1:9443/api/am/publisher/v1/apis/29c9ec3d-f590-467e-83e6-96d43517080f/thumbnail
        Authorization: Bearer d34baf74-3f02-3929-814e-88b27f750ba9
      x-wso2-response: "HTTP/1.1 200 OK\r\nContent-Type: image/jpeg\r\n\r\n[image content]"
      summary: Get thumbnail image
      description: |
        This operation can be used to download a thumbnail image of an API.
      security:
        - OAuth2Security:
            - apim:api_view
      parameters:
        - $ref: '#/parameters/apiId'
        - $ref: '#/parameters/If-None-Match'
      tags:
        - APIs
      responses:
        200:
          description: |
            OK.
            Thumbnail image returned
          headers:
            Content-Type:
              description: |
                The content type of the body.
              type: string
            ETag:
              description: |
                Entity Tag of the response resource.
                Used by caches, or in conditional requests (Will be supported in future).
              type: string
            Last-Modified:
              description: |
                Date and time the resource has been modifed the last time.
                Used by caches, or in conditional requests (Will be supported in future).
              type: string
        304:
          description: |
            Not Modified.
            Empty body because the client has already the latest version of the requested resource (Will be supported in future).
        404:
          description: |
            Not Found.
            Requested Document does not exist.
          schema:
            $ref: '#/definitions/Error'
        406:
          description: |
            Not Acceptable.
            The requested media type is not supported
          schema:
            $ref: '#/definitions/Error'

    #----------------------------------------------------------------------------
    # Upload a thumbnail image to a certain API
    #----------------------------------------------------------------------------
    put:
      consumes:
        - multipart/form-data
      security:
        - OAuth2Security:
          - apim:api_create
          - apim:api_publish
      x-wso2-curl: "curl -X POST -H \"Authorization: Bearer d34baf74-3f02-3929-814e-88b27f750ba9\" https://127.0.0.1:9443/api/am/publisher/v1/apis/29c9ec3d-f590-467e-83e6-96d43517080f/thumbnail -F file=@image.jpg"
      x-wso2-request: |
        POST https://127.0.0.1:9443/api/am/publisher/v1/apis/8848faaa-7fd1-478a-baa2-48a4ebb92c98/thumbnail
        Authorization: Bearer d34baf74-3f02-3929-814e-88b27f750ba9
        Content-Type: multipart/form-data; boundary=------------------------5e542e0e5b50e1e4
        Content-Length: 18333

        --------------------------5e542e0e5b50e1e4
        Content-Disposition: form-data; name="file"; filename="image.jpg"
        Content-Type: image/jpeg

        [image content]

        --------------------------5e542e0e5b50e1e4--
      x-wso2-response: "HTTP/1.1 201 Created\r\nLocation: https://127.0.0.1:9443/api/am/publisher/v1/apis/8848faaa-7fd1-478a-baa2-48a4ebb92c98/thumbnail\r\nContent-Type: application/json\r\n\r\n{\r\n   \"relativePath\": \"/apis/8848faaa-7fd1-478a-baa2-48a4ebb92c98/thumbnail\",\r\n   \"mediaType\": \"image/jpeg\"\r\n}"
      summary: Upload a thumbnail image
      operationId: updateAPIThumbnail
      description: |
        This operation can be used to upload a thumbnail image of an API. The thumbnail to be uploaded should be given as a form data parameter `file`.
      parameters:
        - $ref: '#/parameters/apiId'
        - in: formData
          name: file
          description: Image to upload
          type: file
          required: true
        - $ref: '#/parameters/If-Match'
      tags:
        - APIs
      responses:
        200:
          description: |
            OK.
            Image updated
          schema:
            $ref : '#/definitions/FileInfo'
          headers:
            Location:
              description: |
                The URL of the uploaded thumbnail image of the API.
              type: string
            Content-Type:
              description: |
                The content type of the body.
              type: string
            ETag:
              description: |
                Entity Tag of the response resource.
                Used by caches, or in conditional requests (Will be supported in future).
              type: string
            Last-Modified:
              description: |
                Date and time the resource has been modifed the last time.
                Used by caches, or in conditional requests (Will be supported in future).
              type: string
        400:
          description: |
            Bad Request.
            Invalid request or validation error.
          schema:
            $ref: '#/definitions/Error'
        404:
          description: |
            Not Found.
            The resource to be updated does not exist.
          schema:
            $ref: '#/definitions/Error'
        412:
          description: |
            Precondition Failed.
            The request has not been performed because one of the preconditions is not met.
          schema:
            $ref: '#/definitions/Error'


  ######################################################
  # The "API Throttling Policy" resource APIs
  ######################################################
  '/apis/{apiId}/subscription-policies':

    #-----------------------------------------------------
    # Retrieve subscription throttling policies of an API
    #-----------------------------------------------------
    get:
      security:
        - OAuth2Security:
            - apim:api_view
      x-wso2-curl: "curl \"https://localhost:9443/api/am/publisher/v1//apis/268c9e55-3dc1-4f47-82e7-977e5343d077/subscription-policies\""
      x-wso2-request: |
        GET https://localhost:9443/api/am/publisher/v1/apis/268c9e55-3dc1-4f47-82e7-977e5343d077/subscription-policies
      x-wso2-curl-tenant: "curl -k -H \"X-WSO2-Tenant:test.com\" https://localhost:9443/api/am/publisher/v1/apis/268c9e55-3dc1-4f47-82e7-977e5343d077/subscription-policies"
      x-wso2-response: "HTTP/1.1 200 OK\nContent-Type: application/json\n\n[{\n   \"unitTime\": 60000,\n   \"tierPlan\": \"FREE\",\n   \"stopOnQuotaReach\": true,\n   \"policyLevel\": \"api\",\n   \"requestCount\": 1,\n   \"description\": \"Allows 1 request(s) per minute.\",\n   \"name\": \"Bronze\",\n   \"attributes\": {}\n}]"
      summary: |
        Get details of the subscription throttling policies of an API
      description: |
        This operation can be used to retrieve details of the subscription throttling policy of an API by specifying the API Id.

        `X-WSO2-Tenant` header can be used to retrive API subscription throttling policies that belongs to a different tenant domain. If not specified super tenant will be used. If Authorization header is present in the request, the user's tenant associated with the access token will be used.
      parameters:
        - $ref: '#/parameters/apiId'
        - $ref: '#/parameters/requestedTenant'
        - $ref: '#/parameters/If-None-Match'
      tags:
        - APIs
      responses:
        200:
          description: |
            OK.
            Throttling Policy returned
          schema:
            $ref: '#/definitions/ThrottlingPolicy'
          headers:
            ETag:
              description: |
                Entity Tag of the response resource.
                Used by caches, or in conditional requests.
              type: string
            Last-Modified:
              description: |
                Date and time the resource has been modifed the last time.
                Used by caches, or in conditional requests.
              type: string
        304:
          description: |
            Not Modified.
            Empty body because the client has already the latest version of the requested resource.
        404:
          description: |
            Not Found.
            Requested Throttling Policy does not exist.
          schema:
            $ref: '#/definitions/Error'
        406:
          description: |
            Not Acceptable.
            The requested media type is not supported.
          schema:
            $ref: '#/definitions/Error'


  ######################################################
  # The "Copy API" Processing Function resource API
  ######################################################
  /apis/copy-api:

    #-----------------------------------------------------
    # Create a new API based on an already existing one
    #-----------------------------------------------------
    post:
      security:
        - OAuth2Security:
            - apim:api_create
      summary: Create a new API version
      description: |
        This operation can be used to create a new version of an existing API. The new version is specified as `newVersion` query parameter. New API will be in `CREATED` state.
      parameters:
        - name: newVersion
          description: Version of the new API.
          type: string
          in: query
          required: true
        - name: defaultVersion
          description: Specifies whether new API should be added as default version.
          type: boolean
          default: false
          in: query
        - $ref: '#/parameters/apiId-Q'
      x-examples:
        $ref: docs/examples/apis/apis_copyapi.yaml#/post
      tags:
        - APIs
      responses:
        201:
          description: |
            Created.
            Successful response with the newly created API as entity in the body. Location header contains URL of newly created API.
          schema:
            $ref: '#/definitions/API'
          headers:
            Location:
              description: |
                The URL of the newly created API.
              type: string
        400:
          description: |
            Bad Request.
            Invalid request or validation error
          schema:
            $ref: '#/definitions/Error'
        404:
          description: |
            Not Found.
            API to copy does not exist.
          schema:
            $ref: '#/definitions/Error'

  ######################################################
  # The "Change Lifecycle" Processing Function resource API
  ######################################################
  /apis/change-lifecycle:

    #-----------------------------------------------------
    # Change the lifecycle of an API
    #-----------------------------------------------------
    post:
      security:
        - OAuth2Security:
          - apim:api_publish
      x-wso2-curl: "curl -k -H \"Authorization: Bearer ae4eae22-3f65-387b-a171-d37eaa366fa8\" -X POST \"https://127.0.0.1:9443/api/am/publisher/v1/apis/change-lifecycle?apiId=890a4f4d-09eb-4877-a323-57f6ce2ed79b&action=Publish\""
      x-wso2-request: |
        POST https://127.0.0.1:9443/api/am/publisher/v1/apis/change-lifecycle?apiId=890a4f4d-09eb-4877-a323-57f6ce2ed79b&action=Publish
        Authorization: Bearer ae4eae22-3f65-387b-a171-d37eaa366fa8
      x-wso2-response: "HTTP/1.1 200 OK"
      summary: Change API Status
      description: |
        This operation is used to change the lifecycle of an API. Eg: Publish an API which is in `CREATED` state. In order to change the lifecycle, we need to provide the lifecycle `action` as a query parameter.

        For example, to Publish an API, `action` should be `Publish`. Note that the `Re-publish` action is available only after calling `Block`.

        Some actions supports providing additional paramters which should be provided as `lifecycleChecklist` parameter. Please see parameters table for more information.
      parameters:
        - name: action
          description: |
            The action to demote or promote the state of the API.

            Supported actions are [ **Publish, Deploy as a Prototype, Demote to Created, Demote to Prototyped, Block, Deprecate, Re-Publish, Retire **]

          in: query
          type: string
          required: true
          enum:
            - Publish
            - Deploy as a Prototype
            - Demote to Created
            - Demote to Prototyped
            - Block
            - Deprecate
            - Re-Publish
            - Retire
        - name: lifecycleChecklist
          description: |

            Supported checklist items are as follows.
            1. **Deprecate Old Versions**: Setting this to true will deprecate older versions of a particular API when it is promoted to Published state from Created state.
            2. **Require Re-Subscription**: If you set this to true, users need to re subscribe to the API although they may have subscribed to an older version.

            You can specify additional checklist items by using an **"attribute:"** modifier.

            Eg: "Deprecate Old Versions:true" will deprecate older versions of a particular API when it is promoted to Published state from Created state. Multiple checklist items can be given in "attribute1:true, attribute2:false" format.

            **Sample CURL :**  curl -k -H "Authorization: Bearer ae4eae22-3f65-387b-a171-d37eaa366fa8" -X POST "https://localhost:9443/api/am/publisher/v1/apis/change-lifecycle?apiId=890a4f4d-09eb-4877-a323-57f6ce2ed79b&action=Publish&lifecycleChecklist=Deprecate Old Versions:true,Require Re-Subscription:true"

          type: string
          in: query
        - $ref: '#/parameters/apiId-Q'
        - $ref: '#/parameters/If-Match'
      tags:
        - API Lifecycle
      responses:
        200:
          description: |
            OK.
            Lifecycle changed successfully.
          schema:
            $ref: '#/definitions/WorkflowResponse'
          headers:
            ETag:
              description: |
                Entity Tag of the changed API. Used by caches, or in conditional requests (Will be supported in future).
              type: string
            Last-Modified:
              description: |
                Date and time the API lifecycle has been modified the last time.
                Used by caches, or in conditional requests (Will be supported in future).
              type: string
        202:
          description: |
            Accepted.
            The request has been accepted.
          schema:
            $ref: '#/definitions/WorkflowResponse'
        400:
          description: |
            Bad Request.
            Invalid request or validation error
          schema:
            $ref: '#/definitions/Error'
        404:
          description: |
            Not Found.
            Requested API does not exist.
          schema:
            $ref: '#/definitions/Error'
        409:
          description: |
            Conflict.
            Pending workflow task exists.
          schema:
            $ref: '#/definitions/Error'
        412:
          description: |
            Precondition Failed.
            The request has not been performed because one of the preconditions is not met.
          schema:
            $ref: '#/definitions/Error'
  ######################################################
  #  The "API State Change History"  resource API
  ######################################################
  /apis/{apiId}/lifecycle-history:

    #--------------------------------------------
    # Retrieve API LIfecycle change History
    #--------------------------------------------
    get:
      security:
        - OAuth2Security:
          - apim:api_publish
      x-wso2-curl: "curl -k -H \"Authorization: Bearer f8828f52-175a-4cb2-b246-02b1e6054f97\" https://127.0.0.1:9443/api/am/publisher/v1/apis/0527a55e-8dcf-4ce5-bddf-c77e8418be8a/lifecycle-history"
      x-wso2-request: |
            GET https://127.0.0.1:9443/api/am/publisher/v1/apis/890a4f4d-09eb-4877-a323-57f6ce2ed79b/lifecycle-history
            Authorization: Bearer ae4eae22-3f65-387b-a171-d37eaa366fa8
      x-wso2-response: "HTTP/1.1 200 OK\n Content-Type: application/json \n Content-Encoding: gzip \n Transfer-Encoding:
      chunked \n\n [ { \"postState\" : \"Created\",\n    \"updatedTime\" : \"Feb 23, 2017 5:17:02 PM\",\n\"user\" :
      \"admin\"\n  },\n { \"postState\" : \"Published\",\n    \"previousState\" : \"Created\",\n    \"updatedTime\" :
      \"Feb 23, 2017 5:17:17 PM\",\n    \"user\" : \"admin\"\n }\n]"
      summary: Get Lifecycle state change history of the API.
      description: |
        This operation can be used to retrieve Lifecycle state change history of the API.
      parameters:
        - $ref: '#/parameters/apiId'
        - $ref: '#/parameters/If-None-Match'
      tags:
        - API Lifecycle
      responses:
        200:
          description: |
            OK.
            Lifecycle state change history returned successfully.
          schema:
            $ref: '#/definitions/LifecycleHistory'
          headers:
            ETag:
              description: |
                Entity Tag of the response resource. Used by caches, or in conditional requests (Will be supported in future).
              type: string
            Last-Modified:
              description: |
                Date and time the resource has been modifed the last time.
                Used by caches, or in conditional requests (Will be supported in future).
              type: string
        304:
          description: |
            Not Modified.
            Empty body because the client has already the latest version of the requested resource (Will be supported in future).
        404:
          description: |
            Not Found.
            Requested API does not exist.
          schema:
            $ref: '#/definitions/Error'
  ######################################################
  #  The "API Lifecycle State Data"  resource API
  ######################################################
  /apis/{apiId}/lifecycle-state:

    #--------------------------------------------
    # Retrieve API LIfecycle state data
    #--------------------------------------------
    get:
      security:
        - OAuth2Security:
          - apim:api_publish
          - apim:api_create
      x-wso2-curl: "curl -k -H \"Authorization: Bearer f8828f52-175a-4cb2-b246-02b1e6054f97\" https://127.0.0.1:9443/api/am/publisher/v1/apis/0527a55e-8dcf-4ce5-bddf-c77e8418be8a/lifecycle"
      x-wso2-request: |
            GET https://127.0.0.1:9443/api/am/publisher/v1/apis/890a4f4d-09eb-4877-a323-57f6ce2ed79b/lifecycle
            Authorization: Bearer ae4eae22-3f65-387b-a171-d37eaa366fa8
      x-wso2-response: "HTTP/1.1 200 OK\n Content-Type: application/json \n Content-Encoding: gzip \n Transfer-Encoding:
      chunked \n\n {  \n   \"lcName\":\"API_LIFECYCLE\",\n   \"state\":\"Published\",\n   \"lifecycleId\":\"2febf145f07e457c9643100b6ec60679\",\n   \"checkItemBeanList\":[  \n\n   ],\n   \"inputBeanList\":[  \n\n   ],\n   \"customCodeBeanList\":[  \n      {  \n         \"classObject\":{  \n\n         },\n         \"targetName\":\"Maintenance\"\n      },\n      {  \n         \"classObject\":{  \n\n         },\n         \"targetName\":\"Deprecated\"\n      },\n      {  \n         \"classObject\":{  \n\n         },\n         \"targetName\":\"Created\"\n      },\n      {  \n         \"classObject\":{  \n\n         },\n         \"targetName\":\"Prototyped\"\n      }\n   ],\n   \"availableTransitionBeanList\":[  \n      {  \n         \"event\":\"Move to Maintenance\",\n         \"targetState\":\"Maintenance\"\n      },\n      {  \n         \"event\":\"Deploy as a Prototype\",\n         \"targetState\":\"Prototyped\"\n      },\n      {  \n         \"event\":\"Demote to Created\",\n         \"targetState\":\"Created\"\n      },\n      {  \n         \"event\":\"Deprecate\",\n         \"targetState\":\"Deprecated\"\n      },\n      {  \n         \"event\":\"Publish\",\n         \"targetState\":\"Published\"\n      }\n   ],\n   \"permissionBeanList\":[  \n\n   ]\n}"
      summary: Get Lifecycle state data of the API.
      description: |
        This operation can be used to retrieve Lifecycle state data of the API.
      parameters:
        - $ref: '#/parameters/apiId'
        - $ref: '#/parameters/If-None-Match'

      tags:
        - API Lifecycle
      responses:
        200:
          description: |
            OK.
            Lifecycle state data returned successfully.
          headers:
            Content-Type:
              description: |
                The content type of the body.
              type: string
            ETag:
              description: |
                Entity Tag of the response resource. Used by caches, or in conditional requests (Will be supported in future).
              type: string
            Last-Modified:
              description: |
                Date and time the resource has been modifed the last time.
                Used by caches, or in conditional requests (Will be supported in future).
              type: string
          schema:
            $ref: '#/definitions/LifecycleState'
        304:
          description: |
            Not Modified.
            Empty body because the client has already the latest version of the requested resource (Will be supported in future).
        404:
          description: |
            Not Found.
            Requested API does not exist.
          schema:
            $ref: '#/definitions/Error'
        412:
          description: |
            Precondition Failed.
            The request has not been performed because one of the preconditions is not met.
          schema:
            $ref: '#/definitions/Error'

  ######################################################
  #  The "API Lifecycle State Data"  resource API
  ######################################################
  /apis/{apiId}/lifecycle-state/pending-tasks:

    #--------------------------------------------
    # Delete API LIfecycle state change pending task
    #--------------------------------------------
    delete:
      x-wso2-curl: "curl -k -H \"Authorization: Bearer f8828f52-175a-4cb2-b246-02b1e6054f97\" -X DELETE https://127.0.0.1:9443/api/am/publisher/v1/apis/0527a55e-8dcf-4ce5-bddf-c77e8418be8a/lifecycle/lifecycle-pending-task"
      x-wso2-request: |
            DELETE https://127.0.0.1:9443/api/am/publisher/v1/apis/890a4f4d-09eb-4877-a323-57f6ce2ed79b/lifecycle/lifecycle-pending-task
            Authorization: Bearer ae4eae22-3f65-387b-a171-d37eaa366fa8
      x-wso2-response: "HTTP/1.1 200 OK"
      security:
        - OAuth2Security:
            - apim:api_publish
      summary: Delete pending lifecycle state change tasks.
      description: |
        This operation can be used to remove pending lifecycle state change requests that are in pending state
      parameters:
        - $ref: '#/parameters/apiId'
      tags:
        - API Lifecycle
      responses:
        200:
          description: |
            OK.
            Lifecycle state change pending task removed successfully.
        404:
          description: |
            Not Found.
            Requested API does not exist.
          schema:
            $ref: '#/definitions/Error'
        412:
          description: |
            Precondition Failed.
            The request has not been performed because one of the preconditions is not met.
          schema:
            $ref: '#/definitions/Error'


  ######################################################
  # The "Import API from OpenAPI Definition"  resource API
  ######################################################

  /apis/import-openapi:

    #----------------------------------------------------------------------------
    # Import API from API Definition
    #----------------------------------------------------------------------------
    post:
      consumes:
        - multipart/form-data
      security:
        - OAuth2Security:
            - apim:api_create
      summary: Import an OpenAPI Definition
      description: |
        This operation can be used to create an API from an OpenAPI definition. Provide either `url` or `file`
        to specify the definition.

        Specify additionalProperties with **at least** API's name, version, context and endpointConfig.
      operationId: importOpenAPIDefinition
      parameters:
        - in: formData
          name: file
          description: Definition to upload as a file
          type: file
          required: false
        - in: formData
          name: url
          description: Definition url
          type: string
          required: false
        - in: formData
          name: additionalProperties
          description: Additional attributes specified as a stringified JSON with API's schema
          type: string
          required: false
      x-examples:
        $ref: docs/examples/apis/import_openapi_post.yaml
      tags:
        - APIs
      responses:
        201:
          description: |
            Created.
            Successful response with the newly created object as entity in the body.
            Location header contains URL of newly created entity.
          schema:
            $ref: '#/definitions/API'
          headers:
            Location:
              description: |
                The URL of the newly created resource.
              type: string
            Content-Type:
              description: |
                The content type of the body.
              type: string
            ETag:
              description: |
                Entity Tag of the response resource. Used by caches, or in conditional requests (Will be supported in future).
              type: string
        400:
          description: |
            Bad Request.
            Invalid request or validation error.
          schema:
            $ref: '#/definitions/Error'
        415:
          description: |
            Unsupported Media Type.
            The entity of the request was in a not supported format.
          schema:
            $ref: '#/definitions/Error'

  ######################################################
  # The "Import API from a WSDL Definition"  resource API
  ######################################################

  /apis/import-wsdl:

    #----------------------------------------------------------------------------
    # Import API from a WSDL Definition
    #----------------------------------------------------------------------------
    post:
      consumes:
        - multipart/form-data
      security:
        - OAuth2Security:
            - apim:api_create
      summary: Import a WSDL Definition
      operationId: importWSDLDefinition
      description: |
        This operation can be used to create an API using a WSDL definition. Provide either `url` or `file`
        to specify the definition.

        WSDL can be speficied as a single file or a ZIP archive with WSDLs and reference XSDs etc.
        Specify additionalProperties with **at least** API's name, version, context and endpointConfig.
      x-examples:
        $ref: docs/examples/apis/wsdl/import_wsdl_post.yaml
      parameters:
        - in: formData
          name: file
          description: WSDL definition as a file
          type: file
          required: false
        - in: formData
          name: url
          description: WSDL Definition url
          type: string
          required: false
        - in: formData
          name: additionalProperties
          description: Additional attributes specified as a stringified JSON with API's schema
          type: string
          required: false
        - in: formData
          name: implementationType
          type: string
          enum:
            - SOAPTOREST
            - SOAP
          default: SOAP
          description: |
            If 'SOAP' is specified, the API will be created with only one resource 'POST /*' which is to be used for SOAP
            operations.

            If 'HTTP_BINDING' is specified, the API will be created with resources using HTTP binding operations
            which are extracted from the WSDL.
          required: false
      tags:
        - APIs
      responses:
        201:
          description: |
            Created.
            Successful response with the newly created object as entity in the body.
            Location header contains URL of newly created entity.
          schema:
            $ref: '#/definitions/API'
          headers:
            Location:
              description: |
                The URL of the newly created resource.
              type: string
            Content-Type:
              description: |
                The content type of the body.
              type: string
            ETag:
              description: |
                Entity Tag of the response resource. Used by caches, or in conditional requests (Will be supported in future).
              type: string
        400:
          description: |
            Bad Request.
            Invalid request or validation error.
          schema:
            $ref: '#/definitions/Error'
        415:
          description: |
            Unsupported Media Type.
            The entity of the request was in a not supported format.
          schema:
            $ref: '#/definitions/Error'


  ######################################################
  # The "Import GraphQL API Schema from API Definition"  resource API
  ######################################################

  /apis/import-graphql-schema:

    #----------------------------------------------------------------------------
    # Import API from API Definition
    #----------------------------------------------------------------------------
    post:
      consumes:
        - multipart/form-data
      security:
        - OAuth2Security:
            - apim:api_create
      summary: Import API Definition
      description: |
        This operation can be used to create api from api definition.

        API definition is GraphQL Schema
      parameters:
        - in: formData
          name: type
          description: Definition type to upload
          type: string
          required: false
        - in: formData
          name: file
          description: Definition to uploads a file
          type: file
          required: false
        - in: formData
          name: additionalProperties
          description: Additional attributes specified as a stringified JSON with API's schema
          type: string
          required: false
        - $ref: '#/parameters/If-Match'
      tags:
        - APIs
      responses:
        201:
          description: |
            Created.
            Successful response with the newly created object as entity in the body.
            Location header contains URL of newly created entity.
          schema:
            $ref: '#/definitions/API'
          headers:
            Location:
              description: |
                The URL of the newly created resource.
              type: string
            Content-Type:
              description: |
                The content type of the body.
              type: string
            ETag:
              description: |
                Entity Tag of the response resource. Used by caches, or in conditional requests (Will be supported in future).
              type: string
        400:
          description: |
            Bad Request.
            Invalid request or validation error.
          schema:
            $ref: '#/definitions/Error'
        415:
          description: |
            Unsupported Media Type.
            The entity of the request was in a not supported format.
          schema:
            $ref: '#/definitions/Error'

  ######################################################
  # The "Validate API Definition" utility API
  ######################################################

  /apis/validate-openapi:
    post:
      consumes:
        - multipart/form-data
      security:
        - OAuth2Security:
            - apim:api_create
      summary: Validate an OpenAPI Definition
      operationId: validateOpenAPIDefinition
      description: |
        This operation can be used to validate an OpenAPI definition and retrieve a summary. Provide either `url`
        or `file` to specify the definition.
      parameters:
        - in: formData
          name: url
          description: OpenAPI definition url
          type: string
          required: false
        - in: formData
          name: file
          description: OpenAPI definition as a file
          type: file
          required: false
        - in: query
          name: returnContent
          description: |
            Specify whether to return the full content of the OpenAPI definition in the response. This is only
            applicable when using url based validation
          type: boolean
          default: false
          required: false
      tags:
        - Validation
      x-examples:
        $ref: docs/examples/apis/validate_openapi_post.yaml
      responses:
        200:
          description: |
            OK.
            API definition validation information is returned
          schema:
            $ref: '#/definitions/OpenAPIDefinitionValidationResponse'
          headers:
            Content-Type:
              description: |
                The content type of the body.
              type: string
        400:
          description: |
            Bad Request.
            Invalid request or validation error.
          schema:
            $ref: '#/definitions/Error'
        404:
          description: |
            Not Found.
            Workflow for the given reference in not found.
          schema:
            $ref: '#/definitions/Error'

  /apis/validate-endpoint:
    post:
      security:
        - OAuth2Security:
            - apim:api_create
      summary: Check whether given endpoint url is valid
      operationId: validateEndpoint
      description: |
        Using this operation, it is possible check whether the given API endpoint url is a valid url
      parameters:
        - in: query
          name: endpointUrl
          description: API endpoint url
          type: string
          required: true
        - in: query
          name: apiId
          type: string
          required: false
      tags:
        - Validation
      responses:
        200:
          description: |
            OK.
            API definition validation information is returned
          schema:
            $ref: '#/definitions/ApiEndpointValidationResponse'
          headers:
            Content-Type:
              description: |
                The content type of the body.
              type: string
        400:
          description: |
            Bad Request.
            Invalid request or validation error.
          schema:
            $ref: '#/definitions/Error'
        404:
          description: |
            Not Found.
            Workflow for the given reference in not found.
          schema:
            $ref: '#/definitions/Error'

  ######################################################
  # The "Validate API" utility API.
  # This api is used to check the existence of
  # apiName and context/version.
  ######################################################

  /apis/validate:
    post:
      x-examples:
        $ref: docs/examples/apis/apis_validate.yaml
      security:
        - OAuth2Security:
            - apim:api_create
      summary: Check given API attibute name is already exist.
      operationId: validateAPI
      description: |
        Using this operation, you can check a given API context is already used. You need to provide the context name you want to check.
      parameters:
        - in: query
          name: query
          description: |
            **Search condition**.

            You can search in attributes by using an **"<attribute>:"** modifier.

            Eg.
            "name:wso2" will match an API if the provider of the API is exactly "wso2".

            Supported attribute modifiers are [** version, context, name **]

            If no advanced attribute modifier has been specified, search will match the
            given query string against API Name.
          type: string
          required: true
        - $ref: "#/parameters/If-None-Match"
      tags:
        - Validation
      responses:
        200:
          description: |
            OK.
            API definition validation information is returned
          headers:
            Content-Type:
              description: |
                The content type of the body.
              type: string
        400:
          description: |
            Bad Request.
            Invalid request or validation error.
          schema:
            $ref: '#/definitions/Error'
        404:
          description: |
            Not Found.
            Workflow for the given reference in not found.
          schema:
            $ref: '#/definitions/Error'

  ######################################################
  # The "Validate WSDL Definition" utility API
  ######################################################

  /apis/validate-wsdl:
    post:
      consumes:
        - multipart/form-data
      security:
        - OAuth2Security:
            - apim:api_create
      summary: Validate a WSDL Definition
      operationId: validateWSDLDefinition
      description: |
        This operation can be used to validate a WSDL definition and retrieve a summary. Provide either `url`
        or `file` to specify the definition.
      parameters:
        - in: formData
          name: url
          description: Definition url
          type: string
          required: false
        - in: formData
          name: file
          description: Definition to upload as a file
          type: file
          required: false
      tags:
        - Validation
      x-examples:
        $ref: docs/examples/apis/wsdl/validate_wsdl_post.yaml
      responses:
        200:
          description: |
            OK.
            API definition validation information is returned
          schema:
            $ref: '#/definitions/WSDLValidationResponse'
          headers:
            Content-Type:
              description: |
                The content type of the body.
              type: string
        400:
          description: |
            Bad Request.
            Invalid request or validation error.
          schema:
            $ref: '#/definitions/Error'
        404:
          description: |
            Not Found.
            Workflow for the given reference in not found.
          schema:
            $ref: '#/definitions/Error'

  ######################################################
  # The "Validate GRAPH_QL API Definition" utility API
  ######################################################

  /apis/validate-graphql-schema:
    post:
      consumes:
        - multipart/form-data
      security:
        - OAuth2Security:
            - apim:api_create
      summary: Validate GraphQL API definition and retrieve a summary
      description: |
        This operation can be used to validate a graphQL definition and retrieve a summary.
      parameters:
        - in: formData
          name: file
          description: Definition to upload as a file
          type: file
          required: true
      tags:
        - Validation
      responses:
        200:
          description: |
            OK.
            API definition validation information is returned
          schema:
            $ref: '#/definitions/GraphQLValidationResponse'
          headers:
            Content-Type:
              description: |
                The content type of the body.
              type: string
        400:
          description: |
            Bad Request.
            Invalid request or validation error.
          schema:
            $ref: '#/definitions/Error'
        404:
          description: |
            Not Found.
            Workflow for the given reference in not found.
          schema:
            $ref: '#/definitions/Error'

  ######################################################
  # The GraphQL Schema Resource
  ######################################################

  /apis/{apiId}/graphql-schema:
    #-----------------------------------------------------
    # Retrieve the details about a certain GraphQL schema
    #-----------------------------------------------------
    get:
      security:
        - OAuth2Security:
            - apim:api_view
      x-wso2-curl: "curl -k -H \"Authorization: Bearer ae4eae22-3f65-387b-a171-d37eaa366fa8\" \"https://localhost:9443/api/am/publisher/v1/apis/7f82f6b0-2667-441e-af23-c0fc44cf3a17/graphql-schema\""
      x-wso2-request: |
        GET https://localhost:9443/api/am/publisher/v1/apis/7f82f6b0-2667-441e-af23-c0fc44cf3a17/graphql-schema
        Authorization: Bearer ae4eae22-3f65-387b-a171-d37eaa366fa8
      x-wso2-response: "HTTP/1.1 200 OK\r\nContent-Type: text/plain\r\n\r\n{\r\n   \"name\": \"admin--hello1.0.0.graphql\",\r\n   \"schemaDefinition\": \"schema {\r\n  \r\n  # The query root of HackerNews GraphQL interface.\r\n  query: Query\r\n\r\n  # The root query for implementing GraphQL mutations.\r\n  mutation: Mutation\r\n}\r\n\r\ntype Link {\r\n\r\n  # ID of the link\r\n  id: ID!\r\n\r\n  # URL of the link\r\n  url: String!\r\n\r\n  # Description of the link\r\n  description: String\r\n}\r\n\r\ninput LinkFilter {\r\n\r\n  # Value to be checked whether it contains in the description\r\n  description_contains: String\r\n\r\n  # Value to be checked whether it contains in the URL\r\n  url_contains: String\r\n}\r\n\r\ntype Query {\r\n\r\n  # Fetches all the links\r\n  #\r\n  # Arguments\r\n  # filter: To filter the links according a specific criteria\r\n  # skip: Skip to a specific index in the list (default value is 0)\r\n  # first: Index of the link first to display (default value is 0)\r\n  allLinks(filter: LinkFilter, skip: Int = 0, first: Int = 0): [Link]\r\n}\r\n\r\ntype Mutation {\r\n\r\n  # Creates a new link\r\n  #\r\n  # Arguments\r\n  # url: URL of the link\r\n  # description: Description about the link\r\n  createLink(url: String!, description: String!): Link\r\n}\r\n\"\r\n}"
      summary: Get the Schema of a GraphQL API
      description: |
        This operation can be used to retrieve the Schema definition of a GraphQL API.
      parameters:
        - $ref: '#/parameters/apiId'
        - $ref: '#/parameters/Accept'
        - $ref: '#/parameters/If-None-Match'
      tags:
        - GraphQL Schema (Individual)
      responses:
        200:
          description: |
            OK.
            Requested GraphQL Schema DTO object belongs to the API
          schema:
            $ref: '#/definitions/GraphQLSchema'
          headers:
            Content-Type:
              description: |
                The content type of the body.
              type: string
            ETag:
              description: |
                Entity Tag of the response resource. Used by caches, or in conditional requests (Will be supported in future).
              type: string
            Last-Modified:
              description: |
                Date and time the resource has been modifed the last time.
                Used by caches, or in conditional requests (Will be supported in future).
              type: string

        304:
          description: |
            Not Modified.
            Empty body because the client has already the latest version of the requested resource (Will be supported in future).
        404:
          description: |
            Not Found.
            Requested API does not exist.
          schema:
            $ref: '#/definitions/Error'
        406:
          description: |
            Not Acceptable.
            The requested media type is not supported
          schema:
            $ref: '#/definitions/Error'

    #-----------------------------------------------------
    # Add a GraphQL schema to the registry
    #-----------------------------------------------------
    put:
      security:
        - OAuth2Security:
            - apim:api_create
      x-wso2-curl: "curl -k -H \"Authorization:Bearer 5311eca3-8ac8-354e-ab36-7e2fdd6a4013\" -H \"Content-Type: application/json\" -X POST -d @data.json \"https://localhost:9443/api/am/publisher/v1/apis/af3f96da-9ccf-463f-8cee-13ec8530a9cd/graphql-schema\""
      x-wso2-request: "PUT https://localhost:9443/api/am/publisher/v1/apis/af3f96da-9ccf-463f-8cee-13ec8530a9cd/graphql-schema\r\nContent-Type: text/plain\r\nAuthorization: Bearer 7d237cab-7011-3f81-b384-24d03e750873\r\n\r\n{\r\n   \"name\": \"admin--HackerNewsAPI1.0.0.graphql\",\r\n   \"schemaDefinition\": \"schema {\r\n  \r\n  # The query root of HackerNews GraphQL interface.\r\n  query: Query\r\n\r\n  # The root query for implementing GraphQL mutations.\r\n  mutation: Mutation\r\n}\r\n\r\ntype Link {\r\n\r\n  # ID of the link\r\n  id: ID!\r\n\r\n  # URL of the link\r\n  url: String!\r\n\r\n  # Description of the link\r\n  description: String\r\n}\r\n\r\ninput LinkFilter {\r\n\r\n  # Value to be checked whether it contains in the description\r\n  description_contains: String\r\n\r\n  # Value to be checked whether it contains in the URL\r\n  url_contains: String\r\n}\r\n\r\ntype Query {\r\n\r\n  # Fetches all the links\r\n  #\r\n  # Arguments\r\n  # filter: To filter the links according a specific criteria\r\n  # skip: Skip to a specific index in the list (default value is 0)\r\n  # first: Index of the link first to display (default value is 0)\r\n  allLinks(filter: LinkFilter, skip: Int = 0, first: Int = 0): [Link]\r\n}\r\n\r\ntype Mutation {\r\n\r\n  # Creates a new link\r\n  #\r\n  # Arguments\r\n  # url: URL of the link\r\n  # description: Description about the link\r\n  createLink(url: String!, description: String!): Link\r\n}\r\n\"\r\n}"
      x-wso2-response: "HTTP/1.1 200 OK\r\nContent-Type: text/plain\r\n\r\n{\r\n   \"name\": \"admin--HackerNewsAPI1.0.0.graphql\",\r\n   \"schemaDefinition\": \"schema {\r\n  \r\n  # The query root of HackerNews GraphQL interface.\r\n  query: Query\r\n\r\n  # The root query for implementing GraphQL mutations.\r\n  mutation: Mutation\r\n}\r\n\r\ntype Link {\r\n\r\n  # ID of the link\r\n  id: ID!\r\n\r\n  # URL of the link\r\n  url: String!\r\n\r\n  # Description of the link\r\n  description: String\r\n}\r\n\r\ninput LinkFilter {\r\n\r\n  # Value to be checked whether it contains in the description\r\n  description_contains: String\r\n\r\n  # Value to be checked whether it contains in the URL\r\n  url_contains: String\r\n}\r\n\r\ntype Query {\r\n\r\n  # Fetches all the links\r\n  #\r\n  # Arguments\r\n  # filter: To filter the links according a specific criteria\r\n  # skip: Skip to a specific index in the list (default value is 0)\r\n  # first: Index of the link first to display (default value is 0)\r\n  allLinks(filter: LinkFilter, skip: Int = 0, first: Int = 0): [Link]\r\n}\r\n\r\ntype Mutation {\r\n\r\n  # Creates a new link\r\n  #\r\n  # Arguments\r\n  # url: URL of the link\r\n  # description: Description about the link\r\n  createLink(url: String!, description: String!): Link\r\n}\r\n\"\r\n}"
      summary: Add a Schema to a GraphQL API
      description: |
        This operation can be used to add a GraphQL Schema definition to an existing GraphQL API.
      parameters:
        - $ref: '#/parameters/apiId'
        - in: formData
          name: schemaDefinition
          description: schema definition of the GraphQL API
          type: string
          required: true
        - $ref: '#/parameters/If-Match'
      consumes:
        - multipart/form-data
      tags:
        - GraphQL Schema
      responses:
        200:
          description: |
            OK.
            Successful response with updated schema definition
          headers:
            Location:
              description: |
                The URL of the newly created resource.
              type: string
            Content-Type:
              description: |
                The content type of the body.
              type: string
            ETag:
              description: |
                Entity Tag of the response resource. Used by cache, or in conditional requests (Will be supported in future).
              type: string
            Last-Modified:
              description: |
                Date and time the resource has been modifed the last time.
                Used by caches, or in conditional requests (Will be supported in future).
              type: string
        400:
          description: |
            Bad Request.
            Invalid request or validation error
          schema:
            $ref: '#/definitions/Error'
        403:
          description: |
            Forbidden.
            The request must be conditional but no condition has been specified.
          schema:
            $ref: '#/definitions/Error'
        404:
          description: |
            Not Found.
            The resource to be updated does not exist.
          schema:
            $ref: '#/definitions/Error'
        412:
          description: |
            Precondition Failed.
            The request has not been performed because one of the preconditions is not met.
          schema:
            $ref: '#/definitions/Error'

  ######################################################
  # AWS Lambda
  ######################################################
  /apis/{apiId}/amznResourceNames:
    #-----------------------------------------------------
    # Retrieve the ARNs of AWS Lambda functions
    #-----------------------------------------------------
    get:
      x-examples:
        $ref: docs/examples/apis/apis_id_amznresourcenames_get.yaml
      security:
        - OAuth2Security:
            - apim:api_view
      x-wso2-curl: "curl -k -H \"Authorization: Bearer ae4eae22-3f65-387b-a171-d37eaa366fa8\" https://127.0.0.1:9443/api/am/publisher/v1.0/apis/64eca60b-2e55-4c38-8603-e9e6bad7d809/amznResourceNames"
      x-wso2-request: |
        GET https://127.0.0.1:9443/api/am/publisher/v1.0/apis/64eca60b-2e55-4c38-8603-e9e6bad7d809/arns
        Authorization: Bearer ae4eae22-3f65-387b-a171-d37eaa366fa8
      x-wso2-response: "HTTP/1.1 200 OK\nContent-Type: application/json\n\n{\n   \"count\": \"2\",\n   \"list\": [\n      \"arn:aws:lambda:us-west-2:123456789012:function:my-function1\",\n      \"arn:aws:lambda:us-west-2:123456789012:function:my-function2\"\n   ]\n}"
      summary: Retrieve the ARNs of AWS Lambda functions
      description: |
        This operation can be use to retrieve ARNs of AWS Lambda function for a given AWS credentials.
      parameters:
        - $ref: '#/parameters/apiId'
      tags:
        - AWS Lambda (Individual)
      responses:
        200:
          description: |
            OK.
            Requested ARN List of the API is returned
          schema:
            type: string
            example: "{\n   \"count\": \"2\",\n   \"list\": [\n      \"arn:aws:lambda:us-west-2:123456789012:function:my-function1\",\n      \"arn:aws:lambda:us-west-2:123456789012:function:my-function2\"\n   ]\n}"
          headers:
            Content-Type:
              description: |
                The content type of the body.
              type: string
        404:
          description: |
            Not Found.
            Requested resource does not exist.
          schema:
            $ref: '#/definitions/Error'

  #########################################################
  # The "Configure Monetization" Processing Function resource API
  #########################################################
  /apis/{apiId}/monetize:
    #---------------------------------------
    # Configure monetization for a given API
    #---------------------------------------
    post:
      security:
        - OAuth2Security:
            - apim:api_publish
      x-wso2-curl: "curl -k -H \"Authorization: Bearer ae4eae22-3f65-387b-a171-d37eaa366fa8\" -H \"Content-Type: application/json\" -X POST -d @data.json \"https://127.0.0.1:9443/api/am/publisher/v1/apis/96077508-fd01-4fae-bc64-5de0e2baf43c/monetize\""
      x-wso2-request: "POST https://127.0.0.1:9443/api/am/publisher/v1/apis/96077508-fd01-4fae-bc64-5de0e2baf43c/monetize\nAuthorization: Bearer ae4eae22-3f65-387b-a171-d37eaa366fa8\nContent-Type: application/json\n{\r\n   \"enabled\":\"true\",\r\n   \"properties\":{\r\n      \"vendor\":\"test\",\r\n      \"type\":\"postpaid\"\r\n   }\r\n}"
      x-wso2-response: "HTTP/1.1 200 OK\nContent-Type: application/json\n{\r\n   \"enabled\":\"true\",\r\n   \"properties\":{\r\n      \"vendor\":\"test\",\r\n      \"type\":\"postpaid\"\r\n   }\r\n}"
      summary: Configure monetization for a given API
      description: |
        This operation can be used to configure monetization for a given API.
      parameters:
        - $ref: '#/parameters/apiId'
        - in: body
          name: body
          description: |
            Monetization data object
          required: true
          schema:
            $ref: '#/definitions/APIMonetizationInfo'
      tags:
        - API Monetization
      responses:
        201:
          description: |
            OK.
            Monetization status changed successfully.
        400:
          description: |
            Bad Request.
            Invalid request or validation error
          schema:
            $ref: '#/definitions/Error'
        404:
          description: |
            Not Found.
            Requested resource does not exist.
          schema:
            $ref: '#/definitions/Error'
        406:
          description: |
            Not Acceptable.
            The requested media type is not supported
          schema:
            $ref: '#/definitions/Error'

  #########################################################
  # The get monetizied policies processing function resource API
  #########################################################
  /apis/{apiId}/monetization:
    #---------------------------------------
    # Get monetized policies for a given API
    #---------------------------------------
    get:
      security:
        - OAuth2Security:
            - apim:api_publish
      x-wso2-curl: "curl -k -H \"Authorization: Bearer ae4eae22-3f65-387b-a171-d37eaa366fa8\" -H \"Content-Type: application/json\" \"https://127.0.0.1:9443/api/am/publisher/v1/apis/96077508-fd01-4fae-bc64-5de0e2baf43c/monetization\""
      x-wso2-request: "GET https://127.0.0.1:9443/api/am/publisher/v1/apis/96077508-fd01-4fae-bc64-5de0e2baf43c/monetization\nAuthorization: Bearer ae4eae22-3f65-387b-a171-d37eaa366fa8\nContent-Type: application/json"
      x-wso2-response: "HTTP/1.1 200 OK\nContent-Type: application/json\n{\r\n   \"enabled\":\"true\",\r\n   \"monetizedTiers\":{\r\n      \"tier1\":\"enabled\",\r\n      \"tier2\":\"disabled\"\r\n   }\r\n}"
      summary: Get monetization status for each tier in a given API
      description: |
        This operation can be used to get monetization status for each tier in a given API
      parameters:
        - $ref: '#/parameters/apiId'
      tags:
        - API Monetization
      responses:
        200:
          description: |
            OK.
            Monetization status for each tier returned successfully.
        400:
          description: |
            Bad Request.
            Invalid request or validation error
          schema:
            $ref: '#/definitions/Error'
        404:
          description: |
            Not Found.
            Requested resource does not exist.
          schema:
            $ref: '#/definitions/Error'
        406:
          description: |
            Not Acceptable.
            The requested media type is not supported
          schema:
            $ref: '#/definitions/Error'

  ######################################################
  # The "Get Total Revenue" Processing Function resource API
  ######################################################
  /apis/{apiId}/revenue:
    get:
      x-wso2-curl: "curl -k -H \"Authorization: Bearer ae4eae22-3f65-387b-a171-d37eaa366fa8\" https://127.0.0.1:9443/api/am/publisher/v1/apis/64eca60b-2e55-4c38-8603-e9e6bad7d809/revenue"
      x-wso2-request: |
        GET https://127.0.0.1:9443/api/am/publisher/v1/apis/64eca60b-2e55-4c38-8603-e9e6bad7d809/revenue
        Authorization: Bearer ae4eae22-3f65-387b-a171-d37eaa366fa8
      x-wso2-response: "HTTP/1.1 200 OK\nContent-Type: application/json\n\n{\n   \"object\": \"invoice\",\n   \"account_country\": \"US\",\n   \"account_name\": \"test.com\",\n   \"amount_due\": \"0\",\n   \"amount_paid\": \"0\"\n  \"amount_remaining\": \"0\"\n}"
      security:
        - OAuth2Security:
            - apim:api_publish
      summary: Get total revenue details of a given monetized API with meterd billing.
      description: |
        This operation can be used to get details of total revenue details of a given monetized API with meterd billing.
      parameters:
        - $ref: '#/parameters/apiId'
      tags:
        - API Monetization
      responses:
        200:
          description: |
            OK.
            Details of a total revenue returned.
          schema:
            $ref: '#/definitions/APIRevenue'
          headers:
            Content-Type:
              description: The content type of the body.
              type: string
            ETag:
              description: 'Entity Tag of the response resource. Used by caches, or in conditional requests (Will be supported in future).'
              type: string
            Last-Modified:
              description: 'Date and time the resource has been modified the last time. Used by caches, or in conditional requests (Will be supported in future).'
              type: string
        '304':
          description: |
            Not Modified.
            Empty body because the client has already the latest version of the requested resource (Will be supported in future).
        '404':
          description: |
            Not Found.
            Requested Subscription does not exist.
          schema:
            $ref: '#/definitions/Error'

  ######################################################
  # The "Document Collection" resource APIs
  ######################################################
  /apis/{apiId}/documents:

    #-----------------------------------------------------
    # Retrieve the documents associated with an API that qualify under a search condition
    #-----------------------------------------------------
    get:
      security:
        - OAuth2Security:
          - apim:api_view
      x-wso2-curl: "curl -k -H \"Authorization: Bearer ae4eae22-3f65-387b-a171-d37eaa366fa8\" \"https://127.0.0.1:9443/api/am/publisher/v1/apis/890a4f4d-09eb-4877-a323-57f6ce2ed79b/documents\""
      x-wso2-request: |
        GET https://127.0.0.1:9443/api/am/publisher/v1/apis/890a4f4d-09eb-4877-a323-57f6ce2ed79b/documents
        Authorization: Bearer ae4eae22-3f65-387b-a171-d37eaa366fa8
      x-wso2-response: "HTTP/1.1 200 OK\nContent-Type: application/json\n\n{\n   \"previous\": \"\",\n   \"list\":    [\n            {\n         \"visibility\": \"API_LEVEL\",\n         \"sourceType\": \"INLINE\",\n         \"sourceUrl\": null,\n         \"otherTypeName\": null,\n         \"documentId\": \"0bcb7f05-599d-4e1a-adce-5cb89bfe58d5\",\n         \"summary\": \"This is a sample documentation for v1.0\",\n         \"name\": \"PhoneVerification API Documentation\",\n         \"type\": \"HOWTO\"\n      },\n            {\n         \"visibility\": \"API_LEVEL\",\n         \"sourceType\": \"URL\",\n         \"sourceUrl\": \"http://wiki.cdyne.com/index.php/Phone_Verification\",\n         \"otherTypeName\": null,\n         \"documentId\": \"4145df31-04f1-440c-8d08-68952874622c\",\n         \"summary\": \"This is the URL for online documentation\",\n         \"name\": \"Online Documentation\",\n         \"type\": \"SAMPLES\"\n      }\n   ],\n   \"next\": \"\",\n   \"count\": 2\n}"
      summary: Get a list of documents of an API
      description: |
        This operation can be used to retrieve a list of documents belonging to an API by providing the id of the API.
      parameters:
        - $ref: '#/parameters/apiId'
        - $ref: '#/parameters/limit'
        - $ref: '#/parameters/offset'
        - $ref: '#/parameters/If-None-Match'
      tags:
        - API Documents
      responses:
        200:
          description: |
            OK.
            Document list is returned.
          schema:
            $ref: '#/definitions/DocumentList'
          headers:
            Content-Type:
              description: |
                The content type of the body.
              type: string
            ETag:
              description: |
                Entity Tag of the response resource. Used by caches, or in conditional requests (Will be supported in future).
              type: string
        304:
          description: |
            Not Modified.
            Empty body because the client has already the latest version of the requested resource (Will be supported in future).
        404:
          description: |
            Not Found.
            Requested API does not exist.
          schema:
            $ref: '#/definitions/Error'
        406:
          description: |
            Not Acceptable.
            The requested media type is not supported
          schema:
            $ref: '#/definitions/Error'

    #-----------------------------------------------------
    # Add a document to a certain API
    #-----------------------------------------------------
    post:
      x-wso2-curl: "curl -k -H \"Authorization: Bearer ae4eae22-3f65-387b-a171-d37eaa366fa8\" -H \"Content-Type: application/json\" -X POST -d @data.json \"https://127.0.0.1:9443/api/am/publisher/v1/apis/96077508-fd01-4fae-bc64-5de0e2baf43c/documents\""
      x-wso2-request: "POST https://127.0.0.1:9443/api/am/publisher/v1/apis/96077508-fd01-4fae-bc64-5de0e2baf43c/documents\nAuthorization: Bearer ae4eae22-3f65-387b-a171-d37eaa366fa8\nContent-Type: application/json\n\n{\n    \"visibility\": \"API_LEVEL\",\n    \"sourceType\": \"INLINE\",\n    \"sourceUrl\": null,\n    \"otherTypeName\": null,\n    \"summary\": \"This is a sample documentation\",\n    \"name\": \"Introduction to PhoneVerification API\",\n    \"type\": \"HOWTO\"\n}"
      x-wso2-response: "HTTP/1.1 201 Created\nLocation: https://127.0.0.1:9443/api/am/publisher/v1/apis/890a4f4d-09eb-4877-a323-57f6ce2ed79b/documents/ffd5790d-b7a9-4cb6-b76a-f8b83ecdd058\nContent-Type: application/json\n\n{\n   \"visibility\": \"API_LEVEL\",\n   \"sourceType\": \"INLINE\",\n   \"sourceUrl\": null,\n   \"otherTypeName\": null,\n   \"documentId\": \"ffd5790d-b7a9-4cb6-b76a-f8b83ecdd058\",\n   \"summary\": \"This is a sample documentation\",\n   \"name\": \"Introduction to PhoneVerification API\",\n   \"type\": \"HOWTO\"\n}"
      security:
        - OAuth2Security:
<<<<<<< HEAD
            - apim:document_create
=======
          - apim:api_create
          - apim:document_create
>>>>>>> 0df03eba
      summary: Add a new document to an API
      description: |
        This operation can be used to add a new documentation to an API. This operation only adds the metadata of a document. To add the actual content we need to use **Upload the content of an API document ** API once we obtain a document Id by this operation.
      parameters:
        - $ref: '#/parameters/apiId'
        - in: body
          name: body
          description: |
            Document object that needs to be added
          required: true
          schema:
            $ref: '#/definitions/Document'
        - $ref: '#/parameters/If-Match'
      tags:
        - API Documents
      responses:
        201:
          description: |
            Created.
            Successful response with the newly created Document object as entity in the body.
            Location header contains URL of newly added document.
          schema:
            $ref: '#/definitions/Document'
          headers:
            Location:
              description: |
                Location to the newly created Document.
              type: string
            Content-Type:
              description: |
                The content type of the body.
              type: string
            ETag:
              description: |
                Entity Tag of the response resource.
                Used by caches, or in conditional requests (Will be supported in future).
              type: string
        400:
          description: |
            Bad Request.
            Invalid request or validation error
          schema:
            $ref: '#/definitions/Error'
        415:
          description: |
            Unsupported media type.
            The entity of the request was in a not supported format.

  ######################################################
  # The "Individual Document" resource APIs
  ######################################################
  '/apis/{apiId}/documents/{documentId}':

    #-----------------------------------------------------
    # Retrieve a particular document of a certain API
    #-----------------------------------------------------
    get:
      security:
        - OAuth2Security:
          - apim:api_view
      x-wso2-curl: "curl -k -H \"Authorization: Bearer ae4eae22-3f65-387b-a171-d37eaa366fa8\" \"https://127.0.0.1:9443/api/am/publisher/v1/apis/890a4f4d-09eb-4877-a323-57f6ce2ed79b/documents/0bcb7f05-599d-4e1a-adce-5cb89bfe58d5\""
      x-wso2-request: |
        GET https://127.0.0.1:9443/api/am/publisher/v1/apis/890a4f4d-09eb-4877-a323-57f6ce2ed79b/documents/0bcb7f05-599d-4e1a-adce-5cb89bfe58d5
        Authorization: Bearer ae4eae22-3f65-387b-a171-d37eaa366fa8
      x-wso2-response: "HTTP/1.1 200 OK\nContent-Type: application/json\n\n{\n   \"visibility\": \"API_LEVEL\",\n   \"sourceType\": \"INLINE\",\n   \"sourceUrl\": null,\n   \"otherTypeName\": null,\n   \"documentId\": \"0bcb7f05-599d-4e1a-adce-5cb89bfe58d5\",\n   \"summary\": \"This is a sample documentation\",\n   \"name\": \"PhoneVerification API Documentation\",\n   \"type\": \"HOWTO\"\n}"
      summary: Get a document of an API
      description: |
        This operation can be used to retrieve a particular document's metadata associated with an API.
      parameters:
        - $ref: '#/parameters/apiId'
        - $ref: '#/parameters/documentId'
        - $ref: '#/parameters/If-None-Match'
      tags:
        - API Documents
      responses:
        200:
          description: |
            OK.
            Document returned.
          schema:
            $ref: '#/definitions/Document'
          headers:
            Content-Type:
              description: |
                The content type of the body.
              type: string
            ETag:
              description: |
                Entity Tag of the response resource.
                Used by caches, or in conditional requests (Will be supported in future).
              type: string
            Last-Modified:
              description: |
                Date and time the resource has been modifed the last time.
                Used by caches, or in conditional requests (Will be supported in future).
              type: string
        304:
          description: |
            Not Modified.
            Empty body because the client has already the latest version of the requested resource (Will be supported in future).
        404:
          description: |
            Not Found.
            Requested Document does not exist.
          schema:
            $ref: '#/definitions/Error'
        406:
          description: |
            Not Acceptable.
            The requested media type is not supported
          schema:
            $ref: '#/definitions/Error'

    #-----------------------------------------------------
    # Update a particular document of a certain API
    #-----------------------------------------------------
    put:
      x-wso2-curl: "curl -k -H \"Authorization:Bearer b0982cd2aacd463ff5f63cd5ebe58f4a\" -H \"Content-Type: application/json\" -X PUT -d data.json \"https://127.0.0.1:9443/api/am/publisher/v1/apis/96077508-fd01-4fae-bc64-5de0e2baf43c/documents/0bcb7f05-599d-4e1a-adce-5cb89bfe58d5\""
      x-wso2-request: "PUT https://127.0.0.1:9443/api/am/publisher/v1/apis/96077508-fd01-4fae-bc64-5de0e2baf43c/documents/0bcb7f05-599d-4e1a-adce-5cb89bfe58d5\nAuthorization:Bearer b0982cd2aacd463ff5f63cd5ebe58f4a\nContent-Type: application/json\n\n{\n   \"visibility\": \"API_LEVEL\",\n   \"sourceType\": \"INLINE\",\n   \"sourceUrl\": null,\n   \"otherTypeName\": null,\n   \"documentId\": \"0bcb7f05-599d-4e1a-adce-5cb89bfe58d5\",\n   \"summary\": \"This is a sample documentation for v1.0\",\n   \"name\": \"PhoneVerification API Documentation\",\n   \"type\": \"HOWTO\"\n}"
      x-wso2-response: "HTTP/1.1 200 OK\nContent-Type: application/json\n\n{\n   \"visibility\": \"API_LEVEL\",\n   \"sourceType\": \"INLINE\",\n   \"sourceUrl\": null,\n   \"otherTypeName\": null,\n   \"documentId\": \"0bcb7f05-599d-4e1a-adce-5cb89bfe58d5\",\n   \"summary\": \"This is a sample documentation for v1.0\",\n   \"name\": \"PhoneVerification API Documentation\",\n   \"type\": \"HOWTO\"\n}"
      security:
        - OAuth2Security:
<<<<<<< HEAD
            - apim:document_manage
=======
          - apim:api_create
          - apim:document_manage
>>>>>>> 0df03eba
      summary: Update a document of an API
      description: |
        This operation can be used to update metadata of an API's document.
      parameters:
        - $ref: '#/parameters/apiId'
        - $ref: '#/parameters/documentId'
        - in: body
          name: body
          description: |
            Document object that needs to be added
          required: true
          schema:
            $ref: '#/definitions/Document'
        - $ref: '#/parameters/If-Match'
      tags:
        - API Documents
      responses:
        200:
          description: |
            OK.
            Document updated
          schema:
            $ref: '#/definitions/Document'
          headers:
            Location:
              description: |
                The URL of the updated document.
              type: string
            Content-Type:
              description: |
                The content type of the body.
              type: string
            ETag:
              description: |
                Entity Tag of the response resource.
                Used by caches, or in conditional requests (Will be supported in future).
              type: string
            Last-Modified:
              description: |
                Date and time the resource has been modifed the last time.
                Used by caches, or in conditional requests (Will be supported in future).
              type: string
        400:
          description: |
            Bad Request.
            Invalid request or validation error.
          schema:
            $ref: '#/definitions/Error'
        404:
          description: |
            Not Found.
            The resource to be updated does not exist.
          schema:
            $ref: '#/definitions/Error'
        412:
          description: |
            Precondition Failed.
            The request has not been performed because one of the preconditions is not met.
          schema:
            $ref: '#/definitions/Error'

    #-----------------------------------------------------
    # Delete a particular document of a certain API
    #-----------------------------------------------------
    delete:
      security:
        - OAuth2Security:
          - apim:api_create
          - apim:document_manage
      x-wso2-curl: "curl -k -H \"Authorization: Bearer ae4eae22-3f65-387b-a171-d37eaa366fa8\" -X DELETE https://127.0.0.1:9443/api/am/publisher/v1/apis/890a4f4d-09eb-4877-a323-57f6ce2ed79b/documents/ffd5790d-b7a9-4cb6-b76a-f8b83ecdd058"
      x-wso2-request: |
        DELETE https://127.0.0.1:9443/api/am/publisher/v1/apis/890a4f4d-09eb-4877-a323-57f6ce2ed79b/documents/ffd5790d-b7a9-4cb6-b76a-f8b83ecdd058
        Authorization: Bearer ae4eae22-3f65-387b-a171-d37eaa366fa8
      x-wso2-response: "HTTP/1.1 200 OK"
      summary: Delete a document of an API
      description: |
        This operation can be used to delete a document associated with an API.
      parameters:
        - $ref: '#/parameters/apiId'
        - $ref: '#/parameters/documentId'
        - $ref: '#/parameters/If-Match'
      tags:
        - API Documents
      responses:
        200:
          description: |
            OK.
            Resource successfully deleted.
        404:
          description: |
            Not Found.
            Resource to be deleted does not exist.
          schema:
            $ref: '#/definitions/Error'
        412:
          description: |
            Precondition Failed.
            The request has not been performed because one of the preconditions is not met.
          schema:
            $ref: '#/definitions/Error'

  ################################################################
  # The content resource of "Individual Document" resource APIs
  ################################################################

  '/apis/{apiId}/documents/{documentId}/content':

    #-------------------------------------------------------------------------------------------------
    # Downloads a FILE type document/get the inline content or source url of a certain document
    #-------------------------------------------------------------------------------------------------
    get:
      produces:
        - application/octet-stream
      security:
        - OAuth2Security:
          - apim:api_view
      x-wso2-curl: "curl -k -H \"Authorization:Bearer b0982cd2aacd463ff5f63cd5ebe58f4a\" \"https://127.0.0.1:9443/api/am/publisher/v1/apis/890a4f4d-09eb-4877-a323-57f6ce2ed79b/documents/daf732d3-bda2-46da-b381-2c39d901ea61/content\" > sample.pdf"
      x-wso2-request: |
        GET https://127.0.0.1:9443/api/am/publisher/v1/apis/890a4f4d-09eb-4877-a323-57f6ce2ed79b/documents/daf732d3-bda2-46da-b381-2c39d901ea61/content
        Authorization:Bearer b0982cd2aacd463ff5f63cd5ebe58f4a
      x-wso2-response: "HTTP/1.1 200 OK\nContent-Disposition: attachment; filename=\"sample.pdf\"\nContent-Type: application/octet-stream\nContent-Length: 7802\n\n%PDF-1.4\n%äüöß\n2 0 obj\n<</Length 3 0 R/Filter/FlateDecode>>\nstream\n..\n>>\nstartxref\n7279\n%%EOF"
      summary: Get the content of an API document
      description: |
        This operation can be used to retrive the content of an API's document.

        The document can be of 3 types. In each cases responses are different.

        1. **Inline type**:
           The content of the document will be retrieved in `text/plain` content type

           _Sample cURL_ : `curl -k -H "Authorization:Bearer 579f0af4-37be-35c7-81a4-f1f1e9ee7c51" -F inlineContent=@"docs.txt" -X POST "https://localhost:9443/api/am/publisher/v1/apis/995a4972-3178-4b17-a374-756e0e19127c/documents/43c2bcce-60e7-405f-bc36-e39c0c5e189e/content`
        2. **FILE type**:
           The file will be downloaded with the related content type (eg. `application/pdf`)
        3. **URL type**:
            The client will recieve the URL of the document as the Location header with the response with - `303 See Other`
      parameters:
        - $ref: '#/parameters/apiId'
        - $ref: '#/parameters/documentId'
        - $ref: '#/parameters/If-None-Match'
      tags:
        - API Documents
      responses:
        200:
          description: |
            OK.
            File or inline content returned.
          headers:
            Content-Type:
              description: |
                The content type of the body.
              type: string
            ETag:
              description: |
                Entity Tag of the response resource.
                Used by caches, or in conditional requests (Will be supported in future).
              type: string
            Last-Modified:
              description: |
                Date and time the resource has been modifed the last time.
                Used by caches, or in conditional requests (Will be supported in future).
              type: string
        303:
          description: |
            See Other.
            Source can be retrived from the URL specified at the Location header.
          headers:
            Location:
              description: |
                The Source URL of the document.
              type: string
        304:
          description: |
            Not Modified.
            Empty body because the client has already the latest version of the requested resource (Will be supported in future).
        404:
          description: |
            Not Found.
            Requested Document does not exist.
          schema:
            $ref: '#/definitions/Error'
        406:
          description: |
            Not Acceptable.
            The requested media type is not supported
          schema:
            $ref: '#/definitions/Error'

    #----------------------------------------------------------------------------
    # Upload a file or add inline content to a document of a certain API
    #----------------------------------------------------------------------------
    post:
      consumes:
        - multipart/form-data
      security:
        - OAuth2Security:
          - apim:api_create
          - apim:document_create
      x-wso2-curl: "curl -k -H \"Authorization:Bearer ae4eae22-3f65-387b-a171-d37eaa366fa8\" -F file=@\"sample.pdf\" -X POST \"https://127.0.0.1:9443/api/am/publisher/v1/apis/890a4f4d-09eb-4877-a323-57f6ce2ed79b/documents/daf732d3-bda2-46da-b381-2c39d901ea61/content\""
      x-wso2-request: |
        POST https://127.0.0.1:9443/api/am/publisher/v1/apis/8848faaa-7fd1-478a-baa2-48a4ebb92c98/documents/b3a79270-02bb-4e39-9ac1-90ce8f6c84af/content
        Authorization:Bearer ae4eae22-3f65-387b-a171-d37eaa366fa8
        Content-Length: 8004
        Content-Type: multipart/form-data; boundary=------------------------7b9a53f1ffa452b9

        --------------------------7b9a53f1ffa452b9
        Content-Disposition: form-data; name="file"; filename="sample.pdf"
        Content-Type: application/octet-stream

        [file content]

        --------------------------7b9a53f1ffa452b9--
      x-wso2-response: "HTTP/1.1 201 Created\nLocation: https://127.0.0.1:9443/api/am/publisher/v1/apis/8848faaa-7fd1-478a-baa2-48a4ebb92c98/documents/b3a79270-02bb-4e39-9ac1-90ce8f6c84af/content\nContent-Type: application/json\n\n{\n    \"visibility\":\"API_LEVEL\",\n    \"sourceType\":\"FILE\",\n    \"sourceUrl\":null,\n    \"otherTypeName\":null,\n    \"documentId\":\"daf732d3-bda2-46da-b381-2c39d901ea61\",\n    \"summary\":\"This is a sample documentation pdf\",\n    \"name\":\"Introduction to PhoneVerification API PDF\",\n    \"type\":\"HOWTO\"\n}"
      summary: Upload the content of an API document
      description: |
        Thid operation can be used to upload a file or add inline content to an API document.

        **IMPORTANT:**
        * Either **file** or **inlineContent** form data parameters should be specified at one time.
        * Document's source type should be **FILE** in order to upload a file to the document using **file** parameter.
        * Document's source type should be **INLINE** in order to add inline content to the document using **inlineContent** parameter.
      parameters:
        - $ref: '#/parameters/apiId'
        - $ref: '#/parameters/documentId'
        - in: formData
          name: file
          description: Document to upload
          type: file
          required: false
        - in: formData
          name: inlineContent
          description: Inline content of the document
          type: string
          required: false
        - $ref: '#/parameters/If-Match'
      tags:
        - API Documents
      responses:
        200:
          description: |
            OK.
            Document updated
          schema:
            $ref: '#/definitions/Document'
          headers:
            Location:
              description: |
                The URL of the updated content of the document.
              type: string
            Content-Type:
              description: |
                The content type of the body.
              type: string
            ETag:
              description: |
                Entity Tag of the response resource.
                Used by caches, or in conditional requests (Will be supported in future).
              type: string
            Last-Modified:
              description: |
                Date and time the resource has been modifed the last time.
                Used by caches, or in conditional requests (Will be supported in future).
              type: string
        400:
          description: |
            Bad Request.
            Invalid request or validation error.
          schema:
            $ref: '#/definitions/Error'
        404:
          description: |
            Not Found.
            The resource to be updated does not exist.
          schema:
            $ref: '#/definitions/Error'
        412:
          description: |
            Precondition Failed.
            The request has not been performed because one of the preconditions is not met.
          schema:
            $ref: '#/definitions/Error'

  #----------------------------------------------------------------------------
  # API Document Name validation method.
  #----------------------------------------------------------------------------
  /apis/{apiId}/documents/validate:
    post:
      x-examples:
        $ref: docs/examples/apis/apis_id_document_validate.yaml
      security:
        - OAuth2Security:
            - apim:api_create
            - apim:document_create
      summary: Check whether a document with the provided name exist.
      description: |
        This operation can be used to verify the document name exists or not.
      operationId: validateDocument
      parameters:
        - $ref: '#/parameters/apiId'
        - in: query
          name: name
          description: |
            The name of the document which needs to be checked for the existance.
          required: true
          type: string
        - $ref: '#/parameters/If-Match'
      tags:
        - API Documents
      responses:
        200:
          description: |
            OK.
            Successful response if the api name exist.
          schema:
            $ref: '#/definitions/Document'
          headers:
            Content-Type:
              description: |
                The content type of the body.
              type: string
            ETag:
              description: |
                Entity Tag of the response resource.
                Used by caches, or in conditional requests (Will be supported in future).
              type: string
        400:
          description: |
            Bad Request.
            Invalid request or validation error
          schema:
            $ref: '#/definitions/Error'
        404:
          description: |
            Requested document not found.
          schema:
            $ref: '#/definitions/Error'

  ######################################################
  # The "specific mediation policy" resource APIs
  ######################################################
  '/apis/{apiId}/mediation-policies':

    #-----------------------------------------------------------------------------------------
    # Retrieving the list of all API specific mediation sequences under a given search condition
    #-----------------------------------------------------------------------------------------
    get:
      security:
        - OAuth2Security:
<<<<<<< HEAD
            - apim:mediation_policy_view
=======
          - apim:api_view
          - apim:mediation_policy_view
>>>>>>> 0df03eba
      x-examples:
        $ref: docs/examples/mediation-policies/apis_id_mediationpolicies_get.yaml
      summary: |
        Get all mediation policies of an API
      operationId:  apisApiIdMediationPoliciesGet
      description: |
        This operation provides you a list of available mediation policies of an API.
      parameters:
        - $ref: '#/parameters/apiId'
        - $ref : '#/parameters/limit'
        - $ref : '#/parameters/offset'
        - name : query
          in: query
          description: "-Not supported yet-"
          type: string
        - $ref : "#/parameters/If-None-Match"
      tags:
        - API Mediation Policies
      responses:
        200:
          description: |
            OK.
            List of qualifying APIs is returned.
          schema:
            $ref: '#/definitions/MediationList'
          headers:
            Content-Type:
              description: The content type of the body.
              type: string
            ETag:
              description: |
                Entity Tag of the response resource. Used by caches, or in conditional requests (Will be supported in future).
              type: string
        304:
          description: |
            Not Modified.
            Empty body because the client has already the latest version of the requested resource (Will be supported in future).
        406:
          description: |
            Not Acceptable.
            The requested media type is not supported
          schema:
            $ref: '#/definitions/Error'

    #----------------------------------------------------------------------------
    # Upload an API specific mediation policy
    #----------------------------------------------------------------------------
    post:
      consumes:
        - multipart/form-data
      security:
        - OAuth2Security:
<<<<<<< HEAD
            - apim:mediation_policy_create
=======
          - apim:api_create
          - apim:mediation_policy_create
>>>>>>> 0df03eba
      x-examples:
        $ref: docs/examples/mediation-policies/apis_id_mediationpolicies_post.yaml
      summary: Add an API specific mediation policy
      operationId: apisApiIdMediationPoliciesPost
      description: |
        This operation can be used to add an API specifc mediation policy.
      parameters:
        - in: formData
          name: mediationPolicyFile
          description: Mediation Policy to upload
          type: file
          required: false
        - in: formData
          name: inlineContent
          description: Inline content of the Mediation Policy
          type: string
          required: false
        - in: formData
          name: type
          description: Type of the mediation sequence
          required: true
          type: string
        - $ref: '#/parameters/apiId'
        - $ref: '#/parameters/If-Match'
      tags:
        - API Mediation Policies
      responses:
        201:
          description: |
            OK.
            mediation policy uploaded
          schema:
            $ref : '#/definitions/Mediation'
          headers:
            Location:
              description: |
                The URL of the uploaded mediation policy of the API.
              type: string
            Content-Type:
              description: |
                The content type of the body.
              type: string
            ETag:
              description: |
                Entity Tag of the response resource.
                Used by caches, or in conditional requests (Will be supported in future).
              type: string
            Last-Modified:
              description: |
                Date and time the resource has been modifed the last time.
                Used by caches, or in conditional requests (Will be supported in future).
              type: string
        400:
          description: |
            Bad Request.
            Invalid request or validation error.
          schema:
            $ref: '#/definitions/Error'
        404:
          description: |
            Not Found.
            The resource to be updated does not exist.
          schema:
            $ref: '#/definitions/Error'
        412:
          description: |
            Precondition Failed.
            The request has not been performed because one of the preconditions is not met.
          schema:
            $ref: '#/definitions/Error'

  ######################################################
  # The "Individual API specific mediation sequence" resource
  ######################################################
  /apis/{apiId}/mediation-policies/{mediationPolicyId}:

    #-----------------------------------------------------
    # Retrieve a particular API specific mediation sequence
    #-----------------------------------------------------
    get:
      security:
        - OAuth2Security:
<<<<<<< HEAD
            - apim:api_view
=======
          - apim:api_view
          - apim:mediation_policy_view
>>>>>>> 0df03eba
      x-examples:
        $ref: docs/examples/mediation-policies/apis_id_mediationpolicies_id_get.yaml
      summary: Get an API specific mediation policy
      operationId:  apisApiIdMediationPoliciesMediationPolicyIdGet
      description: |
        This operation can be used to retrieve a particular API specific mediation policy.
      parameters:
        - $ref: '#/parameters/apiId'
        - $ref: '#/parameters/mediationPolicyId'
        - $ref: '#/parameters/If-None-Match'
      tags:
        - API Mediation Policy
      responses:
        200:
          description: |
            OK.
            Mediation policy returned.
          schema:
            $ref: '#/definitions/Mediation'
          headers:
            Content-Type:
              description: |
                The content type of the body.
              type: string
            ETag:
              description: |
                Entity Tag of the response resource.
                Used by caches, or in conditional requests (Will be supported in future).
              type: string
            Last-Modified:
              description: |
                Date and time the resource has been modifed the last time.
                Used by caches, or in conditional requests (Will be supported in future).
              type: string
        304:
          description: |
            Not Modified.
            Empty body because the client has already the latest version of the requested resource (Will be supported in future).
        404:
          description: |
            Not Found.
            Requested Document does not exist.
          schema:
            $ref: '#/definitions/Error'
        406:
          description: |
            Not Acceptable.
            The requested media type is not supported
          schema:
            $ref: '#/definitions/Error'

    #-----------------------------------------------------
    # Delete the mediation policy
    #-----------------------------------------------------
    delete:
      security:
        - OAuth2Security:
<<<<<<< HEAD
            - apim:mediation_policy_manage
=======
          - apim:api_create
          - apim:mediation_policy_manage
>>>>>>> 0df03eba
      x-examples:
        $ref: docs/examples/mediation-policies/apis_id_mediationpolicies_id_delete.yaml
      summary: Delete an API specific mediation policy
      operationId:  apisApiIdMediationPoliciesMediationPolicyIdDelete
      description: |
        This operation can be used to delete an existing API specific mediation policy providing the Id of the API and the Id of the mediation policy.
      parameters:
        - $ref: '#/parameters/apiId'
        - $ref: '#/parameters/mediationPolicyId'
        - $ref: '#/parameters/If-Match'
      tags:
        - API Mediation Policy
      responses:
        200:
          description: |
            OK.
            Resource successfully deleted.
        403:
          description: |
            Forbidden.
            The request must be conditional but no condition has been specified.
          schema:
            $ref: '#/definitions/Error'
        404:
          description: |
            Not Found.
            Resource to be deleted does not exist.
          schema:
            $ref: '#/definitions/Error'
        412:
          description: |
            Precondition Failed.
            The request has not been performed because one of the preconditions is not met.
          schema:
            $ref: '#/definitions/Error'
  ###################################################################
  # The "Individual API specific mediation sequence content" resource
  ###################################################################
  /apis/{apiId}/mediation-policies/{mediationPolicyId}/content:

    #---------------------------------------------------------------
    # Retrieve a particular API specific mediation sequence content
    #---------------------------------------------------------------
    get:
      security:
<<<<<<< HEAD
        - OAuth2Security:
            - apim:api_view
=======
      - OAuth2Security:
        - apim:api_view
        - apim:mediation_policy_view
>>>>>>> 0df03eba
      x-examples:
        $ref: docs/examples/mediation-policies/apis_id_mediationpolicies_id_content_get.yaml
      summary: Download an API specific mediation policy
      operationId:  apisApiIdMediationPoliciesMediationPolicyIdContentGet
      description: |
        This operation can be used to download a particular API specific mediation policy.
      parameters:
        - $ref: '#/parameters/apiId'
        - $ref: '#/parameters/mediationPolicyId'
        - $ref: '#/parameters/If-None-Match'
      tags:
        - API Mediation Policy
      responses:
        200:
          description: |
            OK.
            Mediation policy returned.
          headers:
            Content-Type:
              description: |
                The content type of the body.
              type: string
            ETag:
              description: |
                Entity Tag of the response resource.
                Used by caches, or in conditional requests (Will be supported in future).
              type: string
            Last-Modified:
              description: |
                Date and time the resource has been modifed the last time.
                Used by caches, or in conditional requests (Will be supported in future).
              type: string
        304:
          description: |
            Not Modified.
            Empty body because the client has already the latest version of the requested resource (Will be supported in future).
        404:
          description: |
            Not Found.
            Requested file does not exist.
          schema:
            $ref: '#/definitions/Error'
    #-----------------------------------------------------
    # Update a mediation policy
    #-----------------------------------------------------
    put:
      consumes:
        - multipart/form-data
      security:
<<<<<<< HEAD
        - OAuth2Security:
            - apim:mediation_policy_manage
=======
      - OAuth2Security:
        - apim:api_create
        - apim:mediation_policy_manage
>>>>>>> 0df03eba
      x-examples:
        $ref: docs/examples/mediation-policies/apis_id_mediationpolicies_id_content_put.yaml
      summary: Update an API specific mediation policy
      operationId:  apisApiIdMediationPoliciesMediationPolicyIdContentPut
      description: |
        This operation can be used to update an existing mediation policy of an API.
      parameters:
        - in: formData
          name: file
          description: Mediation Policy to upload
          type: file
          required: false
        - in: formData
          name: inlineContent
          description: Inline content of the Mediation Policy
          type: string
          required: false
        - in: formData
          name: type
          description: Type of the mediation sequence(in/out/fault)
          required: true
          type: string
        - $ref: '#/parameters/apiId'
        - $ref: '#/parameters/mediationPolicyId'
        - $ref: '#/parameters/If-Match'
      tags:
        - API Mediation Policy
      responses:
        200:
          description: |
            OK.
            Successful response with updated API object
          schema:
            $ref: '#/definitions/Mediation'
          headers:
            Location:
              description: |
                The URL of the newly created resource.
              type: string
            Content-Type:
              description: |
                The content type of the body.
              type: string
            ETag:
              description: |
                Entity Tag of the response resource. Used by caches, or in conditional requests (Will be supported in future).
              type: string
            Last-Modified:
              description: |
                Date and time the resource has been modifed the last time.
                Used by caches, or in conditional requests (Will be supported in future).
              type: string
        400:
          description: |
            Bad Request.
            Invalid request or validation error
          schema:
            $ref: '#/definitions/Error'
        403:
          description: |
            Forbidden.
            The request must be conditional but no condition has been specified.
          schema:
            $ref: '#/definitions/Error'
        404:
          description: |
            Not Found.
            The resource to be updated does not exist.
          schema:
            $ref: '#/definitions/Error'
        412:
          description: |
            Precondition Failed.
            The request has not been performed because one of the preconditions is not met.
          schema:
            $ref: '#/definitions/Error'

  ################################################################
<<<<<<< HEAD
  # The WSDL resource of "Individual API" resource APIs
  ################################################################
=======
  # The WSDL meta info resource of "APIs" resource APIs
  ################################################################

  /apis/{apiId}/wsdl-info:
    #-----------------------------------------------------
    # Retrieve the API's WSDL
    #-----------------------------------------------------
    get:
      produces:
        - application/json
      security:
        - OAuth2Security:
            - apim:api_view
      operationId: getWSDLInfoOfAPI
      summary: Get WSDL definition
      description: |
        This operation can be used to retrieve the WSDL meta information of an API. It states whether the API is a SOAP
        API. If the API is a SOAP API, it states whether it has a single WSDL or a WSDL archive.
      x-examples:
        $ref: docs/examples/apis/wsdl/apiId_wsdl_info_get.yaml
      parameters:
        - $ref: '#/parameters/apiId'
      tags:
        - APIs
      responses:
        200:
          description: |
            OK.
            Requested WSDL meta information of the API is returned
          schema:
            $ref: '#/definitions/WSDLInfo'
        404:
          description: |
            Not Found.
            Requested API does not exist or the API is not a SOAP API.
          schema:
            $ref: '#/definitions/Error'
        406:
          description: |
            Not Acceptable.
            The requested media type is not supported
          schema:
            $ref: '#/definitions/Error'

################################################################
# The WSDL resource of "Individual API" resource APIs
################################################################
>>>>>>> 0df03eba

  /apis/{apiId}/wsdl:
    #-----------------------------------------------------
    # Retrieve the API's WSDL
    #-----------------------------------------------------
    get:
      produces:
        - application/json
        - application/wsdl
        - application/zip
      security:
        - OAuth2Security:
            - apim:api_view
      operationId: getWSDLOfAPI
      summary: Get WSDL definition
      description: |
        This operation can be used to retrieve the WSDL definition of an API. It can be either a single WSDL file or a WSDL archive.

        The type of the WSDL of the API is indicated at the "wsdlInfo" element of the API payload definition.
      x-examples:
        $ref: docs/examples/apis/wsdl/apiId_wsdl_get.yaml
      parameters:
        - $ref: '#/parameters/apiId'
        - $ref: '#/parameters/If-None-Match'
      tags:
        - APIs
      responses:
        200:
          description: |
            OK.
            Requested WSDL document of the API is returned
          headers:
            ETag:
              description: |
                Entity Tag of the response resource. Used by caches, or in conditional requests (Will be supported in future).
              type: string
            Last-Modified:
              description: |
                Date and time the resource has been modifed the last time.
                Used by caches, or in conditional requests (Will be supported in future).
              type: string
        304:
          description: |
            Not Modified.
            Empty body because the client has already the latest version of the requested resource (Will be supported in future).
        404:
          description: |
            Not Found.
            Requested API does not exist.
          schema:
            $ref: '#/definitions/Error'
        406:
          description: |
            Not Acceptable.
            The requested media type is not supported
          schema:
            $ref: '#/definitions/Error'

    #-----------------------------------------------------
    # Update the API's WSDL
    #-----------------------------------------------------
    put:
      consumes:
        - multipart/form-data
      security:
        - OAuth2Security:
            - apim:api_create
      operationId: updateWSDLOfAPI
      summary: Update WSDL definition
      description: |
        This operation can be used to update the WSDL definition of an existing API. WSDL to be updated can be passed as either "url" or "file".
        Only one of "url" or "file" can be used at the same time. "file" can be specified as a single WSDL file or as a zip file which has a WSDL
        and its dependencies (eg: XSDs)
      x-examples:
        $ref: docs/examples/apis/wsdl/apiId_wsdl_put.yaml
      parameters:
        - $ref: '#/parameters/apiId'
        - in: formData
          name: file
          description: WSDL file or archive to upload
          type: file
          required: false
        - in: formData
          name: url
          description: WSDL Definition url
          type: string
          required: false
        - $ref: '#/parameters/If-Match'
      tags:
        - APIs
      responses:
        200:
          description: |
            OK.
            Successful response with updated WSDL definition
          headers:
            Location:
              description: |
                The URL of the newly created resource.
              type: string
            Content-Type:
              description: |
                The content type of the body.
              type: string
            ETag:
              description: |
                Entity Tag of the response resource. Used by caches, or in conditional requests (Will be supported in future).
              type: string
            Last-Modified:
              description: |
                Date and time the resource has been modifed the last time.
                Used by caches, or in conditional requests (Will be supported in future).
              type: string
        400:
          description: |
            Bad Request.
            Invalid request or validation error
          schema:
            $ref: '#/definitions/Error'
        403:
          description: |
            Forbidden.
            The request must be conditional but no condition has been specified.
          schema:
            $ref: '#/definitions/Error'
        404:
          description: |
            Not Found.
            The resource to be updated does not exist.
          schema:
            $ref: '#/definitions/Error'
        412:
          description: |
            Precondition Failed.
            The request has not been performed because one of the preconditions is not met.
          schema:
            $ref: '#/definitions/Error'

  ######################################################
  # Check scope existence
  ######################################################
  /scopes/{name}:
    #-----------------------------------------------------
    # The scope name existence check resource
    #-----------------------------------------------------
    head:
      security:
        - OAuth2Security:
            - apim:api_create
            - apim:api_publish
      operationId: validateScope
      summary:
        Check given scope name is already exist
      description: |
        Using this operation, user can check a given scope name exists or not.
      parameters:
        - $ref : '#/parameters/scopeName'
      tags:
        - scope
      responses:
        200:
          description:
            OK.
            Requested scope name exists.
        404:
          description:
            Not Found.
            Requested scope name does not exist.

  ######################################################
  # The "Resource Paths" resource
  ######################################################
  /apis/{apiId}/resource-paths:

    #-----------------------------------------------------
    # Retrieve a particular API specific Resource Paths
    #-----------------------------------------------------
    get:
      security:
        - OAuth2Security:
          - apim:api_view
      x-wso2-curl: "curl -k -H \"Authorization: Bearer 5aa0acc0-0ce3-3a0b-8cc8-db5ef696ee23\" https://localhost:9443/api/am/publisher/v1/apis/40082986-6488-4b86-801a-b0b069d4588c/resource-paths"
      x-wso2-request: "GET https://localhost:9443/api/am/publisher/v1/apis/40082986-6488-4b86-801a-b0b069d4588c/resource-paths\r\nAuthorization: Bearer 5aa0acc0-0ce3-3a0b-8cc8-db5ef696ee23"
      x-wso2-response: ""
      summary: Get Resource Paths of an API
      description: |
        This operation can be used to retrieve resource paths defined for a specific api.
      parameters:
        - $ref: '#/parameters/apiId'
        - $ref: '#/parameters/limit'
        - $ref: '#/parameters/offset'
        - $ref: '#/parameters/If-None-Match'
      tags:
        - APIs
      responses:
        200:
          description: |
            OK.
            ResourcePaths returned.
          schema:
            $ref: '#/definitions/ResourcePathList'
          headers:
            Content-Type:
              description: |
                The content type of the body.
              type: string
            ETag:
              description: |
                Entity Tag of the response resource.
                Used by caches, or in conditional requests (Will be supported in future).
              type: string
            Last-Modified:
              description: |
                Date and time the resource has been modified the last time.
                Used by caches, or in conditional requests (Will be supported in future).
              type: string
        304:
          description: |
            Not Modified.
            Empty body because the client has already the latest version of the requested resource (Will be supported in future).
        404:
          description: |
            Not Found.
            Requested Document does not exist.
          schema:
            $ref: '#/definitions/Error'
        406:
          description: |
            Not Acceptable.
            The requested media type is not supported
          schema:
            $ref: '#/definitions/Error'

  ######################################################
  # The Security Audit API List
  ######################################################
  /apis/{apiId}/auditapi:
    #-----------------------------------------------------
    # Retrieve the Security Audit Report of the Audit API
    #-----------------------------------------------------
    get:
      security:
        - OAuth2Security:
            - apim:api_view
      x-examples:
        $ref: "docs/examples/apis/apis_id_auditapi_get.yaml"
      summary: Retrieve the Security Audit Report of the Audit API
      description: |
        Retrieve the Security Audit Report of the Audit API
      parameters:
        - $ref: "#/parameters/Accept"
        - $ref: "#/parameters/apiId"
      tags:
        - API Audit
      responses:
        200:
          description: |
            OK.
            The Security Audit Report has been returned.
          headers:
            Content-Type:
              description: |
                The content of the body.
              default: application/json
              type: string
          schema:
            $ref: '#/definitions/AuditReport'
        404:
          description: |
            Not Found.
            The Security Audit Report was not found.
          schema:
            $ref: '#/definitions/Error'

######################################################
# The "ExternalStore Collection" resource APIs
######################################################

  /apis/{apiId}/external-stores:

    #-------------------------------------------------------------
    # Retrieve the published external stores list of a certain API
    #-------------------------------------------------------------
    get:
      operationId: getAllPublishedExternalStoresByAPI
      security:
        - OAuth2Security:
            - apim:api_view
      x-examples:
        $ref: docs/examples/external-stores/external_stores.yaml#/getPublishedExternalStoresByAPI
      summary: Get the list of external stores which an API is published to
      description: |
        This operation can be used to retrieve a list of external stores which an API is published to by providing the id of the API.
      parameters:
        - $ref: '#/parameters/apiId'
        - $ref: '#/parameters/If-None-Match'
      tags:
        - External Stores
      responses:
        200:
          description: |
            OK.
            External Store list is returned.
          schema:
            $ref: '#/definitions/APIExternalStoreList'
          headers:
            Content-Type:
              description: |
                The content type of the body.
              type: string
            ETag:
              description: |
                Entity Tag of the response resource. Used by caches, or in conditional requests (Will be supported in future).
              type: string
        500:
          description: Internal server error while getting external stores of the API.
          schema:
            $ref: '#/definitions/Error'
        404:
          description: |
            Not Found.
            Requested API does not exist.
          schema:
            $ref: '#/definitions/Error'

  ######################################################
  # The "Publish to External Stores" resource APIs
  ######################################################
  /apis/{apiId}/publish-to-external-stores:

    #-----------------------------------------------------
    # Publish an API to external stores
    #-----------------------------------------------------
    post:
      operationId: publishAPIToExternalStores
      security:
        - OAuth2Security:
            - apim:api_publish
      x-examples:
        $ref: docs/examples/external-stores/external_stores.yaml#/publishToExternalStore
      summary: Publish an API to external stores
      description: |
        This operation can be used to publish an API to a list of external stores.
      parameters:
        - $ref: '#/parameters/apiId'
        - name: externalStoreIds
          type: string
          description: External Store Ids of stores which the API needs to be published or updated.
          in: query
          required: true
        - $ref: '#/parameters/If-Match'
      tags:
        - External Stores
      responses:
        200:
          description: |
            OK.
            API was successfully published to all the selected external stores.
          schema:
            $ref: '#/definitions/APIExternalStoreList'
          headers:
            ETag:
              description: |
                Entity Tag of the blocked subscription.
                Used by caches, or in conditional requests (Will be supported in future).
              type: string
            Last-Modified:
              description: |
                Date and time the subscription has been blocked.
                Used by caches, or in conditional requests (Will be supported in future).
              type: string
        500:
          description: Internal server error while publishing to external stores
          schema:
            $ref: '#/definitions/Error'
        404:
          description: |
            Not Found.
            Request API resource or external store Ids not found.
          schema:
            $ref: '#/definitions/Error'

  ######################################################
<<<<<<< HEAD
  # The "Subscription Collection" resource APIs
  ######################################################
=======
  # Export Resource API
  ######################################################
  '/apis/export':
    #--------------------------------------------------------
    # Get an API as a Zip File
    #--------------------------------------------------------
    get:
      security:
        - OAuth2Security:
            - apim:api_publish
            - apim:api_create
      produces:
        - application/zip
      x-wso2-curl: "curl -k -H \"Authorization: Bearer ae4eae22-3f65-387b-a171-d37eaa366fa8\" -X GET https://localhost:9443/api/am/publisher/v1/export/api?name=PizzaShackAPI&version=1.0.0&providerName=admin > exportAPI.zip"
      x-wso2-request: |
        GET https://localhost:9443/api/am/publisher/v1/export/api?name=SampleAPI&version=1.0.0&providerName=admin
        Authorization: Bearer ae4eae22-3f65-387b-a171-d37eaa366fa8
      x-wso2-response: "HTTP/1.1 200 OK\n Connection: keep-alive\n  Content-Disposition: attachment; filename=\"exported-api.zip\"\n  Content-Type: application/zip"
      summary: Export an API
      description: |
        This operation can be used to export the details of a particular API as a zip file.
      parameters:
        - in: query
          name: apiId
          required: false
          type: string
          description: UUID of the API
        - name: name
          in: query
          description: |
            API Name
          required: false
          type: string
        - name: version
          in: query
          description: |
            Version of the API
          required: false
          type: string
        - name: providerName
          in: query
          description: |
            Provider name of the API
          required: false
          type: string
        - name: format
          in: query
          description: |
            Format of output documents. Can be YAML or JSON.
          type: string
          enum:
            - JSON
            - YAML
          required: false
        - name: preserveStatus
          in: query
          description: |
            Preserve API Status on export
          required: false
          type: boolean
      tags:
        - Import Export
      responses:
        200:
          description: |
            OK.
            Export Successful.
          headers:
            Content-Type:
              description: |
                The content type of the body.
              type: string
          schema:
            type: file
        404:
          description: |
            Not Found.
            Requested API does not exist.
          schema:
            $ref: '#/definitions/Error'
        500:
          description: |
            Internal Server Error.
            Error in exporting API.
          schema:
            $ref: '#/definitions/Error'

######################################################
# The "Subscription Collection" resource APIs
######################################################
>>>>>>> 0df03eba
  /subscriptions:

    #-----------------------------------------------------
    # Retrieve all subscriptions of a certain API
    #-----------------------------------------------------
    get:
      security:
        - OAuth2Security:
          - apim:subscription_view
      x-wso2-curl: "curl -k -H \"Authorization: Bearer ae4eae22-3f65-387b-a171-d37eaa366fa8\" \"https://127.0.0.1:9443/api/am/publisher/v1/subscriptions?apiId=890a4f4d-09eb-4877-a323-57f6ce2ed79b\""
      x-wso2-request: |
        GET https://127.0.0.1:9443/api/am/publisher/v1/subscriptions?apiId=890a4f4d-09eb-4877-a323-57f6ce2ed79b
        Authorization: Bearer ae4eae22-3f65-387b-a171-d37eaa366fa8
      x-wso2-response: "HTTP/1.1 200 OK\nContent-Type: application/json\n \n{\n   \"previous\": \"\",\n   \"list\":    [\n            {\n         \"subscriptionId\": \"64eca60b-2e55-4c38-8603-e9e6bad7d809\",\n         \"policy\": \"Gold\",\n         \"apiIdentifier\": \"admin-PhoneVerification-1.0.0\",\n         \"applicationId\": \"896658a0-b4ee-4535-bbfa-806c894a4015\",\n         \"lifeCycleStatus\": \"UNBLOCKED\"\n      },\n            {\n         \"subscriptionId\": \"7ac22c34-8745-4cfe-91e0-262c50b2f2e3\",\n         \"policy\": \"Gold\",\n         \"apiIdentifier\": \"admin-PhoneVerification-1.0.0\",\n         \"applicationId\": \"367a2361-8db5-4140-8133-c6c8dc7fa0c4\",\n         \"lifeCycleStatus\": \"UNBLOCKED\"\n      }\n   ],\n   \"next\": \"\",\n   \"count\": 2\n}"
      summary: Get all Subscriptions
      description: |
        This operation can be used to retrieve a list of subscriptions of the user associated with the provided access token. This operation is capable of

        1. Retrieving all subscriptions for the user's APIs.
        `GET https://127.0.0.1:9443/api/am/publisher/v1/subscriptions`

        2. Retrieving subscriptions for a specific API.
        `GET https://127.0.0.1:9443/api/am/publisher/v1/subscriptions?apiId=c43a325c-260b-4302-81cb-768eafaa3aed`
      parameters:
        - $ref: '#/parameters/apiId-Q'
        - $ref: '#/parameters/limit'
        - $ref: '#/parameters/offset'
        - $ref: '#/parameters/If-None-Match'
        - name : query
          in: query
          description: |
            Keywords to filter subscriptions
          type: string
      tags:
        - Subscriptions
      responses:
        200:
          description: |
            OK.
            Subscription list returned.
          schema:
            $ref: '#/definitions/SubscriptionList'
          headers:
            Content-Type:
              description: |
                The content type of the body.
              type: string
            ETag:
              description: |
                Entity Tag of the response resource.
                Used by caches, or in conditional requests (Will be supported in future).
              type: string
        304:
          description: |
            Not Modified.
            Empty body because the client has already the latest version of the requested resource (Will be supported in future).
        406:
          description: |
            Not Acceptable. The requested media type is not supported
          schema:
            $ref: '#/definitions/Error'

  ######################################################
  # The get usage billing resource APIs
  ######################################################
  '/subscriptions/{subscriptionId}/usage':
    get:
      x-wso2-curl: "curl -k -H \"Authorization: Bearer ae4eae22-3f65-387b-a171-d37eaa366fa8\" https://127.0.0.1:9443/api/am/publisher/v1/subscriptions/64eca60b-2e55-4c38-8603-e9e6bad7d809/usage"
      x-wso2-request: |
        GET https://127.0.0.1:9443/api/am/publisher/v1/subscriptions/64eca60b-2e55-4c38-8603-e9e6bad7d809/usage
        Authorization: Bearer ae4eae22-3f65-387b-a171-d37eaa366fa8
      x-wso2-response: "HTTP/1.1 200 OK\nContent-Type: application/json\n\n{\n   \"object\": \"invoice\",\n   \"account_country\": \"US\",\n   \"account_name\": \"test.com\",\n   \"amount_due\": \"0\",\n   \"amount_paid\": \"0\"\n  \"amount_remaining\": \"0\"\n}"
      security:
        - OAuth2Security:
            - apim:subscription_view
      summary: Get details of a pending invoice for a monetized subscription with meterd billing.
      description: |
        This operation can be used to get details of a pending invoice for a monetized subscription with meterd billing.
      parameters:
        - $ref: '#/parameters/subscriptionId'
      tags:
        - API Monetization
      responses:
        200:
          description: |
            OK.
            Details of a pending invoice returned.
          schema:
            $ref: '#/definitions/APIMonetizationUsage'
          headers:
            Content-Type:
              description: The content type of the body.
              type: string
            ETag:
              description: 'Entity Tag of the response resource. Used by caches, or in conditional requests (Will be supported in future).'
              type: string
            Last-Modified:
              description: 'Date and time the resource has been modified the last time. Used by caches, or in conditional requests (Will be supported in future).'
              type: string
        '304':
          description: |
            Not Modified.
            Empty body because the client has already the latest version of the requested resource (Will be supported in future).
        '404':
          description: |
            Not Found.
            Requested Subscription does not exist.
          schema:
            $ref: '#/definitions/Error'

  ######################################################
  # The "Block Subscription" Processing Function resource API
  ######################################################
  /subscriptions/block-subscription:

    #-----------------------------------------------------
    # Block a certain subscription
    #-----------------------------------------------------
    post:
      security:
        - OAuth2Security:
          - apim:subscription_block
      x-wso2-curl: "curl -k -H \"Authorization: Bearer ae4eae22-3f65-387b-a171-d37eaa366fa8\" -X POST \"https://127.0.0.1:9443/api/am/publisher/v1/subscriptions/block-subscription?subscriptionId=64eca60b-2e55-4c38-8603-e9e6bad7d809&blockState=PROD_ONLY_BLOCKED\""
      x-wso2-request: |
        POST https://127.0.0.1:9443/api/am/publisher/v1/subscriptions/block-subscription?subscriptionId=64eca60b-2e55-4c38-8603-e9e6bad7d809&blockState=PROD_ONLY_BLOCKED
        Authorization: Bearer ae4eae22-3f65-387b-a171-d37eaa366fa8
      x-wso2-response: "HTTP/1.1 200 OK\nContent-Type: application/json\n \n{\n   \"subscriptionId\": \"64eca60b-2e55-4c38-8603-e9e6bad7d809\",\n   \"policy\": \"Gold\",\n   \"apiIdentifier\": \"admin-PhoneVerification-1.0.0\",\n   \"applicationId\": \"896658a0-b4ee-4535-bbfa-806c894a4015\",\n   \"lifeCycleStatus\": \"PROD_ONLY_BLOCKED\"\n}"
      summary: Block a subscription
      description: |
        This operation can be used to block a subscription. Along with the request, `blockState` must be specified as a query parameter.

        1. `BLOCKED` : Subscription is completely blocked for both Production and Sandbox environments.
        2. `PROD_ONLY_BLOCKED` : Subscription is blocked for Production environment only.
      parameters:
        - $ref: '#/parameters/subscriptionId-Q'
        - name: blockState
          in: query
          description: |
            Subscription block state.
          type: string
          required: true
          enum:
            - BLOCKED
            - PROD_ONLY_BLOCKED
        - $ref: '#/parameters/If-Match'
      tags:
        - Subscriptions
      responses:
        200:
          description: |
            OK.
            Subscription was blocked successfully.
          headers:
            ETag:
              description: |
                Entity Tag of the blocked subscription.
                Used by caches, or in conditional requests (Will be supported in future).
              type: string
            Last-Modified:
              description: |
                Date and time the subscription has been blocked.
                Used by caches, or in conditional requests (Will be supported in future).
              type: string
        400:
          description: |
            Bad Request.
            Invalid request or validation error
          schema:
            $ref: '#/definitions/Error'
        404:
          description: |
            Not Found.
            Requested subscription does not exist.
          schema:
            $ref: '#/definitions/Error'
        412:
          description: |
            Precondition Failed.
            The request has not been performed because one of the preconditions is not met.
          schema:
            $ref: '#/definitions/Error'

  ######################################################
  # The "Unblock Subscription" Processing Function resource API
  ######################################################
  /subscriptions/unblock-subscription:

    #-----------------------------------------------------
    # Unblock a certain subscription
    #-----------------------------------------------------
    post:
      security:
        - OAuth2Security:
          - apim:subscription_block
      x-wso2-curl: "curl -k -H \"Authorization: Bearer ae4eae22-3f65-387b-a171-d37eaa366fa8\" -X POST \"https://127.0.0.1:9443/api/am/publisher/v1/subscriptions/unblock-subscription?subscriptionId=64eca60b-2e55-4c38-8603-e9e6bad7d809\""
      x-wso2-request: |
        POST https://127.0.0.1:9443/api/am/publisher/v1/subscriptions/unblock-subscription?subscriptionId=64eca60b-2e55-4c38-8603-e9e6bad7d809
        Authorization: Bearer ae4eae22-3f65-387b-a171-d37eaa366fa8`
      x-wso2-response: "HTTP/1.1 200 OK\nContent-Type: application/json\n\n{\n   \"subscriptionId\": \"64eca60b-2e55-4c38-8603-e9e6bad7d809\",\n   \"policy\": \"Gold\",\n   \"apiIdentifier\": \"admin-PhoneVerification-1.0.0\",\n   \"applicationId\": \"896658a0-b4ee-4535-bbfa-806c894a4015\",\n   \"lifeCycleStatus\": \"UNBLOCKED\"\n} "
      summary: Unblock a Subscription
      parameters:
        - $ref: '#/parameters/subscriptionId-Q'
        - $ref: '#/parameters/If-Match'
      description: |
        This operation can be used to unblock a subscription specifying the subscription Id. The subscription will be fully unblocked after performing this operation.
      tags:
        - Subscriptions
      responses:
        200:
          description: |
            OK.
            Subscription was unblocked successfully.
          headers:
            ETag:
              description: |
                Entity Tag of the unblocked subscription.
                Used by caches, or in conditional requests (Will be supported in future).
              type: string
            Last-Modified:
              description: |
                Date and time the subscription has been unblocked.
                Used by caches, or in conditional requests (Will be supported in future).
              type: string
        400:
          description: |
            Bad Request.
            Invalid request or validation error
          schema:
            $ref: '#/definitions/Error'
        404:
          description: |
            Not Found.
            Requested subscription does not exist.
          schema:
            $ref: '#/definitions/Error'
        412:
          description: |
            Precondition Failed.
            The request has not been performed because one of the preconditions is not met.
          schema:
            $ref: '#/definitions/Error'

  ######################################################
  # The "Tier Collection" resource APIs
  ######################################################
  '/throttling-policies/{policyLevel}':

    #-----------------------------------------------------
    # Retrieve the list of all available policies
    #-----------------------------------------------------
    get:
      security:
        - OAuth2Security:
          - apim:api_view
      x-wso2-curl: "curl -k -H \"Authorization: Bearer ae4eae22-3f65-387b-a171-d37eaa366fa8\" https://127.0.0.1:9443/api/am/publisher/v1/policies/api"
      x-wso2-request: |
        GET https://127.0.0.1:9443/api/am/publisher/v1/policies/api
        Authorization: Bearer ae4eae22-3f65-387b-a171-d37eaa366fa8
      x-wso2-response: "HTTP/1.1 200 OK\nContent-Type: application/json\n\n\n{\n   \"previous\": \"\",\n   \"list\":    [\n            {\n         \"unitTime\": 60000,\n         \"tierPlan\": \"FREE\",\n         \"tierLevel\": \"api\",\n         \"stopOnQuotaReach\": true,\n         \"requestCount\": 1,\n         \"description\": \"Allows 1 request(s) per minute.\",\n         \"name\": \"Bronze\",\n         \"attributes\": {}\n      },\n            {\n         \"unitTime\": 60000,\n         \"tierPlan\": \"FREE\",\n         \"tierLevel\": \"api\",\n         \"stopOnQuotaReach\": true,\n         \"requestCount\": 20,\n         \"description\": \"Allows 20 request(s) per minute.\",\n         \"name\": \"Gold\",\n         \"attributes\": {}\n      },\n            {\n         \"unitTime\": 60000,\n         \"tierPlan\": \"FREE\",\n         \"tierLevel\": \"api\",\n         \"stopOnQuotaReach\": true,\n         \"requestCount\": 5,\n         \"description\": \"Allows 5 request(s) per minute.\",\n         \"name\": \"Silver\",\n         \"attributes\": {}\n      },\n            {\n         \"unitTime\": 0,\n         \"tierPlan\": null,\n         \"policyLevel\": \"api\",\n         \"stopOnQuotaReach\": true,\n         \"requestCount\": 0,\n         \"description\": \"Allows unlimited requests\",\n         \"name\": \"Unlimited\",\n         \"attributes\": {}\n      }\n   ],\n   \"next\": \"\",\n   \"count\": 4\n}"
      summary: Get all throttling policies for the given type
      operationId: getAllThrottlingPolicies
      description: |
        This operation can be used to list the available policies for a given policy level. Tier level should be specified as a path parameter and should be one of `subscription` and `api`.
        `subscription` is for Subscription Level policies and `api` is for Resource Level policies
      parameters:
        - $ref: '#/parameters/limit'
        - $ref: '#/parameters/offset'
        - $ref: '#/parameters/policyLevel'
        - $ref: '#/parameters/If-None-Match'
      tags:
        - Throttling Policies
      responses:
        200:
          description: |
            OK.
            List of policies returned.
          schema:
            $ref: '#/definitions/ThrottlingPolicyList'
          headers:
            Content-Type:
              description: The content type of the body.
              type: string
            ETag:
              description: |
                Entity Tag of the response resource.
                Used by caches, or in conditional requests (Will be supported in future).
              type: string
        304:
          description: |
            Not Modified.
            Empty body because the client has already the latest version of the requested resource (Will be supported in future).
        406:
          description: |
            Not Acceptable.
            The requested media type is not supported
          schema:
            $ref: '#/definitions/Error'


  ######################################################
  # The "Individual Tier" resource APIs
  ######################################################
  '/throttling-policies/{policyLevel}/{policyName}':

    #-----------------------------------------------------
    # Retrieve a certain policy
    #-----------------------------------------------------
    get:
      security:
        - OAuth2Security:
          - apim:api_view
      x-wso2-curl: "curl -k -H \"Authorization: Bearer ae4eae22-3f65-387b-a171-d37eaa366fa8\" https://127.0.0.1:9443/api/am/publisher/v1/policies/api/Bronze"
      x-wso2-request: |
        GET https://127.0.0.1:9443/api/am/publisher/v1/policies/api/Bronze
        Authorization: Bearer ae4eae22-3f65-387b-a171-d37eaa366fa8
      x-wso2-response: "HTTP/1.1 200 OK\nContent-Type: application/json\n\n{\n   \"unitTime\": 60000,\n   \"tierPlan\": \"FREE\",\n   \"policyLevel\": \"api\",\n   \"stopOnQuotaReach\": true,\n   \"requestCount\": 1,\n   \"description\": \"Allows 1 request(s) per minute.\",\n   \"name\": \"Bronze\",\n   \"attributes\": {}\n}"
      summary: Get details of a policy
      operationId: getThrottlingPolicyByName
      description: |
        This operation can be used to retrieve details of a single policy by specifying the policy level and policy name.
      parameters:
        - $ref: '#/parameters/policyName'
        - $ref: '#/parameters/policyLevel'
        - $ref: '#/parameters/If-None-Match'
      tags:
        - Throttling Policies
      responses:
        200:
          description: |
            OK.
            Tier returned
          schema:
            $ref: '#/definitions/ThrottlingPolicy'
          headers:
            Content-Type:
              description: |
                The content type of the body.
              type: string
            ETag:
              description: |
                Entity Tag of the response resource.
                Used by caches, or in conditional requests (Will be supported in future).
              type: string
            Last-Modified:
              description: |
                Date and time the resource has been modifed the last time.
                Used by caches, or in conditional requests (Will be supported in future).
              type: string
        304:
          description: |
            Not Modified.
            Empty body because the client has already the latest version of the requested resource (Will be supported in future).
        404:
          description: |
            Not Found.
            Requested Tier does not exist.
          schema:
            $ref: '#/definitions/Error'
        406:
          description: |
            Not Acceptable.
            The requested media type is not supported.
          schema:
            $ref: '#/definitions/Error'

  ######################################################
  # The "Global Mediation Policy" resource APIs
  ######################################################
  /mediation-policies:

    #-----------------------------------------------------------------------------------------
    # Retrieving the list of all global mediation sequences under a given search condition
    #-----------------------------------------------------------------------------------------
    get:
      security:
        - OAuth2Security:
          - apim:api_view
          - apim:mediation_policy_view
      x-wso2-curl: "curl -k -H \"Authorization: Bearer ae4eae22-3f65-387b-a171-d37eaa366fa8\" https://localhost:9443/api/am/publisher/v1/mediation-policies"
      x-wso2-request: |
        GET https://localhost:9443/api/am/publisher/v1/mediation-policies
        Authorization: Bearer ae4eae22-3f65-387b-a171-d37eaa366fa8
      x-wso2-response: "HTTP/1.1 200 OK\r\nContent-Type: application/json\r\n\r\n{\r\n   \"count\": 10,\r\n   \"next\": null,\r\n   \"previous\": null,\r\n   \"list\":    [\r\n            {\r\n         \"name\": \"debug_json_fault\",\r\n         \"id\": \"563de8f3-dd1d-4ec7-afc2-d158c663ed34\",\r\n         \"type\": \"fault\"\r\n      },\r\n            {\r\n         \"name\": \"json_fault\",\r\n         \"id\": \"f9c36f4d-a2b6-41e7-b311-d358a47916be\",\r\n         \"type\": \"fault\"\r\n      },\r\n            {\r\n         \"name\": \"json_to_xml_in_message\",\r\n         \"id\": \"3921225b-7918-4b95-a851-22c4e4e3e911\",\r\n         \"type\": \"in\"\r\n      },\r\n            {\r\n         \"name\": \"debug_in_flow\",\r\n         \"id\": \"2bc15f93-4455-4763-89b8-83600fb9d731\",\r\n         \"type\": \"in\"\r\n      },\r\n            {\r\n         \"name\": \"log_in_message\",\r\n         \"id\": \"4d287cca-76ab-44ca-b22e-919fc27c50e3\",\r\n         \"type\": \"in\"\r\n      },\r\n            {\r\n         \"name\": \"preserve_accept_header\",\r\n         \"id\": \"3776b215-b3bc-40b6-bdcb-06efa7de64be\",\r\n         \"type\": \"in\"\r\n      },\r\n            {\r\n         \"name\": \"xml_to_json_in_message\",\r\n         \"id\": \"50ac2002-769e-4f90-8549-6d0248dff7d2\",\r\n         \"type\": \"in\"\r\n      },\r\n            {\r\n         \"name\": \"xml_to_json_out_message\",\r\n         \"id\": \"2af75853-ed75-4d25-81aa-0ebbeca691ea\",\r\n         \"type\": \"out\"\r\n      },\r\n            {\r\n         \"name\": \"json_to_xml_out_message\",\r\n         \"id\": \"d9fa3ffc-f6b6-4171-ab97-eb44196cb66e\",\r\n         \"type\": \"out\"\r\n      },\r\n            {\r\n         \"name\": \"debug_out_flow\",\r\n         \"id\": \"260b7701-4071-46bd-9b66-900ac6fffed6\",\r\n         \"type\": \"out\"\r\n      },\r\n            {\r\n         \"name\": \"apply_accept_header\",\r\n         \"id\": \"15c17c2f-33e3-4c37-a262-04dfa49983a4\",\r\n         \"type\": \"out\"\r\n      },\r\n            {\r\n         \"name\": \"log_out_message\",\r\n         \"id\": \"d37dca41-c048-492a-82cf-9a2292c6fff0\",\r\n         \"type\": \"out\"\r\n      }\r\n   ]\r\n}"
      x-examples:
        $ref: docs/examples/mediation-policies/mediation_policies_get.yaml
      summary: |
        Get all global level mediation policies
      operationId: getAllGlobalMediationPolicies
      description: |
        This operation provides you a list of available all global level mediation policies.
      parameters:
        - $ref : '#/parameters/limit'
        - $ref : '#/parameters/offset'
        - name : query
          in: query
          description: "-Not supported yet-"
          type: string
        - $ref : "#/parameters/If-None-Match"
      tags:
        - Global Mediation Policies
      responses:
        200:
          description: |
            OK.
            List of mediation policies is returned.
          schema:
            $ref: '#/definitions/MediationList'
          headers:
            Content-Type:
              description: The content type of the body.
              type: string
            ETag:
              description: |
                Entity Tag of the response resource. Used by caches, or in conditional requests (Will be supported in future).
              type: string
        304:
          description: |
            Not Modified.
            Empty body because the client has already the latest version of the requested resource (Will be supported in future).
        406:
          description: |
            Not Acceptable.
            The requested media type is not supported
          schema:
            $ref: '#/definitions/Error'

  ###################################################################
  # The "Individual Global mediation policy content" resource
  ###################################################################
  /mediation-policies/{mediationPolicyId}/content:

    #---------------------------------------------------------------
    # Retrieve a particular Global mediation sequence content
    #---------------------------------------------------------------
    get:
      security:
<<<<<<< HEAD
        - OAuth2Security:
            - apim:api_view
=======
      - OAuth2Security:
        - apim:api_view
        - apim:mediation_policy_view
>>>>>>> 0df03eba
      summary: Downloadt specific global mediation policy
      operationId: getGlobalMediationPolicyContent
      description: |
        This operation can be used to download a particular global mediation policy.
      parameters:
        - $ref: '#/parameters/mediationPolicyId'
        - $ref: '#/parameters/If-None-Match'
      tags:
        - Global Mediation Policy
      responses:
        200:
          description: |
            OK.
            Mediation policy returned.
          headers:
            Content-Type:
              description: |
                The content type of the body.
              type: string
            ETag:
              description: |
                Entity Tag of the response resource.
                Used by caches, or in conditional requests (Will be supported in future).
              type: string
            Last-Modified:
              description: |
                Date and time the resource has been modifed the last time.
                Used by caches, or in conditional requests (Will be supported in future).
              type: string
        304:
          description: |
            Not Modified.
            Empty body because the client has already the latest version of the requested resource (Will be supported in future).
        404:
          description: |
            Not Found.
            Requested file does not exist.
          schema:
            $ref: '#/definitions/Error'

  ######################################################
  # The "Certificate Management" resource APIs
  ######################################################

  /apis/{apiId}/client-certificates:
    #-------------------------------------------------------------------
    # Retrieve/ Search the uploaded certificates.
    #-------------------------------------------------------------------
    get:
      security:
        - OAuth2Security:
<<<<<<< HEAD
            - apim:client_certificates_view
=======
          - apim:api_view
          - apim:client_certificates_view
>>>>>>> 0df03eba
      produces:
        - application/json
      x-wso2-curl: "curl -X GET \
                      https://localhost:9443/api/am/publisher/v1/client-certificates \
                      -H 'authorization: Bearer f80b8c34-01bc-3ac2-99b6-4873e45c861c'"
      x-wso2-request: "GET https://localhost:9443/api/am/publisher/v1/client-certificates \ -H 'authorization:
      Bearer f80b8c34-01bc-3ac2-99b6-4873e45c861c'"
      x-wso2-response: "HTTP/1.1 200 OK \
                        {\"count\":1,\"next\":\"\",\"previous\":\"\",\"certificates\":[{\"alias\":\"newtest1\",
                         \"apiId\":\"admin-mesting12da1-1.0.0\",\"tier\":\"Bronze\"}],\"pagination\":{\"total\":1,
                         \"offset\":0,\"limit\":25}}"
      summary: Retrieve/ Search uploaded Client Certificates.
      description: |
        This operation can be used to retrieve and search the uploaded client certificates.
      tags:
        - Client Certificates
      parameters:
        - $ref: '#/parameters/limit'
        - $ref: '#/parameters/offset'
        - in: query
          name: alias
          required: false
          type: string
          description: Alias for the client certificate
        - in: path
          name: apiId
          required: true
          type: string
          description: UUID of the API
      responses:
        '200':
          description: >
            OK. Successful response with the list of matching certificate
            information in the body.
          schema:
            $ref: '#/definitions/ClientCertificates'
          headers:
            Content-Type:
              description: |
                The content type of the body.
              type: string
        '400':
          description: |
            Bad Request.
            Failure due to not providing alias or server is not configured to support mutual SSL authentication.
          schema:
            $ref: '#/definitions/Error'
        '500':
          description: |
            Internal Server Error
          schema:
            $ref: '#/definitions/Error'

    #-------------------------------------------------------------------
    # Upload client certificate resource api.
    #-------------------------------------------------------------------
    post:
      security:
        - OAuth2Security:
<<<<<<< HEAD
            - apim:client_certificates_add
=======
          - apim:api_create
          - apim:client_certificates_add
>>>>>>> 0df03eba
      consumes:
        - multipart/form-data
      x-wso2-curl: "curl -X POST \
                      https://localhost:9443/api/am/publisher/v1/client-certificates \
                      -H 'authorization: Bearer f2f562bd-f6d9-3fad-b48d-72ab5702c98a' \
                      -H 'content-type: multipart/form-data' \
                      -F certificate=@test.crt \
                      -F alias=alias \
                      -F apiId=fea749dd-d548-4a8b-b308-34903b39a34b \
                      -F tier=Gold"
      x-wso2-request: "POST https://localhost:9443/api/am/publisher/v1/client-certificates \
                                                  -H 'authorization: Bearer f2f562bd-f6d9-3fad-b48d-72ab5702c98a' \
                                                  -H 'content-type: multipart/form-data' \
                                                  -F certificate=@test.crt \
                                                  -F alias=alias \
                                                  -F apiId=fea749dd-d548-4a8b-b308-34903b39a34b \
                                                  -F tier=Gold"
      x-wso2-response: "HTTP/1.1 201 Created \
                        Location: https://localhost:9443/api/am/publisher/v1/client-certificates?alias=newtest1 \
                        Date: Tue, 09 Oct 2018 16:18:10 GMT \
                        Content-Type: application/json \
                        Transfer-Encoding: chunked \
                        Server: WSO2 Carbon Server \
                        {\"alias\":\"alias\",\"apiId\":\"fea749dd-d548-4a8b-b308-34903b39a34b\",\"tier\":\"Gold\"}"
      summary: Upload a new certificate.
      description: |
        This operation can be used to upload a new certificate for an endpoint.
      parameters:
        - in: formData
          name: certificate
          description: The certificate that needs to be uploaded.
          required: true
          type: file
        - in: formData
          name: alias
          description: Alias for the certificate
          required: true
          type: string
        - in: path
          name: apiId
          description: apiId to which the certificate should be applied.
          required: true
          type: string
        - in: formData
          name: tier
          description: apiId to which the certificate should be applied.
          required: true
          type: string
      tags:
        - Client Certificates
      responses:
        '200':
          description: |
            OK.
            The Certificate added successfully.
          headers:
            Location:
              description: |
                The URL of the newly created resource.
              type: string
            Content-Type:
              description: |
                The content type of the body.
              type: string
          schema:
            $ref: '#/definitions/ClientCertMetadata'
        '400':
          description: |
            Bad Request.
            Failures due to existing alias or expired certificate.
          schema:
            $ref: '#/definitions/Error'
        '500':
          description: |
            Internal Server Error
            Failed to add the Certificate due to an Internal Server Error
          schema:
            $ref: '#/definitions/Error'

  #-------------------------------------------------------------------
  # Update certificate resource.
  #-------------------------------------------------------------------
  /apis/{apiId}/client-certificates/{alias}:
    put:
      security:
        - OAuth2Security:
<<<<<<< HEAD
            - apim:client_certificates_view
=======
          - apim:api_create
          - apim:client_certificates_update
>>>>>>> 0df03eba
      consumes:
        - multipart/form-data
      x-wso2-curl: "curl -X PUT \
                      https://localhost:9443/api/am/publisher/v1/client-certificates/newtest1 \
                      -H 'authorization: Bearer f80b8c34-01bc-3ac2-99b6-4873e45c861c' \
                      -F tier=Bronze"
      x-wso2-request: "PUT https://localhost:9443/api/am/publisher/v1/client-certificates/newtest1 \
                                      -H 'authorization: Bearer f80b8c34-01bc-3ac2-99b6-4873e45c861c'\ -F tier=Bronze"
      x-wso2-response: "HTTP/1.1 200 OK\r\n
                        {\r\n\"alias\":\"newtest1\",\r\n\"apiId\":\"fea749dd-d548-4a8b-b308-34903b39a34b\",\r\n
                         \"tier\":\"Gold\"\r\n}\r\n"
      summary: Update a certificate.
      description: |
        This operation can be used to update an uploaded certificate.
      parameters:
        - in: formData
          name: certificate
          description: The certificate that needs to be uploaded.
          required: false
          type: file
        - in: path
          name: alias
          description: Alias for the certificate
          required: true
          type: string
        - in: formData
          name : tier
          description: The tier of the certificate
          required: false
          type: string
        - in: path
          name: apiId
          description: The api identifier
          required: true
          type: string
      tags:
        - Client Certificates
      responses:
        '200':
          description: |
            OK.
            The Certificate updated successfully.
          schema:
            $ref: '#/definitions/ClientCertMetadata'
          headers:
            Location:
              description: |
                The URL of the newly created resource.
              type: string
            Content-Type:
              description: |
                The content type of the body.
              type: string
        '400':
          description: |
            Bad Request.
            Failure due to not providing alias.
          schema:
            $ref: '#/definitions/Error'
        '404':
          description: |
            Not Found.
            Updating certificate failed. Alias not found or server is not configured to support mutual SSL
            authentication.
          schema:
            $ref: '#/definitions/Error'
        '500':
          description: |
            Internal Server Error
          schema:
            $ref: '#/definitions/Error'

    #-------------------------------------------------------------------
    # Delete Certificate resource
    #-------------------------------------------------------------------
    delete:
      security:
        - OAuth2Security:
<<<<<<< HEAD
            - apim:client_certificates_update
=======
          - apim:api_create
          - apim:client_certificates_update
>>>>>>> 0df03eba
      x-wso2-curl:
        "curl -X DELETE \
           https://localhost:9443/api/am/publisher/v1/client-certificates/newtest1 \
           -H 'authorization: Bearer f80b8c34-01bc-3ac2-99b6-4873e45c861c' "
      x-wso2-request: "DELETE https://localhost:9443/api/am/publisher/v1/client-certificates/newtest1 \
                                         -H 'authorization: Bearer f80b8c34-01bc-3ac2-99b6-4873e45c861c'"
      x-wso2-response: "HTTP/1.1 200 OK"
      summary: Delete a certificate.
      description: |
        This operation can be used to delete an uploaded certificate.
      parameters:
        - in: path
          name: alias
          description: |
            The alias of the certificate that should be deleted.
          required: true
          type: string
        - in: path
          name: apiId
          description: The api identifier
          required: true
          type: string
      tags:
        - Client Certificates
      responses:
        '200':
          description: |
            OK.
            The Certificate deleted successfully.
          headers:
            Content-Type:
              description: |
                The content type of the body.
              type: string
        '400':
          description: |
            Bad Request.
            Alias not found or server is not configured to support mutual SSL authentication.
          schema:
            $ref: '#/definitions/Error'
        '404':
          description: |
            Not Found. |
            Failed to delete the certificate. Certificate could not found for
            the given alias
          schema:
            $ref: '#/definitions/Error'
        '500':
          description: |
            Internal Server Error
          schema:
            $ref: '#/definitions/Error'

    #-------------------------------------------------------------------
    # Get certificate information resource.
    #-------------------------------------------------------------------
    get:
      security:
        - OAuth2Security:
<<<<<<< HEAD
            - apim:client_certificates_view
=======
          - apim:api_view
          - apim:client_certificates_view
>>>>>>> 0df03eba
      produces:
        - application/json
      x-wso2-curl: "curl -X GET \
                      https://localhost:9443/api/am/publisher/v1/client-certificates/newtest1 \
                      -H 'authorization: Bearer f80b8c34-01bc-3ac2-99b6-4873e45c861c'"
      x-wso2-request: "GET https://apis.wso2.com/api/am/publisher/v1/client-certificates/newtest1 Authorization:
      Bearer ae4eae22-3f65-387b-a171-d37eaa366fa8"
      x-wso2-response: "HTTP/1.1 200 OK
                        Date: Tue, 09 Oct 2018 16:25:43 GMT
                        Content-Type: application/json
                        Transfer-Encoding: chunked
                        Server: WSO2 Carbon Server
                        {\"status\":\"Active\",\"validity\":{\"from\":\"Fri Sep 14 15:46:22 IST 2018\",\"to\":\"Sat Sep
                         14 15:46:22 IST 2019\"},\"version\":\"3\",\"subject\":\"EMAILADDRESS=wso2@wso2.com,
                         CN=WSO2, OU=test, O=WSO2, L=colombo, ST=Some-State, C=CA\"}"
      summary: Get the certificate information.
      description: |
        This operation can be used to get the information about a certificate.
      parameters:
        - in: path
          name: alias
          type: string
          required: true
        - in: path
          name: apiId
          description: The api identifier
          required: true
          type: string
      tags:
        - Client Certificates
      responses:
        '200':
          description: |
            OK.
          schema:
            $ref: '#/definitions/CertificateInfo'
          headers:
            Content-Type:
              description: |
                The content type of the body.
              type: string
        '400':
          description: |
            Bad Request.
            Alias not found or server is not configured to support mutual SSL authentication.
          schema:
            $ref: '#/definitions/Error'
        '404':
          description: |
            Not Found.
            Alias not found
          schema:
            $ref: '#/definitions/Error'
        '500':
          description: |
            Internal Server Error
          schema:
            $ref: '#/definitions/Error'

  #-------------------------------------------------------------------
  # Download the certificate which matches the alias.
  #-------------------------------------------------------------------
  /apis/{apiId}/client-certificates/{alias}/content:
    get:
      security:
        - OAuth2Security:
<<<<<<< HEAD
            - apim:client_certificates_view
=======
          - apim:api_view
          - apim:client_certificates_view
>>>>>>> 0df03eba
      x-wso2-curl: "curl -X GET \
                      https://localhost:9443/api/am/publisher/v1/client-certificates/newtest1/content \
                      -H 'authorization: Bearer f80b8c34-01bc-3ac2-99b6-4873e45c861c'"
      x-wso2-request: "GET https://apis.wso2.com/api/am/publisher/v1/certificates/wso2carbon/content Authorization: Bearer ae4eae22-3f65-387b-a171-d37eaa366fa8"
      x-wso2-response: "HTTP/1.1 200 OK \
                        Content-Disposition: attachment; filename=\"newtest1.crt\" \
                         Date: Tue, 09 Oct 2018 16:21:25 GMT
                         Content-Type: application/octet-stream
                         Content-Length: 997
                         Server: WSO2 Carbon Server"
      summary: Download a certificate.
      description: |
        This operation can be used to download a certificate which matches the given alias.
      parameters:
        - in: path
          name: apiId
          description: The api identifier
          required: true
          type: string
        - in: path
          name: alias
          type: string
          required: true
      tags:
        - Client Certificates
      responses:
        '200':
          description: |
            OK.
          headers:
            Content-Type:
              description: |
                The content type of the body.
              type: string
        '400':
          description: |
            Bad Request.
            Alias not provided or server is not configured to support mutual SSL authentication.
          schema:
            $ref: '#/definitions/Error'
        '404':
          description: |
            Not Found. Certificate for the Alias not found.
          schema:
            $ref: '#/definitions/Error'
        '500':
          description: |
            Internal Server Error
          schema:
            $ref: '#/definitions/Error'

  ######################################################
  # The "Certificate Management" resource APIs
  ######################################################

  /endpoint-certificates:
    #-------------------------------------------------------------------
    # Retrieve/ Search the uploaded certificates.
    #-------------------------------------------------------------------
    get:
      security:
        - OAuth2Security:
<<<<<<< HEAD
            - apim:ep_certificates_view
=======
          - apim:api_view
          - apim:ep_certificates_view
>>>>>>> 0df03eba
      produces:
        - application/json
      x-wso2-curl: "curl -X GET -H \"Authorization: Bearer ae4eae22-3f65-387b-a171-d37eaa366fa8\" -H \"Content-Type: application/json\" \"https://localhost:9443/api/am/publisher/v1/certificates\""
      x-wso2-request: "GET https://localhost:9443/api/am/publisher/v1/certificates?alias=wso2carbon&endpoint=https://www.abc.com"
      x-wso2-response: "HTTP/1.1 200 OK \n\n{\n  \"count\":1,\n  \"next\":\"\",\n  \"previous\":\"\",\n\"certificates\":[\n   {\n    \"alias\":\"wso2carbon\",\n    \"endpoint\":\"https://www.abc.com\"\n   }\n],\n  \"pagination\":{\n    \"total\":1,\n          \"offset\":0,\n          \"limit\":25\n   } \n}"
      summary: Retrieve/Search uploaded certificates.
      description: |
        This operation can be used to retrieve and search the uploaded certificates.
      tags:
        - Endpoint Certificates
      parameters:
        - $ref: '#/parameters/limit'
        - $ref: '#/parameters/offset'
        - in: query
          name: alias
          required: false
          type: string
          description: Alias for the certificate
        - in: query
          name: endpoint
          required: false
          type: string
          description: Endpoint of which the certificate is uploaded
      responses:
        '200':
          description: >
            OK. Successful response with the list of matching certificate
            information in the body.
          schema:
            $ref: '#/definitions/Certificates'
          headers:
            Content-Type:
              description: |
                The content type of the body.
              type: string
        '400':
          description: |
            Bad Request.
            Invalid request or validation error.
          schema:
            $ref: '#/definitions/Error'
        '404':
          description: |
            Not Found.
          schema:
            $ref: '#/definitions/Error'
        '500':
          description: |
            Internal Server Error
          schema:
            $ref: '#/definitions/Error'

    #-------------------------------------------------------------------
    # Upload certificate resource api.
    #-------------------------------------------------------------------
    post:
      security:
        - OAuth2Security:
<<<<<<< HEAD
            - apim:ep_certificates_add
=======
          - apim:api_create
          - apim:ep_certificates_add
>>>>>>> 0df03eba
      consumes:
        - multipart/form-data
      x-wso2-curl: "curl -X POST -H \"Authorization: Bearer ae4eae22-3f65-387b-a171-d37eaa366fa8\" -H \"Content-Type: multipart/form-data\"  -F \"certificate=@/home/user/wso2carbon.cert\" -F \"alias=wso2carbon\" -F \"endpoint=https://www.abc.com\" \"https://localhost:9443/api/am/publisher/v1/certificates/certificate\""
      x-wso2-request: "POST https://localhost:9443/api/am/publisher/v1/certificates/certificate \"Authorization: Bearer ae4eae22-3f65-387b-a171-d37eaa366fa8\" -F \"certificate=/home/user/wso2carbon.cert\" -F \"alias=wso2carbon\" -F \"endpoint=https://www.abc.com\""
      x-wso2-response: "HTTP/1.1 201 Created
                        Location: https://localhost:9443/api/am/publisher/v1/client-certificates?alias=newtest1
                        Date: Fri, 05 Oct 2018 09:50:48 GMT
                        Content-Type: application/json
                        Transfer-Encoding: chunked
                        Server: WSO2 Carbon Server
                        {\"alias\": \"newtest1\",\"apiId\": \"4624bdfb-6acd-465a-8454-bac9c4c94d88\",\"tier\": \"Gold\"}"
      summary: Upload a new Certificate.
      description: |
        This operation can be used to upload a new certificate for an endpoint.
      parameters:
        - in: formData
          name: certificate
          description: The certificate that needs to be uploaded.
          required: true
          type: file
        - in: formData
          name: alias
          description: Alias for the certificate
          required: true
          type: string
        - in: formData
          name: endpoint
          description: Endpoint to which the certificate should be applied.
          required: true
          type: string
      tags:
        - Endpoint Certificates
      responses:
        '200':
          description: |
            OK.
            The Certificate added successfully.
          headers:
            Location:
              description: |
                The URL of the newly created resource.
              type: string
            Content-Type:
              description: |
                The content type of the body.
              type: string
          schema:
            $ref: '#/definitions/CertMetadata'
        '400':
          description: |
            Bad Request.
            Invalid request or validation error.
            * Failures due to existing alias or expired certificate.
          schema:
            $ref: '#/definitions/Error'
        '500':
          description: |
            Internal Server Error
            * Failed to add the Certificate due to an Internal Server Error
          schema:
            $ref: '#/definitions/Error'

  #-------------------------------------------------------------------
  # Update certificate resource.
  #-------------------------------------------------------------------
  /endpoint-certificates/{alias}:
    put:
      security:
        - OAuth2Security:
<<<<<<< HEAD
            - apim:ep_certificates_update
=======
          - apim:api_create
          - apim:ep_certificates_update
>>>>>>> 0df03eba
      consumes:
        - multipart/form-data
      x-wso2-curl: "curl -X PUT -H \"Authorization: Bearer ae4eae22-3f65-387b-a171-d37eaa366fa8\" -H \"Content-Type:multipart/form-data\" -F \"certificate=@/home/user/wso2carbon.cert\" \"https://localhost:9443/api/am/publisher/v1/certificates/wso2carbon\""
      x-wso2-request: "PUT https://localhost:9443/api/am/publisher/v1/certificates/wso2carbon Authorization: Bearer ae4eae22-3f65-387b-a171-d37eaa366fa8 -F  \"certificate=@/home/user/wso2carbon.cert\""
      x-wso2-response: "HTTP/1.1 200 OK\r\n {\"alias\":wso2carbon,\"endpoint\":\"https://www.abc.com\"}"
      summary: Update a certificate.
      description: |
        This operation can be used to update an uploaded certificate.
      parameters:
        - in: formData
          name: certificate
          description: The certificate that needs to be uploaded.
          required: true
          type: file
        - in: path
          name: alias
          description: Alias for the certificate
          required: true
          type: string
      tags:
        - Endpoint Certificates
      responses:
        '200':
          description: |
            OK.
            The Certificate updated successfully.
          schema:
            $ref: '#/definitions/CertMetadata'
          headers:
            Location:
              description: |
                The URL of the newly created resource.
              type: string
            Content-Type:
              description: |
                The content type of the body.
              type: string
        '400':
          description: |
            Bad Request.
            Invalid request or validation error.
          schema:
            $ref: '#/definitions/Error'
        '404':
          description: |
            Not Found.
            Updating certificate failed. Alias not found
          schema:
            $ref: '#/definitions/Error'
        '500':
          description: |
            Internal Server Error
          schema:
            $ref: '#/definitions/Error'

    #-------------------------------------------------------------------
    # Delete Certificate resource
    #-------------------------------------------------------------------
    delete:
      security:
        - OAuth2Security:
<<<<<<< HEAD
            - apim:ep_certificates_update
=======
          - apim:api_create
          - apim:ep_certificates_update
>>>>>>> 0df03eba
      x-wso2-curl:
        "curl -X DELETE -H \"Authorization: Bearer ae4eae22-3f65-387b-a171-d37eaa366fa8\" \"https://localhost:9443/api/am/publisher/v1/certificates/wso2carbon\""
      x-wso2-request: "DELETE https://localhost:9443/api/am/publisher/v1/certificates/wso2carbon Authorization: Bearer ae4eae22-3f65-387b-a171-d37eaa366fa8"
      x-wso2-response: HTTP/1.1 200 OK
      summary: Delete a certificate.
      description: |
        This operation can be used to delete an uploaded certificate.
      parameters:
        - in: path
          name: alias
          description: |
            The alias of the certificate that should be deleted.
          required: true
          type: string
      tags:
        - Endpoint Certificates
      responses:
        '200':
          description: |
            OK.
            The Certificate deleted successfully.
          headers:
            Content-Type:
              description: |
                The content type of the body.
              type: string
        '400':
          description: |
            Bad Request.

            Invalid request or validation error.
          schema:
            $ref: '#/definitions/Error'
        '404':
          description: |
            Not Found. |
            Failed to delete the certificate. Certificate could not found for
            the given alias
          schema:
            $ref: '#/definitions/Error'
        '500':
          description: |
            Internal Server Error
          schema:
            $ref: '#/definitions/Error'

    #-------------------------------------------------------------------
    # Get certificate information resource.
    #-------------------------------------------------------------------
    get:
      security:
        - OAuth2Security:
<<<<<<< HEAD
            - apim:ep_certificates_view
=======
          - apim:api_view
          - apim:ep_certificates_view
>>>>>>> 0df03eba
      produces:
        - application/json
      x-wso2-curl: "curl -X GET \"https://apis.wso2.com/api/am/publisher/v1/certificates/wso2carbon\" -H  \"accept: application/json\""
      x-wso2-request: "GET https://apis.wso2.com/api/am/publisher/v1/certificates/wso2carbon Authorization: Bearer ae4eae22-3f65-387b-a171-d37eaa366fa8"
      x-wso2-response: "HTTP/1.1 200 OK \nContent-Type: application/json\r\n {\n  \"status\":\"Active\",\n  \"validity\":{\n    \"from\":\"Fri May 04 19:01:01 IST 2018\",\n    \"to\":\"Thu Aug 02 19:01:01 IST 2018\"\n  }\n,  \"version\":\"3\",\n  \"subject\":\"CN=wso2.com, OU=wso2, O=wso2, L=Colombo, ST=Western, C=LK\"\n}"
      summary: Get the certificate information.
      description: |
        This operation can be used to get the information about a certificate.
      parameters:
        - in: path
          name: alias
          type: string
          required: true
      tags:
        - Endpoint Certificates
      responses:
        '200':
          description: |
            OK.
          schema:
            $ref: '#/definitions/CertificateInfo'
          headers:
            Content-Type:
              description: |
                The content type of the body.
              type: string
        '400':
          description: |
            Bad Request.
            Invalid request or validation error.
          schema:
            $ref: '#/definitions/Error'
        '404':
          description: |
            Not Found.
            Alias not found
          schema:
            $ref: '#/definitions/Error'
        '500':
          description: |
            Internal Server Error
          schema:
            $ref: '#/definitions/Error'

  #-------------------------------------------------------------------
  # Download the certificate which matches the alias.
  #-------------------------------------------------------------------
  /endpoint-certificates/{alias}/content:
    get:
      security:
        - OAuth2Security:
          - apim:api_view
          - apim:ep_certificates_view
      x-wso2-curl: "curl -X GET \"https://apis.wso2.com/api/am/publisher/v1/certificates/wso2carbon/content\" -H \"accept: application/json\""
      x-wso2-request: "GET https://apis.wso2.com/api/am/publisher/v1/certificates/wso2carbon/content Authorization: Bearer ae4eae22-3f65-387b-a171-d37eaa366fa8"
      x-wso2-response: "HTTP/1.1 200 OK\r\n [content of the certificate]"
      summary: Download a certificate.
      description: |
        This operation can be used to download a certificate which matches the given alias.
      parameters:
        - in: path
          name: alias
          type: string
          required: true
      tags:
        - Endpoint Certificates
      responses:
        '200':
          description: |
            OK.
          headers:
            Content-Type:
              description: |
                The content type of the body.
              type: string
        '400':
          description: |
            Bad Request.
            Invalid request or validation error.
            *
          schema:
            $ref: '#/definitions/Error'
        '404':
          description: |
            Not Found. Certificate for the Alias not found.
          schema:
            $ref: '#/definitions/Error'
        '500':
          description: |
            Internal Server Error
          schema:
            $ref: '#/definitions/Error'

  ######################################################
  # The "Content Search Results" resource APIs
  ######################################################
  /search:

    #-----------------------------------------------------
    # Retrieve the matching results
    #-----------------------------------------------------
    get:
      security:
        - OAuth2Security:
            - apim:api_view
      produces:
        - application/json
      x-examples:
        $ref: docs/examples/apis/search_get.yaml
      summary: |
        Retrieve/Search APIs and API Documents by content
      description: |
        This operation provides you a list of available APIs and API Documents qualifying the given keyword match.

      parameters:
        - $ref : '#/parameters/limit'
        - $ref : '#/parameters/offset'
        - name : query
          in: query
          description: |
            **Search**.

            You can search by proving a keyword.

          type: string
        - $ref : "#/parameters/If-None-Match"
      tags:
        - Unified Search
      responses:
        200:
          description: |
            OK.
            List of qualifying APIs and API documents is returned.
          schema:
            $ref: '#/definitions/SearchResultList'
          headers:
            Content-Type:
              description: The content type of the body.
              type: string
            ETag:
              description: |
                Entity Tag of the response resource. Used by caches, or in conditional requests (Will be supported in future).
              type: string
        304:
          description: |
            Not Modified.
            Empty body because the client has already the latest version of the requested resource (Will be supported in future).
        406:
          description: |
            Not Acceptable.
            The requested media type is not supported
          schema:
            $ref: '#/definitions/Error'


    ######################################################
    # The "API Product" resource APIs
    ######################################################
    #-----------------------------------------------------
    # Retrieving the list of all API Products qualifying under a given search condition
    #-----------------------------------------------------
  /api-products:
    #-----------------------------------------------------
    # get API Product -API Product (Collection)
    #-----------------------------------------------------
    get:
      security:
        - OAuth2Security:
            - apim:api_publish
      summary: |
        Retrieve/Search API Products
      description: |
        This operation provides you a list of available API Products qualifying under a given search condition.

        Each retrieved API Product is represented with a minimal amount of attributes. If you want to get complete details of an API Product, you need to use **Get details of an API Product** operation.
      parameters:
        - $ref : '#/parameters/limit'
        - $ref : '#/parameters/offset'
        - name : query
          in: query
          description: |
          type: string
        - $ref : "#/parameters/Accept"
        - $ref : "#/parameters/If-None-Match"
      tags:
        - API Products
      responses:
        200:
          description: |
            OK.
            List of qualifying API Products is returned.
          schema:
            $ref: '#/definitions/APIProductList'
          headers:
            Content-Type:
              description: The content type of the body.
              type: string
            ETag:
              description: |
                Entity Tag of the response resource. Used by caches, or in conditional requests (Will be supported in future).
              type: string
        304:
          description: |
            Not Modified.
            Empty body because the client has already the latest version of the requested resource (Will be supported in future).
        406:
          description: |
            Not Acceptable.
            The requested media type is not supported
          schema:
            $ref: '#/definitions/Error'

    #-----------------------------------------------------
    # Create a new API Product -API Product (Individual)
    #-----------------------------------------------------
    post:
      security:
        - OAuth2Security:
            - apim:api_publish
      summary: Create a new API Product
      description: |
        This operation can be used to create a new API Product specifying the details of the API Product in the payload.
      parameters:
        - in: body
          name: body
          description: |
            API object that needs to be added
          required: true
          schema:
            $ref: '#/definitions/APIProduct'
      tags:
        - API Products
      responses:
        201:
          description: |
            Created.
            Successful response with the newly created object as entity in the body.
            Location header contains URL of newly created entity.
          schema:
            $ref: '#/definitions/APIProduct'
          headers:
            Location:
              description: |
                The URL of the newly created resource.
              type: string
            Content-Type:
              description: |
                The content type of the body.
              type: string
            ETag:
              description: |
                Entity Tag of the response resource. Used by caches, or in conditional requests (Will be supported in future).
              type: string
        400:
          description: |
            Bad Request.
            Invalid request or validation error.
          schema:
            $ref: '#/definitions/Error'
        415:
          description: |
            Unsupported Media Type.
            The entity of the request was in a not supported format.
          schema:
            $ref: '#/definitions/Error'

  /api-products/{apiProductId}:
    delete:
      security:
        - OAuth2Security:
            - apim:api_publish
      summary: Delete an API Product
      description: |
        This operation can be used to delete an existing API Product proving the Id of the API Product.
      parameters:
        - $ref: '#/parameters/apiProductId'
        - $ref: '#/parameters/If-Match'
      tags:
        - API Products
      responses:
        200:
          description: |
            OK.
            Resource successfully deleted.
        403:
          description: |
            Forbidden.
            The request must be conditional but no condition has been specified.
          schema:
            $ref: '#/definitions/Error'
        404:
          description: |
            Not Found.
            Resource to be deleted does not exist.
          schema:
            $ref: '#/definitions/Error'
        412:
          description: |
            Precondition Failed.
            The request has not been performed because one of the preconditions is not met.
          schema:
            $ref: '#/definitions/Error'

    #-----------------------------------------------------
    # Retrieve the details of an API definition
    #-----------------------------------------------------
    get:
      security:
        - OAuth2Security:
            - apim:api_publish
      summary: Get details of an API Product
      description: |
        Using this operation, you can retrieve complete details of a single API Product. You need to provide the Id of the API to retrive it.
      parameters:
        - $ref: '#/parameters/apiProductId'
        - $ref: '#/parameters/Accept'
        - $ref: '#/parameters/If-None-Match'
      tags:
        - API Products
      responses:
        200:
          description: |
            OK.
            Requested API Product is returned
          headers:
            Content-Type:
              description: |
                The content type of the body.
              type: string
            ETag:
              description: |
                Entity Tag of the response resource. Used by caches, or in conditional requests (Will be supported in future).
              type: string
            Last-Modified:
              description: |
                Date and time the resource has been modifed the last time.
                Used by caches, or in conditional requests (Will be supported in future).
              type: string
          schema:
            $ref: '#/definitions/APIProduct'
        304:
          description: |
            Not Modified.
            Empty body because the client has already the latest version of the requested resource (Will be supported in future).
        404:
          description: |
            Not Found.
            Requested API does not exist.
          schema:
            $ref: '#/definitions/Error'
        406:
          description: |
            Not Acceptable.
            The requested media type is not supported
          schema:
            $ref: '#/definitions/Error'

    #-----------------------------------------------------
    # Update the definition of an API product
    #-----------------------------------------------------
    put:
      security:
        - OAuth2Security:
            - apim:api_publish
      summary: Update an API product
      description: |
        This operation can be used to update an existing API product.
        But the properties `name`, `provider`
      parameters:
        - $ref: '#/parameters/apiProductId'
        - in: body
          name: body
          description: |
            API object that needs to be added
          required: true
          schema:
            $ref: '#/definitions/APIProduct'
        - $ref: '#/parameters/If-Match'
      tags:
        - API Products
      responses:
        200:
          description: |
            OK.
            Successful response with updated API product object
          schema:
            $ref: '#/definitions/APIProduct'
          headers:
            Location:
              description: |
                The URL of the newly created resource.
              type: string
            Content-Type:
              description: |
                The content type of the body.
              type: string
            ETag:
              description: |
                Entity Tag of the response resource. Used by caches, or in conditional requests (Will be supported in future).
              type: string
            Last-Modified:
              description: |
                Date and time the resource has been modifed the last time.
                Used by caches, or in conditional requests (Will be supported in future).
              type: string
        400:
          description: |
            Bad Request.
            Invalid request or validation error
          schema:
            $ref: '#/definitions/Error'
        403:
          description: |
            Forbidden.
            The request must be conditional but no condition has been specified.
          schema:
            $ref: '#/definitions/Error'
        404:
          description: |
            Not Found.
            The resource to be updated does not exist.
          schema:
            $ref: '#/definitions/Error'
        412:
          description: |
            Precondition Failed.
            The request has not been performed because one of the preconditions is not met.
          schema:
            $ref: '#/definitions/Error'

  /api-products/{apiProductId}/thumbnail:
    #-------------------------------------------------------------------------------------------------
    # Downloads a thumbnail image of an API Product
    #-------------------------------------------------------------------------------------------------
    get:
      security:
        - OAuth2Security:
            - apim:api_publish
      summary: Get thumbnail image
      description: |
        This operation can be used to download a thumbnail image of an API product.
      parameters:
        - $ref: '#/parameters/apiProductId'
        - $ref: '#/parameters/Accept'
        - $ref: '#/parameters/If-None-Match'
      tags:
        - API Products
      responses:
        200:
          description: |
            OK.
            Thumbnail image returned
          headers:
            Content-Type:
              description: |
                The content type of the body.
              type: string
            ETag:
              description: |
                Entity Tag of the response resource.
                Used by caches, or in conditional requests (Will be supported in future).
              type: string
            Last-Modified:
              description: |
                Date and time the resource has been modifed the last time.
                Used by caches, or in conditional requests (Will be supported in future).
              type: string
        304:
          description: |
            Not Modified.
            Empty body because the client has already the latest version of the requested resource (Will be supported in future).
        404:
          description: |
            Not Found.
            Requested Document does not exist.
          schema:
            $ref: '#/definitions/Error'
        406:
          description: |
            Not Acceptable.
            The requested media type is not supported
          schema:
            $ref: '#/definitions/Error'

    #----------------------------------------------------------------------------
    # Upload a thumbnail image to a certain API Product
    #----------------------------------------------------------------------------
    put:
      consumes:
        - multipart/form-data
      security:
        - OAuth2Security:
            - apim:api_publish
      summary: Upload a thumbnail image
      description: |
        This operation can be used to upload a thumbnail image of an API Product. The thumbnail to be uploaded should be given as a form data parameter `file`.
      parameters:
        - $ref: '#/parameters/apiProductId'
        - in: formData
          name: file
          description: Image to upload
          type: file
          required: true
        - $ref: '#/parameters/If-Match'
      tags:
        - API Products
      responses:
        200:
          description: |
            OK.
            Image updated
          schema:
            $ref : '#/definitions/FileInfo'
          headers:
            Location:
              description: |
                The URL of the uploaded thumbnail image of the API Product.
              type: string
            Content-Type:
              description: |
                The content type of the body.
              type: string
            ETag:
              description: |
                Entity Tag of the response resource.
                Used by caches, or in conditional requests (Will be supported in future).
              type: string
            Last-Modified:
              description: |
                Date and time the resource has been modifed the last time.
                Used by caches, or in conditional requests (Will be supported in future).
              type: string
        400:
          description: |
            Bad Request.
            Invalid request or validation error.
          schema:
            $ref: '#/definitions/Error'
        404:
          description: |
            Not Found.
            The resource to be updated does not exist.
          schema:
            $ref: '#/definitions/Error'
        412:
          description: |
            Precondition Failed.
            The request has not been performed because one of the preconditions is not met.
          schema:
            $ref: '#/definitions/Error'
  ################################################################
  # The swagger resource of "Individual API" resource APIs
  ################################################################

  /api-products/{apiProductId}/swagger:
    #-----------------------------------------------------
    # Retrieve the API swagger definition
    #-----------------------------------------------------
    get:
      security:
        - OAuth2Security:
            - apim:api_publish
      summary: Get swagger definition
      description: |
        This operation can be used to retrieve the swagger definition of an API.
      parameters:
        - $ref: '#/parameters/apiProductId'
        - $ref: '#/parameters/Accept'
        - $ref: '#/parameters/If-None-Match'
      tags:
        - API Products
      responses:
        200:
          description: |
            OK.
            Requested swagger document of the API is returned
          headers:
            Content-Type:
              description: |
                The content type of the body.
              type: string
            ETag:
              description: |
                Entity Tag of the response resource. Used by caches, or in conditional requests (Will be supported in future).
              type: string
            Last-Modified:
              description: |
                Date and time the resource has been modifed the last time.
                Used by caches, or in conditional requests (Will be supported in future).
              type: string
        304:
          description: |
            Not Modified.
            Empty body because the client has already the latest version of the requested resource (Will be supported in future).
        404:
          description: |
            Not Found.
            Requested API does not exist.
          schema:
            $ref: '#/definitions/Error'
        406:
          description: |
            Not Acceptable.
            The requested media type is not supported
          schema:
            $ref: '#/definitions/Error'

  ###########################################################
  # Resource for checking if a given API Product is outdated
  ###########################################################

  /api-products/{apiProductId}/is-outdated:
    #----------------------------------------------------------------------------------------------------------
    # Retrieves the status indicating if an API Product is outdated due to updating of dependent APIs
    #----------------------------------------------------------------------------------------------------------
    get:
      security:
        - OAuth2Security:
            - apim:api_publish
      summary: Get if API Product is outdated
      description: |
        This operation can be used to retrieve the status indicating if an API Product is outdated due to updating of dependent APIs
      parameters:
        - $ref: '#/parameters/apiProductId'
        - $ref: '#/parameters/Accept'
        - $ref: '#/parameters/If-None-Match'
      tags:
        - API Products
      responses:
        200:
          description: |
            OK.
            Requested swagger document of the API is returned
          headers:
            Content-Type:
              description: |
                The content type of the body.
              type: string
            ETag:
              description: |
                Entity Tag of the response resource. Used by caches, or in conditional requests (Will be supported in future).
              type: string
            Last-Modified:
              description: |
                Date and time the resource has been modifed the last time.
                Used by caches, or in conditional requests (Will be supported in future).
              type: string
          schema:
            $ref: '#/definitions/APIProductOutdatedStatus'
        304:
          description: |
            Not Modified.
            Empty body because the client has already the latest version of the requested resource (Will be supported in future).
        404:
          description: |
            Not Found.
            Requested API does not exist.
          schema:
            $ref: '#/definitions/Error'
        406:
          description: |
            Not Acceptable.
            The requested media type is not supported
          schema:
            $ref: '#/definitions/Error'


  ######################################################
  # The "Document Collection" resource API Product
  ######################################################
  /api-products/{apiProductId}/documents:

    #-----------------------------------------------------
    # Retrieve the documents associated with an API Product that qualify under a search condition
    #-----------------------------------------------------
    get:
      security:
        - OAuth2Security:
          - apim:api_publish
      x-wso2-curl: "curl -k -H \"Authorization: Bearer ae4eae22-3f65-387b-a171-d37eaa366fa8\" \"https://localhost:9443/api/am/publisher/v1/api-products/890a4f4d-09eb-4877-a323-57f6ce2ed79b/documents\""
      x-wso2-request: |
        GET https://localhost:9443/api/am/publisher/v1/api-products/890a4f4d-09eb-4877-a323-57f6ce2ed79b/documents
        Authorization: Bearer ae4eae22-3f65-387b-a171-d37eaa366fa8
      x-wso2-response: "HTTP/1.1 200 OK\nContent-Type: application/json\n\n{\n   \"previous\": \"\",\n   \"list\":    [\n            {\n         \"visibility\": \"API_LEVEL\",\n         \"sourceType\": \"INLINE\",\n         \"sourceUrl\": null,\n         \"otherTypeName\": null,\n         \"documentId\": \"0bcb7f05-599d-4e1a-adce-5cb89bfe58d5\",\n         \"summary\": \"This is a sample documentation for v1.0\",\n         \"name\": \"PhoneVerification API Documentation\",\n         \"type\": \"HOWTO\"\n      },\n            {\n         \"visibility\": \"API_LEVEL\",\n         \"sourceType\": \"URL\",\n         \"sourceUrl\": \"http://wiki.cdyne.com/index.php/Phone_Verification\",\n         \"otherTypeName\": null,\n         \"documentId\": \"4145df31-04f1-440c-8d08-68952874622c\",\n         \"summary\": \"This is the URL for online documentation\",\n         \"name\": \"Online Documentation\",\n         \"type\": \"SAMPLES\"\n      }\n   ],\n   \"next\": \"\",\n   \"count\": 2\n}"
      summary: Get a list of documents of an API Product
      description: |
        This operation can be used to retrive a list of documents belonging to an API Product by providing the id of the API Product.
      parameters:
        - $ref: '#/parameters/apiProductId'
        - $ref: '#/parameters/limit'
        - $ref: '#/parameters/offset'
        - $ref: '#/parameters/Accept'
        - $ref: '#/parameters/If-None-Match'
      tags:
        - API Product Documents
      responses:
        200:
          description: |
            OK.
            Document list is returned.
          schema:
            $ref: '#/definitions/DocumentList'
          headers:
            Content-Type:
              description: |
                The content type of the body.
              type: string
            ETag:
              description: |
                Entity Tag of the response resource. Used by caches, or in conditional requests (Will be supported in future).
              type: string
        304:
          description: |
            Not Modified.
            Empty body because the client has already the latest version of the requested resource (Will be supported in future).
        404:
          description: |
            Not Found.
            Requested API Product does not exist.
          schema:
            $ref: '#/definitions/Error'
        406:
          description: |
            Not Acceptable.
            The requested media type is not supported
          schema:
            $ref: '#/definitions/Error'

    #-----------------------------------------------------
    # Add a document to a certain API
    #-----------------------------------------------------
    post:
      security:
        - OAuth2Security:
          - apim:api_publish
      x-wso2-curl: "curl -k -H \"Authorization: Bearer ae4eae22-3f65-387b-a171-d37eaa366fa8\" -H \"Content-Type: application/json\" -X POST -d @data.json \"https://localhost:9443/api/am/publisher/v1/api-products/96077508-fd01-4fae-bc64-5de0e2baf43c/documents\""
      x-wso2-request: "POST https://localhost:9443/api/am/publisher/v1/api-products/96077508-fd01-4fae-bc64-5de0e2baf43c/documents\nAuthorization: Bearer ae4eae22-3f65-387b-a171-d37eaa366fa8\nContent-Type: application/json\n\n{\n    \"visibility\": \"API_LEVEL\",\n    \"sourceType\": \"INLINE\",\n    \"sourceUrl\": null,\n    \"otherTypeName\": null,\n    \"summary\": \"This is a sample documentation\",\n    \"name\": \"Introduction to PhoneVerification API\",\n    \"type\": \"HOWTO\"\n}"
      x-wso2-response: "HTTP/1.1 201 Created\nLocation: https://localhost:9443/api/am/publisher/v1/apis/890a4f4d-09eb-4877-a323-57f6ce2ed79b/documents/ffd5790d-b7a9-4cb6-b76a-f8b83ecdd058\nContent-Type: application/json\n\n{\n   \"visibility\": \"API_LEVEL\",\n   \"sourceType\": \"INLINE\",\n   \"sourceUrl\": null,\n   \"otherTypeName\": null,\n   \"documentId\": \"ffd5790d-b7a9-4cb6-b76a-f8b83ecdd058\",\n   \"summary\": \"This is a sample documentation\",\n   \"name\": \"Introduction to PhoneVerification API\",\n   \"type\": \"HOWTO\"\n}"
      summary: Add a new document to an API Product
      description: |
        This operation can be used to add a new documentation to an API Product. This operation only adds the metadata of a document. To add the actual content we need to use **Upload the content of an API Product document ** API once we obtain a document Id by this operation.
      parameters:
        - $ref: '#/parameters/apiProductId'
        - in: body
          name: body
          description: |
            Document object that needs to be added
          required: true
          schema:
            $ref: '#/definitions/Document'
      tags:
        - API Product Documents
      responses:
        201:
          description: |
            Created.
            Successful response with the newly created Document object as entity in the body.
            Location header contains URL of newly added document.
          schema:
            $ref: '#/definitions/Document'
          headers:
            Location:
              description: |
                Location to the newly created Document.
              type: string
            Content-Type:
              description: |
                The content type of the body.
              type: string
            ETag:
              description: |
                Entity Tag of the response resource.
                Used by caches, or in conditional requests (Will be supported in future).
              type: string
        400:
          description: |
            Bad Request.
            Invalid request or validation error
          schema:
            $ref: '#/definitions/Error'
        415:
          description: |
            Unsupported media type.
            The entity of the request was in a not supported format.

  ######################################################
  # The "Individual Document" resource APIs
  ######################################################
  /api-products/{apiProductId}/documents/{documentId}:

    #-----------------------------------------------------
    # Retrieve a particular document of a certain API
    #-----------------------------------------------------
    get:
      security:
        - OAuth2Security:
          - apim:api_publish
      x-wso2-curl: "curl -k -H \"Authorization: Bearer ae4eae22-3f65-387b-a171-d37eaa366fa8\" \"https://localhost:9443/api/am/publisher/v1/apis/890a4f4d-09eb-4877-a323-57f6ce2ed79b/documents/0bcb7f05-599d-4e1a-adce-5cb89bfe58d5\""
      x-wso2-request: |
        GET https://localhost:9443/api/am/publisher/v1/apis/890a4f4d-09eb-4877-a323-57f6ce2ed79b/documents/0bcb7f05-599d-4e1a-adce-5cb89bfe58d5
        Authorization: Bearer ae4eae22-3f65-387b-a171-d37eaa366fa8
      x-wso2-response: "HTTP/1.1 200 OK\nContent-Type: application/json\n\n{\n   \"visibility\": \"API_LEVEL\",\n   \"sourceType\": \"INLINE\",\n   \"sourceUrl\": null,\n   \"otherTypeName\": null,\n   \"documentId\": \"0bcb7f05-599d-4e1a-adce-5cb89bfe58d5\",\n   \"summary\": \"This is a sample documentation\",\n   \"name\": \"PhoneVerification API Documentation\",\n   \"type\": \"HOWTO\"\n}"
      summary: Get a document of an API
      description: |
        This operation can be used to retrieve a particular document's metadata associated with an API.
      parameters:
        - $ref: '#/parameters/apiProductId'
        - $ref: '#/parameters/documentId'
        - $ref: '#/parameters/Accept'
        - $ref: '#/parameters/If-None-Match'
      tags:
        - API Product Documents
      responses:
        200:
          description: |
            OK.
            Document returned.
          schema:
            $ref: '#/definitions/Document'
          headers:
            Content-Type:
              description: |
                The content type of the body.
              type: string
            ETag:
              description: |
                Entity Tag of the response resource.
                Used by caches, or in conditional requests (Will be supported in future).
              type: string
            Last-Modified:
              description: |
                Date and time the resource has been modifed the last time.
                Used by caches, or in conditional requests (Will be supported in future).
              type: string
        304:
          description: |
            Not Modified.
            Empty body because the client has already the latest version of the requested resource (Will be supported in future).
        404:
          description: |
            Not Found.
            Requested Document does not exist.
          schema:
            $ref: '#/definitions/Error'
        406:
          description: |
            Not Acceptable.
            The requested media type is not supported
          schema:
            $ref: '#/definitions/Error'

    #-----------------------------------------------------
    # Update a particular document of a certain API Product
    #-----------------------------------------------------
    put:
      security:
        - OAuth2Security:

          - apim:api_publish
      x-wso2-curl: "curl -k -H \"Authorization:Bearer b0982cd2aacd463ff5f63cd5ebe58f4a\" -H \"Content-Type: application/json\" -X PUT -d data.json \"https://localhost:9443/api/am/publisher/v1/apis/96077508-fd01-4fae-bc64-5de0e2baf43c/documents/0bcb7f05-599d-4e1a-adce-5cb89bfe58d5\""
      x-wso2-request: "PUT https://localhost:9443/api/am/publisher/v1/apis/96077508-fd01-4fae-bc64-5de0e2baf43c/documents/0bcb7f05-599d-4e1a-adce-5cb89bfe58d5\nAuthorization:Bearer b0982cd2aacd463ff5f63cd5ebe58f4a\nContent-Type: application/json\n\n{\n   \"visibility\": \"API_LEVEL\",\n   \"sourceType\": \"INLINE\",\n   \"sourceUrl\": null,\n   \"otherTypeName\": null,\n   \"documentId\": \"0bcb7f05-599d-4e1a-adce-5cb89bfe58d5\",\n   \"summary\": \"This is a sample documentation for v1.0\",\n   \"name\": \"PhoneVerification API Documentation\",\n   \"type\": \"HOWTO\"\n}"
      x-wso2-response: "HTTP/1.1 200 OK\nContent-Type: application/json\n\n{\n   \"visibility\": \"API_LEVEL\",\n   \"sourceType\": \"INLINE\",\n   \"sourceUrl\": null,\n   \"otherTypeName\": null,\n   \"documentId\": \"0bcb7f05-599d-4e1a-adce-5cb89bfe58d5\",\n   \"summary\": \"This is a sample documentation for v1.0\",\n   \"name\": \"PhoneVerification API Documentation\",\n   \"type\": \"HOWTO\"\n}"
      summary: Update a document of an API Product
      description: |
        This operation can be used to update metadata of an API's document.
      parameters:
        - $ref: '#/parameters/apiProductId'
        - $ref: '#/parameters/documentId'
        - in: body
          name: body
          description: |
            Document object that needs to be added
          required: true
          schema:
            $ref: '#/definitions/Document'
        - $ref: '#/parameters/If-Match'
      tags:
        - API Product Documents
      responses:
        200:
          description: |
            OK.
            Document updated
          schema:
            $ref: '#/definitions/Document'
          headers:
            Location:
              description: |
                The URL of the updated document.
              type: string
            Content-Type:
              description: |
                The content type of the body.
              type: string
            ETag:
              description: |
                Entity Tag of the response resource.
                Used by caches, or in conditional requests (Will be supported in future).
              type: string
            Last-Modified:
              description: |
                Date and time the resource has been modifed the last time.
                Used by caches, or in conditional requests (Will be supported in future).
              type: string
        400:
          description: |
            Bad Request.
            Invalid request or validation error.
          schema:
            $ref: '#/definitions/Error'
        404:
          description: |
            Not Found.
            The resource to be updated does not exist.
          schema:
            $ref: '#/definitions/Error'
        412:
          description: |
            Precondition Failed.
            The request has not been performed because one of the preconditions is not met.
          schema:
            $ref: '#/definitions/Error'

    #-----------------------------------------------------
    # Delete a particular document of a certain API Product
    #-----------------------------------------------------
    delete:
      security:
        - OAuth2Security:
          - apim:api_publish
      x-wso2-curl: "curl -k -H \"Authorization: Bearer ae4eae22-3f65-387b-a171-d37eaa366fa8\" -X DELETE https://localhost:9443/api/am/publisher/v1/apis/890a4f4d-09eb-4877-a323-57f6ce2ed79b/documents/ffd5790d-b7a9-4cb6-b76a-f8b83ecdd058"
      x-wso2-request: |
        DELETE https://localhost:9443/api/am/publisher/v1/apis/890a4f4d-09eb-4877-a323-57f6ce2ed79b/documents/ffd5790d-b7a9-4cb6-b76a-f8b83ecdd058
        Authorization: Bearer ae4eae22-3f65-387b-a171-d37eaa366fa8
      x-wso2-response: "HTTP/1.1 200 OK"
      summary: Delete a document of an API Product
      description: |
        This operation can be used to delete a document associated with an API Product.
      parameters:
        - $ref: '#/parameters/apiProductId'
        - $ref: '#/parameters/documentId'
        - $ref: '#/parameters/If-Match'
      tags:
        - API Product Documents
      responses:
        200:
          description: |
            OK.
            Resource successfully deleted.
        404:
          description: |
            Not Found.
            Resource to be deleted does not exist.
          schema:
            $ref: '#/definitions/Error'
        412:
          description: |
            Precondition Failed.
            The request has not been performed because one of the preconditions is not met.
          schema:
            $ref: '#/definitions/Error'

  ################################################################
  # The content resource of "Individual Document" resource APIs
  ################################################################

  '/api-products/{apiProductId}/documents/{documentId}/content':

    #-------------------------------------------------------------------------------------------------
    # Downloads a FILE type document/get the inline content or source url of a certain document
    #-------------------------------------------------------------------------------------------------
    get:
      security:
        - OAuth2Security:
          - apim:api_publish
      x-wso2-curl: "curl -k -H \"Authorization:Bearer b0982cd2aacd463ff5f63cd5ebe58f4a\" \"https://localhost:9443/api/am/publisher/v1/api-products/890a4f4d-09eb-4877-a323-57f6ce2ed79b/documents/daf732d3-bda2-46da-b381-2c39d901ea61/content\" > sample.pdf"
      x-wso2-request: |
        GET https://localhost:9443/api/am/publisher/v1/api-products/890a4f4d-09eb-4877-a323-57f6ce2ed79b/documents/daf732d3-bda2-46da-b381-2c39d901ea61/content
        Authorization:Bearer b0982cd2aacd463ff5f63cd5ebe58f4a
      x-wso2-response: "HTTP/1.1 200 OK\nContent-Disposition: attachment; filename=\"sample.pdf\"\nContent-Type: application/octet-stream\nContent-Length: 7802\n\n%PDF-1.4\n%äüöß\n2 0 obj\n<</Length 3 0 R/Filter/FlateDecode>>\nstream\n..\n>>\nstartxref\n7279\n%%EOF"
      summary: Get the content of an API Product document
      description: |
        This operation can be used to retrive the content of an API's document.

        The document can be of 3 types. In each cases responses are different.

        1. **Inline type**:
           The content of the document will be retrieved in `text/plain` content type

           _Sample cURL_ : `curl -k -H "Authorization:Bearer 579f0af4-37be-35c7-81a4-f1f1e9ee7c51" -F inlineContent=@"docs.txt" -X POST "https://localhost:9443/api/am/publisher/v1/apis/995a4972-3178-4b17-a374-756e0e19127c/documents/43c2bcce-60e7-405f-bc36-e39c0c5e189e/content`
        2. **FILE type**:
           The file will be downloaded with the related content type (eg. `application/pdf`)
        3. **URL type**:
            The client will recieve the URL of the document as the Location header with the response with - `303 See Other`
      parameters:
        - $ref: '#/parameters/apiProductId'
        - $ref: '#/parameters/documentId'
        - $ref: '#/parameters/Accept'
        - $ref: '#/parameters/If-None-Match'
      tags:
        - API Product Documents
      responses:
        200:
          description: |
            OK.
            File or inline content returned.
          headers:
            Content-Type:
              description: |
                The content type of the body.
              type: string
            ETag:
              description: |
                Entity Tag of the response resource.
                Used by caches, or in conditional requests (Will be supported in future).
              type: string
            Last-Modified:
              description: |
                Date and time the resource has been modifed the last time.
                Used by caches, or in conditional requests (Will be supported in future).
              type: string
        303:
          description: |
            See Other.
            Source can be retrived from the URL specified at the Location header.
          headers:
            Location:
              description: |
                The Source URL of the document.
              type: string
        304:
          description: |
            Not Modified.
            Empty body because the client has already the latest version of the requested resource (Will be supported in future).
        404:
          description: |
            Not Found.
            Requested Document does not exist.
          schema:
            $ref: '#/definitions/Error'
        406:
          description: |
            Not Acceptable.
            The requested media type is not supported
          schema:
            $ref: '#/definitions/Error'

    #----------------------------------------------------------------------------
    # Upload a file or add inline content to a document of a certain API Product
    #----------------------------------------------------------------------------
    post:
      consumes:
        - multipart/form-data
      security:
        - OAuth2Security:
          - apim:api_publish
      x-wso2-curl: "curl -k -H \"Authorization:Bearer ae4eae22-3f65-387b-a171-d37eaa366fa8\" -F file=@\"sample.pdf\" -X POST \"https://localhost:9443/api/am/publisher/v1/api-products/890a4f4d-09eb-4877-a323-57f6ce2ed79b/documents/daf732d3-bda2-46da-b381-2c39d901ea61/content\""
      x-wso2-request: |
        POST https://localhost:9443/api/am/publisher/v1/api-products/8848faaa-7fd1-478a-baa2-48a4ebb92c98/documents/b3a79270-02bb-4e39-9ac1-90ce8f6c84af/content
        Authorization:Bearer ae4eae22-3f65-387b-a171-d37eaa366fa8
        Content-Length: 8004
        Content-Type: multipart/form-data; boundary=------------------------7b9a53f1ffa452b9

        --------------------------7b9a53f1ffa452b9
        Content-Disposition: form-data; name="file"; filename="sample.pdf"
        Content-Type: application/octet-stream

        [file content]

        --------------------------7b9a53f1ffa452b9--
      x-wso2-response: "HTTP/1.1 201 Created\nLocation: https://localhost:9443/api/am/publisher/v1/apis/8848faaa-7fd1-478a-baa2-48a4ebb92c98/documents/b3a79270-02bb-4e39-9ac1-90ce8f6c84af/content\nContent-Type: application/json\n\n{\n    \"visibility\":\"API_LEVEL\",\n    \"sourceType\":\"FILE\",\n    \"sourceUrl\":null,\n    \"otherTypeName\":null,\n    \"documentId\":\"daf732d3-bda2-46da-b381-2c39d901ea61\",\n    \"summary\":\"This is a sample documentation pdf\",\n    \"name\":\"Introduction to PhoneVerification API PDF\",\n    \"type\":\"HOWTO\"\n}"
      summary: Upload the content of an API Product document
      description: |
        Thid operation can be used to upload a file or add inline content to an API Product document.

        **IMPORTANT:**
        * Either **file** or **inlineContent** form data parameters should be specified at one time.
        * Document's source type should be **FILE** in order to upload a file to the document using **file** parameter.
        * Document's source type should be **INLINE** in order to add inline content to the document using **inlineContent** parameter.
      parameters:
        - $ref: '#/parameters/apiProductId'
        - $ref: '#/parameters/documentId'
        - in: formData
          name: file
          description: Document to upload
          type: file
          required: false
        - in: formData
          name: inlineContent
          description: Inline content of the document
          type: string
          required: false
        - $ref: '#/parameters/If-Match'
      tags:
        - API Product Documents
      responses:
        200:
          description: |
            OK.
            Document updated
          schema:
            $ref: '#/definitions/Document'
          headers:
            Location:
              description: |
                The URL of the updated content of the document.
              type: string
            Content-Type:
              description: |
                The content type of the body.
              type: string
            ETag:
              description: |
                Entity Tag of the response resource.
                Used by caches, or in conditional requests (Will be supported in future).
              type: string
            Last-Modified:
              description: |
                Date and time the resource has been modifed the last time.
                Used by caches, or in conditional requests (Will be supported in future).
              type: string
        400:
          description: |
            Bad Request.
            Invalid request or validation error.
          schema:
            $ref: '#/definitions/Error'
        404:
          description: |
            Not Found.
            The resource to be updated does not exist.
          schema:
            $ref: '#/definitions/Error'
        412:
          description: |
            Precondition Failed.
            The request has not been performed because one of the preconditions is not met.
          schema:
            $ref: '#/definitions/Error'

  ######################################################
  # Check role existence in user-store
  ######################################################
  /roles/{roleId}:
    #-----------------------------------------------------
    # The role name existence check resource
    #-----------------------------------------------------
    head:
      security:
        - OAuth2Security:
            - apim:api_create
            - apim:api_publish
      operationId: validateSystemRole
      summary:
        Check given role name is already exist
      description: |
        Using this operation, user can check a given role name exists or not.
      parameters:
        - $ref : '#/parameters/roleId'
      tags:
        - Roles
      responses:
        200:
          description:
            OK.
            Requested role name exists.
        404:
          description:
            Not Found.
            Requested role name does not exist.

  ######################################################
  # Check role existence for the logged-in user
  ######################################################
  /me/roles/{roleId}:
    #-----------------------------------------------------
    # Validate role against logged-in user
    #-----------------------------------------------------
    head:
      security:
        - OAuth2Security:
            - apim:api_create
      operationId: validateUserRole
      summary:
        Validate whether the logged-in user has the given role
      description: |
        Using this operation, logged-in user can check whether he has given role.
      parameters:
        - $ref : '#/parameters/roleId'
      tags:
        - Roles
      responses:
        200:
          description:
            OK.
            Requested user has the role.
        404:
          description:
            Not Found.
            Requested user does not have the role.

  ######################################################
  # The External Store list to publish an API
  ######################################################
  /external-stores:
    #-----------------------------------------------------
    # Retrieve configured external store list
    #-----------------------------------------------------
    get:
      operationId: getAllExternalStores
      security:
        - OAuth2Security:
            - apim:api_view
      x-examples:
        $ref: docs/examples/external-stores/external_stores.yaml#/getAllExternalStores
      summary: Retrieve external store list to publish an API
      tags:
        - External Stores
      description: |
        Retrieve external stores list configured to publish an API
      responses:
        200:
          description: |
            OK.
            External Stores list returned
          schema:
            $ref: '#/definitions/ExternalStore'
        500:
          description: Error retrieving external stores
          schema:
            $ref: '#/definitions/Error'

  ######################################################
  # The Publisher settings List
  ######################################################
  /settings:
    #-----------------------------------------------------
    # Retrieve publisher settings
    #-----------------------------------------------------
    get:
      summary: Retreive publisher settings
      security:
        - OAuth2Security:
            - apim:publisher_settings
      description: |
        Retreive publisher settings
      tags:
        - Settings
      responses:
        200:
          description: |
            OK.
            Settings returned
          schema:
            $ref: '#/definitions/Settings'
        404:
          description: |
            Not Found.
            Requested Settings does not exist.
          schema:
            $ref: '#/definitions/Error'

  ######################################################
  # The "Environment Collection" resource API
  ######################################################
  /settings/gateway-environments:

    #-----------------------------------------------------
    # Retrieve the list of environments configured for a certain API
    #-----------------------------------------------------
    get:
      security:
        - OAuth2Security:
          - apim:api_view
      x-wso2-curl: "curl -k -H \"Authorization: Bearer ae4eae22-3f65-387b-a171-d37eaa366fa8\" \"https://localhost:9443/api/am/publisher/v1/environments\""
      x-wso2-request: |
        GET https://localhost:9443/api/am/publisher/v1/environments
        Authorization: Bearer ae4eae22-3f65-387b-a171-d37eaa366fa8
      x-wso2-response: "HTTP/1.1 200 OK\nContent-Type: application/json\n\n{\n   \"list\": [   {\n      \"showInApiConsole\": true,\n      \"serverUrl\": \"https://localhost:9443/services/\",\n      \"endpoints\":       {\n         \"http\": \"http://localhost:8280\",\n         \"https\": \"https://localhost:8243\"\n      },\n      \"name\": \"Production and Sandbox\",\n      \"type\": \"hybrid\"\n   }],\n   \"count\": 1\n}"
      summary: Get all gateway environments
      description: |
        This operation can be used to retrieve the list of gateway environments available.
      parameters:
        - $ref: '#/parameters/apiId-Q'
      tags:
        - Settings
      responses:
        200:
          description: |
            OK.
            Environment list is returned.
          schema:
            $ref: '#/definitions/EnvironmentList'
          headers:
            Content-Type:
              description: |
                The content type of the body.
              type: string
            ETag:
              description: |
                Entity Tag of the response resource.
                Used by caches, or in conditional requests (Will be supported in future).
              type: string
        304:
          description: |
            Not Modified.
            Empty body because the client has already the latest version of the requested resource (Will be supported in future).
        404:
          description: |
            Not Found.
            Requested API does not exist.
          schema:
            $ref: '#/definitions/Error'

  ######################################################
  # The tenant resource APIs
  ######################################################
  '/tenants':
    #--------------------------------------------------------
    # Retrieve tenants by state
    #--------------------------------------------------------
    get:
      security:
        - OAuth2Security:
            - apim:api_view
      x-examples:
        $ref: docs/examples/tenants/tenants.yaml
      summary: |
        Get get tenants by state
      description: |
        This operation is to get tenants by state
      operationId: getTenantsByState
      parameters:
        - name: state
          description: |
            The state represents the current state of the tenant

            Supported states are [ active, inactive]

          in: query
          type: string
          required: false
          default: 'active'
          enum:
            - active
            - inactive
        - $ref: '#/parameters/limit'
        - $ref: '#/parameters/offset'
      tags:
        - Tenants
      responses:
        200:
          description: |
            OK.
            Tenant names returned.
          headers:
            Content-Type:
              description: |
                The content type of the body.
              type: string
          schema:
            $ref: '#/definitions/TenantList'
        404:
          description: |
            Not Found.
            Requested application does not exist.
          schema:
            $ref: '#/definitions/Error'
        406:
          description: |
            Not Acceptable.
            The requested media type is not supported
          schema:
            $ref: '#/definitions/Error'
  ####################################################
  # Publisher Alerts management REST API
  ####################################################
  '/alert-types':
    #--------------------------------------------------
    # Retrieve the list of api store alert types.
    #--------------------------------------------------
    get:
      security:
        - OAuth2Security:
            - apim:pub_alert_manage
      x-examples:
        $ref: docs/examples/alerts/alerts.yaml#/get
      operationId: getPublisherAlertTypes
      summary: |
        Get the list of API Publisher alert types.
      description: |
        This operation is used to get the list of supportd alert types for the 'publisher' agent.
      tags:
        - Alerts
      responses:
        200:
          description: |
            OK.
            The list of publisher alert types are returned.
          headers:
            Content-Type:
              description: |
                The content type of the body.
              type: string
          schema:
            $ref: '#/definitions/AlertTypesList'
        500:
          description: |
            Internal Server Error.
            An internal server error occurred while retrieving the alert types.
          schema:
            $ref: '#/definitions/Error'

  '/alert-subscriptions':
    #--------------------------------------------------
    # Retrieve the list of alerts subscribed by the user.
    #--------------------------------------------------
    get:
      security:
        - OAuth2Security:
            - apim:pub_alert_manage
      x-examples:
        $ref: docs/examples/alerts/alerts_subscriptions.yaml#/get
      summary: |
        Get the list of API Publisher alert types subscribed by the user.
      operationId: getSubscribedAlertTypes
      description: |
        This operation is used to get the list of subscribed alert types by the user.
      tags:
        - Alert Subscriptions
      responses:
        200:
          description: |
            OK.
            The list of subscribed alert types are returned.
          headers:
            Content-Type:
              description: |
                The content type of the body.
              type: string
          schema:
            $ref: '#/definitions/AlertsInfo'
        500:
          description: |
            Internal Server Error
            An error occurred while retrieving subscribed alert types by user.
          schema:
            $ref: '#/definitions/Error'

    #--------------------------------------------------
    # Subscribe to the selected alert types by the user.
    #--------------------------------------------------
    put:
      security:
        - OAuth2Security:
            - apim:pub_alert_manage
      x-examples:
        $ref: docs/examples/alerts/alerts_subscriptions.yaml#/put
      summary: |
        Subscribe to the selected alert types by the user.
      operationId: subscribeToAlerts
      description: |
        This operation is used to get the list of subscribed alert types by the user.
      parameters:
        - in: body
          name: body
          description:
            The alerts list and the email list to subscribe.
          required: true
          schema:
            $ref: '#/definitions/AlertsInfo'
      tags:
        - Alert Subscriptions
      responses:
        201:
          description: |
            OK.
            Successful response with the newly subscribed alerts.
          headers:
            Content-Type:
              description: |
                The content type of the body.
              type: string
          schema:
            $ref: '#/definitions/AlertsInfoResponse'
        400:
          description: |
            Bad Request.
            Invalid Request or request validation failure.
        500:
          description: |
            Internal Server Error
            An internal server error occurred while subscribing to alerts.
          schema:
            $ref: '#/definitions/Error'
    #--------------------------------------------------
    # Unsubscribe the user from all the alerts types
    #--------------------------------------------------
    delete:
      security:
        - OAuth2Security:
            - apim:pub_alert_manage
      x-examples:
        $ref: docs/examples/alerts/alerts_subscriptions.yaml#/delete
      summary: |
        Unsubscribe user from all the alert types.
      operationId: unsubscribeAllAlerts
      description: |
        This operation is used to unsubscribe the respective user from all the alert types.
      tags:
        - Alert Subscriptions
      responses:
        200:
          description: |
            OK.
            The user is unsubscribed from the alerts successfully.
          headers:
            Content-Type:
              description: |
                The content type of the body.
              type: string
        500:
          description: |
            Internal Server Error
          schema:
            $ref: '#/definitions/Error'

  ##################################################
  # Alert configuration api
  #################################################
  '/alerts/{alertType}/configurations':
    #----------------------------------------------
    # Get the alert configs
    #----------------------------------------------
    get:
      security:
        - OAuth2Security:
            - apim:pub_alert_manage
      x-examples:
        $ref: docs/examples/alerts/alerts_config.yaml#/get
      summary: |
        Get all AbnormalRequestsPerMin alert configurations
      operationId: getAllAlertConfigs
      description: |
        This operation is used to get all configurations of the AbnormalRequestsPerMin alert type.
      tags:
        - Alert Configuration
      parameters:
        - $ref: '#/parameters/alertType'
      responses:
        200:
          description: |
            OK.
            The store alert configuration.
          headers:
            Content-Type:
              description: |
                The content type of the body.
              type: string
          schema:
            $ref: '#/definitions/AlertConfigList'
        500:
          description: |
            Internal Server Error
            An error occurred while retrieving subscribed alert types by user.
          schema:
            $ref: '#/definitions/Error'

  '/alerts/{alertType}/configurations/{configurationId}':
    #----------------------------------------------
    # Add alert config
    #----------------------------------------------
    put:
      security:
        - OAuth2Security:
            - apim:pub_alert_manage
      x-examples:
        $ref: docs/examples/alerts/alerts_config.yaml#/put
      summary: |
        Add AbnormalRequestsPerMin alert configurations.
      operationId: addAlertConfig
      description: |
        This operation is used to add configuration for the AbnormalRequestsPerMin alert type.
      parameters:
        - $ref: '#/parameters/alertType'
        - $ref: '#/parameters/configurationId'
        - in: body
          name: body
          description:
            Configuration for AbnormalRequestCount alert type
          required: true
          schema:
            $ref: '#/definitions/AlertConfigInfo'
      tags:
        - Alert Configuration
      responses:
        201:
          description: |
            Created.
            Successful response with newly created object as entity.
            Location header contains URL of newly created entity.
          headers:
            Location:
              description: |
                The location of the newly created entity.
              type: string
          schema:
            $ref: '#/definitions/AlertConfig'
        400:
          description: |
            Bad Request
            The request parameters validation failed.
          schema:
            $ref: '#/definitions/Error'
        500:
          description: |
            Internal Server Error
            An error occurred while retrieving subscribed alert types by user.
          schema:
            $ref: '#/definitions/Error'

    #----------------------------------------------
    # Delete alert configuration
    #----------------------------------------------
    delete:
      security:
        - OAuth2Security:
            - apim:pub_alert_manage
      x-examples:
        $ref: docs/examples/alerts/alerts_config.yaml#/delete
      summary: |
        Delete the selected configuration from AbnormalRequestsPerMin alert type.
      operationId: deleteAlertConfig
      description: |
        This operation is used to delete configuration from the AbnormalRequestsPerMin alert type.
      parameters:
        - $ref: '#/parameters/alertType'
        - $ref: '#/parameters/configurationId'
      tags:
        - Alert Configuration
      responses:
        200:
          description: |
            OK.
            The alert config is deleted successfully.
        400:
          description: |
            Bad Request
            The request parameters validation failed.
          schema:
            $ref: '#/definitions/Error'
        404:
          description: |
            Not Found.
            The provided alert configuration is not found.
          schema:
            $ref: '#/definitions/Error'
        500:
          description: |
            Internal Server Error
            An error occurred while retrieving subscribed alert types by user.
          schema:
            $ref: '#/definitions/Error'

  ######################################################
  # Check tenant existence
  ######################################################
  /tenants/{tenantDomain}:
    #-----------------------------------------------------
    # The tenant existence check resource
    #-----------------------------------------------------
    head:
      security:
        - OAuth2Security:
            - apim:api_view
      x-examples:
        $ref: docs/examples/tenants/tenants.yaml
      summary:
        Check whether the given tenant already exists
      description: |
        Using this operation, user can check whether a given tenant exists or not.
      operationId: getTenantExistence
      parameters:
        - $ref : '#/parameters/tenantDomain'
      tags:
        - Tenants
      responses:
        200:
          description:
            OK.
            Requested role name exists.
        404:
          description:
            Not Found.
            Requested role name does not exist.

  ####################################################
  # The "Label" resource API
  ######################################################
  /labels:

    #-----------------------------------------------------
    # Retrieve all labels
    #-----------------------------------------------------
    get:
      security:
        - OAuth2Security:
            - apim:api_view
      x-wso2-request: |
        GET https://localhost:9443/api/am/publisher/v1/labels
        Authorization: Bearer ae4eae22-3f65-387b-a171-d37eaa366fa8
      x-wso2-curl: "curl -k -H \"Authorization: Bearer ae4eae22-3f65-387b-a171-d37eaa366fa8\" \"https://localhost:9443/api/am/publisher/v1/labels\""
      x-wso2-response: "HTTP/1.1 200 OK\r\nContent-Type: application/json\r\n\r\n{\r\n  \"count\": 1,\r\n  \"list\": [\r\n	{\r\n	\"id\":\"d7cf8523-9180-4255-84fa-6cb171c1f779\",\r\n	\"name\":\"internal\",\r\n	\"description\":\"label used for internal purpose\",\r\n	\"accessUrls\":[\r\n	  \"https://localhost:9095\"\r\n         ]\r\n       }\r\n   ]\r\n}"
      summary: Get all registered Labels
      description: |
        Get all registered Labels
      tags:
        - Label Collection
      responses:
        200:
          description: |
            OK.
            Labels returned
          schema:
            $ref: '#/definitions/LabelList'

######################################################
# The "Category" resource API
######################################################
  /api-categories:

#-----------------------------------------------------
# Retrieve all categories
#-----------------------------------------------------
    get:
      security:
        - OAuth2Security:
            - apim:api_view
      x-wso2-request: |
              GET https://localhost:9443/api/am/publisher/v1.1/api-categories
              Authorization: Bearer ae4eae22-3f65-387b-a171-d37eaa366fa8
      x-wso2-curl: "curl -k -H \"Authorization: Bearer ae4eae22-3f65-387b-a171-d37eaa366fa8\" \"https://localhost:9443/api/am/publisher/v1.1/api-categories\""
      x-wso2-response: "HTTP/1.1 200 OK\r\nContent-Type: application/json\r\n\r\n{\r\n   \"count\":1,\r\n   \"list\":[\r\n      {\r\n         \"id\":\"463e2c9f-5e99-43c3-a66e-de7e0f367373\",\r\n         \"name\":\"Finance\",\r\n         \"description\":\"Finance related APIS\"\r\n      }\r\n   ]\r\n}"
      summary: Get all API categories
      description: |
        Get all API categories
      tags:
        - API Category (Collection)
      responses:
        200:
          description: |
            OK.
            Categories returned
          schema:
            $ref: '#/definitions/APICategoryList'

######################################################
# Parameters - required by some of the APIs above
######################################################
parameters:

  # API Identifier
  # Specified as part of the path expression
  apiId:
    name: apiId
    in: path
    description: |
      **API ID** consisting of the **UUID** of the API.
    required: true
    type: string
  # API Identifier
  # Specified as part of the path expression
  endpointId:
    name: endpointId
    in: path
    description: |
      **Endpoint ID** consisting of the **UUID** of the Endpoint**.
    required: true
    type: string
  # API Identifier
  # Specified as part of the query string
  apiId-Q:
    name: apiId
    in: query
    description: |
      **API ID** consisting of the **UUID** of the API.
      The combination of the provider of the API, name of the API and the version is also accepted as a valid API I.
      Should be formatted as **provider-name-version**.
    required: true
    type: string

  # Label Type
  # Specified as part of the query string
  labelType-Q:
    name: labelType
    in: query
    description: |
      **API ID** consisting of the **UUID** of the API.
      The combination of the provider of the API, name of the API and the version is also accepted as a valid API I.
      Should be formatted as **provider-name-version**.
    required: false
    type: string


  # API name
  # Specified as part of the query string
  name:
    name: name
    in: path
    description: |
      Name of the API
    required: true
    type: string

  # API version
  # Specified as part of the query string
  version:
    name: version
    in: path
    description: |
      Version of the API
    required: true
    type: string

  # Document Identifier
  # Specified as part of the path expression
  documentId:
    name: documentId
    in: path
    description: |
      Document Identifier
    required: true
    type: string

  # Application Identifier
  # Specified as part of the path expression
  applicationId:
    name: applicationId
    in: path
    description: |
      **Application Identifier** consisting of the UUID of the Application.
    required: true
    type: string

  # Subscription Identifier
  # Specified as part of the path expression
  subscriptionId:
    name: subscriptionId
    in: path
    description: |
      Subscription Id
    required: true
    type: string

  # Mediation policy identifier
  # Specified as part of the path expression
  mediationPolicyId:
    name: mediationPolicyId
    in: path
    description: |
      Mediation policy Id
    required: true
    type: string

  # Resource policy identifier
  # Specified as part of the path expression
  resourcePolicyId:
    name: resourcePolicyId
    in: path
    description: |
      registry resource Id
    required: true
    type: string

  # Subscription Identifier
  # Specified as part of the query string
  subscriptionId-Q:
    name: subscriptionId
    in: query
    description: |
      Subscription Id
    required: true
    type: string

  # Tier Name
  # Specified as part of the path expression
  policyName:
    name: policyName
    in: path
    description: |
      Tier name
    required: true
    type: string

  # Tier Name
  # Specified as part of the query string
  policyName-Q:
    name: policyName
    in: query
    description: |
      Name of the policy
    required: true
    type: string

  # Tier Type
  # Specified as part of the path expression
  policyLevel:
    name: policyLevel
    in: path
    description: |
      List API or Application or Resource type policies.
    type: string
    enum:
      - api
      - subcription
    required: true

  # Tier Type
  # Specified as part of the query string
  policyLevel-Q:
    name: policyLevel
    in: query
    description: |
      List API or Application or Resource type policies.
    type: string
    enum:
      - api
      - subcription
    required: true

  # Used for pagination:
  # The maximum number of resoures to be returned by a GET
  limit:
    name: limit
    in: query
    description: |
      Maximum size of resource array to return.
    default: 25
    type: integer

  # The HTTP Accept header
  Accept:
    name: Accept
    in: header
    description: |
      Media types acceptable for the response. Default is application/json.
    default: application/json
    type: string

  # Used for pagination:
  # The order number of an instance in a qualified set of resoures
  # at which to start to return the next batch of qualified resources
  offset:
    name: offset
    in: query
    description: |
      Starting point within the complete list of items qualified.
    default: 0
    type: integer

  # The HTTP If-None-Match header
  # Used to avoid retrieving data that are already cached
  If-None-Match:
    name: If-None-Match
    in: header
    description: |
      Validator for conditional requests; based on the ETag of the formerly retrieved
      variant of the resource.
    type : string
  # The HTTP If-Match header
  # Used to avoid concurrent updates
  If-Match:
    name: If-Match
    in: header
    description: |
      Validator for conditional requests; based on ETag.
    type: string

  # Scope Name
  scopeName:
    name: name
    in: path
    description: |
      Scope name
    required: true
    type: string

  # Specifies whether full details of APIs should be returned on apisGet call
  expand:
    name: expand
    in: query
    description: |
      Defines whether the returned response should contain full details of API
    type: boolean
  #Threat protection policy ID parameter
  threatProtectionPolicyId:
    name: policyId
    in: path
    description: |
      The UUID of a Policy
    required: true
    type: string

  # Role ID
  roleId:
    name: roleId
    in: path
    description: |
      The Base 64 URL encoded role name with domain. If the given role is in secondary user-store, role ID should be
      derived as Base64URLEncode({user-store-name}/{role-name}). If the given role is in PRIMARY user-store, role ID
      can be derived as Base64URLEncode(role-name)
    required: true
    type: string

  #Threat Protection policy
  threatProtectionPolicy:
    name: threatProtectionPolicy
    in: body
    description: |
      Threat protection policy request parameter
    required: true
    schema: {
      $ref: '#/definitions/ThreatProtectionPolicy'
    }

  # Requested Tenant domain
  # Specified as a header parameter
  requestedTenant:
    name: X-WSO2-Tenant
    in: header
    description: |
      For cross-tenant invocations, this is used to specify the tenant domain, where the resource need to be
        retirieved from.
    required: false
    type: string

  # API Identifier
  # Specified as part of the path expression
  apiProductId:
    name: apiProductId
    in: path
    description: |
      **API Product ID** consisting of the **UUID** of the API Product. Using the **UUID** in the API call is recommended.
    required: true
    type: string
    x-encoded: true

  # Tenant Domain
  tenantDomain:
    name: tenantDomain
    in: path
    description: |
      The domain of a specific tenant
    required: true
    type: string

  # The alertType parameter
  alertType:
    name: alertType
    in: path
    type: string
    required: true
    description: The alert type.

  # The alert subscription id parameter
  configurationId:
    name: configurationId
    type: string
    in: path
    required: true
    description: The alert configuration id.
######################################################
# The resources used by some of the APIs above within the message body
######################################################
definitions:

  #-----------------------------------------------------
  # The API List resource
  #-----------------------------------------------------
  APIList:
    title: API List
    properties:
      count:
        type: integer
        description: |
          Number of APIs returned.
        example: 1
      list:
        type: array
        items:
          $ref: '#/definitions/APIInfo'
      pagination:
        $ref: '#/definitions/Pagination'
        # example:
        #   next: "/apis?limit=1&offset=2&query="
        #   previous: "/apis?limit=1&offset=0&query="

  #-----------------------------------------------------
  # The API List resource
  #-----------------------------------------------------
  APIListExpanded:
    title: API List
    properties:
      count:
        type: integer
        description: |
          Number of APIs returned.
        example: 1
      list:
        type: array
        items:
          $ref: '#/definitions/API'
      pagination:
        $ref: '#/definitions/Pagination'
        # example:
        #   next: "/apis?limit=1&offset=2&query="
        #   previous: "/apis?limit=1&offset=0&query="

  #-----------------------------------------------------
  # The API Info resource
  #-----------------------------------------------------
  APIInfo:
    title: API Info object with basic API details.
    properties:
      id:
        type: string
        example: 01234567-0123-0123-0123-012345678901
      name:
        type: string
        example: CalculatorAPI
      description:
        type: string
        example: A calculator API that supports basic operations
      context:
        type: string
        example: CalculatorAPI
      version:
        type: string
        example: 1.0.0
      provider:
        description: |
          If the provider value is not given, the user invoking the API will be used as the provider.
        type: string
        example: admin
      type:
        type: string
        example: HTTP
      lifeCycleStatus:
        type: string
        example: CREATED
      workflowStatus:
        type: string
        example: APPROVED
      hasThumbnail:
        type: boolean
        example: true
      securityScheme:
        type: array
        items:
          type: string

  #-----------------------------------------------------
  # The API resource
  #-----------------------------------------------------
  API:
    title: API object
    required:
      - name
      - context
      - version
    x-scopes:
      - apim:api_create
    properties:
      id:
        type: string
        description: |
          UUID of the api registry artifact
        example: 01234567-0123-0123-0123-012345678901
      name:
        type: string
        example: CalculatorAPI
      description:
        type: string
        example: A calculator API that supports basic operations
      context:
        type: string
        example: CalculatorAPI
      version:
        type: string
        example: 1.0.0
      provider:
        description: |
          If the provider value is not given user invoking the api will be used as the provider.
        type: string
        example: admin
      lifeCycleStatus:  # NEED TO RENAME AS lifeCycleState
        type: string
        example: CREATED
      wsdlInfo:
        $ref: '#/definitions/WSDLInfo'
      wsdlUrl:
        type: string
        example: /apimgt/applicationdata/wsdls/admin--soap1.wsdl
      responseCachingEnabled:
        type: boolean
        example: true
      cacheTimeout:
        type: integer
        example: 300
      destinationStatsEnabled:
        type: string
        example: Disabled
      hasThumbnail:
        type: boolean
        example: true
      isDefaultVersion:
        type: boolean
        example: false
      enableSchemaValidation:
        type: boolean
        example: false
      type:
        type: string
        description: The api creation type to be used. Accepted values are HTTP, WS, SOAPTOREST, GRAPHQL
        enum:
          - HTTP
          - WS
          - SOAPTOREST
          - SOAP
          - GRAPHQL
        example: HTTP
        default: HTTP
      transport:
        description: |
          Supported transports for the API (http and/or https).
        type: array
        items:
          type: string
        example: ["http","https"]
      tags:
        type: array
        items:
          type: string
        example: ["substract","add"]
        x-otherScopes:
          - apim:api_publish
      policies:
        type: array
        items:
          type: string
        example: ["Unlimited"]
        x-otherScopes:
          - apim:api_publish
      apiThrottlingPolicy:
        description: The API level throttling policy selected for the particular API
        type: string
        example: "Unlimited"
        x-otherScopes:
          - apim:api_publish
      authorizationHeader:
        type: string
        description: |
          Name of the Authorization header used for invoking the API. If it is not set, Authorization header name specified
          in tenant or system level will be used.
      securityScheme:
        type: array
        description: |
          Types of API security, the current API secured with. It can be either OAuth2 or mutual SSL or both. If
          it is not set OAuth2 will be set as the security for the current API.
        items:
          type: string
      maxTps:
        $ref: '#/definitions/APIMaxTps'
      visibility:
        type: string
        description: The visibility level of the API. Accepts one of the following. PUBLIC, PRIVATE, RESTRICTED.
        enum:
          - PUBLIC
          - PRIVATE
          - RESTRICTED
        example: PUBLIC
        default: PUBLIC
        x-otherScopes:
          - apim:api_publish
      visibleRoles:
        type: array
        description: The user roles that are able to access the API in Store
        items:
          type: string
        example: []
        x-otherScopes:
          - apim:api_publish
      visibleTenants:
        type: array
        items:
          type: string
      endpointSecurity:
        $ref: '#/definitions/APIEndpointSecurity'
      gatewayEnvironments:
        description: |
          List of gateway environments the API is available
        type: array
        items:
          type: string
        example: ["Production and Sandbox"]
        x-otherScopes:
          - apim:api_publish
      labels:
        description: |
          Labels of micro-gateway environments attached to the API.
        type: array
        items:
          type: string
          example: ["Pizzashack, Petstore"]
      mediationPolicies:
        type: array
        items:
          $ref: '#/definitions/MediationPolicy'
        example: "\"mediationPolicies\":
          [
            {\"name\": \"json_to_xml_in_message\",\"type\": \"in\"},
            {\"name\": \"xml_to_json_out_message\",\"type\": \"out\"},
            {\"name\": \"json_fault\",\"type\": \"fault\"}
          ],"
      subscriptionAvailability:
        type: string
        description: The subscription availability. Accepts one of the following. current_tenant, all_tenants or specific_tenants.
        enum:
          - current_tenant
          - all_tenants
          - specific_tenants
        example: current_tenant
        default: all_tenants
        x-otherScopes:
          - apim:api_publish
      subscriptionAvailableTenants:
        type: array
        items:
          type: string
        example: ["tenant1", "tenant2"]
      additionalProperties:
        type: object
        additionalProperties:
          type: string
        description : Map of custom properties of API
        x-otherScopes:
          - apim:api_publish
      monetization:
        $ref: '#/definitions/APIMonetizationInfo'
      accessControl:
        type: string
        description: |
          Is the API is restricted to certain set of publishers or creators or is it visible to all the
          publishers and creators. If the accessControl restriction is none, this API can be modified by all the
          publishers and creators, if not it can only be viewable/modifiable by certain set of publishers and creators,
           based on the restriction.
        enum:
          - NONE
          - RESTRICTED
        default: NONE
      accessControlRoles:
        type: array
        description: The user roles that are able to view/modify as API publisher or creator.
        items:
          type: string
        example: [admin]
      businessInformation:
        allOf:
          - $ref: '#/definitions/APIBusinessInformation'
        x-otherScopes:
          - apim:api_publish
      corsConfiguration:
        $ref: '#/definitions/APICorsConfiguration'
      workflowStatus:
        type: string
        example: APPROVED
      createdTime:
        type: string
        example: 2017-02-20T13:57:16.229
      lastUpdatedTime:
        type: string
        example: 2017-02-20T13:57:16.229
      endpointConfig:
        type: object
        description: |
          Endpoint configuration of the API. This can be used to provide different types of endpoints including Simple REST Endpoints, Loadbalanced and Failover.

          `Simple REST Endpoint`
            {
              "endpoint_type": "http",
              "sandbox_endpoints":       {
                 "url": "https://localhost:9443/am/sample/pizzashack/v1/api/"
              },
              "production_endpoints":       {
                 "url": "https://localhost:9443/am/sample/pizzashack/v1/api/"
              }
            }

          `Loadbalanced Endpoint`

            {
              "endpoint_type": "load_balance",
              "algoCombo": "org.apache.synapse.endpoints.algorithms.RoundRobin",
              "sessionManagement": "",
              "sandbox_endpoints":       [
                          {
                    "url": "https://localhost:9443/am/sample/pizzashack/v1/api/1"
                 },
                          {
                    "endpoint_type": "http",
                    "template_not_supported": false,
                    "url": "https://localhost:9443/am/sample/pizzashack/v1/api/2"
                 }
              ],
              "production_endpoints":       [
                          {
                    "url": "https://localhost:9443/am/sample/pizzashack/v1/api/3"
                 },
                          {
                    "endpoint_type": "http",
                    "template_not_supported": false,
                    "url": "https://localhost:9443/am/sample/pizzashack/v1/api/4"
                 }
              ],
              "sessionTimeOut": "",
              "algoClassName": "org.apache.synapse.endpoints.algorithms.RoundRobin"
            }

          `Failover Endpoint`

            {
              "production_failovers":[
                 {
                    "endpoint_type":"http",
                    "template_not_supported":false,
                    "url":"https://localhost:9443/am/sample/pizzashack/v1/api/1"
                 }
              ],
              "endpoint_type":"failover",
              "sandbox_endpoints":{
                 "url":"https://localhost:9443/am/sample/pizzashack/v1/api/2"
              },
              "production_endpoints":{
                 "url":"https://localhost:9443/am/sample/pizzashack/v1/api/3"
              },
              "sandbox_failovers":[
                 {
                    "endpoint_type":"http",
                    "template_not_supported":false,
                    "url":"https://localhost:9443/am/sample/pizzashack/v1/api/4"
                 }
              ]
            }

          `Default Endpoint`

            {
              "endpoint_type":"default",
              "sandbox_endpoints":{
                 "url":"default"
              },
              "production_endpoints":{
                 "url":"default"
              }
            }

        example:
          {
            "endpoint_type": "http",
            "sandbox_endpoints":       {
              "url": "https://localhost:9443/am/sample/pizzashack/v1/api/"
            },
            "production_endpoints":       {
              "url": "https://localhost:9443/am/sample/pizzashack/v1/api/"
            }
          }
      endpointImplementationType:
        type: string
        example: INLINE
        enum:
          - INLINE
          - ENDPOINT
        default: ENDPOINT
      scopes:
        type: array
        items:
          $ref: '#/definitions/Scope'
      operations:
        type: array
        items:
          $ref: '#/definitions/APIOperations'
      threatProtectionPolicies:
        properties:
          list:
            type: array
            items:
              properties:
                policyId:
                  type: string
                priority:
                  type: integer
      categories:
        description: |
          API categories
        type: array
        items:
          type: string
          example: ["Finance"]

  #-----------------------------------------------------
  # The Audit Report resource
  #-----------------------------------------------------
  AuditReport:
    title: Resource for Audit Report
    properties:
      report:
        type: string
        description: |
          The API Security Audit Report
      grade:
        type: string
        description: |
          The overall grade of the Security Audit
        example: "27.95"
      numErrors:
        type: integer
        description: |
          The number of errors in the API Definition
        example: 20

  #-----------------------------------------------------
  # The API Product List resource
  #-----------------------------------------------------
  APIProductList:
    title: API Product List
    properties:
      count:
        type: integer
        description: |
          Number of API Products returned.
        example: 1
      list:
        type: array
        items:
          $ref: '#/definitions/APIProductInfo'
      pagination:
        $ref: '#/definitions/Pagination'

  #-----------------------------------------------------
  # The API Product Info resource
  #-----------------------------------------------------
  APIProductInfo:
    title: API Info object with basic API details.
    properties:
      id:
        type: string
        description: |
          UUID of the api product
        example: 01234567-0123-0123-0123-012345678901
      name:
        type: string
        description: Name of the API Product
        example: CalculatorAPIProduct
      context:
        type: string
        example: CalculatorAPI
      description:
        type: string
        description: A brief description about the API
        example: A calculator API Product that supports basic operations
      provider:
        description: |
          If the provider value is not given, the user invoking the API will be used as the provider.
        type: string
        example: admin
      hasThumbnail:
        type: boolean
        example: true
      state:
        type: string
        description: |
          State of the API product. Only published api products are visible on the store
        enum:
          - CREATED
          - PUBLISHED
      securityScheme:
        type: array
        description: |
          Types of API security, the current API secured with. It can be either OAuth2 or mutual SSL or both. If
          it is not set OAuth2 will be set as the security for the current API.
        items:
          type: string

  #-----------------------------------------------------
  # The Detailed API Product resource
  #-----------------------------------------------------
  APIProduct:
    title: API Product object
    required:
      - name
    properties:
      id:
        type: string
        description: |
          UUID of the api product
        example: 01234567-0123-0123-0123-012345678901
      name:
        type: string
        description: Name of the API Product
        example: CalculatorAPIProduct
      context:
        type: string
        example: CalculatorAPI
      description:
        type: string
        description: A brief description about the API
        example: A calculator API Product that supports basic operations
      provider:
        description: |
          If the provider value is not given, the user invoking the API will be used as the provider.
        type: string
        example: admin
      hasThumbnail:
        type: boolean
        example: true
      state:
        type: string
        description: |
          State of the API product. Only published api products are visible on the store
        enum:
          - CREATED
          - PUBLISHED
      enableSchemaValidation:
        type: boolean
        example: false
      responseCachingEnabled:
        type: boolean
        example: true
      cacheTimeout:
        type: integer
        example: 300
      visibility:
        type: string
        description: The visibility level of the API. Accepts one of the following. PUBLIC, PRIVATE, RESTRICTED.
        enum:
          - PUBLIC
          - PRIVATE
          - RESTRICTED
        example: PUBLIC
        default: PUBLIC
      visibleRoles:
        type: array
        description: The user roles that are able to access the API
        items:
          type: string
        example: []
      visibleTenants:
        type: array
        items:
          type: string
      accessControl:
        type: string
        description: |
          Defines whether the API Product is restricted to certain set of publishers or creators or is it visible to all the
          publishers and creators. If the accessControl restriction is none, this API Product can be modified by all the
          publishers and creators, if not it can only be viewable/modifiable by certain set of publishers and creators,
          based on the restriction.
        enum:
          - NONE
          - RESTRICTED
        default: NONE
      accessControlRoles:
        type: array
        description: The user roles that are able to view/modify as API Product publisher or creator.
        items:
          type: string
        example: [admin]
      gatewayEnvironments:
        description: |
          List of gateway environments the API Product is available
        type: array
        items:
          type: string
        example: ["Production and Sandbox"]
      apiType:
        type: string
        description: The api type to be used. Accepted values are API, API PRODUCT
        example: APIProduct
      transport:
        description: |
          Supported transports for the API (http and/or https).
        type: array
        items:
          type: string
        example: ["http","https"]
      tags:
        type: array
        items:
          type: string
        example: ["substract","add"]
      policies:
        type: array
        items:
          type: string
        example: ["Unlimited"]
      apiThrottlingPolicy:
        description: The API level throttling policy selected for the particular API Product
        type: string
        example: "Unlimited"
      authorizationHeader:
        type: string
        description: |
          Name of the Authorization header used for invoking the API. If it is not set, Authorization header name specified
          in tenant or system level will be used.
      securityScheme:
        type: array
        description: |
          Types of API security, the current API secured with. It can be either OAuth2 or mutual SSL or both. If
          it is not set OAuth2 will be set as the security for the current API.
        items:
          type: string
      subscriptionAvailability:
        type: string
        description: The subscription availability. Accepts one of the following. current_tenant, all_tenants or specific_tenants.
        enum:
          - current_tenant
          - all_tenants
          - specific_tenants
        example: current_tenant
        default: all_tenants
      subscriptionAvailableTenants:
        type: array
        items:
          type: string
        example: ["tenant1", "tenant2"]
        x-otherScopes:
          - apim:api_publish
      additionalProperties:
        type: object
        additionalProperties:
          type: string
        description : Map of custom properties of API
      monetization:
        $ref: '#/definitions/APIMonetizationInfo'
      businessInformation:
        $ref: '#/definitions/APIProductBusinessInformation'
      corsConfiguration:
        $ref: '#/definitions/APICorsConfiguration'
      createdTime:
        type: string
        example: 2017-02-20T13:57:16.229
      lastUpdatedTime:
        type: string
        example: 2017-02-20T13:57:16.229
      apis:
        description: |
          APIs and resources in the API Product.
        type: array
        items:
          $ref: '#/definitions/ProductAPI'
      scopes:
        type: array
        items:
          $ref: '#/definitions/Scope'
      categories:
        description: |
          API categories
        type: array
        items:
          type: string
          example: ["Finance"]
  #-----------------------------------------------------
  # The API and its resources in a API Product resource
  #-----------------------------------------------------
  ProductAPI:
    title: ProductAPI
    required:
      - apiId
    properties:
      name:
        type: string
        example: CalculatorAPI
      apiId:
        type: string
        example: 01234567-0123-0123-0123-012345678901
      operations:
        type: array
        items:
          $ref: '#/definitions/APIOperations'

  #-----------------------------------------------------
  # The Resource Path resource
  #-----------------------------------------------------
  ResourcePath:
    title: ResourcePath
    required:
      - id
    properties:
      id:
        type: integer
        example: 1
      resourcePath:
        type: string
        example: /menu
      httpVerb:
        type: string
        example: GET

  #-----------------------------------------------------
  # The Resource Path List resource
  #-----------------------------------------------------
  ResourcePathList:
    title: ResourcePath List
    properties:
      count:
        type: integer
        description: |
          Number of API Resource Paths returned.
        example: 1
      list:
        type: array
        items:
          $ref: '#/definitions/ResourcePath'
      pagination:
        $ref: '#/definitions/Pagination'

  #-----------------------------------------------------
  # The APIProduct outdated status resource
  #-----------------------------------------------------
  APIProductOutdatedStatus:
    title: APIProduct is outdated status
    properties:
      isOutdated:
        type: boolean
        description: |
          Indicates if an API Product is outdated
        example: true

  #-----------------------------------------------------
  # API Business Information resource
  #-----------------------------------------------------
  APIProductBusinessInformation:
    properties:
      businessOwner:
        type: string
        example: businessowner
      businessOwnerEmail:
        type: string
        example: businessowner@wso2.com
      technicalOwner:
        type: string
        example: technicalowner
      technicalOwnerEmail:
        type: string
        example: technicalowner@wso2.com

  #-----------------------------------------------------
  # The Application resource
  #-----------------------------------------------------
  Application:
    title: Application
    required:
      - name
      - throttlingTier
    properties:
      applicationId:
        type: string
        example: 01234567-0123-0123-0123-012345678901
      name:
        type: string
        example: CalculatorApp
      subscriber:
        type: string
        example: admin
      throttlingTier:
        type: string
        example: Unlimited
      description:
        type: string
        example: Sample calculator application
      groupId:
        type: string
        example: ""
  #-----------------------------------------------------
  # The Application Info resource
  #-----------------------------------------------------
  ApplicationInfo:
    title: Application info object with basic application details
    properties:
      applicationId:
        type: string
        example: 01234567-0123-0123-0123-012345678901
      name:
        type: string
        example: CalculatorApp
      subscriber:
        type: string
        example: admin
      description:
        type: string
        example: Sample calculator application
      subscriptionCount:
        type: integer

  #-----------------------------------------------------
  # The Document List resource
  #-----------------------------------------------------
  DocumentList:
    title: Document List
    properties:
      count:
        type: integer
        description: |
          Number of Documents returned.
        example: 1
      list:
        type: array
        items:
          $ref: '#/definitions/Document'
      pagination:
        $ref: '#/definitions/Pagination'
        # example:
        #   next: "/apis/01234567-0123-0123-0123-012345678901/documents?limit=1&offset=2"
        #   previous: "/apis/01234567-0123-0123-0123-012345678901/documents?limit=1&offset=0"

  #-----------------------------------------------------
  # The Document resource
  #-----------------------------------------------------
  Document:
    title: Document
    required:
      - name
      - type
      - sourceType
      - visibility
    properties:
      documentId:
        type: string
        example: 01234567-0123-0123-0123-012345678901
      name:
        type: string
        example: CalculatorDoc
      type:
        type: string
        enum:
          - HOWTO
          - SAMPLES
          - PUBLIC_FORUM
          - SUPPORT_FORUM
          - API_MESSAGE_FORMAT
          - SWAGGER_DOC
          - OTHER
        example: HOWTO
      summary:
        type: string
        example: "Summary of Calculator Documentation"
      sourceType:
        type: string
        enum:
          - INLINE
          - MARKDOWN
          - URL
          - FILE
        example: INLINE
      sourceUrl:
        type: string
        example: ""
      fileName:
        type: string
        example: ""
      inlineContent:
        type: string
        example: "This is doc content. This can have many lines."
      otherTypeName:
        type: string
        example: ""
      visibility:
        type: string
        enum:
          - OWNER_ONLY
          - PRIVATE
          - API_LEVEL
        example: API_LEVEL
      createdTime:
        type: string
        example: 2017-02-20T13:57:16.229
      createdBy:
        type: string
      lastUpdatedTime:
        type: string
        example: 2017-02-20T13:57:16.229
      lastUpdatedBy:
        type: string

  #-----------------------------------------------------
  # The GraphQL Schema resource
  #-----------------------------------------------------
  GraphQLSchema:
    title: GraphQL Schema
    required:
      - name
    properties:
      name:
        type: string
        example: "admin--HackerNewsAPI.graphql"
      schemaDefinition:
        type: string


  #-----------------------------------------------------
  # The Mediation List resource
  #-----------------------------------------------------
  MediationList:
    title: Mediation List
    properties:
      count:
        type: integer
        description: |
          Number of mediation sequences returned.
        example: 1
      list:
        type: array
        items:
          $ref: '#/definitions/MediationInfo'
      pagination:
        $ref: '#/definitions/Pagination'

  #-----------------------------------------------------
  # The MediationInfo resource
  #-----------------------------------------------------
  MediationInfo:
    title: MediationInfo
    required:
      - name
      - type
      - id
    properties:
      name:
        type: string
        example: json_fault.xml
      id:
        type: string
        example: 01234567-0123-0123-0123-012345678901
      type:
        type: string
        enum:
          - in
          - out
          - fault
        example: in

  #-----------------------------------------------------
  # The Mediation resource
  #-----------------------------------------------------
  Mediation:
    title: Mediation
    required:
      - name
      - type
    properties:
      id:
        type: string
        example: 01234567-0123-0123-0123-012345678901
      name:
        type: string
        example: json_fault.xml
      type:
        type: string
        enum:
          - in
          - out
          - fault
        example: in

  #-----------------------------------------------------
  # The Tier List resource
  #-----------------------------------------------------
  ThrottlingPolicyList:
    title: Throttling policy list
    properties:
      count:
        type: integer
        description: |
          Number of Tiers returned.
        example: 1
      list:
        type: array
        items:
          $ref: '#/definitions/ThrottlingPolicy'
      pagination:
        $ref: '#/definitions/Pagination'
        # example:
        #   next: "/throttling-policies/subscription?limit=1&offset=2"
        #   previous: "/throttling-policies/subscription?limit=1&offset=0"

  #-----------------------------------------------------
  # The Tier resource
  #-----------------------------------------------------
  ThrottlingPolicy:
    title: Tier
    required:
      - name
      - tierPlan
      - requestCount
      - unitTime
      - stopOnQuotaReach
    properties:
      name:
        type: string
        example: Platinum
      description:
        type: string
        example: "Allows 50 request(s) per minute."
      policyLevel:
        type: string
        enum:
          - subscription
          - api
        example: api
      displayName:
        type: string
        example: Platinum
      attributes:
        description: |
          Custom attributes added to the policy policy
        type: object
        additionalProperties:
          type: string
        example: {}
      requestCount:
        description: |
          Maximum number of requests which can be sent within a provided unit time
        type: integer
        format: int64
        example: 50
      unitTime:
        type: integer
        format: int64
        example: 60000
      timeUnit:
        type: string
        example: "min"
      tierPlan:
        description: |
          This attribute declares whether this policy is available under commercial or free
        type: string
        enum:
          - FREE
          - COMMERCIAL
        example: FREE
      stopOnQuotaReach:
        description: |
          By making this attribute to false, you are capabale of sending requests
          even if the request count exceeded within a unit time
        type: boolean
        example: true
      monetizationProperties:
        description:
          Properties of a tier plan which are related to monetization
        type: object
        additionalProperties:
          type: string
        example: {}
  #-----------------------------------------------------
  # The Subscription List resource
  #-----------------------------------------------------
  SubscriptionList:
    title: Subscription List
    properties:
      count:
        type: integer
        description: |
          Number of Subscriptions returned.
        example: 1
      list:
        type: array
        items:
          $ref: '#/definitions/Subscription'
      pagination:
        $ref: '#/definitions/Pagination'
        # example:
        #   next: "/subscriptions?limit=1&offset=2&apiId=01234567-0123-0123-0123-012345678901"
        #   previous: "/subscriptions?limit=1&offset=0&apiId=01234567-0123-0123-0123-012345678901"

  #-----------------------------------------------------
  # The Subscription resource
  #-----------------------------------------------------
  Subscription:
    title: Subscription
    required:
      - subscriptionId
      - applicationInfo
      - throttlingPolicy
      - subscriptionStatus
    properties:
      subscriptionId:
        type: string
        example: 01234567-0123-0123-0123-012345678901
      applicationInfo:
        $ref: '#/definitions/ApplicationInfo'
      throttlingPolicy:
        type: string
        example: Unlimited
      subscriptionStatus:
        type: string
        enum:
          - BLOCKED
          - PROD_ONLY_BLOCKED
          - UNBLOCKED
          - ON_HOLD
          - REJECTED
        example: BLOCKED

  #-----------------------------------------------------
  # The API monetization usage resource
  #-----------------------------------------------------
  APIMonetizationUsage:
    title: API monetization usage object
    properties:
      properties:
        type: object
        description: Map of custom properties related to monetization usage
        additionalProperties:
          type: string

  #-----------------------------------------------------
  # The API revenue resource
  #-----------------------------------------------------
  APIRevenue:
    title: API revenue data object
    properties:
      properties:
        type: object
        description: Map of custom properties related to API revenue
        additionalProperties:
          type: string

  #-----------------------------------------------------
  # The Mediation Policy resource
  #-----------------------------------------------------
  MediationPolicy:
    title: Mediation Policy
    required:
      - name
    properties:
      id:
        type: string
        example: 69ea3fa6-55c6-472e-896d-e449dd34a824
      name:
        type: string
        example: log_in_message
      type:
        type: string
        example: in
      shared:
        type: boolean
        example: true

  #-----------------------------------------------------
  # The Error resource
  #-----------------------------------------------------
  Error:
    title: Error object returned with 4XX HTTP Status
    required:
      - code
      - message
    properties:
      code:
        type: integer
        format: int64
      message:
        type: string
        description: Error message.
      description:
        type: string
        description: |
          A detail description about the error message.
      moreInfo:
        type: string
        description: |
          Preferably an url with more details about the error.
      error:
        type: array
        description: |
          If there are more than one error list them out.
          For example, list out validation errors by each field.
        items:
          $ref: '#/definitions/ErrorListItem'

  #-----------------------------------------------------
  # The Error List Item resource
  #-----------------------------------------------------
  ErrorListItem:
    title: Description of individual errors that may have occurred during a request.
    required:
      - code
      - message
    properties:
      code:
        type: string
      message:
        type: string
        description: |
          Description about individual errors occurred
      description:
        type: string
        description: |
          A detail description about the error message.

  #-----------------------------------------------------
  # The Environment resource
  #-----------------------------------------------------
  Environment:
    title: Environment
    required:
      - name
      - type
      - serverUrl
      - endpoints
      - showInApiConsole
    properties:
      name:
        type: string
        example: Production and Sandbox
      type:
        type: string
        example: hybrid
      serverUrl:
        type: string
        example: "https://localhost:9443/services/"
      showInApiConsole:
        type: boolean
        example: true
      endpoints:
        $ref: '#/definitions/EnvironmentEndpoints'

  #-----------------------------------------------------
  # The Environment List resource
  #-----------------------------------------------------
  EnvironmentList:
    title: Environment List
    properties:
      count:
        type: integer
        description: |
          Number of Environments returned.
        example: 1
      list:
        type: array
        items:
          $ref: '#/definitions/Environment'


  #-----------------------------------------------------
  # The Environment Endpoint resource
  #-----------------------------------------------------
  EnvironmentEndpoints :
    title: Environment Endpoints
    properties:
      http:
        type: string
        description: HTTP environment URL
        example: "http://localhost:8280"
      https:
        type: string
        description: HTTPS environment URL
        example: "https://localhost:8243"
      ws:
        type: string
        description: WS environment URL
        example: "http://localhost:9099"
      wss:
        type: string
        description: WSS environment URL
        example: "https://localhost:8099"

  #-----------------------------------------------------
  # The File Information resource
  #-----------------------------------------------------
  FileInfo :
    title: File Information including meta data
    properties:
      relativePath:
        type: string
        description: relative location of the file (excluding the base context and host of the Publisher API)
        example: "apis/01234567-0123-0123-0123-012345678901/thumbnail"
      mediaType:
        type: string
        description: media-type of the file
        example: "image/jpeg"


  #-----------------------------------------------------
  # API maxTPs resource
  #-----------------------------------------------------
  APIMaxTps:
    properties:
      production:
        type: integer
        format: int64
        example: 1000
      sandbox:
        type: integer
        format: int64
        example: 1000

  #-----------------------------------------------------
  # API Endpoint Security resource
  #-----------------------------------------------------
  APIEndpointSecurity:
    properties:
      type:
        type: string
        example: basic
        description: Accepts one of the following, basic or digest.
        enum:
          - BASIC
          - DIGEST
      username:
        type: string
        example: admin
      password:
        type: string
        example: password

  #-----------------------------------------------------
  # API Business Information resource
  #-----------------------------------------------------
  APIBusinessInformation:
    properties:
      businessOwner:
        type: string
        example: businessowner
      businessOwnerEmail:
        type: string
        example: businessowner@wso2.com
      technicalOwner:
        type: string
        example: technicalowner
      technicalOwnerEmail:
        type: string
        example: technicalowner@wso2.com

  #-----------------------------------------------------
  # API CORS configuration resource
  #-----------------------------------------------------
  APICorsConfiguration:
    description: |
      CORS configuration for the API
    properties:
      corsConfigurationEnabled:
        type: boolean
        default: false
      accessControlAllowOrigins:
        type: array
        items:
          type: string
      accessControlAllowCredentials:
        type: boolean
        default: false
      accessControlAllowHeaders:
        type: array
        items:
          type: string
      accessControlAllowMethods:
        type: array
        items:
          type: string
  #-----------------------------------------------------
  # The Environment Endpoint resource
  #-----------------------------------------------------
  Endpoint :
    title: Endpoints
    properties:
      id:
        type: string
        description: |
          UUID of the Endpoint entry
        example: 01234567-0123-0123-0123-012345678901
      name:
        type: string
        description: |
          name of the Endpoint entry
        example: "Endpoint 1"
      endpointConfig:
        properties:
          endpointType:
            type: string
            enum:
              - SINGLE
              - LOAD_BALANCED
              - FAIL_OVER
            example: "FAIL_OVER"
          list:
            type: array
            items:
              $ref: '#/definitions/EndpointConfig'
      endpointSecurity:
        properties:
          enabled:
            type: boolean
            example: false
          type:
            type: string
            example: basic
          username:
            type: string
            example: basic
          password:
            type: string
            example: basic
      maxTps:
        type: integer
        format: int64
        description: Endpoint max tps
        example: 1000
      type:
        type: string
        example: "http"

  #-----------------------------------------------------
  # The Endpoint Configuration resource
  #-----------------------------------------------------
  EndpointConfig :
    title: Endpoint Configuration
    properties:
      url:
        type: string
        description: |
          Service url of the endpoint
        example: "http://localhost:8280"
      timeout:
        type: string
        description: |
          Time out of the endpoint
        example: "1000"
      attributes:
        type: array
        items:
          properties:
            name:
              type: string
              example: "Suspension time"
            value:
              type: string
              example: "2s"

  #-----------------------------------------------------
  # The Environment List resource
  #-----------------------------------------------------
  EndpointList:
    title: Endpoint List
    properties:
      count:
        type: integer
        description: |
          Number of Endpoints returned.
        example: 1
      list:
        type: array
        items:
          $ref: '#/definitions/Endpoint'

  #-----------------------------------------------------
  # The Environment Endpoint resource
  #-----------------------------------------------------
  Scope :
    title: Scope
    properties:
      name:
        type: string
        description: |
          name of Scope
        example: apim:api_view
      description:
        type: string
        description: |
          description of Scope
        example: 'This Scope can used to view Apis'
      bindings:
        properties:
          type:
            type: string
            description: |
              Type of binding role / permission
          values:
            type: array
            items:
              type: string

  APIOperations :
    title: Operation
    properties:
      id:
        type: string
        example: "postapiresource"
      target:
        type: string
      verb:
        type: string
      authType:
        type: string
        default: "Any"
      throttlingPolicy:
        type: string
        example: "Unlimited"
      scopes:
        type: array
        items:
          type: string
      usedProductIds:
        type: array
        items:
          type: string
      amznResourceName:
        type: string
      amznResourceTimeout:
        type: integer


  #-----------------------------------------------------
  # The Scope List resource
  #-----------------------------------------------------
  ScopeList:
    title: Scope List
    properties:
      count:
        type: integer
        description: |
          Number of Scopes returned.
        example: 1
      list:
        type: array
        items:
          properties:
            name:
              type: string
              example: "apim:api_view"
            description:
              type: string
              example: "Scope for Api view"

  #-----------------------------------------------------
  # The External-Store resource
  #-----------------------------------------------------
  ExternalStore:
    title: External Store
    properties:
      id:
        type: string
        description: |
          The external store identifier, which is a unique value.
        example: Store123#
      displayName:
        type: string
        description: |
          The name of the external API Store that is displayed in the Publisher UI.
        example: UKStore
      type:
        type: string
        description: |
          The type of the Store. This can be a WSO2-specific API Store or an external one.
        example: wso2
      endpoint:
        type: string
        description: |
          The endpoint URL of the external store
        example: http://localhost:9764/store

  #-----------------------------------------------------
  # The API-External-Store resource
  #-----------------------------------------------------
  APIExternalStore:
    title: API External Store
    properties:
      id:
        type: string
        description: |
          The external store identifier, which is a unique value.
        example: Store123#
      lastUpdatedTime:
        description: |
          The recent timestamp which a given API is updated in the external store.
        type: string
        example: 2019-09-09T13:57:16.229

  #-----------------------------------------------------
  # The API-External-Store List resource
  #-----------------------------------------------------
  APIExternalStoreList:
    title: API External Store List
    properties:
      count:
        type: integer
        description: |
          Number of external stores returned.
        example: 1
      list:
        type: array
        items:
          $ref: '#/definitions/APIExternalStore'

  #-----------------------------------------------------
  # The External-Store List resource
  #-----------------------------------------------------
  ExternalStoreList:
    title: External Store List
    properties:
      count:
        type: integer
        description: |
          Number of external stores returned.
        example: 1
      list:
        type: array
        items:
          $ref: '#/definitions/ExternalStore'

  #-----------------------------------------------------
  # Certificates list resource
  #-----------------------------------------------------
  Certificates:
    title: Certificates
    description: Representation of a list of certificates
    properties:
      count:
        type: integer
        example: 1
      certificates:
        type: array
        items:
          $ref: '#/definitions/CertMetadata'
      pagination:
        $ref: '#/definitions/Pagination'
        # example:
        #   next: "/endpoint-certificates?limit=1&offset=2"
        #   previous: "/endpoint-certificates?limit=1&offset=0"

  #-----------------------------------------------------
  # Certificate metadata resource
  #-----------------------------------------------------
  CertMetadata:
    title: Certificate
    description: Representation of the details of a certificate
    properties:
      alias:
        type: string
        example: wso2carbon
      endpoint:
        type: string
        example: www.abc.com

  #-----------------------------------------------------
  # Certificates information resource
  #-----------------------------------------------------
  CertificateInfo:
    title: Certificate information
    properties:
      status:
        type: string
        example: Active
      validity:
        $ref: '#/definitions/CertificateValidity'
      version:
        type: string
        example: V3
      subject:
        type: string
        example: CN=wso2.com, OU=wso2, O=wso2, L=Colombo, ST=Western, C=LK

  #-----------------------------------------------------
  # Certificate validity period resource
  #-----------------------------------------------------
  CertificateValidity:
    title: Certificate Valid period
    properties:
      from:
        type: string
        example: 12-12-2017
      to:
        type: string
        example: 01-01-2019

  #-----------------------------------------------------
  # Client Certificates list resource
  #-----------------------------------------------------
  ClientCertificates:
    title: Client Certificates
    description: Representation of a list of client certificates
    properties:
      count:
        type: integer
        example: 1
      certificates:
        type: array
        items:
          $ref: '#/definitions/ClientCertMetadata'
      pagination:
        $ref: '#/definitions/Pagination'
        # example:
        #   next: "/client-certificates?limit=1&offset=2"
        #   previous: "/client-certificates?limit=1&offset=0"

  #-----------------------------------------------------
  # Certificate metadata resource
  #-----------------------------------------------------
  ClientCertMetadata:
    title: Client certificate meta data
    description: Meta data of certificate
    properties:
      alias:
        type: string
        example: wso2carbon
      apiId:
        type: string
        example: 64eca60b-2e55-4c38-8603-e9e6bad7d809
      tier:
        type: string
        example: Gold

  #-----------------------------------------------------
  # The Label resource
  #-----------------------------------------------------
  Label:
    title: Label
    required:
      - name
    properties:
      name:
        type: string
      description:
        type: string
      access_urls:
        type: array
        items:
          type: string

  #-----------------------------------------------------
  # The Label List resource
  #-----------------------------------------------------
  LabelList:
    title: Label List
    properties:
      count:
        type: integer
        description: |
          Number of Labels returned.
      list:
        type: array
        items:
          $ref: '#/definitions/Label'
      pagination:
        $ref: '#/definitions/Pagination'

  #-----------------------------------------------------
  # The Lifecycle state resource
  #-----------------------------------------------------
  LifecycleState:
    title:  Lifecycle State
    properties:
      state:
        type: string
        example: "Created"
      checkItems:
        type: array
        items:
          properties:
            name:
              type: string
              example: "Deprecate old versions after publish the API"
            value:
              type: boolean
              example: false
            requiredStates:
              type: array
              items:
                type: string
      availableTransitions:
        type: array
        items:
          properties:
            event:
              type: string
              example: "Promote"
            targetState:
              type: string
              example: "Created"

  #-----------------------------------------------------
  # The Lifecycle history resource
  #-----------------------------------------------------

  LifecycleHistory:
    title: Lifecycle history item list
    properties:
      count:
        type: integer
        example: 1
      list:
        type: array
        items:
          $ref: '#/definitions/LifecycleHistoryItem'

  #-----------------------------------------------------
  # The Lifecycle history item resource
  #-----------------------------------------------------

  LifecycleHistoryItem:
    title: Lifecycle history item
    properties:
      previousState:
        type: string
        example: "Created"
      postState:
        type: string
        example: "Published"
      user:
        type: string
        example: "admin"
      updatedTime:
        type: string
        format: dateTime
        example: "2019-02-31T23:59:60Z"


  #-----------------------------------------------------
  # The workflow executor's response resource
  #-----------------------------------------------------
  WorkflowResponse:
    title: workflow Response
    required:
      - workflowStatus
    properties:
      workflowStatus:
        description: |
          This attribute declares whether this workflow task is approved or rejected.
        type: string
        enum:
          - CREATED
          - APPROVED
          - REJECTED
          - REGISTERED
        example: APPROVED
      jsonPayload:
        description: |
          Attributes that returned after the workflow execution
        type: string
      lifecycleState:
        $ref: '#/definitions/LifecycleState'

  #-----------------------------------------------------
  # The OpenAPI Definition Validation Response
  #-----------------------------------------------------
  OpenAPIDefinitionValidationResponse:
    title: OpenAPI Definition Validation Response
    required:
      - isValid
    properties:
      isValid:
        description: |
          This attribute declares whether this definition is valid or not.
        type: boolean
        example: true
      content:
        description: |
          OpenAPI definition content.
        type: string
      info:
        description: |
          API definition information
        properties:
          name:
            type: string
            example: "PetStore"
          version:
            type: string
            example: "1.0.0"
          context:
            type: string
            example: "/petstore"
          description:
            type: string
            example: "A sample API that uses a petstore as an example to demonstrate swagger-2.0 specification"
          openAPIVersion:
            type: string
            example: "3.0.0"
      errors:
        type: array
        description: |
          If there are more than one error list them out.
          For example, list out validation errors by each field.
        items:
          $ref: '#/definitions/ErrorListItem'

  #-----------------------------------------------------
  # The WSDL Definition Validation Response
  #-----------------------------------------------------
  WSDLValidationResponse:
    title: WSDL Definition Validation Response
    required:
      - isValid
    properties:
      isValid:
        description: |
          This attribute declares whether this definition is valid or not.
        type: boolean
        example: true
      errors:
        type: array
        description: |
          If there are more than one error list them out.
          For example, list out validation errors by each field.
        items:
          $ref: '#/definitions/ErrorListItem'
      wsdlInfo:
        description:
          Summary of the WSDL including the basic information
        properties:
          version:
            description: |
              WSDL version
            type: string
            example: "1.1"
          endpoints:
            description: |
              A list of endpoints the service exposes
            type: array
            items:
              properties:
                name:
                  type: string
                  description: "Name of the endpoint"
                  example: "StockQuoteSoap"
                location:
                  type: string
                  description: "Endpoint URL"
                  example: "http://www.webservicex.net/stockquote.asmx"

  GraphQLValidationResponse:
    title: GraphQL API definition validation Response
    required:
      - isValid
      - errorMessage
    properties:
      isValid:
        description: |
          This attribute declares whether this definition is valid or not.
        type: boolean
        example: true
      errorMessage:
        description: |
          This attribute declares the validation error message
        type: string
      graphQLInfo:
        description:
          Summary of the GraphQL including the basic information
        properties:
          operations:
            type: array
            items:
              $ref: '#/definitions/APIOperations'
          graphQLSchema:
            $ref: '#/definitions/GraphQLSchema'

  #-----------------------------------------------------
  # The API Endpoint URL Validation Response Resource
  #-----------------------------------------------------
  ApiEndpointValidationResponse:
    title: API Endpoint url validation response
    required:
      - statusCode
      - statusMessage
    properties:
      statusCode:
        type: integer
        description: HTTP status code
      statusMessage:
        type: string
        description: string
      error:
        type: string
        description: |
          If an error occurs, the error message will be set to this property.
          If not, this will remain null.

  #-----------------------------------------------------
  # The Threat Protection Policy List Resource
  #-----------------------------------------------------
  ThreatProtectionPolicyList:
    title: "Threat Protection Policy List"
    properties:
      list:
        type: array
        items:
          $ref: '#/definitions/ThreatProtectionPolicy'

  #-----------------------------------------------------
  # The Threat Protection Policy resource
  #-----------------------------------------------------
  ThreatProtectionPolicy:
    title: "Threat Protection Policy Schema"
    required:
      - name
      - type
      - policy
    properties:
      uuid:
        type: string
        description: Policy ID
      name:
        type: string
        description: Name of the policy
      type:
        type: string
        description: Type of the policy
      policy:
        type: string
        description: policy as a json string

  #-----------------------------------------------------
  # The Result List resource
  #-----------------------------------------------------
  SearchResultList:
    title: Unified Search Result List
    properties:
      count:
        type: integer
        description: |
          Number of results returned.
        example: 1
      list:
        type: array
        items:
          anyOf:
            - $ref: '#/definitions/APISearchResult'
            - $ref: '#/definitions/APIProductSearchResult'
            - $ref: '#/definitions/DocumentSearchResult'
      pagination:
        $ref: '#/definitions/Pagination'

  SearchResult:
    title: Search Result
    required:
      - "name"
    discriminator: "name"
    properties:
      id:
        type: string
        example: 01234567-0123-0123-0123-012345678901
      name:
        type: string
        example: TestAPI
      type:
        type: string
        enum:
          - DOC
          - API
          - APIProduct
        example: API
      transportType:
        type: string
        description: Accepted values are HTTP, WS, SOAPTOREST, GRAPHQL

  APISearchResult:
    title: API Result
    allOf:
      - $ref: '#/definitions/SearchResult'
      - properties:
          description:
            type: string
            description: A brief description about the API
            example: A calculator API that supports basic operations
          context:
            type: string
            description: A string that represents the context of the user's request
            example: CalculatorAPI
          version:
            type: string
            description: The version of the API
            example: 1.0.0
          provider:
            description: |
              If the provider value is not given, the user invoking the API will be used as the provider.
            type: string
            example: admin
          status:
            type: string
            description: This describes in which status of the lifecycle the API is
            example: CREATED
          thumbnailUri:
            type: string
            example: /apis/01234567-0123-0123-0123-012345678901/thumbnail

  APIProductSearchResult:
    title: API Result
    allOf:
      - $ref: '#/definitions/SearchResult'
      - properties:
          description:
            type: string
            description: A brief description about the API
            example: A calculator API that supports basic operations
          context:
            type: string
            description: A string that represents the context of the user's request
            example: CalculatorAPI
          provider:
            description: |
              If the provider value is not given, the user invoking the API will be used as the provider.
            type: string
            example: admin
          status:
            type: string
            description: This describes in which status of the lifecycle the APIPRODUCT is
            example: PUBLISHED
          thumbnailUri:
            type: string
            example: /apis/01234567-0123-0123-0123-012345678901/thumbnail



  #-----------------------------------------------------
  # The API monetization resource
  #-----------------------------------------------------
  APIMonetizationInfo:
    title: API monetization object
    required:
      - enabled
    properties:
      enabled:
        type: boolean
        description: Flag to indicate the monetization status
        example: true
      properties:
        type: object
        description: Map of custom properties related to monetization
        additionalProperties:
          type: string

  DocumentSearchResult:
    title: Document Result
    allOf:
      - $ref: '#/definitions/SearchResult'
      - properties:
          docType:
            type: string
            enum:
              - HOWTO
              - SAMPLES
              - PUBLIC_FORUM
              - SUPPORT_FORUM
              - API_MESSAGE_FORMAT
              - SWAGGER_DOC
              - OTHER
            example: HOWTO
          summary:
            type: string
            example: "Summary of Calculator Documentation"
          sourceType:
            type: string
            enum:
              - INLINE
              - URL
              - FILE
            example: INLINE
          sourceUrl:
            type: string
            example: ""
          otherTypeName:
            type: string
            example: ""
          visibility:
            type: string
            enum:
              - OWNER_ONLY
              - PRIVATE
              - API_LEVEL
            example: API_LEVEL
          apiName:
            type: string
            description: The name of the associated API
            example: TestAPI
          apiVersion:
            type: string
            description: The version of the associated API
            example: 1.0.0
          apiProvider:
            type: string
            example: admin
          apiUUID:
            type: string
          associatedType:
            type: string
  #-----------------------------------------------------
  # The Resource policy List resource
  #-----------------------------------------------------
  ResourcePolicyList:
    title: Resource policy List
    properties:
      list:
        type: array
        items:
          $ref: '#/definitions/ResourcePolicyInfo'
      count:
        type: integer
        description: |
          Number of policy resources returned.
        example: 1

  #-----------------------------------------------------
  # The Resource Policy Info resource
  #-----------------------------------------------------
  ResourcePolicyInfo:
    title: Resource policy Info object with conversion policy resource details.
    properties:
      id:
        type: string
        description: |
          UUID of the resource policy registry artifact
        example: 01234567-0123-0123-0123-012345678901
      httpVerb:
        type: string
        description: HTTP verb used for the resource path
        example: get
      resourcePath:
        type: string
        description: A string that represents the resource path of the api for the related resource policy
        example: CalculatorAPI
      content:
        type: string
        description: The resource policy content
        example: "<header description=\"SOAPAction\" name=\"SOAPAction\" scope=\"transport\" value=\"http://ws.cdyne.com/PhoneVerify/query/CheckPhoneNumber\"/>"

  #-----------------------------------------------------
  # The settings resource
  #-----------------------------------------------------
  Settings:
    title: SettingsDTO
    properties:
      storeUrl:
        type: string
        description: Store URL
      environment:
        type: array
        items:
          $ref: '#/definitions/Environment'
      scopes:
        type: array
        items:
          type: string
      monetizationAttributes:
        type: array
        items:
          $ref: '#/definitions/MonetizationAttribute'
      securityAuditProperties:
        type: object
        items:
          type: string
      externalStoresEnabled:
        type: boolean
        description: |
          Is External Stores configuration enabled
        example: true

  #-----------------------------------------------------
  # The SecurityAuditAttribute resource
  #-----------------------------------------------------
  SecurityAuditAttribute:
    title: SecurityAuditAttributeDTO
    properties:
      isGlobal:
        type: boolean
        example: false
      overrideGlobal:
        type: boolean
        example: false
      apiToken:
        type: string
        example: b1267ytf-b7gc-4aee-924d-ece81241efec
      collectionId:
        type: string
        example: 456ef957-5a79-449f-83y3-9027945d3c60
      baseUrl:
        type: string

  WSDLInfo:
    title: WSDL information of the API. This is only available if the API is a SOAP API.
    properties:
      type:
        type: string
        description: Indicates whether the WSDL is a single WSDL or an archive in ZIP format
        enum:
          - WSDL
          - ZIP

#-----------------------------------------------------
# The pagination resource
#-----------------------------------------------------
  Pagination:
    title: Pagination
    properties:
      offset:
        type: integer
        example: 0
      limit:
        type: integer
        example: 1
      total:
        type: integer
        example: 10
      next:
        type: string
        description: |
          Link to the next subset of resources qualified.
          Empty if no more resources are to be returned.
      previous:
        type: string
        description: |
          Link to the previous subset of resources qualified.
          Empty if current subset is the first subset returned.
  MonetizationAttribute:
    title: Monetization attribute object
    properties:
      required:
        type: boolean
        description: |
          Is attribute required
        example: true
      name:
        type: string
        description: |
          Name of the attribute
      displayName:
        type: string
        description: |
          Display name of the attribute
      description:
        type: string
        description: |
          Description of the attribute
      hidden:
        type: boolean
        description: |
          Is attribute hidden
      default:
        type: string
        description: |
          Default value of the attribute

  #-----------------------------------------------------
  # The Tenant resource
  #-----------------------------------------------------
  Tenant :
    title: Tenant
    properties:
      domain:
        type: string
        description: tenant domain
        example: "wso2.com"
      status:
        type: string
        description: current status of the tenant active/inactive
        example: "active"
  #-----------------------------------------------------
  # The Tenant List resource
  #-----------------------------------------------------
  TenantList :
    title: Tenant list
    properties:
      count:
        type: integer
        description: |
          Number of tenants returned.
        example: 1
      list:
        type: array
        items:
          $ref: '#/definitions/Tenant'
      pagination:
        $ref: '#/definitions/Pagination'
  #----------------------------------------------
  # The Alert list resource.
  #----------------------------------------------
  AlertTypesList:
    title: Alert Types List
    properties:
      count:
        type: integer
        description: The number of alerts
        example: 3
      alerts:
        type: array
        items:
          $ref: '#/definitions/AlertType'

  #----------------------------------------------
  # The AlertType resource.
  #----------------------------------------------
  AlertType:
    title: Alert Type
    properties:
      id:
        type: integer
        description: The alert Id
        example: 1
      name:
        type: string
        description: The name of the alert.
        example: "AbnormalRequestTime"
      requireConfiguration:
        type: boolean
        description: Whether the alert type require additional configurations.
        example: true

  #----------------------------------------------
  # The Alert resource.
  #----------------------------------------------
  Alert:
    title: Alert
    properties:
      id:
        type: integer
        description: The alert Id
        example: 1
      name:
        type: string
        description: The name of the alert.
        example: "AbnormalRequestsPerMin"
      configuration:
        type: array
        items:
          $ref: '#/definitions/AlertConfig'

  #-----------------------------------------------
  # The Alert Info resource definition.
  #-----------------------------------------------
  AlertsInfo:
    title: Alerts Info
    properties:
      alerts:
        type: array
        items:
          $ref: '#/definitions/Alert'
      emailList:
        type: array
        items:
          type: string

  #-----------------------------------------------
  # The Alert Info Response resource definition.
  #-----------------------------------------------
  AlertsInfoResponse:
    title: Alerts Info Response
    properties:
      alerts:
        type: array
        items:
          $ref: '#/definitions/Alert'
      emailList:
        type: array
        items:
          type: string
      failedConfigurations:
        type: array
        items:
          $ref: '#/definitions/AlertConfig'

  #-----------------------------------------------
  # The Alert Config List resource definition.
  #-----------------------------------------------
  AlertConfigList:
    title: Alert Configuration List
    properties:
      count:
        type: integer
        example: 1
      list:
        type: array
        items:
          $ref: '#/definitions/AlertConfig'

  #-----------------------------------------------
  # The Alert Config resource definition.
  #-----------------------------------------------
  AlertConfig:
    title: Alert Configuration
    properties:
      configurationId:
        type: string
        description: The alert config subscription id.
        example: UGl6emFTaGFja0FQSSsxLjAuMCtEZWZhdWx0QXBwbGljYXRpb24K
      configuration:
        type: object
        description: The config parameters.
        additionalProperties:
          type: string
        example:
          apiName: 'PizzaShackAPI'
          apiVersion: '1.0.0'
          applicationName: 'DefaultApplication'
          requestConunt: '12'

  #-----------------------------------------------
  # The Alert Config Info resource definition.
  #-----------------------------------------------
  AlertConfigInfo:
    title: Alert Configuration Info
    type: object
    description: The config parameters.
    additionalProperties:
      type: string
    example:
      apiName: 'PizzaShackAPI'
      apiVersion: '1.0.0'
      applicationName: 'DefaultApplication'
      requestConunt: '12'

  #-----------------------------------------------------
  # The Category resource
  #-----------------------------------------------------
  APICategory:
    title: API Category
    required:
    - name
    properties:
      id:
        type: string
        example: "01234567-0123-0123-0123-012345678901"
      name:
        type: string
        example: "Finance"
      description:
        type: string
        example: "Finance related APIs"

  #-----------------------------------------------------
  # The Category List resource
  #-----------------------------------------------------
  APICategoryList:
    title: API Category List
    properties:
      count:
        type: integer
        description: |
          Number of API categories returned.
        example: 1
      list:
        type: array
        items:
          $ref: '#/definitions/APICategory'

#-----------------------------------------------------
# END-OF-FILE
#-----------------------------------------------------<|MERGE_RESOLUTION|>--- conflicted
+++ resolved
@@ -2354,12 +2354,8 @@
       x-wso2-response: "HTTP/1.1 201 Created\nLocation: https://127.0.0.1:9443/api/am/publisher/v1/apis/890a4f4d-09eb-4877-a323-57f6ce2ed79b/documents/ffd5790d-b7a9-4cb6-b76a-f8b83ecdd058\nContent-Type: application/json\n\n{\n   \"visibility\": \"API_LEVEL\",\n   \"sourceType\": \"INLINE\",\n   \"sourceUrl\": null,\n   \"otherTypeName\": null,\n   \"documentId\": \"ffd5790d-b7a9-4cb6-b76a-f8b83ecdd058\",\n   \"summary\": \"This is a sample documentation\",\n   \"name\": \"Introduction to PhoneVerification API\",\n   \"type\": \"HOWTO\"\n}"
       security:
         - OAuth2Security:
-<<<<<<< HEAD
-            - apim:document_create
-=======
           - apim:api_create
           - apim:document_create
->>>>>>> 0df03eba
       summary: Add a new document to an API
       description: |
         This operation can be used to add a new documentation to an API. This operation only adds the metadata of a document. To add the actual content we need to use **Upload the content of an API document ** API once we obtain a document Id by this operation.
@@ -2482,12 +2478,8 @@
       x-wso2-response: "HTTP/1.1 200 OK\nContent-Type: application/json\n\n{\n   \"visibility\": \"API_LEVEL\",\n   \"sourceType\": \"INLINE\",\n   \"sourceUrl\": null,\n   \"otherTypeName\": null,\n   \"documentId\": \"0bcb7f05-599d-4e1a-adce-5cb89bfe58d5\",\n   \"summary\": \"This is a sample documentation for v1.0\",\n   \"name\": \"PhoneVerification API Documentation\",\n   \"type\": \"HOWTO\"\n}"
       security:
         - OAuth2Security:
-<<<<<<< HEAD
-            - apim:document_manage
-=======
           - apim:api_create
           - apim:document_manage
->>>>>>> 0df03eba
       summary: Update a document of an API
       description: |
         This operation can be used to update metadata of an API's document.
@@ -2835,12 +2827,8 @@
     get:
       security:
         - OAuth2Security:
-<<<<<<< HEAD
-            - apim:mediation_policy_view
-=======
           - apim:api_view
           - apim:mediation_policy_view
->>>>>>> 0df03eba
       x-examples:
         $ref: docs/examples/mediation-policies/apis_id_mediationpolicies_get.yaml
       summary: |
@@ -2893,12 +2881,8 @@
         - multipart/form-data
       security:
         - OAuth2Security:
-<<<<<<< HEAD
-            - apim:mediation_policy_create
-=======
           - apim:api_create
           - apim:mediation_policy_create
->>>>>>> 0df03eba
       x-examples:
         $ref: docs/examples/mediation-policies/apis_id_mediationpolicies_post.yaml
       summary: Add an API specific mediation policy
@@ -2981,12 +2965,8 @@
     get:
       security:
         - OAuth2Security:
-<<<<<<< HEAD
-            - apim:api_view
-=======
           - apim:api_view
           - apim:mediation_policy_view
->>>>>>> 0df03eba
       x-examples:
         $ref: docs/examples/mediation-policies/apis_id_mediationpolicies_id_get.yaml
       summary: Get an API specific mediation policy
@@ -3044,12 +3024,8 @@
     delete:
       security:
         - OAuth2Security:
-<<<<<<< HEAD
-            - apim:mediation_policy_manage
-=======
           - apim:api_create
           - apim:mediation_policy_manage
->>>>>>> 0df03eba
       x-examples:
         $ref: docs/examples/mediation-policies/apis_id_mediationpolicies_id_delete.yaml
       summary: Delete an API specific mediation policy
@@ -3095,14 +3071,9 @@
     #---------------------------------------------------------------
     get:
       security:
-<<<<<<< HEAD
-        - OAuth2Security:
-            - apim:api_view
-=======
       - OAuth2Security:
         - apim:api_view
         - apim:mediation_policy_view
->>>>>>> 0df03eba
       x-examples:
         $ref: docs/examples/mediation-policies/apis_id_mediationpolicies_id_content_get.yaml
       summary: Download an API specific mediation policy
@@ -3152,14 +3123,9 @@
       consumes:
         - multipart/form-data
       security:
-<<<<<<< HEAD
-        - OAuth2Security:
-            - apim:mediation_policy_manage
-=======
       - OAuth2Security:
         - apim:api_create
         - apim:mediation_policy_manage
->>>>>>> 0df03eba
       x-examples:
         $ref: docs/examples/mediation-policies/apis_id_mediationpolicies_id_content_put.yaml
       summary: Update an API specific mediation policy
@@ -3238,10 +3204,6 @@
             $ref: '#/definitions/Error'
 
   ################################################################
-<<<<<<< HEAD
-  # The WSDL resource of "Individual API" resource APIs
-  ################################################################
-=======
   # The WSDL meta info resource of "APIs" resource APIs
   ################################################################
 
@@ -3289,7 +3251,6 @@
 ################################################################
 # The WSDL resource of "Individual API" resource APIs
 ################################################################
->>>>>>> 0df03eba
 
   /apis/{apiId}/wsdl:
     #-----------------------------------------------------
@@ -3673,10 +3634,6 @@
             $ref: '#/definitions/Error'
 
   ######################################################
-<<<<<<< HEAD
-  # The "Subscription Collection" resource APIs
-  ######################################################
-=======
   # Export Resource API
   ######################################################
   '/apis/export':
@@ -3767,7 +3724,6 @@
 ######################################################
 # The "Subscription Collection" resource APIs
 ######################################################
->>>>>>> 0df03eba
   /subscriptions:
 
     #-----------------------------------------------------
@@ -4204,14 +4160,9 @@
     #---------------------------------------------------------------
     get:
       security:
-<<<<<<< HEAD
-        - OAuth2Security:
-            - apim:api_view
-=======
       - OAuth2Security:
         - apim:api_view
         - apim:mediation_policy_view
->>>>>>> 0df03eba
       summary: Downloadt specific global mediation policy
       operationId: getGlobalMediationPolicyContent
       description: |
@@ -4263,12 +4214,8 @@
     get:
       security:
         - OAuth2Security:
-<<<<<<< HEAD
-            - apim:client_certificates_view
-=======
           - apim:api_view
           - apim:client_certificates_view
->>>>>>> 0df03eba
       produces:
         - application/json
       x-wso2-curl: "curl -X GET \
@@ -4328,12 +4275,8 @@
     post:
       security:
         - OAuth2Security:
-<<<<<<< HEAD
-            - apim:client_certificates_add
-=======
           - apim:api_create
           - apim:client_certificates_add
->>>>>>> 0df03eba
       consumes:
         - multipart/form-data
       x-wso2-curl: "curl -X POST \
@@ -4420,12 +4363,8 @@
     put:
       security:
         - OAuth2Security:
-<<<<<<< HEAD
-            - apim:client_certificates_view
-=======
           - apim:api_create
           - apim:client_certificates_update
->>>>>>> 0df03eba
       consumes:
         - multipart/form-data
       x-wso2-curl: "curl -X PUT \
@@ -4504,12 +4443,8 @@
     delete:
       security:
         - OAuth2Security:
-<<<<<<< HEAD
-            - apim:client_certificates_update
-=======
           - apim:api_create
           - apim:client_certificates_update
->>>>>>> 0df03eba
       x-wso2-curl:
         "curl -X DELETE \
            https://localhost:9443/api/am/publisher/v1/client-certificates/newtest1 \
@@ -4569,12 +4504,8 @@
     get:
       security:
         - OAuth2Security:
-<<<<<<< HEAD
-            - apim:client_certificates_view
-=======
           - apim:api_view
           - apim:client_certificates_view
->>>>>>> 0df03eba
       produces:
         - application/json
       x-wso2-curl: "curl -X GET \
@@ -4641,12 +4572,8 @@
     get:
       security:
         - OAuth2Security:
-<<<<<<< HEAD
-            - apim:client_certificates_view
-=======
           - apim:api_view
           - apim:client_certificates_view
->>>>>>> 0df03eba
       x-wso2-curl: "curl -X GET \
                       https://localhost:9443/api/am/publisher/v1/client-certificates/newtest1/content \
                       -H 'authorization: Bearer f80b8c34-01bc-3ac2-99b6-4873e45c861c'"
@@ -4709,12 +4636,8 @@
     get:
       security:
         - OAuth2Security:
-<<<<<<< HEAD
-            - apim:ep_certificates_view
-=======
           - apim:api_view
           - apim:ep_certificates_view
->>>>>>> 0df03eba
       produces:
         - application/json
       x-wso2-curl: "curl -X GET -H \"Authorization: Bearer ae4eae22-3f65-387b-a171-d37eaa366fa8\" -H \"Content-Type: application/json\" \"https://localhost:9443/api/am/publisher/v1/certificates\""
@@ -4773,12 +4696,8 @@
     post:
       security:
         - OAuth2Security:
-<<<<<<< HEAD
-            - apim:ep_certificates_add
-=======
           - apim:api_create
           - apim:ep_certificates_add
->>>>>>> 0df03eba
       consumes:
         - multipart/form-data
       x-wso2-curl: "curl -X POST -H \"Authorization: Bearer ae4eae22-3f65-387b-a171-d37eaa366fa8\" -H \"Content-Type: multipart/form-data\"  -F \"certificate=@/home/user/wso2carbon.cert\" -F \"alias=wso2carbon\" -F \"endpoint=https://www.abc.com\" \"https://localhost:9443/api/am/publisher/v1/certificates/certificate\""
@@ -4848,12 +4767,8 @@
     put:
       security:
         - OAuth2Security:
-<<<<<<< HEAD
-            - apim:ep_certificates_update
-=======
           - apim:api_create
           - apim:ep_certificates_update
->>>>>>> 0df03eba
       consumes:
         - multipart/form-data
       x-wso2-curl: "curl -X PUT -H \"Authorization: Bearer ae4eae22-3f65-387b-a171-d37eaa366fa8\" -H \"Content-Type:multipart/form-data\" -F \"certificate=@/home/user/wso2carbon.cert\" \"https://localhost:9443/api/am/publisher/v1/certificates/wso2carbon\""
@@ -4915,12 +4830,8 @@
     delete:
       security:
         - OAuth2Security:
-<<<<<<< HEAD
-            - apim:ep_certificates_update
-=======
           - apim:api_create
           - apim:ep_certificates_update
->>>>>>> 0df03eba
       x-wso2-curl:
         "curl -X DELETE -H \"Authorization: Bearer ae4eae22-3f65-387b-a171-d37eaa366fa8\" \"https://localhost:9443/api/am/publisher/v1/certificates/wso2carbon\""
       x-wso2-request: "DELETE https://localhost:9443/api/am/publisher/v1/certificates/wso2carbon Authorization: Bearer ae4eae22-3f65-387b-a171-d37eaa366fa8"
@@ -4973,12 +4884,8 @@
     get:
       security:
         - OAuth2Security:
-<<<<<<< HEAD
-            - apim:ep_certificates_view
-=======
           - apim:api_view
           - apim:ep_certificates_view
->>>>>>> 0df03eba
       produces:
         - application/json
       x-wso2-curl: "curl -X GET \"https://apis.wso2.com/api/am/publisher/v1/certificates/wso2carbon\" -H  \"accept: application/json\""
