--- conflicted
+++ resolved
@@ -61,12 +61,9 @@
             }
             settingsDTO.setEnvironment(environmentListDTO.getList());
             settingsDTO.setMonetizationAttributes(getMonetizationAttributes());
-<<<<<<< HEAD
             settingsDTO.setSecurityAuditProperties(getSecurityAuditProperties());
-=======
             settingsDTO.setExternalStoresEnabled(
                     APIUtil.isExternalStoresEnabled(RestApiUtil.getLoggedInUserTenantDomain()));
->>>>>>> 7760735d
         }
         settingsDTO.setScopes(GetScopeList());
         return settingsDTO;
