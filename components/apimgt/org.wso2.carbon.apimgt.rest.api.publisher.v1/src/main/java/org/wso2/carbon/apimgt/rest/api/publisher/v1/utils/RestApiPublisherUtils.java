/*
 *
 *  Copyright (c) 2019, WSO2 Inc. (http://www.wso2.org) All Rights Reserved.
 *
 *  Licensed under the Apache License, Version 2.0 (the "License");
 *  you may not use this file except in compliance with the License.
 *  You may obtain a copy of the License at
 *
 *  http://www.apache.org/licenses/LICENSE-2.0
 *
 *  Unless required by applicable law or agreed to in writing, software
 *  distributed under the License is distributed on an "AS IS" BASIS,
 *  WITHOUT WARRANTIES OR CONDITIONS OF ANY KIND, either express or implied.
 *  See the License for the specific language governing permissions and
 *  limitations under the License.
 *
 */
package org.wso2.carbon.apimgt.rest.api.publisher.v1.utils;

import com.fasterxml.jackson.databind.ObjectMapper;
import org.apache.commons.io.IOUtils;
import org.apache.commons.lang3.RandomStringUtils;
import org.apache.commons.lang3.StringUtils;
import org.apache.commons.logging.Log;
import org.apache.commons.logging.LogFactory;
import org.apache.cxf.jaxrs.ext.multipart.Attachment;
import org.apache.cxf.jaxrs.ext.multipart.ContentDisposition;
import org.json.JSONException;
import org.json.JSONObject;
import org.json.JSONTokener;
import org.netbeans.lib.cvsclient.commandLine.command.log;
import org.wso2.carbon.apimgt.api.APIManagementException;
import org.wso2.carbon.apimgt.api.APIProvider;
import org.wso2.carbon.apimgt.api.model.APIIdentifier;
import org.wso2.carbon.apimgt.api.model.APIProductIdentifier;
import org.wso2.carbon.apimgt.api.model.Documentation;
import org.wso2.carbon.apimgt.impl.APIConstants;
import org.wso2.carbon.apimgt.impl.utils.APIUtil;
import org.wso2.carbon.apimgt.rest.api.publisher.v1.dto.APIDTO;
import org.wso2.carbon.apimgt.rest.api.publisher.v1.utils.mappings.APIMappingUtil;
import org.wso2.carbon.apimgt.rest.api.util.RestApiConstants;
import org.wso2.carbon.apimgt.rest.api.util.utils.RestApiUtil;

import java.io.File;
import java.io.FileInputStream;
import java.io.FileNotFoundException;
import java.io.InputStream;
import java.util.Arrays;
import java.util.LinkedHashMap;
import java.util.List;
import java.util.Map;

public class RestApiPublisherUtils {

    private static final Log log = LogFactory.getLog(RestApiPublisherUtils.class);

    /**
     * Validate endpoint configurations of {@link APIDTO} for web socket endpoints
     *
     * @param api api model
     * @return validity of the web socket api
     */
    public static boolean isValidWSAPI(APIDTO api) {

        boolean isValid = false;
        if (api.getEndpointConfig() != null) {
            JSONObject endpointCfg = new JSONObject((Map)api.getEndpointConfig());
            try {
                String prodEndpointUrl = endpointCfg.getJSONObject(RestApiConstants.PRODUCTION_ENDPOINTS)
                        .getString("url");
                String sandboxEndpointUrl = endpointCfg.getJSONObject(RestApiConstants.SANDBOX_ENDPOINTS)
                        .getString("url");
                isValid = prodEndpointUrl.startsWith("ws://") || prodEndpointUrl.startsWith("wss://");

<<<<<<< HEAD
                if (isValid) {
                    isValid = sandboxEndpointUrl.startsWith("ws://") || sandboxEndpointUrl.startsWith("wss://");
                }
            } catch (JSONException ex) {
                RestApiUtil.handleBadRequest(
                        "Error in endpoint configurations. Web Socket APIs do not accept array of endpoints.", log);
=======
        if (api.getEndpointConfig() != null) {
            LinkedHashMap endpointConfig = (LinkedHashMap) api.getEndpointConfig();
            String prodEndpointUrl = String
                    .valueOf(((LinkedHashMap) endpointConfig.get("production_endpoints")).get("url"));
            String sandboxEndpointUrl = String
                    .valueOf(((LinkedHashMap) endpointConfig.get("sandbox_endpoints")).get("url"));
            isValid = prodEndpointUrl.startsWith("ws://") || prodEndpointUrl.startsWith("wss://");

            if (isValid) {
                isValid = sandboxEndpointUrl.startsWith("ws://") || sandboxEndpointUrl.startsWith("wss://");
>>>>>>> c3e4188a
            }
        }

        return isValid;
    }

    /**
     * To validate the roles against user roles and tenant roles.
     *
     * @param inputRoles Input roles.
     * @return relevant error string or empty string.
     * @throws APIManagementException API Management Exception.
     */
    public static String validateUserRoles(List<String> inputRoles) throws APIManagementException {

        String userName = RestApiUtil.getLoggedInUsername();
        String[] tenantRoleList = APIUtil.getRoleNames(userName);
        boolean isMatched = false;
        String[] userRoleList = null;

        if (APIUtil.hasPermission(userName, APIConstants.Permissions.APIM_ADMIN)) {
            isMatched = true;
        } else {
            userRoleList = APIUtil.getListOfRoles(userName);
        }
        if (inputRoles != null && !inputRoles.isEmpty()) {
            if (tenantRoleList != null || userRoleList != null) {
                for (String inputRole : inputRoles) {
                    if (!isMatched && userRoleList != null && APIUtil.compareRoleList(userRoleList, inputRole)) {
                        isMatched = true;
                    }
                    if (tenantRoleList != null && !APIUtil.compareRoleList(tenantRoleList, inputRole)) {
                        return "Invalid user roles found in accessControlRole list";
                    }
                }
                return isMatched ? "" : "This user does not have at least one role specified in API access control.";
            } else {
                return "Invalid user roles found";
            }
        }
        return "";
    }

    /**
     * To validate the additional properties.
     * Validation will be done for the keys of additional properties. Property keys should not contain spaces in it
     * and property keys should not conflict with reserved key words.
     *
     * @param additionalProperties Map<String, String>  properties to validate
     * @return error message if there is an validation error with additional properties.
     */
    public static String validateAdditionalProperties(Map<String, String> additionalProperties) {

        if (additionalProperties != null) {
            for (Map.Entry<String, String> entry : additionalProperties.entrySet()) {
                String propertyKey = entry.getKey().trim();
                String propertyValue = entry.getValue();
                if (propertyKey.contains(" ")) {
                    return "Property names should not contain space character. Property '" + propertyKey + "' "
                            + "contains space in it.";
                }
                if (Arrays.asList(APIConstants.API_SEARCH_PREFIXES).contains(propertyKey.toLowerCase())) {
                    return "Property '" + propertyKey + "' conflicts with the reserved keywords. Reserved keywords "
                            + "are [" + Arrays.toString(APIConstants.API_SEARCH_PREFIXES) + "]";
                }
                // Maximum allowable characters of registry property name and value is 100 and 1000. Hence we are
                // restricting them to be within 80 and 900.
                if (propertyKey.length() > 80) {
                    return "Property name can have maximum of 80 characters. Property '" + propertyKey + "' + contains "
                            + propertyKey.length() + "characters";
                }
                if (propertyValue.length() > 900) {
                    return "Property value can have maximum of 900 characters. Property '" + propertyKey + "' + "
                            + "contains a value with " + propertyValue.length() + "characters";
                }
            }
        }
        return "";
    }

    /**
     * Attaches a file to the specified document
     *
     * @param apiId identifier of the API, the document belongs to
     * @param documentation Documentation object
     * @param inputStream input Stream containing the file
     * @param fileDetails file details object as cxf Attachment
     * @throws APIManagementException if unable to add the file
     */
    public static void attachFileToDocument(String apiId, Documentation documentation, InputStream inputStream,
                                            Attachment fileDetails) throws APIManagementException {

        APIProvider apiProvider = RestApiUtil.getLoggedInUserProvider();
        String tenantDomain = RestApiUtil.getLoggedInUserTenantDomain();
        String documentId = documentation.getId();
        String randomFolderName = RandomStringUtils.randomAlphanumeric(10);
        String tmpFolder = System.getProperty(RestApiConstants.JAVA_IO_TMPDIR) + File.separator
                + RestApiConstants.DOC_UPLOAD_TMPDIR + File.separator + randomFolderName;
        File docFile = new File(tmpFolder);

        boolean folderCreated = docFile.mkdirs();
        if (!folderCreated) {
            RestApiUtil.handleInternalServerError("Failed to add content to the document " + documentId, log);
        }

        InputStream docInputStream = null;
        try {
            ContentDisposition contentDisposition = fileDetails.getContentDisposition();
            String filename = contentDisposition.getParameter(RestApiConstants.CONTENT_DISPOSITION_FILENAME);
            if (StringUtils.isBlank(filename)) {
                filename = RestApiConstants.DOC_NAME_DEFAULT + randomFolderName;
                log.warn(
                        "Couldn't find the name of the uploaded file for the document " + documentId + ". Using name '"
                                + filename + "'");
            }
            APIIdentifier apiIdentifier = APIMappingUtil
                    .getAPIIdentifierFromUUID(apiId, tenantDomain);

            RestApiUtil.transferFile(inputStream, filename, docFile.getAbsolutePath());
            docInputStream = new FileInputStream(docFile.getAbsolutePath() + File.separator + filename);
            String mediaType = fileDetails.getHeader(RestApiConstants.HEADER_CONTENT_TYPE);
            mediaType = mediaType == null ? RestApiConstants.APPLICATION_OCTET_STREAM : mediaType;
            apiProvider.addFileToDocumentation(apiIdentifier, documentation, filename, docInputStream, mediaType);
            apiProvider.updateDocumentation(apiIdentifier, documentation);
            docFile.deleteOnExit();
        } catch (FileNotFoundException e) {
            RestApiUtil.handleInternalServerError("Unable to read the file from path ", e, log);
        } finally {
            IOUtils.closeQuietly(docInputStream);
        }
    }

    /**
     * This method validates monetization properties
     *
     * @param monetizationProperties map of monetization properties
     * @return error message if there is an validation error with monetization properties.
     */
    public static String validateMonetizationProperties(Map<String, String> monetizationProperties) {

        if (monetizationProperties != null) {
            for (Map.Entry<String, String> entry : monetizationProperties.entrySet()) {
                String monetizationPropertyKey = entry.getKey().trim();
                String propertyValue = entry.getValue();
                if (monetizationPropertyKey.contains(" ")) {
                    return "Monetization property names should not contain space character. " +
                            "Monetization property '" + monetizationPropertyKey + "' "
                            + "contains space in it.";
                }
                // Maximum allowable characters of registry property name and value is 100 and 1000.
                // Hence we are restricting them to be within 80 and 900.
                if (monetizationPropertyKey.length() > 80) {
                    return "Monetization property name can have maximum of 80 characters. " +
                            "Monetization property '" + monetizationPropertyKey + "' + contains "
                            + monetizationPropertyKey.length() + "characters";
                }
                if (propertyValue.length() > 900) {
                    return "Monetization property value can have maximum of 900 characters. " +
                            "Property '" + monetizationPropertyKey + "' + "
                            + "contains a value with " + propertyValue.length() + "characters";
                }
            }
        }
        return "";
    }

    /**
     * Attaches a file to the specified product document
     *
     * @param productId identifier of the API Product, the document belongs to
     * @param documentation Documentation object
     * @param inputStream input Stream containing the file
     * @param fileDetails file details object as cxf Attachment
     * @throws APIManagementException if unable to add the file
     */
    public static void attachFileToProductDocument(String productId, Documentation documentation, InputStream inputStream,
            Attachment fileDetails) throws APIManagementException {

        APIProvider apiProvider = RestApiUtil.getLoggedInUserProvider();
        String tenantDomain = RestApiUtil.getLoggedInUserTenantDomain();
        String documentId = documentation.getId();
        String randomFolderName = RandomStringUtils.randomAlphanumeric(10);
        String tmpFolder = System.getProperty(RestApiConstants.JAVA_IO_TMPDIR) + File.separator
                + RestApiConstants.DOC_UPLOAD_TMPDIR + File.separator + randomFolderName;
        File docFile = new File(tmpFolder);

        boolean folderCreated = docFile.mkdirs();
        if (!folderCreated) {
            RestApiUtil.handleInternalServerError("Failed to add content to the document " + documentId, log);
        }

        InputStream docInputStream = null;
        try {
            ContentDisposition contentDisposition = fileDetails.getContentDisposition();
            String filename = contentDisposition.getParameter(RestApiConstants.CONTENT_DISPOSITION_FILENAME);
            if (StringUtils.isBlank(filename)) {
                filename = RestApiConstants.DOC_NAME_DEFAULT + randomFolderName;
                log.warn(
                        "Couldn't find the name of the uploaded file for the document " + documentId + ". Using name '"
                                + filename + "'");
            }
            APIProductIdentifier productIdentifier = APIMappingUtil
                    .getAPIProductIdentifierFromUUID(productId, tenantDomain);

            RestApiUtil.transferFile(inputStream, filename, docFile.getAbsolutePath());
            docInputStream = new FileInputStream(docFile.getAbsolutePath() + File.separator + filename);
            String mediaType = fileDetails.getHeader(RestApiConstants.HEADER_CONTENT_TYPE);
            mediaType = mediaType == null ? RestApiConstants.APPLICATION_OCTET_STREAM : mediaType;
            apiProvider.addFileToProductDocumentation(productIdentifier, documentation, filename, docInputStream, mediaType);
            apiProvider.updateDocumentation(productIdentifier, documentation);
            docFile.deleteOnExit();
        } catch (FileNotFoundException e) {
            RestApiUtil.handleInternalServerError("Unable to read the file from path ", e, log);
        } finally {
            IOUtils.closeQuietly(docInputStream);
        }
    }

}<|MERGE_RESOLUTION|>--- conflicted
+++ resolved
@@ -17,7 +17,6 @@
  */
 package org.wso2.carbon.apimgt.rest.api.publisher.v1.utils;
 
-import com.fasterxml.jackson.databind.ObjectMapper;
 import org.apache.commons.io.IOUtils;
 import org.apache.commons.lang3.RandomStringUtils;
 import org.apache.commons.lang3.StringUtils;
@@ -63,23 +62,7 @@
     public static boolean isValidWSAPI(APIDTO api) {
 
         boolean isValid = false;
-        if (api.getEndpointConfig() != null) {
-            JSONObject endpointCfg = new JSONObject((Map)api.getEndpointConfig());
-            try {
-                String prodEndpointUrl = endpointCfg.getJSONObject(RestApiConstants.PRODUCTION_ENDPOINTS)
-                        .getString("url");
-                String sandboxEndpointUrl = endpointCfg.getJSONObject(RestApiConstants.SANDBOX_ENDPOINTS)
-                        .getString("url");
-                isValid = prodEndpointUrl.startsWith("ws://") || prodEndpointUrl.startsWith("wss://");
-
-<<<<<<< HEAD
-                if (isValid) {
-                    isValid = sandboxEndpointUrl.startsWith("ws://") || sandboxEndpointUrl.startsWith("wss://");
-                }
-            } catch (JSONException ex) {
-                RestApiUtil.handleBadRequest(
-                        "Error in endpoint configurations. Web Socket APIs do not accept array of endpoints.", log);
-=======
+
         if (api.getEndpointConfig() != null) {
             LinkedHashMap endpointConfig = (LinkedHashMap) api.getEndpointConfig();
             String prodEndpointUrl = String
@@ -90,7 +73,6 @@
 
             if (isValid) {
                 isValid = sandboxEndpointUrl.startsWith("ws://") || sandboxEndpointUrl.startsWith("wss://");
->>>>>>> c3e4188a
             }
         }
 
