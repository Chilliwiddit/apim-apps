/*
 *
 *  Copyright (c) 2019, WSO2 Inc. (http://www.wso2.org) All Rights Reserved.
 *
 *  Licensed under the Apache License, Version 2.0 (the "License");
 *  you may not use this file except in compliance with the License.
 *  You may obtain a copy of the License at
 *
 *  http://www.apache.org/licenses/LICENSE-2.0
 *
 *  Unless required by applicable law or agreed to in writing, software
 *  distributed under the License is distributed on an "AS IS" BASIS,
 *  WITHOUT WARRANTIES OR CONDITIONS OF ANY KIND, either express or implied.
 *  See the License for the specific language governing permissions and
 *  limitations under the License.
 *
 */
package org.wso2.carbon.apimgt.rest.api.publisher.v1.utils.mappings;

import org.apache.commons.lang.StringUtils;
import org.apache.commons.logging.Log;
import org.apache.commons.logging.LogFactory;
import org.joda.time.DateTime;
import org.joda.time.format.DateTimeFormatter;
import org.joda.time.format.ISODateTimeFormat;
import org.json.simple.JSONObject;
import org.json.simple.parser.JSONParser;
import org.json.simple.parser.ParseException;
import org.wso2.carbon.apimgt.api.APIDefinition;
import org.wso2.carbon.apimgt.api.APIManagementException;
import org.wso2.carbon.apimgt.api.APIProvider;
import org.wso2.carbon.apimgt.api.model.*;
import org.wso2.carbon.apimgt.impl.APIConstants;
import org.wso2.carbon.apimgt.impl.APIMRegistryServiceImpl;
import org.wso2.carbon.apimgt.impl.definitions.APIDefinitionFromOpenAPISpec;
import org.wso2.carbon.apimgt.impl.utils.APIUtil;
import org.wso2.carbon.apimgt.rest.api.publisher.v1.dto.*;
import org.wso2.carbon.apimgt.rest.api.publisher.v1.dto.APIProductDTO.StateEnum;
import org.wso2.carbon.apimgt.rest.api.util.RestApiConstants;
import org.wso2.carbon.apimgt.rest.api.util.utils.RestApiUtil;
import org.wso2.carbon.governance.custom.lifecycles.checklist.util.CheckListItem;
import org.wso2.carbon.registry.core.exceptions.RegistryException;
import org.wso2.carbon.user.api.UserStoreException;
import org.wso2.carbon.utils.multitenancy.MultitenantConstants;
import org.wso2.carbon.utils.multitenancy.MultitenantUtils;

import java.io.UnsupportedEncodingException;
import java.net.URLDecoder;
import java.util.*;

import static org.wso2.carbon.apimgt.impl.utils.APIUtil.handleException;

public class APIMappingUtil {

    private static final Log log = LogFactory.getLog(APIMappingUtil.class);

    public static API fromDTOtoAPI(APIDTO dto, String provider) throws APIManagementException {

//        APIDefinition apiDefinitionFromOpenAPISpec = new APIDefinitionFromOpenAPISpec();

        String providerEmailDomainReplaced = APIUtil.replaceEmailDomain(provider);

        // The provider name that is coming from the body is not honored for now.
        // Later we can use it by checking admin privileges of the user.
        APIIdentifier apiId = new APIIdentifier(providerEmailDomainReplaced, dto.getName(), dto.getVersion());
        API model = new API(apiId);

        String context = dto.getContext();
        final String originalContext = context;

        if (context.endsWith("/" + RestApiConstants.API_VERSION_PARAM)) {
            context = context.replace("/" + RestApiConstants.API_VERSION_PARAM, "");
        }

        context = context.startsWith("/") ? context : ("/" + context);
        String providerDomain = MultitenantUtils.getTenantDomain(provider);
        if (!MultitenantConstants.SUPER_TENANT_DOMAIN_NAME.equalsIgnoreCase(providerDomain)) {
            //Create tenant aware context for API
            context = "/t/" + providerDomain + context;
        }

        // This is to support the pluggable version strategy
        // if the context does not contain any {version} segment, we use the default version strategy.
        context = checkAndSetVersionParam(context);
        model.setContextTemplate(context);

        context = updateContextWithVersion(dto.getVersion(), originalContext, context);
        model.setContext(context);
        model.setDescription(dto.getDescription());
        model.setEndpointConfig(getEndpointConfig(dto.getEndpoint()));
        model.setWsdlUrl(dto.getWsdlUri());
        model.setType(dto.getType().toString());
//        model.setThumbnailUrl(dto.getThumbnailUri());todo

        if (dto.getLifeCycleStatus() != null) {
            model.setStatus((dto.getLifeCycleStatus() != null) ? dto.getLifeCycleStatus().toUpperCase() : null);
        }
        if (dto.getIsDefaultVersion() != null) {
            model.setAsDefaultVersion(dto.getIsDefaultVersion());
        }
        model.setResponseCache(dto.getResponseCaching());
        if (dto.getCacheTimeout() != null) {
            model.setCacheTimeout(dto.getCacheTimeout());
        } else {
            model.setCacheTimeout(APIConstants.API_RESPONSE_CACHE_TIMEOUT);
        }

/*        if (dto.getSequences() != null) { todo
            List<SequenceDTO> sequences = dto.getSequences();

            //validate whether provided sequences are available
            for (SequenceDTO sequence : sequences) {
                if (APIConstants.API_CUSTOM_SEQUENCE_TYPE_IN.equalsIgnoreCase(sequence.getType())) {
                    model.setInSequence(sequence.getName());
                } else if (APIConstants.API_CUSTOM_SEQUENCE_TYPE_OUT.equalsIgnoreCase(sequence.getType())) {
                    model.setOutSequence(sequence.getName());
                } else {
                    model.setFaultSequence(sequence.getName());
                }
            }
        }*/

        if (dto.getSubscriptionAvailability() != null) {
            model.setSubscriptionAvailability(
                    mapSubscriptionAvailabilityFromDTOtoAPI(dto.getSubscriptionAvailability()));
        }

        if (dto.getSubscriptionAvailableTenants() != null) {
            model.setSubscriptionAvailableTenants(StringUtils.join(dto.getSubscriptionAvailableTenants(), ","));
        }
        // scopes
        Set<Scope> scopes = getScopes(dto);
        model.setScopes(scopes);

        //URI Templates
        Set<URITemplate> uriTemplates = getURITemplates(model, dto.getOperations());
        model.setUriTemplates(uriTemplates);

        if (dto.getTags() != null) {
            Set<String> apiTags = new HashSet<>(dto.getTags());
            model.addTags(apiTags);
        }

        Set<Tier> apiTiers = new HashSet<>();
        List<String> tiersFromDTO = dto.getPolicies();
        for (String tier : tiersFromDTO) {
            apiTiers.add(new Tier(tier));
        }
        model.addAvailableTiers(apiTiers);
        model.setApiLevelPolicy(dto.getApiPolicy());

        String transports = StringUtils.join(dto.getTransport(), ',');
        model.setTransports(transports);
        if (dto.getVisibility() != null) {
            model.setVisibility(mapVisibilityFromDTOtoAPI(dto.getVisibility()));
        }
        if (dto.getVisibleRoles() != null) {
            String visibleRoles = StringUtils.join(dto.getVisibleRoles(), ',');
            model.setVisibleRoles(visibleRoles);
        }

        if (dto.getVisibleTenants() != null) {
            String visibleTenants = StringUtils.join(dto.getVisibleTenants(), ',');
            model.setVisibleTenants(visibleTenants);
        }

        List<String> accessControlRoles = dto.getAccessControlRoles();
        if (accessControlRoles == null || accessControlRoles.isEmpty()) {
            model.setAccessControl(APIConstants.NO_ACCESS_CONTROL);
            model.setAccessControlRoles("null");
        } else {
            model.setAccessControlRoles(StringUtils.join(accessControlRoles, ',').toLowerCase());
            model.setAccessControl(APIConstants.API_RESTRICTED_VISIBILITY);
        }

        Map<String, String> additionalProperties = dto.getAdditionalProperties();
        if (additionalProperties != null) {
            for (Map.Entry<String, String> entry : additionalProperties.entrySet()) {
                model.addProperty(entry.getKey(), entry.getValue());
            }
        }
        APIBusinessInformationDTO apiBusinessInformationDTO = dto.getBusinessInformation();
        if (apiBusinessInformationDTO != null) {
            model.setBusinessOwner(apiBusinessInformationDTO.getBusinessOwner());
            model.setBusinessOwnerEmail(apiBusinessInformationDTO.getBusinessOwnerEmail());
            model.setTechnicalOwner(apiBusinessInformationDTO.getTechnicalOwner());
            model.setTechnicalOwnerEmail(apiBusinessInformationDTO.getTechnicalOwnerEmail());
        }
        if (dto.getGatewayEnvironments().size() > 0) {
            List<String> gatewaysList = dto.getGatewayEnvironments();
            model.setEnvironments(APIUtil.extractEnvironmentsForAPI(gatewaysList));
        } else if (dto.getGatewayEnvironments() != null) {
            //this means the provided gatewayEnvironments is "" (empty)
            model.setEnvironments(APIUtil.extractEnvironmentsForAPI(APIConstants.API_GATEWAY_NONE));
        }
        APICorsConfigurationDTO apiCorsConfigurationDTO = dto.getCorsConfiguration();
        CORSConfiguration corsConfiguration;
        if (apiCorsConfigurationDTO != null) {
            corsConfiguration =
                    new CORSConfiguration(apiCorsConfigurationDTO.getCorsConfigurationEnabled(),
                            apiCorsConfigurationDTO.getAccessControlAllowOrigins(),
                            apiCorsConfigurationDTO.getAccessControlAllowCredentials(),
                            apiCorsConfigurationDTO.getAccessControlAllowHeaders(),
                            apiCorsConfigurationDTO.getAccessControlAllowMethods());

        } else {
            corsConfiguration = APIUtil.getDefaultCorsConfiguration();
        }
        model.setCorsConfiguration(corsConfiguration);
        setEndpointSecurityFromApiDTOToModel(dto, model);
        setMaxTpsFromApiDTOToModel(dto, model);
        model.setAuthorizationHeader(dto.getAuthorizationHeader());
        model.setApiSecurity(getSecurityScheme(dto.getSecurityScheme()));
        return model;
    }

    /**
     * Returns the APIIdentifier given the uuid
     *
     * @param apiId                 API uuid
     * @param requestedTenantDomain tenant domain of the API
     * @return APIIdentifier which represents the given id
     * @throws APIManagementException
     */
    public static APIIdentifier getAPIIdentifierFromUUID(String apiId, String requestedTenantDomain)
            throws APIManagementException {
        return getAPIInfoFromUUID(apiId, requestedTenantDomain).getId();
    }

    /**
     * Returns an API with minimal info given the uuid.
     *
     * @param apiUUID                 API uuid
     * @param requestedTenantDomain tenant domain of the API
     * @return API which represents the given id
     * @throws APIManagementException
     */
    public static API getAPIInfoFromUUID(String apiUUID, String requestedTenantDomain)
            throws APIManagementException {
        API api;
        APIProvider apiProvider = RestApiUtil.getLoggedInUserProvider();
        api = apiProvider.getLightweightAPIByUUID(apiUUID, requestedTenantDomain);
        return api;
    }

    /**
     * Converts a List object of APIs into a DTO
     *
     * @param apiList List of APIs
     * @param expand  defines whether APIListDTO should contain APIINFODTOs or APIDTOs
     * @return APIListDTO object containing APIDTOs
     */
    public static APIListDTO fromAPIListToDTO(List<API> apiList, boolean expand) throws APIManagementException {

        APIListDTO apiListDTO = new APIListDTO();
        List<APIInfoDTO> apiInfoDTOs = apiListDTO.getList();
        if (apiList != null && !expand) {
            for (API api : apiList) {
                apiInfoDTOs.add(fromAPIToInfoDTO(api));
            }
        }
        //todo: support expand
//        else if (apiList != null && expand) {
//            for (API api : apiList) {
//                apiInfoDTOs.add(fromAPItoDTO(api));
//            }
//        }
        apiListDTO.setCount(apiInfoDTOs.size());
        return apiListDTO;
    }

    /**
     * Creates a minimal DTO representation of an API object
     *
     * @param api API object
     * @return a minimal representation DTO
     */
    public static APIInfoDTO fromAPIToInfoDTO(API api) {

        APIInfoDTO apiInfoDTO = new APIInfoDTO();
        apiInfoDTO.setDescription(api.getDescription());
        String context = api.getContextTemplate();
        if (context.endsWith("/" + RestApiConstants.API_VERSION_PARAM)) {
            context = context.replace("/" + RestApiConstants.API_VERSION_PARAM, "");
        }
        apiInfoDTO.setContext(context);
        apiInfoDTO.setId(api.getUUID());
        APIIdentifier apiId = api.getId();
        apiInfoDTO.setName(apiId.getApiName());
        apiInfoDTO.setVersion(apiId.getVersion());
        String providerName = api.getId().getProviderName();
        apiInfoDTO.setProvider(APIUtil.replaceEmailDomainBack(providerName));
        apiInfoDTO.setLifeCycleStatus(api.getStatus().toString());
        if (!StringUtils.isBlank(api.getThumbnailUrl())) {
            apiInfoDTO.setThumbnailUri(getThumbnailUri(api.getUUID()));
        }
        return apiInfoDTO;
    }

    /**
     * Sets pagination urls for a APIListDTO object given pagination parameters and url parameters
     *
     * @param apiListDTO a APIListDTO object
     * @param query      search condition
     * @param limit      max number of objects returned
     * @param offset     starting index
     * @param size       max offset
     */
    public static void setPaginationParams(APIListDTO apiListDTO, String query, int offset, int limit, int size) {

        //acquiring pagination parameters and setting pagination urls
        Map<String, Integer> paginatedParams = RestApiUtil.getPaginationParams(offset, limit, size);
        String paginatedPrevious = "";
        String paginatedNext = "";

        if (paginatedParams.get(RestApiConstants.PAGINATION_PREVIOUS_OFFSET) != null) {
            paginatedPrevious = RestApiUtil
                    .getAPIPaginatedURL(paginatedParams.get(RestApiConstants.PAGINATION_PREVIOUS_OFFSET),
                            paginatedParams.get(RestApiConstants.PAGINATION_PREVIOUS_LIMIT), query);
        }

        if (paginatedParams.get(RestApiConstants.PAGINATION_NEXT_OFFSET) != null) {
            paginatedNext = RestApiUtil
                    .getAPIPaginatedURL(paginatedParams.get(RestApiConstants.PAGINATION_NEXT_OFFSET),
                            paginatedParams.get(RestApiConstants.PAGINATION_NEXT_LIMIT), query);
        }

        apiListDTO.setNext(paginatedNext);
        apiListDTO.setPrevious(paginatedPrevious);
    }

    private static String checkAndSetVersionParam(String context) {
        // This is to support the new Pluggable version strategy
        // if the context does not contain any {version} segment, we use the default version strategy.
        if (!context.contains(RestApiConstants.API_VERSION_PARAM)) {
            if (!context.endsWith("/")) {
                context = context + "/";
            }
            context = context + RestApiConstants.API_VERSION_PARAM;
        }
        return context;
    }

    private static String getThumbnailUri(String uuid) {

        return RestApiConstants.RESOURCE_PATH_THUMBNAIL.replace(RestApiConstants.APIID_PARAM, uuid);
    }

    private static String mapVisibilityFromDTOtoAPI(APIDTO.VisibilityEnum visibility) {

        switch (visibility) {
            case PUBLIC:
                return APIConstants.API_GLOBAL_VISIBILITY;
            case PRIVATE:
                return APIConstants.API_PRIVATE_VISIBILITY;
            case RESTRICTED:
                return APIConstants.API_RESTRICTED_VISIBILITY;
//            case CONTROLLED: todo add to swagger
//                return APIConstants.API_CONTROLLED_VISIBILITY;
            default:
                return null; // how to handle this?
        }
    }

    private static String mapSubscriptionAvailabilityFromDTOtoAPI(
            APIDTO.SubscriptionAvailabilityEnum subscriptionAvailability) {

        switch (subscriptionAvailability) {
            case current_tenant:
                return APIConstants.SUBSCRIPTION_TO_CURRENT_TENANT;
            case all_tenants:
                return APIConstants.SUBSCRIPTION_TO_ALL_TENANTS;
            case specific_tenants:
                return APIConstants.SUBSCRIPTION_TO_SPECIFIC_TENANTS;
            default:
                return null; // how to handle this? 500 or 400
        }

    }

    private static String updateContextWithVersion(String version, String contextVal, String context) {
        // This condition should not be true for any occasion but we keep it so that there are no loopholes in
        // the flow.
        if (version == null) {
            // context template patterns - /{version}/foo or /foo/{version}
            // if the version is null, then we remove the /{version} part from the context
            context = contextVal.replace("/" + RestApiConstants.API_VERSION_PARAM, "");
        } else {
            context = context.replace(RestApiConstants.API_VERSION_PARAM, version);
        }
        return context;
    }

    private static void setEndpointSecurityFromApiDTOToModel(APIDTO dto, API api) {

        APIEndpointSecurityDTO securityDTO = dto.getEndpointSecurity();
        if (dto.getEndpointSecurity() != null && securityDTO.getType() != null) {
            api.setEndpointSecured(true);
            api.setEndpointUTUsername(securityDTO.getUsername());
            api.setEndpointUTPassword(securityDTO.getPassword());
            if (APIEndpointSecurityDTO.TypeEnum.digest.equals(securityDTO.getType())) {
                api.setEndpointAuthDigest(true);
            }
        }
    }

    private static void setMaxTpsFromApiDTOToModel(APIDTO dto, API api) {

        APIMaxTpsDTO maxTpsDTO = dto.getMaxTps();
        if (maxTpsDTO != null) {
            if (maxTpsDTO.getProduction() != null) {
                api.setProductionMaxTps(maxTpsDTO.getProduction().toString());
            }
            if (maxTpsDTO.getSandbox() != null) {
                api.setSandboxMaxTps(maxTpsDTO.getSandbox().toString());
            }
        }
    }

    public static APIDTO fromAPItoDTO(API model) throws APIManagementException {

        APIProvider apiProvider = RestApiUtil.getLoggedInUserProvider();

        APIDTO dto = new APIDTO();
        dto.setName(model.getId().getApiName());
        dto.setVersion(model.getId().getVersion());
        String providerName = model.getId().getProviderName();
        dto.setProvider(APIUtil.replaceEmailDomainBack(providerName));
        dto.setId(model.getUUID());
        String context = model.getContextTemplate();
        if (context.endsWith("/" + RestApiConstants.API_VERSION_PARAM)) {
            context = context.replace("/" + RestApiConstants.API_VERSION_PARAM, "");
        }
        dto.setContext(context);
        dto.setDescription(model.getDescription());

        dto.setIsDefaultVersion(model.isDefaultVersion());
        dto.setResponseCaching(model.getResponseCache());
        dto.setCacheTimeout(model.getCacheTimeout());
        dto.setEndpoint(getAPIEndpointDTO(model.getEndpoint()));
      /*  if (!StringUtils.isBlank(model.getThumbnailUrl())) {todo
            dto.setThumbnailUri(getThumbnailUri(model.getUUID()));
        }*/
/*        List<SequenceDTO> sequences = new ArrayList<>();todo

        String inSequenceName = model.getInSequence();
        if (inSequenceName != null && !inSequenceName.isEmpty()) {
            String type = APIConstants.API_CUSTOM_SEQUENCE_TYPE_IN;
            boolean sharedStatus = getSharedStatus(inSequenceName,type,dto);
            String uuid = getSequenceId(inSequenceName,type,dto);
            SequenceDTO inSequence = new SequenceDTO();
            inSequence.setName(inSequenceName);
            inSequence.setType(type);
            inSequence.setShared(sharedStatus);
            inSequence.setId(uuid);
            sequences.add(inSequence);
        }

        String outSequenceName = model.getOutSequence();
        if (outSequenceName != null && !outSequenceName.isEmpty()) {
            String type = APIConstants.API_CUSTOM_SEQUENCE_TYPE_OUT;
            boolean sharedStatus = getSharedStatus(outSequenceName,type,dto);
            String uuid = getSequenceId(outSequenceName,type,dto);
            SequenceDTO outSequence = new SequenceDTO();
            outSequence.setName(outSequenceName);
            outSequence.setType(type);
            outSequence.setShared(sharedStatus);
            outSequence.setId(uuid);
            sequences.add(outSequence);
        }

        String faultSequenceName = model.getFaultSequence();
        if (faultSequenceName != null && !faultSequenceName.isEmpty()) {
            String type = APIConstants.API_CUSTOM_SEQUENCE_TYPE_FAULT;
            boolean sharedStatus = getSharedStatus(faultSequenceName,type,dto);
            String uuid = getSequenceId(faultSequenceName,type,dto);
            SequenceDTO faultSequence = new SequenceDTO();
            faultSequence.setName(faultSequenceName);
            faultSequence.setType(type);
            faultSequence.setShared(sharedStatus);
            faultSequence.setId(uuid);
            sequences.add(faultSequence);
        }

        dto.setSequences(sequences);*/

        dto.setLifeCycleStatus(model.getStatus());

        String subscriptionAvailability = model.getSubscriptionAvailability();
        if (subscriptionAvailability != null) {
            dto.setSubscriptionAvailability(mapSubscriptionAvailabilityFromAPItoDTO(subscriptionAvailability));
        }

        if (model.getSubscriptionAvailableTenants() != null) {
            dto.setSubscriptionAvailableTenants(Arrays.asList(model.getSubscriptionAvailableTenants().split(",")));
        }

        //Get Swagger definition which has URL templates, scopes and resource details
        String apiSwaggerDefinition = apiProvider.getOpenAPIDefinition(model.getId());

        dto.setOperations(getOperationsFromSwaggerDef(apiSwaggerDefinition));

        Set<String> apiTags = model.getTags();
        List<String> tagsToReturn = new ArrayList<>();
        tagsToReturn.addAll(apiTags);
        dto.setTags(tagsToReturn);

        Set<org.wso2.carbon.apimgt.api.model.Tier> apiTiers = model.getAvailableTiers();
        List<String> tiersToReturn = new ArrayList<>();
        for (org.wso2.carbon.apimgt.api.model.Tier tier : apiTiers) {
            tiersToReturn.add(tier.getName());
        }
        dto.setPolicies(tiersToReturn);
        dto.setApiPolicy(model.getApiLevelPolicy());

        //APIs created with type set to "NULL" will be considered as "HTTP"
        if (model.getType() == null || model.getType().toLowerCase().equals("null")) {
            dto.setType(APIDTO.TypeEnum.HTTP);
        } else {
            dto.setType(APIDTO.TypeEnum.valueOf(model.getType()));
        }

        if (!APIConstants.APIType.WS.equals(model.getType())) {
            if (StringUtils.isEmpty(model.getTransports())) {
                List<String> transports = new ArrayList<>();
                transports.add(APIConstants.HTTPS_PROTOCOL);

                dto.setTransport(transports);
            }
            dto.setTransport(Arrays.asList(model.getTransports().split(",")));
        }
        if (StringUtils.isEmpty(model.getTransports())) {
            dto.setVisibility(APIDTO.VisibilityEnum.PUBLIC);
        }
        dto.setVisibility(mapVisibilityFromAPItoDTO(model.getVisibility()));

        if (model.getVisibleRoles() != null) {
            dto.setVisibleRoles(Arrays.asList(model.getVisibleRoles().split(",")));
        }

        if (model.getVisibleTenants() != null) {
            dto.setVisibleRoles(Arrays.asList(model.getVisibleTenants().split(",")));
        }

        if (model.getAdditionalProperties() != null) {
            JSONObject additionalProperties = model.getAdditionalProperties();
            Map<String, String> additionalPropertiesMap = new HashMap<>();
            for (Object propertyKey : additionalProperties.keySet()) {
                String key = (String) propertyKey;
                additionalPropertiesMap.put(key, (String) additionalProperties.get(key));
            }
            dto.setAdditionalProperties(additionalPropertiesMap);
        }

        dto.setAccessControl(APIConstants.API_RESTRICTED_VISIBILITY.equals(model.getAccessControl()) ?
                APIDTO.AccessControlEnum.RESTRICTED :
                APIDTO.AccessControlEnum.NONE);
        if (model.getAccessControlRoles() != null) {
            dto.setAccessControlRoles(Arrays.asList(model.getAccessControlRoles().split(",")));
        }
        APIBusinessInformationDTO apiBusinessInformationDTO = new APIBusinessInformationDTO();
        apiBusinessInformationDTO.setBusinessOwner(model.getBusinessOwner());
        apiBusinessInformationDTO.setBusinessOwnerEmail(model.getBusinessOwnerEmail());
        apiBusinessInformationDTO.setTechnicalOwner(model.getTechnicalOwner());
        apiBusinessInformationDTO.setTechnicalOwnerEmail(model.getTechnicalOwnerEmail());
        dto.setBusinessInformation(apiBusinessInformationDTO);
        List<String> environmentsList = new ArrayList<String>();
        environmentsList.addAll(model.getEnvironments());
        dto.setGatewayEnvironments(environmentsList);
        APICorsConfigurationDTO apiCorsConfigurationDTO = new APICorsConfigurationDTO();
        CORSConfiguration corsConfiguration = model.getCorsConfiguration();
        if (corsConfiguration == null) {
            corsConfiguration = APIUtil.getDefaultCorsConfiguration();
        }
        apiCorsConfigurationDTO
                .setAccessControlAllowOrigins(corsConfiguration.getAccessControlAllowOrigins());
        apiCorsConfigurationDTO
                .setAccessControlAllowHeaders(corsConfiguration.getAccessControlAllowHeaders());
        apiCorsConfigurationDTO
                .setAccessControlAllowMethods(corsConfiguration.getAccessControlAllowMethods());
        apiCorsConfigurationDTO.setCorsConfigurationEnabled(corsConfiguration.isCorsConfigurationEnabled());
        apiCorsConfigurationDTO.setAccessControlAllowCredentials(corsConfiguration.isAccessControlAllowCredentials());
        dto.setCorsConfiguration(apiCorsConfigurationDTO);
        dto.setWsdlUri(model.getWsdlUrl());
        setEndpointSecurityFromModelToApiDTO(model, dto);
        setMaxTpsFromModelToApiDTO(model, dto);

        //setting micro-gateway labels if there are any
        if (model.getGatewayLabels() != null) {
            List<LabelDTO> labels = new ArrayList<>();
            List<Label> gatewayLabels = model.getGatewayLabels();
            for (Label label : gatewayLabels) {
                LabelDTO labelDTO = new LabelDTO();
                labelDTO.setName(label.getName());
//                labelDTO.setDescription(label.getDescription()); todo check for description
                labels.add(labelDTO);
            }
            dto.setLabels(labels);
        }
        dto.setAuthorizationHeader(model.getAuthorizationHeader());
        if (model.getApiSecurity() != null)
            dto.setSecurityScheme(Arrays.asList(model.getApiSecurity().split(",")));
        return dto;
    }

    private static APIDTO.VisibilityEnum mapVisibilityFromAPItoDTO(String visibility) {

        switch (visibility) { //public, private,controlled, restricted
            case APIConstants.API_GLOBAL_VISIBILITY:
                return APIDTO.VisibilityEnum.PUBLIC;
            case APIConstants.API_PRIVATE_VISIBILITY:
                return APIDTO.VisibilityEnum.PRIVATE;
            case APIConstants.API_RESTRICTED_VISIBILITY:
                return APIDTO.VisibilityEnum.RESTRICTED;
//            case APIConstants.API_CONTROLLED_VISIBILITY : todo add this to swagger
//                return APIDTO.VisibilityEnum.CONTROLLED;
            default:
                return null; // how to handle this?
        }
    }

    private static APIDTO.SubscriptionAvailabilityEnum mapSubscriptionAvailabilityFromAPItoDTO(
            String subscriptionAvailability) {

        switch (subscriptionAvailability) {
            case APIConstants.SUBSCRIPTION_TO_CURRENT_TENANT:
                return APIDTO.SubscriptionAvailabilityEnum.current_tenant;
            case APIConstants.SUBSCRIPTION_TO_ALL_TENANTS:
                return APIDTO.SubscriptionAvailabilityEnum.all_tenants;
            case APIConstants.SUBSCRIPTION_TO_SPECIFIC_TENANTS:
                return APIDTO.SubscriptionAvailabilityEnum.specific_tenants;
            default:
                return null; // how to handle this?
        }

    }

    private static void setEndpointSecurityFromModelToApiDTO(API api, APIDTO dto) throws APIManagementException {

        if (api.isEndpointSecured()) {
            APIEndpointSecurityDTO securityDTO = new APIEndpointSecurityDTO();
            securityDTO.setType(APIEndpointSecurityDTO.TypeEnum.basic); //set default as basic
            securityDTO.setUsername(api.getEndpointUTUsername());
            String tenantDomain = MultitenantUtils.getTenantDomain(APIUtil.replaceEmailDomainBack(api.getId()
                    .getProviderName()));
            if (checkEndpointSecurityPasswordEnabled(tenantDomain)) {
                securityDTO.setPassword(api.getEndpointUTPassword());
            } else {
                securityDTO.setPassword(""); //Do not expose password
            }
            if (api.isEndpointAuthDigest()) {
                securityDTO.setType(APIEndpointSecurityDTO.TypeEnum.digest);
            }
            dto.setEndpointSecurity(securityDTO);
        }
    }

    /**
     * This method used to check whether the config for exposing endpoint security password when getting API is enabled
     * or not in tenant-config.json in registry.
     *
     * @return boolean as config enabled or not
     * @throws APIManagementException
     */
    private static boolean checkEndpointSecurityPasswordEnabled(String tenantDomainName) throws APIManagementException {

        JSONObject apiTenantConfig;
        try {
            APIMRegistryServiceImpl apimRegistryService = new APIMRegistryServiceImpl();
            String content = apimRegistryService.getConfigRegistryResourceContent(tenantDomainName,
                    APIConstants.API_TENANT_CONF_LOCATION);
            if (content != null) {
                JSONParser parser = new JSONParser();
                apiTenantConfig = (JSONObject) parser.parse(content);
                if (apiTenantConfig != null) {
                    Object value = apiTenantConfig.get(APIConstants.API_TENANT_CONF_EXPOSE_ENDPOINT_PASSWORD);
                    if (value != null) {
                        return Boolean.parseBoolean(value.toString());
                    }
                }
            }
        } catch (UserStoreException e) {
            String msg = "UserStoreException thrown when getting API tenant config from registry while reading "
                    + "ExposeEndpointPassword config";
            throw new APIManagementException(msg, e);
        } catch (RegistryException e) {
            String msg = "RegistryException thrown when getting API tenant config from registry while reading "
                    + "ExposeEndpointPassword config";
            throw new APIManagementException(msg, e);
        } catch (ParseException e) {
            String msg = "ParseException thrown when parsing API tenant config from registry while reading "
                    + "ExposeEndpointPassword config";
            throw new APIManagementException(msg, e);
        }
        return false;
    }

    private static void setMaxTpsFromModelToApiDTO(API api, APIDTO dto) {

        if (StringUtils.isBlank(api.getProductionMaxTps()) && StringUtils.isBlank(api.getSandboxMaxTps())) {
            return;
        }
        APIMaxTpsDTO maxTpsDTO = new APIMaxTpsDTO();
        try {
            if (!StringUtils.isBlank(api.getProductionMaxTps())) {
                maxTpsDTO.setProduction(Long.parseLong(api.getProductionMaxTps()));
            }
            if (!StringUtils.isBlank(api.getSandboxMaxTps())) {
                maxTpsDTO.setSandbox(Long.parseLong(api.getSandboxMaxTps()));
            }
            dto.setMaxTps(maxTpsDTO);
        } catch (NumberFormatException e) {
            //logs the error and continues as this is not a blocker
            log.error("Cannot convert to Long format when setting maxTps for API", e);
        }
    }

    /**
     * Return the REST API DTO representation of API Lifecycle state information
     * 
     * @param apiLCData API lifecycle state information
     * @return REST API DTO representation of API Lifecycle state information
     */
    public static LifecycleStateDTO fromLifecycleModelToDTO (Map<String, Object> apiLCData) {
        LifecycleStateDTO lifecycleStateDTO = new LifecycleStateDTO();
        
        String currentState = (String) apiLCData.get(APIConstants.LC_STATUS);
        lifecycleStateDTO.setState(currentState);
        
        String[] nextStates = (String[])apiLCData.get(APIConstants.LC_NEXT_STATES);
        if (nextStates != null) {
            List<LifecycleStateAvailableTransitionsDTO> transitionDTOList = new ArrayList<>();
            for (String state: nextStates) {
                LifecycleStateAvailableTransitionsDTO transitionDTO = new LifecycleStateAvailableTransitionsDTO();
                transitionDTO.setEvent(state);
                //todo: Set target state properly
                transitionDTO.setTargetState("");
                transitionDTOList.add(transitionDTO);
            }
            lifecycleStateDTO.setAvailableTransitions(transitionDTOList);
        }
        
        List checkListItems = (List)apiLCData.get(APIConstants.LC_CHECK_ITEMS);
        if (checkListItems != null) {
            List<LifecycleStateCheckItemsDTO> checkItemsDTOList = new ArrayList<>();
            for (Object checkListItemObj: checkListItems) {
                CheckListItem checkListItem = (CheckListItem)checkListItemObj;
                LifecycleStateCheckItemsDTO checkItemsDTO = new LifecycleStateCheckItemsDTO();
                checkItemsDTO.setName(checkListItem.getName());
                checkItemsDTO.setValue(Boolean.getBoolean(checkListItem.getValue()));
                //todo: Set targets properly
                checkItemsDTO.setRequiredStates(new ArrayList<>());

                checkItemsDTOList.add(checkItemsDTO);
            }
            lifecycleStateDTO.setCheckItems(checkItemsDTOList);
        }
        return lifecycleStateDTO;
    }


    /**
     * Return the REST API DTO representation of API Lifecycle history information
     *
     * @param lifeCycleEvents API lifecycle history information
     * @return REST API DTO representation of API Lifecycle history information
     */
    public static LifecycleHistoryDTO fromLifecycleHistoryModelToDTO (List<LifeCycleEvent> lifeCycleEvents) {
        LifecycleHistoryDTO historyDTO = new LifecycleHistoryDTO();
        historyDTO.setCount(lifeCycleEvents.size());
        for (LifeCycleEvent event: lifeCycleEvents) {
            LifecycleHistoryItemDTO historyItemDTO = new LifecycleHistoryItemDTO();
            historyItemDTO.setPostState(event.getNewStatus());
            historyItemDTO.setPreviousState(event.getOldStatus());
            historyItemDTO.setUser(event.getUserId());
            
            String updatedTime = RestApiUtil.getRFC3339Date(event.getDate());
            historyItemDTO.setUpdatedTime(updatedTime);
            historyDTO.getList().add(historyItemDTO);
        }
        return historyDTO;
    }
    
    /**
     * This method returns URI templates according to the given list of operations
     *
     * @param operations List operations
     * @return URI Templates
     * @throws APIManagementException
     */
    public static Set<URITemplate> getURITemplates(API model, List<APIOperationsDTO> operations) throws APIManagementException {

        boolean isHttpVerbDefined = false;
        Set<URITemplate> uriTemplates = new LinkedHashSet<>();
        Set<Scope> scopesToAdd = new HashSet<>();

        if (operations != null) {
            for (APIOperationsDTO operation : operations) {
                URITemplate template = new URITemplate();

                String uriTempVal = operation.getUritemplate();
                //if url template is a custom attribute "^x-" ignore.
                if (uriTempVal.startsWith("x-") || uriTempVal.startsWith("X-")) {
                    continue;
                }
                String httpVerb = operation.getHttpVerb();
                List<String> scopeList = operation.getScopes();
                if (scopeList != null) {
                    for (String scopeKey : scopeList) {
                        for (Scope definedScope : model.getScopes()) {
                            if (definedScope.getKey().equalsIgnoreCase(scopeKey)) {
                                Scope scope = new Scope();
                                scope.setKey(scopeKey);
                                scope.setName(definedScope.getName());
                                scope.setDescription(definedScope.getDescription());
                                scope.setRoles(definedScope.getRoles());
                                template.setScopes(scope);
                                template.setScope(scope);

                            }
                        }
                    }
                }

                if (APIConstants.SWAGGER_SUMMARY.equals(httpVerb.toLowerCase())
                        || APIConstants.SWAGGER_DESCRIPTION.equals(httpVerb.toLowerCase())
                        || APIConstants.SWAGGER_SERVERS.equals(httpVerb.toLowerCase())
                        || APIConstants.PARAMETERS.equals(httpVerb.toLowerCase())
                        || httpVerb.startsWith("x-")
                        || httpVerb.startsWith("X-")) {
                    // openapi 3.x allow 'summary', 'description' and extensions in PathItem Object.
                    // which we are not interested at this point
                    continue;
                }
                //Only continue for supported operations
                else if (APIConstants.SUPPORTED_METHODS.contains(httpVerb.toLowerCase())) {
                    isHttpVerbDefined = true;
                    String authType = operation.getAuthType();
                    if ("Application & Application User".equals(authType)) {
                        authType = APIConstants.AUTH_APPLICATION_OR_USER_LEVEL_TOKEN;
                    } else if ("Application User".equals(authType)) {
                        authType = APIConstants.AUTH_APPLICATION_USER_LEVEL_TOKEN;
                    } else if ("None".equals(authType)) {
                        authType = APIConstants.AUTH_NO_AUTHENTICATION;
                    } else if ("Application".equals(authType)) {
                        authType = APIConstants.AUTH_APPLICATION_LEVEL_TOKEN;
                    } else {
                        authType = APIConstants.AUTH_APPLICATION_OR_USER_LEVEL_TOKEN;
                    }
                    template.setThrottlingTier(operation.getPolicy());
                    template.setThrottlingTiers(operation.getPolicy());
//                        template.setMediationScript((String) operation.get(APIConstants todo
//                                .SWAGGER_X_MEDIATION_SCRIPT));
//                        template.setMediationScripts(httpVerb.toUpperCase(), (String) operation.get( todo
//                                APIConstants.SWAGGER_X_MEDIATION_SCRIPT));
                    template.setUriTemplate(uriTempVal);
                    template.setHTTPVerb(httpVerb.toUpperCase());
                    template.setHttpVerbs(httpVerb.toUpperCase());
                    template.setAuthType(authType);
                    template.setAuthTypes(authType);
//                    template.setScope(scope);moved to above
//                    template.setScopes(scope);

                    uriTemplates.add(template);
                } else {
                    handleException("The HTTP method '" + httpVerb + "' provided for resource '" + uriTempVal
                            + "' is invalid");
                }
//                    JSONObject path = (JSONObject) paths.get(uriTempVal);todo
                // Following code check is done to handle $ref objects supported by swagger spec
                // See field types supported by "Path Item Object" in swagger spec.
                   /* if (operation.("$ref")) {
                        log.info("Reference " + uriTempVal + " path object was ignored when generating URL template " +
                                "for api \"" + api.getId().getApiName() + '\"');
                        continue;
                    }*/

                if (!isHttpVerbDefined) {
                    handleException("Resource '" + uriTempVal + "' has global parameters without " +
                            "HTTP methods");
                }
            }
        }

        return uriTemplates;
    }

    /**
     * This method returns the oauth scopes according to the given list of scopes
     *
     * @param apiDTO list of scopes
     * @return scope set
     */
    public static Set<Scope> getScopes(APIDTO apiDTO) {

        Set<Scope> scopeSet = new LinkedHashSet<>();
        for (ScopeDTO scopeDTO : apiDTO.getScopes()) {
            Scope scope = new Scope();
            scope.setKey(scopeDTO.getName());
            scope.setName(scopeDTO.getName());
            scope.setDescription(scopeDTO.getDescription());
            scope.setRoles(String.join(",", scopeDTO.getBindings().getValues()));
            scopeSet.add(scope);
        }
        return scopeSet;
    }
<<<<<<< HEAD
    
    public static APIProductDTO fromAPIProducttoDTO(APIProduct product) {
        APIProductDTO productDto = new APIProductDTO();
        productDto.setName(product.getName());
        productDto.setProvider(product.getProvider());
        productDto.setId(product.getUuid());
        productDto.setDescription(product.getDescription());
        APIProductBusinessInformationDTO businessInformation = new APIProductBusinessInformationDTO();
        businessInformation.setBusinessOwner(product.getBusinessOwner());
        businessInformation.setBusinessOwnerEmail(product.getBusinessOwnerEmail());
        productDto.setBusinessInformation(businessInformation );
        
        productDto.setState(StateEnum.valueOf(product.getState()));
        productDto.setThumbnailUri(RestApiConstants.RESOURCE_PATH_THUMBNAIL_API_PRODUCT
                .replace(RestApiConstants.APIPRODUCTID_PARAM, product.getUuid()));
        List<ProductAPIDTO> apis = new ArrayList<ProductAPIDTO>();
        
        List<APIProductResource> resources = product.getProductResources();
        for (APIProductResource apiProductResource : resources) {
            ProductAPIDTO productAPI = new ProductAPIDTO();
            productAPI.setApiId(apiProductResource.getApiId());
            List<ProductAPIOperationsDTO> operations = new ArrayList<ProductAPIOperationsDTO>();
            List<URITemplate> templates = apiProductResource.getResources();

            for (URITemplate template : templates) {
                ProductAPIOperationsDTO operation = new ProductAPIOperationsDTO();
                operation.setHttpVerb(template.getHTTPVerb());
                operation.setUritemplate(template.getResourceURI());
                operations.add(operation);
            }
            productAPI.setOperations(operations);
            apis.add(productAPI);  
        }
        productDto.setApis(apis);
        
        String subscriptionAvailability = product.getSubscriptionAvailability();
        if (subscriptionAvailability != null) {
            productDto.setSubscriptionAvailability(
                    mapSubscriptionAvailabilityFromAPIProducttoDTO(subscriptionAvailability));
        }

        if (product.getSubscriptionAvailableTenants() != null) {
            productDto.setSubscriptionAvailableTenants(Arrays.asList(product.getSubscriptionAvailableTenants().split(",")));
        }

        Set<org.wso2.carbon.apimgt.api.model.Tier> apiTiers = product.getAvailableTiers();
        List<String> tiersToReturn = new ArrayList<>();
        for (org.wso2.carbon.apimgt.api.model.Tier tier : apiTiers) {
            tiersToReturn.add(tier.getName());
        }
        productDto.setPolicies(tiersToReturn);
        if (product.getVisibility() != null) {
            productDto.setVisibility(mapVisibilityFromAPIProducttoDTO(product.getVisibility()));
        }

        if (product.getVisibleRoles() != null) {
            productDto.setVisibleRoles(Arrays.asList(product.getVisibleRoles().split(",")));
        }

        if (product.getVisibleTenants() != null) {
            productDto.setVisibleTenants(Arrays.asList(product.getVisibleTenants().split(",")));
        }
        return productDto;
    }
    
    private static APIProductDTO.SubscriptionAvailabilityEnum mapSubscriptionAvailabilityFromAPIProducttoDTO(
            String subscriptionAvailability) {

        switch (subscriptionAvailability) {
            case APIConstants.SUBSCRIPTION_TO_CURRENT_TENANT :
                return APIProductDTO.SubscriptionAvailabilityEnum.current_tenant;
            case APIConstants.SUBSCRIPTION_TO_ALL_TENANTS :
                return APIProductDTO.SubscriptionAvailabilityEnum.all_tenants;
            case APIConstants.SUBSCRIPTION_TO_SPECIFIC_TENANTS :
                return APIProductDTO.SubscriptionAvailabilityEnum.specific_tenants;
            default:
                return null; // how to handle this?
        }

    }
    
    private static APIProductDTO.VisibilityEnum mapVisibilityFromAPIProducttoDTO(String visibility) {
        switch (visibility) { //public, private,controlled, restricted
            case APIConstants.API_GLOBAL_VISIBILITY :
                return APIProductDTO.VisibilityEnum.PUBLIC;
            case APIConstants.API_PRIVATE_VISIBILITY :
                return APIProductDTO.VisibilityEnum.PRIVATE;
            case APIConstants.API_RESTRICTED_VISIBILITY :
                return APIProductDTO.VisibilityEnum.RESTRICTED;
            default:
                return null; // how to handle this?
        }
    }
    
    public static APIProduct fromDTOtoAPIProduct(APIProductDTO dto, String provider)
            throws APIManagementException {
        APIProduct product = new APIProduct();
        product.setName(dto.getName());
        product.setProvider(provider);
        product.setUuid(dto.getId());
        product.setDescription(dto.getDescription());
        if(dto.getBusinessInformation() != null) {
            product.setBusinessOwner(dto.getBusinessInformation().getBusinessOwner());
            product.setBusinessOwnerEmail(dto.getBusinessInformation().getBusinessOwnerEmail());
        }

        String state = dto.getState() == null ? APIStatus.CREATED.toString() :dto.getState().toString() ;
        product.setState(state);
        Set<Tier> apiTiers = new HashSet<>();
        List<String> tiersFromDTO = dto.getPolicies();
        
        if (dto.getVisibility() != null) {
            product.setVisibility(mapVisibilityFromDTOtoAPIProduct(dto.getVisibility()));
        }
        if (dto.getVisibleRoles() != null) {
            String visibleRoles = StringUtils.join(dto.getVisibleRoles(), ',');
            product.setVisibleRoles(visibleRoles);
        }
        if (dto.getVisibleTenants() != null) {
            String visibleTenants = StringUtils.join(dto.getVisibleTenants(), ',');
            product.setVisibleTenants(visibleTenants);
        }
        for (String tier : tiersFromDTO) {
            apiTiers.add(new Tier(tier));
        }
        product.setAvailableTiers(apiTiers);
        if (dto.getSubscriptionAvailability() != null) {
            product.setSubscriptionAvailability(
                    mapSubscriptionAvailabilityFromDTOtoAPIProduct(dto.getSubscriptionAvailability()));
        }
        if (dto.getSubscriptionAvailableTenants() != null) {
            product.setSubscriptionAvailableTenants(StringUtils.join(dto.getSubscriptionAvailableTenants(), ","));
        }
        List<APIProductResource> productResources = new ArrayList<APIProductResource>();

        for (int i = 0; i < dto.getApis().size(); i++) {
            ProductAPIDTO res = dto.getApis().get(i);
            APIProductResource resource = new APIProductResource();
            resource.setApiId(res.getApiId());
            List<ProductAPIOperationsDTO> productAPIOperationsDTO = res.getOperations();
            for (ProductAPIOperationsDTO resourceItem : productAPIOperationsDTO) {
                URITemplate template = new URITemplate();
                template.setHTTPVerb(resourceItem.getHttpVerb());
                template.setResourceURI(resourceItem.getUritemplate());
                resource.setResource(template);
            }
            productResources.add(resource);
        }
        product.setProductResources(productResources);
        return product;
    }
    
    private static String mapVisibilityFromDTOtoAPIProduct(APIProductDTO.VisibilityEnum visibility) {
        switch (visibility) {
            case PUBLIC:
                return APIConstants.API_GLOBAL_VISIBILITY;
            case PRIVATE:
                return APIConstants.API_PRIVATE_VISIBILITY;
            case RESTRICTED:
                return APIConstants.API_RESTRICTED_VISIBILITY;
            default:
                return null; // how to handle this?
        }
    }
    
    private static String mapSubscriptionAvailabilityFromDTOtoAPIProduct(
            APIProductDTO.SubscriptionAvailabilityEnum subscriptionAvailability) {
        switch (subscriptionAvailability) {
            case current_tenant:
                return APIConstants.SUBSCRIPTION_TO_CURRENT_TENANT;
            case all_tenants:
                return APIConstants.SUBSCRIPTION_TO_ALL_TENANTS;
            case specific_tenants:
                return APIConstants.SUBSCRIPTION_TO_SPECIFIC_TENANTS;
            default:
                return APIConstants.SUBSCRIPTION_TO_CURRENT_TENANT; // default to current tenant
        }

    }
    
    public static APIProductListDTO fromAPIProductListtoDTO(List<APIProduct> productList) {
        APIProductListDTO listDto = new APIProductListDTO();
        List<APIProductInfoDTO> list = new ArrayList<APIProductInfoDTO>();
        for (APIProduct apiProduct : productList) {
            APIProductInfoDTO productDto = new APIProductInfoDTO();
            productDto.setName(apiProduct.getName());
            productDto.setProvider(apiProduct.getProvider());
            productDto.setDescription(apiProduct.getDescription());
            productDto.setState(org.wso2.carbon.apimgt.rest.api.publisher.v1.dto.APIProductInfoDTO.StateEnum
                    .valueOf(apiProduct.getState()));
            productDto.setId(apiProduct.getUuid());
            productDto.setThumbnailUri(RestApiConstants.RESOURCE_PATH_THUMBNAIL_API_PRODUCT
                    .replace(RestApiConstants.APIPRODUCTID_PARAM, apiProduct.getUuid()));
            list.add(productDto);
        }
        
        listDto.setList(list);
       
        return listDto;
    }

=======

    /**
     * This method returns endpoints according to the given endpoint config
     *
     * @param endpoints list of endpoints given
     * @return String endpoint config
     */
    public static String getEndpointConfig(List<APIEndpointDTO> endpoints) {

        List<APIEndpoint> APIendpoints = new ArrayList<>(endpoints.size());
        for (APIEndpointDTO apiEndpointDTO : endpoints) {
            APIEndpoint apiEndpoint = new APIEndpoint();
            apiEndpoint.setKey(apiEndpointDTO.getKey());
            apiEndpoint.setType(apiEndpointDTO.getType());

            EndpointSecurity endpointSecurity = new EndpointSecurity();
            EndPointEndpointSecurityDTO endPointEndpointSecurityDTO = apiEndpointDTO.getInline().getEndpointSecurity();
            endpointSecurity.setEnabled(endPointEndpointSecurityDTO.getEnabled());
            endpointSecurity.setPassword(endPointEndpointSecurityDTO.getPassword());
            endpointSecurity.setUsername(endPointEndpointSecurityDTO.getUsername());
            endpointSecurity.setType(endPointEndpointSecurityDTO.getType());

            EndPointDTO endPointDTO = apiEndpointDTO.getInline();
            Endpoint endpoint = new Endpoint();
            endpoint.setEndpointConfig(endPointDTO.getEndpointConfig());
            endpoint.setName(endPointDTO.getName());
            endpoint.setId(endPointDTO.getId());
            endpoint.setType(endPointDTO.getType());
            endpoint.setMaxTps(endPointDTO.getMaxTps());
            endpoint.setEndpointSecurity(endpointSecurity);
            apiEndpoint.setInline(endpoint);
            APIendpoints.add(apiEndpoint);

        }
        return API.getEndpointConfigString(APIendpoints);
    }

    /**
     * This method returns api security scheme as a comma seperated string
     *
     * @param securitySchemes api security scheme
     * @return comma seperated string of api security schemes
     */
    public static String getSecurityScheme(List<String> securitySchemes) {

        if (securitySchemes == null || securitySchemes.size() <= 0) {
            return "";
        }
        StringBuilder apiSecurityScheme = new StringBuilder();
        if (securitySchemes != null) {
            for (String scheme : securitySchemes) {
                apiSecurityScheme.append(scheme).append(",");
            }
            apiSecurityScheme.deleteCharAt(apiSecurityScheme.length() - 1);
        }
        return apiSecurityScheme.toString();
    }

    /**
     * This method converts APIEndpoint model to corresponding APIEndpointDTO object
     *
     * @param apiEndpointsList list of api endpoints
     * @return APIEndpointDTO List of apiEndpointDTO
     */
    public static List<APIEndpointDTO> getAPIEndpointDTO(List<APIEndpoint> apiEndpointsList) {

        List<APIEndpointDTO> apiEndpointDTOList = new ArrayList<>(apiEndpointsList.size());

        for (APIEndpoint apiEndpoint : apiEndpointsList) {
            APIEndpointDTO apiEndpointDTO = new APIEndpointDTO();
            Endpoint endpoint = apiEndpoint.getInline();
            EndpointSecurity endpointSecurity = endpoint.getEndpointSecurity();
            EndPointDTO endPointDTO = new EndPointDTO();

            EndPointEndpointSecurityDTO endPointEndpointSecurityDTO = new EndPointEndpointSecurityDTO();

            endPointEndpointSecurityDTO.setEnabled(endpointSecurity.getEnabled());
            endPointEndpointSecurityDTO.setPassword(endpointSecurity.getPassword());
            endPointEndpointSecurityDTO.setUsername(endpointSecurity.getUsername());
            endPointEndpointSecurityDTO.setType(endpointSecurity.getType());

            endPointDTO.setEndpointSecurity(endPointEndpointSecurityDTO);
            endPointDTO.setEndpointConfig(endpoint.getEndpointConfig());
            endPointDTO.setId(endpoint.getId());
            endPointDTO.setMaxTps(endpoint.getMaxTps());
            endPointDTO.setName(endpoint.getName());
            endPointDTO.setType(endpoint.getType());

            apiEndpointDTO.setInline(endPointDTO);
            apiEndpointDTO.setKey(apiEndpoint.getKey());
            apiEndpointDTO.setType(apiEndpoint.getType());

            apiEndpointDTOList.add(apiEndpointDTO);
        }

        return apiEndpointDTOList;
    }

    private static List<APIOperationsDTO> getOperationsFromSwaggerDef(String swaggerDefinition) {
//todo
        List<APIOperationsDTO> operationsDTOList = new ArrayList<>();
        if (!StringUtils.isEmpty(swaggerDefinition)) {

        }

        return operationsDTOList;
    }
>>>>>>> 930fd3a9
}<|MERGE_RESOLUTION|>--- conflicted
+++ resolved
@@ -904,8 +904,115 @@
         }
         return scopeSet;
     }
-<<<<<<< HEAD
-    
+
+    /**
+     * This method returns endpoints according to the given endpoint config
+     *
+     * @param endpoints list of endpoints given
+     * @return String endpoint config
+     */
+    public static String getEndpointConfig(List<APIEndpointDTO> endpoints) {
+
+        List<APIEndpoint> APIendpoints = new ArrayList<>(endpoints.size());
+        for (APIEndpointDTO apiEndpointDTO : endpoints) {
+            APIEndpoint apiEndpoint = new APIEndpoint();
+            apiEndpoint.setKey(apiEndpointDTO.getKey());
+            apiEndpoint.setType(apiEndpointDTO.getType());
+
+            EndpointSecurity endpointSecurity = new EndpointSecurity();
+            EndPointEndpointSecurityDTO endPointEndpointSecurityDTO = apiEndpointDTO.getInline().getEndpointSecurity();
+            endpointSecurity.setEnabled(endPointEndpointSecurityDTO.getEnabled());
+            endpointSecurity.setPassword(endPointEndpointSecurityDTO.getPassword());
+            endpointSecurity.setUsername(endPointEndpointSecurityDTO.getUsername());
+            endpointSecurity.setType(endPointEndpointSecurityDTO.getType());
+
+            EndPointDTO endPointDTO = apiEndpointDTO.getInline();
+            Endpoint endpoint = new Endpoint();
+            endpoint.setEndpointConfig(endPointDTO.getEndpointConfig());
+            endpoint.setName(endPointDTO.getName());
+            endpoint.setId(endPointDTO.getId());
+            endpoint.setType(endPointDTO.getType());
+            endpoint.setMaxTps(endPointDTO.getMaxTps());
+            endpoint.setEndpointSecurity(endpointSecurity);
+            apiEndpoint.setInline(endpoint);
+            APIendpoints.add(apiEndpoint);
+
+        }
+        return API.getEndpointConfigString(APIendpoints);
+    }
+
+    /**
+     * This method returns api security scheme as a comma seperated string
+     *
+     * @param securitySchemes api security scheme
+     * @return comma seperated string of api security schemes
+     */
+    public static String getSecurityScheme(List<String> securitySchemes) {
+
+        if (securitySchemes == null || securitySchemes.size() <= 0) {
+            return "";
+        }
+        StringBuilder apiSecurityScheme = new StringBuilder();
+        if (securitySchemes != null) {
+            for (String scheme : securitySchemes) {
+                apiSecurityScheme.append(scheme).append(",");
+            }
+            apiSecurityScheme.deleteCharAt(apiSecurityScheme.length() - 1);
+        }
+        return apiSecurityScheme.toString();
+    }
+
+    /**
+     * This method converts APIEndpoint model to corresponding APIEndpointDTO object
+     *
+     * @param apiEndpointsList list of api endpoints
+     * @return APIEndpointDTO List of apiEndpointDTO
+     */
+    public static List<APIEndpointDTO> getAPIEndpointDTO(List<APIEndpoint> apiEndpointsList) {
+
+        List<APIEndpointDTO> apiEndpointDTOList = new ArrayList<>(apiEndpointsList.size());
+
+        for (APIEndpoint apiEndpoint : apiEndpointsList) {
+            APIEndpointDTO apiEndpointDTO = new APIEndpointDTO();
+            Endpoint endpoint = apiEndpoint.getInline();
+            EndpointSecurity endpointSecurity = endpoint.getEndpointSecurity();
+            EndPointDTO endPointDTO = new EndPointDTO();
+
+            EndPointEndpointSecurityDTO endPointEndpointSecurityDTO = new EndPointEndpointSecurityDTO();
+
+            endPointEndpointSecurityDTO.setEnabled(endpointSecurity.getEnabled());
+            endPointEndpointSecurityDTO.setPassword(endpointSecurity.getPassword());
+            endPointEndpointSecurityDTO.setUsername(endpointSecurity.getUsername());
+            endPointEndpointSecurityDTO.setType(endpointSecurity.getType());
+
+            endPointDTO.setEndpointSecurity(endPointEndpointSecurityDTO);
+            endPointDTO.setEndpointConfig(endpoint.getEndpointConfig());
+            endPointDTO.setId(endpoint.getId());
+            endPointDTO.setMaxTps(endpoint.getMaxTps());
+            endPointDTO.setName(endpoint.getName());
+            endPointDTO.setType(endpoint.getType());
+
+            apiEndpointDTO.setInline(endPointDTO);
+            apiEndpointDTO.setKey(apiEndpoint.getKey());
+            apiEndpointDTO.setType(apiEndpoint.getType());
+
+            apiEndpointDTOList.add(apiEndpointDTO);
+        }
+
+        return apiEndpointDTOList;
+    }
+
+    private static List<APIOperationsDTO> getOperationsFromSwaggerDef(String swaggerDefinition) {
+//todo
+        List<APIOperationsDTO> operationsDTOList = new ArrayList<>();
+        if (!StringUtils.isEmpty(swaggerDefinition)) {
+
+        }
+
+        return operationsDTOList;
+    }
+
+
     public static APIProductDTO fromAPIProducttoDTO(APIProduct product) {
         APIProductDTO productDto = new APIProductDTO();
         productDto.setName(product.getName());
@@ -1106,113 +1213,4 @@
         return listDto;
     }
 
-=======
-
-    /**
-     * This method returns endpoints according to the given endpoint config
-     *
-     * @param endpoints list of endpoints given
-     * @return String endpoint config
-     */
-    public static String getEndpointConfig(List<APIEndpointDTO> endpoints) {
-
-        List<APIEndpoint> APIendpoints = new ArrayList<>(endpoints.size());
-        for (APIEndpointDTO apiEndpointDTO : endpoints) {
-            APIEndpoint apiEndpoint = new APIEndpoint();
-            apiEndpoint.setKey(apiEndpointDTO.getKey());
-            apiEndpoint.setType(apiEndpointDTO.getType());
-
-            EndpointSecurity endpointSecurity = new EndpointSecurity();
-            EndPointEndpointSecurityDTO endPointEndpointSecurityDTO = apiEndpointDTO.getInline().getEndpointSecurity();
-            endpointSecurity.setEnabled(endPointEndpointSecurityDTO.getEnabled());
-            endpointSecurity.setPassword(endPointEndpointSecurityDTO.getPassword());
-            endpointSecurity.setUsername(endPointEndpointSecurityDTO.getUsername());
-            endpointSecurity.setType(endPointEndpointSecurityDTO.getType());
-
-            EndPointDTO endPointDTO = apiEndpointDTO.getInline();
-            Endpoint endpoint = new Endpoint();
-            endpoint.setEndpointConfig(endPointDTO.getEndpointConfig());
-            endpoint.setName(endPointDTO.getName());
-            endpoint.setId(endPointDTO.getId());
-            endpoint.setType(endPointDTO.getType());
-            endpoint.setMaxTps(endPointDTO.getMaxTps());
-            endpoint.setEndpointSecurity(endpointSecurity);
-            apiEndpoint.setInline(endpoint);
-            APIendpoints.add(apiEndpoint);
-
-        }
-        return API.getEndpointConfigString(APIendpoints);
-    }
-
-    /**
-     * This method returns api security scheme as a comma seperated string
-     *
-     * @param securitySchemes api security scheme
-     * @return comma seperated string of api security schemes
-     */
-    public static String getSecurityScheme(List<String> securitySchemes) {
-
-        if (securitySchemes == null || securitySchemes.size() <= 0) {
-            return "";
-        }
-        StringBuilder apiSecurityScheme = new StringBuilder();
-        if (securitySchemes != null) {
-            for (String scheme : securitySchemes) {
-                apiSecurityScheme.append(scheme).append(",");
-            }
-            apiSecurityScheme.deleteCharAt(apiSecurityScheme.length() - 1);
-        }
-        return apiSecurityScheme.toString();
-    }
-
-    /**
-     * This method converts APIEndpoint model to corresponding APIEndpointDTO object
-     *
-     * @param apiEndpointsList list of api endpoints
-     * @return APIEndpointDTO List of apiEndpointDTO
-     */
-    public static List<APIEndpointDTO> getAPIEndpointDTO(List<APIEndpoint> apiEndpointsList) {
-
-        List<APIEndpointDTO> apiEndpointDTOList = new ArrayList<>(apiEndpointsList.size());
-
-        for (APIEndpoint apiEndpoint : apiEndpointsList) {
-            APIEndpointDTO apiEndpointDTO = new APIEndpointDTO();
-            Endpoint endpoint = apiEndpoint.getInline();
-            EndpointSecurity endpointSecurity = endpoint.getEndpointSecurity();
-            EndPointDTO endPointDTO = new EndPointDTO();
-
-            EndPointEndpointSecurityDTO endPointEndpointSecurityDTO = new EndPointEndpointSecurityDTO();
-
-            endPointEndpointSecurityDTO.setEnabled(endpointSecurity.getEnabled());
-            endPointEndpointSecurityDTO.setPassword(endpointSecurity.getPassword());
-            endPointEndpointSecurityDTO.setUsername(endpointSecurity.getUsername());
-            endPointEndpointSecurityDTO.setType(endpointSecurity.getType());
-
-            endPointDTO.setEndpointSecurity(endPointEndpointSecurityDTO);
-            endPointDTO.setEndpointConfig(endpoint.getEndpointConfig());
-            endPointDTO.setId(endpoint.getId());
-            endPointDTO.setMaxTps(endpoint.getMaxTps());
-            endPointDTO.setName(endpoint.getName());
-            endPointDTO.setType(endpoint.getType());
-
-            apiEndpointDTO.setInline(endPointDTO);
-            apiEndpointDTO.setKey(apiEndpoint.getKey());
-            apiEndpointDTO.setType(apiEndpoint.getType());
-
-            apiEndpointDTOList.add(apiEndpointDTO);
-        }
-
-        return apiEndpointDTOList;
-    }
-
-    private static List<APIOperationsDTO> getOperationsFromSwaggerDef(String swaggerDefinition) {
-//todo
-        List<APIOperationsDTO> operationsDTOList = new ArrayList<>();
-        if (!StringUtils.isEmpty(swaggerDefinition)) {
-
-        }
-
-        return operationsDTOList;
-    }
->>>>>>> 930fd3a9
 }