/*
 *
 *  Copyright (c) 2019, WSO2 Inc. (http://www.wso2.org) All Rights Reserved.
 *
 *  Licensed under the Apache License, Version 2.0 (the "License");
 *  you may not use this file except in compliance with the License.
 *  You may obtain a copy of the License at
 *
 *  http://www.apache.org/licenses/LICENSE-2.0
 *
 *  Unless required by applicable law or agreed to in writing, software
 *  distributed under the License is distributed on an "AS IS" BASIS,
 *  WITHOUT WARRANTIES OR CONDITIONS OF ANY KIND, either express or implied.
 *  See the License for the specific language governing permissions and
 *  limitations under the License.
 *
 */
package org.wso2.carbon.apimgt.rest.api.publisher.v1.utils.mappings;

import org.apache.commons.lang.StringUtils;
import org.apache.commons.logging.Log;
import org.apache.commons.logging.LogFactory;
import org.json.simple.JSONObject;
import org.json.simple.parser.JSONParser;
import org.json.simple.parser.ParseException;
import org.wso2.carbon.apimgt.api.APIManagementException;
import org.wso2.carbon.apimgt.api.APIProvider;
import org.wso2.carbon.apimgt.api.model.API;
import org.wso2.carbon.apimgt.api.model.APIEndpoint;
import org.wso2.carbon.apimgt.api.model.APIIdentifier;
import org.wso2.carbon.apimgt.api.model.CORSConfiguration;
import org.wso2.carbon.apimgt.api.model.EndpointConfigAttributes;
import org.wso2.carbon.apimgt.api.model.EndpointEndpointConfig;
import org.wso2.carbon.apimgt.api.model.Endpoint;
import org.wso2.carbon.apimgt.api.model.EndpointConfig;
import org.wso2.carbon.apimgt.api.model.EndpointSecurity;
import org.wso2.carbon.apimgt.api.model.Label;
import org.wso2.carbon.apimgt.api.model.LifeCycleEvent;
import org.wso2.carbon.apimgt.api.model.Scope;
import org.wso2.carbon.apimgt.api.model.Tier;
import org.wso2.carbon.apimgt.api.model.URITemplate;
import org.wso2.carbon.apimgt.impl.APIConstants;
import org.wso2.carbon.apimgt.impl.APIMRegistryServiceImpl;
import org.wso2.carbon.apimgt.impl.definitions.APIDefinitionFromOpenAPISpec;
import org.wso2.carbon.apimgt.impl.utils.APIUtil;
<<<<<<< HEAD
import org.wso2.carbon.apimgt.rest.api.publisher.v1.dto.*;
import org.wso2.carbon.apimgt.rest.api.publisher.v1.dto.APIProductDTO.StateEnum;
=======
import org.wso2.carbon.apimgt.rest.api.publisher.v1.dto.APIBusinessInformationDTO;
import org.wso2.carbon.apimgt.rest.api.publisher.v1.dto.APICorsConfigurationDTO;
import org.wso2.carbon.apimgt.rest.api.publisher.v1.dto.APIDTO;
import org.wso2.carbon.apimgt.rest.api.publisher.v1.dto.APIEndpointDTO;
import org.wso2.carbon.apimgt.rest.api.publisher.v1.dto.APIEndpointSecurityDTO;
import org.wso2.carbon.apimgt.rest.api.publisher.v1.dto.APIInfoDTO;
import org.wso2.carbon.apimgt.rest.api.publisher.v1.dto.APIListDTO;
import org.wso2.carbon.apimgt.rest.api.publisher.v1.dto.APIMaxTpsDTO;
import org.wso2.carbon.apimgt.rest.api.publisher.v1.dto.APIOperationsDTO;
import org.wso2.carbon.apimgt.rest.api.publisher.v1.dto.EndpointConfigAttributesDTO;
import org.wso2.carbon.apimgt.rest.api.publisher.v1.dto.EndpointConfigDTO;
import org.wso2.carbon.apimgt.rest.api.publisher.v1.dto.EndpointDTO;
import org.wso2.carbon.apimgt.rest.api.publisher.v1.dto.EndpointEndpointConfigDTO;
import org.wso2.carbon.apimgt.rest.api.publisher.v1.dto.EndpointEndpointSecurityDTO;
import org.wso2.carbon.apimgt.rest.api.publisher.v1.dto.LabelDTO;
import org.wso2.carbon.apimgt.rest.api.publisher.v1.dto.LifecycleHistoryDTO;
import org.wso2.carbon.apimgt.rest.api.publisher.v1.dto.LifecycleHistoryItemDTO;
import org.wso2.carbon.apimgt.rest.api.publisher.v1.dto.LifecycleStateAvailableTransitionsDTO;
import org.wso2.carbon.apimgt.rest.api.publisher.v1.dto.LifecycleStateCheckItemsDTO;
import org.wso2.carbon.apimgt.rest.api.publisher.v1.dto.LifecycleStateDTO;
import org.wso2.carbon.apimgt.rest.api.publisher.v1.dto.PaginationDTO;
import org.wso2.carbon.apimgt.rest.api.publisher.v1.dto.ScopeDTO;
>>>>>>> 7b4d4c96
import org.wso2.carbon.apimgt.rest.api.util.RestApiConstants;
import org.wso2.carbon.apimgt.rest.api.util.utils.RestApiUtil;
import org.wso2.carbon.governance.custom.lifecycles.checklist.util.CheckListItem;
import org.wso2.carbon.registry.core.exceptions.RegistryException;
import org.wso2.carbon.user.api.UserStoreException;
import org.wso2.carbon.utils.multitenancy.MultitenantConstants;
import org.wso2.carbon.utils.multitenancy.MultitenantUtils;

import java.util.ArrayList;
import java.util.Arrays;
import java.util.HashMap;
import java.util.HashSet;
import java.util.LinkedHashSet;
import java.util.List;
import java.util.Map;
import java.util.Set;

import static org.wso2.carbon.apimgt.impl.utils.APIUtil.handleException;
import static org.wso2.carbon.apimgt.impl.utils.APIUtil.isEndpointURLNonEmpty;

public class APIMappingUtil {

    private static final Log log = LogFactory.getLog(APIMappingUtil.class);

    public static API fromDTOtoAPI(APIDTO dto, String provider) throws APIManagementException {

        String providerEmailDomainReplaced = APIUtil.replaceEmailDomain(provider);

        // The provider name that is coming from the body is not honored for now.
        // Later we can use it by checking admin privileges of the user.
        APIIdentifier apiId = new APIIdentifier(providerEmailDomainReplaced, dto.getName(), dto.getVersion());
        API model = new API(apiId);

        String context = dto.getContext();
        final String originalContext = context;

        if (context.endsWith("/" + RestApiConstants.API_VERSION_PARAM)) {
            context = context.replace("/" + RestApiConstants.API_VERSION_PARAM, "");
        }

        context = context.startsWith("/") ? context : ("/" + context);
        String providerDomain = MultitenantUtils.getTenantDomain(provider);
        if (!MultitenantConstants.SUPER_TENANT_DOMAIN_NAME.equalsIgnoreCase(providerDomain)) {
            //Create tenant aware context for API
            context = "/t/" + providerDomain + context;
        }

        // This is to support the pluggable version strategy
        // if the context does not contain any {version} segment, we use the default version strategy.
        context = checkAndSetVersionParam(context);
        model.setContextTemplate(context);

        context = updateContextWithVersion(dto.getVersion(), originalContext, context);
        model.setContext(context);
        model.setDescription(dto.getDescription());
        model.setEndpointConfig(getEndpointConfigString(dto.getEndpoint()));
        model.setWsdlUrl(dto.getWsdlUri());
        model.setType(dto.getType().toString());
//        model.setThumbnailUrl(dto.getThumbnailUri());todo

        if (dto.getLifeCycleStatus() != null) {
            model.setStatus((dto.getLifeCycleStatus() != null) ? dto.getLifeCycleStatus().toUpperCase() : null);
        }
        if (dto.getIsDefaultVersion() != null) {
            model.setAsDefaultVersion(dto.getIsDefaultVersion());
        }
        model.setResponseCache(dto.getResponseCaching());
        if (dto.getCacheTimeout() != null) {
            model.setCacheTimeout(dto.getCacheTimeout());
        } else {
            model.setCacheTimeout(APIConstants.API_RESPONSE_CACHE_TIMEOUT);
        }

/*        if (dto.getSequences() != null) { todo
            List<SequenceDTO> sequences = dto.getSequences();

            //validate whether provided sequences are available
            for (SequenceDTO sequence : sequences) {
                if (APIConstants.API_CUSTOM_SEQUENCE_TYPE_IN.equalsIgnoreCase(sequence.getType())) {
                    model.setInSequence(sequence.getName());
                } else if (APIConstants.API_CUSTOM_SEQUENCE_TYPE_OUT.equalsIgnoreCase(sequence.getType())) {
                    model.setOutSequence(sequence.getName());
                } else {
                    model.setFaultSequence(sequence.getName());
                }
            }
        }*/

        if (dto.getSubscriptionAvailability() != null) {
            model.setSubscriptionAvailability(
                    mapSubscriptionAvailabilityFromDTOtoAPI(dto.getSubscriptionAvailability()));
        }

        if (dto.getSubscriptionAvailableTenants() != null) {
            model.setSubscriptionAvailableTenants(StringUtils.join(dto.getSubscriptionAvailableTenants(), ","));
        }
        // scopes
        Set<Scope> scopes = getScopes(dto);
        model.setScopes(scopes);

        //URI Templates
        Set<URITemplate> uriTemplates = getURITemplates(model, dto.getOperations());
        model.setUriTemplates(uriTemplates);

        if (dto.getTags() != null) {
            Set<String> apiTags = new HashSet<>(dto.getTags());
            model.addTags(apiTags);
        }

        Set<Tier> apiTiers = new HashSet<>();
        List<String> tiersFromDTO = dto.getPolicies();
        for (String tier : tiersFromDTO) {
            apiTiers.add(new Tier(tier));
        }
        model.addAvailableTiers(apiTiers);
        model.setApiLevelPolicy(dto.getApiPolicy());

        String transports = StringUtils.join(dto.getTransport(), ',');
        model.setTransports(transports);
        if (dto.getVisibility() != null) {
            model.setVisibility(mapVisibilityFromDTOtoAPI(dto.getVisibility()));
        }
        if (dto.getVisibleRoles() != null) {
            String visibleRoles = StringUtils.join(dto.getVisibleRoles(), ',');
            model.setVisibleRoles(visibleRoles);
        }

        if (dto.getVisibleTenants() != null) {
            String visibleTenants = StringUtils.join(dto.getVisibleTenants(), ',');
            model.setVisibleTenants(visibleTenants);
        }

        List<String> accessControlRoles = dto.getAccessControlRoles();
        if (accessControlRoles == null || accessControlRoles.isEmpty()) {
            model.setAccessControl(APIConstants.NO_ACCESS_CONTROL);
            model.setAccessControlRoles("null");
        } else {
            model.setAccessControlRoles(StringUtils.join(accessControlRoles, ',').toLowerCase());
            model.setAccessControl(APIConstants.API_RESTRICTED_VISIBILITY);
        }

        Map<String, String> additionalProperties = dto.getAdditionalProperties();
        if (additionalProperties != null) {
            for (Map.Entry<String, String> entry : additionalProperties.entrySet()) {
                model.addProperty(entry.getKey(), entry.getValue());
            }
        }
        APIBusinessInformationDTO apiBusinessInformationDTO = dto.getBusinessInformation();
        if (apiBusinessInformationDTO != null) {
            model.setBusinessOwner(apiBusinessInformationDTO.getBusinessOwner());
            model.setBusinessOwnerEmail(apiBusinessInformationDTO.getBusinessOwnerEmail());
            model.setTechnicalOwner(apiBusinessInformationDTO.getTechnicalOwner());
            model.setTechnicalOwnerEmail(apiBusinessInformationDTO.getTechnicalOwnerEmail());
        }
        if (dto.getGatewayEnvironments().size() > 0) {
            List<String> gatewaysList = dto.getGatewayEnvironments();
            model.setEnvironments(APIUtil.extractEnvironmentsForAPI(gatewaysList));
        } else if (dto.getGatewayEnvironments() != null) {
            //this means the provided gatewayEnvironments is "" (empty)
            model.setEnvironments(APIUtil.extractEnvironmentsForAPI(APIConstants.API_GATEWAY_NONE));
        }
        APICorsConfigurationDTO apiCorsConfigurationDTO = dto.getCorsConfiguration();
        CORSConfiguration corsConfiguration;
        if (apiCorsConfigurationDTO != null) {
            corsConfiguration =
                    new CORSConfiguration(apiCorsConfigurationDTO.getCorsConfigurationEnabled(),
                            apiCorsConfigurationDTO.getAccessControlAllowOrigins(),
                            apiCorsConfigurationDTO.getAccessControlAllowCredentials(),
                            apiCorsConfigurationDTO.getAccessControlAllowHeaders(),
                            apiCorsConfigurationDTO.getAccessControlAllowMethods());

        } else {
            corsConfiguration = APIUtil.getDefaultCorsConfiguration();
        }
        model.setCorsConfiguration(corsConfiguration);
        setEndpointSecurityFromApiDTOToModel(dto, model);
        setMaxTpsFromApiDTOToModel(dto, model);
        model.setAuthorizationHeader(dto.getAuthorizationHeader());
        model.setApiSecurity(getSecurityScheme(dto.getSecurityScheme()));
        return model;
    }

    /**
     * Returns the APIIdentifier given the uuid
     *
     * @param apiId                 API uuid
     * @param requestedTenantDomain tenant domain of the API
     * @return APIIdentifier which represents the given id
     * @throws APIManagementException
     */
    public static APIIdentifier getAPIIdentifierFromUUID(String apiId, String requestedTenantDomain)
            throws APIManagementException {

        return getAPIInfoFromUUID(apiId, requestedTenantDomain).getId();
    }

    /**
     * Returns an API with minimal info given the uuid.
     *
     * @param apiUUID               API uuid
     * @param requestedTenantDomain tenant domain of the API
     * @return API which represents the given id
     * @throws APIManagementException
     */
    public static API getAPIInfoFromUUID(String apiUUID, String requestedTenantDomain)
            throws APIManagementException {

        API api;
        APIProvider apiProvider = RestApiUtil.getLoggedInUserProvider();
        api = apiProvider.getLightweightAPIByUUID(apiUUID, requestedTenantDomain);
        return api;
    }

    /**
     * Converts a List object of APIs into a DTO
     *
     * @param apiList List of APIs
     * @param expand  defines whether APIListDTO should contain APIINFODTOs or APIDTOs
     * @return APIListDTO object containing APIDTOs
     */
    public static APIListDTO fromAPIListToDTO(List<API> apiList, boolean expand) throws APIManagementException {

        APIListDTO apiListDTO = new APIListDTO();
        List<APIInfoDTO> apiInfoDTOs = apiListDTO.getList();
        if (apiList != null && !expand) {
            for (API api : apiList) {
                apiInfoDTOs.add(fromAPIToInfoDTO(api));
            }
        }
        //todo: support expand
//        else if (apiList != null && expand) {
//            for (API api : apiList) {
//                apiInfoDTOs.add(fromAPItoDTO(api));
//            }
//        }
        apiListDTO.setCount(apiInfoDTOs.size());
        return apiListDTO;
    }

    /**
     * Creates a minimal DTO representation of an API object
     *
     * @param api API object
     * @return a minimal representation DTO
     */
    public static APIInfoDTO fromAPIToInfoDTO(API api) {

        APIInfoDTO apiInfoDTO = new APIInfoDTO();
        apiInfoDTO.setDescription(api.getDescription());
        String context = api.getContextTemplate();
        if (context.endsWith("/" + RestApiConstants.API_VERSION_PARAM)) {
            context = context.replace("/" + RestApiConstants.API_VERSION_PARAM, "");
        }
        apiInfoDTO.setContext(context);
        apiInfoDTO.setId(api.getUUID());
        APIIdentifier apiId = api.getId();
        apiInfoDTO.setName(apiId.getApiName());
        apiInfoDTO.setVersion(apiId.getVersion());
        String providerName = api.getId().getProviderName();
        apiInfoDTO.setProvider(APIUtil.replaceEmailDomainBack(providerName));
        apiInfoDTO.setLifeCycleStatus(api.getStatus().toString());
        if (!StringUtils.isBlank(api.getThumbnailUrl())) {
            apiInfoDTO.setThumbnailUri(getThumbnailUri(api.getUUID()));
        }
        return apiInfoDTO;
    }

    /**
     * Sets pagination urls for a APIListDTO object given pagination parameters and url parameters
     *
     * @param apiListDTO a APIListDTO object
     * @param query      search condition
     * @param limit      max number of objects returned
     * @param offset     starting index
     * @param size       max offset
     */
    public static void setPaginationParams(APIListDTO apiListDTO, String query, int offset, int limit, int size) {

        //acquiring pagination parameters and setting pagination urls
        Map<String, Integer> paginatedParams = RestApiUtil.getPaginationParams(offset, limit, size);
        String paginatedPrevious = "";
        String paginatedNext = "";

        if (paginatedParams.get(RestApiConstants.PAGINATION_PREVIOUS_OFFSET) != null) {
            paginatedPrevious = RestApiUtil
                    .getAPIPaginatedURL(paginatedParams.get(RestApiConstants.PAGINATION_PREVIOUS_OFFSET),
                            paginatedParams.get(RestApiConstants.PAGINATION_PREVIOUS_LIMIT), query);
        }

        if (paginatedParams.get(RestApiConstants.PAGINATION_NEXT_OFFSET) != null) {
            paginatedNext = RestApiUtil
                    .getAPIPaginatedURL(paginatedParams.get(RestApiConstants.PAGINATION_NEXT_OFFSET),
                            paginatedParams.get(RestApiConstants.PAGINATION_NEXT_LIMIT), query);
        }

        PaginationDTO paginationDTO = CommonMappingUtil
                .getPaginationDTO(limit, offset, size, paginatedNext, paginatedPrevious);
        apiListDTO.setPagination(paginationDTO);
    }

    private static String checkAndSetVersionParam(String context) {
        // This is to support the new Pluggable version strategy
        // if the context does not contain any {version} segment, we use the default version strategy.
        if (!context.contains(RestApiConstants.API_VERSION_PARAM)) {
            if (!context.endsWith("/")) {
                context = context + "/";
            }
            context = context + RestApiConstants.API_VERSION_PARAM;
        }
        return context;
    }

    private static String getThumbnailUri(String uuid) {

        return RestApiConstants.RESOURCE_PATH_THUMBNAIL.replace(RestApiConstants.APIID_PARAM, uuid);
    }

    private static String mapVisibilityFromDTOtoAPI(APIDTO.VisibilityEnum visibility) {

        switch (visibility) {
            case PUBLIC:
                return APIConstants.API_GLOBAL_VISIBILITY;
            case PRIVATE:
                return APIConstants.API_PRIVATE_VISIBILITY;
            case RESTRICTED:
                return APIConstants.API_RESTRICTED_VISIBILITY;
//            case CONTROLLED: todo add to swagger
//                return APIConstants.API_CONTROLLED_VISIBILITY;
            default:
                return null; // how to handle this?
        }
    }

    private static String mapSubscriptionAvailabilityFromDTOtoAPI(
            APIDTO.SubscriptionAvailabilityEnum subscriptionAvailability) {

        switch (subscriptionAvailability) {
            case current_tenant:
                return APIConstants.SUBSCRIPTION_TO_CURRENT_TENANT;
            case all_tenants:
                return APIConstants.SUBSCRIPTION_TO_ALL_TENANTS;
            case specific_tenants:
                return APIConstants.SUBSCRIPTION_TO_SPECIFIC_TENANTS;
            default:
                return null; // how to handle this? 500 or 400
        }

    }

    private static String updateContextWithVersion(String version, String contextVal, String context) {
        // This condition should not be true for any occasion but we keep it so that there are no loopholes in
        // the flow.
        if (version == null) {
            // context template patterns - /{version}/foo or /foo/{version}
            // if the version is null, then we remove the /{version} part from the context
            context = contextVal.replace("/" + RestApiConstants.API_VERSION_PARAM, "");
        } else {
            context = context.replace(RestApiConstants.API_VERSION_PARAM, version);
        }
        return context;
    }

    private static void setEndpointSecurityFromApiDTOToModel(APIDTO dto, API api) {

        APIEndpointSecurityDTO securityDTO = dto.getEndpointSecurity();
        if (dto.getEndpointSecurity() != null && securityDTO.getType() != null) {
            api.setEndpointSecured(true);
            api.setEndpointUTUsername(securityDTO.getUsername());
            api.setEndpointUTPassword(securityDTO.getPassword());
            if (APIEndpointSecurityDTO.TypeEnum.digest.equals(securityDTO.getType())) {
                api.setEndpointAuthDigest(true);
            }
        }
    }

    private static void setMaxTpsFromApiDTOToModel(APIDTO dto, API api) {

        APIMaxTpsDTO maxTpsDTO = dto.getMaxTps();
        if (maxTpsDTO != null) {
            if (maxTpsDTO.getProduction() != null) {
                api.setProductionMaxTps(maxTpsDTO.getProduction().toString());
            }
            if (maxTpsDTO.getSandbox() != null) {
                api.setSandboxMaxTps(maxTpsDTO.getSandbox().toString());
            }
        }
    }

    public static APIDTO fromAPItoDTO(API model) throws APIManagementException {

        APIProvider apiProvider = RestApiUtil.getLoggedInUserProvider();

        APIDTO dto = new APIDTO();
        dto.setName(model.getId().getApiName());
        dto.setVersion(model.getId().getVersion());
        String providerName = model.getId().getProviderName();
        dto.setProvider(APIUtil.replaceEmailDomainBack(providerName));
        dto.setId(model.getUUID());
        String context = model.getContextTemplate();
        if (context.endsWith("/" + RestApiConstants.API_VERSION_PARAM)) {
            context = context.replace("/" + RestApiConstants.API_VERSION_PARAM, "");
        }
        dto.setContext(context);
        dto.setDescription(model.getDescription());

        dto.setIsDefaultVersion(model.isDefaultVersion());
        dto.setResponseCaching(model.getResponseCache());
        dto.setCacheTimeout(model.getCacheTimeout());
        try {
            dto.setEndpoint(getAPIEndpointDTO(model));
        } catch (ParseException e) {
            //logs the error and continues as this is not a blocker
            log.error("Cannot convert endpoint configurations when setting endpoint for API +" +
                    "API ID = " + model.getId(), e);
        }
      /*  if (!StringUtils.isBlank(model.getThumbnailUrl())) {todo
            dto.setThumbnailUri(getThumbnailUri(model.getUUID()));
        }*/
/*        List<SequenceDTO> sequences = new ArrayList<>();todo

        String inSequenceName = model.getInSequence();
        if (inSequenceName != null && !inSequenceName.isEmpty()) {
            String type = APIConstants.API_CUSTOM_SEQUENCE_TYPE_IN;
            boolean sharedStatus = getSharedStatus(inSequenceName,type,dto);
            String uuid = getSequenceId(inSequenceName,type,dto);
            SequenceDTO inSequence = new SequenceDTO();
            inSequence.setName(inSequenceName);
            inSequence.setType(type);
            inSequence.setShared(sharedStatus);
            inSequence.setId(uuid);
            sequences.add(inSequence);
        }

        String outSequenceName = model.getOutSequence();
        if (outSequenceName != null && !outSequenceName.isEmpty()) {
            String type = APIConstants.API_CUSTOM_SEQUENCE_TYPE_OUT;
            boolean sharedStatus = getSharedStatus(outSequenceName,type,dto);
            String uuid = getSequenceId(outSequenceName,type,dto);
            SequenceDTO outSequence = new SequenceDTO();
            outSequence.setName(outSequenceName);
            outSequence.setType(type);
            outSequence.setShared(sharedStatus);
            outSequence.setId(uuid);
            sequences.add(outSequence);
        }

        String faultSequenceName = model.getFaultSequence();
        if (faultSequenceName != null && !faultSequenceName.isEmpty()) {
            String type = APIConstants.API_CUSTOM_SEQUENCE_TYPE_FAULT;
            boolean sharedStatus = getSharedStatus(faultSequenceName,type,dto);
            String uuid = getSequenceId(faultSequenceName,type,dto);
            SequenceDTO faultSequence = new SequenceDTO();
            faultSequence.setName(faultSequenceName);
            faultSequence.setType(type);
            faultSequence.setShared(sharedStatus);
            faultSequence.setId(uuid);
            sequences.add(faultSequence);
        }

        dto.setSequences(sequences);*/

        dto.setLifeCycleStatus(model.getStatus());

        String subscriptionAvailability = model.getSubscriptionAvailability();
        if (subscriptionAvailability != null) {
            dto.setSubscriptionAvailability(mapSubscriptionAvailabilityFromAPItoDTO(subscriptionAvailability));
        }

        if (model.getSubscriptionAvailableTenants() != null) {
            dto.setSubscriptionAvailableTenants(Arrays.asList(model.getSubscriptionAvailableTenants().split(",")));
        }

        //Get Swagger definition which has URL templates, scopes and resource details
        String apiSwaggerDefinition = apiProvider.getOpenAPIDefinition(model.getId());
        List<APIOperationsDTO> operationsDTOs = getOperationsFromSwaggerDef(model, apiSwaggerDefinition);
        dto.setOperations(operationsDTOs);

        Set<String> apiTags = model.getTags();
        List<String> tagsToReturn = new ArrayList<>();
        tagsToReturn.addAll(apiTags);
        dto.setTags(tagsToReturn);

        Set<org.wso2.carbon.apimgt.api.model.Tier> apiTiers = model.getAvailableTiers();
        List<String> tiersToReturn = new ArrayList<>();
        for (org.wso2.carbon.apimgt.api.model.Tier tier : apiTiers) {
            tiersToReturn.add(tier.getName());
        }
        dto.setPolicies(tiersToReturn);
        dto.setApiPolicy(model.getApiLevelPolicy());

        //APIs created with type set to "NULL" will be considered as "HTTP"
        if (model.getType() == null || model.getType().toLowerCase().equals("null")) {
            dto.setType(APIDTO.TypeEnum.HTTP);
        } else {
            dto.setType(APIDTO.TypeEnum.valueOf(model.getType()));
        }

        if (!APIConstants.APIType.WS.equals(model.getType())) {
            if (StringUtils.isEmpty(model.getTransports())) {
                List<String> transports = new ArrayList<>();
                transports.add(APIConstants.HTTPS_PROTOCOL);

                dto.setTransport(transports);
            }
            dto.setTransport(Arrays.asList(model.getTransports().split(",")));
        }
        if (StringUtils.isEmpty(model.getTransports())) {
            dto.setVisibility(APIDTO.VisibilityEnum.PUBLIC);
        }
        dto.setVisibility(mapVisibilityFromAPItoDTO(model.getVisibility()));

        if (model.getVisibleRoles() != null) {
            dto.setVisibleRoles(Arrays.asList(model.getVisibleRoles().split(",")));
        }

        if (model.getVisibleTenants() != null) {
            dto.setVisibleRoles(Arrays.asList(model.getVisibleTenants().split(",")));
        }

        if (model.getAdditionalProperties() != null) {
            JSONObject additionalProperties = model.getAdditionalProperties();
            Map<String, String> additionalPropertiesMap = new HashMap<>();
            for (Object propertyKey : additionalProperties.keySet()) {
                String key = (String) propertyKey;
                additionalPropertiesMap.put(key, (String) additionalProperties.get(key));
            }
            dto.setAdditionalProperties(additionalPropertiesMap);
        }

        dto.setAccessControl(APIConstants.API_RESTRICTED_VISIBILITY.equals(model.getAccessControl()) ?
                APIDTO.AccessControlEnum.RESTRICTED :
                APIDTO.AccessControlEnum.NONE);
        if (model.getAccessControlRoles() != null) {
            dto.setAccessControlRoles(Arrays.asList(model.getAccessControlRoles().split(",")));
        }
        APIBusinessInformationDTO apiBusinessInformationDTO = new APIBusinessInformationDTO();
        apiBusinessInformationDTO.setBusinessOwner(model.getBusinessOwner());
        apiBusinessInformationDTO.setBusinessOwnerEmail(model.getBusinessOwnerEmail());
        apiBusinessInformationDTO.setTechnicalOwner(model.getTechnicalOwner());
        apiBusinessInformationDTO.setTechnicalOwnerEmail(model.getTechnicalOwnerEmail());
        dto.setBusinessInformation(apiBusinessInformationDTO);
        List<String> environmentsList = new ArrayList<String>();
        environmentsList.addAll(model.getEnvironments());
        dto.setGatewayEnvironments(environmentsList);
        APICorsConfigurationDTO apiCorsConfigurationDTO = new APICorsConfigurationDTO();
        CORSConfiguration corsConfiguration = model.getCorsConfiguration();
        if (corsConfiguration == null) {
            corsConfiguration = APIUtil.getDefaultCorsConfiguration();
        }
        apiCorsConfigurationDTO
                .setAccessControlAllowOrigins(corsConfiguration.getAccessControlAllowOrigins());
        apiCorsConfigurationDTO
                .setAccessControlAllowHeaders(corsConfiguration.getAccessControlAllowHeaders());
        apiCorsConfigurationDTO
                .setAccessControlAllowMethods(corsConfiguration.getAccessControlAllowMethods());
        apiCorsConfigurationDTO.setCorsConfigurationEnabled(corsConfiguration.isCorsConfigurationEnabled());
        apiCorsConfigurationDTO.setAccessControlAllowCredentials(corsConfiguration.isAccessControlAllowCredentials());
        dto.setCorsConfiguration(apiCorsConfigurationDTO);
        dto.setWsdlUri(model.getWsdlUrl());
        setEndpointSecurityFromModelToApiDTO(model, dto);
        setMaxTpsFromModelToApiDTO(model, dto);

        //setting micro-gateway labels if there are any
        if (model.getGatewayLabels() != null) {
            List<LabelDTO> labels = new ArrayList<>();
            List<Label> gatewayLabels = model.getGatewayLabels();
            for (Label label : gatewayLabels) {
                LabelDTO labelDTO = new LabelDTO();
                labelDTO.setName(label.getName());
//                labelDTO.setDescription(label.getDescription()); todo check for description
                labels.add(labelDTO);
            }
            dto.setLabels(labels);
        }
        dto.setAuthorizationHeader(model.getAuthorizationHeader());
        if (model.getApiSecurity() != null)
            dto.setSecurityScheme(Arrays.asList(model.getApiSecurity().split(",")));
        return dto;
    }

    private static APIDTO.VisibilityEnum mapVisibilityFromAPItoDTO(String visibility) {

        switch (visibility) { //public, private,controlled, restricted
            case APIConstants.API_GLOBAL_VISIBILITY:
                return APIDTO.VisibilityEnum.PUBLIC;
            case APIConstants.API_PRIVATE_VISIBILITY:
                return APIDTO.VisibilityEnum.PRIVATE;
            case APIConstants.API_RESTRICTED_VISIBILITY:
                return APIDTO.VisibilityEnum.RESTRICTED;
//            case APIConstants.API_CONTROLLED_VISIBILITY : todo add this to swagger
//                return APIDTO.VisibilityEnum.CONTROLLED;
            default:
                return null; // how to handle this?
        }
    }

    private static APIDTO.SubscriptionAvailabilityEnum mapSubscriptionAvailabilityFromAPItoDTO(
            String subscriptionAvailability) {

        switch (subscriptionAvailability) {
            case APIConstants.SUBSCRIPTION_TO_CURRENT_TENANT:
                return APIDTO.SubscriptionAvailabilityEnum.current_tenant;
            case APIConstants.SUBSCRIPTION_TO_ALL_TENANTS:
                return APIDTO.SubscriptionAvailabilityEnum.all_tenants;
            case APIConstants.SUBSCRIPTION_TO_SPECIFIC_TENANTS:
                return APIDTO.SubscriptionAvailabilityEnum.specific_tenants;
            default:
                return null; // how to handle this?
        }

    }

    private static void setEndpointSecurityFromModelToApiDTO(API api, APIDTO dto) throws APIManagementException {

        if (api.isEndpointSecured()) {
            APIEndpointSecurityDTO securityDTO = new APIEndpointSecurityDTO();
            securityDTO.setType(APIEndpointSecurityDTO.TypeEnum.basic); //set default as basic
            securityDTO.setUsername(api.getEndpointUTUsername());
            String tenantDomain = MultitenantUtils.getTenantDomain(APIUtil.replaceEmailDomainBack(api.getId()
                    .getProviderName()));
            if (checkEndpointSecurityPasswordEnabled(tenantDomain)) {
                securityDTO.setPassword(api.getEndpointUTPassword());
            } else {
                securityDTO.setPassword(""); //Do not expose password
            }
            if (api.isEndpointAuthDigest()) {
                securityDTO.setType(APIEndpointSecurityDTO.TypeEnum.digest);
            }
            dto.setEndpointSecurity(securityDTO);
        }
    }

    /**
     * This method used to check whether the config for exposing endpoint security password when getting API is enabled
     * or not in tenant-config.json in registry.
     *
     * @return boolean as config enabled or not
     * @throws APIManagementException
     */
    private static boolean checkEndpointSecurityPasswordEnabled(String tenantDomainName) throws APIManagementException {

        JSONObject apiTenantConfig;
        try {
            APIMRegistryServiceImpl apimRegistryService = new APIMRegistryServiceImpl();
            String content = apimRegistryService.getConfigRegistryResourceContent(tenantDomainName,
                    APIConstants.API_TENANT_CONF_LOCATION);
            if (content != null) {
                JSONParser parser = new JSONParser();
                apiTenantConfig = (JSONObject) parser.parse(content);
                if (apiTenantConfig != null) {
                    Object value = apiTenantConfig.get(APIConstants.API_TENANT_CONF_EXPOSE_ENDPOINT_PASSWORD);
                    if (value != null) {
                        return Boolean.parseBoolean(value.toString());
                    }
                }
            }
        } catch (UserStoreException e) {
            String msg = "UserStoreException thrown when getting API tenant config from registry while reading "
                    + "ExposeEndpointPassword config";
            throw new APIManagementException(msg, e);
        } catch (RegistryException e) {
            String msg = "RegistryException thrown when getting API tenant config from registry while reading "
                    + "ExposeEndpointPassword config";
            throw new APIManagementException(msg, e);
        } catch (ParseException e) {
            String msg = "ParseException thrown when parsing API tenant config from registry while reading "
                    + "ExposeEndpointPassword config";
            throw new APIManagementException(msg, e);
        }
        return false;
    }

    private static void setMaxTpsFromModelToApiDTO(API api, APIDTO dto) {

        if (StringUtils.isBlank(api.getProductionMaxTps()) && StringUtils.isBlank(api.getSandboxMaxTps())) {
            return;
        }
        APIMaxTpsDTO maxTpsDTO = new APIMaxTpsDTO();
        try {
            if (!StringUtils.isBlank(api.getProductionMaxTps())) {
                maxTpsDTO.setProduction(Long.parseLong(api.getProductionMaxTps()));
            }
            if (!StringUtils.isBlank(api.getSandboxMaxTps())) {
                maxTpsDTO.setSandbox(Long.parseLong(api.getSandboxMaxTps()));
            }
            dto.setMaxTps(maxTpsDTO);
        } catch (NumberFormatException e) {
            //logs the error and continues as this is not a blocker
            log.error("Cannot convert to Long format when setting maxTps for API", e);
        }
    }

    /**
     * Return the REST API DTO representation of API Lifecycle state information
     *
     * @param apiLCData API lifecycle state information
     * @return REST API DTO representation of API Lifecycle state information
     */
    public static LifecycleStateDTO fromLifecycleModelToDTO(Map<String, Object> apiLCData) {

        LifecycleStateDTO lifecycleStateDTO = new LifecycleStateDTO();

        String currentState = (String) apiLCData.get(APIConstants.LC_STATUS);
        lifecycleStateDTO.setState(currentState);

        String[] nextStates = (String[]) apiLCData.get(APIConstants.LC_NEXT_STATES);
        if (nextStates != null) {
            List<LifecycleStateAvailableTransitionsDTO> transitionDTOList = new ArrayList<>();
            for (String state : nextStates) {
                LifecycleStateAvailableTransitionsDTO transitionDTO = new LifecycleStateAvailableTransitionsDTO();
                transitionDTO.setEvent(state);
                //todo: Set target state properly
                transitionDTO.setTargetState("");
                transitionDTOList.add(transitionDTO);
            }
            lifecycleStateDTO.setAvailableTransitions(transitionDTOList);
        }

        List checkListItems = (List) apiLCData.get(APIConstants.LC_CHECK_ITEMS);
        if (checkListItems != null) {
            List<LifecycleStateCheckItemsDTO> checkItemsDTOList = new ArrayList<>();
            for (Object checkListItemObj : checkListItems) {
                CheckListItem checkListItem = (CheckListItem) checkListItemObj;
                LifecycleStateCheckItemsDTO checkItemsDTO = new LifecycleStateCheckItemsDTO();
                checkItemsDTO.setName(checkListItem.getName());
                checkItemsDTO.setValue(Boolean.getBoolean(checkListItem.getValue()));
                //todo: Set targets properly
                checkItemsDTO.setRequiredStates(new ArrayList<>());

                checkItemsDTOList.add(checkItemsDTO);
            }
            lifecycleStateDTO.setCheckItems(checkItemsDTOList);
        }
        return lifecycleStateDTO;
    }

    /**
     * Return the REST API DTO representation of API Lifecycle history information
     *
     * @param lifeCycleEvents API lifecycle history information
     * @return REST API DTO representation of API Lifecycle history information
     */
    public static LifecycleHistoryDTO fromLifecycleHistoryModelToDTO(List<LifeCycleEvent> lifeCycleEvents) {

        LifecycleHistoryDTO historyDTO = new LifecycleHistoryDTO();
        historyDTO.setCount(lifeCycleEvents.size());
        for (LifeCycleEvent event : lifeCycleEvents) {
            LifecycleHistoryItemDTO historyItemDTO = new LifecycleHistoryItemDTO();
            historyItemDTO.setPostState(event.getNewStatus());
            historyItemDTO.setPreviousState(event.getOldStatus());
            historyItemDTO.setUser(event.getUserId());

            String updatedTime = RestApiUtil.getRFC3339Date(event.getDate());
            historyItemDTO.setUpdatedTime(updatedTime);
            historyDTO.getList().add(historyItemDTO);
        }
        return historyDTO;
    }

    /**
     * This method returns URI templates according to the given list of operations
     *
     * @param operations List operations
     * @return URI Templates
     * @throws APIManagementException
     */
    public static Set<URITemplate> getURITemplates(API model, List<APIOperationsDTO> operations)
            throws APIManagementException {

        boolean isHttpVerbDefined = false;
        Set<URITemplate> uriTemplates = new LinkedHashSet<>();

        if (operations == null || operations.isEmpty()) {
            operations = getDefaultOperationsList();
        }

        for (APIOperationsDTO operation : operations) {
            URITemplate template = new URITemplate();

            String uriTempVal = operation.getUritemplate();

            String httpVerb = operation.getHttpVerb();
            List<String> scopeList = operation.getScopes();
            if (scopeList != null) {
                for (String scopeKey : scopeList) {
                    for (Scope definedScope : model.getScopes()) {
                        if (definedScope.getKey().equalsIgnoreCase(scopeKey)) {
                            Scope scope = new Scope();
                            scope.setKey(scopeKey);
                            scope.setName(definedScope.getName());
                            scope.setDescription(definedScope.getDescription());
                            scope.setRoles(definedScope.getRoles());
                            template.setScopes(scope);
                            template.setScope(scope);
                        }
                    }
                }

            }
            //Only continue for supported operations
            if (APIConstants.SUPPORTED_METHODS.contains(httpVerb.toLowerCase())) {
                isHttpVerbDefined = true;
                String authType = operation.getAuthType();
                if (RestApiConstants.ResourceAuthTypes.APPLICATION_OR_APPLICATION_USER.equals(authType)) {
                    authType = APIConstants.AUTH_APPLICATION_OR_USER_LEVEL_TOKEN;
                } else if (RestApiConstants.ResourceAuthTypes.APPLICATION_USER.equals(authType)) {
                    authType = APIConstants.AUTH_APPLICATION_USER_LEVEL_TOKEN;
                } else if (RestApiConstants.ResourceAuthTypes.NONE.equals(authType)) {
                    authType = APIConstants.AUTH_NO_AUTHENTICATION;
                } else if (RestApiConstants.ResourceAuthTypes.APPLICATION.equals(authType)) {
                    authType = APIConstants.AUTH_APPLICATION_LEVEL_TOKEN;
                } else {
                    authType = APIConstants.AUTH_APPLICATION_OR_USER_LEVEL_TOKEN;
                }
                template.setThrottlingTier(operation.getThrottlingPolicy());
                template.setThrottlingTiers(operation.getThrottlingPolicy());
                template.setUriTemplate(uriTempVal);
                template.setHTTPVerb(httpVerb.toUpperCase());
                template.setHttpVerbs(httpVerb.toUpperCase());
                template.setAuthType(authType);
                template.setAuthTypes(authType);

                uriTemplates.add(template);
            } else {
                handleException("The HTTP method '" + httpVerb + "' provided for resource '" + uriTempVal
                        + "' is invalid");
            }

            if (!isHttpVerbDefined) {
                handleException("Resource '" + uriTempVal + "' has global parameters without " +
                        "HTTP methods");
            }
        }

        return uriTemplates;
    }

    /**
     * This method returns the oauth scopes according to the given list of scopes
     *
     * @param apiDTO list of scopes
     * @return scope set
     */
    public static Set<Scope> getScopes(APIDTO apiDTO) {

        Set<Scope> scopeSet = new LinkedHashSet<>();
        for (ScopeDTO scopeDTO : apiDTO.getScopes()) {
            Scope scope = new Scope();
            scope.setKey(scopeDTO.getName());
            scope.setName(scopeDTO.getName());
            scope.setDescription(scopeDTO.getDescription());
            scope.setRoles(String.join(",", scopeDTO.getBindings().getValues()));
            scopeSet.add(scope);
        }
        return scopeSet;
    }

    /**
     * This method returns endpoints according to the given endpoint config
     *
     * @param endpoints endpoints given
     * @return String endpoint config
     */
    public static String getEndpointConfigString(List<APIEndpointDTO> endpoints) {
        //todo improve this logic to support multiple endpoints such as failorver and load balance
        StringBuilder sb = new StringBuilder();
        if (endpoints != null && endpoints.size() > 0) {
            sb.append("{");
            for (APIEndpointDTO endpoint : endpoints) {
                sb.append("\"")
                        .append(endpoint.getType())
                        .append("\": {\"url\":\"")
                        .append(endpoint.getInline().getEndpointConfig().getList().get(0).getUrl())
                        .append("\",\"timeout\":\"")
                        .append(endpoint.getInline().getEndpointConfig().getList().get(0).getTimeout())
                        .append("\",\"key\":\"")
                        .append(endpoint.getKey())
                        .append("\"},");
            }
            sb.append("\"endpoint_type\" : \"")
                    .append(endpoints.get(0).getInline().getType())//assuming all the endpoints are same type
                    .append("\"}\n");
        }
        return sb.toString();
    }

    private static EndpointEndpointConfigDTO getEndpointEndpointConfigDTO(EndpointEndpointConfig endpointEndpointConfig) {

        //map to EndpointEndpointConfig model to EndpointEndpointConfigDTO
        EndpointEndpointConfigDTO endpointEndpointConfigDTO = new EndpointEndpointConfigDTO();
        switch (endpointEndpointConfig.getEndpointType()) {
            case SINGLE:
                endpointEndpointConfigDTO.setEndpointType(EndpointEndpointConfigDTO.EndpointTypeEnum.SINGLE);
            case LOAD_BALANCED:
                endpointEndpointConfigDTO.setEndpointType(EndpointEndpointConfigDTO.EndpointTypeEnum.LOAD_BALANCED);
            case FAIL_OVER:
                endpointEndpointConfigDTO.setEndpointType(EndpointEndpointConfigDTO.EndpointTypeEnum.FAIL_OVER);
        }
        List<EndpointConfigDTO> endpointConfigDTOList = new ArrayList<>();
        for (EndpointConfig endpointConfig : endpointEndpointConfig.getList()) {
            EndpointConfigDTO endpointConfigDTO = new EndpointConfigDTO();
            endpointConfigDTO.setUrl(endpointConfig.getUrl());
            endpointConfigDTO.setIsPrimary(endpointConfig.getPrimary());
            endpointConfigDTO.setTimeout(endpointConfig.getTimeout());

            //map EndpointConfigAttributes model to EndpointConfigAttributesDTO
            List<EndpointConfigAttributesDTO> endpointConfigAttributesList = new ArrayList<>();
            for (EndpointConfigAttributes endpointConfigAttributes : endpointConfig.getAttributes()) {
                EndpointConfigAttributesDTO endpointConfigAttributeDTO = new EndpointConfigAttributesDTO();
                endpointConfigAttributeDTO.setName(endpointConfigAttributes.getName());
                endpointConfigAttributeDTO.setValue(endpointConfigAttributes.getValue());
                endpointConfigAttributesList.add(endpointConfigAttributeDTO);
            }
            endpointConfigDTO.setAttributes(endpointConfigAttributesList);
            endpointConfigDTOList.add(endpointConfigDTO);
        }
        endpointEndpointConfigDTO.setList(endpointConfigDTOList);
        return endpointEndpointConfigDTO;
    }

    /**
     * This method converts Endpoint:EndpontConfig DTO to corresponding model
     *
     * @param apiEndpointDTO1 egiven endpoint config
     * @param type            given endpoint type  SINGLE,  LOAD_BALANCED,  FAIL_OVER
     * @return EndpointConfig model
     */
    private EndpointEndpointConfig getEndpointEndpointConfigModel(EndpointEndpointConfigDTO apiEndpointDTO1,
                                                                  EndpointEndpointConfig.EndpointTypeEnum type) {

        //mapping properties in EndpointConfigDTO to EndpointConfig model
        List<EndpointConfig> configList = new ArrayList<>();
        for (EndpointConfigDTO endpointConfigDTO : apiEndpointDTO1.getList()) {
            EndpointConfig endpointConfig1 = new EndpointConfig();
            endpointConfig1.setUrl(endpointConfigDTO.getUrl());
            endpointConfig1.setTimeout(endpointConfigDTO.getTimeout());
            endpointConfig1.setPrimary(endpointConfigDTO.getIsPrimary());

            //mapping attributes in EndpointConfigAttributesDTO to EndpointConfigAttributes model
            List<EndpointConfigAttributes> endpointConfigAttributesList = new ArrayList<>();
            for (EndpointConfigAttributesDTO endpointConfigAttributesDTO : endpointConfigDTO.getAttributes()) {
                EndpointConfigAttributes endpointConfigAttribute = new EndpointConfigAttributes();
                endpointConfigAttribute.setName(endpointConfigAttributesDTO.getName());
                endpointConfigAttribute.setValue(endpointConfigAttributesDTO.getValue());

                endpointConfigAttributesList.add(endpointConfigAttribute);
            }

            endpointConfig1.setAttributes(endpointConfigAttributesList);
            configList.add(endpointConfig1);
        }

        //mapping properties in EndpointEndpointConfigDTO to EndpointEndpointConfig model
        EndpointEndpointConfig endpointConfig = new EndpointEndpointConfig();
        endpointConfig.setEndpointType(type);
        endpointConfig.setList(configList);

        return endpointConfig;

    }

    /**
     * This method returns api security scheme as a comma seperated string
     *
     * @param securitySchemes api security scheme
     * @return comma seperated string of api security schemes
     */
    public static String getSecurityScheme(List<String> securitySchemes) {

        if (securitySchemes == null || securitySchemes.size() <= 0) {
            return "";
        }
        StringBuilder apiSecurityScheme = new StringBuilder();
        if (securitySchemes != null) {
            for (String scheme : securitySchemes) {
                apiSecurityScheme.append(scheme).append(",");
            }
            apiSecurityScheme.deleteCharAt(apiSecurityScheme.length() - 1);
        }
        return apiSecurityScheme.toString();
    }

    /**
     * This method converts APIEndpoint model to corresponding APIEndpointDTO object
     *
     * @param model api model
     * @return APIEndpointDTO List of apiEndpointDTO
     */
    public static List<APIEndpointDTO> getAPIEndpointDTO(API model) throws ParseException {

        List<APIEndpoint> apiEndpointsList = model.getEndpoint();
        if (apiEndpointsList == null || apiEndpointsList.size() <= 0) {
            return getAPIEndpointDTOFromEndpointConfig(model.getEndpointConfig());
        }
        List<APIEndpointDTO> apiEndpointDTOList = new ArrayList<>(apiEndpointsList.size());

        for (APIEndpoint apiEndpoint : apiEndpointsList) {
            APIEndpointDTO apiEndpointDTO = new APIEndpointDTO();
            Endpoint endpoint = apiEndpoint.getInline();
            EndpointSecurity endpointSecurity = endpoint.getEndpointSecurity();
            EndpointDTO endpointDTO = new EndpointDTO();

            EndpointEndpointSecurityDTO endpointEndpointSecurityDTO = new EndpointEndpointSecurityDTO();

            endpointEndpointSecurityDTO.setEnabled(endpointSecurity.getEnabled());
            endpointEndpointSecurityDTO.setPassword(endpointSecurity.getPassword());
            endpointEndpointSecurityDTO.setUsername(endpointSecurity.getUsername());
            endpointEndpointSecurityDTO.setType(endpointSecurity.getType());

            endpointDTO.setEndpointSecurity(endpointEndpointSecurityDTO);
            endpointDTO.setEndpointConfig(getEndpointEndpointConfigDTO(endpoint.getEndpointConfig()));
            endpointDTO.setId(endpoint.getId());
            endpointDTO.setMaxTps(endpoint.getMaxTps());
            endpointDTO.setName(endpoint.getName());
            endpointDTO.setType(endpoint.getType());

            apiEndpointDTO.setInline(endpointDTO);
            apiEndpointDTO.setKey(apiEndpoint.getKey());
            apiEndpointDTO.setType(apiEndpoint.getType());

            apiEndpointDTOList.add(apiEndpointDTO);
        }

        return apiEndpointDTOList;
    }

    /**
     * This method converts endpointconfig json to corresponding APIEndpointDTO object
     *
     * @param type           production_endpoints, sandbox_endpoints
     * @param endpointConfig endpoint config
     * @return APIEndpointDTO apiEndpointDTO
     */
    public static APIEndpointDTO convertToAPIEndpointDTO(String type, JSONObject endpointConfig) {

        APIEndpointDTO apiEndpointDTO = new APIEndpointDTO();
        apiEndpointDTO.setType(type);
        if (endpointConfig.containsKey(APIConstants.API_DATA_URL)) {
            String url = endpointConfig.get(APIConstants.API_DATA_URL).toString();
            EndpointDTO endpointDTO = new EndpointDTO();
            EndpointEndpointConfigDTO endpointEndpointConfigDTO = new EndpointEndpointConfigDTO();
            List<EndpointConfigDTO> list = new ArrayList<>();
            EndpointConfigDTO endpointConfigDTO = new EndpointConfigDTO();
            endpointConfigDTO.setUrl(url);
            if (endpointConfig.containsKey(APIConstants.API_ENDPOINT_CONFIG_TIMEOUT)) {
                endpointConfigDTO.setTimeout(endpointConfig.get(APIConstants.API_ENDPOINT_CONFIG_TIMEOUT).toString());
            }
            list.add(endpointConfigDTO);
            endpointEndpointConfigDTO.setList(list);
            endpointDTO.setEndpointConfig(endpointEndpointConfigDTO);
            apiEndpointDTO.setInline(endpointDTO);
        }
        return apiEndpointDTO;
    }

    /**
     * This method converts endpointconfig json string to corresponding APIEndpointDTO objects
     *
     * @param endpointConfig string
     * @return APIEndpointDTO List of apiEndpointDTO
     */
    public static List<APIEndpointDTO> getAPIEndpointDTOFromEndpointConfig(String endpointConfig) throws ParseException {
        //todo improve to support multiple endpoints.
        List<APIEndpointDTO> apiEndpointDTOList = new ArrayList<>();
        if (endpointConfig != null) {
            JSONParser parser = new JSONParser();
            JSONObject endpointConfigJson = (JSONObject) parser.parse(endpointConfig);
            String endpointType = endpointConfigJson.get("endpoint_type").toString();

            if (endpointConfigJson.containsKey(APIConstants.API_DATA_PRODUCTION_ENDPOINTS) &&
                    isEndpointURLNonEmpty(endpointConfigJson.get(APIConstants.API_DATA_PRODUCTION_ENDPOINTS))) {
                JSONObject prodEPConfig = (JSONObject) endpointConfigJson.get(APIConstants.API_DATA_PRODUCTION_ENDPOINTS);
                APIEndpointDTO apiEndpointDTO = convertToAPIEndpointDTO(APIConstants.API_DATA_PRODUCTION_ENDPOINTS, prodEPConfig);
                apiEndpointDTO.setType(endpointType);
                apiEndpointDTOList.add(apiEndpointDTO);
            }
            if (endpointConfigJson.containsKey(APIConstants.API_DATA_SANDBOX_ENDPOINTS) &&
                    isEndpointURLNonEmpty(endpointConfigJson.get(APIConstants.API_DATA_SANDBOX_ENDPOINTS))) {
                JSONObject sandboxEPConfig = (JSONObject) endpointConfigJson.get(APIConstants.API_DATA_SANDBOX_ENDPOINTS);
                APIEndpointDTO apiEndpointDTO = convertToAPIEndpointDTO(APIConstants.API_DATA_PRODUCTION_ENDPOINTS, sandboxEPConfig);
                apiEndpointDTO.setType(endpointType);
                apiEndpointDTOList.add(convertToAPIEndpointDTO(APIConstants.API_DATA_SANDBOX_ENDPOINTS, sandboxEPConfig));
            }

        }
        return apiEndpointDTOList;
    }

    /**
     * Returns a set of operations from a given swagger definition
     *
     * @param api               API object
     * @param swaggerDefinition Swagger definition
     * @return a set of operations from a given swagger definition
     * @throws APIManagementException error while trying to retrieve URI templates of the given API
     */
    private static List<APIOperationsDTO> getOperationsFromSwaggerDef(API api, String swaggerDefinition)
            throws APIManagementException {

        APIDefinitionFromOpenAPISpec definitionFromOpenAPISpec = new APIDefinitionFromOpenAPISpec();
        Set<URITemplate> uriTemplates = definitionFromOpenAPISpec.getURITemplates(api, swaggerDefinition);

        List<APIOperationsDTO> operationsDTOList = new ArrayList<>();
        if (!StringUtils.isEmpty(swaggerDefinition)) {
            for (URITemplate uriTemplate : uriTemplates) {
                APIOperationsDTO operationsDTO = getOperationFromURITemplate(uriTemplate);
                operationsDTOList.add(operationsDTO);
            }
        }

        return operationsDTOList;
    }

<<<<<<< HEAD

    public static APIProductDTO fromAPIProducttoDTO(APIProduct product) {
        APIProductDTO productDto = new APIProductDTO();
        productDto.setName(product.getName());
        productDto.setProvider(product.getProvider());
        productDto.setId(product.getUuid());
        productDto.setDescription(product.getDescription());
        APIProductBusinessInformationDTO businessInformation = new APIProductBusinessInformationDTO();
        businessInformation.setBusinessOwner(product.getBusinessOwner());
        businessInformation.setBusinessOwnerEmail(product.getBusinessOwnerEmail());
        productDto.setBusinessInformation(businessInformation );
        
        productDto.setState(StateEnum.valueOf(product.getState()));
        productDto.setThumbnailUri(RestApiConstants.RESOURCE_PATH_THUMBNAIL_API_PRODUCT
                .replace(RestApiConstants.APIPRODUCTID_PARAM, product.getUuid()));
        List<ProductAPIDTO> apis = new ArrayList<ProductAPIDTO>();
        
        List<APIProductResource> resources = product.getProductResources();
        for (APIProductResource apiProductResource : resources) {
            ProductAPIDTO productAPI = new ProductAPIDTO();
            productAPI.setApiId(apiProductResource.getApiId());
            List<ProductAPIOperationsDTO> operations = new ArrayList<ProductAPIOperationsDTO>();
            List<URITemplate> templates = apiProductResource.getResources();

            for (URITemplate template : templates) {
                ProductAPIOperationsDTO operation = new ProductAPIOperationsDTO();
                operation.setHttpVerb(template.getHTTPVerb());
                operation.setUritemplate(template.getResourceURI());
                operations.add(operation);
            }
            productAPI.setOperations(operations);
            apis.add(productAPI);  
        }
        productDto.setApis(apis);
        
        String subscriptionAvailability = product.getSubscriptionAvailability();
        if (subscriptionAvailability != null) {
            productDto.setSubscriptionAvailability(
                    mapSubscriptionAvailabilityFromAPIProducttoDTO(subscriptionAvailability));
        }

        if (product.getSubscriptionAvailableTenants() != null) {
            productDto.setSubscriptionAvailableTenants(Arrays.asList(product.getSubscriptionAvailableTenants().split(",")));
        }

        Set<org.wso2.carbon.apimgt.api.model.Tier> apiTiers = product.getAvailableTiers();
        List<String> tiersToReturn = new ArrayList<>();
        for (org.wso2.carbon.apimgt.api.model.Tier tier : apiTiers) {
            tiersToReturn.add(tier.getName());
        }
        productDto.setPolicies(tiersToReturn);
        if (product.getVisibility() != null) {
            productDto.setVisibility(mapVisibilityFromAPIProducttoDTO(product.getVisibility()));
        }

        if (product.getVisibleRoles() != null) {
            productDto.setVisibleRoles(Arrays.asList(product.getVisibleRoles().split(",")));
        }

        if (product.getVisibleTenants() != null) {
            productDto.setVisibleTenants(Arrays.asList(product.getVisibleTenants().split(",")));
        }
        return productDto;
    }
    
    private static APIProductDTO.SubscriptionAvailabilityEnum mapSubscriptionAvailabilityFromAPIProducttoDTO(
            String subscriptionAvailability) {

        switch (subscriptionAvailability) {
            case APIConstants.SUBSCRIPTION_TO_CURRENT_TENANT :
                return APIProductDTO.SubscriptionAvailabilityEnum.current_tenant;
            case APIConstants.SUBSCRIPTION_TO_ALL_TENANTS :
                return APIProductDTO.SubscriptionAvailabilityEnum.all_tenants;
            case APIConstants.SUBSCRIPTION_TO_SPECIFIC_TENANTS :
                return APIProductDTO.SubscriptionAvailabilityEnum.specific_tenants;
            default:
                return null; // how to handle this?
        }

    }
    
    private static APIProductDTO.VisibilityEnum mapVisibilityFromAPIProducttoDTO(String visibility) {
        switch (visibility) { //public, private,controlled, restricted
            case APIConstants.API_GLOBAL_VISIBILITY :
                return APIProductDTO.VisibilityEnum.PUBLIC;
            case APIConstants.API_PRIVATE_VISIBILITY :
                return APIProductDTO.VisibilityEnum.PRIVATE;
            case APIConstants.API_RESTRICTED_VISIBILITY :
                return APIProductDTO.VisibilityEnum.RESTRICTED;
            default:
                return null; // how to handle this?
        }
    }
    
    public static APIProduct fromDTOtoAPIProduct(APIProductDTO dto, String provider)
            throws APIManagementException {
        APIProduct product = new APIProduct();
        product.setName(dto.getName());
        product.setProvider(provider);
        product.setUuid(dto.getId());
        product.setDescription(dto.getDescription());
        if(dto.getBusinessInformation() != null) {
            product.setBusinessOwner(dto.getBusinessInformation().getBusinessOwner());
            product.setBusinessOwnerEmail(dto.getBusinessInformation().getBusinessOwnerEmail());
        }

        String state = dto.getState() == null ? APIStatus.CREATED.toString() :dto.getState().toString() ;
        product.setState(state);
        Set<Tier> apiTiers = new HashSet<>();
        List<String> tiersFromDTO = dto.getPolicies();
        
        if (dto.getVisibility() != null) {
            product.setVisibility(mapVisibilityFromDTOtoAPIProduct(dto.getVisibility()));
        }
        if (dto.getVisibleRoles() != null) {
            String visibleRoles = StringUtils.join(dto.getVisibleRoles(), ',');
            product.setVisibleRoles(visibleRoles);
        }
        if (dto.getVisibleTenants() != null) {
            String visibleTenants = StringUtils.join(dto.getVisibleTenants(), ',');
            product.setVisibleTenants(visibleTenants);
        }
        for (String tier : tiersFromDTO) {
            apiTiers.add(new Tier(tier));
        }
        product.setAvailableTiers(apiTiers);
        if (dto.getSubscriptionAvailability() != null) {
            product.setSubscriptionAvailability(
                    mapSubscriptionAvailabilityFromDTOtoAPIProduct(dto.getSubscriptionAvailability()));
        }
        if (dto.getSubscriptionAvailableTenants() != null) {
            product.setSubscriptionAvailableTenants(StringUtils.join(dto.getSubscriptionAvailableTenants(), ","));
        }
        List<APIProductResource> productResources = new ArrayList<APIProductResource>();

        for (int i = 0; i < dto.getApis().size(); i++) {
            ProductAPIDTO res = dto.getApis().get(i);
            APIProductResource resource = new APIProductResource();
            resource.setApiId(res.getApiId());
            List<ProductAPIOperationsDTO> productAPIOperationsDTO = res.getOperations();
            for (ProductAPIOperationsDTO resourceItem : productAPIOperationsDTO) {
                URITemplate template = new URITemplate();
                template.setHTTPVerb(resourceItem.getHttpVerb());
                template.setResourceURI(resourceItem.getUritemplate());
                resource.setResource(template);
            }
            productResources.add(resource);
        }
        product.setProductResources(productResources);
        return product;
    }
    
    private static String mapVisibilityFromDTOtoAPIProduct(APIProductDTO.VisibilityEnum visibility) {
        switch (visibility) {
            case PUBLIC:
                return APIConstants.API_GLOBAL_VISIBILITY;
            case PRIVATE:
                return APIConstants.API_PRIVATE_VISIBILITY;
            case RESTRICTED:
                return APIConstants.API_RESTRICTED_VISIBILITY;
            default:
                return null; // how to handle this?
        }
    }
    
    private static String mapSubscriptionAvailabilityFromDTOtoAPIProduct(
            APIProductDTO.SubscriptionAvailabilityEnum subscriptionAvailability) {
        switch (subscriptionAvailability) {
            case current_tenant:
                return APIConstants.SUBSCRIPTION_TO_CURRENT_TENANT;
            case all_tenants:
                return APIConstants.SUBSCRIPTION_TO_ALL_TENANTS;
            case specific_tenants:
                return APIConstants.SUBSCRIPTION_TO_SPECIFIC_TENANTS;
            default:
                return APIConstants.SUBSCRIPTION_TO_CURRENT_TENANT; // default to current tenant
        }

    }
    
    public static APIProductListDTO fromAPIProductListtoDTO(List<APIProduct> productList) {
        APIProductListDTO listDto = new APIProductListDTO();
        List<APIProductInfoDTO> list = new ArrayList<APIProductInfoDTO>();
        for (APIProduct apiProduct : productList) {
            APIProductInfoDTO productDto = new APIProductInfoDTO();
            productDto.setName(apiProduct.getName());
            productDto.setProvider(apiProduct.getProvider());
            productDto.setDescription(apiProduct.getDescription());
            productDto.setState(org.wso2.carbon.apimgt.rest.api.publisher.v1.dto.APIProductInfoDTO.StateEnum
                    .valueOf(apiProduct.getState()));
            productDto.setId(apiProduct.getUuid());
            productDto.setThumbnailUri(RestApiConstants.RESOURCE_PATH_THUMBNAIL_API_PRODUCT
                    .replace(RestApiConstants.APIPRODUCTID_PARAM, apiProduct.getUuid()));
            list.add(productDto);
        }
        
        listDto.setList(list);
       
        return listDto;
    }

=======
    /**
     * Converts a URI template object to a REST API DTO
     *
     * @param uriTemplate URI Template object
     * @return REST API DTO representing URI template object
     */
    private static APIOperationsDTO getOperationFromURITemplate(URITemplate uriTemplate) {

        APIOperationsDTO operationsDTO = new APIOperationsDTO();
        operationsDTO.setId(""); //todo: Set ID properly
        if (APIConstants.AUTH_APPLICATION_OR_USER_LEVEL_TOKEN.equals(uriTemplate.getAuthType())) {
            operationsDTO.setAuthType(RestApiConstants.ResourceAuthTypes.APPLICATION_OR_APPLICATION_USER);
        } else if (APIConstants.AUTH_APPLICATION_USER_LEVEL_TOKEN.equals(uriTemplate.getAuthType())) {
            operationsDTO.setAuthType(RestApiConstants.ResourceAuthTypes.APPLICATION_USER);
        } else if (APIConstants.AUTH_NO_AUTHENTICATION.equals(uriTemplate.getAuthType())) {
            operationsDTO.setAuthType(RestApiConstants.ResourceAuthTypes.NONE);
        } else if (APIConstants.AUTH_APPLICATION_LEVEL_TOKEN.equals(uriTemplate.getAuthType())) {
            operationsDTO.setAuthType(RestApiConstants.ResourceAuthTypes.APPLICATION);
        } else {
            operationsDTO.setAuthType(RestApiConstants.ResourceAuthTypes.APPLICATION_OR_APPLICATION_USER);
        }
        operationsDTO.setAuthType(uriTemplate.getAuthType());
        operationsDTO.setHttpVerb(uriTemplate.getHTTPVerb());
        operationsDTO.setUritemplate(uriTemplate.getUriTemplate());
        if (uriTemplate.getScope() != null) {
            operationsDTO.setScopes(new ArrayList<String>() {{
                add(uriTemplate.getScope().getName());
            }});
        }
        operationsDTO.setThrottlingPolicy(uriTemplate.getThrottlingTier());
        return operationsDTO;
    }

    /**
     * Returns a default operations list with wildcard resources and http verbs
     *
     * @return a default operations list
     */
    private static List<APIOperationsDTO> getDefaultOperationsList() {

        List<APIOperationsDTO> operationsDTOs = new ArrayList<>();
        for (String verb : RestApiConstants.SUPPORTED_METHODS) {
            APIOperationsDTO operationsDTO = new APIOperationsDTO();
            operationsDTO.setUritemplate("/*");
            operationsDTO.setHttpVerb(verb);
            operationsDTO.setThrottlingPolicy(APIConstants.UNLIMITED_TIER);
            operationsDTO.setAuthType(APIConstants.AUTH_APPLICATION_OR_USER_LEVEL_TOKEN);
            operationsDTOs.add(operationsDTO);
        }
        return operationsDTOs;
    }
>>>>>>> 7b4d4c96
}<|MERGE_RESOLUTION|>--- conflicted
+++ resolved
@@ -28,6 +28,9 @@
 import org.wso2.carbon.apimgt.api.model.API;
 import org.wso2.carbon.apimgt.api.model.APIEndpoint;
 import org.wso2.carbon.apimgt.api.model.APIIdentifier;
+import org.wso2.carbon.apimgt.api.model.APIProduct;
+import org.wso2.carbon.apimgt.api.model.APIProductResource;
+import org.wso2.carbon.apimgt.api.model.APIStatus;
 import org.wso2.carbon.apimgt.api.model.CORSConfiguration;
 import org.wso2.carbon.apimgt.api.model.EndpointConfigAttributes;
 import org.wso2.carbon.apimgt.api.model.EndpointEndpointConfig;
@@ -43,10 +46,6 @@
 import org.wso2.carbon.apimgt.impl.APIMRegistryServiceImpl;
 import org.wso2.carbon.apimgt.impl.definitions.APIDefinitionFromOpenAPISpec;
 import org.wso2.carbon.apimgt.impl.utils.APIUtil;
-<<<<<<< HEAD
-import org.wso2.carbon.apimgt.rest.api.publisher.v1.dto.*;
-import org.wso2.carbon.apimgt.rest.api.publisher.v1.dto.APIProductDTO.StateEnum;
-=======
 import org.wso2.carbon.apimgt.rest.api.publisher.v1.dto.APIBusinessInformationDTO;
 import org.wso2.carbon.apimgt.rest.api.publisher.v1.dto.APICorsConfigurationDTO;
 import org.wso2.carbon.apimgt.rest.api.publisher.v1.dto.APIDTO;
@@ -56,6 +55,11 @@
 import org.wso2.carbon.apimgt.rest.api.publisher.v1.dto.APIListDTO;
 import org.wso2.carbon.apimgt.rest.api.publisher.v1.dto.APIMaxTpsDTO;
 import org.wso2.carbon.apimgt.rest.api.publisher.v1.dto.APIOperationsDTO;
+import org.wso2.carbon.apimgt.rest.api.publisher.v1.dto.APIProductBusinessInformationDTO;
+import org.wso2.carbon.apimgt.rest.api.publisher.v1.dto.APIProductDTO;
+import org.wso2.carbon.apimgt.rest.api.publisher.v1.dto.APIProductDTO.StateEnum;
+import org.wso2.carbon.apimgt.rest.api.publisher.v1.dto.APIProductInfoDTO;
+import org.wso2.carbon.apimgt.rest.api.publisher.v1.dto.APIProductListDTO;
 import org.wso2.carbon.apimgt.rest.api.publisher.v1.dto.EndpointConfigAttributesDTO;
 import org.wso2.carbon.apimgt.rest.api.publisher.v1.dto.EndpointConfigDTO;
 import org.wso2.carbon.apimgt.rest.api.publisher.v1.dto.EndpointDTO;
@@ -68,8 +72,9 @@
 import org.wso2.carbon.apimgt.rest.api.publisher.v1.dto.LifecycleStateCheckItemsDTO;
 import org.wso2.carbon.apimgt.rest.api.publisher.v1.dto.LifecycleStateDTO;
 import org.wso2.carbon.apimgt.rest.api.publisher.v1.dto.PaginationDTO;
+import org.wso2.carbon.apimgt.rest.api.publisher.v1.dto.ProductAPIDTO;
+import org.wso2.carbon.apimgt.rest.api.publisher.v1.dto.ProductAPIOperationsDTO;
 import org.wso2.carbon.apimgt.rest.api.publisher.v1.dto.ScopeDTO;
->>>>>>> 7b4d4c96
 import org.wso2.carbon.apimgt.rest.api.util.RestApiConstants;
 import org.wso2.carbon.apimgt.rest.api.util.utils.RestApiUtil;
 import org.wso2.carbon.governance.custom.lifecycles.checklist.util.CheckListItem;
@@ -1183,8 +1188,78 @@
         return operationsDTOList;
     }
 
-<<<<<<< HEAD
-
+    /**
+     * Converts a URI template object to a REST API DTO
+     *
+     * @param uriTemplate URI Template object
+     * @return REST API DTO representing URI template object
+     */
+    private static APIOperationsDTO getOperationFromURITemplate(URITemplate uriTemplate) {
+
+        APIOperationsDTO operationsDTO = new APIOperationsDTO();
+        operationsDTO.setId(""); //todo: Set ID properly
+        if (APIConstants.AUTH_APPLICATION_OR_USER_LEVEL_TOKEN.equals(uriTemplate.getAuthType())) {
+            operationsDTO.setAuthType(RestApiConstants.ResourceAuthTypes.APPLICATION_OR_APPLICATION_USER);
+        } else if (APIConstants.AUTH_APPLICATION_USER_LEVEL_TOKEN.equals(uriTemplate.getAuthType())) {
+            operationsDTO.setAuthType(RestApiConstants.ResourceAuthTypes.APPLICATION_USER);
+        } else if (APIConstants.AUTH_NO_AUTHENTICATION.equals(uriTemplate.getAuthType())) {
+            operationsDTO.setAuthType(RestApiConstants.ResourceAuthTypes.NONE);
+        } else if (APIConstants.AUTH_APPLICATION_LEVEL_TOKEN.equals(uriTemplate.getAuthType())) {
+            operationsDTO.setAuthType(RestApiConstants.ResourceAuthTypes.APPLICATION);
+        } else {
+            operationsDTO.setAuthType(RestApiConstants.ResourceAuthTypes.APPLICATION_OR_APPLICATION_USER);
+        }
+        operationsDTO.setAuthType(uriTemplate.getAuthType());
+        operationsDTO.setHttpVerb(uriTemplate.getHTTPVerb());
+        operationsDTO.setUritemplate(uriTemplate.getUriTemplate());
+        if (uriTemplate.getScope() != null) {
+            operationsDTO.setScopes(new ArrayList<String>() {{
+                add(uriTemplate.getScope().getName());
+            }});
+        }
+        operationsDTO.setThrottlingPolicy(uriTemplate.getThrottlingTier());
+        return operationsDTO;
+    }
+
+    /**
+     * Returns a default operations list with wildcard resources and http verbs
+     *
+     * @return a default operations list
+     */
+    private static List<APIOperationsDTO> getDefaultOperationsList() {
+
+        List<APIOperationsDTO> operationsDTOs = new ArrayList<>();
+        for (String verb : RestApiConstants.SUPPORTED_METHODS) {
+            APIOperationsDTO operationsDTO = new APIOperationsDTO();
+            operationsDTO.setUritemplate("/*");
+            operationsDTO.setHttpVerb(verb);
+            operationsDTO.setThrottlingPolicy(APIConstants.UNLIMITED_TIER);
+            operationsDTO.setAuthType(APIConstants.AUTH_APPLICATION_OR_USER_LEVEL_TOKEN);
+            operationsDTOs.add(operationsDTO);
+        }
+        return operationsDTOs;
+    }
+
+    public static APIProductListDTO fromAPIProductListtoDTO(List<APIProduct> productList) {
+        APIProductListDTO listDto = new APIProductListDTO();
+        List<APIProductInfoDTO> list = new ArrayList<APIProductInfoDTO>();
+        for (APIProduct apiProduct : productList) {
+            APIProductInfoDTO productDto = new APIProductInfoDTO();
+            productDto.setName(apiProduct.getName());
+            productDto.setProvider(apiProduct.getProvider());
+            productDto.setDescription(apiProduct.getDescription());
+            productDto.setState(org.wso2.carbon.apimgt.rest.api.publisher.v1.dto.APIProductInfoDTO.StateEnum
+                    .valueOf(apiProduct.getState()));
+            productDto.setId(apiProduct.getUuid());
+            productDto.setThumbnailUri(RestApiConstants.RESOURCE_PATH_THUMBNAIL_API_PRODUCT
+                    .replace(RestApiConstants.APIPRODUCTID_PARAM, apiProduct.getUuid()));
+            list.add(productDto);
+        }
+        
+        listDto.setList(list);
+       
+        return listDto;
+    }
     public static APIProductDTO fromAPIProducttoDTO(APIProduct product) {
         APIProductDTO productDto = new APIProductDTO();
         productDto.setName(product.getName());
@@ -1364,78 +1439,6 @@
 
     }
     
-    public static APIProductListDTO fromAPIProductListtoDTO(List<APIProduct> productList) {
-        APIProductListDTO listDto = new APIProductListDTO();
-        List<APIProductInfoDTO> list = new ArrayList<APIProductInfoDTO>();
-        for (APIProduct apiProduct : productList) {
-            APIProductInfoDTO productDto = new APIProductInfoDTO();
-            productDto.setName(apiProduct.getName());
-            productDto.setProvider(apiProduct.getProvider());
-            productDto.setDescription(apiProduct.getDescription());
-            productDto.setState(org.wso2.carbon.apimgt.rest.api.publisher.v1.dto.APIProductInfoDTO.StateEnum
-                    .valueOf(apiProduct.getState()));
-            productDto.setId(apiProduct.getUuid());
-            productDto.setThumbnailUri(RestApiConstants.RESOURCE_PATH_THUMBNAIL_API_PRODUCT
-                    .replace(RestApiConstants.APIPRODUCTID_PARAM, apiProduct.getUuid()));
-            list.add(productDto);
-        }
-        
-        listDto.setList(list);
-       
-        return listDto;
-    }
-
-=======
-    /**
-     * Converts a URI template object to a REST API DTO
-     *
-     * @param uriTemplate URI Template object
-     * @return REST API DTO representing URI template object
-     */
-    private static APIOperationsDTO getOperationFromURITemplate(URITemplate uriTemplate) {
-
-        APIOperationsDTO operationsDTO = new APIOperationsDTO();
-        operationsDTO.setId(""); //todo: Set ID properly
-        if (APIConstants.AUTH_APPLICATION_OR_USER_LEVEL_TOKEN.equals(uriTemplate.getAuthType())) {
-            operationsDTO.setAuthType(RestApiConstants.ResourceAuthTypes.APPLICATION_OR_APPLICATION_USER);
-        } else if (APIConstants.AUTH_APPLICATION_USER_LEVEL_TOKEN.equals(uriTemplate.getAuthType())) {
-            operationsDTO.setAuthType(RestApiConstants.ResourceAuthTypes.APPLICATION_USER);
-        } else if (APIConstants.AUTH_NO_AUTHENTICATION.equals(uriTemplate.getAuthType())) {
-            operationsDTO.setAuthType(RestApiConstants.ResourceAuthTypes.NONE);
-        } else if (APIConstants.AUTH_APPLICATION_LEVEL_TOKEN.equals(uriTemplate.getAuthType())) {
-            operationsDTO.setAuthType(RestApiConstants.ResourceAuthTypes.APPLICATION);
-        } else {
-            operationsDTO.setAuthType(RestApiConstants.ResourceAuthTypes.APPLICATION_OR_APPLICATION_USER);
-        }
-        operationsDTO.setAuthType(uriTemplate.getAuthType());
-        operationsDTO.setHttpVerb(uriTemplate.getHTTPVerb());
-        operationsDTO.setUritemplate(uriTemplate.getUriTemplate());
-        if (uriTemplate.getScope() != null) {
-            operationsDTO.setScopes(new ArrayList<String>() {{
-                add(uriTemplate.getScope().getName());
-            }});
-        }
-        operationsDTO.setThrottlingPolicy(uriTemplate.getThrottlingTier());
-        return operationsDTO;
-    }
-
-    /**
-     * Returns a default operations list with wildcard resources and http verbs
-     *
-     * @return a default operations list
-     */
-    private static List<APIOperationsDTO> getDefaultOperationsList() {
-
-        List<APIOperationsDTO> operationsDTOs = new ArrayList<>();
-        for (String verb : RestApiConstants.SUPPORTED_METHODS) {
-            APIOperationsDTO operationsDTO = new APIOperationsDTO();
-            operationsDTO.setUritemplate("/*");
-            operationsDTO.setHttpVerb(verb);
-            operationsDTO.setThrottlingPolicy(APIConstants.UNLIMITED_TIER);
-            operationsDTO.setAuthType(APIConstants.AUTH_APPLICATION_OR_USER_LEVEL_TOKEN);
-            operationsDTOs.add(operationsDTO);
-        }
-        return operationsDTOs;
-    }
->>>>>>> 7b4d4c96
-}+
+
+}
