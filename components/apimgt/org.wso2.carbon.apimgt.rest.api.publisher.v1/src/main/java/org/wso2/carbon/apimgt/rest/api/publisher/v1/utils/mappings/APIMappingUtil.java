/*
 *
 *  Copyright (c) 2019, WSO2 Inc. (http://www.wso2.org) All Rights Reserved.
 *
 *  Licensed under the Apache License, Version 2.0 (the "License");
 *  you may not use this file except in compliance with the License.
 *  You may obtain a copy of the License at
 *
 *  http://www.apache.org/licenses/LICENSE-2.0
 *
 *  Unless required by applicable law or agreed to in writing, software
 *  distributed under the License is distributed on an "AS IS" BASIS,
 *  WITHOUT WARRANTIES OR CONDITIONS OF ANY KIND, either express or implied.
 *  See the License for the specific language governing permissions and
 *  limitations under the License.
 *
 */
package org.wso2.carbon.apimgt.rest.api.publisher.v1.utils.mappings;

import com.fasterxml.jackson.databind.ObjectMapper;
import org.apache.commons.lang3.StringUtils;
import org.apache.commons.logging.Log;
import org.apache.commons.logging.LogFactory;
import org.json.simple.JSONArray;
import org.json.simple.JSONObject;
import org.json.simple.parser.JSONParser;
import org.json.simple.parser.ParseException;
import org.wso2.carbon.apimgt.api.APIDefinitionValidationResponse;
import org.wso2.carbon.apimgt.api.APIManagementException;
import org.wso2.carbon.apimgt.api.APIProvider;
import org.wso2.carbon.apimgt.api.ErrorHandler;
import org.wso2.carbon.apimgt.api.WorkflowStatus;
import org.wso2.carbon.apimgt.api.model.API;
import org.wso2.carbon.apimgt.api.model.APIIdentifier;
import org.wso2.carbon.apimgt.api.model.APIProduct;
import org.wso2.carbon.apimgt.api.model.APIProductIdentifier;
import org.wso2.carbon.apimgt.api.model.APIProductResource;
import org.wso2.carbon.apimgt.api.model.APIStatus;
import org.wso2.carbon.apimgt.api.model.APIStateChangeResponse;
import org.wso2.carbon.apimgt.api.model.CORSConfiguration;
import org.wso2.carbon.apimgt.api.model.Label;
import org.wso2.carbon.apimgt.api.model.LifeCycleEvent;
import org.wso2.carbon.apimgt.api.model.ResourcePath;
import org.wso2.carbon.apimgt.api.model.Scope;
import org.wso2.carbon.apimgt.api.model.Tier;
import org.wso2.carbon.apimgt.api.model.URITemplate;
import org.wso2.carbon.apimgt.impl.APIConstants;
import org.wso2.carbon.apimgt.impl.APIMRegistryServiceImpl;
import org.wso2.carbon.apimgt.impl.definitions.APIDefinitionFromOpenAPISpec;
import org.wso2.carbon.apimgt.impl.utils.APIUtil;
import org.wso2.carbon.apimgt.rest.api.publisher.v1.dto.APIBusinessInformationDTO;
import org.wso2.carbon.apimgt.rest.api.publisher.v1.dto.APICorsConfigurationDTO;
import org.wso2.carbon.apimgt.rest.api.publisher.v1.dto.APIDTO;
import org.wso2.carbon.apimgt.rest.api.publisher.v1.dto.APIEndpointSecurityDTO;
import org.wso2.carbon.apimgt.rest.api.publisher.v1.dto.APIInfoDTO;
import org.wso2.carbon.apimgt.rest.api.publisher.v1.dto.APIListDTO;
import org.wso2.carbon.apimgt.rest.api.publisher.v1.dto.APIMaxTpsDTO;
import org.wso2.carbon.apimgt.rest.api.publisher.v1.dto.APIMonetizationInfoDTO;
import org.wso2.carbon.apimgt.rest.api.publisher.v1.dto.APIOperationsDTO;
import org.wso2.carbon.apimgt.rest.api.publisher.v1.dto.APIProductBusinessInformationDTO;
import org.wso2.carbon.apimgt.rest.api.publisher.v1.dto.APIProductDTO;
import org.wso2.carbon.apimgt.rest.api.publisher.v1.dto.APIProductDTO.StateEnum;
import org.wso2.carbon.apimgt.rest.api.publisher.v1.dto.APIProductInfoDTO;
import org.wso2.carbon.apimgt.rest.api.publisher.v1.dto.APIProductListDTO;
import org.wso2.carbon.apimgt.rest.api.publisher.v1.dto.ErrorListItemDTO;
import org.wso2.carbon.apimgt.rest.api.publisher.v1.dto.LabelDTO;
import org.wso2.carbon.apimgt.rest.api.publisher.v1.dto.LifecycleHistoryDTO;
import org.wso2.carbon.apimgt.rest.api.publisher.v1.dto.LifecycleHistoryItemDTO;
import org.wso2.carbon.apimgt.rest.api.publisher.v1.dto.LifecycleStateAvailableTransitionsDTO;
import org.wso2.carbon.apimgt.rest.api.publisher.v1.dto.LifecycleStateCheckItemsDTO;
import org.wso2.carbon.apimgt.rest.api.publisher.v1.dto.LifecycleStateDTO;
import org.wso2.carbon.apimgt.rest.api.publisher.v1.dto.OpenAPIDefinitionValidationResponseDTO;
import org.wso2.carbon.apimgt.rest.api.publisher.v1.dto.OpenAPIDefinitionValidationResponseInfoDTO;
import org.wso2.carbon.apimgt.rest.api.publisher.v1.dto.PaginationDTO;
import org.wso2.carbon.apimgt.rest.api.publisher.v1.dto.ProductAPIDTO;
import org.wso2.carbon.apimgt.rest.api.publisher.v1.dto.ProductAPIOperationsDTO;
import org.wso2.carbon.apimgt.rest.api.publisher.v1.dto.ResourcePathDTO;
import org.wso2.carbon.apimgt.rest.api.publisher.v1.dto.ResourcePathListDTO;
import org.wso2.carbon.apimgt.rest.api.publisher.v1.dto.ScopeBindingsDTO;
import org.wso2.carbon.apimgt.rest.api.publisher.v1.dto.ScopeDTO;
import org.wso2.carbon.apimgt.rest.api.publisher.v1.dto.WorkflowResponseDTO;
import org.wso2.carbon.apimgt.rest.api.util.RestApiConstants;
import org.wso2.carbon.apimgt.rest.api.util.dto.ErrorDTO;
import org.wso2.carbon.apimgt.rest.api.util.utils.RestApiUtil;
import org.wso2.carbon.governance.custom.lifecycles.checklist.util.CheckListItem;
import org.wso2.carbon.registry.core.exceptions.RegistryException;
import org.wso2.carbon.user.api.UserStoreException;
import org.wso2.carbon.utils.multitenancy.MultitenantConstants;
import org.wso2.carbon.utils.multitenancy.MultitenantUtils;

import java.io.IOException;
import java.util.ArrayList;
import java.util.Arrays;
import java.util.Collections;
import java.util.HashMap;
import java.util.HashSet;
import java.util.LinkedHashSet;
import java.util.List;
import java.util.Map;
import java.util.Set;

import static org.wso2.carbon.apimgt.impl.utils.APIUtil.handleException;

public class APIMappingUtil {

    private static final Log log = LogFactory.getLog(APIMappingUtil.class);

    public static API fromDTOtoAPI(APIDTO dto, String provider) throws APIManagementException {

        String providerEmailDomainReplaced = APIUtil.replaceEmailDomain(provider);

        // The provider name that is coming from the body is not honored for now.
        // Later we can use it by checking admin privileges of the user.
        APIIdentifier apiId = new APIIdentifier(providerEmailDomainReplaced, dto.getName(), dto.getVersion());
        API model = new API(apiId);

        String context = dto.getContext();
        final String originalContext = context;

        if (context.endsWith("/" + RestApiConstants.API_VERSION_PARAM)) {
            context = context.replace("/" + RestApiConstants.API_VERSION_PARAM, "");
        }

        context = context.startsWith("/") ? context : ("/" + context);
        String providerDomain = MultitenantUtils.getTenantDomain(provider);
        if (!MultitenantConstants.SUPER_TENANT_DOMAIN_NAME.equalsIgnoreCase(providerDomain)) {
            //Create tenant aware context for API
            context = "/t/" + providerDomain + context;
        }

        // This is to support the pluggable version strategy
        // if the context does not contain any {version} segment, we use the default version strategy.
        context = checkAndSetVersionParam(context);
        model.setContextTemplate(context);

        context = updateContextWithVersion(dto.getVersion(), originalContext, context);
        model.setContext(context);
        model.setDescription(dto.getDescription());

        ObjectMapper mapper = new ObjectMapper();
        try {
            model.setEndpointConfig(mapper.writeValueAsString(dto.getEndpointConfig()));
        } catch (IOException e) {
            handleException("Error while converting endpointConfig to json", e);
        }

        model.setImplementation(dto.getEndpointImplementationType().toString());
        model.setWsdlUrl(dto.getWsdlUri());
        model.setType(dto.getType().toString());

        if (dto.getLifeCycleStatus() != null) {
            model.setStatus((dto.getLifeCycleStatus() != null) ? dto.getLifeCycleStatus().toUpperCase() : null);
        }
        if (dto.isIsDefaultVersion() != null) {
            model.setAsDefaultVersion(dto.isIsDefaultVersion());
        }
        model.setResponseCache(dto.getResponseCaching());
        if (dto.getCacheTimeout() != null) {
            model.setCacheTimeout(dto.getCacheTimeout());
        } else {
            model.setCacheTimeout(APIConstants.API_RESPONSE_CACHE_TIMEOUT);
        }

/*        if (dto.getSequences() != null) { todo
            List<SequenceDTO> sequences = dto.getSequences();

            //validate whether provided sequences are available
            for (SequenceDTO sequence : sequences) {
                if (APIConstants.API_CUSTOM_SEQUENCE_TYPE_IN.equalsIgnoreCase(sequence.getType())) {
                    model.setInSequence(sequence.getName());
                } else if (APIConstants.API_CUSTOM_SEQUENCE_TYPE_OUT.equalsIgnoreCase(sequence.getType())) {
                    model.setOutSequence(sequence.getName());
                } else {
                    model.setFaultSequence(sequence.getName());
                }
            }
        }*/

        if (dto.getSubscriptionAvailability() != null) {
            model.setSubscriptionAvailability(
                    mapSubscriptionAvailabilityFromDTOtoAPI(dto.getSubscriptionAvailability()));
        }

        if (dto.getSubscriptionAvailableTenants() != null) {
            model.setSubscriptionAvailableTenants(StringUtils.join(dto.getSubscriptionAvailableTenants(), ","));
        }
        // scopes
        Set<Scope> scopes = getScopes(dto);
        model.setScopes(scopes);

        //URI Templates
        Set<URITemplate> uriTemplates = getURITemplates(model, dto.getOperations());
        model.setUriTemplates(uriTemplates);

        if (dto.getTags() != null) {
            Set<String> apiTags = new HashSet<>(dto.getTags());
            model.addTags(apiTags);
        }

        Set<Tier> apiTiers = new HashSet<>();
        List<String> tiersFromDTO = dto.getPolicies();
        for (String tier : tiersFromDTO) {
            apiTiers.add(new Tier(tier));
        }
        model.addAvailableTiers(apiTiers);
        model.setApiLevelPolicy(dto.getApiThrottlingPolicy());

        String transports = StringUtils.join(dto.getTransport(), ',');
        model.setTransports(transports);
        if (dto.getVisibility() != null) {
            model.setVisibility(mapVisibilityFromDTOtoAPI(dto.getVisibility()));
        }
        if (dto.getVisibleRoles() != null) {
            String visibleRoles = StringUtils.join(dto.getVisibleRoles(), ',');
            model.setVisibleRoles(visibleRoles);
        }

        if (dto.getVisibleTenants() != null) {
            String visibleTenants = StringUtils.join(dto.getVisibleTenants(), ',');
            model.setVisibleTenants(visibleTenants);
        }

        List<String> accessControlRoles = dto.getAccessControlRoles();
        if (accessControlRoles == null || accessControlRoles.isEmpty()) {
            model.setAccessControl(APIConstants.NO_ACCESS_CONTROL);
            model.setAccessControlRoles("null");
        } else {
            model.setAccessControlRoles(StringUtils.join(accessControlRoles, ',').toLowerCase());
            model.setAccessControl(APIConstants.API_RESTRICTED_VISIBILITY);
        }

        Map<String, String> additionalProperties = dto.getAdditionalProperties();
        if (additionalProperties != null) {
            for (Map.Entry<String, String> entry : additionalProperties.entrySet()) {
                model.addProperty(entry.getKey(), entry.getValue());
            }
        }
        APIBusinessInformationDTO apiBusinessInformationDTO = dto.getBusinessInformation();
        if (apiBusinessInformationDTO != null) {
            model.setBusinessOwner(apiBusinessInformationDTO.getBusinessOwner());
            model.setBusinessOwnerEmail(apiBusinessInformationDTO.getBusinessOwnerEmail());
            model.setTechnicalOwner(apiBusinessInformationDTO.getTechnicalOwner());
            model.setTechnicalOwnerEmail(apiBusinessInformationDTO.getTechnicalOwnerEmail());
        }
        if (dto.getGatewayEnvironments().size() > 0) {
            List<String> gatewaysList = dto.getGatewayEnvironments();
            model.setEnvironments(APIUtil.extractEnvironmentsForAPI(gatewaysList));
        } else if (dto.getGatewayEnvironments() != null) {
            //this means the provided gatewayEnvironments is "" (empty)
            model.setEnvironments(APIUtil.extractEnvironmentsForAPI(APIConstants.API_GATEWAY_NONE));
        }
        APICorsConfigurationDTO apiCorsConfigurationDTO = dto.getCorsConfiguration();
        CORSConfiguration corsConfiguration;
        if (apiCorsConfigurationDTO != null) {
            corsConfiguration =
                    new CORSConfiguration(apiCorsConfigurationDTO.isCorsConfigurationEnabled(),
                            apiCorsConfigurationDTO.getAccessControlAllowOrigins(),
                            apiCorsConfigurationDTO.isAccessControlAllowCredentials(),
                            apiCorsConfigurationDTO.getAccessControlAllowHeaders(),
                            apiCorsConfigurationDTO.getAccessControlAllowMethods());

        } else {
            corsConfiguration = APIUtil.getDefaultCorsConfiguration();
        }
        model.setCorsConfiguration(corsConfiguration);
        setEndpointSecurityFromApiDTOToModel(dto, model);
        setMaxTpsFromApiDTOToModel(dto, model);
        model.setAuthorizationHeader(dto.getAuthorizationHeader());
        model.setApiSecurity(getSecurityScheme(dto.getSecurityScheme()));
        return model;
    }

    /**
     * This method creates the API monetization information DTO
     *
     * @param apiIdentifier API identifier
     * @return monetization information DTO
     * @throws APIManagementException if failed to construct the DTO
     */
    public static APIMonetizationInfoDTO getMonetizationInfoDTO(APIIdentifier apiIdentifier)
            throws APIManagementException {

        APIProvider apiProvider = RestApiUtil.getLoggedInUserProvider();
        API api = apiProvider.getAPI(apiIdentifier);
        APIMonetizationInfoDTO apiMonetizationInfoDTO = new APIMonetizationInfoDTO();
        //set the information relatated to monetization to the DTO
        apiMonetizationInfoDTO.setEnabled(api.getMonetizationStatus());
        Map<String, String> monetizationPropertiesMap = new HashMap<>();

        if (api.getMonetizationProperties() != null) {
            JSONObject monetizationProperties = api.getMonetizationProperties();
            for (Object propertyKey : monetizationProperties.keySet()) {
                String key = (String) propertyKey;
                monetizationPropertiesMap.put(key, (String) monetizationProperties.get(key));
            }
        }
        apiMonetizationInfoDTO.setProperties(monetizationPropertiesMap);
        return apiMonetizationInfoDTO;
    }

    /**
     * Get map of monetized policies to plan mapping
     *
     * @param apiIdentifier API identifier
     * @param monetizedPoliciesToPlanMapping map of monetized policies to plan mapping
     * @return DTO of map of monetized policies to plan mapping
     * @throws APIManagementException if failed to construct the DTO
     */
    public static APIMonetizationInfoDTO getMonetizedTiersDTO(APIIdentifier apiIdentifier,
                                                              Map<String, String> monetizedPoliciesToPlanMapping)
            throws APIManagementException {

        APIProvider apiProvider = RestApiUtil.getLoggedInUserProvider();
        API api = apiProvider.getAPI(apiIdentifier);
        APIMonetizationInfoDTO apiMonetizationInfoDTO = new APIMonetizationInfoDTO();
        apiMonetizationInfoDTO.setEnabled(api.getMonetizationStatus());
        apiMonetizationInfoDTO.setProperties(monetizedPoliciesToPlanMapping);
        return apiMonetizationInfoDTO;
    }

    /**
     * Returns the APIIdentifier given the uuid
     *
     * @param apiId                 API uuid
     * @param requestedTenantDomain tenant domain of the API
     * @return APIIdentifier which represents the given id
     * @throws APIManagementException
     */
    public static APIIdentifier getAPIIdentifierFromUUID(String apiId, String requestedTenantDomain)
            throws APIManagementException {

        return getAPIInfoFromUUID(apiId, requestedTenantDomain).getId();
    }

    /**
     * Returns an API with minimal info given the uuid.
     *
     * @param apiUUID               API uuid
     * @param requestedTenantDomain tenant domain of the API
     * @return API which represents the given id
     * @throws APIManagementException
     */
    public static API getAPIInfoFromUUID(String apiUUID, String requestedTenantDomain)
            throws APIManagementException {

        API api;
        APIProvider apiProvider = RestApiUtil.getLoggedInUserProvider();
        api = apiProvider.getLightweightAPIByUUID(apiUUID, requestedTenantDomain);
        return api;
    }

    /**
     * Converts a List object of APIs into a DTO
     *
     * @param apiList List of APIs
     * @param expand  defines whether APIListDTO should contain APIINFODTOs or APIDTOs
     * @return APIListDTO object containing APIDTOs
     */
    public static APIListDTO fromAPIListToDTO(List<API> apiList, boolean expand) throws APIManagementException {

        APIListDTO apiListDTO = new APIListDTO();
        List<APIInfoDTO> apiInfoDTOs = apiListDTO.getList();
        if (apiList != null && !expand) {
            for (API api : apiList) {
                apiInfoDTOs.add(fromAPIToInfoDTO(api));
            }
        }
        //todo: support expand
//        else if (apiList != null && expand) {
//            for (API api : apiList) {
//                apiInfoDTOs.add(fromAPItoDTO(api));
//            }
//        }
        apiListDTO.setCount(apiInfoDTOs.size());
        return apiListDTO;
    }

    /**
     * Creates a minimal DTO representation of an API object
     *
     * @param api API object
     * @return a minimal representation DTO
     */
    public static APIInfoDTO fromAPIToInfoDTO(API api) {

        APIInfoDTO apiInfoDTO = new APIInfoDTO();
        apiInfoDTO.setDescription(api.getDescription());
        String context = api.getContextTemplate();
        if (context.endsWith("/" + RestApiConstants.API_VERSION_PARAM)) {
            context = context.replace("/" + RestApiConstants.API_VERSION_PARAM, "");
        }
        apiInfoDTO.setContext(context);
        apiInfoDTO.setId(api.getUUID());
        APIIdentifier apiId = api.getId();
        apiInfoDTO.setName(apiId.getApiName());
        apiInfoDTO.setVersion(apiId.getVersion());
        String providerName = api.getId().getProviderName();
        apiInfoDTO.setProvider(APIUtil.replaceEmailDomainBack(providerName));
        apiInfoDTO.setLifeCycleStatus(api.getStatus());
        if (!StringUtils.isBlank(api.getThumbnailUrl())) {
            apiInfoDTO.setHasThumbnail(true);
        } else {
            apiInfoDTO.setHasThumbnail(false);
        }
        return apiInfoDTO;
    }

    /**
     * Sets pagination urls for a APIListDTO object given pagination parameters and url parameters
     *
     * @param apiListDTO a APIListDTO object
     * @param query      search condition
     * @param limit      max number of objects returned
     * @param offset     starting index
     * @param size       max offset
     */
    public static void setPaginationParams(APIListDTO apiListDTO, String query, int offset, int limit, int size) {

        //acquiring pagination parameters and setting pagination urls
        Map<String, Integer> paginatedParams = RestApiUtil.getPaginationParams(offset, limit, size);
        String paginatedPrevious = "";
        String paginatedNext = "";

        if (paginatedParams.get(RestApiConstants.PAGINATION_PREVIOUS_OFFSET) != null) {
            paginatedPrevious = RestApiUtil
                    .getAPIPaginatedURL(paginatedParams.get(RestApiConstants.PAGINATION_PREVIOUS_OFFSET),
                            paginatedParams.get(RestApiConstants.PAGINATION_PREVIOUS_LIMIT), query);
        }

        if (paginatedParams.get(RestApiConstants.PAGINATION_NEXT_OFFSET) != null) {
            paginatedNext = RestApiUtil
                    .getAPIPaginatedURL(paginatedParams.get(RestApiConstants.PAGINATION_NEXT_OFFSET),
                            paginatedParams.get(RestApiConstants.PAGINATION_NEXT_LIMIT), query);
        }

        PaginationDTO paginationDTO = CommonMappingUtil
                .getPaginationDTO(limit, offset, size, paginatedNext, paginatedPrevious);
        apiListDTO.setPagination(paginationDTO);
    }

    private static String checkAndSetVersionParam(String context) {
        // This is to support the new Pluggable version strategy
        // if the context does not contain any {version} segment, we use the default version strategy.
        if (!context.contains(RestApiConstants.API_VERSION_PARAM)) {
            if (!context.endsWith("/")) {
                context = context + "/";
            }
            context = context + RestApiConstants.API_VERSION_PARAM;
        }
        return context;
    }

    private static String getThumbnailUri(String uuid) {

        return RestApiConstants.RESOURCE_PATH_THUMBNAIL.replace(RestApiConstants.APIID_PARAM, uuid);
    }

    private static String mapVisibilityFromDTOtoAPI(APIDTO.VisibilityEnum visibility) {

        switch (visibility) {
            case PUBLIC:
                return APIConstants.API_GLOBAL_VISIBILITY;
            case PRIVATE:
                return APIConstants.API_PRIVATE_VISIBILITY;
            case RESTRICTED:
                return APIConstants.API_RESTRICTED_VISIBILITY;
//            case CONTROLLED: todo add to swagger
//                return APIConstants.API_CONTROLLED_VISIBILITY;
            default:
                return null; // how to handle this?
        }
    }

    private static String mapSubscriptionAvailabilityFromDTOtoAPI(
            APIDTO.SubscriptionAvailabilityEnum subscriptionAvailability) {

        switch (subscriptionAvailability) {
        case CURRENT_TENANT:
            return APIConstants.SUBSCRIPTION_TO_CURRENT_TENANT;
        case ALL_TENANTS:
            return APIConstants.SUBSCRIPTION_TO_ALL_TENANTS;
        case SPECIFIC_TENANTS:
            return APIConstants.SUBSCRIPTION_TO_SPECIFIC_TENANTS;
        default:
            return null; // how to handle this? 500 or 400
        }

    }

    private static String updateContextWithVersion(String version, String contextVal, String context) {
        // This condition should not be true for any occasion but we keep it so that there are no loopholes in
        // the flow.
        if (version == null) {
            // context template patterns - /{version}/foo or /foo/{version}
            // if the version is null, then we remove the /{version} part from the context
            context = contextVal.replace("/" + RestApiConstants.API_VERSION_PARAM, "");
        } else {
            context = context.replace(RestApiConstants.API_VERSION_PARAM, version);
        }
        return context;
    }

    private static void setEndpointSecurityFromApiDTOToModel(APIDTO dto, API api) {

        APIEndpointSecurityDTO securityDTO = dto.getEndpointSecurity();
        if (dto.getEndpointSecurity() != null && securityDTO.getType() != null) {
            api.setEndpointSecured(true);
            api.setEndpointUTUsername(securityDTO.getUsername());
            api.setEndpointUTPassword(securityDTO.getPassword());
            if (APIEndpointSecurityDTO.TypeEnum.DIGEST.equals(securityDTO.getType())) {
                api.setEndpointAuthDigest(true);
            }
        }
    }

    private static void setMaxTpsFromApiDTOToModel(APIDTO dto, API api) {

        APIMaxTpsDTO maxTpsDTO = dto.getMaxTps();
        if (maxTpsDTO != null) {
            if (maxTpsDTO.getProduction() != null) {
                api.setProductionMaxTps(maxTpsDTO.getProduction().toString());
            }
            if (maxTpsDTO.getSandbox() != null) {
                api.setSandboxMaxTps(maxTpsDTO.getSandbox().toString());
            }
        }
    }

    public static APIDTO fromAPItoDTO(API model) throws APIManagementException {

        APIProvider apiProvider = RestApiUtil.getLoggedInUserProvider();

        APIDTO dto = new APIDTO();
        dto.setName(model.getId().getApiName());
        dto.setVersion(model.getId().getVersion());
        String providerName = model.getId().getProviderName();
        dto.setProvider(APIUtil.replaceEmailDomainBack(providerName));
        dto.setId(model.getUUID());
        String context = model.getContextTemplate();
        if (context.endsWith("/" + RestApiConstants.API_VERSION_PARAM)) {
            context = context.replace("/" + RestApiConstants.API_VERSION_PARAM, "");
        }
        dto.setContext(context);
        dto.setDescription(model.getDescription());

        dto.setIsDefaultVersion(model.isDefaultVersion());
        dto.setResponseCaching(model.getResponseCache());
        dto.setCacheTimeout(model.getCacheTimeout());
        try {
            JSONParser parser = new JSONParser();
            JSONObject endpointConfigJson = (JSONObject) parser.parse(model.getEndpointConfig());
            dto.setEndpointConfig(endpointConfigJson);
        } catch (ParseException e) {
            //logs the error and continues as this is not a blocker
            log.error("Cannot convert endpoint configurations when setting endpoint for API +" +
                    "API ID = " + model.getId(), e);
        }
      /*  if (!StringUtils.isBlank(model.getThumbnailUrl())) {todo
            dto.setThumbnailUri(getThumbnailUri(model.getUUID()));
        }*/
/*        List<SequenceDTO> sequences = new ArrayList<>();todo

        String inSequenceName = model.getInSequence();
        if (inSequenceName != null && !inSequenceName.isEmpty()) {
            String type = APIConstants.API_CUSTOM_SEQUENCE_TYPE_IN;
            boolean sharedStatus = getSharedStatus(inSequenceName,type,dto);
            String uuid = getSequenceId(inSequenceName,type,dto);
            SequenceDTO inSequence = new SequenceDTO();
            inSequence.setName(inSequenceName);
            inSequence.setType(type);
            inSequence.setShared(sharedStatus);
            inSequence.setId(uuid);
            sequences.add(inSequence);
        }

        String outSequenceName = model.getOutSequence();
        if (outSequenceName != null && !outSequenceName.isEmpty()) {
            String type = APIConstants.API_CUSTOM_SEQUENCE_TYPE_OUT;
            boolean sharedStatus = getSharedStatus(outSequenceName,type,dto);
            String uuid = getSequenceId(outSequenceName,type,dto);
            SequenceDTO outSequence = new SequenceDTO();
            outSequence.setName(outSequenceName);
            outSequence.setType(type);
            outSequence.setShared(sharedStatus);
            outSequence.setId(uuid);
            sequences.add(outSequence);
        }

        String faultSequenceName = model.getFaultSequence();
        if (faultSequenceName != null && !faultSequenceName.isEmpty()) {
            String type = APIConstants.API_CUSTOM_SEQUENCE_TYPE_FAULT;
            boolean sharedStatus = getSharedStatus(faultSequenceName,type,dto);
            String uuid = getSequenceId(faultSequenceName,type,dto);
            SequenceDTO faultSequence = new SequenceDTO();
            faultSequence.setName(faultSequenceName);
            faultSequence.setType(type);
            faultSequence.setShared(sharedStatus);
            faultSequence.setId(uuid);
            sequences.add(faultSequence);
        }

        dto.setSequences(sequences);*/

        dto.setLifeCycleStatus(model.getStatus());

        String subscriptionAvailability = model.getSubscriptionAvailability();
        if (subscriptionAvailability != null) {
            dto.setSubscriptionAvailability(mapSubscriptionAvailabilityFromAPItoDTO(subscriptionAvailability));
        }

        if (model.getSubscriptionAvailableTenants() != null) {
            dto.setSubscriptionAvailableTenants(Arrays.asList(model.getSubscriptionAvailableTenants().split(",")));
        }

        //Get Swagger definition which has URL templates, scopes and resource details
        if (!APIDTO.TypeEnum.WS.toString().equals(model.getType())) {
            String apiSwaggerDefinition = apiProvider.getOpenAPIDefinition(model.getId());
            List<APIOperationsDTO> operationsDTOs = getOperationsFromSwaggerDef(model, apiSwaggerDefinition);
            dto.setOperations(operationsDTOs);
            List<ScopeDTO> scopeDTOS = getScopesFromSwagger(apiSwaggerDefinition);
            dto.setScopes(scopeDTOS);
        }

        Set<String> apiTags = model.getTags();
        List<String> tagsToReturn = new ArrayList<>();
        tagsToReturn.addAll(apiTags);
        dto.setTags(tagsToReturn);

        Set<org.wso2.carbon.apimgt.api.model.Tier> apiTiers = model.getAvailableTiers();
        List<String> tiersToReturn = new ArrayList<>();
        for (org.wso2.carbon.apimgt.api.model.Tier tier : apiTiers) {
            tiersToReturn.add(tier.getName());
        }
        dto.setPolicies(tiersToReturn);
        dto.setApiThrottlingPolicy(model.getApiLevelPolicy());

        //APIs created with type set to "NULL" will be considered as "HTTP"
        if (model.getType() == null || model.getType().toLowerCase().equals("null")) {
            dto.setType(APIDTO.TypeEnum.HTTP);
        } else {
            dto.setType(APIDTO.TypeEnum.fromValue(model.getType()));
        }

        if (!APIConstants.APITransportType.WS.toString().equals(model.getType())) {
            if (StringUtils.isEmpty(model.getTransports())) {
                List<String> transports = new ArrayList<>();
                transports.add(APIConstants.HTTPS_PROTOCOL);

                dto.setTransport(transports);
            }
            dto.setTransport(Arrays.asList(model.getTransports().split(",")));
        }
        if (StringUtils.isEmpty(model.getTransports())) {
            dto.setVisibility(APIDTO.VisibilityEnum.PUBLIC);
        }
        dto.setVisibility(mapVisibilityFromAPItoDTO(model.getVisibility()));

        if (model.getVisibleRoles() != null) {
            dto.setVisibleRoles(Arrays.asList(model.getVisibleRoles().split(",")));
        }

        if (model.getVisibleTenants() != null) {
            dto.setVisibleRoles(Arrays.asList(model.getVisibleTenants().split(",")));
        }

        if (model.getAdditionalProperties() != null) {
            JSONObject additionalProperties = model.getAdditionalProperties();
            Map<String, String> additionalPropertiesMap = new HashMap<>();
            for (Object propertyKey : additionalProperties.keySet()) {
                String key = (String) propertyKey;
                additionalPropertiesMap.put(key, (String) additionalProperties.get(key));
            }
            dto.setAdditionalProperties(additionalPropertiesMap);
        }

        dto.setAccessControl(APIConstants.API_RESTRICTED_VISIBILITY.equals(model.getAccessControl()) ?
                APIDTO.AccessControlEnum.RESTRICTED :
                APIDTO.AccessControlEnum.NONE);
        if (model.getAccessControlRoles() != null) {
            dto.setAccessControlRoles(Arrays.asList(model.getAccessControlRoles().split(",")));
        }
        APIBusinessInformationDTO apiBusinessInformationDTO = new APIBusinessInformationDTO();
        apiBusinessInformationDTO.setBusinessOwner(model.getBusinessOwner());
        apiBusinessInformationDTO.setBusinessOwnerEmail(model.getBusinessOwnerEmail());
        apiBusinessInformationDTO.setTechnicalOwner(model.getTechnicalOwner());
        apiBusinessInformationDTO.setTechnicalOwnerEmail(model.getTechnicalOwnerEmail());
        dto.setBusinessInformation(apiBusinessInformationDTO);
        List<String> environmentsList = new ArrayList<String>();
        environmentsList.addAll(model.getEnvironments());
        dto.setGatewayEnvironments(environmentsList);
        APICorsConfigurationDTO apiCorsConfigurationDTO = new APICorsConfigurationDTO();
        CORSConfiguration corsConfiguration = model.getCorsConfiguration();
        if (corsConfiguration == null) {
            corsConfiguration = APIUtil.getDefaultCorsConfiguration();
        }
        apiCorsConfigurationDTO
                .setAccessControlAllowOrigins(corsConfiguration.getAccessControlAllowOrigins());
        apiCorsConfigurationDTO
                .setAccessControlAllowHeaders(corsConfiguration.getAccessControlAllowHeaders());
        apiCorsConfigurationDTO
                .setAccessControlAllowMethods(corsConfiguration.getAccessControlAllowMethods());
        apiCorsConfigurationDTO.setCorsConfigurationEnabled(corsConfiguration.isCorsConfigurationEnabled());
        apiCorsConfigurationDTO.setAccessControlAllowCredentials(corsConfiguration.isAccessControlAllowCredentials());
        dto.setCorsConfiguration(apiCorsConfigurationDTO);
        dto.setWsdlUri(model.getWsdlUrl());
        setEndpointSecurityFromModelToApiDTO(model, dto);
        setMaxTpsFromModelToApiDTO(model, dto);

        //setting micro-gateway labels if there are any
        if (model.getGatewayLabels() != null) {
            List<LabelDTO> labels = new ArrayList<>();
            List<Label> gatewayLabels = model.getGatewayLabels();
            for (Label label : gatewayLabels) {
                LabelDTO labelDTO = new LabelDTO();
                labelDTO.setName(label.getName());
                labelDTO.setAccessUrls(label.getAccessUrls());
                labelDTO.setDescription(label.getDescription());
                labels.add(labelDTO);
            }
            dto.setLabels(labels);
        }
        dto.setAuthorizationHeader(model.getAuthorizationHeader());
        if (model.getApiSecurity() != null) {
            dto.setSecurityScheme(Arrays.asList(model.getApiSecurity().split(",")));
        }
        return dto;
    }

    private static APIDTO.VisibilityEnum mapVisibilityFromAPItoDTO(String visibility) {

        switch (visibility) { //public, private,controlled, restricted
            case APIConstants.API_GLOBAL_VISIBILITY:
                return APIDTO.VisibilityEnum.PUBLIC;
            case APIConstants.API_PRIVATE_VISIBILITY:
                return APIDTO.VisibilityEnum.PRIVATE;
            case APIConstants.API_RESTRICTED_VISIBILITY:
                return APIDTO.VisibilityEnum.RESTRICTED;
//            case APIConstants.API_CONTROLLED_VISIBILITY : todo add this to swagger
//                return APIDTO.VisibilityEnum.CONTROLLED;
            default:
                return null; // how to handle this?
        }
    }

    private static APIDTO.SubscriptionAvailabilityEnum mapSubscriptionAvailabilityFromAPItoDTO(
            String subscriptionAvailability) {

        switch (subscriptionAvailability) {
            case APIConstants.SUBSCRIPTION_TO_CURRENT_TENANT:
                return APIDTO.SubscriptionAvailabilityEnum.CURRENT_TENANT;
            case APIConstants.SUBSCRIPTION_TO_ALL_TENANTS:
                return APIDTO.SubscriptionAvailabilityEnum.ALL_TENANTS;
            case APIConstants.SUBSCRIPTION_TO_SPECIFIC_TENANTS:
                return APIDTO.SubscriptionAvailabilityEnum.SPECIFIC_TENANTS;
            default:
                return null; // how to handle this?
        }

    }

    private static void setEndpointSecurityFromModelToApiDTO(API api, APIDTO dto) throws APIManagementException {

        if (api.isEndpointSecured()) {
            APIEndpointSecurityDTO securityDTO = new APIEndpointSecurityDTO();
            securityDTO.setType(APIEndpointSecurityDTO.TypeEnum.BASIC); //set default as basic
            securityDTO.setUsername(api.getEndpointUTUsername());
            String tenantDomain = MultitenantUtils.getTenantDomain(APIUtil.replaceEmailDomainBack(api.getId()
                    .getProviderName()));
            if (checkEndpointSecurityPasswordEnabled(tenantDomain)) {
                securityDTO.setPassword(api.getEndpointUTPassword());
            } else {
                securityDTO.setPassword(""); //Do not expose password
            }
            if (api.isEndpointAuthDigest()) {
                securityDTO.setType(APIEndpointSecurityDTO.TypeEnum.DIGEST);
            }
            dto.setEndpointSecurity(securityDTO);
        }
    }

    /**
     * This method used to check whether the config for exposing endpoint security password when getting API is enabled
     * or not in tenant-config.json in registry.
     *
     * @return boolean as config enabled or not
     * @throws APIManagementException
     */
    private static boolean checkEndpointSecurityPasswordEnabled(String tenantDomainName) throws APIManagementException {

        JSONObject apiTenantConfig;
        try {
            APIMRegistryServiceImpl apimRegistryService = new APIMRegistryServiceImpl();
            String content = apimRegistryService.getConfigRegistryResourceContent(tenantDomainName,
                    APIConstants.API_TENANT_CONF_LOCATION);
            if (content != null) {
                JSONParser parser = new JSONParser();
                apiTenantConfig = (JSONObject) parser.parse(content);
                if (apiTenantConfig != null) {
                    Object value = apiTenantConfig.get(APIConstants.API_TENANT_CONF_EXPOSE_ENDPOINT_PASSWORD);
                    if (value != null) {
                        return Boolean.parseBoolean(value.toString());
                    }
                }
            }
        } catch (UserStoreException e) {
            String msg = "UserStoreException thrown when getting API tenant config from registry while reading "
                    + "ExposeEndpointPassword config";
            throw new APIManagementException(msg, e);
        } catch (RegistryException e) {
            String msg = "RegistryException thrown when getting API tenant config from registry while reading "
                    + "ExposeEndpointPassword config";
            throw new APIManagementException(msg, e);
        } catch (ParseException e) {
            String msg = "ParseException thrown when parsing API tenant config from registry while reading "
                    + "ExposeEndpointPassword config";
            throw new APIManagementException(msg, e);
        }
        return false;
    }

    private static void setMaxTpsFromModelToApiDTO(API api, APIDTO dto) {

        if (StringUtils.isBlank(api.getProductionMaxTps()) && StringUtils.isBlank(api.getSandboxMaxTps())) {
            return;
        }
        APIMaxTpsDTO maxTpsDTO = new APIMaxTpsDTO();
        try {
            if (!StringUtils.isBlank(api.getProductionMaxTps())) {
                maxTpsDTO.setProduction(Long.parseLong(api.getProductionMaxTps()));
            }
            if (!StringUtils.isBlank(api.getSandboxMaxTps())) {
                maxTpsDTO.setSandbox(Long.parseLong(api.getSandboxMaxTps()));
            }
            dto.setMaxTps(maxTpsDTO);
        } catch (NumberFormatException e) {
            //logs the error and continues as this is not a blocker
            log.error("Cannot convert to Long format when setting maxTps for API", e);
        }
    }

    /**
     * Return the REST API DTO representation of API Lifecycle state information
     *
     * @param apiLCData API lifecycle state information
     * @return REST API DTO representation of API Lifecycle state information
     */
    public static LifecycleStateDTO fromLifecycleModelToDTO(Map<String, Object> apiLCData) {

        LifecycleStateDTO lifecycleStateDTO = new LifecycleStateDTO();

        String currentState = (String) apiLCData.get(APIConstants.LC_STATUS);
        lifecycleStateDTO.setState(currentState);

        String[] nextStates = (String[]) apiLCData.get(APIConstants.LC_NEXT_STATES);
        if (nextStates != null) {
            List<LifecycleStateAvailableTransitionsDTO> transitionDTOList = new ArrayList<>();
            for (String state : nextStates) {
                LifecycleStateAvailableTransitionsDTO transitionDTO = new LifecycleStateAvailableTransitionsDTO();
                transitionDTO.setEvent(state);
                //todo: Set target state properly
                transitionDTO.setTargetState("");
                transitionDTOList.add(transitionDTO);
            }
            lifecycleStateDTO.setAvailableTransitions(transitionDTOList);
        }

        List checkListItems = (List) apiLCData.get(APIConstants.LC_CHECK_ITEMS);
        if (checkListItems != null) {
            List<LifecycleStateCheckItemsDTO> checkItemsDTOList = new ArrayList<>();
            for (Object checkListItemObj : checkListItems) {
                CheckListItem checkListItem = (CheckListItem) checkListItemObj;
                LifecycleStateCheckItemsDTO checkItemsDTO = new LifecycleStateCheckItemsDTO();
                checkItemsDTO.setName(checkListItem.getName());
                checkItemsDTO.setValue(Boolean.getBoolean(checkListItem.getValue()));
                //todo: Set targets properly
                checkItemsDTO.setRequiredStates(new ArrayList<>());

                checkItemsDTOList.add(checkItemsDTO);
            }
            lifecycleStateDTO.setCheckItems(checkItemsDTOList);
        }
        return lifecycleStateDTO;
    }

    /**
     * Return the REST API DTO representation of API Lifecycle history information
     *
     * @param lifeCycleEvents API lifecycle history information
     * @return REST API DTO representation of API Lifecycle history information
     */
    public static LifecycleHistoryDTO fromLifecycleHistoryModelToDTO(List<LifeCycleEvent> lifeCycleEvents) {

        LifecycleHistoryDTO historyDTO = new LifecycleHistoryDTO();
        historyDTO.setCount(lifeCycleEvents.size());
        for (LifeCycleEvent event : lifeCycleEvents) {
            LifecycleHistoryItemDTO historyItemDTO = new LifecycleHistoryItemDTO();
            historyItemDTO.setPostState(event.getNewStatus());
            historyItemDTO.setPreviousState(event.getOldStatus());
            historyItemDTO.setUser(event.getUserId());

            String updatedTime = RestApiUtil.getRFC3339Date(event.getDate());
            historyItemDTO.setUpdatedTime(updatedTime);
            historyDTO.getList().add(historyItemDTO);
        }
        return historyDTO;
    }

    /**
     * This method returns URI templates according to the given list of operations
     *
     * @param operations List operations
     * @return URI Templates
     * @throws APIManagementException
     */
    public static Set<URITemplate> getURITemplates(API model, List<APIOperationsDTO> operations)
            throws APIManagementException {

        boolean isHttpVerbDefined = false;
        Set<URITemplate> uriTemplates = new LinkedHashSet<>();

        if (operations == null || operations.isEmpty()) {
            operations = getDefaultOperationsList();
        }

        for (APIOperationsDTO operation : operations) {
            URITemplate template = new URITemplate();

            String uriTempVal = operation.getUritemplate();

            String httpVerb = operation.getHttpVerb();
            List<String> scopeList = operation.getScopes();
            if (scopeList != null) {
                for (String scopeKey : scopeList) {
                    for (Scope definedScope : model.getScopes()) {
                        if (definedScope.getKey().equalsIgnoreCase(scopeKey)) {
                            Scope scope = new Scope();
                            scope.setKey(scopeKey);
                            scope.setName(definedScope.getName());
                            scope.setDescription(definedScope.getDescription());
                            scope.setRoles(definedScope.getRoles());
                            template.setScope(scope);
                        }
                    }
                }

            }
            //Only continue for supported operations
            if (APIConstants.SUPPORTED_METHODS.contains(httpVerb.toLowerCase())) {
                isHttpVerbDefined = true;
                String authType = operation.getAuthType();
                if (APIConstants.OASResourceAuthTypes.APPLICATION_OR_APPLICATION_USER.equals(authType)) {
                    authType = APIConstants.AUTH_APPLICATION_OR_USER_LEVEL_TOKEN;
                } else if (APIConstants.OASResourceAuthTypes.APPLICATION_USER.equals(authType)) {
                    authType = APIConstants.AUTH_APPLICATION_USER_LEVEL_TOKEN;
                } else if (APIConstants.OASResourceAuthTypes.NONE.equals(authType)) {
                    authType = APIConstants.AUTH_NO_AUTHENTICATION;
                } else if (APIConstants.OASResourceAuthTypes.APPLICATION.equals(authType)) {
                    authType = APIConstants.AUTH_APPLICATION_LEVEL_TOKEN;
                } else {
                    authType = APIConstants.AUTH_APPLICATION_OR_USER_LEVEL_TOKEN;
                }
                template.setThrottlingTier(operation.getThrottlingPolicy());
                template.setThrottlingTiers(operation.getThrottlingPolicy());
                template.setUriTemplate(uriTempVal);
                template.setHTTPVerb(httpVerb.toUpperCase());
                template.setHttpVerbs(httpVerb.toUpperCase());
                template.setAuthType(authType);
                template.setAuthTypes(authType);

                uriTemplates.add(template);
            } else {
                handleException("The HTTP method '" + httpVerb + "' provided for resource '" + uriTempVal
                        + "' is invalid");
            }

            if (!isHttpVerbDefined) {
                handleException("Resource '" + uriTempVal + "' has global parameters without " +
                        "HTTP methods");
            }
        }

        return uriTemplates;
    }

    /**
     * This method returns the oauth scopes according to the given list of scopes
     *
     * @param apiDTO list of scopes
     * @return scope set
     */
    public static Set<Scope> getScopes(APIDTO apiDTO) {

        Set<Scope> scopeSet = new LinkedHashSet<>();
        for (ScopeDTO scopeDTO : apiDTO.getScopes()) {
            Scope scope = new Scope();
            scope.setKey(scopeDTO.getName());
            scope.setName(scopeDTO.getName());
            scope.setDescription(scopeDTO.getDescription());
            scope.setRoles(String.join(",", scopeDTO.getBindings().getValues()));
            scopeSet.add(scope);
        }
        return scopeSet;
    }
//
//    /**
//     * This method returns endpoints according to the given endpoint config
//     *
//     * @param endpoints endpoints given
//     * @return String endpoint config
//     */
//    public static String getEndpointConfigString(List<APIEndpointDTO> endpoints) {
//        //todo improve this logic to support multiple endpoints such as failorver and load balance
//        StringBuilder sb = new StringBuilder();
//        if (endpoints != null && endpoints.size() > 0) {
//            sb.append("{");
//            for (APIEndpointDTO endpoint : endpoints) {
//                sb.append("\"")
//                        .append(endpoint.getType())
//                        .append("\": {\"url\":\"")
//                        .append(endpoint.getInline().getEndpointConfig().getList().get(0).getUrl())
//                        .append("\",\"timeout\":\"")
//                        .append(endpoint.getInline().getEndpointConfig().getList().get(0).getTimeout())
//                        .append("\"},");
//            }
//            sb.append("\"endpoint_type\" : \"")
//                    .append(endpoints.get(0).getInline().getType())//assuming all the endpoints are same type
//                    .append("\"}\n");
//        }
//        return sb.toString();
//    }

//    private static EndpointEndpointConfigDTO getEndpointEndpointConfigDTO(EndpointEndpointConfig endpointEndpointConfig) {
//
//        //map to EndpointEndpointConfig model to EndpointEndpointConfigDTO
//        EndpointEndpointConfigDTO endpointEndpointConfigDTO = new EndpointEndpointConfigDTO();
//        switch (endpointEndpointConfig.getEndpointType()) {
//            case SINGLE:
//                endpointEndpointConfigDTO.setEndpointType(EndpointEndpointConfigDTO.EndpointTypeEnum.SINGLE);
//            case LOAD_BALANCED:
//                endpointEndpointConfigDTO.setEndpointType(EndpointEndpointConfigDTO.EndpointTypeEnum.LOAD_BALANCED);
//            case FAIL_OVER:
//                endpointEndpointConfigDTO.setEndpointType(EndpointEndpointConfigDTO.EndpointTypeEnum.FAIL_OVER);
//        }
//        List<EndpointConfigDTO> endpointConfigDTOList = new ArrayList<>();
//        for (EndpointConfig endpointConfig : endpointEndpointConfig.getList()) {
//            EndpointConfigDTO endpointConfigDTO = new EndpointConfigDTO();
//            endpointConfigDTO.setUrl(endpointConfig.getUrl());
//            endpointConfigDTO.setTimeout(endpointConfig.getTimeout());
//
//            //map EndpointConfigAttributes model to EndpointConfigAttributesDTO
//            List<EndpointConfigAttributesDTO> endpointConfigAttributesList = new ArrayList<>();
//            for (EndpointConfigAttributes endpointConfigAttributes : endpointConfig.getAttributes()) {
//                EndpointConfigAttributesDTO endpointConfigAttributeDTO = new EndpointConfigAttributesDTO();
//                endpointConfigAttributeDTO.setName(endpointConfigAttributes.getName());
//                endpointConfigAttributeDTO.setValue(endpointConfigAttributes.getValue());
//                endpointConfigAttributesList.add(endpointConfigAttributeDTO);
//            }
//            endpointConfigDTO.setAttributes(endpointConfigAttributesList);
//            endpointConfigDTOList.add(endpointConfigDTO);
//        }
//        endpointEndpointConfigDTO.setList(endpointConfigDTOList);
//        return endpointEndpointConfigDTO;
//    }
//
//    /**
//     * This method converts Endpoint:EndpontConfig DTO to corresponding model
//     *
//     * @param apiEndpointDTO1 egiven endpoint config
//     * @param type            given endpoint type  SINGLE,  LOAD_BALANCED,  FAIL_OVER
//     * @return EndpointConfig model
//     */
//    private EndpointEndpointConfig getEndpointEndpointConfigModel(EndpointEndpointConfigDTO apiEndpointDTO1,
//                                                                  EndpointEndpointConfig.EndpointTypeEnum type) {
//
//        //mapping properties in EndpointConfigDTO to EndpointConfig model
//        List<EndpointConfig> configList = new ArrayList<>();
//        for (EndpointConfigDTO endpointConfigDTO : apiEndpointDTO1.getList()) {
//            EndpointConfig endpointConfig1 = new EndpointConfig();
//            endpointConfig1.setUrl(endpointConfigDTO.getUrl());
//            endpointConfig1.setTimeout(endpointConfigDTO.getTimeout());
//
//            //mapping attributes in EndpointConfigAttributesDTO to EndpointConfigAttributes model
//            List<EndpointConfigAttributes> endpointConfigAttributesList = new ArrayList<>();
//            for (EndpointConfigAttributesDTO endpointConfigAttributesDTO : endpointConfigDTO.getAttributes()) {
//                EndpointConfigAttributes endpointConfigAttribute = new EndpointConfigAttributes();
//                endpointConfigAttribute.setName(endpointConfigAttributesDTO.getName());
//                endpointConfigAttribute.setValue(endpointConfigAttributesDTO.getValue());
//
//                endpointConfigAttributesList.add(endpointConfigAttribute);
//            }
//
//            endpointConfig1.setAttributes(endpointConfigAttributesList);
//            configList.add(endpointConfig1);
//        }
//
//        //mapping properties in EndpointEndpointConfigDTO to EndpointEndpointConfig model
//        EndpointEndpointConfig endpointConfig = new EndpointEndpointConfig();
//        endpointConfig.setEndpointType(type);
//        endpointConfig.setList(configList);
//
//        return endpointConfig;
//
//    }

    /**
     * This method returns api security scheme as a comma seperated string
     *
     * @param securitySchemes api security scheme
     * @return comma seperated string of api security schemes
     */
    public static String getSecurityScheme(List<String> securitySchemes) {

        if (securitySchemes == null || securitySchemes.size() <= 0) {
            return "";
        }
        StringBuilder apiSecurityScheme = new StringBuilder();
        if (securitySchemes != null) {
            for (String scheme : securitySchemes) {
                apiSecurityScheme.append(scheme).append(",");
            }
            apiSecurityScheme.deleteCharAt(apiSecurityScheme.length() - 1);
        }
        return apiSecurityScheme.toString();
    }

    public static OpenAPIDefinitionValidationResponseDTO getOpenAPIDefinitionValidationResponseFromModel(
            APIDefinitionValidationResponse model, boolean returnContent) {

        OpenAPIDefinitionValidationResponseDTO responseDTO = new OpenAPIDefinitionValidationResponseDTO();
        responseDTO.setIsValid(model.isValid());

        if (model.isValid()) {
            APIDefinitionValidationResponse.Info modelInfo = model.getInfo();
            if (modelInfo != null) {
                OpenAPIDefinitionValidationResponseInfoDTO infoDTO =
                        new OpenAPIDefinitionValidationResponseInfoDTO();
                infoDTO.setOpenAPIVersion(modelInfo.getOpenAPIVersion());
                infoDTO.setName(modelInfo.getName());
                infoDTO.setVersion(modelInfo.getVersion());
                infoDTO.setContext(modelInfo.getContext());
                infoDTO.setDescription(modelInfo.getDescription());
                responseDTO.setInfo(infoDTO);
            }
            if (returnContent) {
                responseDTO.setContent(model.getContent());
            }
        } else {
            responseDTO.setErrors(getErrorListItemsDTOsFromErrorHandlers(model.getErrorItems()));
        }
        return responseDTO;
    }

    public static List<ErrorListItemDTO> getErrorListItemsDTOsFromErrorHandlers(List<ErrorHandler> errorHandlers) {
        List<ErrorListItemDTO> errorListItemDTOs = new ArrayList<>();
        for (ErrorHandler handler: errorHandlers) {
            ErrorListItemDTO dto = new ErrorListItemDTO();
            dto.setCode(handler.getErrorCode() + "");
            dto.setMessage(handler.getErrorMessage());
            dto.setDescription(handler.getErrorDescription());
            errorListItemDTOs.add(dto);
        }
        return errorListItemDTOs;
    }

    /**
     * Get the ErrorDTO from a list of ErrorListItemDTOs. The first item in the list is set as the main error.
     *
     * @param errorListItemDTOs A list of ErrorListItemDTO objects
     * @return ErrorDTO from a list of ErrorListItemDTOs
     */
    public static ErrorDTO getErrorDTOFromErrorListItems(List<ErrorListItemDTO> errorListItemDTOs) {
        ErrorDTO errorDTO = new ErrorDTO();
        for (int i = 0; i < errorListItemDTOs.size(); i++) {
            if (i == 0) {
                ErrorListItemDTO elementAt0 = errorListItemDTOs.get(0);
                errorDTO.setCode(Long.parseLong(elementAt0.getCode()));
                errorDTO.setMoreInfo("");
                errorDTO.setMessage(elementAt0.getMessage());
                errorDTO.setDescription(elementAt0.getDescription());
            } else {
                org.wso2.carbon.apimgt.rest.api.util.dto.ErrorListItemDTO errorListItemDTO
                        = new org.wso2.carbon.apimgt.rest.api.util.dto.ErrorListItemDTO();
                errorListItemDTO.setCode(errorListItemDTOs.get(i).getCode() + "");
                errorListItemDTO.setMessage(errorListItemDTOs.get(i).getMessage());
                errorListItemDTO.setDescription(errorListItemDTOs.get(i).getDescription());
                errorDTO.getError().add(errorListItemDTO);
            }
        }
        return errorDTO;
    }

//    /**
//     * This method converts APIEndpoint model to corresponding APIEndpointDTO object
//     *
//     * @param model api model
//     * @return APIEndpointDTO List of apiEndpointDTO
//     */
//    public static List<APIEndpointDTO> getAPIEndpointDTO(API model) throws ParseException {
//
//        List<APIEndpoint> apiEndpointsList = model.getEndpoint();
//        if (apiEndpointsList == null || apiEndpointsList.size() <= 0) {
//            return getAPIEndpointDTOFromEndpointConfig(model.getEndpointConfig());
//        }
//        List<APIEndpointDTO> apiEndpointDTOList = new ArrayList<>(apiEndpointsList.size());
//
//        for (APIEndpoint apiEndpoint : apiEndpointsList) {
//            APIEndpointDTO apiEndpointDTO = new APIEndpointDTO();
//            Endpoint endpoint = apiEndpoint.getInline();
//            EndpointSecurity endpointSecurity = endpoint.getEndpointSecurity();
//            EndpointDTO endpointDTO = new EndpointDTO();
//
//            EndpointEndpointSecurityDTO endpointEndpointSecurityDTO = new EndpointEndpointSecurityDTO();
//
//            endpointEndpointSecurityDTO.setEnabled(endpointSecurity.getEnabled());
//            endpointEndpointSecurityDTO.setPassword(endpointSecurity.getPassword());
//            endpointEndpointSecurityDTO.setUsername(endpointSecurity.getUsername());
//            endpointEndpointSecurityDTO.setType(endpointSecurity.getType());
//
//            endpointDTO.setEndpointSecurity(endpointEndpointSecurityDTO);
//            endpointDTO.setEndpointConfig(getEndpointEndpointConfigDTO(endpoint.getEndpointConfig()));
//            endpointDTO.setId(endpoint.getId());
//            endpointDTO.setMaxTps(endpoint.getMaxTps());
//            endpointDTO.setName(endpoint.getName());
//            endpointDTO.setType(endpoint.getType());
//
//            apiEndpointDTO.setInline(endpointDTO);
//            apiEndpointDTO.setType(apiEndpoint.getType());
//
//            apiEndpointDTOList.add(apiEndpointDTO);
//        }
//
//        return apiEndpointDTOList;
//    }
//
//    /**
//     * This method converts endpointconfig json to corresponding APIEndpointDTO object
//     *
//     * @param type           production_endpoints, sandbox_endpoints
//     * @param endpointConfig endpoint config
//     * @param endpointProtocolType endpoint protocol type; eg: http
//     * @return APIEndpointDTO apiEndpointDTO
//     */
//    public static APIEndpointDTO convertToAPIEndpointDTO(String type, JSONObject endpointConfig,
//            String endpointProtocolType) {
//
//        APIEndpointDTO apiEndpointDTO = new APIEndpointDTO();
//        apiEndpointDTO.setType(type);
//        if (endpointConfig.containsKey(APIConstants.API_DATA_URL)) {
//            String url = endpointConfig.get(APIConstants.API_DATA_URL).toString();
//            EndpointDTO endpointDTO = new EndpointDTO();
//            EndpointEndpointConfigDTO endpointEndpointConfigDTO = new EndpointEndpointConfigDTO();
//            List<EndpointConfigDTO> list = new ArrayList<>();
//            EndpointConfigDTO endpointConfigDTO = new EndpointConfigDTO();
//            endpointConfigDTO.setUrl(url);
//            if (endpointConfig.containsKey(APIConstants.API_ENDPOINT_CONFIG_TIMEOUT)) {
//                endpointConfigDTO.setTimeout(endpointConfig.get(APIConstants.API_ENDPOINT_CONFIG_TIMEOUT).toString());
//            }
//            list.add(endpointConfigDTO);
//            endpointEndpointConfigDTO.setList(list);
//
//            //todo: fix for other types of endpoints eg: load balanced, failover
//            endpointEndpointConfigDTO.setEndpointType(EndpointEndpointConfigDTO.EndpointTypeEnum.SINGLE);
//
//            endpointDTO.setEndpointConfig(endpointEndpointConfigDTO);
//            endpointDTO.setType(endpointProtocolType);
//            apiEndpointDTO.setInline(endpointDTO);
//        }
//        return apiEndpointDTO;
//    }
//
//    /**
//     * This method converts endpointconfig json string to corresponding APIEndpointDTO objects
//     *
//     * @param endpointConfig string
//     * @return APIEndpointDTO List of apiEndpointDTO
//     */
//    public static List<APIEndpointDTO> getAPIEndpointDTOFromEndpointConfig(String endpointConfig) throws ParseException {
//        //todo improve to support multiple endpoints.
//        List<APIEndpointDTO> apiEndpointDTOList = new ArrayList<>();
//        if (endpointConfig != null) {
//            JSONParser parser = new JSONParser();
//            JSONObject endpointConfigJson = (JSONObject) parser.parse(endpointConfig);
//            String endpointProtocolType = (String) endpointConfigJson
//                    .get(APIConstants.API_ENDPOINT_CONFIG_PROTOCOL_TYPE);
//
//            if (endpointConfigJson.containsKey(APIConstants.API_DATA_PRODUCTION_ENDPOINTS) &&
//                    isEndpointURLNonEmpty(endpointConfigJson.get(APIConstants.API_DATA_PRODUCTION_ENDPOINTS))) {
//                JSONObject prodEPConfig = (JSONObject) endpointConfigJson
//                        .get(APIConstants.API_DATA_PRODUCTION_ENDPOINTS);
//                APIEndpointDTO apiEndpointDTO = convertToAPIEndpointDTO(APIConstants.API_DATA_PRODUCTION_ENDPOINTS,
//                        prodEPConfig, endpointProtocolType);
//                apiEndpointDTOList.add(apiEndpointDTO);
//            }
//            if (endpointConfigJson.containsKey(APIConstants.API_DATA_SANDBOX_ENDPOINTS) &&
//                    isEndpointURLNonEmpty(endpointConfigJson.get(APIConstants.API_DATA_SANDBOX_ENDPOINTS))) {
//                JSONObject sandboxEPConfig = (JSONObject) endpointConfigJson
//                        .get(APIConstants.API_DATA_SANDBOX_ENDPOINTS);
//                APIEndpointDTO apiEndpointDTO = convertToAPIEndpointDTO(APIConstants.API_DATA_SANDBOX_ENDPOINTS,
//                        sandboxEPConfig, endpointProtocolType);
//                apiEndpointDTOList.add(apiEndpointDTO);
//            }
//
//        }
//        return apiEndpointDTOList;
//    }

    /**
     * Returns workflow state DTO from the provided information
     * 
     * @param lifecycleStateDTO Lifecycle state DTO
     * @param stateChangeResponse workflow response from API lifecycle change
     * @return workflow state DTO
     */
    public static WorkflowResponseDTO toWorkflowResponseDTO(LifecycleStateDTO lifecycleStateDTO,
            APIStateChangeResponse stateChangeResponse) {
        WorkflowResponseDTO workflowResponseDTO = new WorkflowResponseDTO();

        if (WorkflowStatus.APPROVED.toString().equals(stateChangeResponse.getStateChangeStatus())) {
            workflowResponseDTO.setWorkflowStatus(WorkflowResponseDTO.WorkflowStatusEnum.APPROVED);
        } else if (WorkflowStatus.CREATED.toString().equals(stateChangeResponse.getStateChangeStatus())) {
            workflowResponseDTO.setWorkflowStatus(WorkflowResponseDTO.WorkflowStatusEnum.CREATED);
        } else if ((WorkflowStatus.REGISTERED.toString().equals(stateChangeResponse.getStateChangeStatus()))) {
            workflowResponseDTO.setWorkflowStatus(WorkflowResponseDTO.WorkflowStatusEnum.REGISTERED);
        } else if ((WorkflowStatus.REJECTED.toString().equals(stateChangeResponse.getStateChangeStatus()))) {
            workflowResponseDTO.setWorkflowStatus(WorkflowResponseDTO.WorkflowStatusEnum.REJECTED);
        } else {
            log.error("Unrecognized state : " + stateChangeResponse.getStateChangeStatus());
            workflowResponseDTO.setWorkflowStatus(WorkflowResponseDTO.WorkflowStatusEnum.CREATED);
        }

        workflowResponseDTO.setLifecycleState(lifecycleStateDTO);
        return workflowResponseDTO;
    }

    /**
     * Returns a set of operations from a given swagger definition
     *
     * @param api               API object
     * @param swaggerDefinition Swagger definition
     * @return a set of operations from a given swagger definition
     * @throws APIManagementException error while trying to retrieve URI templates of the given API
     */
    private static List<APIOperationsDTO> getOperationsFromSwaggerDef(API api, String swaggerDefinition)
            throws APIManagementException {

        APIDefinitionFromOpenAPISpec definitionFromOpenAPISpec = new APIDefinitionFromOpenAPISpec();
        Set<URITemplate> uriTemplates = definitionFromOpenAPISpec.getURITemplates(api, swaggerDefinition);

        List<APIOperationsDTO> operationsDTOList = new ArrayList<>();
        if (!StringUtils.isEmpty(swaggerDefinition)) {
            for (URITemplate uriTemplate : uriTemplates) {
                APIOperationsDTO operationsDTO = getOperationFromURITemplate(uriTemplate);
                operationsDTOList.add(operationsDTO);
            }
        }

        return operationsDTOList;
    }

    /**
     * Converts a URI template object to a REST API DTO
     *
     * @param uriTemplate URI Template object
     * @return REST API DTO representing URI template object
     */
    private static APIOperationsDTO getOperationFromURITemplate(URITemplate uriTemplate) {

        APIOperationsDTO operationsDTO = new APIOperationsDTO();
        operationsDTO.setId(""); //todo: Set ID properly
        if (APIConstants.AUTH_APPLICATION_OR_USER_LEVEL_TOKEN.equals(uriTemplate.getAuthType())) {
            operationsDTO.setAuthType(APIConstants.OASResourceAuthTypes.APPLICATION_OR_APPLICATION_USER);
        } else if (APIConstants.AUTH_APPLICATION_USER_LEVEL_TOKEN.equals(uriTemplate.getAuthType())) {
            operationsDTO.setAuthType(APIConstants.OASResourceAuthTypes.APPLICATION_USER);
        } else if (APIConstants.AUTH_NO_AUTHENTICATION.equals(uriTemplate.getAuthType())) {
            operationsDTO.setAuthType(APIConstants.OASResourceAuthTypes.NONE);
        } else if (APIConstants.AUTH_APPLICATION_LEVEL_TOKEN.equals(uriTemplate.getAuthType())) {
            operationsDTO.setAuthType(APIConstants.OASResourceAuthTypes.APPLICATION);
        } else {
            operationsDTO.setAuthType(APIConstants.OASResourceAuthTypes.APPLICATION_OR_APPLICATION_USER);
        }
        operationsDTO.setHttpVerb(uriTemplate.getHTTPVerb());
        operationsDTO.setUritemplate(uriTemplate.getUriTemplate());
        if (uriTemplate.getScope() != null) {
            operationsDTO.setScopes(new ArrayList<String>() {{
                add(uriTemplate.getScope().getName());
            }});
        }
        operationsDTO.setThrottlingPolicy(uriTemplate.getThrottlingTier());
        return operationsDTO;
    }

    /**
     * Returns a default operations list with wildcard resources and http verbs
     *
     * @return a default operations list
     */
    private static List<APIOperationsDTO> getDefaultOperationsList() {

        List<APIOperationsDTO> operationsDTOs = new ArrayList<>();
        for (String verb : RestApiConstants.SUPPORTED_METHODS) {
            APIOperationsDTO operationsDTO = new APIOperationsDTO();
            operationsDTO.setUritemplate("/*");
            operationsDTO.setHttpVerb(verb);
            operationsDTO.setThrottlingPolicy(APIConstants.UNLIMITED_TIER);
            operationsDTO.setAuthType(APIConstants.AUTH_APPLICATION_OR_USER_LEVEL_TOKEN);
            operationsDTOs.add(operationsDTO);
        }
        return operationsDTOs;
    }

    public static APIProductListDTO fromAPIProductListtoDTO(List<APIProduct> productList) {
        APIProductListDTO listDto = new APIProductListDTO();
        List<APIProductInfoDTO> list = new ArrayList<APIProductInfoDTO>();
        for (APIProduct apiProduct : productList) {
            APIProductInfoDTO productDto = new APIProductInfoDTO();
            productDto.setName(apiProduct.getId().getName());
            productDto.setProvider(apiProduct.getId().getProviderName());
            productDto.setContext(apiProduct.getContext());
            productDto.setDescription(apiProduct.getDescription());
            productDto.setState(org.wso2.carbon.apimgt.rest.api.publisher.v1.dto.APIProductInfoDTO.StateEnum
                    .valueOf(apiProduct.getState()));
            productDto.setId(apiProduct.getUuid());
            productDto.setThumbnailUri(RestApiConstants.RESOURCE_PATH_THUMBNAIL_API_PRODUCT
                    .replace(RestApiConstants.APIPRODUCTID_PARAM, apiProduct.getUuid()));
            list.add(productDto);
        }

        listDto.setList(list);
        listDto.setCount(list.size());
        return listDto;
    }

    public static APIProductDTO fromAPIProducttoDTO(APIProduct product) {
        APIProductDTO productDto = new APIProductDTO();
        productDto.setName(product.getId().getName());
        productDto.setProvider(product.getId().getProviderName());
        productDto.setId(product.getUuid());
        productDto.setContext(product.getContext());
        productDto.setDescription(product.getDescription());
        APIProductBusinessInformationDTO businessInformation = new APIProductBusinessInformationDTO();
        businessInformation.setBusinessOwner(product.getBusinessOwner());
        businessInformation.setBusinessOwnerEmail(product.getBusinessOwnerEmail());
        productDto.setBusinessInformation(businessInformation );

        productDto.setState(StateEnum.valueOf(product.getState()));
        productDto.setThumbnailUri(RestApiConstants.RESOURCE_PATH_THUMBNAIL_API_PRODUCT
                .replace(RestApiConstants.APIPRODUCTID_PARAM, product.getUuid()));
        List<ProductAPIDTO> apis = new ArrayList<ProductAPIDTO>();
        //Aggregate API resources to each relevant API.
        Map<String, ProductAPIDTO> aggregatedAPIs = new HashMap<String, ProductAPIDTO>();
        List<APIProductResource> resources = product.getProductResources();
        for (APIProductResource apiProductResource : resources) {
            String uuid = apiProductResource.getApiId();
            if(aggregatedAPIs.containsKey(uuid)) {
                ProductAPIDTO productAPI = aggregatedAPIs.get(uuid);
                URITemplate template = apiProductResource.getUriTemplate();
                List<ProductAPIOperationsDTO> operations = productAPI.getOperations();
                ProductAPIOperationsDTO operation = new ProductAPIOperationsDTO();
                operation.setHttpVerb(template.getHTTPVerb());
                operation.setUritemplate(template.getResourceURI());
                operations.add(operation);

            } else {
                ProductAPIDTO productAPI = new ProductAPIDTO();
                productAPI.setApiId(uuid);
                productAPI.setName(apiProductResource.getApiName());
                List<ProductAPIOperationsDTO> operations = new ArrayList<ProductAPIOperationsDTO>();
                URITemplate template = apiProductResource.getUriTemplate();

                ProductAPIOperationsDTO operation = new ProductAPIOperationsDTO();
                operation.setHttpVerb(template.getHTTPVerb());
                operation.setUritemplate(template.getResourceURI());
                operations.add(operation);

                productAPI.setOperations(operations);
                aggregatedAPIs.put(uuid, productAPI);
            }
        }
        apis = new ArrayList<ProductAPIDTO>(aggregatedAPIs.values());
        productDto.setApis(apis);

        String subscriptionAvailability = product.getSubscriptionAvailability();
        if (subscriptionAvailability != null) {
            productDto.setSubscriptionAvailability(
                    mapSubscriptionAvailabilityFromAPIProducttoDTO(subscriptionAvailability));
        }

        if (product.getSubscriptionAvailableTenants() != null) {
            productDto.setSubscriptionAvailableTenants(Arrays.asList(product.getSubscriptionAvailableTenants().split(",")));
        }

        Set<org.wso2.carbon.apimgt.api.model.Tier> apiTiers = product.getAvailableTiers();
        List<String> tiersToReturn = new ArrayList<>();
        for (org.wso2.carbon.apimgt.api.model.Tier tier : apiTiers) {
            tiersToReturn.add(tier.getName());
        }
        productDto.setPolicies(tiersToReturn);
        if (product.getVisibility() != null) {
            productDto.setVisibility(mapVisibilityFromAPIProducttoDTO(product.getVisibility()));
        }

        if (product.getVisibleRoles() != null) {
            productDto.setVisibleRoles(Arrays.asList(product.getVisibleRoles().split(",")));
        }

        if (product.getVisibleTenants() != null) {
            productDto.setVisibleTenants(Arrays.asList(product.getVisibleTenants().split(",")));
        }

        if (StringUtils.isEmpty(product.getTransports())) {
            List<String> transports = new ArrayList<>();
            transports.add(APIConstants.HTTPS_PROTOCOL);

            productDto.setTransport(transports);
        } else {
            productDto.setTransport(Arrays.asList(product.getTransports().split(",")));
        }

        List<String> environmentsList = new ArrayList<String>();
        environmentsList.addAll(product.getEnvironments());
        productDto.setGatewayEnvironments(environmentsList);
        if (product.getAdditionalProperties() != null) {
            JSONObject additionalProperties = product.getAdditionalProperties();
            Map<String, String> additionalPropertiesMap = new HashMap<>();
            for (Object propertyKey : additionalProperties.keySet()) {
                String key = (String) propertyKey;
                additionalPropertiesMap.put(key, (String) additionalProperties.get(key));
            }
            productDto.setAdditionalProperties(additionalPropertiesMap);
        }

        if (product.getApiSecurity() != null) {
            productDto.setSecurityScheme(Arrays.asList(product.getApiSecurity().split(",")));
        }

        return productDto;
    }

    private static APIProductDTO.SubscriptionAvailabilityEnum mapSubscriptionAvailabilityFromAPIProducttoDTO(
            String subscriptionAvailability) {

        switch (subscriptionAvailability) {
            case APIConstants.SUBSCRIPTION_TO_CURRENT_TENANT :
                return APIProductDTO.SubscriptionAvailabilityEnum.CURRENT_TENANT;
            case APIConstants.SUBSCRIPTION_TO_ALL_TENANTS :
                return APIProductDTO.SubscriptionAvailabilityEnum.ALL_TENANTS;
            case APIConstants.SUBSCRIPTION_TO_SPECIFIC_TENANTS :
                return APIProductDTO.SubscriptionAvailabilityEnum.SPECIFIC_TENANTS;
            default:
                return null; // how to handle this?
        }

    }

    private static APIProductDTO.VisibilityEnum mapVisibilityFromAPIProducttoDTO(String visibility) {
        switch (visibility) { //public, private,controlled, restricted
            case APIConstants.API_GLOBAL_VISIBILITY :
                return APIProductDTO.VisibilityEnum.PUBLIC;
            case APIConstants.API_PRIVATE_VISIBILITY :
                return APIProductDTO.VisibilityEnum.PRIVATE;
            case APIConstants.API_RESTRICTED_VISIBILITY :
                return APIProductDTO.VisibilityEnum.RESTRICTED;
            default:
                return null; // how to handle this?
        }
    }

    public static APIProduct fromDTOtoAPIProduct(APIProductDTO dto, String provider)
            throws APIManagementException {
        APIProduct product = new APIProduct();
        APIProductIdentifier id = new APIProductIdentifier(APIUtil.replaceEmailDomain(provider), dto.getName(), APIConstants.API_PRODUCT_VERSION); //todo: replace this with dto.getVersion
        product.setID(id);
        product.setUuid(dto.getId());
        product.setDescription(dto.getDescription());

        String context = dto.getContext();

        if (context.endsWith("/" + RestApiConstants.API_VERSION_PARAM)) {
            context = context.replace("/" + RestApiConstants.API_VERSION_PARAM, "");
        }

        context = context.startsWith("/") ? context : ("/" + context);
        String providerDomain = MultitenantUtils.getTenantDomain(provider);
        if (!MultitenantConstants.SUPER_TENANT_DOMAIN_NAME.equalsIgnoreCase(providerDomain)) {
            //Create tenant aware context for API
            context = "/t/" + providerDomain + context;
        }

        product.setContext(context);

        if(dto.getBusinessInformation() != null) {
            product.setBusinessOwner(dto.getBusinessInformation().getBusinessOwner());
            product.setBusinessOwnerEmail(dto.getBusinessInformation().getBusinessOwnerEmail());
        }

        String state = dto.getState() == null ? APIStatus.CREATED.toString() :dto.getState().toString() ;
        product.setState(state);
        Set<Tier> apiTiers = new HashSet<>();
        List<String> tiersFromDTO = dto.getPolicies();

        if (dto.getVisibility() != null) {
            product.setVisibility(mapVisibilityFromDTOtoAPIProduct(dto.getVisibility()));
        }
        if (dto.getVisibleRoles() != null) {
            String visibleRoles = StringUtils.join(dto.getVisibleRoles(), ',');
            product.setVisibleRoles(visibleRoles);
        }
        if (dto.getVisibleTenants() != null) {
            String visibleTenants = StringUtils.join(dto.getVisibleTenants(), ',');
            product.setVisibleTenants(visibleTenants);
        }

        List<String> accessControlRoles = dto.getAccessControlRoles();
        if (accessControlRoles == null || accessControlRoles.isEmpty()) {
            product.setAccessControl(APIConstants.NO_ACCESS_CONTROL);
            product.setAccessControlRoles("null");
        } else {
            product.setAccessControlRoles(StringUtils.join(accessControlRoles, ',').toLowerCase());
            product.setAccessControl(APIConstants.API_RESTRICTED_VISIBILITY);
        }

        for (String tier : tiersFromDTO) {
            apiTiers.add(new Tier(tier));
        }
        product.setAvailableTiers(apiTiers);
        if (dto.getSubscriptionAvailability() != null) {
            product.setSubscriptionAvailability(
                    mapSubscriptionAvailabilityFromDTOtoAPIProduct(dto.getSubscriptionAvailability()));
        }

        Map<String, String> additionalProperties = dto.getAdditionalProperties();
        if (additionalProperties != null) {
            for (Map.Entry<String, String> entry : additionalProperties.entrySet()) {
                product.addProperty(entry.getKey(), entry.getValue());
            }
        }
        if (dto.getSubscriptionAvailableTenants() != null) {
            product.setSubscriptionAvailableTenants(StringUtils.join(dto.getSubscriptionAvailableTenants(), ","));
        }

        String transports = StringUtils.join(dto.getTransport(), ',');
        product.setTransports(transports);

        if (dto.getGatewayEnvironments().size() > 0) {
            List<String> gatewaysList = dto.getGatewayEnvironments();
            product.setEnvironments(APIUtil.extractEnvironmentsForAPI(gatewaysList));
        } else if (dto.getGatewayEnvironments() != null) {
            //this means the provided gatewayEnvironments is "" (empty)
            product.setEnvironments(APIUtil.extractEnvironmentsForAPI(APIConstants.API_GATEWAY_NONE));
        }

        List<APIProductResource> productResources = new ArrayList<APIProductResource>();

        for (int i = 0; i < dto.getApis().size(); i++) {
            ProductAPIDTO res = dto.getApis().get(i);
            List<ProductAPIOperationsDTO> productAPIOperationsDTO = res.getOperations();
            for (ProductAPIOperationsDTO resourceItem : productAPIOperationsDTO) {

                URITemplate template = new URITemplate();
                template.setHTTPVerb(resourceItem.getHttpVerb());
                template.setResourceURI(resourceItem.getUritemplate());
                template.setUriTemplate(resourceItem.getUritemplate());

                APIProductResource resource = new APIProductResource();
                resource.setApiId(res.getApiId());
                resource.setUriTemplate(template);
                productResources.add(resource);
            }

        }

        APICorsConfigurationDTO apiCorsConfigurationDTO = dto.getCorsConfiguration();
        CORSConfiguration corsConfiguration;
        if (apiCorsConfigurationDTO != null) {
            corsConfiguration =
                    new CORSConfiguration(apiCorsConfigurationDTO.isCorsConfigurationEnabled(),
                            apiCorsConfigurationDTO.getAccessControlAllowOrigins(),
                            apiCorsConfigurationDTO.isAccessControlAllowCredentials(),
                            apiCorsConfigurationDTO.getAccessControlAllowHeaders(),
                            apiCorsConfigurationDTO.getAccessControlAllowMethods());

        } else {
            corsConfiguration = APIUtil.getDefaultCorsConfiguration();
        }
        product.setCorsConfiguration(corsConfiguration);

        product.setProductResources(productResources);
        product.setApiSecurity(getSecurityScheme(dto.getSecurityScheme()));
        product.setAuthorizationHeader(dto.getAuthorizationHeader());
        return product;
    }

    private static String mapVisibilityFromDTOtoAPIProduct(APIProductDTO.VisibilityEnum visibility) {
        switch (visibility) {
            case PUBLIC:
                return APIConstants.API_GLOBAL_VISIBILITY;
            case PRIVATE:
                return APIConstants.API_PRIVATE_VISIBILITY;
            case RESTRICTED:
                return APIConstants.API_RESTRICTED_VISIBILITY;
            default:
                return null; // how to handle this?
        }
    }

    private static String mapSubscriptionAvailabilityFromDTOtoAPIProduct(
            APIProductDTO.SubscriptionAvailabilityEnum subscriptionAvailability) {
        switch (subscriptionAvailability) {
        case CURRENT_TENANT:
                return APIConstants.SUBSCRIPTION_TO_CURRENT_TENANT;
        case ALL_TENANTS:
                return APIConstants.SUBSCRIPTION_TO_ALL_TENANTS;
        case SPECIFIC_TENANTS:
                return APIConstants.SUBSCRIPTION_TO_SPECIFIC_TENANTS;
            default:
                return APIConstants.SUBSCRIPTION_TO_CURRENT_TENANT; // default to current tenant
        }

    }

    /**
     * Converts a List object of API resource paths into a DTO
     *
     * @param resourcePathList List of API resource paths
     * @param limit   maximum number of API resource paths to be returned
     * @param offset  starting index
     * @return ResourcePathListDTO object containing ResourcePathDTOs
     */
    public static ResourcePathListDTO fromResourcePathListToDTO(List<ResourcePath> resourcePathList, int limit,
            int offset) {
        ResourcePathListDTO resourcePathListDTO = new ResourcePathListDTO();
        List<ResourcePathDTO> resourcePathDTOs = new ArrayList<ResourcePathDTO>();

        //identifying the proper start and end indexes
        int size =resourcePathList.size();
        int start = offset < size && offset >= 0 ? offset : Integer.MAX_VALUE;
        int end = offset + limit - 1 <= size - 1 ? offset + limit -1 : size - 1;

        for (int i = start; i <= end; i++) {
            ResourcePath path = resourcePathList.get(i);
            ResourcePathDTO dto = new ResourcePathDTO();
            dto.setId(path.getId());
            dto.setResourcePath(path.getResourcePath());
            dto.setHttpVerb(path.getHttpVerb());
            resourcePathDTOs.add(dto);
        }

        resourcePathListDTO.setCount(resourcePathDTOs.size());
        resourcePathListDTO.setList(resourcePathDTOs);
        return resourcePathListDTO;
    }

    /**
     * Sets pagination urls for a ResourcePathListDTO object
     *
     * @param resourcePathListDTO ResourcePathListDTO object to which pagination urls need to be set
     * @param offset     starting index
     * @param limit      max number of returned objects
     * @param size       max offset
     */
    public static void setPaginationParamsForAPIResourcePathList(ResourcePathListDTO resourcePathListDTO, int offset,
            int limit, int size) {
        //acquiring pagination parameters and setting pagination urls
        Map<String, Integer> paginatedParams = RestApiUtil.getPaginationParams(offset, limit, size);
        String paginatedPrevious = "";
        String paginatedNext = "";

        if (paginatedParams.get(RestApiConstants.PAGINATION_PREVIOUS_OFFSET) != null) {
            paginatedPrevious = RestApiUtil
                    .getResourcePathPaginatedURL(paginatedParams.get(RestApiConstants.PAGINATION_PREVIOUS_OFFSET),
                            paginatedParams.get(RestApiConstants.PAGINATION_PREVIOUS_LIMIT));
        }

        if (paginatedParams.get(RestApiConstants.PAGINATION_NEXT_OFFSET) != null) {
            paginatedNext = RestApiUtil
                    .getResourcePathPaginatedURL(paginatedParams.get(RestApiConstants.PAGINATION_NEXT_OFFSET),
                            paginatedParams.get(RestApiConstants.PAGINATION_NEXT_LIMIT));
        }

        PaginationDTO paginationDTO = CommonMappingUtil
                .getPaginationDTO(limit, offset, size, paginatedNext, paginatedPrevious);
        resourcePathListDTO.setPagination(paginationDTO);
    }

    /**
     * Sets pagination urls for a APIProductListDTO object given pagination parameters and url parameters
     *
     * @param apiProductListDTO a APIProductListDTO object
     * @param query      search condition
     * @param limit      max number of objects returned
     * @param offset     starting index
     * @param size       max offset
     */
    public static void setPaginationParams(APIProductListDTO apiProductListDTO, String query, int offset, int limit, int size) {

        //acquiring pagination parameters and setting pagination urls
        Map<String, Integer> paginatedParams = RestApiUtil.getPaginationParams(offset, limit, size);
        String paginatedPrevious = "";
        String paginatedNext = "";

        if (paginatedParams.get(RestApiConstants.PAGINATION_PREVIOUS_OFFSET) != null) {
            paginatedPrevious = RestApiUtil
                    .getAPIProductPaginatedURL(paginatedParams.get(RestApiConstants.PAGINATION_PREVIOUS_OFFSET),
                            paginatedParams.get(RestApiConstants.PAGINATION_PREVIOUS_LIMIT), query);
        }

        if (paginatedParams.get(RestApiConstants.PAGINATION_NEXT_OFFSET) != null) {
            paginatedNext = RestApiUtil
                    .getAPIProductPaginatedURL(paginatedParams.get(RestApiConstants.PAGINATION_NEXT_OFFSET),
                            paginatedParams.get(RestApiConstants.PAGINATION_NEXT_LIMIT), query);
        }

        PaginationDTO paginationDTO = CommonMappingUtil
                .getPaginationDTO(limit, offset, size, paginatedNext, paginatedPrevious);
        apiProductListDTO.setPagination(paginationDTO);
    }

    /**
     * Returns the APIProductIdentifier given the uuid
     *
     * @param productId                 API Product uuid
     * @param requestedTenantDomain tenant domain of the API
     * @return APIProductIdentifier which represents the given id
     * @throws APIManagementException
     */
    public static APIProductIdentifier getAPIProductIdentifierFromUUID(String productId, String requestedTenantDomain)
            throws APIManagementException {

        APIProvider apiProvider = RestApiUtil.getLoggedInUserProvider();
        APIProduct product = apiProvider.getAPIProductbyUUID(productId, requestedTenantDomain);
        return product.getId();
    }

        /**
     * Extract scopes from the swagger
     *
     * @param swagger swagger document
     * @return list of scopes
     * @throws APIManagementException throw if parsing exception occur
     */
    private static List<ScopeDTO> getScopesFromSwagger(String swagger) throws APIManagementException {

        JSONParser parser = new JSONParser();
        List<ScopeDTO> scopes = new ArrayList<>();
        try {
            JSONObject swaggerObj = (JSONObject) parser.parse(swagger);
            JSONObject securityObj = (JSONObject) swaggerObj.get(APIConstants.SWAGGER_X_WSO2_SECURITY);
<<<<<<< HEAD
            if (securityObj != null) {
                JSONObject apimSecurityObj = (JSONObject) securityObj.get(APIConstants.SWAGGER_OBJECT_NAME_APIM);
                JSONArray scopesList = (JSONArray) apimSecurityObj.get(APIConstants.SWAGGER_X_WSO2_SCOPES);
                scopesList.forEach((scope) -> {
                    ScopeDTO scopeDTO = new ScopeDTO();
                    JSONObject scopeObj = (JSONObject) scope;
                    scopeDTO.setName((String) scopeObj.get(APIConstants.SWAGGER_NAME));
                    scopeDTO.setDescription((String) scopeObj.get(APIConstants.SWAGGER_DESCRIPTION));
                    ScopeBindingsDTO bindingsDTO = new ScopeBindingsDTO();
                    bindingsDTO.setValues(Arrays.asList(((String) scopeObj.get(APIConstants.SWAGGER_ROLES)).split(",")));
                    scopeDTO.setBindings(bindingsDTO);
                    scopes.add(scopeDTO);
                });
            }
=======
            JSONObject apimSecurityObj = (JSONObject) securityObj.get(APIConstants.SWAGGER_OBJECT_NAME_APIM);
            JSONArray scopesList = (JSONArray) apimSecurityObj.get(APIConstants.SWAGGER_X_WSO2_SCOPES);
            scopesList.forEach((scope) -> {
                ScopeDTO scopeDTO = new ScopeDTO();
                JSONObject scopeObj = (JSONObject) scope;
                scopeDTO.setName((String) scopeObj.get(APIConstants.SWAGGER_NAME));
                scopeDTO.setDescription((String) scopeObj.get(APIConstants.SWAGGER_DESCRIPTION));
                ScopeBindingsDTO bindingsDTO = new ScopeBindingsDTO();
                String roles = (String) scopeObj.get(APIConstants.SWAGGER_ROLES);
                if (roles.isEmpty()) {
                    bindingsDTO.setValues(Collections.emptyList());
                } else {
                    bindingsDTO.setValues(Arrays.asList((roles).split(",")));
                }
                scopeDTO.setBindings(bindingsDTO);
                scopes.add(scopeDTO);
            });
>>>>>>> fca232a3

        } catch (ParseException e) {
            throw new APIManagementException("Error occurred while parsing swagger.");
        }
        return scopes;
    }

}<|MERGE_RESOLUTION|>--- conflicted
+++ resolved
@@ -1306,7 +1306,7 @@
 
     /**
      * Returns workflow state DTO from the provided information
-     * 
+     *
      * @param lifecycleStateDTO Lifecycle state DTO
      * @param stateChangeResponse workflow response from API lifecycle change
      * @return workflow state DTO
@@ -1845,7 +1845,6 @@
         try {
             JSONObject swaggerObj = (JSONObject) parser.parse(swagger);
             JSONObject securityObj = (JSONObject) swaggerObj.get(APIConstants.SWAGGER_X_WSO2_SECURITY);
-<<<<<<< HEAD
             if (securityObj != null) {
                 JSONObject apimSecurityObj = (JSONObject) securityObj.get(APIConstants.SWAGGER_OBJECT_NAME_APIM);
                 JSONArray scopesList = (JSONArray) apimSecurityObj.get(APIConstants.SWAGGER_X_WSO2_SCOPES);
@@ -1855,31 +1854,16 @@
                     scopeDTO.setName((String) scopeObj.get(APIConstants.SWAGGER_NAME));
                     scopeDTO.setDescription((String) scopeObj.get(APIConstants.SWAGGER_DESCRIPTION));
                     ScopeBindingsDTO bindingsDTO = new ScopeBindingsDTO();
-                    bindingsDTO.setValues(Arrays.asList(((String) scopeObj.get(APIConstants.SWAGGER_ROLES)).split(",")));
+                    String roles = (String) scopeObj.get(APIConstants.SWAGGER_ROLES);
+                    if (roles.isEmpty()) {
+                        bindingsDTO.setValues(Collections.emptyList());
+                    } else {
+                        bindingsDTO.setValues(Arrays.asList((roles).split(",")));
+                    }
                     scopeDTO.setBindings(bindingsDTO);
                     scopes.add(scopeDTO);
                 });
             }
-=======
-            JSONObject apimSecurityObj = (JSONObject) securityObj.get(APIConstants.SWAGGER_OBJECT_NAME_APIM);
-            JSONArray scopesList = (JSONArray) apimSecurityObj.get(APIConstants.SWAGGER_X_WSO2_SCOPES);
-            scopesList.forEach((scope) -> {
-                ScopeDTO scopeDTO = new ScopeDTO();
-                JSONObject scopeObj = (JSONObject) scope;
-                scopeDTO.setName((String) scopeObj.get(APIConstants.SWAGGER_NAME));
-                scopeDTO.setDescription((String) scopeObj.get(APIConstants.SWAGGER_DESCRIPTION));
-                ScopeBindingsDTO bindingsDTO = new ScopeBindingsDTO();
-                String roles = (String) scopeObj.get(APIConstants.SWAGGER_ROLES);
-                if (roles.isEmpty()) {
-                    bindingsDTO.setValues(Collections.emptyList());
-                } else {
-                    bindingsDTO.setValues(Arrays.asList((roles).split(",")));
-                }
-                scopeDTO.setBindings(bindingsDTO);
-                scopes.add(scopeDTO);
-            });
->>>>>>> fca232a3
-
         } catch (ParseException e) {
             throw new APIManagementException("Error occurred while parsing swagger.");
         }
