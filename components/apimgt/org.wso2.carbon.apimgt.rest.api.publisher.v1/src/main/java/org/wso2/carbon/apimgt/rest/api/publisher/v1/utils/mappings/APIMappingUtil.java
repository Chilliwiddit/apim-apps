/*
 *
 *  Copyright (c) 2019, WSO2 Inc. (http://www.wso2.org) All Rights Reserved.
 *
 *  Licensed under the Apache License, Version 2.0 (the "License");
 *  you may not use this file except in compliance with the License.
 *  You may obtain a copy of the License at
 *
 *  http://www.apache.org/licenses/LICENSE-2.0
 *
 *  Unless required by applicable law or agreed to in writing, software
 *  distributed under the License is distributed on an "AS IS" BASIS,
 *  WITHOUT WARRANTIES OR CONDITIONS OF ANY KIND, either express or implied.
 *  See the License for the specific language governing permissions and
 *  limitations under the License.
 *
 */
package org.wso2.carbon.apimgt.rest.api.publisher.v1.utils.mappings;

import org.apache.commons.lang3.StringUtils;
import org.apache.commons.logging.Log;
import org.apache.commons.logging.LogFactory;
import org.codehaus.jackson.map.ObjectMapper;
import org.json.simple.JSONArray;
import org.json.simple.JSONObject;
import org.json.simple.parser.JSONParser;
import org.json.simple.parser.ParseException;
import org.wso2.carbon.apimgt.api.APIManagementException;
import org.wso2.carbon.apimgt.api.APIProvider;
import org.wso2.carbon.apimgt.api.WorkflowStatus;
import org.wso2.carbon.apimgt.api.model.API;
import org.wso2.carbon.apimgt.api.model.APIIdentifier;
import org.wso2.carbon.apimgt.api.model.APIProduct;
import org.wso2.carbon.apimgt.api.model.APIProductIdentifier;
import org.wso2.carbon.apimgt.api.model.APIProductResource;
import org.wso2.carbon.apimgt.api.model.APIStatus;
import org.wso2.carbon.apimgt.api.model.APIStateChangeResponse;
import org.wso2.carbon.apimgt.api.model.CORSConfiguration;
import org.wso2.carbon.apimgt.api.model.Label;
import org.wso2.carbon.apimgt.api.model.LifeCycleEvent;
import org.wso2.carbon.apimgt.api.model.ResourcePath;
import org.wso2.carbon.apimgt.api.model.Scope;
import org.wso2.carbon.apimgt.api.model.Tier;
import org.wso2.carbon.apimgt.api.model.URITemplate;
import org.wso2.carbon.apimgt.impl.APIConstants;
import org.wso2.carbon.apimgt.impl.APIMRegistryServiceImpl;
import org.wso2.carbon.apimgt.impl.definitions.APIDefinitionFromOpenAPISpec;
import org.wso2.carbon.apimgt.impl.utils.APIUtil;
import org.wso2.carbon.apimgt.rest.api.publisher.v1.dto.APIBusinessInformationDTO;
import org.wso2.carbon.apimgt.rest.api.publisher.v1.dto.APICorsConfigurationDTO;
import org.wso2.carbon.apimgt.rest.api.publisher.v1.dto.APIDTO;
import org.wso2.carbon.apimgt.rest.api.publisher.v1.dto.APIEndpointSecurityDTO;
import org.wso2.carbon.apimgt.rest.api.publisher.v1.dto.APIInfoDTO;
import org.wso2.carbon.apimgt.rest.api.publisher.v1.dto.APIListDTO;
import org.wso2.carbon.apimgt.rest.api.publisher.v1.dto.APIMaxTpsDTO;
import org.wso2.carbon.apimgt.rest.api.publisher.v1.dto.APIMonetizationInfoDTO;
import org.wso2.carbon.apimgt.rest.api.publisher.v1.dto.APIOperationsDTO;
import org.wso2.carbon.apimgt.rest.api.publisher.v1.dto.APIProductBusinessInformationDTO;
import org.wso2.carbon.apimgt.rest.api.publisher.v1.dto.APIProductDTO;
import org.wso2.carbon.apimgt.rest.api.publisher.v1.dto.APIProductDTO.StateEnum;
import org.wso2.carbon.apimgt.rest.api.publisher.v1.dto.APIProductInfoDTO;
import org.wso2.carbon.apimgt.rest.api.publisher.v1.dto.APIProductListDTO;
import org.wso2.carbon.apimgt.rest.api.publisher.v1.dto.LabelDTO;
import org.wso2.carbon.apimgt.rest.api.publisher.v1.dto.LifecycleHistoryDTO;
import org.wso2.carbon.apimgt.rest.api.publisher.v1.dto.LifecycleHistoryItemDTO;
import org.wso2.carbon.apimgt.rest.api.publisher.v1.dto.LifecycleStateAvailableTransitionsDTO;
import org.wso2.carbon.apimgt.rest.api.publisher.v1.dto.LifecycleStateCheckItemsDTO;
import org.wso2.carbon.apimgt.rest.api.publisher.v1.dto.LifecycleStateDTO;
import org.wso2.carbon.apimgt.rest.api.publisher.v1.dto.PaginationDTO;
<<<<<<< HEAD
import org.wso2.carbon.apimgt.rest.api.publisher.v1.dto.ProductAPIDTO;
import org.wso2.carbon.apimgt.rest.api.publisher.v1.dto.ProductAPIOperationsDTO;
import org.wso2.carbon.apimgt.rest.api.publisher.v1.dto.ResourcePathDTO;
import org.wso2.carbon.apimgt.rest.api.publisher.v1.dto.ResourcePathListDTO;
=======
import org.wso2.carbon.apimgt.rest.api.publisher.v1.dto.ScopeBindingsDTO;
>>>>>>> 57b835a5
import org.wso2.carbon.apimgt.rest.api.publisher.v1.dto.ScopeDTO;
import org.wso2.carbon.apimgt.rest.api.publisher.v1.dto.WorkflowResponseDTO;
import org.wso2.carbon.apimgt.rest.api.util.RestApiConstants;
import org.wso2.carbon.apimgt.rest.api.util.utils.RestApiUtil;
import org.wso2.carbon.governance.custom.lifecycles.checklist.util.CheckListItem;
import org.wso2.carbon.registry.core.exceptions.RegistryException;
import org.wso2.carbon.user.api.UserStoreException;
import org.wso2.carbon.utils.multitenancy.MultitenantConstants;
import org.wso2.carbon.utils.multitenancy.MultitenantUtils;

import java.io.IOException;
import java.util.ArrayList;
import java.util.Arrays;
import java.util.HashMap;
import java.util.HashSet;
import java.util.LinkedHashSet;
import java.util.List;
import java.util.Map;
import java.util.Set;

import static org.wso2.carbon.apimgt.impl.utils.APIUtil.handleException;
import static org.wso2.carbon.apimgt.impl.utils.APIUtil.isEndpointURLNonEmpty;

public class APIMappingUtil {

    private static final Log log = LogFactory.getLog(APIMappingUtil.class);

    public static API fromDTOtoAPI(APIDTO dto, String provider) throws APIManagementException {

        String providerEmailDomainReplaced = APIUtil.replaceEmailDomain(provider);

        // The provider name that is coming from the body is not honored for now.
        // Later we can use it by checking admin privileges of the user.
        APIIdentifier apiId = new APIIdentifier(providerEmailDomainReplaced, dto.getName(), dto.getVersion());
        API model = new API(apiId);

        String context = dto.getContext();
        final String originalContext = context;

        if (context.endsWith("/" + RestApiConstants.API_VERSION_PARAM)) {
            context = context.replace("/" + RestApiConstants.API_VERSION_PARAM, "");
        }

        context = context.startsWith("/") ? context : ("/" + context);
        String providerDomain = MultitenantUtils.getTenantDomain(provider);
        if (!MultitenantConstants.SUPER_TENANT_DOMAIN_NAME.equalsIgnoreCase(providerDomain)) {
            //Create tenant aware context for API
            context = "/t/" + providerDomain + context;
        }

        // This is to support the pluggable version strategy
        // if the context does not contain any {version} segment, we use the default version strategy.
        context = checkAndSetVersionParam(context);
        model.setContextTemplate(context);

        context = updateContextWithVersion(dto.getVersion(), originalContext, context);
        model.setContext(context);
        model.setDescription(dto.getDescription());

        ObjectMapper mapper = new ObjectMapper();
        try {
            model.setEndpointConfig(mapper.writeValueAsString(dto.getEndpointConfig()));
        } catch (IOException e) {
            handleException("Error while converting endpointConfig to json", e);
        }

        model.setWsdlUrl(dto.getWsdlUri());
        model.setType(dto.getType().toString());

        if (dto.getLifeCycleStatus() != null) {
            model.setStatus((dto.getLifeCycleStatus() != null) ? dto.getLifeCycleStatus().toUpperCase() : null);
        }
        if (dto.isIsDefaultVersion() != null) {
            model.setAsDefaultVersion(dto.isIsDefaultVersion());
        }
        model.setResponseCache(dto.getResponseCaching());
        if (dto.getCacheTimeout() != null) {
            model.setCacheTimeout(dto.getCacheTimeout());
        } else {
            model.setCacheTimeout(APIConstants.API_RESPONSE_CACHE_TIMEOUT);
        }

/*        if (dto.getSequences() != null) { todo
            List<SequenceDTO> sequences = dto.getSequences();

            //validate whether provided sequences are available
            for (SequenceDTO sequence : sequences) {
                if (APIConstants.API_CUSTOM_SEQUENCE_TYPE_IN.equalsIgnoreCase(sequence.getType())) {
                    model.setInSequence(sequence.getName());
                } else if (APIConstants.API_CUSTOM_SEQUENCE_TYPE_OUT.equalsIgnoreCase(sequence.getType())) {
                    model.setOutSequence(sequence.getName());
                } else {
                    model.setFaultSequence(sequence.getName());
                }
            }
        }*/

        if (dto.getSubscriptionAvailability() != null) {
            model.setSubscriptionAvailability(
                    mapSubscriptionAvailabilityFromDTOtoAPI(dto.getSubscriptionAvailability()));
        }

        if (dto.getSubscriptionAvailableTenants() != null) {
            model.setSubscriptionAvailableTenants(StringUtils.join(dto.getSubscriptionAvailableTenants(), ","));
        }
        // scopes
        Set<Scope> scopes = getScopes(dto);
        model.setScopes(scopes);

        //URI Templates
        Set<URITemplate> uriTemplates = getURITemplates(model, dto.getOperations());
        model.setUriTemplates(uriTemplates);

        if (dto.getTags() != null) {
            Set<String> apiTags = new HashSet<>(dto.getTags());
            model.addTags(apiTags);
        }

        Set<Tier> apiTiers = new HashSet<>();
        List<String> tiersFromDTO = dto.getPolicies();
        for (String tier : tiersFromDTO) {
            apiTiers.add(new Tier(tier));
        }
        model.addAvailableTiers(apiTiers);
        model.setApiLevelPolicy(dto.getApiThrottlingPolicy());

        String transports = StringUtils.join(dto.getTransport(), ',');
        model.setTransports(transports);
        if (dto.getVisibility() != null) {
            model.setVisibility(mapVisibilityFromDTOtoAPI(dto.getVisibility()));
        }
        if (dto.getVisibleRoles() != null) {
            String visibleRoles = StringUtils.join(dto.getVisibleRoles(), ',');
            model.setVisibleRoles(visibleRoles);
        }

        if (dto.getVisibleTenants() != null) {
            String visibleTenants = StringUtils.join(dto.getVisibleTenants(), ',');
            model.setVisibleTenants(visibleTenants);
        }

        List<String> accessControlRoles = dto.getAccessControlRoles();
        if (accessControlRoles == null || accessControlRoles.isEmpty()) {
            model.setAccessControl(APIConstants.NO_ACCESS_CONTROL);
            model.setAccessControlRoles("null");
        } else {
            model.setAccessControlRoles(StringUtils.join(accessControlRoles, ',').toLowerCase());
            model.setAccessControl(APIConstants.API_RESTRICTED_VISIBILITY);
        }

        Map<String, String> additionalProperties = dto.getAdditionalProperties();
        if (additionalProperties != null) {
            for (Map.Entry<String, String> entry : additionalProperties.entrySet()) {
                model.addProperty(entry.getKey(), entry.getValue());
            }
        }
        APIBusinessInformationDTO apiBusinessInformationDTO = dto.getBusinessInformation();
        if (apiBusinessInformationDTO != null) {
            model.setBusinessOwner(apiBusinessInformationDTO.getBusinessOwner());
            model.setBusinessOwnerEmail(apiBusinessInformationDTO.getBusinessOwnerEmail());
            model.setTechnicalOwner(apiBusinessInformationDTO.getTechnicalOwner());
            model.setTechnicalOwnerEmail(apiBusinessInformationDTO.getTechnicalOwnerEmail());
        }
        if (dto.getGatewayEnvironments().size() > 0) {
            List<String> gatewaysList = dto.getGatewayEnvironments();
            model.setEnvironments(APIUtil.extractEnvironmentsForAPI(gatewaysList));
        } else if (dto.getGatewayEnvironments() != null) {
            //this means the provided gatewayEnvironments is "" (empty)
            model.setEnvironments(APIUtil.extractEnvironmentsForAPI(APIConstants.API_GATEWAY_NONE));
        }
        APICorsConfigurationDTO apiCorsConfigurationDTO = dto.getCorsConfiguration();
        CORSConfiguration corsConfiguration;
        if (apiCorsConfigurationDTO != null) {
            corsConfiguration =
                    new CORSConfiguration(apiCorsConfigurationDTO.isCorsConfigurationEnabled(),
                            apiCorsConfigurationDTO.getAccessControlAllowOrigins(),
                            apiCorsConfigurationDTO.isAccessControlAllowCredentials(),
                            apiCorsConfigurationDTO.getAccessControlAllowHeaders(),
                            apiCorsConfigurationDTO.getAccessControlAllowMethods());

        } else {
            corsConfiguration = APIUtil.getDefaultCorsConfiguration();
        }
        model.setCorsConfiguration(corsConfiguration);
        setEndpointSecurityFromApiDTOToModel(dto, model);
        setMaxTpsFromApiDTOToModel(dto, model);
        model.setAuthorizationHeader(dto.getAuthorizationHeader());
        model.setApiSecurity(getSecurityScheme(dto.getSecurityScheme()));
        return model;
    }

    /**
     * This method creates the API monetization information DTO
     *
     * @param apiIdentifier API identifier
     * @return monetization information DTO
     * @throws APIManagementException if failed to construct the DTO
     */
    public static APIMonetizationInfoDTO getMonetizationInfoDTO(APIIdentifier apiIdentifier)
            throws APIManagementException {

        APIProvider apiProvider = RestApiUtil.getLoggedInUserProvider();
        API api = apiProvider.getAPI(apiIdentifier);
        APIMonetizationInfoDTO apiMonetizationInfoDTO = new APIMonetizationInfoDTO();
        //set the information relatated to monetization to the DTO
        apiMonetizationInfoDTO.setEnabled(api.getMonetizationStatus());
        Map<String, String> monetizationPropertiesMap = new HashMap<>();

        if (api.getMonetizationProperties() != null) {
            JSONObject monetizationProperties = api.getMonetizationProperties();
            for (Object propertyKey : monetizationProperties.keySet()) {
                String key = (String) propertyKey;
                monetizationPropertiesMap.put(key, (String) monetizationProperties.get(key));
            }
        }
        apiMonetizationInfoDTO.setProperties(monetizationPropertiesMap);
        return apiMonetizationInfoDTO;
    }

    /**
     * Get map of monetized policies to plan mapping
     *
     * @param apiIdentifier API identifier
     * @param monetizedPoliciesToPlanMapping map of monetized policies to plan mapping
     * @return DTO of map of monetized policies to plan mapping
     * @throws APIManagementException if failed to construct the DTO
     */
    public static APIMonetizationInfoDTO getMonetizedTiersDTO(APIIdentifier apiIdentifier,
                                                              Map<String, String> monetizedPoliciesToPlanMapping)
            throws APIManagementException {

        APIProvider apiProvider = RestApiUtil.getLoggedInUserProvider();
        API api = apiProvider.getAPI(apiIdentifier);
        APIMonetizationInfoDTO apiMonetizationInfoDTO = new APIMonetizationInfoDTO();
        apiMonetizationInfoDTO.setEnabled(api.getMonetizationStatus());
        apiMonetizationInfoDTO.setProperties(monetizedPoliciesToPlanMapping);
        return apiMonetizationInfoDTO;
    }

    /**
     * Returns the APIIdentifier given the uuid
     *
     * @param apiId                 API uuid
     * @param requestedTenantDomain tenant domain of the API
     * @return APIIdentifier which represents the given id
     * @throws APIManagementException
     */
    public static APIIdentifier getAPIIdentifierFromUUID(String apiId, String requestedTenantDomain)
            throws APIManagementException {

        return getAPIInfoFromUUID(apiId, requestedTenantDomain).getId();
    }

    /**
     * Returns an API with minimal info given the uuid.
     *
     * @param apiUUID               API uuid
     * @param requestedTenantDomain tenant domain of the API
     * @return API which represents the given id
     * @throws APIManagementException
     */
    public static API getAPIInfoFromUUID(String apiUUID, String requestedTenantDomain)
            throws APIManagementException {

        API api;
        APIProvider apiProvider = RestApiUtil.getLoggedInUserProvider();
        api = apiProvider.getLightweightAPIByUUID(apiUUID, requestedTenantDomain);
        return api;
    }

    /**
     * Converts a List object of APIs into a DTO
     *
     * @param apiList List of APIs
     * @param expand  defines whether APIListDTO should contain APIINFODTOs or APIDTOs
     * @return APIListDTO object containing APIDTOs
     */
    public static APIListDTO fromAPIListToDTO(List<API> apiList, boolean expand) throws APIManagementException {

        APIListDTO apiListDTO = new APIListDTO();
        List<APIInfoDTO> apiInfoDTOs = apiListDTO.getList();
        if (apiList != null && !expand) {
            for (API api : apiList) {
                apiInfoDTOs.add(fromAPIToInfoDTO(api));
            }
        }
        //todo: support expand
//        else if (apiList != null && expand) {
//            for (API api : apiList) {
//                apiInfoDTOs.add(fromAPItoDTO(api));
//            }
//        }
        apiListDTO.setCount(apiInfoDTOs.size());
        return apiListDTO;
    }

    /**
     * Creates a minimal DTO representation of an API object
     *
     * @param api API object
     * @return a minimal representation DTO
     */
    public static APIInfoDTO fromAPIToInfoDTO(API api) {

        APIInfoDTO apiInfoDTO = new APIInfoDTO();
        apiInfoDTO.setDescription(api.getDescription());
        String context = api.getContextTemplate();
        if (context.endsWith("/" + RestApiConstants.API_VERSION_PARAM)) {
            context = context.replace("/" + RestApiConstants.API_VERSION_PARAM, "");
        }
        apiInfoDTO.setContext(context);
        apiInfoDTO.setId(api.getUUID());
        APIIdentifier apiId = api.getId();
        apiInfoDTO.setName(apiId.getApiName());
        apiInfoDTO.setVersion(apiId.getVersion());
        String providerName = api.getId().getProviderName();
        apiInfoDTO.setProvider(APIUtil.replaceEmailDomainBack(providerName));
        apiInfoDTO.setLifeCycleStatus(api.getStatus());
        if (!StringUtils.isBlank(api.getThumbnailUrl())) {
            apiInfoDTO.setHasThumbnail(true);
        } else {
            apiInfoDTO.setHasThumbnail(false);
        }
        return apiInfoDTO;
    }

    /**
     * Sets pagination urls for a APIListDTO object given pagination parameters and url parameters
     *
     * @param apiListDTO a APIListDTO object
     * @param query      search condition
     * @param limit      max number of objects returned
     * @param offset     starting index
     * @param size       max offset
     */
    public static void setPaginationParams(APIListDTO apiListDTO, String query, int offset, int limit, int size) {

        //acquiring pagination parameters and setting pagination urls
        Map<String, Integer> paginatedParams = RestApiUtil.getPaginationParams(offset, limit, size);
        String paginatedPrevious = "";
        String paginatedNext = "";

        if (paginatedParams.get(RestApiConstants.PAGINATION_PREVIOUS_OFFSET) != null) {
            paginatedPrevious = RestApiUtil
                    .getAPIPaginatedURL(paginatedParams.get(RestApiConstants.PAGINATION_PREVIOUS_OFFSET),
                            paginatedParams.get(RestApiConstants.PAGINATION_PREVIOUS_LIMIT), query);
        }

        if (paginatedParams.get(RestApiConstants.PAGINATION_NEXT_OFFSET) != null) {
            paginatedNext = RestApiUtil
                    .getAPIPaginatedURL(paginatedParams.get(RestApiConstants.PAGINATION_NEXT_OFFSET),
                            paginatedParams.get(RestApiConstants.PAGINATION_NEXT_LIMIT), query);
        }

        PaginationDTO paginationDTO = CommonMappingUtil
                .getPaginationDTO(limit, offset, size, paginatedNext, paginatedPrevious);
        apiListDTO.setPagination(paginationDTO);
    }

    private static String checkAndSetVersionParam(String context) {
        // This is to support the new Pluggable version strategy
        // if the context does not contain any {version} segment, we use the default version strategy.
        if (!context.contains(RestApiConstants.API_VERSION_PARAM)) {
            if (!context.endsWith("/")) {
                context = context + "/";
            }
            context = context + RestApiConstants.API_VERSION_PARAM;
        }
        return context;
    }

    private static String getThumbnailUri(String uuid) {

        return RestApiConstants.RESOURCE_PATH_THUMBNAIL.replace(RestApiConstants.APIID_PARAM, uuid);
    }

    private static String mapVisibilityFromDTOtoAPI(APIDTO.VisibilityEnum visibility) {

        switch (visibility) {
            case PUBLIC:
                return APIConstants.API_GLOBAL_VISIBILITY;
            case PRIVATE:
                return APIConstants.API_PRIVATE_VISIBILITY;
            case RESTRICTED:
                return APIConstants.API_RESTRICTED_VISIBILITY;
//            case CONTROLLED: todo add to swagger
//                return APIConstants.API_CONTROLLED_VISIBILITY;
            default:
                return null; // how to handle this?
        }
    }

    private static String mapSubscriptionAvailabilityFromDTOtoAPI(
            APIDTO.SubscriptionAvailabilityEnum subscriptionAvailability) {

        switch (subscriptionAvailability) {
        case CURRENT_TENANT:
            return APIConstants.SUBSCRIPTION_TO_CURRENT_TENANT;
        case ALL_TENANTS:
            return APIConstants.SUBSCRIPTION_TO_ALL_TENANTS;
        case SPECIFIC_TENANTS:
            return APIConstants.SUBSCRIPTION_TO_SPECIFIC_TENANTS;
        default:
            return null; // how to handle this? 500 or 400
        }

    }

    private static String updateContextWithVersion(String version, String contextVal, String context) {
        // This condition should not be true for any occasion but we keep it so that there are no loopholes in
        // the flow.
        if (version == null) {
            // context template patterns - /{version}/foo or /foo/{version}
            // if the version is null, then we remove the /{version} part from the context
            context = contextVal.replace("/" + RestApiConstants.API_VERSION_PARAM, "");
        } else {
            context = context.replace(RestApiConstants.API_VERSION_PARAM, version);
        }
        return context;
    }

    private static void setEndpointSecurityFromApiDTOToModel(APIDTO dto, API api) {

        APIEndpointSecurityDTO securityDTO = dto.getEndpointSecurity();
        if (dto.getEndpointSecurity() != null && securityDTO.getType() != null) {
            api.setEndpointSecured(true);
            api.setEndpointUTUsername(securityDTO.getUsername());
            api.setEndpointUTPassword(securityDTO.getPassword());
            if (APIEndpointSecurityDTO.TypeEnum.DIGEST.equals(securityDTO.getType())) {
                api.setEndpointAuthDigest(true);
            }
        }
    }

    private static void setMaxTpsFromApiDTOToModel(APIDTO dto, API api) {

        APIMaxTpsDTO maxTpsDTO = dto.getMaxTps();
        if (maxTpsDTO != null) {
            if (maxTpsDTO.getProduction() != null) {
                api.setProductionMaxTps(maxTpsDTO.getProduction().toString());
            }
            if (maxTpsDTO.getSandbox() != null) {
                api.setSandboxMaxTps(maxTpsDTO.getSandbox().toString());
            }
        }
    }

    public static APIDTO fromAPItoDTO(API model) throws APIManagementException {

        APIProvider apiProvider = RestApiUtil.getLoggedInUserProvider();

        APIDTO dto = new APIDTO();
        dto.setName(model.getId().getApiName());
        dto.setVersion(model.getId().getVersion());
        String providerName = model.getId().getProviderName();
        dto.setProvider(APIUtil.replaceEmailDomainBack(providerName));
        dto.setId(model.getUUID());
        String context = model.getContextTemplate();
        if (context.endsWith("/" + RestApiConstants.API_VERSION_PARAM)) {
            context = context.replace("/" + RestApiConstants.API_VERSION_PARAM, "");
        }
        dto.setContext(context);
        dto.setDescription(model.getDescription());

        dto.setIsDefaultVersion(model.isDefaultVersion());
        dto.setResponseCaching(model.getResponseCache());
        dto.setCacheTimeout(model.getCacheTimeout());
        try {
            JSONParser parser = new JSONParser();
            JSONObject endpointConfigJson = (JSONObject) parser.parse(model.getEndpointConfig());
            dto.setEndpointConfig(endpointConfigJson);
        } catch (ParseException e) {
            //logs the error and continues as this is not a blocker
            log.error("Cannot convert endpoint configurations when setting endpoint for API +" +
                    "API ID = " + model.getId(), e);
        }
      /*  if (!StringUtils.isBlank(model.getThumbnailUrl())) {todo
            dto.setThumbnailUri(getThumbnailUri(model.getUUID()));
        }*/
/*        List<SequenceDTO> sequences = new ArrayList<>();todo

        String inSequenceName = model.getInSequence();
        if (inSequenceName != null && !inSequenceName.isEmpty()) {
            String type = APIConstants.API_CUSTOM_SEQUENCE_TYPE_IN;
            boolean sharedStatus = getSharedStatus(inSequenceName,type,dto);
            String uuid = getSequenceId(inSequenceName,type,dto);
            SequenceDTO inSequence = new SequenceDTO();
            inSequence.setName(inSequenceName);
            inSequence.setType(type);
            inSequence.setShared(sharedStatus);
            inSequence.setId(uuid);
            sequences.add(inSequence);
        }

        String outSequenceName = model.getOutSequence();
        if (outSequenceName != null && !outSequenceName.isEmpty()) {
            String type = APIConstants.API_CUSTOM_SEQUENCE_TYPE_OUT;
            boolean sharedStatus = getSharedStatus(outSequenceName,type,dto);
            String uuid = getSequenceId(outSequenceName,type,dto);
            SequenceDTO outSequence = new SequenceDTO();
            outSequence.setName(outSequenceName);
            outSequence.setType(type);
            outSequence.setShared(sharedStatus);
            outSequence.setId(uuid);
            sequences.add(outSequence);
        }

        String faultSequenceName = model.getFaultSequence();
        if (faultSequenceName != null && !faultSequenceName.isEmpty()) {
            String type = APIConstants.API_CUSTOM_SEQUENCE_TYPE_FAULT;
            boolean sharedStatus = getSharedStatus(faultSequenceName,type,dto);
            String uuid = getSequenceId(faultSequenceName,type,dto);
            SequenceDTO faultSequence = new SequenceDTO();
            faultSequence.setName(faultSequenceName);
            faultSequence.setType(type);
            faultSequence.setShared(sharedStatus);
            faultSequence.setId(uuid);
            sequences.add(faultSequence);
        }

        dto.setSequences(sequences);*/

        dto.setLifeCycleStatus(model.getStatus());

        String subscriptionAvailability = model.getSubscriptionAvailability();
        if (subscriptionAvailability != null) {
            dto.setSubscriptionAvailability(mapSubscriptionAvailabilityFromAPItoDTO(subscriptionAvailability));
        }

        if (model.getSubscriptionAvailableTenants() != null) {
            dto.setSubscriptionAvailableTenants(Arrays.asList(model.getSubscriptionAvailableTenants().split(",")));
        }

        //Get Swagger definition which has URL templates, scopes and resource details
        if (!APIDTO.TypeEnum.WS.toString().equals(model.getType())) {
            String apiSwaggerDefinition = apiProvider.getOpenAPIDefinition(model.getId());
            List<APIOperationsDTO> operationsDTOs = getOperationsFromSwaggerDef(model, apiSwaggerDefinition);
            dto.setOperations(operationsDTOs);
            List<ScopeDTO> scopeDTOS = getScopesFromSwagger(apiSwaggerDefinition);
            dto.setScopes(scopeDTOS);
        }
        Set<String> apiTags = model.getTags();
        List<String> tagsToReturn = new ArrayList<>();
        tagsToReturn.addAll(apiTags);
        dto.setTags(tagsToReturn);

        Set<org.wso2.carbon.apimgt.api.model.Tier> apiTiers = model.getAvailableTiers();
        List<String> tiersToReturn = new ArrayList<>();
        for (org.wso2.carbon.apimgt.api.model.Tier tier : apiTiers) {
            tiersToReturn.add(tier.getName());
        }
        dto.setPolicies(tiersToReturn);
        dto.setApiThrottlingPolicy(model.getApiLevelPolicy());

        //APIs created with type set to "NULL" will be considered as "HTTP"
        if (model.getType() == null || model.getType().toLowerCase().equals("null")) {
            dto.setType(APIDTO.TypeEnum.HTTP);
        } else {
            dto.setType(APIDTO.TypeEnum.fromValue(model.getType()));
        }

        if (!APIConstants.APITransportType.WS.toString().equals(model.getType())) {
            if (StringUtils.isEmpty(model.getTransports())) {
                List<String> transports = new ArrayList<>();
                transports.add(APIConstants.HTTPS_PROTOCOL);

                dto.setTransport(transports);
            }
            dto.setTransport(Arrays.asList(model.getTransports().split(",")));
        }
        if (StringUtils.isEmpty(model.getTransports())) {
            dto.setVisibility(APIDTO.VisibilityEnum.PUBLIC);
        }
        dto.setVisibility(mapVisibilityFromAPItoDTO(model.getVisibility()));

        if (model.getVisibleRoles() != null) {
            dto.setVisibleRoles(Arrays.asList(model.getVisibleRoles().split(",")));
        }

        if (model.getVisibleTenants() != null) {
            dto.setVisibleRoles(Arrays.asList(model.getVisibleTenants().split(",")));
        }

        if (model.getAdditionalProperties() != null) {
            JSONObject additionalProperties = model.getAdditionalProperties();
            Map<String, String> additionalPropertiesMap = new HashMap<>();
            for (Object propertyKey : additionalProperties.keySet()) {
                String key = (String) propertyKey;
                additionalPropertiesMap.put(key, (String) additionalProperties.get(key));
            }
            dto.setAdditionalProperties(additionalPropertiesMap);
        }

        dto.setAccessControl(APIConstants.API_RESTRICTED_VISIBILITY.equals(model.getAccessControl()) ?
                APIDTO.AccessControlEnum.RESTRICTED :
                APIDTO.AccessControlEnum.NONE);
        if (model.getAccessControlRoles() != null) {
            dto.setAccessControlRoles(Arrays.asList(model.getAccessControlRoles().split(",")));
        }
        APIBusinessInformationDTO apiBusinessInformationDTO = new APIBusinessInformationDTO();
        apiBusinessInformationDTO.setBusinessOwner(model.getBusinessOwner());
        apiBusinessInformationDTO.setBusinessOwnerEmail(model.getBusinessOwnerEmail());
        apiBusinessInformationDTO.setTechnicalOwner(model.getTechnicalOwner());
        apiBusinessInformationDTO.setTechnicalOwnerEmail(model.getTechnicalOwnerEmail());
        dto.setBusinessInformation(apiBusinessInformationDTO);
        List<String> environmentsList = new ArrayList<String>();
        environmentsList.addAll(model.getEnvironments());
        dto.setGatewayEnvironments(environmentsList);
        APICorsConfigurationDTO apiCorsConfigurationDTO = new APICorsConfigurationDTO();
        CORSConfiguration corsConfiguration = model.getCorsConfiguration();
        if (corsConfiguration == null) {
            corsConfiguration = APIUtil.getDefaultCorsConfiguration();
        }
        apiCorsConfigurationDTO
                .setAccessControlAllowOrigins(corsConfiguration.getAccessControlAllowOrigins());
        apiCorsConfigurationDTO
                .setAccessControlAllowHeaders(corsConfiguration.getAccessControlAllowHeaders());
        apiCorsConfigurationDTO
                .setAccessControlAllowMethods(corsConfiguration.getAccessControlAllowMethods());
        apiCorsConfigurationDTO.setCorsConfigurationEnabled(corsConfiguration.isCorsConfigurationEnabled());
        apiCorsConfigurationDTO.setAccessControlAllowCredentials(corsConfiguration.isAccessControlAllowCredentials());
        dto.setCorsConfiguration(apiCorsConfigurationDTO);
        dto.setWsdlUri(model.getWsdlUrl());
        setEndpointSecurityFromModelToApiDTO(model, dto);
        setMaxTpsFromModelToApiDTO(model, dto);

        //setting micro-gateway labels if there are any
        if (model.getGatewayLabels() != null) {
            List<LabelDTO> labels = new ArrayList<>();
            List<Label> gatewayLabels = model.getGatewayLabels();
            for (Label label : gatewayLabels) {
                LabelDTO labelDTO = new LabelDTO();
                labelDTO.setName(label.getName());
                labelDTO.setAccessUrls(label.getAccessUrls());
                labelDTO.setDescription(label.getDescription());
                labels.add(labelDTO);
            }
            dto.setLabels(labels);
        }
        dto.setAuthorizationHeader(model.getAuthorizationHeader());
        if (model.getApiSecurity() != null) {
            dto.setSecurityScheme(Arrays.asList(model.getApiSecurity().split(",")));
        }
        return dto;
    }

    private static APIDTO.VisibilityEnum mapVisibilityFromAPItoDTO(String visibility) {

        switch (visibility) { //public, private,controlled, restricted
            case APIConstants.API_GLOBAL_VISIBILITY:
                return APIDTO.VisibilityEnum.PUBLIC;
            case APIConstants.API_PRIVATE_VISIBILITY:
                return APIDTO.VisibilityEnum.PRIVATE;
            case APIConstants.API_RESTRICTED_VISIBILITY:
                return APIDTO.VisibilityEnum.RESTRICTED;
//            case APIConstants.API_CONTROLLED_VISIBILITY : todo add this to swagger
//                return APIDTO.VisibilityEnum.CONTROLLED;
            default:
                return null; // how to handle this?
        }
    }

    private static APIDTO.SubscriptionAvailabilityEnum mapSubscriptionAvailabilityFromAPItoDTO(
            String subscriptionAvailability) {

        switch (subscriptionAvailability) {
            case APIConstants.SUBSCRIPTION_TO_CURRENT_TENANT:
                return APIDTO.SubscriptionAvailabilityEnum.CURRENT_TENANT;
            case APIConstants.SUBSCRIPTION_TO_ALL_TENANTS:
                return APIDTO.SubscriptionAvailabilityEnum.ALL_TENANTS;
            case APIConstants.SUBSCRIPTION_TO_SPECIFIC_TENANTS:
                return APIDTO.SubscriptionAvailabilityEnum.SPECIFIC_TENANTS;
            default:
                return null; // how to handle this?
        }

    }

    private static void setEndpointSecurityFromModelToApiDTO(API api, APIDTO dto) throws APIManagementException {

        if (api.isEndpointSecured()) {
            APIEndpointSecurityDTO securityDTO = new APIEndpointSecurityDTO();
            securityDTO.setType(APIEndpointSecurityDTO.TypeEnum.BASIC); //set default as basic
            securityDTO.setUsername(api.getEndpointUTUsername());
            String tenantDomain = MultitenantUtils.getTenantDomain(APIUtil.replaceEmailDomainBack(api.getId()
                    .getProviderName()));
            if (checkEndpointSecurityPasswordEnabled(tenantDomain)) {
                securityDTO.setPassword(api.getEndpointUTPassword());
            } else {
                securityDTO.setPassword(""); //Do not expose password
            }
            if (api.isEndpointAuthDigest()) {
                securityDTO.setType(APIEndpointSecurityDTO.TypeEnum.DIGEST);
            }
            dto.setEndpointSecurity(securityDTO);
        }
    }

    /**
     * This method used to check whether the config for exposing endpoint security password when getting API is enabled
     * or not in tenant-config.json in registry.
     *
     * @return boolean as config enabled or not
     * @throws APIManagementException
     */
    private static boolean checkEndpointSecurityPasswordEnabled(String tenantDomainName) throws APIManagementException {

        JSONObject apiTenantConfig;
        try {
            APIMRegistryServiceImpl apimRegistryService = new APIMRegistryServiceImpl();
            String content = apimRegistryService.getConfigRegistryResourceContent(tenantDomainName,
                    APIConstants.API_TENANT_CONF_LOCATION);
            if (content != null) {
                JSONParser parser = new JSONParser();
                apiTenantConfig = (JSONObject) parser.parse(content);
                if (apiTenantConfig != null) {
                    Object value = apiTenantConfig.get(APIConstants.API_TENANT_CONF_EXPOSE_ENDPOINT_PASSWORD);
                    if (value != null) {
                        return Boolean.parseBoolean(value.toString());
                    }
                }
            }
        } catch (UserStoreException e) {
            String msg = "UserStoreException thrown when getting API tenant config from registry while reading "
                    + "ExposeEndpointPassword config";
            throw new APIManagementException(msg, e);
        } catch (RegistryException e) {
            String msg = "RegistryException thrown when getting API tenant config from registry while reading "
                    + "ExposeEndpointPassword config";
            throw new APIManagementException(msg, e);
        } catch (ParseException e) {
            String msg = "ParseException thrown when parsing API tenant config from registry while reading "
                    + "ExposeEndpointPassword config";
            throw new APIManagementException(msg, e);
        }
        return false;
    }

    private static void setMaxTpsFromModelToApiDTO(API api, APIDTO dto) {

        if (StringUtils.isBlank(api.getProductionMaxTps()) && StringUtils.isBlank(api.getSandboxMaxTps())) {
            return;
        }
        APIMaxTpsDTO maxTpsDTO = new APIMaxTpsDTO();
        try {
            if (!StringUtils.isBlank(api.getProductionMaxTps())) {
                maxTpsDTO.setProduction(Long.parseLong(api.getProductionMaxTps()));
            }
            if (!StringUtils.isBlank(api.getSandboxMaxTps())) {
                maxTpsDTO.setSandbox(Long.parseLong(api.getSandboxMaxTps()));
            }
            dto.setMaxTps(maxTpsDTO);
        } catch (NumberFormatException e) {
            //logs the error and continues as this is not a blocker
            log.error("Cannot convert to Long format when setting maxTps for API", e);
        }
    }

    /**
     * Return the REST API DTO representation of API Lifecycle state information
     *
     * @param apiLCData API lifecycle state information
     * @return REST API DTO representation of API Lifecycle state information
     */
    public static LifecycleStateDTO fromLifecycleModelToDTO(Map<String, Object> apiLCData) {

        LifecycleStateDTO lifecycleStateDTO = new LifecycleStateDTO();

        String currentState = (String) apiLCData.get(APIConstants.LC_STATUS);
        lifecycleStateDTO.setState(currentState);

        String[] nextStates = (String[]) apiLCData.get(APIConstants.LC_NEXT_STATES);
        if (nextStates != null) {
            List<LifecycleStateAvailableTransitionsDTO> transitionDTOList = new ArrayList<>();
            for (String state : nextStates) {
                LifecycleStateAvailableTransitionsDTO transitionDTO = new LifecycleStateAvailableTransitionsDTO();
                transitionDTO.setEvent(state);
                //todo: Set target state properly
                transitionDTO.setTargetState("");
                transitionDTOList.add(transitionDTO);
            }
            lifecycleStateDTO.setAvailableTransitions(transitionDTOList);
        }

        List checkListItems = (List) apiLCData.get(APIConstants.LC_CHECK_ITEMS);
        if (checkListItems != null) {
            List<LifecycleStateCheckItemsDTO> checkItemsDTOList = new ArrayList<>();
            for (Object checkListItemObj : checkListItems) {
                CheckListItem checkListItem = (CheckListItem) checkListItemObj;
                LifecycleStateCheckItemsDTO checkItemsDTO = new LifecycleStateCheckItemsDTO();
                checkItemsDTO.setName(checkListItem.getName());
                checkItemsDTO.setValue(Boolean.getBoolean(checkListItem.getValue()));
                //todo: Set targets properly
                checkItemsDTO.setRequiredStates(new ArrayList<>());

                checkItemsDTOList.add(checkItemsDTO);
            }
            lifecycleStateDTO.setCheckItems(checkItemsDTOList);
        }
        return lifecycleStateDTO;
    }

    /**
     * Return the REST API DTO representation of API Lifecycle history information
     *
     * @param lifeCycleEvents API lifecycle history information
     * @return REST API DTO representation of API Lifecycle history information
     */
    public static LifecycleHistoryDTO fromLifecycleHistoryModelToDTO(List<LifeCycleEvent> lifeCycleEvents) {

        LifecycleHistoryDTO historyDTO = new LifecycleHistoryDTO();
        historyDTO.setCount(lifeCycleEvents.size());
        for (LifeCycleEvent event : lifeCycleEvents) {
            LifecycleHistoryItemDTO historyItemDTO = new LifecycleHistoryItemDTO();
            historyItemDTO.setPostState(event.getNewStatus());
            historyItemDTO.setPreviousState(event.getOldStatus());
            historyItemDTO.setUser(event.getUserId());

            String updatedTime = RestApiUtil.getRFC3339Date(event.getDate());
            historyItemDTO.setUpdatedTime(updatedTime);
            historyDTO.getList().add(historyItemDTO);
        }
        return historyDTO;
    }

    /**
     * This method returns URI templates according to the given list of operations
     *
     * @param operations List operations
     * @return URI Templates
     * @throws APIManagementException
     */
    public static Set<URITemplate> getURITemplates(API model, List<APIOperationsDTO> operations)
            throws APIManagementException {

        boolean isHttpVerbDefined = false;
        Set<URITemplate> uriTemplates = new LinkedHashSet<>();

        if (operations == null || operations.isEmpty()) {
            operations = getDefaultOperationsList();
        }

        for (APIOperationsDTO operation : operations) {
            URITemplate template = new URITemplate();

            String uriTempVal = operation.getUritemplate();

            String httpVerb = operation.getHttpVerb();
            List<String> scopeList = operation.getScopes();
            if (scopeList != null) {
                for (String scopeKey : scopeList) {
                    for (Scope definedScope : model.getScopes()) {
                        if (definedScope.getKey().equalsIgnoreCase(scopeKey)) {
                            Scope scope = new Scope();
                            scope.setKey(scopeKey);
                            scope.setName(definedScope.getName());
                            scope.setDescription(definedScope.getDescription());
                            scope.setRoles(definedScope.getRoles());
                            template.setScopes(scope);
                            template.setScope(scope);
                        }
                    }
                }

            }
            //Only continue for supported operations
            if (APIConstants.SUPPORTED_METHODS.contains(httpVerb.toLowerCase())) {
                isHttpVerbDefined = true;
                String authType = operation.getAuthType();
                if (APIConstants.OASResourceAuthTypes.APPLICATION_OR_APPLICATION_USER.equals(authType)) {
                    authType = APIConstants.AUTH_APPLICATION_OR_USER_LEVEL_TOKEN;
                } else if (APIConstants.OASResourceAuthTypes.APPLICATION_USER.equals(authType)) {
                    authType = APIConstants.AUTH_APPLICATION_USER_LEVEL_TOKEN;
                } else if (APIConstants.OASResourceAuthTypes.NONE.equals(authType)) {
                    authType = APIConstants.AUTH_NO_AUTHENTICATION;
                } else if (APIConstants.OASResourceAuthTypes.APPLICATION.equals(authType)) {
                    authType = APIConstants.AUTH_APPLICATION_LEVEL_TOKEN;
                } else {
                    authType = APIConstants.AUTH_APPLICATION_OR_USER_LEVEL_TOKEN;
                }
                template.setThrottlingTier(operation.getThrottlingPolicy());
                template.setThrottlingTiers(operation.getThrottlingPolicy());
                template.setUriTemplate(uriTempVal);
                template.setHTTPVerb(httpVerb.toUpperCase());
                template.setHttpVerbs(httpVerb.toUpperCase());
                template.setAuthType(authType);
                template.setAuthTypes(authType);

                uriTemplates.add(template);
            } else {
                handleException("The HTTP method '" + httpVerb + "' provided for resource '" + uriTempVal
                        + "' is invalid");
            }

            if (!isHttpVerbDefined) {
                handleException("Resource '" + uriTempVal + "' has global parameters without " +
                        "HTTP methods");
            }
        }

        return uriTemplates;
    }

    /**
     * This method returns the oauth scopes according to the given list of scopes
     *
     * @param apiDTO list of scopes
     * @return scope set
     */
    public static Set<Scope> getScopes(APIDTO apiDTO) {

        Set<Scope> scopeSet = new LinkedHashSet<>();
        for (ScopeDTO scopeDTO : apiDTO.getScopes()) {
            Scope scope = new Scope();
            scope.setKey(scopeDTO.getName());
            scope.setName(scopeDTO.getName());
            scope.setDescription(scopeDTO.getDescription());
            scope.setRoles(String.join(",", scopeDTO.getBindings().getValues()));
            scopeSet.add(scope);
        }
        return scopeSet;
    }
//
//    /**
//     * This method returns endpoints according to the given endpoint config
//     *
//     * @param endpoints endpoints given
//     * @return String endpoint config
//     */
//    public static String getEndpointConfigString(List<APIEndpointDTO> endpoints) {
//        //todo improve this logic to support multiple endpoints such as failorver and load balance
//        StringBuilder sb = new StringBuilder();
//        if (endpoints != null && endpoints.size() > 0) {
//            sb.append("{");
//            for (APIEndpointDTO endpoint : endpoints) {
//                sb.append("\"")
//                        .append(endpoint.getType())
//                        .append("\": {\"url\":\"")
//                        .append(endpoint.getInline().getEndpointConfig().getList().get(0).getUrl())
//                        .append("\",\"timeout\":\"")
//                        .append(endpoint.getInline().getEndpointConfig().getList().get(0).getTimeout())
//                        .append("\"},");
//            }
//            sb.append("\"endpoint_type\" : \"")
//                    .append(endpoints.get(0).getInline().getType())//assuming all the endpoints are same type
//                    .append("\"}\n");
//        }
//        return sb.toString();
//    }

//    private static EndpointEndpointConfigDTO getEndpointEndpointConfigDTO(EndpointEndpointConfig endpointEndpointConfig) {
//
//        //map to EndpointEndpointConfig model to EndpointEndpointConfigDTO
//        EndpointEndpointConfigDTO endpointEndpointConfigDTO = new EndpointEndpointConfigDTO();
//        switch (endpointEndpointConfig.getEndpointType()) {
//            case SINGLE:
//                endpointEndpointConfigDTO.setEndpointType(EndpointEndpointConfigDTO.EndpointTypeEnum.SINGLE);
//            case LOAD_BALANCED:
//                endpointEndpointConfigDTO.setEndpointType(EndpointEndpointConfigDTO.EndpointTypeEnum.LOAD_BALANCED);
//            case FAIL_OVER:
//                endpointEndpointConfigDTO.setEndpointType(EndpointEndpointConfigDTO.EndpointTypeEnum.FAIL_OVER);
//        }
//        List<EndpointConfigDTO> endpointConfigDTOList = new ArrayList<>();
//        for (EndpointConfig endpointConfig : endpointEndpointConfig.getList()) {
//            EndpointConfigDTO endpointConfigDTO = new EndpointConfigDTO();
//            endpointConfigDTO.setUrl(endpointConfig.getUrl());
//            endpointConfigDTO.setTimeout(endpointConfig.getTimeout());
//
//            //map EndpointConfigAttributes model to EndpointConfigAttributesDTO
//            List<EndpointConfigAttributesDTO> endpointConfigAttributesList = new ArrayList<>();
//            for (EndpointConfigAttributes endpointConfigAttributes : endpointConfig.getAttributes()) {
//                EndpointConfigAttributesDTO endpointConfigAttributeDTO = new EndpointConfigAttributesDTO();
//                endpointConfigAttributeDTO.setName(endpointConfigAttributes.getName());
//                endpointConfigAttributeDTO.setValue(endpointConfigAttributes.getValue());
//                endpointConfigAttributesList.add(endpointConfigAttributeDTO);
//            }
//            endpointConfigDTO.setAttributes(endpointConfigAttributesList);
//            endpointConfigDTOList.add(endpointConfigDTO);
//        }
//        endpointEndpointConfigDTO.setList(endpointConfigDTOList);
//        return endpointEndpointConfigDTO;
//    }
//
//    /**
//     * This method converts Endpoint:EndpontConfig DTO to corresponding model
//     *
//     * @param apiEndpointDTO1 egiven endpoint config
//     * @param type            given endpoint type  SINGLE,  LOAD_BALANCED,  FAIL_OVER
//     * @return EndpointConfig model
//     */
//    private EndpointEndpointConfig getEndpointEndpointConfigModel(EndpointEndpointConfigDTO apiEndpointDTO1,
//                                                                  EndpointEndpointConfig.EndpointTypeEnum type) {
//
//        //mapping properties in EndpointConfigDTO to EndpointConfig model
//        List<EndpointConfig> configList = new ArrayList<>();
//        for (EndpointConfigDTO endpointConfigDTO : apiEndpointDTO1.getList()) {
//            EndpointConfig endpointConfig1 = new EndpointConfig();
//            endpointConfig1.setUrl(endpointConfigDTO.getUrl());
//            endpointConfig1.setTimeout(endpointConfigDTO.getTimeout());
//
//            //mapping attributes in EndpointConfigAttributesDTO to EndpointConfigAttributes model
//            List<EndpointConfigAttributes> endpointConfigAttributesList = new ArrayList<>();
//            for (EndpointConfigAttributesDTO endpointConfigAttributesDTO : endpointConfigDTO.getAttributes()) {
//                EndpointConfigAttributes endpointConfigAttribute = new EndpointConfigAttributes();
//                endpointConfigAttribute.setName(endpointConfigAttributesDTO.getName());
//                endpointConfigAttribute.setValue(endpointConfigAttributesDTO.getValue());
//
//                endpointConfigAttributesList.add(endpointConfigAttribute);
//            }
//
//            endpointConfig1.setAttributes(endpointConfigAttributesList);
//            configList.add(endpointConfig1);
//        }
//
//        //mapping properties in EndpointEndpointConfigDTO to EndpointEndpointConfig model
//        EndpointEndpointConfig endpointConfig = new EndpointEndpointConfig();
//        endpointConfig.setEndpointType(type);
//        endpointConfig.setList(configList);
//
//        return endpointConfig;
//
//    }

    /**
     * This method returns api security scheme as a comma seperated string
     *
     * @param securitySchemes api security scheme
     * @return comma seperated string of api security schemes
     */
    public static String getSecurityScheme(List<String> securitySchemes) {

        if (securitySchemes == null || securitySchemes.size() <= 0) {
            return "";
        }
        StringBuilder apiSecurityScheme = new StringBuilder();
        if (securitySchemes != null) {
            for (String scheme : securitySchemes) {
                apiSecurityScheme.append(scheme).append(",");
            }
            apiSecurityScheme.deleteCharAt(apiSecurityScheme.length() - 1);
        }
        return apiSecurityScheme.toString();
    }

//    /**
//     * This method converts APIEndpoint model to corresponding APIEndpointDTO object
//     *
//     * @param model api model
//     * @return APIEndpointDTO List of apiEndpointDTO
//     */
//    public static List<APIEndpointDTO> getAPIEndpointDTO(API model) throws ParseException {
//
//        List<APIEndpoint> apiEndpointsList = model.getEndpoint();
//        if (apiEndpointsList == null || apiEndpointsList.size() <= 0) {
//            return getAPIEndpointDTOFromEndpointConfig(model.getEndpointConfig());
//        }
//        List<APIEndpointDTO> apiEndpointDTOList = new ArrayList<>(apiEndpointsList.size());
//
//        for (APIEndpoint apiEndpoint : apiEndpointsList) {
//            APIEndpointDTO apiEndpointDTO = new APIEndpointDTO();
//            Endpoint endpoint = apiEndpoint.getInline();
//            EndpointSecurity endpointSecurity = endpoint.getEndpointSecurity();
//            EndpointDTO endpointDTO = new EndpointDTO();
//
//            EndpointEndpointSecurityDTO endpointEndpointSecurityDTO = new EndpointEndpointSecurityDTO();
//
//            endpointEndpointSecurityDTO.setEnabled(endpointSecurity.getEnabled());
//            endpointEndpointSecurityDTO.setPassword(endpointSecurity.getPassword());
//            endpointEndpointSecurityDTO.setUsername(endpointSecurity.getUsername());
//            endpointEndpointSecurityDTO.setType(endpointSecurity.getType());
//
//            endpointDTO.setEndpointSecurity(endpointEndpointSecurityDTO);
//            endpointDTO.setEndpointConfig(getEndpointEndpointConfigDTO(endpoint.getEndpointConfig()));
//            endpointDTO.setId(endpoint.getId());
//            endpointDTO.setMaxTps(endpoint.getMaxTps());
//            endpointDTO.setName(endpoint.getName());
//            endpointDTO.setType(endpoint.getType());
//
//            apiEndpointDTO.setInline(endpointDTO);
//            apiEndpointDTO.setType(apiEndpoint.getType());
//
//            apiEndpointDTOList.add(apiEndpointDTO);
//        }
//
//        return apiEndpointDTOList;
//    }
//
//    /**
//     * This method converts endpointconfig json to corresponding APIEndpointDTO object
//     *
//     * @param type           production_endpoints, sandbox_endpoints
//     * @param endpointConfig endpoint config
//     * @param endpointProtocolType endpoint protocol type; eg: http
//     * @return APIEndpointDTO apiEndpointDTO
//     */
//    public static APIEndpointDTO convertToAPIEndpointDTO(String type, JSONObject endpointConfig,
//            String endpointProtocolType) {
//
//        APIEndpointDTO apiEndpointDTO = new APIEndpointDTO();
//        apiEndpointDTO.setType(type);
//        if (endpointConfig.containsKey(APIConstants.API_DATA_URL)) {
//            String url = endpointConfig.get(APIConstants.API_DATA_URL).toString();
//            EndpointDTO endpointDTO = new EndpointDTO();
//            EndpointEndpointConfigDTO endpointEndpointConfigDTO = new EndpointEndpointConfigDTO();
//            List<EndpointConfigDTO> list = new ArrayList<>();
//            EndpointConfigDTO endpointConfigDTO = new EndpointConfigDTO();
//            endpointConfigDTO.setUrl(url);
//            if (endpointConfig.containsKey(APIConstants.API_ENDPOINT_CONFIG_TIMEOUT)) {
//                endpointConfigDTO.setTimeout(endpointConfig.get(APIConstants.API_ENDPOINT_CONFIG_TIMEOUT).toString());
//            }
//            list.add(endpointConfigDTO);
//            endpointEndpointConfigDTO.setList(list);
//
//            //todo: fix for other types of endpoints eg: load balanced, failover
//            endpointEndpointConfigDTO.setEndpointType(EndpointEndpointConfigDTO.EndpointTypeEnum.SINGLE);
//
//            endpointDTO.setEndpointConfig(endpointEndpointConfigDTO);
//            endpointDTO.setType(endpointProtocolType);
//            apiEndpointDTO.setInline(endpointDTO);
//        }
//        return apiEndpointDTO;
//    }
//
//    /**
//     * This method converts endpointconfig json string to corresponding APIEndpointDTO objects
//     *
//     * @param endpointConfig string
//     * @return APIEndpointDTO List of apiEndpointDTO
//     */
//    public static List<APIEndpointDTO> getAPIEndpointDTOFromEndpointConfig(String endpointConfig) throws ParseException {
//        //todo improve to support multiple endpoints.
//        List<APIEndpointDTO> apiEndpointDTOList = new ArrayList<>();
//        if (endpointConfig != null) {
//            JSONParser parser = new JSONParser();
//            JSONObject endpointConfigJson = (JSONObject) parser.parse(endpointConfig);
//            String endpointProtocolType = (String) endpointConfigJson
//                    .get(APIConstants.API_ENDPOINT_CONFIG_PROTOCOL_TYPE);
//
//            if (endpointConfigJson.containsKey(APIConstants.API_DATA_PRODUCTION_ENDPOINTS) &&
//                    isEndpointURLNonEmpty(endpointConfigJson.get(APIConstants.API_DATA_PRODUCTION_ENDPOINTS))) {
//                JSONObject prodEPConfig = (JSONObject) endpointConfigJson
//                        .get(APIConstants.API_DATA_PRODUCTION_ENDPOINTS);
//                APIEndpointDTO apiEndpointDTO = convertToAPIEndpointDTO(APIConstants.API_DATA_PRODUCTION_ENDPOINTS,
//                        prodEPConfig, endpointProtocolType);
//                apiEndpointDTOList.add(apiEndpointDTO);
//            }
//            if (endpointConfigJson.containsKey(APIConstants.API_DATA_SANDBOX_ENDPOINTS) &&
//                    isEndpointURLNonEmpty(endpointConfigJson.get(APIConstants.API_DATA_SANDBOX_ENDPOINTS))) {
//                JSONObject sandboxEPConfig = (JSONObject) endpointConfigJson
//                        .get(APIConstants.API_DATA_SANDBOX_ENDPOINTS);
//                APIEndpointDTO apiEndpointDTO = convertToAPIEndpointDTO(APIConstants.API_DATA_SANDBOX_ENDPOINTS,
//                        sandboxEPConfig, endpointProtocolType);
//                apiEndpointDTOList.add(apiEndpointDTO);
//            }
//
//        }
//        return apiEndpointDTOList;
//    }

    /**
     * Returns workflow state DTO from the provided information
     * 
     * @param lifecycleStateDTO Lifecycle state DTO
     * @param stateChangeResponse workflow response from API lifecycle change
     * @return workflow state DTO
     */
    public static WorkflowResponseDTO toWorkflowResponseDTO(LifecycleStateDTO lifecycleStateDTO,
            APIStateChangeResponse stateChangeResponse) {
        WorkflowResponseDTO workflowResponseDTO = new WorkflowResponseDTO();

        if (WorkflowStatus.APPROVED.toString().equals(stateChangeResponse.getStateChangeStatus())) {
            workflowResponseDTO.setWorkflowStatus(WorkflowResponseDTO.WorkflowStatusEnum.APPROVED);
        } else if (WorkflowStatus.CREATED.toString().equals(stateChangeResponse.getStateChangeStatus())) {
            workflowResponseDTO.setWorkflowStatus(WorkflowResponseDTO.WorkflowStatusEnum.CREATED);
        } else if ((WorkflowStatus.REGISTERED.toString().equals(stateChangeResponse.getStateChangeStatus()))) {
            workflowResponseDTO.setWorkflowStatus(WorkflowResponseDTO.WorkflowStatusEnum.REGISTERED);
        } else if ((WorkflowStatus.REJECTED.toString().equals(stateChangeResponse.getStateChangeStatus()))) {
            workflowResponseDTO.setWorkflowStatus(WorkflowResponseDTO.WorkflowStatusEnum.REJECTED);
        } else {
            log.error("Unrecognized state : " + stateChangeResponse.getStateChangeStatus());
            workflowResponseDTO.setWorkflowStatus(WorkflowResponseDTO.WorkflowStatusEnum.CREATED);
        }

        workflowResponseDTO.setLifecycleState(lifecycleStateDTO);
        return workflowResponseDTO;
    }

    /**
     * Returns a set of operations from a given swagger definition
     *
     * @param api               API object
     * @param swaggerDefinition Swagger definition
     * @return a set of operations from a given swagger definition
     * @throws APIManagementException error while trying to retrieve URI templates of the given API
     */
    private static List<APIOperationsDTO> getOperationsFromSwaggerDef(API api, String swaggerDefinition)
            throws APIManagementException {

        APIDefinitionFromOpenAPISpec definitionFromOpenAPISpec = new APIDefinitionFromOpenAPISpec();
        Set<URITemplate> uriTemplates = definitionFromOpenAPISpec.getURITemplates(api, swaggerDefinition);

        List<APIOperationsDTO> operationsDTOList = new ArrayList<>();
        if (!StringUtils.isEmpty(swaggerDefinition)) {
            for (URITemplate uriTemplate : uriTemplates) {
                APIOperationsDTO operationsDTO = getOperationFromURITemplate(uriTemplate);
                operationsDTOList.add(operationsDTO);
            }
        }

        return operationsDTOList;
    }

    /**
     * Converts a URI template object to a REST API DTO
     *
     * @param uriTemplate URI Template object
     * @return REST API DTO representing URI template object
     */
    private static APIOperationsDTO getOperationFromURITemplate(URITemplate uriTemplate) {

        APIOperationsDTO operationsDTO = new APIOperationsDTO();
        operationsDTO.setId(""); //todo: Set ID properly
        if (APIConstants.AUTH_APPLICATION_OR_USER_LEVEL_TOKEN.equals(uriTemplate.getAuthType())) {
            operationsDTO.setAuthType(APIConstants.OASResourceAuthTypes.APPLICATION_OR_APPLICATION_USER);
        } else if (APIConstants.AUTH_APPLICATION_USER_LEVEL_TOKEN.equals(uriTemplate.getAuthType())) {
            operationsDTO.setAuthType(APIConstants.OASResourceAuthTypes.APPLICATION_USER);
        } else if (APIConstants.AUTH_NO_AUTHENTICATION.equals(uriTemplate.getAuthType())) {
            operationsDTO.setAuthType(APIConstants.OASResourceAuthTypes.NONE);
        } else if (APIConstants.AUTH_APPLICATION_LEVEL_TOKEN.equals(uriTemplate.getAuthType())) {
            operationsDTO.setAuthType(APIConstants.OASResourceAuthTypes.APPLICATION);
        } else {
            operationsDTO.setAuthType(APIConstants.OASResourceAuthTypes.APPLICATION_OR_APPLICATION_USER);
        }
        operationsDTO.setHttpVerb(uriTemplate.getHTTPVerb());
        operationsDTO.setUritemplate(uriTemplate.getUriTemplate());
        if (uriTemplate.getScope() != null) {
            operationsDTO.setScopes(new ArrayList<String>() {{
                add(uriTemplate.getScope().getName());
            }});
        }
        operationsDTO.setThrottlingPolicy(uriTemplate.getThrottlingTier());
        return operationsDTO;
    }

    /**
     * Returns a default operations list with wildcard resources and http verbs
     *
     * @return a default operations list
     */
    private static List<APIOperationsDTO> getDefaultOperationsList() {

        List<APIOperationsDTO> operationsDTOs = new ArrayList<>();
        for (String verb : RestApiConstants.SUPPORTED_METHODS) {
            APIOperationsDTO operationsDTO = new APIOperationsDTO();
            operationsDTO.setUritemplate("/*");
            operationsDTO.setHttpVerb(verb);
            operationsDTO.setThrottlingPolicy(APIConstants.UNLIMITED_TIER);
            operationsDTO.setAuthType(APIConstants.AUTH_APPLICATION_OR_USER_LEVEL_TOKEN);
            operationsDTOs.add(operationsDTO);
        }
        return operationsDTOs;
    }

<<<<<<< HEAD
    public static APIProductListDTO fromAPIProductListtoDTO(List<APIProduct> productList) {
        APIProductListDTO listDto = new APIProductListDTO();
        List<APIProductInfoDTO> list = new ArrayList<APIProductInfoDTO>();
        for (APIProduct apiProduct : productList) {
            APIProductInfoDTO productDto = new APIProductInfoDTO();
            productDto.setName(apiProduct.getId().getName());
            productDto.setProvider(apiProduct.getId().getProviderName());
            productDto.setContext(apiProduct.getContext());
            productDto.setDescription(apiProduct.getDescription());
            productDto.setState(org.wso2.carbon.apimgt.rest.api.publisher.v1.dto.APIProductInfoDTO.StateEnum
                    .valueOf(apiProduct.getState()));
            productDto.setId(apiProduct.getUuid());
            productDto.setThumbnailUri(RestApiConstants.RESOURCE_PATH_THUMBNAIL_API_PRODUCT
                    .replace(RestApiConstants.APIPRODUCTID_PARAM, apiProduct.getUuid()));
            list.add(productDto);
        }
        
        listDto.setList(list);
        listDto.setCount(list.size());
        return listDto;
    }

    public static APIProductDTO fromAPIProducttoDTO(APIProduct product) {
        APIProductDTO productDto = new APIProductDTO();
        productDto.setName(product.getId().getName());
        productDto.setProvider(product.getId().getProviderName());
        productDto.setId(product.getUuid());
        productDto.setContext(product.getContext());
        productDto.setDescription(product.getDescription());
        APIProductBusinessInformationDTO businessInformation = new APIProductBusinessInformationDTO();
        businessInformation.setBusinessOwner(product.getBusinessOwner());
        businessInformation.setBusinessOwnerEmail(product.getBusinessOwnerEmail());
        productDto.setBusinessInformation(businessInformation );
        
        productDto.setState(StateEnum.valueOf(product.getState()));
        productDto.setThumbnailUri(RestApiConstants.RESOURCE_PATH_THUMBNAIL_API_PRODUCT
                .replace(RestApiConstants.APIPRODUCTID_PARAM, product.getUuid()));
        List<ProductAPIDTO> apis = new ArrayList<ProductAPIDTO>();
        //Aggregate API resources to each relevant API.
        Map<String, ProductAPIDTO> aggregatedAPIs = new HashMap<String, ProductAPIDTO>();
        List<APIProductResource> resources = product.getProductResources();
        for (APIProductResource apiProductResource : resources) {
            String uuid = apiProductResource.getApiId();
            if(aggregatedAPIs.containsKey(uuid)) {
                ProductAPIDTO productAPI = aggregatedAPIs.get(uuid);
                URITemplate template = apiProductResource.getUriTemplate();
                List<ProductAPIOperationsDTO> operations = productAPI.getOperations();
                ProductAPIOperationsDTO operation = new ProductAPIOperationsDTO();
                operation.setHttpVerb(template.getHTTPVerb());
                operation.setUritemplate(template.getResourceURI());
                operations.add(operation);

            } else {
                ProductAPIDTO productAPI = new ProductAPIDTO();
                productAPI.setApiId(uuid);
                productAPI.setName(apiProductResource.getApiName());
                List<ProductAPIOperationsDTO> operations = new ArrayList<ProductAPIOperationsDTO>();
                URITemplate template = apiProductResource.getUriTemplate();

                ProductAPIOperationsDTO operation = new ProductAPIOperationsDTO();
                operation.setHttpVerb(template.getHTTPVerb());
                operation.setUritemplate(template.getResourceURI());
                operations.add(operation);

                productAPI.setOperations(operations);
                aggregatedAPIs.put(uuid, productAPI);
            }
        }
        apis = new ArrayList<ProductAPIDTO>(aggregatedAPIs.values());
        productDto.setApis(apis);
        
        String subscriptionAvailability = product.getSubscriptionAvailability();
        if (subscriptionAvailability != null) {
            productDto.setSubscriptionAvailability(
                    mapSubscriptionAvailabilityFromAPIProducttoDTO(subscriptionAvailability));
        }

        if (product.getSubscriptionAvailableTenants() != null) {
            productDto.setSubscriptionAvailableTenants(Arrays.asList(product.getSubscriptionAvailableTenants().split(",")));
        }

        Set<org.wso2.carbon.apimgt.api.model.Tier> apiTiers = product.getAvailableTiers();
        List<String> tiersToReturn = new ArrayList<>();
        for (org.wso2.carbon.apimgt.api.model.Tier tier : apiTiers) {
            tiersToReturn.add(tier.getName());
        }
        productDto.setPolicies(tiersToReturn);
        if (product.getVisibility() != null) {
            productDto.setVisibility(mapVisibilityFromAPIProducttoDTO(product.getVisibility()));
        }

        if (product.getVisibleRoles() != null) {
            productDto.setVisibleRoles(Arrays.asList(product.getVisibleRoles().split(",")));
        }

        if (product.getVisibleTenants() != null) {
            productDto.setVisibleTenants(Arrays.asList(product.getVisibleTenants().split(",")));
        }

        if (StringUtils.isEmpty(product.getTransports())) {
            List<String> transports = new ArrayList<>();
            transports.add(APIConstants.HTTPS_PROTOCOL);

            productDto.setTransport(transports);
        } else {
            productDto.setTransport(Arrays.asList(product.getTransports().split(",")));
        }

        List<String> environmentsList = new ArrayList<String>();
        environmentsList.addAll(product.getEnvironments());
        productDto.setGatewayEnvironments(environmentsList);
        if (product.getAdditionalProperties() != null) {
            JSONObject additionalProperties = product.getAdditionalProperties();
            Map<String, String> additionalPropertiesMap = new HashMap<>();
            for (Object propertyKey : additionalProperties.keySet()) {
                String key = (String) propertyKey;
                additionalPropertiesMap.put(key, (String) additionalProperties.get(key));
            }
            productDto.setAdditionalProperties(additionalPropertiesMap);
        }

        if (product.getApiSecurity() != null) {
            productDto.setSecurityScheme(Arrays.asList(product.getApiSecurity().split(",")));
        }

        return productDto;
    }
    
    private static APIProductDTO.SubscriptionAvailabilityEnum mapSubscriptionAvailabilityFromAPIProducttoDTO(
            String subscriptionAvailability) {

        switch (subscriptionAvailability) {
            case APIConstants.SUBSCRIPTION_TO_CURRENT_TENANT :
                return APIProductDTO.SubscriptionAvailabilityEnum.CURRENT_TENANT;
            case APIConstants.SUBSCRIPTION_TO_ALL_TENANTS :
                return APIProductDTO.SubscriptionAvailabilityEnum.ALL_TENANTS;
            case APIConstants.SUBSCRIPTION_TO_SPECIFIC_TENANTS :
                return APIProductDTO.SubscriptionAvailabilityEnum.SPECIFIC_TENANTS;
            default:
                return null; // how to handle this?
        }

    }
    
    private static APIProductDTO.VisibilityEnum mapVisibilityFromAPIProducttoDTO(String visibility) {
        switch (visibility) { //public, private,controlled, restricted
            case APIConstants.API_GLOBAL_VISIBILITY :
                return APIProductDTO.VisibilityEnum.PUBLIC;
            case APIConstants.API_PRIVATE_VISIBILITY :
                return APIProductDTO.VisibilityEnum.PRIVATE;
            case APIConstants.API_RESTRICTED_VISIBILITY :
                return APIProductDTO.VisibilityEnum.RESTRICTED;
            default:
                return null; // how to handle this?
        }
    }
    
    public static APIProduct fromDTOtoAPIProduct(APIProductDTO dto, String provider)
            throws APIManagementException {
        APIProduct product = new APIProduct();
        APIProductIdentifier id = new APIProductIdentifier(APIUtil.replaceEmailDomain(provider), dto.getName(), APIConstants.API_PRODUCT_VERSION); //todo: replace this with dto.getVersion
        product.setID(id);
        product.setUuid(dto.getId());
        product.setDescription(dto.getDescription());

        String context = dto.getContext();

        if (context.endsWith("/" + RestApiConstants.API_VERSION_PARAM)) {
            context = context.replace("/" + RestApiConstants.API_VERSION_PARAM, "");
        }

        context = context.startsWith("/") ? context : ("/" + context);
        String providerDomain = MultitenantUtils.getTenantDomain(provider);
        if (!MultitenantConstants.SUPER_TENANT_DOMAIN_NAME.equalsIgnoreCase(providerDomain)) {
            //Create tenant aware context for API
            context = "/t/" + providerDomain + context;
        }

        product.setContext(context);

        if(dto.getBusinessInformation() != null) {
            product.setBusinessOwner(dto.getBusinessInformation().getBusinessOwner());
            product.setBusinessOwnerEmail(dto.getBusinessInformation().getBusinessOwnerEmail());
        }

        String state = dto.getState() == null ? APIStatus.CREATED.toString() :dto.getState().toString() ;
        product.setState(state);
        Set<Tier> apiTiers = new HashSet<>();
        List<String> tiersFromDTO = dto.getPolicies();
        
        if (dto.getVisibility() != null) {
            product.setVisibility(mapVisibilityFromDTOtoAPIProduct(dto.getVisibility()));
        }
        if (dto.getVisibleRoles() != null) {
            String visibleRoles = StringUtils.join(dto.getVisibleRoles(), ',');
            product.setVisibleRoles(visibleRoles);
        }
        if (dto.getVisibleTenants() != null) {
            String visibleTenants = StringUtils.join(dto.getVisibleTenants(), ',');
            product.setVisibleTenants(visibleTenants);
        }

        List<String> accessControlRoles = dto.getAccessControlRoles();
        if (accessControlRoles == null || accessControlRoles.isEmpty()) {
            product.setAccessControl(APIConstants.NO_ACCESS_CONTROL);
            product.setAccessControlRoles("null");
        } else {
            product.setAccessControlRoles(StringUtils.join(accessControlRoles, ',').toLowerCase());
            product.setAccessControl(APIConstants.API_RESTRICTED_VISIBILITY);
        }

        for (String tier : tiersFromDTO) {
            apiTiers.add(new Tier(tier));
        }
        product.setAvailableTiers(apiTiers);
        if (dto.getSubscriptionAvailability() != null) {
            product.setSubscriptionAvailability(
                    mapSubscriptionAvailabilityFromDTOtoAPIProduct(dto.getSubscriptionAvailability()));
        }
        
        Map<String, String> additionalProperties = dto.getAdditionalProperties();
        if (additionalProperties != null) {
            for (Map.Entry<String, String> entry : additionalProperties.entrySet()) {
                product.addProperty(entry.getKey(), entry.getValue());
            }
        }
        if (dto.getSubscriptionAvailableTenants() != null) {
            product.setSubscriptionAvailableTenants(StringUtils.join(dto.getSubscriptionAvailableTenants(), ","));
        }

        String transports = StringUtils.join(dto.getTransport(), ',');
        product.setTransports(transports);

        if (dto.getGatewayEnvironments().size() > 0) {
            List<String> gatewaysList = dto.getGatewayEnvironments();
            product.setEnvironments(APIUtil.extractEnvironmentsForAPI(gatewaysList));
        } else if (dto.getGatewayEnvironments() != null) {
            //this means the provided gatewayEnvironments is "" (empty)
            product.setEnvironments(APIUtil.extractEnvironmentsForAPI(APIConstants.API_GATEWAY_NONE));
        }

        List<APIProductResource> productResources = new ArrayList<APIProductResource>();

        for (int i = 0; i < dto.getApis().size(); i++) {
            ProductAPIDTO res = dto.getApis().get(i);
            List<ProductAPIOperationsDTO> productAPIOperationsDTO = res.getOperations();
            for (ProductAPIOperationsDTO resourceItem : productAPIOperationsDTO) {
 
                URITemplate template = new URITemplate();
                template.setHTTPVerb(resourceItem.getHttpVerb());
                template.setResourceURI(resourceItem.getUritemplate());
                template.setUriTemplate(resourceItem.getUritemplate());
                
                APIProductResource resource = new APIProductResource();
                resource.setApiId(res.getApiId());
                resource.setUriTemplate(template);
                productResources.add(resource);
            }
            
        }

        APICorsConfigurationDTO apiCorsConfigurationDTO = dto.getCorsConfiguration();
        CORSConfiguration corsConfiguration;
        if (apiCorsConfigurationDTO != null) {
            corsConfiguration =
                    new CORSConfiguration(apiCorsConfigurationDTO.isCorsConfigurationEnabled(),
                            apiCorsConfigurationDTO.getAccessControlAllowOrigins(),
                            apiCorsConfigurationDTO.isAccessControlAllowCredentials(),
                            apiCorsConfigurationDTO.getAccessControlAllowHeaders(),
                            apiCorsConfigurationDTO.getAccessControlAllowMethods());

        } else {
            corsConfiguration = APIUtil.getDefaultCorsConfiguration();
        }
        product.setCorsConfiguration(corsConfiguration);

        product.setProductResources(productResources);
        product.setApiSecurity(getSecurityScheme(dto.getSecurityScheme()));
        product.setAuthorizationHeader(dto.getAuthorizationHeader());
        return product;
    }
    
    private static String mapVisibilityFromDTOtoAPIProduct(APIProductDTO.VisibilityEnum visibility) {
        switch (visibility) {
            case PUBLIC:
                return APIConstants.API_GLOBAL_VISIBILITY;
            case PRIVATE:
                return APIConstants.API_PRIVATE_VISIBILITY;
            case RESTRICTED:
                return APIConstants.API_RESTRICTED_VISIBILITY;
            default:
                return null; // how to handle this?
        }
    }
    
    private static String mapSubscriptionAvailabilityFromDTOtoAPIProduct(
            APIProductDTO.SubscriptionAvailabilityEnum subscriptionAvailability) {
        switch (subscriptionAvailability) {
        case CURRENT_TENANT:
                return APIConstants.SUBSCRIPTION_TO_CURRENT_TENANT;
        case ALL_TENANTS:
                return APIConstants.SUBSCRIPTION_TO_ALL_TENANTS;
        case SPECIFIC_TENANTS:
                return APIConstants.SUBSCRIPTION_TO_SPECIFIC_TENANTS;
            default:
                return APIConstants.SUBSCRIPTION_TO_CURRENT_TENANT; // default to current tenant
        }

    }

    /**
     * Converts a List object of API resource paths into a DTO
     *
     * @param resourcePathList List of API resource paths
     * @param limit   maximum number of API resource paths to be returned
     * @param offset  starting index
     * @return ResourcePathListDTO object containing ResourcePathDTOs
     */
    public static ResourcePathListDTO fromResourcePathListToDTO(List<ResourcePath> resourcePathList, int limit,
            int offset) {
        ResourcePathListDTO resourcePathListDTO = new ResourcePathListDTO();
        List<ResourcePathDTO> resourcePathDTOs = new ArrayList<ResourcePathDTO>();

        //identifying the proper start and end indexes
        int size =resourcePathList.size();
        int start = offset < size && offset >= 0 ? offset : Integer.MAX_VALUE;
        int end = offset + limit - 1 <= size - 1 ? offset + limit -1 : size - 1;

        for (int i = start; i <= end; i++) {
            ResourcePath path = resourcePathList.get(i);
            ResourcePathDTO dto = new ResourcePathDTO();
            dto.setId(path.getId());
            dto.setResourcePath(path.getResourcePath());
            dto.setHttpVerb(path.getHttpVerb());
            resourcePathDTOs.add(dto);
        }

        resourcePathListDTO.setCount(resourcePathDTOs.size());
        resourcePathListDTO.setList(resourcePathDTOs);
        return resourcePathListDTO;
    }

    /**
     * Sets pagination urls for a ResourcePathListDTO object
     *
     * @param resourcePathListDTO ResourcePathListDTO object to which pagination urls need to be set
     * @param offset     starting index
     * @param limit      max number of returned objects
     * @param size       max offset
     */
    public static void setPaginationParamsForAPIResourcePathList(ResourcePathListDTO resourcePathListDTO, int offset,
            int limit, int size) {
        //acquiring pagination parameters and setting pagination urls
        Map<String, Integer> paginatedParams = RestApiUtil.getPaginationParams(offset, limit, size);
        String paginatedPrevious = "";
        String paginatedNext = "";

        if (paginatedParams.get(RestApiConstants.PAGINATION_PREVIOUS_OFFSET) != null) {
            paginatedPrevious = RestApiUtil
                    .getResourcePathPaginatedURL(paginatedParams.get(RestApiConstants.PAGINATION_PREVIOUS_OFFSET),
                            paginatedParams.get(RestApiConstants.PAGINATION_PREVIOUS_LIMIT));
        }

        if (paginatedParams.get(RestApiConstants.PAGINATION_NEXT_OFFSET) != null) {
            paginatedNext = RestApiUtil
                    .getResourcePathPaginatedURL(paginatedParams.get(RestApiConstants.PAGINATION_NEXT_OFFSET),
                            paginatedParams.get(RestApiConstants.PAGINATION_NEXT_LIMIT));
        }

        PaginationDTO paginationDTO = CommonMappingUtil
                .getPaginationDTO(limit, offset, size, paginatedNext, paginatedPrevious);
        resourcePathListDTO.setPagination(paginationDTO);
    }

    /**
     * Sets pagination urls for a APIProductListDTO object given pagination parameters and url parameters
     *
     * @param apiProductListDTO a APIProductListDTO object
     * @param query      search condition
     * @param limit      max number of objects returned
     * @param offset     starting index
     * @param size       max offset
     */
    public static void setPaginationParams(APIProductListDTO apiProductListDTO, String query, int offset, int limit, int size) {

        //acquiring pagination parameters and setting pagination urls
        Map<String, Integer> paginatedParams = RestApiUtil.getPaginationParams(offset, limit, size);
        String paginatedPrevious = "";
        String paginatedNext = "";

        if (paginatedParams.get(RestApiConstants.PAGINATION_PREVIOUS_OFFSET) != null) {
            paginatedPrevious = RestApiUtil
                    .getAPIProductPaginatedURL(paginatedParams.get(RestApiConstants.PAGINATION_PREVIOUS_OFFSET),
                            paginatedParams.get(RestApiConstants.PAGINATION_PREVIOUS_LIMIT), query);
        }

        if (paginatedParams.get(RestApiConstants.PAGINATION_NEXT_OFFSET) != null) {
            paginatedNext = RestApiUtil
                    .getAPIProductPaginatedURL(paginatedParams.get(RestApiConstants.PAGINATION_NEXT_OFFSET),
                            paginatedParams.get(RestApiConstants.PAGINATION_NEXT_LIMIT), query);
        }

        PaginationDTO paginationDTO = CommonMappingUtil
                .getPaginationDTO(limit, offset, size, paginatedNext, paginatedPrevious);
        apiProductListDTO.setPagination(paginationDTO);
    }

    /**
     * Returns the APIProductIdentifier given the uuid
     *
     * @param productId                 API Product uuid
     * @param requestedTenantDomain tenant domain of the API
     * @return APIProductIdentifier which represents the given id
     * @throws APIManagementException
     */
    public static APIProductIdentifier getAPIProductIdentifierFromUUID(String productId, String requestedTenantDomain)
            throws APIManagementException {

        APIProvider apiProvider = RestApiUtil.getLoggedInUserProvider();
        APIProduct product = apiProvider.getAPIProductbyUUID(productId, requestedTenantDomain);
        return product.getId();
    }

}
=======
    /**
     * Extract scopes from the swagger
     *
     * @param swagger swagger document
     * @return list of scopes
     * @throws APIManagementException throw if parsing exception occur
     */
    private static List<ScopeDTO> getScopesFromSwagger(String swagger) throws APIManagementException {

        JSONParser parser = new JSONParser();
        List<ScopeDTO> scopes = new ArrayList<>();
        try {
            JSONObject swaggerObj = (JSONObject) parser.parse(swagger);
            JSONObject securityObj = (JSONObject) swaggerObj.get(APIConstants.SWAGGER_X_WSO2_SECURITY);
            JSONObject apimSecurityObj = (JSONObject) securityObj.get(APIConstants.SWAGGER_OBJECT_NAME_APIM);
            JSONArray scopesList = (JSONArray) apimSecurityObj.get(APIConstants.SWAGGER_X_WSO2_SCOPES);
            scopesList.forEach((scope) -> {
                ScopeDTO scopeDTO = new ScopeDTO();
                JSONObject scopeObj = (JSONObject) scope;
                scopeDTO.setName((String) scopeObj.get(APIConstants.SWAGGER_NAME));
                scopeDTO.setDescription((String) scopeObj.get(APIConstants.SWAGGER_DESCRIPTION));
                ScopeBindingsDTO bindingsDTO = new ScopeBindingsDTO();
                bindingsDTO.setValues(Arrays.asList(((String) scopeObj.get(APIConstants.SWAGGER_ROLES)).split(",")));
                scopeDTO.setBindings(bindingsDTO);
                scopes.add(scopeDTO);
            });

        } catch (ParseException e) {
            throw new APIManagementException("Error occurred while parsing swagger.");
        }
        return scopes;
    }
}
>>>>>>> 57b835a5
<|MERGE_RESOLUTION|>--- conflicted
+++ resolved
@@ -67,14 +67,11 @@
 import org.wso2.carbon.apimgt.rest.api.publisher.v1.dto.LifecycleStateCheckItemsDTO;
 import org.wso2.carbon.apimgt.rest.api.publisher.v1.dto.LifecycleStateDTO;
 import org.wso2.carbon.apimgt.rest.api.publisher.v1.dto.PaginationDTO;
-<<<<<<< HEAD
 import org.wso2.carbon.apimgt.rest.api.publisher.v1.dto.ProductAPIDTO;
 import org.wso2.carbon.apimgt.rest.api.publisher.v1.dto.ProductAPIOperationsDTO;
 import org.wso2.carbon.apimgt.rest.api.publisher.v1.dto.ResourcePathDTO;
 import org.wso2.carbon.apimgt.rest.api.publisher.v1.dto.ResourcePathListDTO;
-=======
 import org.wso2.carbon.apimgt.rest.api.publisher.v1.dto.ScopeBindingsDTO;
->>>>>>> 57b835a5
 import org.wso2.carbon.apimgt.rest.api.publisher.v1.dto.ScopeDTO;
 import org.wso2.carbon.apimgt.rest.api.publisher.v1.dto.WorkflowResponseDTO;
 import org.wso2.carbon.apimgt.rest.api.util.RestApiConstants;
@@ -616,6 +613,7 @@
             List<ScopeDTO> scopeDTOS = getScopesFromSwagger(apiSwaggerDefinition);
             dto.setScopes(scopeDTOS);
         }
+
         Set<String> apiTags = model.getTags();
         List<String> tagsToReturn = new ArrayList<>();
         tagsToReturn.addAll(apiTags);
@@ -1338,7 +1336,6 @@
         return operationsDTOs;
     }
 
-<<<<<<< HEAD
     public static APIProductListDTO fromAPIProductListtoDTO(List<APIProduct> productList) {
         APIProductListDTO listDto = new APIProductListDTO();
         List<APIProductInfoDTO> list = new ArrayList<APIProductInfoDTO>();
@@ -1762,9 +1759,7 @@
         return product.getId();
     }
 
-}
-=======
-    /**
+        /**
      * Extract scopes from the swagger
      *
      * @param swagger swagger document
@@ -1796,5 +1791,5 @@
         }
         return scopes;
     }
-}
->>>>>>> 57b835a5
+
+}