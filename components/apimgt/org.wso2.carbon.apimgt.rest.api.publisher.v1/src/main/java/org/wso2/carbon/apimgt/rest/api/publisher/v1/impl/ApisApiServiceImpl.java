/*
 * Copyright (c) 2019 WSO2 Inc. (http://www.wso2.org) All Rights Reserved.
 *
 * WSO2 Inc. licenses this file to you under the Apache License,
 * Version 2.0 (the "License"); you may not use this file except
 * in compliance with the License.
 * You may obtain a copy of the License at
 *
 *   http://www.apache.org/licenses/LICENSE-2.0
 *
 * Unless required by applicable law or agreed to in writing,
 * software distributed under the License is distributed on an
 * "AS IS" BASIS, WITHOUT WARRANTIES OR CONDITIONS OF ANY
 * KIND, either express or implied.  See the License for the
 * specific language governing permissions and limitations
 * under the License.
 */

package org.wso2.carbon.apimgt.rest.api.publisher.v1.impl;

import com.amazonaws.SdkClientException;
import com.amazonaws.auth.AWSCredentialsProvider;
import com.amazonaws.auth.AWSStaticCredentialsProvider;
import com.amazonaws.auth.BasicAWSCredentials;
import com.amazonaws.auth.InstanceProfileCredentialsProvider;
import com.amazonaws.services.lambda.AWSLambda;
import com.amazonaws.services.lambda.AWSLambdaClientBuilder;
import com.amazonaws.services.lambda.model.FunctionConfiguration;
import com.amazonaws.services.lambda.model.ListFunctionsResult;
import com.fasterxml.jackson.databind.ObjectMapper;
import com.fasterxml.jackson.dataformat.yaml.YAMLFactory;
import com.google.gson.Gson;
import org.apache.axiom.om.OMElement;
import org.apache.axiom.util.base64.Base64Utils;
import org.apache.commons.collections.MapUtils;
import org.apache.commons.httpclient.HostConfiguration;
import org.apache.commons.httpclient.HttpMethod;
import org.apache.commons.httpclient.HttpStatus;
import org.apache.commons.httpclient.methods.HeadMethod;
import org.apache.commons.io.IOUtils;
import org.apache.commons.lang3.ArrayUtils;
import org.apache.commons.lang3.SerializationUtils;
import org.apache.commons.lang3.StringUtils;
import org.apache.commons.logging.Log;
import org.apache.commons.logging.LogFactory;
import org.apache.cxf.jaxrs.ext.MessageContext;
import org.apache.cxf.jaxrs.ext.multipart.Attachment;
import org.apache.cxf.jaxrs.ext.multipart.ContentDisposition;
import org.apache.cxf.phase.PhaseInterceptorChain;
import org.apache.http.client.methods.CloseableHttpResponse;
import org.apache.http.client.methods.HttpGet;
import org.apache.http.client.methods.HttpHead;
import org.apache.http.client.methods.HttpPut;
import org.apache.http.entity.StringEntity;
import org.apache.http.impl.client.CloseableHttpClient;
import org.json.JSONArray;
import org.json.JSONException;
import org.json.JSONTokener;
import org.json.XML;
import org.json.simple.JSONObject;
import org.json.simple.parser.JSONParser;
import org.json.simple.parser.ParseException;
import org.wso2.carbon.apimgt.api.APIDefinition;
import org.wso2.carbon.apimgt.api.APIDefinitionValidationResponse;
import org.wso2.carbon.apimgt.api.APIManagementException;
import org.wso2.carbon.apimgt.api.APIMgtResourceNotFoundException;
import org.wso2.carbon.apimgt.api.APIProvider;
import org.wso2.carbon.apimgt.api.ExceptionCodes;
import org.wso2.carbon.apimgt.api.FaultGatewaysException;
import org.wso2.carbon.apimgt.api.MonetizationException;
import org.wso2.carbon.apimgt.api.doc.model.APIResource;
import org.wso2.carbon.apimgt.api.dto.CertificateInformationDTO;
import org.wso2.carbon.apimgt.api.dto.ClientCertificateDTO;
import org.wso2.carbon.apimgt.api.model.API;
import org.wso2.carbon.apimgt.api.model.APIIdentifier;
import org.wso2.carbon.apimgt.api.model.APIProduct;
import org.wso2.carbon.apimgt.api.model.APIProductIdentifier;
import org.wso2.carbon.apimgt.api.model.APIResourceMediationPolicy;
import org.wso2.carbon.apimgt.api.model.APIRevision;
import org.wso2.carbon.apimgt.api.model.APIRevisionDeployment;
import org.wso2.carbon.apimgt.api.model.APIStateChangeResponse;
import org.wso2.carbon.apimgt.api.model.APIStore;
import org.wso2.carbon.apimgt.api.model.Documentation;
import org.wso2.carbon.apimgt.api.model.DocumentationContent;
import org.wso2.carbon.apimgt.api.model.DocumentationContent.ContentSourceType;
import org.wso2.carbon.apimgt.api.model.DuplicateAPIException;
import org.wso2.carbon.apimgt.api.model.LifeCycleEvent;
import org.wso2.carbon.apimgt.api.model.Mediation;
import org.wso2.carbon.apimgt.api.model.Monetization;
import org.wso2.carbon.apimgt.api.model.ResourceFile;
import org.wso2.carbon.apimgt.api.model.ResourcePath;
import org.wso2.carbon.apimgt.api.model.SOAPToRestSequence;
import org.wso2.carbon.apimgt.api.model.Scope;
import org.wso2.carbon.apimgt.api.model.SubscribedAPI;
import org.wso2.carbon.apimgt.api.model.SwaggerData;
import org.wso2.carbon.apimgt.api.model.Tier;
import org.wso2.carbon.apimgt.api.model.URITemplate;
import org.wso2.carbon.apimgt.api.model.graphql.queryanalysis.GraphqlComplexityInfo;
import org.wso2.carbon.apimgt.api.model.graphql.queryanalysis.GraphqlSchemaType;
import org.wso2.carbon.apimgt.impl.APIConstants;
import org.wso2.carbon.apimgt.impl.GZIPUtils;
import org.wso2.carbon.apimgt.impl.certificatemgt.ResponseCode;
import org.wso2.carbon.apimgt.impl.dao.ApiMgtDAO;
import org.wso2.carbon.apimgt.impl.definitions.*;
import org.wso2.carbon.apimgt.impl.importexport.APIImportExportException;
import org.wso2.carbon.apimgt.impl.importexport.ExportFormat;
import org.wso2.carbon.apimgt.impl.importexport.ImportExportAPI;
import org.wso2.carbon.apimgt.impl.importexport.utils.APIImportExportUtil;
import org.wso2.carbon.apimgt.impl.utils.APIMWSDLReader;
import org.wso2.carbon.apimgt.impl.utils.APIUtil;
import org.wso2.carbon.apimgt.impl.utils.APIVersionStringComparator;
import org.wso2.carbon.apimgt.impl.utils.CertificateMgtUtils;
import org.wso2.carbon.apimgt.impl.wsdl.SequenceGenerator;
import org.wso2.carbon.apimgt.impl.wsdl.model.WSDLValidationResponse;
import org.wso2.carbon.apimgt.impl.wsdl.util.SOAPOperationBindingUtils;
import org.wso2.carbon.apimgt.impl.wsdl.util.SequenceUtils;
import org.wso2.carbon.apimgt.rest.api.common.RestApiCommonUtil;
import org.wso2.carbon.apimgt.rest.api.common.RestApiConstants;
import org.wso2.carbon.apimgt.rest.api.common.dto.ErrorDTO;
import org.wso2.carbon.apimgt.rest.api.publisher.v1.ApisApiService;
import org.wso2.carbon.apimgt.rest.api.publisher.v1.common.mappings.APIMappingUtil;
import org.wso2.carbon.apimgt.rest.api.publisher.v1.common.mappings.CertificateMappingUtil;
import org.wso2.carbon.apimgt.rest.api.publisher.v1.common.mappings.CertificateRestApiUtils;
import org.wso2.carbon.apimgt.rest.api.publisher.v1.common.mappings.DocumentationMappingUtil;
import org.wso2.carbon.apimgt.rest.api.publisher.v1.common.mappings.ExternalStoreMappingUtil;
import org.wso2.carbon.apimgt.rest.api.publisher.v1.common.mappings.GraphqlQueryAnalysisMappingUtil;
import org.wso2.carbon.apimgt.rest.api.publisher.v1.common.mappings.MediationMappingUtil;
import org.wso2.carbon.apimgt.rest.api.publisher.v1.common.mappings.PublisherCommonUtils;
<<<<<<< HEAD
import org.wso2.carbon.apimgt.rest.api.publisher.v1.dto.*;
=======
import org.wso2.carbon.apimgt.rest.api.publisher.v1.dto.APIDTO;
import org.wso2.carbon.apimgt.rest.api.publisher.v1.dto.APIExternalStoreListDTO;
import org.wso2.carbon.apimgt.rest.api.publisher.v1.dto.APIListDTO;
import org.wso2.carbon.apimgt.rest.api.publisher.v1.dto.APIMonetizationInfoDTO;
import org.wso2.carbon.apimgt.rest.api.publisher.v1.dto.APIRevenueDTO;
import org.wso2.carbon.apimgt.rest.api.publisher.v1.dto.ApiEndpointValidationResponseDTO;
import org.wso2.carbon.apimgt.rest.api.publisher.v1.dto.AsyncAPISpecificationValidationResponseDTO;
import org.wso2.carbon.apimgt.rest.api.publisher.v1.dto.AuditReportDTO;
import org.wso2.carbon.apimgt.rest.api.publisher.v1.dto.CertificateInfoDTO;
import org.wso2.carbon.apimgt.rest.api.publisher.v1.dto.ClientCertMetadataDTO;
import org.wso2.carbon.apimgt.rest.api.publisher.v1.dto.ClientCertificatesDTO;
import org.wso2.carbon.apimgt.rest.api.publisher.v1.dto.DeploymentStatusListDTO;
import org.wso2.carbon.apimgt.rest.api.publisher.v1.dto.DocumentDTO;
import org.wso2.carbon.apimgt.rest.api.publisher.v1.dto.DocumentListDTO;
import org.wso2.carbon.apimgt.rest.api.publisher.v1.dto.FileInfoDTO;
import org.wso2.carbon.apimgt.rest.api.publisher.v1.dto.GraphQLQueryComplexityInfoDTO;
import org.wso2.carbon.apimgt.rest.api.publisher.v1.dto.GraphQLSchemaDTO;
import org.wso2.carbon.apimgt.rest.api.publisher.v1.dto.GraphQLSchemaTypeListDTO;
import org.wso2.carbon.apimgt.rest.api.publisher.v1.dto.GraphQLValidationResponseDTO;
import org.wso2.carbon.apimgt.rest.api.publisher.v1.dto.LifecycleHistoryDTO;
import org.wso2.carbon.apimgt.rest.api.publisher.v1.dto.LifecycleStateDTO;
import org.wso2.carbon.apimgt.rest.api.publisher.v1.dto.MediationDTO;
import org.wso2.carbon.apimgt.rest.api.publisher.v1.dto.MediationListDTO;
import org.wso2.carbon.apimgt.rest.api.publisher.v1.dto.OpenAPIDefinitionValidationResponseDTO;
import org.wso2.carbon.apimgt.rest.api.publisher.v1.dto.PaginationDTO;
import org.wso2.carbon.apimgt.rest.api.publisher.v1.dto.APIRevisionDTO;
import org.wso2.carbon.apimgt.rest.api.publisher.v1.dto.APIRevisionListDTO;
import org.wso2.carbon.apimgt.rest.api.publisher.v1.dto.APIRevisionDeploymentDTO;
import org.wso2.carbon.apimgt.rest.api.publisher.v1.dto.APIRevisionDeploymentListDTO;
import org.wso2.carbon.apimgt.rest.api.publisher.v1.dto.ResourcePathListDTO;
import org.wso2.carbon.apimgt.rest.api.publisher.v1.dto.ResourcePolicyInfoDTO;
import org.wso2.carbon.apimgt.rest.api.publisher.v1.dto.ResourcePolicyListDTO;
import org.wso2.carbon.apimgt.rest.api.publisher.v1.dto.ThrottlingPolicyDTO;
import org.wso2.carbon.apimgt.rest.api.publisher.v1.dto.TopicDTO;
import org.wso2.carbon.apimgt.rest.api.publisher.v1.dto.TopicListDTO;
import org.wso2.carbon.apimgt.rest.api.publisher.v1.dto.WSDLInfoDTO;
import org.wso2.carbon.apimgt.rest.api.publisher.v1.dto.WSDLValidationResponseDTO;
import org.wso2.carbon.apimgt.rest.api.publisher.v1.dto.WorkflowResponseDTO;
>>>>>>> 1a0d21a6
import org.wso2.carbon.apimgt.rest.api.publisher.v1.utils.RestApiPublisherUtils;
import org.wso2.carbon.apimgt.rest.api.util.exception.BadRequestException;
import org.wso2.carbon.apimgt.rest.api.util.utils.RestApiUtil;
import org.wso2.carbon.base.ServerConfiguration;
import org.wso2.carbon.core.util.CryptoException;
import org.wso2.carbon.core.util.CryptoUtil;
import org.wso2.carbon.registry.api.Resource;
import org.wso2.carbon.registry.core.RegistryConstants;
import org.wso2.carbon.utils.CarbonUtils;

import java.io.BufferedReader;
import java.io.ByteArrayInputStream;
import java.io.ByteArrayOutputStream;
import java.io.File;
import java.io.IOException;
import java.io.InputStream;
import java.io.InputStreamReader;
import java.io.OutputStream;
import java.io.OutputStreamWriter;
import java.io.PrintWriter;
import java.io.UnsupportedEncodingException;
import java.net.HttpURLConnection;
import java.net.MalformedURLException;
import java.net.URI;
import java.net.URISyntaxException;
import java.net.URL;
import java.net.URLConnection;
import java.net.UnknownHostException;
import java.nio.charset.StandardCharsets;
import java.util.ArrayList;
import java.util.Arrays;
import java.util.HashMap;
import java.util.List;
import java.util.Map;
import java.util.Set;

import javax.ws.rs.core.MediaType;
import javax.ws.rs.core.Response;
import javax.xml.namespace.QName;

public class ApisApiServiceImpl implements ApisApiService {

    private static final Log log = LogFactory.getLog(ApisApiServiceImpl.class);
    private static final String API_PRODUCT_TYPE = "APIPRODUCT";

    @Override
    public Response getAllAPIs(Integer limit, Integer offset, String xWSO2Tenant, String query,
                            String ifNoneMatch, Boolean expand, String accept, MessageContext messageContext) {

        List<API> allMatchedApis = new ArrayList<>();
        Object apiListDTO;

        //pre-processing
        //setting default limit and offset values if they are not set
        limit = limit != null ? limit : RestApiConstants.PAGINATION_LIMIT_DEFAULT;
        offset = offset != null ? offset : RestApiConstants.PAGINATION_OFFSET_DEFAULT;
        query = query == null ? "" : query;
        expand = expand != null && expand;
        try {

            //revert content search back to normal search by name to avoid doc result complexity and to comply with REST api practices
            if (query.startsWith(APIConstants.CONTENT_SEARCH_TYPE_PREFIX + ":")) {
                query = query
                        .replace(APIConstants.CONTENT_SEARCH_TYPE_PREFIX + ":", APIConstants.NAME_TYPE_PREFIX + ":");
            }

            APIProvider apiProvider = RestApiCommonUtil.getLoggedInUserProvider();

            String tenantDomain = RestApiCommonUtil.getLoggedInUserTenantDomain();
            boolean migrationMode = Boolean.getBoolean(RestApiConstants.MIGRATION_MODE);

            /*if (migrationMode) { // migration flow
                if (!StringUtils.isEmpty(targetTenantDomain)) {
                    tenantDomain = targetTenantDomain;
                }
                RestApiUtil.handleMigrationSpecificPermissionViolations(tenantDomain, username);
            }*/
            Map<String, Object> result;

            result = apiProvider.searchPaginatedAPIs(query, tenantDomain, offset, limit);

            Set<API> apis = (Set<API>) result.get("apis");
            allMatchedApis.addAll(apis);

            apiListDTO = APIMappingUtil.fromAPIListToDTO(allMatchedApis, expand);

            //Add pagination section in the response
            Object totalLength = result.get("length");
            Integer length = 0;
            if (totalLength != null) {
                length = (Integer) totalLength;
            }

            APIMappingUtil.setPaginationParams(apiListDTO, query, offset, limit, length);

            if (APIConstants.APPLICATION_GZIP.equals(accept)) {
                try {
                    File zippedResponse = GZIPUtils.constructZippedResponse(apiListDTO);
                    return Response.ok().entity(zippedResponse)
                            .header("Content-Disposition", "attachment").
                                    header("Content-Encoding", "gzip").build();
                } catch (APIManagementException e) {
                    RestApiUtil.handleInternalServerError(e.getMessage(), e, log);
                }
            } else {
                return Response.ok().entity(apiListDTO).build();
            }
        } catch (APIManagementException e) {
            String errorMessage = "Error while retrieving APIs";
            RestApiUtil.handleInternalServerError(errorMessage, e, log);
        }
        return null;
    }

    @Override
    public Response createAPI(APIDTO body, String oasVersion, MessageContext messageContext) {
        URI createdApiUri;
        APIDTO createdApiDTO;
        try {
            APIProvider apiProvider = RestApiCommonUtil.getLoggedInUserProvider();
            API createdApi = PublisherCommonUtils
                    .addAPIWithGeneratedSwaggerDefinition(body, oasVersion, RestApiCommonUtil.getLoggedInUsername());
            createdApiDTO = APIMappingUtil.fromAPItoDTO(createdApi);
            //This URI used to set the location header of the POST response
            createdApiUri = new URI(RestApiConstants.RESOURCE_PATH_APIS + "/" + createdApiDTO.getId());
            return Response.created(createdApiUri).entity(createdApiDTO).build();
        } catch (APIManagementException e) {
            String errorMessage = "Error while adding new API : " + body.getProvider() + "-" +
                    body.getName() + "-" + body.getVersion() + " - " + e.getMessage();
            RestApiUtil.handleInternalServerError(errorMessage, e, log);
        } catch (URISyntaxException e) {
            String errorMessage = "Error while retrieving API location : " + body.getProvider() + "-" +
                    body.getName() + "-" + body.getVersion();
            RestApiUtil.handleInternalServerError(errorMessage, e, log);
        } catch (CryptoException e) {
            String errorMessage = "Error while encrypting the secret key of API : " + body.getProvider() + "-" +
                    body.getName() + "-" + body.getVersion() + " - " + e.getMessage();
            RestApiUtil.handleInternalServerError(errorMessage, e, log);
        }
        return null;
    }

    @Override
    public Response getAPI(String apiId, String xWSO2Tenant, String ifNoneMatch, MessageContext messageContext) throws APIManagementException {
        APIProvider apiProvider = RestApiCommonUtil.getLoggedInUserProvider();
        APIDTO apiToReturn = getAPIByID(apiId, apiProvider);
        return Response.ok().entity(apiToReturn).build();
    }

    /**
     * Get complexity details of a given API
     *
     * @param apiId          apiId
     * @param messageContext message context
     * @return Response with complexity details of the GraphQL API
     */

    @Override
    public Response getGraphQLPolicyComplexityOfAPI(String apiId, MessageContext messageContext)
            throws APIManagementException {
        try {
            APIProvider apiProvider = RestApiCommonUtil.getLoggedInUserProvider();
            String tenantDomain = RestApiCommonUtil.getLoggedInUserTenantDomain();
            APIIdentifier apiIdentifier;
            if (ApiMgtDAO.getInstance().checkAPIUUIDIsARevisionUUID(apiId).getApiUUID() != null) {
                apiIdentifier = APIMappingUtil.getAPIInfoFromUUID(apiId,tenantDomain).getId();
            } else {
                apiIdentifier = APIMappingUtil.getAPIIdentifierFromUUID(apiId);
            }
            API api = apiProvider.getAPIbyUUID(apiId, tenantDomain);
            if (APIConstants.GRAPHQL_API.equals(api.getType())) {
                GraphqlComplexityInfo graphqlComplexityInfo = apiProvider.getComplexityDetails(apiIdentifier);
                GraphQLQueryComplexityInfoDTO graphQLQueryComplexityInfoDTO =
                        GraphqlQueryAnalysisMappingUtil.fromGraphqlComplexityInfotoDTO(graphqlComplexityInfo);
                return Response.ok().entity(graphQLQueryComplexityInfoDTO).build();
            } else {
                throw new APIManagementException(ExceptionCodes.API_NOT_GRAPHQL);
            }
        } catch (APIManagementException e) {
            //Auth failure occurs when cross tenant accessing APIs. Sends 404, since we don't need
            // to expose the existence of the resource
            if (RestApiUtil.isDueToResourceNotFound(e) || RestApiUtil.isDueToAuthorizationFailure(e)) {
                RestApiUtil.handleResourceNotFoundError(RestApiConstants.RESOURCE_API, apiId, e, log);
            } else if (isAuthorizationFailure(e)) {
                RestApiUtil.handleAuthorizationFailure(
                        "Authorization failure while retrieving complexity details of API : " + apiId, e, log);
            } else {
                String msg = "Error while retrieving complexity details of API " + apiId;
                RestApiUtil.handleInternalServerError(msg, e, log);
            }
        }
        return null;
    }

    /**
     * Update complexity details of a given API
     *
     * @param apiId          apiId
     * @param body           GraphQLQueryComplexityInfo DTO as request body
     * @param messageContext message context
     * @return Response
     */

    @Override
    public Response updateGraphQLPolicyComplexityOfAPI(String apiId, GraphQLQueryComplexityInfoDTO body,
                                                       MessageContext messageContext) throws APIManagementException {
        try {
            if (StringUtils.isBlank(apiId)) {
                String errorMessage = "API ID cannot be empty or null.";
                RestApiUtil.handleBadRequest(errorMessage, log);
            }

            APIIdentifier apiIdentifier = APIMappingUtil.getAPIIdentifierFromUUID(apiId);
            if (apiIdentifier == null) {
                throw new APIMgtResourceNotFoundException("Couldn't retrieve existing API with API UUID: "
                        + apiId, ExceptionCodes.from(ExceptionCodes.API_NOT_FOUND,
                        apiId));
            }
            String tenantDomain = RestApiCommonUtil.getLoggedInUserTenantDomain();
            APIProvider apiProvider = RestApiCommonUtil.getLoggedInUserProvider();
            API api = apiProvider.getAPIbyUUID(apiId, tenantDomain);
            String schema = apiProvider.getGraphqlSchema(apiIdentifier);

            GraphqlComplexityInfo graphqlComplexityInfo =
                    GraphqlQueryAnalysisMappingUtil.fromDTOtoValidatedGraphqlComplexityInfo(body, schema);
            if (APIConstants.GRAPHQL_API.equals(api.getType())) {
                apiProvider.addOrUpdateComplexityDetails(apiIdentifier, graphqlComplexityInfo);
                return Response.ok().build();
            } else {
                throw new APIManagementException(ExceptionCodes.API_NOT_GRAPHQL);
            }
        } catch (APIManagementException e) {
            //Auth failure occurs when cross tenant accessing APIs. Sends 404, since we don't need
            // to expose the existence of the resource
            if (RestApiUtil.isDueToResourceNotFound(e) || RestApiUtil.isDueToAuthorizationFailure(e)) {
                RestApiUtil.handleResourceNotFoundError(RestApiConstants.RESOURCE_API, apiId, e, log);
            } else if (isAuthorizationFailure(e)) {
                RestApiUtil.handleAuthorizationFailure(
                        "Authorization failure while updating complexity details of API : " + apiId, e, log);
            } else {
                String errorMessage = "Error while updating complexity details of API : " + apiId;
                RestApiUtil.handleInternalServerError(errorMessage, e, log);
            }
        }
        return null;
    }

    @Override
    public Response updateTopics(String apiId, TopicListDTO topicListDTO, String ifMatch, MessageContext messageContext)
            throws APIManagementException {
        APIProvider apiProvider = RestApiCommonUtil.getLoggedInUserProvider();
        String tenantDomain = RestApiCommonUtil.getLoggedInUserTenantDomain();
        API existingAPI = apiProvider.getAPIbyUUID(apiId, tenantDomain);

        Set<URITemplate> uriTemplates = existingAPI.getUriTemplates();
        uriTemplates.clear();

        for (TopicDTO topicDTO : topicListDTO.getList()) {
            URITemplate uriTemplate = new URITemplate();
            uriTemplate.setUriTemplate(topicDTO.getName());
            uriTemplate.setHTTPVerb(topicDTO.getMode().toUpperCase());
            // TODO: Get these from proper locations
            uriTemplate.setAuthType(APIConstants.AUTH_APPLICATION_OR_USER_LEVEL_TOKEN);
            uriTemplate.setThrottlingTier(APIConstants.UNLIMITED_TIER);
            uriTemplates.add(uriTemplate);
        }
        existingAPI.setUriTemplates(uriTemplates);

        // TODO: Add scopes

        try {
            apiProvider.updateAPI(existingAPI);
        } catch (FaultGatewaysException e) {
            e.printStackTrace();
        }
        return Response.ok().build();
    }

    /**
     * Get GraphQL Schema of given API
     *
     * @param apiId          apiId
     * @param accept
     * @param ifNoneMatch    If--Match header value
     * @param messageContext message context
     * @return Response with GraphQL Schema
     */
    @Override
    public Response getAPIGraphQLSchema(String apiId, String accept, String ifNoneMatch,
                                        MessageContext messageContext) {
        try {
            APIProvider apiProvider = RestApiCommonUtil.getLoggedInUserProvider();
            String tenantDomain = RestApiCommonUtil.getLoggedInUserTenantDomain();
            //this will fail if user does not have access to the API or the API does not exist
            APIIdentifier apiIdentifier;
            if (ApiMgtDAO.getInstance().checkAPIUUIDIsARevisionUUID(apiId).getApiUUID() != null) {
                apiIdentifier = APIMappingUtil.getAPIInfoFromUUID(apiId,tenantDomain).getId();
            } else {
                apiIdentifier = APIMappingUtil.getAPIIdentifierFromUUID(apiId);
            }
            String schemaContent = apiProvider.getGraphqlSchema(apiIdentifier);
            GraphQLSchemaDTO dto = new GraphQLSchemaDTO();
            dto.setSchemaDefinition(schemaContent);
            dto.setName(apiIdentifier.getProviderName() + APIConstants.GRAPHQL_SCHEMA_PROVIDER_SEPERATOR +
                    apiIdentifier.getApiName() + apiIdentifier.getVersion() + APIConstants.GRAPHQL_SCHEMA_FILE_EXTENSION);
            return Response.ok().entity(dto).build();
        } catch (APIManagementException e) {
            //Auth failure occurs when cross tenant accessing APIs. Sends 404, since we don't need
            // to expose the existence of the resource
            if (RestApiUtil.isDueToResourceNotFound(e) || RestApiUtil.isDueToAuthorizationFailure(e)) {
                RestApiUtil.handleResourceNotFoundError(RestApiConstants.RESOURCE_API, apiId, e, log);
            } else if (isAuthorizationFailure(e)) {
                RestApiUtil
                        .handleAuthorizationFailure("Authorization failure while retrieving schema of API: " + apiId, e,
                                log);
            } else {
                String errorMessage = "Error while retrieving schema of API: " + apiId;
                RestApiUtil.handleInternalServerError(errorMessage, e, log);
            }
        }
        return null;
    }

    /**
     * Update GraphQL Schema
     *
     * @param apiId            api Id
     * @param schemaDefinition graphQL schema definition
     * @param ifMatch
     * @param messageContext
     * @return
     */
    @Override
    public Response updateAPIGraphQLSchema(String apiId, String schemaDefinition, String ifMatch,
                                           MessageContext messageContext) {
        try {
            APIProvider apiProvider = RestApiCommonUtil.getLoggedInUserProvider();
            String tenantDomain = RestApiCommonUtil.getLoggedInUserTenantDomain();
            APIIdentifier apiIdentifier = APIMappingUtil.getAPIIdentifierFromUUID(apiId);
            if (apiIdentifier == null) {
                throw new APIMgtResourceNotFoundException("Couldn't retrieve existing API with API UUID: "
                        + apiId, ExceptionCodes.from(ExceptionCodes.API_NOT_FOUND,
                        apiId));
            }
            API originalAPI = apiProvider.getAPIbyUUID(apiId, tenantDomain);
            originalAPI = PublisherCommonUtils.addGraphQLSchema(originalAPI, schemaDefinition, apiProvider);
            APIDTO modifiedAPI = APIMappingUtil.fromAPItoDTO(originalAPI);
            return Response.ok().entity(modifiedAPI.getOperations()).build();
        } catch (APIManagementException | FaultGatewaysException e) {
            //Auth failure occurs when cross tenant accessing APIs. Sends 404, since we don't need
            // to expose the existence of the resource
            if (RestApiUtil.isDueToResourceNotFound(e) || RestApiUtil.isDueToAuthorizationFailure(e)) {
                RestApiUtil.handleResourceNotFoundError(RestApiConstants.RESOURCE_API, apiId, e, log);
            } else if (isAuthorizationFailure(e)) {
                RestApiUtil
                        .handleAuthorizationFailure("Authorization failure while retrieving schema of API: " + apiId, e,
                                log);
            } else {
                String errorMessage = "Error while uploading schema of the API: " + apiId;
                RestApiUtil.handleInternalServerError(errorMessage, e, log);
            }
        }
        return null;
    }

    @Override
    public Response updateAPI(String apiId, APIDTO body, String ifMatch, MessageContext messageContext) {
        String[] tokenScopes =
                (String[]) PhaseInterceptorChain.getCurrentMessage().getExchange().get(RestApiConstants.USER_REST_API_SCOPES);
        String username = RestApiCommonUtil.getLoggedInUsername();
        String tenantDomain = RestApiCommonUtil.getLoggedInUserTenantDomain();
        try {
            APIIdentifier apiIdentifier = APIUtil.getAPIIdentifierFromUUID(apiId);
            if (apiIdentifier == null) {
                throw new APIMgtResourceNotFoundException("Couldn't retrieve existing API with API UUID: "
                        + apiId, ExceptionCodes.from(ExceptionCodes.API_NOT_FOUND,
                        apiId));
            }
            APIProvider apiProvider = RestApiCommonUtil.getProvider(username);
            API originalAPI = apiProvider.getAPIbyUUID(apiId, tenantDomain);
            API updatedApi = PublisherCommonUtils.updateApi(originalAPI, body, apiProvider, tokenScopes);
            return Response.ok().entity(APIMappingUtil.fromAPItoDTO(updatedApi)).build();
        } catch (APIManagementException e) {
            //Auth failure occurs when cross tenant accessing APIs. Sends 404, since we don't need
            // to expose the existence of the resource
            if (RestApiUtil.isDueToResourceNotFound(e) || RestApiUtil.isDueToAuthorizationFailure(e)) {
                RestApiUtil.handleResourceNotFoundError(RestApiConstants.RESOURCE_API, apiId, e, log);
            } else if (isAuthorizationFailure(e)) {
                RestApiUtil.handleAuthorizationFailure("Authorization failure while updating API : " + apiId, e, log);
            } else {
                String errorMessage = "Error while updating the API : " + apiId + " - " + e.getMessage();
                RestApiUtil.handleInternalServerError(errorMessage, e, log);
            }
        } catch (FaultGatewaysException e) {
            String errorMessage = "Error while updating API : " + apiId;
            RestApiUtil.handleInternalServerError(errorMessage, e, log);
        } catch (CryptoException e) {
            String errorMessage = "Error while encrypting the secret key of API : " + apiId;
            RestApiUtil.handleInternalServerError(errorMessage, e, log);
        } catch (ParseException e) {
            String errorMessage = "Error while parsing endpoint config of API : " + apiId;
            RestApiUtil.handleInternalServerError(errorMessage, e, log);
        }
        return null;
    }

    /**
     * Get all types and fields of the GraphQL Schema of a given API
     *
     * @param apiId          apiId
     * @param messageContext message context
     * @return Response with all the types and fields found within the schema definition
     */
    @Override public Response getGraphQLPolicyComplexityTypesOfAPI(String apiId, MessageContext messageContext) {
        GraphQLSchemaDefinition graphql = new GraphQLSchemaDefinition();
        try {
            APIProvider apiProvider = RestApiCommonUtil.getLoggedInUserProvider();
            String tenantDomain = RestApiCommonUtil.getLoggedInUserTenantDomain();
            APIIdentifier apiIdentifier;
            if (ApiMgtDAO.getInstance().checkAPIUUIDIsARevisionUUID(apiId).getApiUUID() != null) {
                apiIdentifier = APIMappingUtil.getAPIInfoFromUUID(apiId,tenantDomain).getId();
            } else {
                apiIdentifier = APIMappingUtil.getAPIIdentifierFromUUID(apiId);
            }
            API api = apiProvider.getAPIbyUUID(apiId, tenantDomain);
            if (APIConstants.GRAPHQL_API.equals(api.getType())) {
                String schemaContent = apiProvider.getGraphqlSchema(apiIdentifier);
                List<GraphqlSchemaType> typeList = graphql.extractGraphQLTypeList(schemaContent);
                GraphQLSchemaTypeListDTO graphQLSchemaTypeListDTO =
                        GraphqlQueryAnalysisMappingUtil.fromGraphqlSchemaTypeListtoDTO(typeList);
                return Response.ok().entity(graphQLSchemaTypeListDTO).build();
            } else {
                throw new APIManagementException(ExceptionCodes.API_NOT_GRAPHQL);
            }
        } catch (APIManagementException e) {
            //Auth failure occurs when cross tenant accessing APIs. Sends 404, since we don't need
            // to expose the existence of the resource
            if (RestApiUtil.isDueToResourceNotFound(e) || RestApiUtil.isDueToAuthorizationFailure(e)) {
                RestApiUtil.handleResourceNotFoundError(RestApiConstants.RESOURCE_API, apiId, e, log);
            } else if (isAuthorizationFailure(e)) {
                RestApiUtil.handleAuthorizationFailure(
                        "Authorization failure while retrieving types and fields of API : " + apiId, e, log);
            } else {
                String msg = "Error while retrieving types and fields of the schema of API " + apiId;
                RestApiUtil.handleInternalServerError(msg, e, log);
            }
        }
        return null;
    }

    // AWS Lambda: rest api operation to get ARNs
    @Override
    public Response getAmazonResourceNamesOfAPI(String apiId, MessageContext messageContext) {
        JSONObject arns = new JSONObject();
        try {
            String tenantDomain = RestApiCommonUtil.getLoggedInUserTenantDomain();
            APIProvider apiProvider = RestApiCommonUtil.getLoggedInUserProvider();
            API api = apiProvider.getAPIbyUUID(apiId, tenantDomain);
            String endpointConfigString = api.getEndpointConfig();
            if (!StringUtils.isEmpty(endpointConfigString)) {
                JSONParser jsonParser = new JSONParser();
                JSONObject endpointConfig = (JSONObject) jsonParser.parse(endpointConfigString);
                if (endpointConfig != null) {
                    if (endpointConfig.containsKey(APIConstants.AMZN_ACCESS_KEY) &&
                            endpointConfig.containsKey(APIConstants.AMZN_SECRET_KEY) &&
                                endpointConfig.containsKey(APIConstants.AMZN_REGION)) {
                        String accessKey = (String) endpointConfig.get(APIConstants.AMZN_ACCESS_KEY);
                        String secretKey = (String) endpointConfig.get(APIConstants.AMZN_SECRET_KEY);
                        String region = (String) endpointConfig.get(APIConstants.AMZN_REGION);
                        AWSCredentialsProvider credentialsProvider;
                        if (StringUtils.isEmpty(accessKey) && StringUtils.isEmpty(secretKey) &&
                            StringUtils.isEmpty(region)) {
                            credentialsProvider = InstanceProfileCredentialsProvider.getInstance();
                        } else if (!StringUtils.isEmpty(accessKey) && !StringUtils.isEmpty(secretKey) &&
                                    !StringUtils.isEmpty(region)) {
                            if (secretKey.length() == APIConstants.AWS_ENCRYPTED_SECRET_KEY_LENGTH) {
                                CryptoUtil cryptoUtil = CryptoUtil.getDefaultCryptoUtil();
                                secretKey = new String(cryptoUtil.base64DecodeAndDecrypt(secretKey),
                                        APIConstants.DigestAuthConstants.CHARSET);
                            }
                            BasicAWSCredentials awsCredentials = new BasicAWSCredentials(accessKey, secretKey);
                            credentialsProvider = new AWSStaticCredentialsProvider(awsCredentials);
                        } else {
                            log.error("Missing AWS Credentials");
                            return null;
                        }
                        AWSLambda awsLambda = AWSLambdaClientBuilder.standard()
                                .withCredentials(credentialsProvider)
                                .withRegion(region)
                                .build();
                        ListFunctionsResult listFunctionsResult = awsLambda.listFunctions();
                        List<FunctionConfiguration> functionConfigurations = listFunctionsResult.getFunctions();
                        arns.put("count", functionConfigurations.size());
                        JSONArray list = new JSONArray();
                        for (FunctionConfiguration functionConfiguration : functionConfigurations) {
                            list.put(functionConfiguration.getFunctionArn());
                        }
                        arns.put("list", list);
                        return Response.ok().entity(arns.toString()).build();
                    }
                }
            }
        } catch (SdkClientException e) {
            if (e.getCause() instanceof UnknownHostException) {
                arns.put("error", "No internet connection to connect the given access method.");
                log.error("No internet connection to connect the given access method of API : " + apiId, e);
                return Response.serverError().entity(arns.toString()).build();
            } else {
                arns.put("error", "Unable to access Lambda functions under the given access method.");
                log.error("Unable to access Lambda functions under the given access method of API : " + apiId, e);
                return Response.serverError().entity(arns.toString()).build();
            }
        } catch (ParseException e) {
            String errorMessage = "Error while parsing endpoint config of the API: " + apiId;
            RestApiUtil.handleInternalServerError(errorMessage, e, log);
        } catch (CryptoException | UnsupportedEncodingException e) {
            String errorMessage = "Error while decrypting the secret key of the API: " + apiId;
            RestApiUtil.handleInternalServerError(errorMessage, e, log);
        } catch (APIManagementException e) {
            String errorMessage = "Error while retrieving the API: " + apiId;
            RestApiUtil.handleInternalServerError(errorMessage, e, log);
        }
        return null;
    }

    /**
     * Method to retrieve Security Audit Report
     * @param apiId API ID of the API
     * @param accept Accept header string
     * @param messageContext Message Context string
     * @return Response object of Security Audit
     */
    @Override
    public Response getAuditReportOfAPI(String apiId, String accept, MessageContext messageContext) {
        boolean isDebugEnabled = log.isDebugEnabled();
        try {
            String username = RestApiCommonUtil.getLoggedInUsername();
            String tenantDomain = RestApiCommonUtil.getLoggedInUserTenantDomain();
            APIProvider apiProvider = RestApiCommonUtil.getProvider(username);
            API api = apiProvider.getAPIbyUUID(apiId, tenantDomain);
            APIIdentifier apiIdentifier = api.getId();
            String apiDefinition = apiProvider.getOpenAPIDefinition(apiIdentifier, tenantDomain);
            // Get configuration file, retrieve API token and collection id
            JSONObject securityAuditPropertyObject = apiProvider.getSecurityAuditAttributesFromConfig(username);
            String apiToken = (String) securityAuditPropertyObject.get("apiToken");
            String collectionId = (String) securityAuditPropertyObject.get("collectionId");
            String baseUrl = (String) securityAuditPropertyObject.get("baseUrl");

            if (baseUrl == null) {
                baseUrl = APIConstants.BASE_AUDIT_URL;
            }
            // Retrieve the uuid from the database
            String auditUuid = ApiMgtDAO.getInstance().getAuditApiId(apiIdentifier);
            if (auditUuid != null) {
                updateAuditApi(apiDefinition, apiToken, auditUuid, baseUrl, isDebugEnabled);
            } else {
                auditUuid = createAuditApi(collectionId, apiToken, apiIdentifier, apiDefinition, baseUrl,
                        isDebugEnabled);
            }
            // Logic for the HTTP request
            String getUrl = baseUrl + "/" + auditUuid + APIConstants.ASSESSMENT_REPORT;
            URL getReportUrl = new URL(getUrl);
            try (CloseableHttpClient getHttpClient = (CloseableHttpClient) APIUtil
                    .getHttpClient(getReportUrl.getPort(), getReportUrl.getProtocol())) {
                HttpGet httpGet = new HttpGet(getUrl);
                // Set the header properties of the request
                httpGet.setHeader(APIConstants.HEADER_ACCEPT, APIConstants.APPLICATION_JSON_MEDIA_TYPE);
                httpGet.setHeader(APIConstants.HEADER_API_TOKEN, apiToken);
                httpGet.setHeader(APIConstants.HEADER_USER_AGENT, APIConstants.USER_AGENT_APIM);
                // Code block for the processing of the response
                try (CloseableHttpResponse response = getHttpClient.execute(httpGet)) {
                    if (isDebugEnabled) {
                        log.debug("HTTP status " + response.getStatusLine().getStatusCode());
                    }
                    if (response.getStatusLine().getStatusCode() == HttpStatus.SC_OK) {
                        BufferedReader reader = new BufferedReader(
                                new InputStreamReader(response.getEntity().getContent(), StandardCharsets.UTF_8));
                        String inputLine;
                        StringBuilder responseString = new StringBuilder();

                        while ((inputLine = reader.readLine()) != null) {
                            responseString.append(inputLine);
                        }
                        reader.close();
                        JSONObject responseJson = (JSONObject) new JSONParser().parse(responseString.toString());
                        String report = responseJson.get(APIConstants.DATA).toString();
                        String grade = (String) ((JSONObject) ((JSONObject) responseJson.get(APIConstants.ATTR))
                                .get(APIConstants.DATA)).get(APIConstants.GRADE);
                        Integer numErrors = Integer.valueOf(
                                (String) ((JSONObject) ((JSONObject) responseJson.get(APIConstants.ATTR))
                                        .get(APIConstants.DATA)).get(APIConstants.NUM_ERRORS));
                        String decodedReport = new String(Base64Utils.decode(report), StandardCharsets.UTF_8);
                        AuditReportDTO auditReportDTO = new AuditReportDTO();
                        auditReportDTO.setReport(decodedReport);
                        auditReportDTO.setGrade(grade);
                        auditReportDTO.setNumErrors(numErrors);
                        auditReportDTO.setExternalApiId(auditUuid);
                        return Response.ok().entity(auditReportDTO).build();
                    }
                }
            }
        } catch (IOException e) {
            RestApiUtil.handleInternalServerError("Error occurred while getting "
                    + "HttpClient instance", e, log);
        } catch (ParseException e) {
            RestApiUtil.handleInternalServerError("API Definition String "
                    + "could not be parsed into JSONObject.", e, log);
        } catch (APIManagementException e) {
            String errorMessage = "Error while Auditing API : " + apiId;
            RestApiUtil.handleInternalServerError(errorMessage, e, log);
        }
        return null;
    }

    /**
     * Update API Definition before retrieving Security Audit Report
     * @param apiDefinition API Definition of API
     * @param apiToken API Token to access Security Audit
     * @param auditUuid Respective UUID of API in Security Audit
     * @param baseUrl Base URL to communicate with Security Audit
     * @param isDebugEnabled Boolean whether debug is enabled
     * @throws IOException In the event of any problems with the request
     * @throws APIManagementException In the event of unexpected response
     */
    private void updateAuditApi(String apiDefinition, String apiToken, String auditUuid, String baseUrl,
                                boolean isDebugEnabled)
            throws IOException, APIManagementException {
        // Set the property to be attached in the body of the request
        // Attach API Definition to property called specfile to be sent in the request
        JSONObject jsonBody = new JSONObject();
        jsonBody.put("specfile", Base64Utils.encode(apiDefinition.getBytes(StandardCharsets.UTF_8)));
        // Logic for HTTP Request
        String putUrl = baseUrl + "/" + auditUuid;
        URL updateApiUrl = new URL(putUrl);
        try (CloseableHttpClient httpClient = (CloseableHttpClient) APIUtil
                .getHttpClient(updateApiUrl.getPort(), updateApiUrl.getProtocol())) {
            HttpPut httpPut = new HttpPut(putUrl);
            // Set the header properties of the request
            httpPut.setHeader(APIConstants.HEADER_ACCEPT, APIConstants.APPLICATION_JSON_MEDIA_TYPE);
            httpPut.setHeader(APIConstants.HEADER_CONTENT_TYPE, APIConstants.APPLICATION_JSON_MEDIA_TYPE);
            httpPut.setHeader(APIConstants.HEADER_API_TOKEN, apiToken);
            httpPut.setHeader(APIConstants.HEADER_USER_AGENT, APIConstants.USER_AGENT_APIM);
            httpPut.setEntity(new StringEntity(jsonBody.toJSONString()));
            // Code block for processing the response
            try (CloseableHttpResponse response = httpClient.execute(httpPut)) {
                if (isDebugEnabled) {
                    log.debug("HTTP status " + response.getStatusLine().getStatusCode());
                }
                if (!(response.getStatusLine().getStatusCode() == HttpStatus.SC_OK)) {
                    throw new APIManagementException(
                            "Error while sending data to the API Security Audit Feature. Found http status " +
                                    response.getStatusLine());
                }
            } finally {
                httpPut.releaseConnection();
            }
        }
    }

    /**
     * Send API Definition to Security Audit for the first time
     * @param collectionId Collection ID in which the Definition should be sent to
     * @param apiToken API Token to access Security Audit
     * @param apiIdentifier API Identifier object
     * @param apiDefinition API Definition of API
     * @param baseUrl Base URL to communicate with Security Audit
     * @param isDebugEnabled Boolean whether debug is enabled
     * @return String UUID of API in Security Audit
     * @throws IOException In the event of any problems in the request
     * @throws APIManagementException In the event of unexpected response
     * @throws ParseException In the event of any parse errors from the response
     */
    private String createAuditApi(String collectionId, String apiToken, APIIdentifier apiIdentifier,
                                  String apiDefinition, String baseUrl, boolean isDebugEnabled)
            throws IOException, APIManagementException, ParseException {
        HttpURLConnection httpConn;
        OutputStream outputStream;
        PrintWriter writer;
        String auditUuid = null;
        URL url = new URL(baseUrl);
        httpConn = (HttpURLConnection) url.openConnection();
        httpConn.setUseCaches(false);
        httpConn.setDoOutput(true); // indicates POST method
        httpConn.setDoInput(true);
        httpConn.setRequestProperty(APIConstants.HEADER_CONTENT_TYPE,
                APIConstants.MULTIPART_CONTENT_TYPE + APIConstants.MULTIPART_FORM_BOUNDARY);
        httpConn.setRequestProperty(APIConstants.HEADER_ACCEPT, APIConstants.APPLICATION_JSON_MEDIA_TYPE);
        httpConn.setRequestProperty(APIConstants.HEADER_API_TOKEN, apiToken);
        httpConn.setRequestProperty(APIConstants.HEADER_USER_AGENT, APIConstants.USER_AGENT_APIM);
        outputStream = httpConn.getOutputStream();
        writer = new PrintWriter(new OutputStreamWriter(outputStream, StandardCharsets.UTF_8), true);
        // Name property
        writer.append("--" + APIConstants.MULTIPART_FORM_BOUNDARY).append(APIConstants.MULTIPART_LINE_FEED)
                .append("Content-Disposition: form-data; name=\"name\"")
                .append(APIConstants.MULTIPART_LINE_FEED).append(APIConstants.MULTIPART_LINE_FEED)
                .append(apiIdentifier.getApiName()).append(APIConstants.MULTIPART_LINE_FEED);
        writer.flush();
        // Specfile property
        writer.append("--" + APIConstants.MULTIPART_FORM_BOUNDARY).append(APIConstants.MULTIPART_LINE_FEED)
                .append("Content-Disposition: form-data; name=\"specfile\"; filename=\"swagger.json\"")
                .append(APIConstants.MULTIPART_LINE_FEED)
                .append(APIConstants.HEADER_CONTENT_TYPE + ": " + APIConstants.APPLICATION_JSON_MEDIA_TYPE)
                .append(APIConstants.MULTIPART_LINE_FEED).append(APIConstants.MULTIPART_LINE_FEED)
                .append(apiDefinition).append(APIConstants.MULTIPART_LINE_FEED);
        writer.flush();
        // CollectionID property
        writer.append("--" + APIConstants.MULTIPART_FORM_BOUNDARY).append(APIConstants.MULTIPART_LINE_FEED)
                .append("Content-Disposition: form-data; name=\"cid\"").append(APIConstants.MULTIPART_LINE_FEED)
                .append(APIConstants.MULTIPART_LINE_FEED).append(collectionId)
                .append(APIConstants.MULTIPART_LINE_FEED);
        writer.flush();
        writer.append("--" + APIConstants.MULTIPART_FORM_BOUNDARY + "--")
                .append(APIConstants.MULTIPART_LINE_FEED);
        writer.close();
        // Checks server's status code first
        int status = httpConn.getResponseCode();
        if (status == HttpURLConnection.HTTP_OK) {
            if (isDebugEnabled) {
                log.debug("HTTP status " + status);
            }
            BufferedReader reader = new BufferedReader(
                    new InputStreamReader(httpConn.getInputStream(), StandardCharsets.UTF_8));
            String inputLine;
            StringBuilder responseString = new StringBuilder();

            while ((inputLine = reader.readLine()) != null) {
                responseString.append(inputLine);
            }
            reader.close();
            httpConn.disconnect();
            JSONObject responseJson = (JSONObject) new JSONParser().parse(responseString.toString());
            auditUuid = (String) ((JSONObject) responseJson.get(APIConstants.DESC)).get(APIConstants.ID);
            ApiMgtDAO.getInstance().addAuditApiMapping(apiIdentifier, auditUuid);
        } else {
            throw new APIManagementException(
                    "Error while retrieving data for the API Security Audit Report. Found http status: " +
                            httpConn.getResponseCode() + " - " + httpConn.getResponseMessage());
        }
        return auditUuid;
    }

    @Override
    public Response getAPIClientCertificateContentByAlias(String apiId, String alias,
                                                               MessageContext messageContext) {
        String tenantDomain = RestApiCommonUtil.getLoggedInUserTenantDomain();
        String certFileName = alias + ".crt";
        try {
            APIProvider apiProvider = RestApiCommonUtil.getLoggedInUserProvider();
            API api = apiProvider.getAPIbyUUID(apiId, tenantDomain);
            ClientCertificateDTO clientCertificateDTO = CertificateRestApiUtils.preValidateClientCertificate(alias,
                    api.getId());
            if (clientCertificateDTO != null) {
                Object certificate = CertificateRestApiUtils
                        .getDecodedCertificate(clientCertificateDTO.getCertificate());
                Response.ResponseBuilder responseBuilder = Response.ok().entity(certificate);
                responseBuilder.header(RestApiConstants.HEADER_CONTENT_DISPOSITION,
                        "attachment; filename=\"" + certFileName + "\"");
                responseBuilder.header(RestApiConstants.HEADER_CONTENT_TYPE, MediaType.APPLICATION_OCTET_STREAM);
                return responseBuilder.build();
            }
        } catch (APIManagementException e) {
            RestApiUtil.handleInternalServerError(
                    "Error while retrieving the client certificate with alias " + alias + " for the tenant "
                            + tenantDomain, e, log);
        }
        return null;
    }

    @Override
    public Response deleteAPIClientCertificateByAlias(String alias, String apiId,
                                                           MessageContext messageContext) {

        String tenantDomain = RestApiCommonUtil.getLoggedInUserTenantDomain();
        try {
            APIIdentifier apiIdentifierFromTable = APIUtil.getAPIIdentifierFromUUID(apiId);
            if (apiIdentifierFromTable == null) {
                throw new APIMgtResourceNotFoundException("Couldn't retrieve existing API with API UUID: "
                        + apiId, ExceptionCodes.from(ExceptionCodes.API_NOT_FOUND,
                        apiId));
            }
            APIProvider apiProvider = RestApiCommonUtil.getLoggedInUserProvider();
            API api = apiProvider.getAPIbyUUID(apiId, RestApiCommonUtil.getLoggedInUserTenantDomain());
            ClientCertificateDTO clientCertificateDTO = CertificateRestApiUtils.preValidateClientCertificate(alias,
                    api.getId());
            int responseCode = apiProvider
                    .deleteClientCertificate(
                            RestApiCommonUtil.getLoggedInUsername(), clientCertificateDTO.getApiIdentifier(),
                            alias);
            if (responseCode == ResponseCode.SUCCESS.getResponseCode()) {
                //Handle api product case.
                if (API_PRODUCT_TYPE.equals(api.getType())) {
                    APIIdentifier apiIdentifier = api.getId();
                    APIProductIdentifier apiProductIdentifier =
                            new APIProductIdentifier(apiIdentifier.getProviderName(), apiIdentifier.getApiName(),
                                    apiIdentifier.getVersion());
                    APIProduct apiProduct = apiProvider.getAPIProduct(apiProductIdentifier);
                    apiProvider.updateAPIProduct(apiProduct);
                } else {
                    apiProvider.updateAPI(api);
                }
                if (log.isDebugEnabled()) {
                    log.debug(String.format("The client certificate which belongs to tenant : %s represented by the "
                            + "alias : %s is deleted successfully", tenantDomain, alias));
                }
                return Response.ok().entity("The certificate for alias '" + alias + "' deleted successfully.").build();
            } else {
                if (log.isDebugEnabled()) {
                    log.debug(String.format("Failed to delete the client certificate which belongs to tenant : %s "
                            + "represented by the alias : %s.", tenantDomain, alias));
                }
                RestApiUtil.handleInternalServerError(
                        "Error while deleting the client certificate for alias '" + alias + "'.", log);
            }
        } catch (APIManagementException e) {
            RestApiUtil.handleInternalServerError(
                    "Error while deleting the client certificate with alias " + alias + " for the tenant "
                            + tenantDomain, e, log);
        } catch (FaultGatewaysException e) {
            RestApiUtil.handleInternalServerError(
                    "Error while publishing the certificate change to gateways for the alias " + alias, e, log);
        }
        return null;
    }

    @Override
    public Response getAPIClientCertificateByAlias(String alias, String apiId,
                                                        MessageContext messageContext) {
        String tenantDomain = RestApiCommonUtil.getLoggedInUserTenantDomain();
        CertificateMgtUtils certificateMgtUtils = CertificateMgtUtils.getInstance();
        try {
            APIProvider apiProvider = RestApiCommonUtil.getLoggedInUserProvider();
            API api = apiProvider.getAPIbyUUID(apiId, tenantDomain);
            ClientCertificateDTO clientCertificateDTO = CertificateRestApiUtils.preValidateClientCertificate(alias,
                    api.getId());
            CertificateInformationDTO certificateInformationDTO = certificateMgtUtils
                    .getCertificateInfo(clientCertificateDTO.getCertificate());
            if (certificateInformationDTO != null) {
                CertificateInfoDTO certificateInfoDTO = CertificateMappingUtil
                        .fromCertificateInformationToDTO(certificateInformationDTO);
                return Response.ok().entity(certificateInfoDTO).build();
            } else {
                RestApiUtil.handleResourceNotFoundError("Certificate is empty for alias " + alias, log);
            }
        } catch (APIManagementException e) {
            RestApiUtil.handleInternalServerError(
                    "Error while retrieving the client certificate with alias " + alias + " for the tenant "
                            + tenantDomain, e, log);
        }
        return null;
    }

    @Override
    public Response updateAPIClientCertificateByAlias(String alias, String apiId,
                                                      InputStream certificateInputStream,
                                                      Attachment certificateDetail, String tier,
                                                      MessageContext messageContext) {

        try {
            APIIdentifier apiIdentifierFromTable = APIUtil.getAPIIdentifierFromUUID(apiId);
            if (apiIdentifierFromTable == null) {
                throw new APIMgtResourceNotFoundException("Couldn't retrieve existing API with API UUID: "
                        + apiId, ExceptionCodes.from(ExceptionCodes.API_NOT_FOUND,
                        apiId));
            }
            ContentDisposition contentDisposition;
            String fileName;
            String base64EncodedCert = null;
            APIProvider apiProvider = RestApiCommonUtil.getLoggedInUserProvider();
            API api = apiProvider.getAPIbyUUID(apiId, RestApiCommonUtil.getLoggedInUserTenantDomain());
            String userName = RestApiCommonUtil.getLoggedInUsername();
            int tenantId = APIUtil.getTenantId(userName);
            ClientCertificateDTO clientCertificateDTO = CertificateRestApiUtils.preValidateClientCertificate(alias,
                    api.getId());
            if (certificateDetail != null) {
                contentDisposition = certificateDetail.getContentDisposition();
                fileName = contentDisposition.getParameter(RestApiConstants.CONTENT_DISPOSITION_FILENAME);
                if (StringUtils.isNotBlank(fileName)) {
                    base64EncodedCert = CertificateRestApiUtils.generateEncodedCertificate(certificateInputStream);
                }
            }
            if (StringUtils.isEmpty(base64EncodedCert) && StringUtils.isEmpty(tier)) {
                return Response.ok().entity("Client Certificate is not updated for alias " + alias).build();
            }
            int responseCode = apiProvider
                    .updateClientCertificate(base64EncodedCert, alias, clientCertificateDTO.getApiIdentifier(), tier,
                            tenantId);

            if (ResponseCode.SUCCESS.getResponseCode() == responseCode) {
                //Handle api product case.
                if (API_PRODUCT_TYPE.equals(api.getType())) {
                    APIIdentifier apiIdentifier = api.getId();
                    APIProductIdentifier apiProductIdentifier =
                            new APIProductIdentifier(apiIdentifier.getProviderName(), apiIdentifier.getApiName(),
                                    apiIdentifier.getVersion());
                    APIProduct apiProduct = apiProvider.getAPIProduct(apiProductIdentifier);
                    apiProvider.updateAPIProduct(apiProduct);
                } else {
                    apiProvider.updateAPI(api);
                }
                ClientCertMetadataDTO clientCertMetadataDTO = new ClientCertMetadataDTO();
                clientCertMetadataDTO.setAlias(alias);
                clientCertMetadataDTO.setApiId(api.getUUID());
                clientCertMetadataDTO.setTier(clientCertificateDTO.getTierName());
                URI updatedCertUri = new URI(RestApiConstants.CLIENT_CERTS_BASE_PATH + "?alias=" + alias);

                return Response.ok(updatedCertUri).entity(clientCertMetadataDTO).build();
            } else if (ResponseCode.INTERNAL_SERVER_ERROR.getResponseCode() == responseCode) {
                RestApiUtil.handleInternalServerError(
                        "Error while updating the client certificate for the alias " + alias + " due to an internal "
                                + "server error", log);
            } else if (ResponseCode.CERTIFICATE_NOT_FOUND.getResponseCode() == responseCode) {
                RestApiUtil.handleResourceNotFoundError("", log);
            } else if (ResponseCode.CERTIFICATE_EXPIRED.getResponseCode() == responseCode) {
                RestApiUtil.handleBadRequest(
                        "Error while updating the client certificate for the alias " + alias + " Certificate Expired.",
                        log);
            }
        } catch (APIManagementException e) {
            RestApiUtil.handleInternalServerError(
                    "Error while updating the client certificate for the alias " + alias + " due to an internal "
                            + "server error", e, log);
        } catch (IOException e) {
            RestApiUtil
                    .handleInternalServerError("Error while encoding client certificate for the alias " + alias, e,
                            log);
        } catch (URISyntaxException e) {
            RestApiUtil.handleInternalServerError(
                    "Error while generating the resource location URI for alias '" + alias + "'", e, log);
        } catch (FaultGatewaysException e) {
            RestApiUtil.handleInternalServerError(
                    "Error while publishing the certificate change to gateways for the alias " + alias, e, log);
        }
        return null;
    }

    @Override
    public Response getAPIClientCertificates(String apiId, Integer limit, Integer offset, String alias,
                                                   MessageContext messageContext) {
        limit = limit != null ? limit : RestApiConstants.PAGINATION_LIMIT_DEFAULT;
        offset = offset != null ? offset : RestApiConstants.PAGINATION_OFFSET_DEFAULT;
        List<ClientCertificateDTO> certificates = new ArrayList<>();
        String userName = RestApiCommonUtil.getLoggedInUsername();
        int tenantId = APIUtil.getTenantId(userName);
        String query = CertificateRestApiUtils.buildQueryString("alias", alias, "apiId", apiId);

        try {
            APIProvider apiProvider = RestApiCommonUtil.getLoggedInUserProvider();
            int totalCount = apiProvider.getClientCertificateCount(tenantId);
            if (totalCount > 0) {
                APIIdentifier apiIdentifier = null;
                if (StringUtils.isNotEmpty(apiId)) {
                    API api = apiProvider.getAPIbyUUID(apiId, RestApiCommonUtil.getLoggedInUserTenantDomain());
                    apiIdentifier = api.getId();
                }
                certificates = apiProvider.searchClientCertificates(tenantId, alias, apiIdentifier);
            }

            ClientCertificatesDTO certificatesDTO = CertificateRestApiUtils
                    .getPaginatedClientCertificates(certificates, limit, offset, query);
            APIListDTO apiListDTO = new APIListDTO();
            PaginationDTO paginationDTO = new PaginationDTO();
            paginationDTO.setLimit(limit);
            paginationDTO.setOffset(offset);
            paginationDTO.setTotal(totalCount);
            certificatesDTO.setPagination(paginationDTO);
            return Response.status(Response.Status.OK).entity(certificatesDTO).build();
        } catch (APIManagementException e) {
            RestApiUtil.handleInternalServerError("Error while retrieving the client certificates.", e, log);
        }
        return null;
    }

    @Override
        public Response addAPIClientCertificate(String apiId, InputStream certificateInputStream,
                                                Attachment certificateDetail, String alias, String tier,
                                                MessageContext messageContext) {
        try {
            APIProvider apiProvider = RestApiCommonUtil.getLoggedInUserProvider();
            APIIdentifier apiIdentifierFromTable = APIUtil.getAPIIdentifierFromUUID(apiId);
            if (apiIdentifierFromTable == null) {
                throw new APIMgtResourceNotFoundException("Couldn't retrieve existing API with API UUID: "
                        + apiId, ExceptionCodes.from(ExceptionCodes.API_NOT_FOUND,
                        apiId));
            }
            ContentDisposition contentDisposition = certificateDetail.getContentDisposition();
            String fileName = contentDisposition.getParameter(RestApiConstants.CONTENT_DISPOSITION_FILENAME);
            if (StringUtils.isEmpty(alias) || StringUtils.isEmpty(apiId)) {
                RestApiUtil.handleBadRequest("The alias and/ or apiId should not be empty", log);
            }
            if (StringUtils.isBlank(fileName)) {
                RestApiUtil.handleBadRequest(
                        "Certificate addition failed. Proper Certificate file should be provided", log);
            }
            API api = apiProvider.getAPIbyUUID(apiId, RestApiCommonUtil.getLoggedInUserTenantDomain());
            String userName = RestApiCommonUtil.getLoggedInUsername();
            String base64EncodedCert = CertificateRestApiUtils.generateEncodedCertificate(certificateInputStream);
            int responseCode = apiProvider.addClientCertificate(userName, api.getId(), base64EncodedCert, alias, tier);
            if (log.isDebugEnabled()) {
                log.debug(String.format("Add certificate operation response code : %d", responseCode));
            }
            if (ResponseCode.SUCCESS.getResponseCode() == responseCode) {
                //Handle api product case.
                if (API_PRODUCT_TYPE.equals(api.getType())) {
                    APIIdentifier apiIdentifier = api.getId();
                    APIProductIdentifier apiProductIdentifier =
                            new APIProductIdentifier(apiIdentifier.getProviderName(), apiIdentifier.getApiName(),
                                    apiIdentifier.getVersion());
                    APIProduct apiProduct = apiProvider.getAPIProduct(apiProductIdentifier);
                    apiProvider.updateAPIProduct(apiProduct);
                } else {
                    apiProvider.updateAPI(api);
                }
                ClientCertMetadataDTO certificateDTO = new ClientCertMetadataDTO();
                certificateDTO.setAlias(alias);
                certificateDTO.setApiId(apiId);
                certificateDTO.setTier(tier);
                URI createdCertUri = new URI(RestApiConstants.CLIENT_CERTS_BASE_PATH + "?alias=" + alias);
                return Response.created(createdCertUri).entity(certificateDTO).build();
            } else if (ResponseCode.INTERNAL_SERVER_ERROR.getResponseCode() == responseCode) {
                RestApiUtil.handleInternalServerError(
                        "Internal server error while adding the client certificate to " + "API " + apiId, log);
            } else if (ResponseCode.ALIAS_EXISTS_IN_TRUST_STORE.getResponseCode() == responseCode) {
                RestApiUtil.handleResourceAlreadyExistsError(
                        "The alias '" + alias + "' already exists in the trust store.", log);
            } else if (ResponseCode.CERTIFICATE_EXPIRED.getResponseCode() == responseCode) {
                RestApiUtil.handleBadRequest(
                        "Error while adding the certificate to the API " + apiId + ". " + "Certificate Expired.", log);
            }
        } catch (APIManagementException e) {
            RestApiUtil.handleInternalServerError(
                    "APIManagement exception while adding the certificate to the API " + apiId + " due to an internal "
                            + "server error", e, log);
        } catch (IOException e) {
            RestApiUtil.handleInternalServerError(
                    "IOException while generating the encoded certificate for the API " + apiId, e, log);
        } catch (URISyntaxException e) {
            RestApiUtil.handleInternalServerError(
                    "Error while generating the resource location URI for alias '" + alias + "'", e, log);
        } catch (FaultGatewaysException e) {
            RestApiUtil.handleInternalServerError(
                    "Error while publishing the certificate change to gateways for the alias " + alias, e, log);
        }
        return null;
    }

    /**
     * Delete API
     *
     * @param apiId   API Id
     * @param ifMatch If-Match header value
     * @return Status of API Deletion
     */
    @Override
    public Response deleteAPI(String apiId, String ifMatch, MessageContext messageContext) {

        try {
            String username = RestApiCommonUtil.getLoggedInUsername();
            String tenantDomain = RestApiCommonUtil.getLoggedInUserTenantDomain();
            APIProvider apiProvider = RestApiCommonUtil.getProvider(username);
            APIIdentifier apiIdentifier = APIMappingUtil.getAPIIdentifierFromUUID(apiId);
            if (apiIdentifier == null) {
                throw new APIMgtResourceNotFoundException("Couldn't retrieve existing API with API UUID: "
                        + apiId, ExceptionCodes.from(ExceptionCodes.API_NOT_FOUND,
                        apiId));
            }
            API api = apiProvider.getAPIbyUUID(apiId, tenantDomain);
            //check if the API has subscriptions
            //Todo : need to optimize this check. This method seems too costly to check if subscription exists
            List<SubscribedAPI> apiUsages = apiProvider.getAPIUsageByAPIId(api.getId());
            if (apiUsages != null && apiUsages.size() > 0) {
                RestApiUtil.handleConflict("Cannot remove the API " + apiId + " as active subscriptions exist", log);
            }

            List<APIResource> usedProductResources = apiProvider.getUsedProductResources(api.getId());

            if (!usedProductResources.isEmpty()) {
                RestApiUtil.handleConflict("Cannot remove the API because following resource paths " +
                        usedProductResources.toString() + " are used by one or more API Products", log);
            }
            //deletes the API
            apiProvider.deleteAPI(api);
            return Response.ok().build();
        } catch (APIManagementException e) {
            //Auth failure occurs when cross tenant accessing APIs. Sends 404, since we don't need to expose the existence of the resource
            if (RestApiUtil.isDueToResourceNotFound(e) || RestApiUtil.isDueToAuthorizationFailure(e)) {
                RestApiUtil.handleResourceNotFoundError(RestApiConstants.RESOURCE_API, apiId, e, log);
            } else if (isAuthorizationFailure(e)) {
                RestApiUtil.handleAuthorizationFailure("Authorization failure while deleting API : " + apiId, e, log);
            } else {
                String errorMessage = "Error while deleting API : " + apiId;
                RestApiUtil.handleInternalServerError(errorMessage, e, log);
            }
        }
        return null;
    }

    /**
     * Get resources of an API that are reused by API Products
     *
     * @param api API
     * @return List of resources reused by API Products
     */
    private List<APIResource> getUsedProductResources(API api) {
        List<APIResource> usedProductResources = new ArrayList<>();
        Set<URITemplate> uriTemplates = api.getUriTemplates();

        for (URITemplate uriTemplate : uriTemplates) {
            // If existing URITemplate is used by any API Products
            if (!uriTemplate.retrieveUsedByProducts().isEmpty()) {
                APIResource apiResource = new APIResource(uriTemplate.getHTTPVerb(), uriTemplate.getUriTemplate());
                usedProductResources.add(apiResource);
            }
        }

        return usedProductResources;
    }

    /**
     * Retrieves the content of a document
     *
     * @param apiId       API identifier
     * @param documentId  document identifier
     * @param ifNoneMatch If-None-Match header value
     * @return Content of the document/ either inline/file or source url as a redirection
     */
    @Override
    public Response getAPIDocumentContentByDocumentId(String apiId, String documentId,
                                                           String ifNoneMatch, MessageContext messageContext) {
        try {
            APIProvider apiProvider = RestApiCommonUtil.getLoggedInUserProvider();
            String tenantDomain = RestApiCommonUtil.getLoggedInUserTenantDomain();

            DocumentationContent docContent = apiProvider.getDocumentationContent(apiId, documentId, tenantDomain);
            if (docContent == null) {
                RestApiUtil.handleResourceNotFoundError(RestApiConstants.RESOURCE_DOCUMENTATION, documentId, log);
                return null;
            }

            // gets the content depending on the type of the document
            if (docContent.getSourceType().equals(DocumentationContent.ContentSourceType.FILE)) {
                String contentType = docContent.getResourceFile().getContentType();
                contentType = contentType == null ? RestApiConstants.APPLICATION_OCTET_STREAM : contentType;
                String name = docContent.getResourceFile().getName();
                return Response.ok(docContent.getResourceFile().getContent())
                        .header(RestApiConstants.HEADER_CONTENT_TYPE, contentType)
                        .header(RestApiConstants.HEADER_CONTENT_DISPOSITION, "attachment; filename=\"" + name + "\"")
                        .build();
            } else if (docContent.getSourceType().equals(DocumentationContent.ContentSourceType.INLINE)
                    || docContent.getSourceType().equals(DocumentationContent.ContentSourceType.MARKDOWN)) {
                String content = docContent.getTextContent();
                return Response.ok(content)
                        .header(RestApiConstants.HEADER_CONTENT_TYPE, APIConstants.DOCUMENTATION_INLINE_CONTENT_TYPE)
                        .build();
            } else if (docContent.getSourceType().equals(DocumentationContent.ContentSourceType.URL)) {
                String sourceUrl = docContent.getTextContent();
                return Response.seeOther(new URI(sourceUrl)).build();
            }
        } catch (APIManagementException e) {
            // Auth failure occurs when cross tenant accessing APIs. Sends 404, since we don't need to expose the
            // existence of the resource
            if (RestApiUtil.isDueToResourceNotFound(e) || RestApiUtil.isDueToAuthorizationFailure(e)) {
                RestApiUtil.handleResourceNotFoundError(RestApiConstants.RESOURCE_API, apiId, e, log);
            } else if (isAuthorizationFailure(e)) {
                RestApiUtil.handleAuthorizationFailure(
                        "Authorization failure while retrieving document : " + documentId + " of API " + apiId, e, log);
            } else {
                String errorMessage = "Error while retrieving document " + documentId + " of the API " + apiId;
                RestApiUtil.handleInternalServerError(errorMessage, e, log);
            }
        } catch (URISyntaxException e) {
            String errorMessage = "Error while retrieving source URI location of " + documentId;
            RestApiUtil.handleInternalServerError(errorMessage, e, log);
        }
        return null;
    }

    /**
     * Add content to a document. Content can be inline or File
     *
     * @param apiId         API identifier
     * @param documentId    document identifier
     * @param inputStream   file input stream
     * @param fileDetail    file details as Attachment
     * @param inlineContent inline content for the document
     * @param ifMatch       If-match header value
     * @return updated document as DTO
     */
    @Override
    public Response addAPIDocumentContent(String apiId, String documentId, String ifMatch,
                InputStream inputStream, Attachment fileDetail, String inlineContent,
                                                            MessageContext messageContext) {
        try {
            APIIdentifier apiIdentifier = APIMappingUtil.getAPIIdentifierFromUUID(apiId);
            if (apiIdentifier == null) {
                throw new APIMgtResourceNotFoundException("Couldn't retrieve existing API with API UUID: "
                        + apiId, ExceptionCodes.from(ExceptionCodes.API_NOT_FOUND,
                        apiId));
            }
            String tenantDomain = RestApiCommonUtil.getLoggedInUserTenantDomain();
            APIProvider apiProvider = RestApiCommonUtil.getLoggedInUserProvider();
            //API api = APIMappingUtil.getAPIInfoFromUUID(apiId, tenantDomain);
            if (inputStream != null && inlineContent != null) {
                RestApiUtil.handleBadRequest("Only one of 'file' and 'inlineContent' should be specified", log);
            }

            //retrieves the document and send 404 if not found
            Documentation documentation = apiProvider.getDocumentation(apiId, documentId, tenantDomain);
            if (documentation == null) {
                RestApiUtil.handleResourceNotFoundError(RestApiConstants.RESOURCE_DOCUMENTATION, documentId, log);
                return null;
            }

            //add content depending on the availability of either input stream or inline content
            if (inputStream != null) {
                if (!documentation.getSourceType().equals(Documentation.DocumentSourceType.FILE)) {
                    RestApiUtil.handleBadRequest("Source type of document " + documentId + " is not FILE", log);
                }
                RestApiPublisherUtils.attachFileToDocument(apiId, documentation, inputStream, fileDetail);
            } else if (inlineContent != null) {
                if (!documentation.getSourceType().equals(Documentation.DocumentSourceType.INLINE) &&
                        !documentation.getSourceType().equals(Documentation.DocumentSourceType.MARKDOWN)) {
                    RestApiUtil.handleBadRequest("Source type of document " + documentId + " is not INLINE " +
                            "or MARKDOWN", log);
                }
                DocumentationContent content = new DocumentationContent();
                content.setSourceType(ContentSourceType.valueOf(documentation.getSourceType().toString()));
                content.setTextContent(inlineContent);
                // apiProvider.addDocumentationContent(api, documentation.getName(), inlineContent);
                apiProvider.addDocumentationContent(apiId, documentId, tenantDomain, content);
            } else {
                RestApiUtil.handleBadRequest("Either 'file' or 'inlineContent' should be specified", log);
            }

            //retrieving the updated doc and the URI
            Documentation updatedDoc = apiProvider.getDocumentation(apiId, documentId, tenantDomain);
            DocumentDTO documentDTO = DocumentationMappingUtil.fromDocumentationToDTO(updatedDoc);
            String uriString = RestApiConstants.RESOURCE_PATH_DOCUMENT_CONTENT
                    .replace(RestApiConstants.APIID_PARAM, apiId)
                    .replace(RestApiConstants.DOCUMENTID_PARAM, documentId);
            URI uri = new URI(uriString);
            return Response.created(uri).entity(documentDTO).build();
        } catch (APIManagementException e) {
            //Auth failure occurs when cross tenant accessing APIs. Sends 404, since we don't need to expose the existence of the resource
            if (RestApiUtil.isDueToResourceNotFound(e) || RestApiUtil.isDueToAuthorizationFailure(e)) {
                RestApiUtil.handleResourceNotFoundError(RestApiConstants.RESOURCE_API, apiId, e, log);
            } else if (isAuthorizationFailure(e)) {
                RestApiUtil.handleAuthorizationFailure(
                        "Authorization failure while adding content to the document: " + documentId + " of API "
                                + apiId, e, log);
            } else {
                RestApiUtil.handleInternalServerError("Failed to add content to the document " + documentId, e, log);
            }
        } catch (URISyntaxException e) {
            String errorMessage = "Error while retrieving document content location : " + documentId;
            RestApiUtil.handleInternalServerError(errorMessage, e, log);
        } finally {
            IOUtils.closeQuietly(inputStream);
        }
        return null;
    }

    /**
     * Deletes an existing document of an API
     *
     * @param apiId      API identifier
     * @param documentId document identifier
     * @param ifMatch    If-match header value
     * @return 200 response if deleted successfully
     */
    @Override
    public Response deleteAPIDocument(String apiId, String documentId, String ifMatch,
                                                       MessageContext messageContext) {
        Documentation documentation;
        try {
            APIProvider apiProvider = RestApiCommonUtil.getLoggedInUserProvider();
            String tenantDomain = RestApiCommonUtil.getLoggedInUserTenantDomain();

            APIIdentifier apiIdentifier = APIMappingUtil.getAPIIdentifierFromUUID(apiId);
            if (apiIdentifier == null) {
                throw new APIMgtResourceNotFoundException("Couldn't retrieve existing API with API UUID: "
                        + apiId, ExceptionCodes.from(ExceptionCodes.API_NOT_FOUND,
                        apiId));
            }
            //this will fail if user does not have access to the API or the API does not exist
            //APIIdentifier apiIdentifier = APIMappingUtil.getAPIIdentifierFromUUID(apiId, tenantDomain);
            documentation = apiProvider.getDocumentation(apiId, documentId, tenantDomain);
            if (documentation == null) {
                RestApiUtil.handleResourceNotFoundError(RestApiConstants.RESOURCE_DOCUMENTATION, documentId, log);
            }
            apiProvider.removeDocumentation(apiId, documentId, tenantDomain);
            return Response.ok().build();
        } catch (APIManagementException e) {
            //Auth failure occurs when cross tenant accessing APIs. Sends 404, since we don't need to expose the existence of the resource
            if (RestApiUtil.isDueToResourceNotFound(e) || RestApiUtil.isDueToAuthorizationFailure(e)) {
                RestApiUtil.handleResourceNotFoundError(RestApiConstants.RESOURCE_API, apiId, e, log);
            } else if (isAuthorizationFailure(e)) {
                RestApiUtil.handleAuthorizationFailure(
                        "Authorization failure while deleting : " + documentId + " of API " + apiId, e, log);
            } else {
                String errorMessage = "Error while retrieving API : " + apiId;
                RestApiUtil.handleInternalServerError(errorMessage, e, log);
            }
        }
        return null;
    }

    @Override
    public Response getAPIDocumentByDocumentId(String apiId, String documentId, String ifNoneMatch,
                                                    MessageContext messageContext) {
        Documentation documentation;
        try {
            APIProvider apiProvider = RestApiCommonUtil.getLoggedInUserProvider();
            String tenantDomain = RestApiCommonUtil.getLoggedInUserTenantDomain();

            documentation = apiProvider.getDocumentation(apiId, documentId, tenantDomain);
            if (documentation == null) {
                RestApiUtil.handleResourceNotFoundError(RestApiConstants.RESOURCE_DOCUMENTATION, documentId, log);
            }

            DocumentDTO documentDTO = DocumentationMappingUtil.fromDocumentationToDTO(documentation);
            return Response.ok().entity(documentDTO).build();
        } catch (APIManagementException e) {
            //Auth failure occurs when cross tenant accessing APIs. Sends 404, since we don't need to expose the existence of the resource
            if (RestApiUtil.isDueToResourceNotFound(e) || RestApiUtil.isDueToAuthorizationFailure(e)) {
                RestApiUtil.handleResourceNotFoundError(RestApiConstants.RESOURCE_API, apiId, e, log);
            } else if (isAuthorizationFailure(e)) {
                RestApiUtil.handleAuthorizationFailure(
                        "Authorization failure while retrieving document : " + documentId + " of API " + apiId, e, log);
            } else {
                String errorMessage = "Error while retrieving document : " + documentId;
                RestApiUtil.handleInternalServerError(errorMessage, e, log);
            }
        }
        return null;
    }

    /**
     * Updates an existing document of an API
     *
     * @param apiId      API identifier
     * @param documentId document identifier
     * @param body       updated document DTO
     * @param ifMatch    If-match header value
     * @return updated document DTO as response
     */
    @Override
    public Response updateAPIDocument(String apiId, String documentId, DocumentDTO body,
                                                    String ifMatch, MessageContext messageContext) {
        try {
            APIProvider apiProvider = RestApiCommonUtil.getLoggedInUserProvider();
            String tenantDomain = RestApiCommonUtil.getLoggedInUserTenantDomain();
            //this will fail if user does not have access to the API or the API does not exist
            APIIdentifier apiIdentifier = APIMappingUtil.getAPIIdentifierFromUUID(apiId);
            if (apiIdentifier == null) {
                throw new APIMgtResourceNotFoundException("Couldn't retrieve existing API with API UUID: "
                        + apiId, ExceptionCodes.from(ExceptionCodes.API_NOT_FOUND,
                        apiId));
            }
            String sourceUrl = body.getSourceUrl();
            Documentation oldDocument = apiProvider.getDocumentation(apiId, documentId, tenantDomain);

            //validation checks for existence of the document
            if (body.getType() == null) {
                throw new BadRequestException();
            }
            if (oldDocument == null) {
                RestApiUtil.handleResourceNotFoundError(RestApiConstants.RESOURCE_DOCUMENTATION, documentId, log);
                return null;
            }
            if (body.getType() == DocumentDTO.TypeEnum.OTHER && org.apache.commons.lang3.StringUtils.isBlank(body.getOtherTypeName())) {
                //check otherTypeName for not null if doc type is OTHER
                RestApiUtil.handleBadRequest("otherTypeName cannot be empty if type is OTHER.", log);
                return null;
            }
            if (body.getSourceType() == DocumentDTO.SourceTypeEnum.URL &&
                    (org.apache.commons.lang3.StringUtils.isBlank(sourceUrl) || !RestApiCommonUtil.isURL(sourceUrl))) {
                RestApiUtil.handleBadRequest("Invalid document sourceUrl Format", log);
                return null;
            }

            //overriding some properties
            body.setName(oldDocument.getName());

            Documentation newDocumentation = DocumentationMappingUtil.fromDTOtoDocumentation(body);
            newDocumentation.setFilePath(oldDocument.getFilePath());
            newDocumentation.setId(documentId);
            newDocumentation = apiProvider.updateDocumentation(apiId, newDocumentation, tenantDomain);

            return Response.ok().entity(DocumentationMappingUtil.fromDocumentationToDTO(newDocumentation)).build();
        } catch (APIManagementException e) {
            //Auth failure occurs when cross tenant accessing APIs. Sends 404, since we don't need to expose the existence of the resource
            if (RestApiUtil.isDueToResourceNotFound(e) || RestApiUtil.isDueToAuthorizationFailure(e)) {
                RestApiUtil.handleResourceNotFoundError(RestApiConstants.RESOURCE_API, apiId, e, log);
            } else if (isAuthorizationFailure(e)) {
                RestApiUtil.handleAuthorizationFailure(
                        "Authorization failure while updating document : " + documentId + " of API " + apiId, e, log);
            } else {
                String errorMessage = "Error while updating the document " + documentId + " for API : " + apiId;
                RestApiUtil.handleInternalServerError(errorMessage, e, log);
            }
        }
        return null;
    }

    /**
     * Returns all the documents of the given API identifier that matches to the search condition
     *
     * @param apiId       API identifier
     * @param limit       max number of records returned
     * @param offset      starting index
     * @param ifNoneMatch If-None-Match header value
     * @return matched documents as a list if DocumentDTOs
     */
    @Override
    public Response getAPIDocuments(String apiId, Integer limit, Integer offset, String ifNoneMatch,
                                          MessageContext messageContext) {
        // do some magic!
        //pre-processing
        //setting default limit and offset values if they are not set
        limit = limit != null ? limit : RestApiConstants.PAGINATION_LIMIT_DEFAULT;
        offset = offset != null ? offset : RestApiConstants.PAGINATION_OFFSET_DEFAULT;

        try {
            APIProvider apiProvider = RestApiCommonUtil.getLoggedInUserProvider();
            String tenantDomain = RestApiCommonUtil.getLoggedInUserTenantDomain();
            //this will fail if user does not have access to the API or the API does not exist
            //APIIdentifier apiIdentifier = APIMappingUtil.getAPIIdentifierFromUUID(apiId, tenantDomain);
            //List<Documentation> allDocumentation = apiProvider.getAllDocumentation(apiIdentifier);
            List<Documentation> allDocumentation = apiProvider.getAllDocumentation(apiId, tenantDomain);
            DocumentListDTO documentListDTO = DocumentationMappingUtil.fromDocumentationListToDTO(allDocumentation,
                    offset, limit);
            DocumentationMappingUtil
                    .setPaginationParams(documentListDTO, apiId, offset, limit, allDocumentation.size());
            return Response.ok().entity(documentListDTO).build();
        } catch (APIManagementException e) {
            //Auth failure occurs when cross tenant accessing APIs. Sends 404, since we don't need to expose the existence of the resource
            if (RestApiUtil.isDueToResourceNotFound(e) || RestApiUtil.isDueToAuthorizationFailure(e)) {
                RestApiUtil.handleResourceNotFoundError(RestApiConstants.RESOURCE_API, apiId, e, log);
            } else if (isAuthorizationFailure(e)) {
                RestApiUtil.handleAuthorizationFailure(
                        "Authorization failure while retrieving documents of API : " + apiId, e, log);
            } else {
                String msg = "Error while retrieving documents of API " + apiId;
                RestApiUtil.handleInternalServerError(msg, e, log);
            }
        }
        return null;
    }

    /**
     * Add a documentation to an API
     *
     * @param apiId api identifier
     * @param body  Documentation DTO as request body
     * @return created document DTO as response
     */
    @Override
    public Response addAPIDocument(String apiId, DocumentDTO body, String ifMatch, MessageContext messageContext) {
        try {
            APIIdentifier apiIdentifier = APIMappingUtil.getAPIIdentifierFromUUID(apiId);
            if (apiIdentifier == null) {
                throw new APIMgtResourceNotFoundException("Couldn't retrieve existing API with API UUID: "
                        + apiId, ExceptionCodes.from(ExceptionCodes.API_NOT_FOUND,
                        apiId));
            }
            Documentation documentation = PublisherCommonUtils.addDocumentationToAPI(body, apiId);
            DocumentDTO newDocumentDTO = DocumentationMappingUtil.fromDocumentationToDTO(documentation);
            String uriString = RestApiConstants.RESOURCE_PATH_DOCUMENTS_DOCUMENT_ID
                    .replace(RestApiConstants.APIID_PARAM, apiId)
                    .replace(RestApiConstants.DOCUMENTID_PARAM, documentation.getId());
            URI uri = new URI(uriString);
            return Response.created(uri).entity(newDocumentDTO).build();
        } catch (APIManagementException e) {
            //Auth failure occurs when cross tenant accessing APIs. Sends 404, since we don't need to expose the existence of the resource
            if (RestApiUtil.isDueToResourceNotFound(e) || RestApiUtil.isDueToAuthorizationFailure(e)) {
                RestApiUtil.handleResourceNotFoundError(RestApiConstants.RESOURCE_API, apiId, e, log);
            } else if (isAuthorizationFailure(e)) {
                RestApiUtil
                        .handleAuthorizationFailure("Authorization failure while adding documents of API : " + apiId, e,
                                log);
            } else {
                String errorMessage = "Error while adding the document for API : " + apiId;
                RestApiUtil.handleInternalServerError(errorMessage, e, log);
            }
        } catch (URISyntaxException e) {
            String errorMessage = "Error while retrieving location for document " + body.getName() + " of API " + apiId;
            RestApiUtil.handleInternalServerError(errorMessage, e, log);
        }
        return null;
    }

    /**
     * Get external store list which the given API is already published to.
     * @param apiId API Identifier
     * @param ifNoneMatch If-None-Match header value
     * @param messageContext CXF Message Context
     * @return External Store list of published API
     */
    @Override
    public Response getAllPublishedExternalStoresByAPI(String apiId, String ifNoneMatch, MessageContext messageContext)
            throws APIManagementException {

        APIIdentifier apiIdentifier = null;
        String tenantDomain = RestApiCommonUtil.getLoggedInUserTenantDomain();
        APIProvider apiProvider = RestApiCommonUtil.getLoggedInUserProvider();

        try {
            apiIdentifier = APIMappingUtil.getAPIIdentifierFromUUID(apiId);
        } catch (APIManagementException e) {
            if (RestApiUtil.isDueToResourceNotFound(e)) {
                RestApiUtil.handleResourceNotFoundError(RestApiConstants.RESOURCE_API, apiId, e, log);
            } else {
                String errorMessage = "Error while getting API: " + apiId;
                log.error(errorMessage, e);
                RestApiUtil.handleInternalServerError(errorMessage, e, log);
            }
        }

        Set<APIStore> publishedStores = apiProvider.getPublishedExternalAPIStores(apiIdentifier);
        APIExternalStoreListDTO apiExternalStoreListDTO =
                ExternalStoreMappingUtil.fromAPIExternalStoreCollectionToDTO(publishedStores);
        return Response.ok().entity(apiExternalStoreListDTO).build();
    }

    /**
     * Gets generated scripts
     *
     * @param apiId  API Id
     * @param ifNoneMatch If-None-Match header value
     * @param messageContext message context
     * @return list of policies of generated sample payload
     * @throws APIManagementException
     */
    @Override
    public Response getGeneratedMockScriptsOfAPI(String apiId, String ifNoneMatch, MessageContext messageContext) throws APIManagementException {

        String tenantDomain = RestApiCommonUtil.getLoggedInUserTenantDomain();
        APIProvider apiProvider = RestApiCommonUtil.getLoggedInUserProvider();
        API originalAPI = apiProvider.getAPIbyUUID(apiId, tenantDomain);
        APIIdentifier apiIdentifier = originalAPI.getId();
        String apiDefinition = apiProvider.getOpenAPIDefinition(apiIdentifier, tenantDomain);
        Map<String, Object> examples = OASParserUtil.generateExamples(apiDefinition);
        List<APIResourceMediationPolicy> policies = (List<APIResourceMediationPolicy>) examples.get(APIConstants.MOCK_GEN_POLICY_LIST);
        return Response.ok().entity(APIMappingUtil.fromMockPayloadsToListDTO(policies)).build();
    }

    /**
     * Retrieves the WSDL meta information of the given API. The API must be a SOAP API.
     *
     * @param apiId Id of the API
     * @param messageContext CXF Message Context
     * @return WSDL meta information of the API
     * @throws APIManagementException when error occurred while retrieving API WSDL meta info.
     *  eg: when API doesn't exist, API exists but it is not a SOAP API.
     */
    @Override
    public Response getWSDLInfoOfAPI(String apiId, MessageContext messageContext)
            throws APIManagementException {
        String tenantDomain = RestApiCommonUtil.getLoggedInUserTenantDomain();
        APIProvider apiProvider = RestApiCommonUtil.getLoggedInUserProvider();
        API api = apiProvider.getLightweightAPIByUUID(apiId, tenantDomain);
        WSDLInfoDTO wsdlInfoDTO = APIMappingUtil.getWsdlInfoDTO(api);
        if (wsdlInfoDTO == null) {
            throw new APIManagementException(
                    ExceptionCodes.from(ExceptionCodes.NO_WSDL_AVAILABLE_FOR_API,
                            api.getId().getApiName(), api.getId().getVersion()));
        } else {
            return Response.ok().entity(wsdlInfoDTO).build();
        }
    }

    /**
     * Retrieves API Lifecycle history information
     *
     * @param apiId API Id
     * @param ifNoneMatch If-None-Match header value
     * @return API Lifecycle history information
     */
    @Override
    public Response getAPILifecycleHistory(String apiId, String ifNoneMatch, MessageContext messageContext) {
        try {
            String tenantDomain = RestApiCommonUtil.getLoggedInUserTenantDomain();
            APIProvider apiProvider = RestApiCommonUtil.getLoggedInUserProvider();
            APIIdentifier apiIdentifier;
            APIRevision apiRevision = ApiMgtDAO.getInstance().checkAPIUUIDIsARevisionUUID(apiId);
            if (apiRevision != null && apiRevision.getApiUUID() != null) {
                apiIdentifier = APIMappingUtil.getAPIIdentifierFromUUID(apiRevision.getApiUUID());
            } else {
                apiIdentifier = APIMappingUtil.getAPIIdentifierFromUUID(apiId);
            }
            List<LifeCycleEvent> lifeCycleEvents = apiProvider.getLifeCycleEvents(apiIdentifier);
            LifecycleHistoryDTO historyDTO = APIMappingUtil.fromLifecycleHistoryModelToDTO(lifeCycleEvents);
            return Response.ok().entity(historyDTO).build();
        } catch (APIManagementException e) {
            //Auth failure occurs when cross tenant accessing APIs. Sends 404, since we don't need to expose the existence of the resource
            if (RestApiUtil.isDueToResourceNotFound(e) || RestApiUtil.isDueToAuthorizationFailure(e)) {
                RestApiUtil.handleResourceNotFoundError(RestApiConstants.RESOURCE_API, apiId, e, log);
            } else if (isAuthorizationFailure(e)) {
                RestApiUtil.handleAuthorizationFailure("Authorization failure while deleting API : " + apiId, e, log);
            } else {
                String errorMessage = "Error while deleting API : " + apiId;
                RestApiUtil.handleInternalServerError(errorMessage, e, log);
            }
        }
        return null;
    }

    /**
     * Retrieves API Lifecycle state information
     *
     * @param apiId API Id
     * @param ifNoneMatch If-None-Match header value
     * @return API Lifecycle state information
     */
    @Override
    public Response getAPILifecycleState(String apiId, String ifNoneMatch, MessageContext messageContext) {
        LifecycleStateDTO lifecycleStateDTO = getLifecycleState(apiId);
        return Response.ok().entity(lifecycleStateDTO).build();
    }

    /**
     * Retrieves API Lifecycle state information
     *
     * @param apiId API Id
     * @return API Lifecycle state information
     */
    private LifecycleStateDTO getLifecycleState(String apiId) {
        return getLifecycleState(null, apiId);
    }
        
    private LifecycleStateDTO getLifecycleState(APIIdentifier identifier, String apiId) {
        try {
            String tenantDomain = RestApiCommonUtil.getLoggedInUserTenantDomain();
            APIProvider apiProvider = RestApiCommonUtil.getLoggedInUserProvider();
            APIIdentifier apiIdentifier;
            if (identifier == null) {
                if (ApiMgtDAO.getInstance().checkAPIUUIDIsARevisionUUID(apiId).getApiUUID() != null) {
                    apiIdentifier = APIMappingUtil.getAPIInfoFromUUID(apiId,tenantDomain).getId();
                } else {
                    apiIdentifier = APIMappingUtil.getAPIIdentifierFromUUID(apiId);
                }
            } else {
                apiIdentifier = identifier;
            }
            Map<String, Object> apiLCData = apiProvider.getAPILifeCycleData(apiId, tenantDomain);
            if (apiLCData == null) {
                String errorMessage = "Error while getting lifecycle state for API : " + apiId;
                RestApiUtil.handleInternalServerError(errorMessage, log);
            }

            boolean apiOlderVersionExist = false;
            // check whether other versions of the current API exists
            APIVersionStringComparator comparator = new APIVersionStringComparator();
            Set<String> versions = apiProvider.getAPIVersions(
                    APIUtil.replaceEmailDomain(apiIdentifier.getProviderName()), apiIdentifier.getName());

            for (String tempVersion : versions) {
                if (comparator.compare(tempVersion, apiIdentifier.getVersion()) < 0) {
                    apiOlderVersionExist = true;
                    break;
                }
            }

            return APIMappingUtil.fromLifecycleModelToDTO(apiLCData, apiOlderVersionExist);
        } catch (APIManagementException e) {
            //Auth failure occurs when cross tenant accessing APIs. Sends 404, since we don't need to expose the existence of the resource
            if (RestApiUtil.isDueToResourceNotFound(e) || RestApiUtil.isDueToAuthorizationFailure(e)) {
                RestApiUtil.handleResourceNotFoundError(RestApiConstants.RESOURCE_API, apiId, e, log);
            } else if (isAuthorizationFailure(e)) {
                RestApiUtil.handleAuthorizationFailure("Authorization failure while deleting API : " + apiId, e, log);
            } else {
                String errorMessage = "Error while deleting API : " + apiId;
                RestApiUtil.handleInternalServerError(errorMessage, e, log);
            }
        }
        return null;
    }

    @Override
    public Response deleteAPILifecycleStatePendingTasks(String apiId, MessageContext messageContext) {
        try {
            APIProvider apiProvider = RestApiCommonUtil.getLoggedInUserProvider();
            String tenantDomain = RestApiCommonUtil.getLoggedInUserTenantDomain();
            APIIdentifier apiIdentifierFromTable = APIMappingUtil.getAPIIdentifierFromUUID(apiId);
            if (apiIdentifierFromTable == null) {
                throw new APIMgtResourceNotFoundException("Couldn't retrieve existing API with API UUID: "
                        + apiId, ExceptionCodes.from(ExceptionCodes.API_NOT_FOUND,
                        apiId));
            }
            APIIdentifier apiIdentifier = APIMappingUtil.getAPIIdentifierFromApiIdOrUUID(apiId, tenantDomain);
            apiProvider.deleteWorkflowTask(apiIdentifier);
            return Response.ok().build();
        } catch (APIManagementException e) {
            String errorMessage = "Error while deleting task ";
            RestApiUtil.handleInternalServerError(errorMessage, e, log);
        }
        return null;
    }

    @Override
    public Response getAllAPIMediationPolicies(String apiId, Integer limit, Integer offset, String query,
            String ifNoneMatch, MessageContext messageContext) {
        //pre-processing
        //setting default limit and offset values if they are not set
        limit = limit != null ? limit : RestApiConstants.PAGINATION_LIMIT_DEFAULT;
        offset = offset != null ? offset : RestApiConstants.PAGINATION_OFFSET_DEFAULT;
        APIIdentifier apiIdentifier;
        try {
            APIProvider apiProvider = RestApiCommonUtil.getLoggedInUserProvider();
            String tenantDomain = RestApiCommonUtil.getLoggedInUserTenantDomain();
            //apiIdentifier = APIMappingUtil.getAPIIdentifierFromApiIdOrUUID(apiId,
            //        tenantDomain);
            //Getting list of API specific mediation policies
            List<Mediation> mediationList =
                    apiProvider.getAllApiSpecificMediationPolicies(apiId, tenantDomain);
            //Converting list of mediation policies to DTO
            MediationListDTO mediationListDTO =
                    MediationMappingUtil.fromMediationListToDTO(mediationList, offset, limit);
            return Response.ok().entity(mediationListDTO).build();
        } catch (APIManagementException e) {
            //Auth failure occurs when cross tenant accessing APIs. Sends 404, since we don't need
            // to expose the existence of the resource
            if (RestApiUtil.isDueToResourceNotFound(e) || RestApiUtil.isDueToAuthorizationFailure(e)) {
                RestApiUtil.handleResourceNotFoundError(RestApiConstants.RESOURCE_API, apiId, e, log);
            } else if (isAuthorizationFailure(e)) {
                RestApiUtil.handleAuthorizationFailure(
                        "Authorization failure while retrieving mediation policies of API " + apiId, e, log);
            } else {
                String errorMessage = "Error while retrieving all api specific mediation policies" +
                        " of API : " + apiId;
                RestApiUtil.handleInternalServerError(errorMessage, e, log);
            }
        }
        return null;
    }

    @Override
    public Response deleteAPIMediationPolicyByPolicyId(String apiId, String mediationPolicyId,
            String ifMatch, MessageContext messageContext) {
        APIIdentifier apiIdentifier;
        try {
            APIIdentifier apiIdentifierFromTable = APIMappingUtil.getAPIIdentifierFromUUID(apiId);
            if (apiIdentifierFromTable == null) {
                throw new APIMgtResourceNotFoundException("Couldn't retrieve existing API with API UUID: "
                        + apiId, ExceptionCodes.from(ExceptionCodes.API_NOT_FOUND,
                        apiId));
            }
            String tenantDomain = RestApiCommonUtil.getLoggedInUserTenantDomain();
            apiIdentifier = APIMappingUtil.getAPIIdentifierFromApiIdOrUUID(apiId,
                    tenantDomain);
            API api = APIMappingUtil.getAPIFromApiIdOrUUID(apiId, tenantDomain);
            APIProvider apiProvider = RestApiCommonUtil.getLoggedInUserProvider();
            //String apiResourcePath = APIUtil.getAPIPath(apiIdentifier);
            //Getting the api base path out apiResourcePath
            //apiResourcePath = apiResourcePath.substring(0, apiResourcePath.lastIndexOf("/"));
            //Getting specified mediation policy
            Mediation mediation =
                    apiProvider.getApiSpecificMediationPolicyByPolicyId(apiId, mediationPolicyId, tenantDomain);
            if (mediation != null) {
                if (isAPIModified(api, mediation)) {
                    API oldAPI = APIMappingUtil.getAPIFromApiIdOrUUID(apiId, tenantDomain); // TODO do a deep copy
                    apiProvider.updateAPI(oldAPI, api);
                }
            } else {
                RestApiUtil.handleResourceNotFoundError(RestApiConstants.RESOURCE_POLICY, mediationPolicyId, log);
            }

            apiProvider.deleteApiSpecificMediationPolicy(apiId, mediationPolicyId, tenantDomain);

        } catch (APIManagementException e) {
            //Auth failure occurs when cross tenant accessing APIs. Sends 404, since we don't need
            // to expose the existence of the resource
            if (RestApiUtil.isDueToResourceNotFound(e) || RestApiUtil.isDueToAuthorizationFailure(e)) {
                RestApiUtil.handleResourceNotFoundError(RestApiConstants.RESOURCE_API, apiId, e, log);
            } else if (isAuthorizationFailure(e)) {
                RestApiUtil.handleAuthorizationFailure(
                        "Authorization failure while deleting mediation policies of API " + apiId, e, log);
            } else {
                String errorMessage = "Error while deleting API specific mediation policy : " +
                        mediationPolicyId + "of API " + apiId;
                RestApiUtil.handleInternalServerError(errorMessage, e, log);
            }
        } catch (FaultGatewaysException e) {
            String errorMessage = "Error while updating API : " + apiId;
            RestApiUtil.handleInternalServerError(errorMessage, e, log);
        }

        return null;
    }

    /**
     * Returns a specific mediation policy by identifier that is belong to the given API identifier
     *
     * @param apiId             API uuid
     * @param mediationPolicyId mediation policy uuid
     * @param ifNoneMatch       If-None-Match header value
     * @return returns the matched mediation
     */
    @Override
    public Response getAPIMediationPolicyByPolicyId(String apiId, String mediationPolicyId,
            String ifNoneMatch, MessageContext messageContext) {
        try {
            String tenantDomain = RestApiCommonUtil.getLoggedInUserTenantDomain();
            APIProvider apiProvider = RestApiCommonUtil.getLoggedInUserProvider();
            //Getting specified mediation policy
            Mediation mediation =
                    apiProvider.getApiSpecificMediationPolicyByPolicyId(apiId, mediationPolicyId, tenantDomain);
            if (mediation != null) {
                MediationDTO mediationDTO =
                        MediationMappingUtil.fromMediationToDTO(mediation);
                return Response.ok().entity(mediationDTO).build();
            } else {
                RestApiUtil.handleResourceNotFoundError(RestApiConstants.RESOURCE_POLICY, mediationPolicyId, log);
            }
        } catch (APIManagementException e) {
            //Auth failure occurs when cross tenant accessing APIs. Sends 404, since we don't need
            // to expose the existence of the resource
            if (RestApiUtil.isDueToResourceNotFound(e) || RestApiUtil.isDueToAuthorizationFailure(e)) {
                RestApiUtil.handleResourceNotFoundError(RestApiConstants.RESOURCE_API, apiId, e, log);
            } else if (isAuthorizationFailure(e)) {
                RestApiUtil.handleAuthorizationFailure(
                        "Authorization failure while getting mediation policy with uuid " + mediationPolicyId
                                + " of API " + apiId, e, log);
            } else {
                String errorMessage = "Error while getting mediation policy with uuid "
                        + mediationPolicyId + " of API " + apiId;
                RestApiUtil.handleInternalServerError(errorMessage, e, log);
            }
        }
        return null;
    }

    /**
     * Updates an existing API specific mediation policy
     *
     * @param type             type of the mediation policy(in/out/fault)
     * @param apiId             API identifier
     * @param mediationPolicyId uuid of mediation policy
     * @param fileInputStream   input stream of mediation policy
     * @param fileDetail      mediation policy file
     * @param inlineContent   mediation policy content
     * @param ifMatch           If-match header value
     * @return updated mediation DTO as response
     */

    @Override
    public Response updateAPIMediationPolicyContentByPolicyId(String apiId, String mediationPolicyId,
                                String type, String ifMatch, InputStream fileInputStream, Attachment fileDetail,
                                                          String inlineContent, MessageContext messageContext) {
        try {
            APIIdentifier apiIdentifierFromTable = APIMappingUtil.getAPIIdentifierFromUUID(apiId);
            if (apiIdentifierFromTable == null) {
                throw new APIMgtResourceNotFoundException("Couldn't retrieve existing API with API UUID: "
                        + apiId, ExceptionCodes.from(ExceptionCodes.API_NOT_FOUND,
                        apiId));
            }
            String tenantDomain = RestApiCommonUtil.getLoggedInUserTenantDomain();

            APIProvider apiProvider = RestApiCommonUtil.getLoggedInUserProvider();

            Mediation mediationResource = apiProvider
                    .getApiSpecificMediationPolicyByPolicyId(apiId, mediationPolicyId, tenantDomain);
            if (mediationResource != null) {

                ByteArrayOutputStream outputStream = new ByteArrayOutputStream();
                IOUtils.copy(fileInputStream, outputStream);
                byte[] sequenceBytes = outputStream.toByteArray();
                InputStream inSequenceStream = new ByteArrayInputStream(sequenceBytes);
                String content = IOUtils.toString(inSequenceStream, StandardCharsets.UTF_8.name());
                OMElement seqElement = APIUtil.buildOMElement(new ByteArrayInputStream(sequenceBytes));
                String localName = seqElement.getLocalName();

                Mediation returnedPolicy;
                if (APIConstants.MEDIATION_SEQUENCE_ELEM.equals(localName)) {
                    Mediation mediationPolicy = new Mediation();
                    mediationPolicy.setConfig(content);
                    mediationPolicy.setName(localName);
                    mediationPolicy.setType(type);
                    mediationPolicy.setUuid(mediationPolicyId);
                    //Adding api specific mediation policy
                    returnedPolicy  = apiProvider.updateApiSpecificMediationPolicyContent(apiId, mediationPolicy, tenantDomain);
                } else {
                    throw new APIManagementException("Sequence is malformed");
                }

                if (returnedPolicy != null) {
                    String uuid = returnedPolicy.getUuid();
                    String uriString = RestApiConstants.RESOURCE_PATH_API_MEDIATION
                            .replace(RestApiConstants.APIID_PARAM, apiId) + "/" + uuid;
                    URI uri = new URI(uriString);
                    MediationDTO updatedMediationDTO =
                            MediationMappingUtil.fromMediationToDTO(returnedPolicy);

                    return Response.ok(uri).entity(updatedMediationDTO).build();
                }

            } else {
                //If registry resource not exists
                RestApiUtil.handleResourceNotFoundError(RestApiConstants.RESOURCE_POLICY, mediationPolicyId, log);
            }
        } catch (APIManagementException e) {
            //Auth failure occurs when cross tenant accessing APIs. Sends 404, since we don't need
            // to expose the existence of the resource
            if (RestApiUtil.isDueToResourceNotFound(e) || RestApiUtil.isDueToAuthorizationFailure(e)) {
                RestApiUtil.handleResourceNotFoundError(RestApiConstants.RESOURCE_API, apiId, e, log);
            } else if (isAuthorizationFailure(e)) {
                RestApiUtil.handleAuthorizationFailure(
                        "Authorization failure while updating the mediation policy with uuid " + mediationPolicyId
                                + " of API " + apiId, e, log);
            } else {
                String errorMessage = "Error occurred while updating the mediation policy with uuid " +
                        mediationPolicyId + " of API " + apiId;
                RestApiUtil.handleInternalServerError(errorMessage, e, log);
            }
        } catch (URISyntaxException e) {
            String errorMessage = "Error while getting location header for uploaded " +
                    "mediation policy " + mediationPolicyId;
            RestApiUtil.handleInternalServerError(errorMessage, e, log);
        } catch (Exception e) {
            RestApiUtil.handleInternalServerError("An Error has occurred while adding mediation policy", e, log);
        } finally {
            IOUtils.closeQuietly(fileInputStream);
        }
        return null;
    }

    /**
     * Retrieve a API specific mediation policy content
     *
     * @param apiId             API identifier
     * @param mediationPolicyId uuid of mediation policy
     * @param ifNoneMatch       If-None-Match header value
     * @return updated mediation DTO as response
     */
    @Override
    public Response getAPIMediationPolicyContentByPolicyId(String apiId, String mediationPolicyId, String ifNoneMatch,
                                                           MessageContext messageContext) {

        try {
            APIProvider apiProvider = RestApiCommonUtil.getLoggedInUserProvider();
            String tenantDomain = RestApiCommonUtil.getLoggedInUserTenantDomain();

            // Getting resource correspond to the given uuid
            Mediation mediationResource = apiProvider.getApiSpecificMediationPolicyByPolicyId(apiId, mediationPolicyId,
                    tenantDomain);
            if (mediationResource == null) {
                RestApiUtil.handleResourceNotFoundError(RestApiConstants.RESOURCE_MEDIATION_POLICY, mediationPolicyId,
                        log);
                return null;
            }
            Object fileDataStream = new ByteArrayInputStream(mediationResource.getConfig().getBytes());
            String name = mediationResource.getName();
            return Response.ok(fileDataStream)
                    .header(RestApiConstants.HEADER_CONTENT_TYPE, RestApiConstants.APPLICATION_XML)
                    .header(RestApiConstants.HEADER_CONTENT_DISPOSITION, "attachment; filename=\"" + name + "\"")
                    .build();
        } catch (APIManagementException e) {
            // Auth failure occurs when cross tenant accessing APIs. Sends 404, since we don't need to expose the
            // existence of the resource
            if (RestApiUtil.isDueToResourceNotFound(e) || RestApiUtil.isDueToAuthorizationFailure(e)) {
                RestApiUtil.handleResourceNotFoundError(RestApiConstants.RESOURCE_API, apiId, e, log);
            } else if (isAuthorizationFailure(e)) {
                RestApiUtil.handleAuthorizationFailure(
                        "Authorization failure while retrieving document : " + mediationPolicyId + " of API " + apiId,
                        e, log);
            } else {
                String errorMessage = "Error while retrieving document " + mediationPolicyId + " of the API " + apiId;
                RestApiUtil.handleInternalServerError(errorMessage, e, log);
            }
        }
        return null;
    }

    /**
     * Add a API specific mediation policy
     *
     * @param type            Type of the mediation policy
     * @param apiId           API identifier
     * @param fileInputStream input stream of mediation policy
     * @param fileDetail      mediation policy file
     * @param inlineContent   mediation policy content
     * @param ifMatch         If-match header value
     * @return updated mediation DTO as response
     */
    @Override
    public Response addAPIMediationPolicy(String apiId, String type, String ifMatch, InputStream
            fileInputStream, Attachment fileDetail, String inlineContent, MessageContext messageContext)
            throws APIManagementException {

        String fileName = "";
        try {
            APIIdentifier apiIdentifierFromTable = APIMappingUtil.getAPIIdentifierFromUUID(apiId);
            if (apiIdentifierFromTable == null) {
                throw new APIMgtResourceNotFoundException("Couldn't retrieve existing API with API UUID: "
                        + apiId, ExceptionCodes.from(ExceptionCodes.API_NOT_FOUND,
                        apiId));
            }
            String tenantDomain = RestApiCommonUtil.getLoggedInUserTenantDomain();
            APIProvider apiProvider = RestApiCommonUtil.getLoggedInUserProvider();
            if (fileInputStream != null && inlineContent != null) {
                RestApiUtil.handleBadRequest("Only one of 'file' and 'inlineContent' should be specified", log);
            }

            if (!StringUtils.isEmpty(type)) {
                type.toLowerCase();
            } else {
                type = "in";
            }

            Mediation returnedPolicy = null;
            if (fileInputStream != null) {
                fileName = fileDetail.getDataHandler().getName();

                String fileContentType = URLConnection.guessContentTypeFromName(fileName);

                if (org.apache.commons.lang3.StringUtils.isBlank(fileContentType)) {
                    fileContentType = fileDetail.getContentType().toString();
                }

                ByteArrayOutputStream outputStream = new ByteArrayOutputStream();
                IOUtils.copy(fileInputStream, outputStream);
                byte[] sequenceBytes = outputStream.toByteArray();
                InputStream inSequenceStream = new ByteArrayInputStream(sequenceBytes);
                String content = IOUtils.toString(inSequenceStream, StandardCharsets.UTF_8.name());
                OMElement seqElement = APIUtil.buildOMElement(new ByteArrayInputStream(sequenceBytes));
                String localName = seqElement.getLocalName();
                fileName = seqElement.getAttributeValue(new QName("name"));

                if (APIConstants.MEDIATION_SEQUENCE_ELEM.equals(localName)) {
                    Mediation mediationPolicy = new Mediation();
                    mediationPolicy.setConfig(content);
                    mediationPolicy.setName(fileName);
                    mediationPolicy.setType(type);
                    //Adding api specific mediation policy
                    returnedPolicy  = apiProvider.addApiSpecificMediationPolicy(apiId, mediationPolicy, tenantDomain);
                } else {
                    throw new APIManagementException("Sequence is malformed");
                }
            }
            if (inlineContent != null) {
                //Extracting the file name specified in the config
                fileName = this.getMediationNameFromConfig(inlineContent);
                Mediation mediationPolicy = new Mediation();
                mediationPolicy.setConfig(inlineContent);
                mediationPolicy.setName(fileName.replace(APIConstants.MEDIATION_CONFIG_EXT, ""));
                mediationPolicy.setType(type);
                returnedPolicy  = apiProvider.addApiSpecificMediationPolicy(apiId, mediationPolicy, tenantDomain);
            }

            if (returnedPolicy != null) {
                String uriString = RestApiConstants.RESOURCE_PATH_API_MEDIATION
                        .replace(RestApiConstants.APIID_PARAM, apiId)  + "/" + returnedPolicy.getUuid();
                URI uri = new URI(uriString);
                MediationDTO createdPolicy =
                        MediationMappingUtil.fromMediationToDTO(returnedPolicy);
                return Response.created(uri).entity(createdPolicy).build();
            }

        } catch (APIManagementException e) {
            //Auth failure occurs when cross tenant accessing APIs. Sends 404, since we don't need
            // to expose the existence of the resource
            if (RestApiUtil.isDueToResourceNotFound(e) || RestApiUtil.isDueToAuthorizationFailure(e)) {
                RestApiUtil.handleResourceNotFoundError(RestApiConstants.RESOURCE_API, apiId, e, log);
            } else if (isAuthorizationFailure(e)) { //this is due to access control restriction.
                RestApiUtil.handleAuthorizationFailure(
                        "Authorization failure while adding mediation policy for the API " + apiId, e, log);
            } else {
                throw e;
            }
        } catch (URISyntaxException e) {
            String errorMessage = "Error while getting location header for created " +
                    "mediation policy " + fileName;
            RestApiUtil.handleInternalServerError(errorMessage, e, log);
        } catch (Exception e) {
            RestApiUtil.handleInternalServerError("An Error has occurred while adding mediation policy", e, log);
        } finally {
            IOUtils.closeQuietly(fileInputStream);
        }
        return null;
    }

    /**
     * Get API monetization status and monetized tier to billing plan mapping
     *
     * @param apiId API ID
     * @param messageContext message context
     * @return API monetization status and monetized tier to billing plan mapping
     */
    @Override
    public Response getAPIMonetization(String apiId, MessageContext messageContext) {

        try {
            if (StringUtils.isBlank(apiId)) {
                String errorMessage = "API ID cannot be empty or null when retrieving monetized plans.";
                RestApiUtil.handleBadRequest(errorMessage, log);
            }
            APIProvider apiProvider = RestApiCommonUtil.getLoggedInUserProvider();
            String tenantDomain = RestApiCommonUtil.getLoggedInUserTenantDomain();
            APIIdentifier apiIdentifier;
            APIRevision apiRevision = ApiMgtDAO.getInstance().checkAPIUUIDIsARevisionUUID(apiId);
            if (apiRevision != null && apiRevision.getApiUUID() != null) {
                apiIdentifier = APIMappingUtil.getAPIIdentifierFromUUID(apiRevision.getApiUUID());
            } else {
                apiIdentifier = APIMappingUtil.getAPIIdentifierFromUUID(apiId);
            }
            API api = apiProvider.getAPI(apiIdentifier);
            Monetization monetizationImplementation = apiProvider.getMonetizationImplClass();
            Map<String, String> monetizedPoliciesToPlanMapping = monetizationImplementation.
                    getMonetizedPoliciesToPlanMapping(api);
            APIMonetizationInfoDTO monetizationInfoDTO = APIMappingUtil.getMonetizedTiersDTO
                    (apiIdentifier, monetizedPoliciesToPlanMapping);
            return Response.ok().entity(monetizationInfoDTO).build();
        } catch (APIManagementException e) {
            String errorMessage = "Failed to retrieve monetized plans for API : " + apiId;
            RestApiUtil.handleInternalServerError(errorMessage, e, log);
        } catch (MonetizationException e) {
            String errorMessage = "Failed to fetch monetized plans of API : " + apiId;
            RestApiUtil.handleInternalServerError(errorMessage, e, log);
        }
        return Response.serverError().build();
    }

    /**
     * Monetize (enable or disable) for a given API
     *
     * @param apiId API ID
     * @param body request body
     * @param messageContext message context
     * @return monetizationDTO
     */
    @Override
    public Response addAPIMonetization(String apiId, APIMonetizationInfoDTO body, MessageContext messageContext) {
        try {
            if (StringUtils.isBlank(apiId)) {
                String errorMessage = "API ID cannot be empty or null when configuring monetization.";
                RestApiUtil.handleBadRequest(errorMessage, log);
            }
            APIProvider apiProvider = RestApiCommonUtil.getLoggedInUserProvider();
            String tenantDomain = RestApiCommonUtil.getLoggedInUserTenantDomain();
            APIIdentifier apiIdentifier = APIMappingUtil.getAPIIdentifierFromUUID(apiId);
            if (apiIdentifier == null) {
                throw new APIMgtResourceNotFoundException("Couldn't retrieve existing API with API UUID: "
                        + apiId, ExceptionCodes.from(ExceptionCodes.API_NOT_FOUND,
                        apiId));
            }
            API api = apiProvider.getAPI(apiIdentifier);
            if (!APIConstants.PUBLISHED.equalsIgnoreCase(api.getStatus())) {
                String errorMessage = "API " + apiIdentifier.getApiName() +
                        " should be in published state to configure monetization.";
                RestApiUtil.handleBadRequest(errorMessage, log);
            }
            //set the monetization status
            boolean monetizationEnabled = body.isEnabled();
            api.setMonetizationStatus(monetizationEnabled);
            //clear the existing properties related to monetization
            api.getMonetizationProperties().clear();
            Map<String, String> monetizationProperties = body.getProperties();
            if (MapUtils.isNotEmpty(monetizationProperties)) {
                String errorMessage = RestApiPublisherUtils.validateMonetizationProperties(monetizationProperties);
                if (!errorMessage.isEmpty()) {
                    RestApiUtil.handleBadRequest(errorMessage, log);
                }
                for (Map.Entry<String, String> currentEntry : monetizationProperties.entrySet()) {
                    api.addMonetizationProperty(currentEntry.getKey(), currentEntry.getValue());
                }
            }
            Monetization monetizationImplementation = apiProvider.getMonetizationImplClass();
            HashMap monetizationDataMap = new Gson().fromJson(api.getMonetizationProperties().toString(), HashMap.class);
            boolean isMonetizationStateChangeSuccessful = false;
            if (MapUtils.isEmpty(monetizationDataMap)) {
                String errorMessage = "Monetization is not configured. Monetization data is empty for "
                        + apiIdentifier.getApiName();
                RestApiUtil.handleBadRequest(errorMessage, log);
            }
            try {
                if (monetizationEnabled) {
                    isMonetizationStateChangeSuccessful = monetizationImplementation.enableMonetization
                            (tenantDomain, api, monetizationDataMap);
                } else {
                    isMonetizationStateChangeSuccessful = monetizationImplementation.disableMonetization
                            (tenantDomain, api, monetizationDataMap);
                }
            } catch (MonetizationException e) {
                String errorMessage = "Error while changing monetization status for API ID : " + apiId;
                RestApiUtil.handleInternalServerError(errorMessage, e, log);
            }
            if (isMonetizationStateChangeSuccessful) {
                apiProvider.configureMonetizationInAPIArtifact(api);
                APIMonetizationInfoDTO monetizationInfoDTO = APIMappingUtil.getMonetizationInfoDTO(apiIdentifier);
                return Response.ok().entity(monetizationInfoDTO).build();
            } else {
                String errorMessage = "Unable to change monetization status for API : " + apiId;
                RestApiUtil.handleBadRequest(errorMessage, log);
            }
        } catch (APIManagementException e) {
            String errorMessage = "Error while configuring monetization for API ID : " + apiId;
            RestApiUtil.handleInternalServerError(errorMessage, e, log);
        }
        return Response.serverError().build();
    }

    /**
     * Publish API to given external stores.
     *
     * @param apiId API Id
     * @param externalStoreIds  External Store Ids
     * @param ifMatch   If-match header value
     * @param messageContext CXF Message Context
     * @return Response of published external store list
     */
    @Override
    public Response publishAPIToExternalStores(String apiId, String externalStoreIds, String ifMatch,
                                                         MessageContext messageContext) throws APIManagementException {

        String tenantDomain = RestApiCommonUtil.getLoggedInUserTenantDomain();
        APIProvider apiProvider = RestApiCommonUtil.getLoggedInUserProvider();
        API api = null;
        List<String> externalStoreIdList = Arrays.asList(externalStoreIds.split("\\s*,\\s*"));
        try {
            APIIdentifier apiIdentifier = APIMappingUtil.getAPIIdentifierFromUUID(apiId);
            if (apiIdentifier == null) {
                throw new APIMgtResourceNotFoundException("Couldn't retrieve existing API with API UUID: "
                        + apiId, ExceptionCodes.from(ExceptionCodes.API_NOT_FOUND,
                        apiId));
            }
            api = apiProvider.getAPIbyUUID(apiId, tenantDomain);
        } catch (APIManagementException e) {
            if (RestApiUtil.isDueToResourceNotFound(e)) {
                RestApiUtil.handleResourceNotFoundError(RestApiConstants.RESOURCE_API, apiId, e, log);
            } else {
                String errorMessage = "Error while getting API: " + apiId;
                log.error(errorMessage, e);
                RestApiUtil.handleInternalServerError(errorMessage, e, log);
            }
        }
        if (apiProvider.publishToExternalAPIStores(api, externalStoreIdList)) {
            Set<APIStore> publishedStores = apiProvider.getPublishedExternalAPIStores(api.getId());
            APIExternalStoreListDTO apiExternalStoreListDTO =
                    ExternalStoreMappingUtil.fromAPIExternalStoreCollectionToDTO(publishedStores);
            return Response.ok().entity(apiExternalStoreListDTO).build();
        }
        return Response.serverError().build();
    }

    /**
     * Get the resource policies(inflow/outflow).
     *
     * @param apiId           API ID
     * @param sequenceType    sequence type('in' or 'out')
     * @param resourcePath    api resource path
     * @param verb            http verb
     * @param ifNoneMatch     If-None-Match header value
     * @return json response of the resource policies according to the resource path
     */
    @Override
    public Response getAPIResourcePolicies(String apiId, String sequenceType, String resourcePath,
            String verb, String ifNoneMatch, MessageContext messageContext) {
        try {
            String tenantDomain = RestApiCommonUtil.getLoggedInUserTenantDomain();
            APIProvider provider = RestApiCommonUtil.getLoggedInUserProvider();
            API api = provider.getLightweightAPIByUUID(apiId, tenantDomain);
            if (APIConstants.API_TYPE_SOAPTOREST.equals(api.getType())) {
                if (StringUtils.isEmpty(sequenceType) || !(RestApiConstants.IN_SEQUENCE.equals(sequenceType)
                        || RestApiConstants.OUT_SEQUENCE.equals(sequenceType))) {
                    String errorMessage = "Sequence type should be either of the values from 'in' or 'out'";
                    RestApiUtil.handleBadRequest(errorMessage, log);
                }
                String resourcePolicy = SequenceUtils.getRestToSoapConvertedSequence(api, sequenceType);
                if (StringUtils.isEmpty(resourcePath) && StringUtils.isEmpty(verb)) {
                    ResourcePolicyListDTO resourcePolicyListDTO = APIMappingUtil
                            .fromResourcePolicyStrToDTO(resourcePolicy);
                    return Response.ok().entity(resourcePolicyListDTO).build();
                }
                if (StringUtils.isNotEmpty(resourcePath) && StringUtils.isNotEmpty(verb)) {
                    JSONObject sequenceObj = (JSONObject) new JSONParser().parse(resourcePolicy);
                    JSONObject resultJson = new JSONObject();
                    String key = resourcePath + "_" + verb;
                    JSONObject sequenceContent = (JSONObject) sequenceObj.get(key);
                    if (sequenceContent == null) {
                        String errorMessage = "Cannot find any resource policy for Resource path : " + resourcePath +
                                " with type: " + verb;
                        RestApiUtil.handleResourceNotFoundError(errorMessage, log);
                    }
                    resultJson.put(key, sequenceObj.get(key));
                    ResourcePolicyListDTO resourcePolicyListDTO = APIMappingUtil
                            .fromResourcePolicyStrToDTO(resultJson.toJSONString());
                    return Response.ok().entity(resourcePolicyListDTO).build();
                } else if (StringUtils.isEmpty(resourcePath)) {
                    String errorMessage = "Resource path cannot be empty for the defined verb: " + verb;
                    RestApiUtil.handleBadRequest(errorMessage, log);
                } else if (StringUtils.isEmpty(verb)) {
                    String errorMessage = "HTTP verb cannot be empty for the defined resource path: " + resourcePath;
                    RestApiUtil.handleBadRequest(errorMessage, log);
                }
            } else {
                String errorMessage = "The provided api with id: " + apiId + " is not a soap to rest converted api.";
                RestApiUtil.handleBadRequest(errorMessage, log);
            }
        } catch (APIManagementException e) {
            String errorMessage = "Error while retrieving the API : " + apiId;
            RestApiUtil.handleInternalServerError(errorMessage, e, log);
        } catch (ParseException e) {
            String errorMessage = "Error while retrieving the resource policies for the API : " + apiId;
            RestApiUtil.handleInternalServerError(errorMessage, e, log);
        }
        return null;
    }

    /**
     * Get the resource policy given the resource id.
     *
     * @param apiId           API ID
     * @param resourcePolicyId      resource policy id
     * @param ifNoneMatch     If-None-Match header value
     * @return json response of the resource policy for the resource id given
     */
    @Override
    public Response getAPIResourcePoliciesByPolicyId(String apiId, String resourcePolicyId,
            String ifNoneMatch, MessageContext messageContext) {
        try {
            String tenantDomain = RestApiCommonUtil.getLoggedInUserTenantDomain();
            APIProvider provider = RestApiCommonUtil.getLoggedInUserProvider();
            API api = provider.getLightweightAPIByUUID(apiId, tenantDomain);
            if (APIConstants.API_TYPE_SOAPTOREST.equals(api.getType())) {
                if (StringUtils.isEmpty(resourcePolicyId)) {
                    String errorMessage = "Resource id should not be empty to update a resource policy.";
                    RestApiUtil.handleBadRequest(errorMessage, log);
                }
                String policyContent = SequenceUtils.getResourcePolicyFromRegistryResourceId(api, resourcePolicyId);
                ResourcePolicyInfoDTO resourcePolicyInfoDTO = APIMappingUtil
                        .fromResourcePolicyStrToInfoDTO(policyContent);
                return Response.ok().entity(resourcePolicyInfoDTO).build();
            } else {
                String errorMessage = "The provided api with id: " + apiId + " is not a soap to rest converted api.";
                RestApiUtil.handleBadRequest(errorMessage, log);
            }
        } catch (APIManagementException e) {
            String errorMessage = "Error while retrieving the API : " + apiId;
            RestApiUtil.handleInternalServerError(errorMessage, e, log);
        }
        return null;
    }

    /**
     * Update the resource policies(inflow/outflow) given the resource id.
     *
     * @param apiId  API ID
     * @param resourcePolicyId resource policy id
     * @param body resource policy content
     * @param ifMatch If-Match header value
     * @return json response of the updated sequence content
     */
    @Override
    public Response updateAPIResourcePoliciesByPolicyId(String apiId, String resourcePolicyId,
            ResourcePolicyInfoDTO body, String ifMatch, MessageContext messageContext) {
        try {
            String tenantDomain = RestApiCommonUtil.getLoggedInUserTenantDomain();
            APIProvider provider = RestApiCommonUtil.getLoggedInUserProvider();
            API api = provider.getLightweightAPIByUUID(apiId, tenantDomain);
            if (api == null) {
                throw new APIMgtResourceNotFoundException("Couldn't retrieve existing API with API UUID: "
                        + apiId, ExceptionCodes.from(ExceptionCodes.API_NOT_FOUND,
                        apiId));
            }

            if (APIConstants.API_TYPE_SOAPTOREST.equals(api.getType())) {
                if (StringUtils.isEmpty(resourcePolicyId)) {
                    String errorMessage = "Resource id should not be empty to update a resource policy.";
                    RestApiUtil.handleBadRequest(errorMessage, log);
                }
                boolean isValidSchema = RestApiPublisherUtils.validateXMLSchema(body.getContent());
                if (isValidSchema) {
                    List<SOAPToRestSequence> sequence = api.getSoapToRestSequences();
                    for (SOAPToRestSequence soapToRestSequence : sequence) {
                        if (soapToRestSequence.getUuid().equals(resourcePolicyId)) {
                            soapToRestSequence.setContent(body.getContent());
                            break;
                        }
                    }
                    API originalAPI = provider.getAPIbyUUID(apiId, tenantDomain);
                    provider.updateAPI(api, originalAPI);
                    String updatedPolicyContent = SequenceUtils
                            .getResourcePolicyFromRegistryResourceId(api, resourcePolicyId);
                    ResourcePolicyInfoDTO resourcePolicyInfoDTO = APIMappingUtil
                            .fromResourcePolicyStrToInfoDTO(updatedPolicyContent);
                    return Response.ok().entity(resourcePolicyInfoDTO).build();
                } else {
                    String errorMessage =
                            "Error while validating the resource policy xml content for the API : " + apiId;
                    RestApiUtil.handleInternalServerError(errorMessage, log);
                }
            } else {
                String errorMessage = "The provided api with id: " + apiId + " is not a soap to rest converted api.";
                RestApiUtil.handleBadRequest(errorMessage, log);
            }
        } catch (APIManagementException | FaultGatewaysException e) {
            String errorMessage = "Error while retrieving the API : " + apiId;
            RestApiUtil.handleInternalServerError(errorMessage, e, log);
        }
        return null;
    }

    /**
     * Get total revenue for a given API from all its' subscriptions
     *
     * @param apiId API ID
     * @param messageContext message context
     * @return revenue data for a given API
     */
    @Override
    public Response getAPIRevenue(String apiId, MessageContext messageContext) {

        if (StringUtils.isBlank(apiId)) {
            String errorMessage = "API ID cannot be empty or null when getting revenue details.";
            RestApiUtil.handleBadRequest(errorMessage, log);
        }
        try {
            APIProvider apiProvider = RestApiCommonUtil.getLoggedInUserProvider();
            Monetization monetizationImplementation = apiProvider.getMonetizationImplClass();
            String tenantDomain = RestApiCommonUtil.getLoggedInUserTenantDomain();
            APIIdentifier apiIdentifier = APIMappingUtil.getAPIIdentifierFromUUID(apiId);
            API api = apiProvider.getAPI(apiIdentifier);
            if (!APIConstants.PUBLISHED.equalsIgnoreCase(api.getStatus())) {
                String errorMessage = "API " + apiIdentifier.getApiName() +
                        " should be in published state to get total revenue.";
                RestApiUtil.handleBadRequest(errorMessage, log);
            }
            Map<String, String> revenueUsageData = monetizationImplementation.getTotalRevenue(api, apiProvider);
            APIRevenueDTO apiRevenueDTO = new APIRevenueDTO();
            apiRevenueDTO.setProperties(revenueUsageData);
            return Response.ok().entity(apiRevenueDTO).build();
        } catch (APIManagementException e) {
            String errorMessage = "Failed to retrieve revenue data for API ID : " + apiId;
            RestApiUtil.handleInternalServerError(errorMessage, e, log);
        } catch (MonetizationException e) {
            String errorMessage = "Failed to get current revenue data for API ID : " + apiId;
            RestApiUtil.handleInternalServerError(errorMessage, e, log);
        }
        return null;
    }

    /**
     * Retrieves the swagger document of an API
     *
     * @param apiId           API identifier
     * @param ifNoneMatch     If-None-Match header value
     * @return Swagger document of the API
     */
    @Override
    public Response getAPISwagger(String apiId, String ifNoneMatch, MessageContext messageContext) {
        try {
            APIProvider apiProvider = RestApiCommonUtil.getLoggedInUserProvider();
            String tenantDomain = RestApiCommonUtil.getLoggedInUserTenantDomain();
            //this will fail if user does not have access to the API or the API does not exist
            API api = apiProvider.getAPIbyUUID(apiId, tenantDomain);
            String updatedDefinition = RestApiCommonUtil.retrieveSwaggerDefinition(api, apiProvider);
            return Response.ok().entity(updatedDefinition).header("Content-Disposition",
                    "attachment; filename=\"" + "swagger.json" + "\"" ).build();
        } catch (APIManagementException e) {
            //Auth failure occurs when cross tenant accessing APIs. Sends 404, since we don't need to expose the existence of the resource
            if (RestApiUtil.isDueToResourceNotFound(e) || RestApiUtil.isDueToAuthorizationFailure(e)) {
                RestApiUtil.handleResourceNotFoundError(RestApiConstants.RESOURCE_API, apiId, e, log);
            } else if (isAuthorizationFailure(e)) {
                RestApiUtil
                        .handleAuthorizationFailure("Authorization failure while retrieving swagger of API : " + apiId,
                                e, log);
            } else {
                String errorMessage = "Error while retrieving swagger of API : " + apiId;
                RestApiUtil.handleInternalServerError(errorMessage, e, log);
            }
        }
        return null;
    }
    /**
     * Updates the swagger definition of an existing API
     *
     * @param apiId             API identifier
     * @param apiDefinition     Swagger definition
     * @param url               Swagger definition URL
     * @param fileInputStream   Swagger definition input file content
     * @param fileDetail        file meta information as Attachment
     * @param ifMatch           If-match header value
     * @return updated swagger document of the API
     */
    @Override
    public Response updateAPISwagger(String apiId, String ifMatch, String apiDefinition, String url,
                                InputStream fileInputStream, Attachment fileDetail, MessageContext messageContext) {
        try {
            String updatedSwagger;
            String tenantDomain = RestApiCommonUtil.getLoggedInUserTenantDomain();
            APIIdentifier apiIdentifier = APIMappingUtil.getAPIIdentifierFromUUID(apiId);
            if (apiIdentifier == null) {
                throw new APIMgtResourceNotFoundException("Couldn't retrieve existing API with API UUID: "
                        + apiId, ExceptionCodes.from(ExceptionCodes.API_NOT_FOUND,
                        apiId));
            }
            boolean isSoapToRestConvertedAPI = SOAPOperationBindingUtils.isSOAPToRESTApi(apiIdentifier.getApiName(),
                    apiIdentifier.getVersion(), apiIdentifier.getProviderName());
            //Handle URL and file based definition imports
            if(url != null || fileInputStream != null) {
                // Validate and retrieve the OpenAPI definition
                Map validationResponseMap = validateOpenAPIDefinition(url, fileInputStream,
                        fileDetail, true);
                APIDefinitionValidationResponse validationResponse =
                        (APIDefinitionValidationResponse) validationResponseMap .get(RestApiConstants.RETURN_MODEL);
                if (!validationResponse.isValid()) {
                    RestApiUtil.handleBadRequest(validationResponse.getErrorItems(), log);
                }
                updatedSwagger = PublisherCommonUtils.updateSwagger(apiId, validationResponse);
            } else {
                updatedSwagger = updateSwagger(apiId, apiDefinition);
            }
            return Response.ok().entity(updatedSwagger).build();
        } catch (APIManagementException e) {
            //Auth failure occurs when cross tenant accessing APIs. Sends 404, since we don't need
            // to expose the existence of the resource
            if (RestApiUtil.isDueToResourceNotFound(e) || RestApiUtil.isDueToAuthorizationFailure(e)) {
                RestApiUtil.handleResourceNotFoundError(RestApiConstants.RESOURCE_API, apiId, e, log);
            } else if (isAuthorizationFailure(e)) {
                RestApiUtil.handleAuthorizationFailure(
                        "Authorization failure while updating swagger definition of API: " + apiId, e, log);
            } else {
                String errorMessage = "Error while updating the swagger definition of the API: " + apiId + " - "
                        + e.getMessage();
                RestApiUtil.handleInternalServerError(errorMessage, e, log);
            }
        } catch (FaultGatewaysException e) {
            String errorMessage = "Error while updating API : " + apiId;
            RestApiUtil.handleInternalServerError(errorMessage, e, log);
        }
        return null;
    }

    /**
     * update swagger definition of the given api. The swagger will be validated before updating.
     *
     * @param apiId API Id
     * @param apiDefinition swagger definition
     * @return updated swagger definition
     * @throws APIManagementException when error occurred updating swagger
     * @throws FaultGatewaysException when error occurred publishing API to the gateway
     */
    private String updateSwagger(String apiId, String apiDefinition)
            throws APIManagementException, FaultGatewaysException {
        APIDefinitionValidationResponse response = OASParserUtil
                .validateAPIDefinition(apiDefinition, true);
        if (!response.isValid()) {
            RestApiUtil.handleBadRequest(response.getErrorItems(), log);
        }
        return PublisherCommonUtils.updateSwagger(apiId, response);
    }

    /**
     * Retrieves the thumbnail image of an API specified by API identifier
     *
     * @param apiId           API Id
     * @param ifNoneMatch     If-None-Match header value
     * @param messageContext If-Modified-Since header value
     * @return Thumbnail image of the API
     */
    @Override
    public Response getAPIThumbnail(String apiId, String ifNoneMatch, MessageContext messageContext) {
        try {
            APIProvider apiProvider = RestApiCommonUtil.getLoggedInUserProvider();
            String tenantDomain = RestApiCommonUtil.getLoggedInUserTenantDomain();
            //this will fail if user does not have access to the API or the API does not exist
            //APIIdentifier apiIdentifier = APIMappingUtil.getAPIIdentifierFromUUID(apiId, tenantDomain);
            ResourceFile thumbnailResource = apiProvider.getIcon(apiId, tenantDomain);

            if (thumbnailResource != null) {
                return Response
                        .ok(thumbnailResource.getContent(), MediaType.valueOf(thumbnailResource.getContentType()))
                        .build();
            } else {
                return Response.noContent().build();
            }
        } catch (APIManagementException e) {
            //Auth failure occurs when cross tenant accessing APIs. Sends 404, since we don't need to expose the
            // existence of the resource
            if (RestApiUtil.isDueToResourceNotFound(e) || RestApiUtil.isDueToAuthorizationFailure(e)) {
                RestApiUtil.handleResourceNotFoundError(RestApiConstants.RESOURCE_API, apiId, e, log);
            } else if (isAuthorizationFailure(e)) {
                RestApiUtil.handleAuthorizationFailure(
                        "Authorization failure while retrieving thumbnail of API : " + apiId, e, log);
            } else {
                String errorMessage = "Error while retrieving thumbnail of API : " + apiId;
                RestApiUtil.handleInternalServerError(errorMessage, e, log);
            }
        }
        return null;
    }

    @Override
    public Response updateAPIThumbnail(String apiId, InputStream fileInputStream, Attachment fileDetail,
            String ifMatch, MessageContext messageContext) {
        try {
            APIIdentifier apiIdentifier = APIMappingUtil.getAPIIdentifierFromUUID(apiId);
            if (apiIdentifier == null) {
                throw new APIMgtResourceNotFoundException("Couldn't retrieve existing API with API UUID: "
                        + apiId, ExceptionCodes.from(ExceptionCodes.API_NOT_FOUND,
                        apiId));
            }
            APIProvider apiProvider = RestApiCommonUtil.getLoggedInUserProvider();
            String tenantDomain = RestApiCommonUtil.getLoggedInUserTenantDomain();
            String fileName = fileDetail.getDataHandler().getName();
            String fileContentType = URLConnection.guessContentTypeFromName(fileName);
            if (org.apache.commons.lang3.StringUtils.isBlank(fileContentType)) {
                fileContentType = fileDetail.getContentType().toString();
            }

            ResourceFile apiImage = new ResourceFile(fileInputStream, fileContentType);
            apiProvider.setThumbnailToAPI(apiId, apiImage, tenantDomain);
            String uriString = RestApiConstants.RESOURCE_PATH_THUMBNAIL
                    .replace(RestApiConstants.APIID_PARAM, apiId);
            URI uri = new URI(uriString);
            FileInfoDTO infoDTO = new FileInfoDTO();
            infoDTO.setRelativePath(uriString);
            infoDTO.setMediaType(fileContentType);
            return Response.created(uri).entity(infoDTO).build();
        } catch (APIManagementException e) {
            //Auth failure occurs when cross tenant accessing APIs. Sends 404, since we don't need to expose the
            // existence of the resource
            if (RestApiUtil.isDueToResourceNotFound(e) || RestApiUtil.isDueToAuthorizationFailure(e)) {
                RestApiUtil.handleResourceNotFoundError(RestApiConstants.RESOURCE_API, apiId, e, log);
            } else if (isAuthorizationFailure(e)) {
                RestApiUtil
                        .handleAuthorizationFailure("Authorization failure while adding thumbnail for API : " + apiId,
                                e, log);
            } else {
                String errorMessage = "Error while retrieving thumbnail of API : " + apiId;
                RestApiUtil.handleInternalServerError(errorMessage, e, log);
            }
        } catch (URISyntaxException e) {
            String errorMessage = "Error while updating thumbnail of API: " + apiId;
            RestApiUtil.handleInternalServerError(errorMessage, e, log);
        } finally {
            IOUtils.closeQuietly(fileInputStream);
        }
        return null;
    }

    @Override
    public Response validateAPI(String query, String ifNoneMatch, MessageContext messageContext) {

        boolean isSearchArtifactExists = false;
        if (StringUtils.isEmpty(query)) {
            RestApiUtil.handleBadRequest("The query should not be empty", log);
        }
        try {
            APIProvider apiProvider = RestApiCommonUtil.getLoggedInUserProvider();

            if (query.contains(":")) {
                String[] queryTokens = query.split(":");
                switch (queryTokens[0]) {
                case "name":
                    isSearchArtifactExists = apiProvider.isApiNameExist(queryTokens[1]) ||
                            apiProvider.isApiNameWithDifferentCaseExist(queryTokens[1]);
                    break;
                case "context":
                default: // API version validation.
                    isSearchArtifactExists = apiProvider.isContextExist(queryTokens[1]);
                    break;
                }

            } else { // consider the query as api name
                isSearchArtifactExists =
                        apiProvider.isApiNameExist(query) || apiProvider.isApiNameWithDifferentCaseExist(query);
            }
        } catch(APIManagementException e){
            RestApiUtil.handleInternalServerError("Error while checking the api existence", e, log);
        }
        return isSearchArtifactExists ? Response.status(Response.Status.OK).build() :
                Response.status(Response.Status.NOT_FOUND).build();
    }

    @Override
    public Response validateDocument(String apiId, String name, String ifMatch, MessageContext messageContext) {
        if (StringUtils.isEmpty(name) || StringUtils.isEmpty(apiId)) {
            RestApiUtil.handleBadRequest("API Id and/ or document name should not be empty", log);
        }
        try {
            String tenantDomain = RestApiCommonUtil.getLoggedInUserTenantDomain();
            APIProvider apiProvider = RestApiCommonUtil.getLoggedInUserProvider();
            APIIdentifier apiIdentifier = APIMappingUtil.getAPIIdentifierFromUUID(apiId);
            if (apiIdentifier == null) {
                throw new APIMgtResourceNotFoundException("Couldn't retrieve existing API with API UUID: "
                        + apiId, ExceptionCodes.from(ExceptionCodes.API_NOT_FOUND,
                        apiId));
            }
            return apiProvider.isDocumentationExist(apiId, name, tenantDomain) ? Response.status(Response.Status.OK).build() :
                    Response.status(Response.Status.NOT_FOUND).build();

        } catch(APIManagementException e){
            RestApiUtil.handleInternalServerError("Error while checking the api existence", e, log);
        }
        return Response.status(Response.Status.NOT_FOUND).build();
    }

    @Override
    public Response validateEndpoint(String endpointUrl, String apiId, MessageContext messageContext) {

        ApiEndpointValidationResponseDTO apiEndpointValidationResponseDTO = new ApiEndpointValidationResponseDTO();
        apiEndpointValidationResponseDTO.setError("");
        try {
            URL url = new URL(endpointUrl);
            if (url.getProtocol().matches("https")) {
                ServerConfiguration serverConfig = CarbonUtils.getServerConfiguration();
                String trustStorePath = serverConfig.getFirstProperty("Security.TrustStore.Location");
                String trustStorePassword = serverConfig.getFirstProperty("Security.TrustStore.Password");
                System.setProperty("javax.net.ssl.trustStore", trustStorePath);
                System.setProperty("javax.net.ssl.trustStorePassword", trustStorePassword);

                String keyStore = serverConfig.getFirstProperty("Security.KeyStore.Location");
                String keyStoreType = serverConfig.getFirstProperty("Security.KeyStore.Type");
                String keyStorePassword = serverConfig.getFirstProperty("Security.KeyStore.Password");
                System.setProperty("javax.net.ssl.keyStoreType", keyStoreType);
                System.setProperty("javax.net.ssl.keyStore", keyStore);
                System.setProperty("javax.net.ssl.keyStorePassword", keyStorePassword);

                /* apiId can be used to get the related API's uriTemplates. These uriTemplates can be used to extract
                the API operations and append those operations separately to the API endpoint url. This edited url can
                 be used to test the endpoint, in case their is no valid url for the sole endpoint url provided. */
                apiEndpointValidationResponseDTO = sendHttpHEADRequest(endpointUrl);
                return Response.status(Response.Status.OK).entity(apiEndpointValidationResponseDTO).build();
            } else if (url.getProtocol().matches("http")) {
                apiEndpointValidationResponseDTO = sendHttpHEADRequest(endpointUrl);
                return Response.status(Response.Status.OK).entity(apiEndpointValidationResponseDTO).build();
            }
        } catch (MalformedURLException e) {
            log.error("Malformed Url error occurred while sending the HEAD request to the given endpoint url:", e);
            apiEndpointValidationResponseDTO.setError(e.getMessage());
        } catch (Exception e) {
            RestApiUtil.handleInternalServerError("Error while testing the validity of API endpoint url " +
                    "existence", e, log);
        }
        return Response.status(Response.Status.OK).entity(apiEndpointValidationResponseDTO).build();
    }

    @Override
    public Response getAPIResourcePaths(String apiId, Integer limit, Integer offset, String ifNoneMatch,
            MessageContext messageContext) {
        try {
            String tenantDomain = RestApiCommonUtil.getLoggedInUserTenantDomain();
            APIProvider apiProvider = RestApiCommonUtil.getLoggedInUserProvider();
            APIIdentifier apiIdentifier = APIMappingUtil.getAPIIdentifierFromUUID(apiId);
            if (apiIdentifier == null) {
                throw new APIMgtResourceNotFoundException("Couldn't retrieve existing API with API UUID: "
                        + apiId, ExceptionCodes.from(ExceptionCodes.API_NOT_FOUND,
                        apiId));
            }
            List<ResourcePath> apiResourcePaths = apiProvider.getResourcePathsOfAPI(apiIdentifier);

            ResourcePathListDTO dto = APIMappingUtil.fromResourcePathListToDTO(apiResourcePaths, limit, offset);
            APIMappingUtil.setPaginationParamsForAPIResourcePathList(dto, offset, limit, apiResourcePaths.size());
            return Response.ok().entity(dto).build();
        } catch (APIManagementException e) {
            if (RestApiUtil.isDueToResourceNotFound(e) || RestApiUtil.isDueToAuthorizationFailure(e)) {
                RestApiUtil.handleResourceNotFoundError(RestApiConstants.RESOURCE_API, apiId, e, log);
            } else if (isAuthorizationFailure(e)) {
                RestApiUtil.handleAuthorizationFailure(
                        "Authorization failure while retrieving resource paths of API : " + apiId, e, log);
            } else {
                String errorMessage = "Error while retrieving resource paths of API : " + apiId;
                RestApiUtil.handleInternalServerError(errorMessage, e, log);
            }
        }
        return null;
    }

    /**
     * Validate API Definition and retrieve as the response
     *
     * @param url URL of the OpenAPI definition
     * @param fileInputStream InputStream for the provided file
     * @param fileDetail File meta-data
     * @param returnContent Whether to return the definition content
     * @param messageContext CXF message context
     * @return API Definition validation response
     */
    @Override
    public Response validateOpenAPIDefinition(Boolean returnContent, String url, InputStream fileInputStream,
                                              Attachment fileDetail, MessageContext messageContext) {

        // Validate and retrieve the OpenAPI definition
        Map validationResponseMap = null;
        try {
            validationResponseMap = validateOpenAPIDefinition(url, fileInputStream, fileDetail, returnContent);
        } catch (APIManagementException e) {
            RestApiUtil.handleInternalServerError("Error occurred while validating API Definition", e, log);
        }

        OpenAPIDefinitionValidationResponseDTO validationResponseDTO =
                (OpenAPIDefinitionValidationResponseDTO)validationResponseMap.get(RestApiConstants.RETURN_DTO);
        return Response.ok().entity(validationResponseDTO).build();
    }
    /**
     * Importing an OpenAPI definition and create an API
     *
     * @param fileInputStream InputStream for the provided file
     * @param fileDetail File meta-data
     * @param url URL of the OpenAPI definition
     * @param additionalProperties API object (json) including additional properties like name, version, context
     * @param messageContext CXF message context
     * @return API Import using OpenAPI definition response
     */
    @Override
    public Response importOpenAPIDefinition(InputStream fileInputStream, Attachment fileDetail, String url,
                                            String additionalProperties, MessageContext messageContext) {

        // validate 'additionalProperties' json
        if (StringUtils.isBlank(additionalProperties)) {
            RestApiUtil.handleBadRequest("'additionalProperties' is required and should not be null", log);
        }

        // Validate and retrieve the OpenAPI definition
        Map validationResponseMap = null;
        try {
            validationResponseMap = validateOpenAPIDefinition(url, fileInputStream, fileDetail, true);
        } catch (APIManagementException e) {
            RestApiUtil.handleInternalServerError("Error occurred while validating API Definition", e, log);
        }

        OpenAPIDefinitionValidationResponseDTO validationResponseDTO =
                (OpenAPIDefinitionValidationResponseDTO) validationResponseMap.get(RestApiConstants.RETURN_DTO);
        APIDefinitionValidationResponse validationResponse =
                (APIDefinitionValidationResponse) validationResponseMap.get(RestApiConstants.RETURN_MODEL);

        if (!validationResponseDTO.isIsValid()) {
            ErrorDTO errorDTO = APIMappingUtil.getErrorDTOFromErrorListItems(validationResponseDTO.getErrors());
            throw RestApiUtil.buildBadRequestException(errorDTO);
        }

        // Convert the 'additionalProperties' json into an APIDTO object
        ObjectMapper objectMapper = new ObjectMapper();
        APIDTO apiDTOFromProperties;
        try {
            apiDTOFromProperties = objectMapper.readValue(additionalProperties, APIDTO.class);
        } catch (IOException e) {
            throw RestApiUtil.buildBadRequestException("Error while parsing 'additionalProperties'", e);
        }

        // Only HTTP type APIs should be allowed
        if (!APIDTO.TypeEnum.HTTP.equals(apiDTOFromProperties.getType())) {
            throw RestApiUtil.buildBadRequestException("The API's type should only be HTTP when " +
                    "importing an OpenAPI definition");
        }

        // Import the API and Definition
        try {
            APIProvider apiProvider = RestApiCommonUtil.getLoggedInUserProvider();
            API apiToAdd = PublisherCommonUtils.prepareToCreateAPIByDTO(apiDTOFromProperties, apiProvider,
                    RestApiCommonUtil.getLoggedInUsername());

            boolean syncOperations = apiDTOFromProperties.getOperations().size() > 0;
            // Rearrange paths according to the API payload and save the OpenAPI definition

            APIDefinition apiDefinition = validationResponse.getParser();
            SwaggerData swaggerData;
            String definitionToAdd = validationResponse.getJsonContent();
            if (syncOperations) {
                PublisherCommonUtils.validateScopes(apiToAdd);
                swaggerData = new SwaggerData(apiToAdd);
                definitionToAdd = apiDefinition.populateCustomManagementInfo(definitionToAdd, swaggerData);
            }
            definitionToAdd = OASParserUtil.preProcess(definitionToAdd);
            Set<URITemplate> uriTemplates = apiDefinition.getURITemplates(definitionToAdd);
            Set<Scope> scopes = apiDefinition.getScopes(definitionToAdd);
            apiToAdd.setUriTemplates(uriTemplates);
            apiToAdd.setScopes(scopes);
            //Set extensions from API definition to API object
            apiToAdd = OASParserUtil.setExtensionsToAPI(definitionToAdd, apiToAdd);
            if (!syncOperations) {
                PublisherCommonUtils.validateScopes(apiToAdd);
                swaggerData = new SwaggerData(apiToAdd);
                definitionToAdd = apiDefinition
                        .populateCustomManagementInfo(validationResponse.getJsonContent(), swaggerData);
            }

            // adding the API and definition
            apiToAdd.setSwaggerDefinition(definitionToAdd);
            API addedAPI = apiProvider.addAPI(apiToAdd);
            //apiProvider.saveSwaggerDefinition(apiToAdd, definitionToAdd);

            // retrieving the added API for returning as the response
            // this would provide the updated templates
            addedAPI = apiProvider.getAPIbyUUID(addedAPI.getUuid(), RestApiCommonUtil.getLoggedInUserTenantDomain());
            APIDTO createdApiDTO = APIMappingUtil.fromAPItoDTO(addedAPI);
            // This URI used to set the location header of the POST response
            URI createdApiUri = new URI(RestApiConstants.RESOURCE_PATH_APIS + "/" + createdApiDTO.getId());
            return Response.created(createdApiUri).entity(createdApiDTO).build();
        } catch (APIManagementException e) {
            String errorMessage = "Error while adding new API : " + apiDTOFromProperties.getProvider() + "-" +
                    apiDTOFromProperties.getName() + "-" + apiDTOFromProperties.getVersion() + " - " + e.getMessage();
            RestApiUtil.handleInternalServerError(errorMessage, e, log);
        } catch (URISyntaxException e) {
            String errorMessage = "Error while retrieving API location : " + apiDTOFromProperties.getProvider() + "-" +
                    apiDTOFromProperties.getName() + "-" + apiDTOFromProperties.getVersion();
            RestApiUtil.handleInternalServerError(errorMessage, e, log);
        }
        return null;
    }

    /**
     * Validate a provided WSDL definition via a URL or a file/zip
     *
     * @param url WSDL URL
     * @param fileInputStream file/zip input stream
     * @param fileDetail file/zip details
     * @param messageContext messageContext object
     * @return WSDL validation response
     * @throws APIManagementException when error occurred during validation
     */
    @Override
    public Response validateWSDLDefinition(String url, InputStream fileInputStream, Attachment fileDetail,
                                           MessageContext messageContext) throws APIManagementException {
        Map validationResponseMap = validateWSDL(url, fileInputStream, fileDetail);

        WSDLValidationResponseDTO validationResponseDTO =
                (WSDLValidationResponseDTO)validationResponseMap.get(RestApiConstants.RETURN_DTO);
        return Response.ok().entity(validationResponseDTO).build();
    }

    /**
     * Validate the provided input parameters and returns the validation response DTO (for REST API)
     *  and the intermediate model as a Map
     *
     * @param url WSDL url
     * @param fileInputStream file data stream
     * @param fileDetail file details
     * @return the validation response DTO (for REST API) and the intermediate model as a Map
     * @throws APIManagementException if error occurred during validation of the WSDL
     */
    private Map validateWSDL(String url, InputStream fileInputStream, Attachment fileDetail) throws APIManagementException {
        handleInvalidParams(fileInputStream, fileDetail, url);
        WSDLValidationResponseDTO responseDTO;
        WSDLValidationResponse validationResponse = new WSDLValidationResponse();

        if (url != null) {
            try {
                URL wsdlUrl = new URL(url);
                validationResponse = APIMWSDLReader.validateWSDLUrl(wsdlUrl);
            } catch (MalformedURLException e) {
                RestApiUtil.handleBadRequest("Invalid/Malformed URL : " + url, log);
            }
        } else if (fileInputStream != null) {
            String filename = fileDetail.getContentDisposition().getFilename();
            try {
                if (filename.endsWith(".zip")) {
                    validationResponse =
                            APIMWSDLReader.extractAndValidateWSDLArchive(fileInputStream);
                } else if (filename.endsWith(".wsdl")) {
                    validationResponse = APIMWSDLReader.validateWSDLFile(fileInputStream);
                } else {
                    RestApiUtil.handleBadRequest("Unsupported extension type of file: " + filename, log);
                }
            } catch (APIManagementException e) {
                String errorMessage = "Internal error while validating the WSDL from file:" + filename;
                RestApiUtil.handleInternalServerError(errorMessage, e, log);
            }
        }

        responseDTO =
                APIMappingUtil.fromWSDLValidationResponseToDTO(validationResponse);

        Map response = new HashMap();
        response.put(RestApiConstants.RETURN_MODEL, validationResponse);
        response.put(RestApiConstants.RETURN_DTO, responseDTO);

        return response;
    }

    /**
     * Import a WSDL file/url or an archive and create an API. The API can be a SOAP or REST depending on the
     * provided implementationType.
     *
     * @param fileInputStream file input stream
     * @param fileDetail file details
     * @param url WSDL url
     * @param additionalProperties API object (json) including additional properties like name, version, context
     * @param implementationType SOAP or SOAPTOREST
     * @return Created API's payload
     * @throws APIManagementException when error occurred during the operation
     */
    @Override
    public Response importWSDLDefinition(InputStream fileInputStream, Attachment fileDetail, String url,
            String additionalProperties, String implementationType, MessageContext messageContext)
            throws APIManagementException {
        try {
            WSDLValidationResponse validationResponse = validateWSDLAndReset(fileInputStream, fileDetail, url);

            if (StringUtils.isEmpty(implementationType)) {
                implementationType = APIDTO.TypeEnum.SOAP.toString();
            }

            boolean isSoapToRestConvertedAPI = APIDTO.TypeEnum.SOAPTOREST.toString().equals(implementationType);
            boolean isSoapAPI = APIDTO.TypeEnum.SOAP.toString().equals(implementationType);

            APIDTO additionalPropertiesAPI = null;
            APIDTO createdApiDTO;
            URI createdApiUri;

            // Minimum requirement name, version, context and endpointConfig.
            additionalPropertiesAPI = new ObjectMapper().readValue(additionalProperties, APIDTO.class);
            String username = RestApiCommonUtil.getLoggedInUsername();
            additionalPropertiesAPI.setProvider(username);
            additionalPropertiesAPI.setType(APIDTO.TypeEnum.fromValue(implementationType));
            API apiToAdd = PublisherCommonUtils
                    .prepareToCreateAPIByDTO(additionalPropertiesAPI, RestApiCommonUtil.getLoggedInUserProvider(),
                            username);
            apiToAdd.setWsdlUrl(url);
            API createdApi = null;
            if (isSoapAPI) {
                createdApi = importSOAPAPI(fileInputStream, fileDetail, url, apiToAdd);
            } else if (isSoapToRestConvertedAPI) {
                String wsdlArchiveExtractedPath = null;
                if (validationResponse.getWsdlArchiveInfo() != null) {
                    wsdlArchiveExtractedPath = validationResponse.getWsdlArchiveInfo().getLocation()
                            + File.separator + APIConstants.API_WSDL_EXTRACTED_DIRECTORY;
                }
                createdApi = importSOAPToRESTAPI(fileInputStream, fileDetail, url, wsdlArchiveExtractedPath, apiToAdd);
            } else {
                RestApiUtil.handleBadRequest("Invalid implementationType parameter", log);
            }
            createdApiDTO = APIMappingUtil.fromAPItoDTO(createdApi);
            //This URI used to set the location header of the POST response
            createdApiUri = new URI(RestApiConstants.RESOURCE_PATH_APIS + "/" + createdApiDTO.getId());
            return Response.created(createdApiUri).entity(createdApiDTO).build();
        } catch (IOException | URISyntaxException e) {
            RestApiUtil.handleInternalServerError("Error occurred while importing WSDL", e, log);
        }
        return null;
    }

    /**
     * Validates the provided WSDL and reset the streams as required
     *
     * @param fileInputStream file input stream
     * @param fileDetail file details
     * @param url WSDL url
     * @throws APIManagementException when error occurred during the operation
     */
    private WSDLValidationResponse validateWSDLAndReset(InputStream fileInputStream, Attachment fileDetail, String url)
            throws APIManagementException {
        Map validationResponseMap = validateWSDL(url, fileInputStream, fileDetail);
        WSDLValidationResponse validationResponse =
                (WSDLValidationResponse)validationResponseMap.get(RestApiConstants.RETURN_MODEL);

        if (validationResponse.getWsdlInfo() == null) {
            // Validation failure
            RestApiUtil.handleBadRequest(validationResponse.getError(), log);
        }

        if (fileInputStream != null) {
            if (fileInputStream.markSupported()) {
                // For uploading the WSDL below will require re-reading from the input stream hence resetting
                try {
                    fileInputStream.reset();
                } catch (IOException e) {
                    throw new APIManagementException("Error occurred while trying to reset the content stream of the " +
                            "WSDL", e);
                }
            } else {
                log.warn("Marking is not supported in 'fileInputStream' InputStream type: "
                        + fileInputStream.getClass() + ". Skipping validating WSDL to avoid re-reading from the " +
                        "input stream.");
            }
        }
        return validationResponse;
    }

    /**
     * Import an API from WSDL as a SOAP API
     *
     * @param fileInputStream file data as input stream
     * @param fileDetail file details
     * @param url URL of the WSDL
     * @param apiToAdd API object to be added to the system (which is not added yet)
     * @return API added api
     */
    private API importSOAPAPI(InputStream fileInputStream, Attachment fileDetail, String url, API apiToAdd) {
        try {
            APIProvider apiProvider = RestApiCommonUtil.getLoggedInUserProvider();

            //adding the api
            apiProvider.addAPI(apiToAdd);
            String tenantDomain = RestApiCommonUtil.getLoggedInUserTenantDomain();

            if (StringUtils.isNotBlank(url)) {
                apiToAdd.setWsdlUrl(url);
                apiProvider.addWSDLResource(apiToAdd.getUuid(), null, url, tenantDomain);
            } else if (fileDetail != null && fileInputStream != null) {
                ResourceFile wsdlResource = new ResourceFile(fileInputStream,
                        fileDetail.getContentType().toString());
                apiToAdd.setWsdlResource(wsdlResource);
                apiProvider.addWSDLResource(apiToAdd.getUuid(), wsdlResource, null, tenantDomain);
            }

            //add the generated swagger definition to SOAP
            APIDefinition oasParser = new OAS2Parser();
            SwaggerData swaggerData = new SwaggerData(apiToAdd);
            String apiDefinition = generateSOAPAPIDefinition(oasParser.generateAPIDefinition(swaggerData));
            apiProvider.saveSwaggerDefinition(apiToAdd, apiDefinition, tenantDomain);
            APIIdentifier createdApiId = apiToAdd.getId();
            //Retrieve the newly added API to send in the response payload
            API createdApi = apiProvider.getAPI(createdApiId);
            return createdApi;
        } catch (APIManagementException e) {
            RestApiUtil.handleInternalServerError("Error while importing WSDL to create a SOAP API", e, log);
        }
        return null;
    }

    /**
     * Add soap parameters to the default soap api resource.
     *
     * @param apiDefinition The API definition string.
     * @return Modified api definition.
     * */
    private String generateSOAPAPIDefinition(String apiDefinition) throws APIManagementException {
        JSONParser jsonParser = new JSONParser();
        JSONObject apiJson;
        JSONObject paths;
        try {
            apiJson = (JSONObject) jsonParser.parse(apiDefinition);
            paths = (JSONObject) jsonParser.parse(RestApiPublisherUtils.getSOAPOperation());
            apiJson.replace("paths", paths);
            return apiJson.toJSONString();
        } catch (ParseException e) {
            throw new APIManagementException("Error while parsing the api definition.", e);
        }
    }

    /**
     * Import an API from WSDL as a SOAP-to-REST API
     *
     * @param fileInputStream file data as input stream
     * @param fileDetail file details
     * @param url URL of the WSDL
     * @param apiToAdd API object to be added to the system (which is not added yet)
     * @return API added api
     */
    private API importSOAPToRESTAPI(InputStream fileInputStream, Attachment fileDetail, String url,
            String wsdlArchiveExtractedPath, API apiToAdd) throws APIManagementException {
        try {
            APIProvider apiProvider = RestApiCommonUtil.getLoggedInUserProvider();
            String tenantDomain = RestApiCommonUtil.getLoggedInUserTenantDomain();
            //adding the api
            API createdApi = apiProvider.addAPI(apiToAdd);

            String swaggerStr = "";
            if (StringUtils.isNotBlank(url)) {
                swaggerStr = SOAPOperationBindingUtils.getSoapOperationMappingForUrl(url);
            } else if (fileInputStream != null) {
                String filename = fileDetail.getContentDisposition().getFilename();
                if (filename.endsWith(".zip")) {
                    swaggerStr = SOAPOperationBindingUtils.getSoapOperationMapping(wsdlArchiveExtractedPath);;
                } else if (filename.endsWith(".wsdl")) {
                    byte[] wsdlContent = APIUtil.toByteArray(fileInputStream);
                    swaggerStr = SOAPOperationBindingUtils.getSoapOperationMapping(wsdlContent);
                } else {
                    throw new APIManagementException(ExceptionCodes.UNSUPPORTED_WSDL_FILE_EXTENSION);
                }
            }
            String updatedSwagger = updateSwagger(createdApi.getUUID(), swaggerStr);
            List<SOAPToRestSequence> list = SequenceGenerator.generateSequencesFromSwagger(updatedSwagger,
                    apiToAdd.getId());
            API updatedAPI = apiProvider.getAPIbyUUID(createdApi.getUuid(), tenantDomain);
            updatedAPI.setSoapToRestSequences(list);
            apiProvider.updateAPI(updatedAPI, createdApi);
            return updatedAPI;
        } catch (FaultGatewaysException | IOException e) {
            throw new APIManagementException("Error while importing WSDL to create a SOAP-to-REST API", e);
        }
    }

    /**
     * Retrieve the WSDL of an API
     *
     * @param apiId UUID of the API
     * @param ifNoneMatch If-None-Match header value
     * @return the WSDL of the API (can be a file or zip archive)
     * @throws APIManagementException when error occurred while trying to retrieve the WSDL
     */
    @Override
    public Response getWSDLOfAPI(String apiId, String ifNoneMatch, MessageContext messageContext)
            throws APIManagementException {
        try {
            APIProvider apiProvider = RestApiCommonUtil.getLoggedInUserProvider();
            String tenantDomain = RestApiCommonUtil.getLoggedInUserTenantDomain();
            //this will fail if user does not have access to the API or the API does not exist
            //APIIdentifier apiIdentifier = APIMappingUtil.getAPIIdentifierFromUUID(apiId, tenantDomain);
            ResourceFile resource = apiProvider.getWSDL(apiId, tenantDomain);
            return RestApiUtil.getResponseFromResourceFile(resource.getName(), resource);
        } catch (APIManagementException e) {
            //Auth failure occurs when cross tenant accessing APIs. Sends 404, since we don't need
            // to expose the existence of the resource
            if (RestApiUtil.isDueToResourceNotFound(e) || RestApiUtil.isDueToAuthorizationFailure(e)) {
                RestApiUtil.handleResourceNotFoundError(RestApiConstants.RESOURCE_API, apiId, e, log);
            } else if (isAuthorizationFailure(e)) {
                RestApiUtil
                        .handleAuthorizationFailure("Authorization failure while retrieving wsdl of API: "
                                        + apiId, e, log);
            } else {
                throw e;
            }
        }
        return null;
    }

    /**
     * Update the WSDL of an API
     *
     * @param apiId UUID of the API
     * @param fileInputStream file data as input stream
     * @param fileDetail file details
     * @param url URL of the WSDL
     * @return 200 OK response if the operation is successful. 400 if the provided inputs are invalid. 500 if a server
     *  error occurred.
     * @throws APIManagementException when error occurred while trying to retrieve the WSDL
     */
    @Override
    public Response updateWSDLOfAPI(String apiId, String ifMatch, InputStream fileInputStream, Attachment fileDetail,
                                    String url, MessageContext messageContext) throws APIManagementException {

        validateWSDLAndReset(fileInputStream, fileDetail, url);
        APIProvider apiProvider = RestApiCommonUtil.getLoggedInUserProvider();
        String tenantDomain = RestApiCommonUtil.getLoggedInUserTenantDomain();
        APIIdentifier apiIdentifier = APIMappingUtil.getAPIIdentifierFromUUID(apiId);
        if (apiIdentifier == null) {
            throw new APIMgtResourceNotFoundException("Couldn't retrieve existing API with API UUID: "
                    + apiId, ExceptionCodes.from(ExceptionCodes.API_NOT_FOUND,
                    apiId));
        }
        API api = apiProvider.getAPIbyUUID(apiId, tenantDomain);
        if (api == null) {
            RestApiUtil.handleResourceNotFoundError(RestApiConstants.RESOURCE_API, apiId, log);
        }
        if (StringUtils.isNotBlank(url)) {
            apiProvider.addWSDLResource(apiId, null, url, tenantDomain);
        } else {
            ResourceFile wsdlResource = new ResourceFile(fileInputStream,
                    fileDetail.getContentType().toString());

            apiProvider.addWSDLResource(apiId, wsdlResource, null, tenantDomain);
        }
        return Response.ok().build();
    }

    @Override
    public Response changeAPILifecycle(String action, String apiId, String lifecycleChecklist,
                                            String ifMatch, MessageContext messageContext) {
        //pre-processing
        String[] checkListItems = lifecycleChecklist != null ? lifecycleChecklist.split(",") : new String[0];

        try {
            APIProvider apiProvider = RestApiCommonUtil.getLoggedInUserProvider();
            String tenantDomain = RestApiCommonUtil.getLoggedInUserTenantDomain();
            APIIdentifier apiIdentifier = APIMappingUtil.getAPIIdentifierFromUUID(apiId);
            if (apiIdentifier == null) {
                throw new APIMgtResourceNotFoundException("Couldn't retrieve existing API with API UUID: "
                        + apiId, ExceptionCodes.from(ExceptionCodes.API_NOT_FOUND,
                        apiId));
            }
            Map<String, Object> apiLCData = apiProvider.getAPILifeCycleData(apiId, tenantDomain);
            String[] nextAllowedStates = (String[]) apiLCData.get(APIConstants.LC_NEXT_STATES);
            if (!ArrayUtils.contains(nextAllowedStates, action)) {
                RestApiUtil.handleBadRequest(
                        "Action '" + action + "' is not allowed. Allowed actions are " + Arrays
                                .toString(nextAllowedStates), log);
            }

            //check and set lifecycle check list items including "Deprecate Old Versions" and "Require Re-Subscription".
            Map<String, Boolean> lcMap = new HashMap<String, Boolean>();
            for (String checkListItem : checkListItems) {
                String[] attributeValPair = checkListItem.split(":");
                if (attributeValPair.length == 2) {
                    String checkListItemName = attributeValPair[0].trim();
                    boolean checkListItemValue = Boolean.valueOf(attributeValPair[1].trim());
                    lcMap.put(checkListItemName, checkListItemValue);
                    //apiProvider.checkAndChangeAPILCCheckListItem(apiIdentifier, checkListItemName, checkListItemValue);
                }
            }

            //todo: check if API's tiers are properly set before Publishing
            //APIStateChangeResponse stateChangeResponse = apiProvider.changeLifeCycleStatus(apiIdentifier, action.toString());
            APIStateChangeResponse stateChangeResponse = apiProvider.changeLifeCycleStatus(tenantDomain, apiId, action.toString(),
                    lcMap);

            //returns the current lifecycle state
            LifecycleStateDTO stateDTO = getLifecycleState(apiIdentifier, apiId); // todo try to prevent this call

            WorkflowResponseDTO workflowResponseDTO = APIMappingUtil
                    .toWorkflowResponseDTO(stateDTO, stateChangeResponse);
            return Response.ok().entity(workflowResponseDTO).build();
        } catch (APIManagementException e) {
            //Auth failure occurs when cross tenant accessing APIs. Sends 404, since we don't need to expose the existence of the resource
            if (RestApiUtil.isDueToResourceNotFound(e) || RestApiUtil.isDueToAuthorizationFailure(e)) {
                RestApiUtil.handleResourceNotFoundError(RestApiConstants.RESOURCE_API, apiId, e, log);
            } else if (isAuthorizationFailure(e)) {
                RestApiUtil.handleAuthorizationFailure(
                        "Authorization failure while updating the lifecycle of API " + apiId, e, log);
            } else {
                RestApiUtil.handleInternalServerError("Error while updating lifecycle of API " + apiId, e, log);
            }
        } catch (FaultGatewaysException e) {
            String errorMessage = "Error while updating the API in Gateway " + apiId;
            RestApiUtil.handleInternalServerError(errorMessage, e, log);
        }
        return null;
    }

    @Override
    public Response createNewAPIVersion(String newVersion, String apiId, Boolean defaultVersion,
                                    MessageContext messageContext) {
        URI newVersionedApiUri;
        APIDTO newVersionedApi;
        try {
            APIIdentifier apiIdentifierFromTable = APIMappingUtil.getAPIIdentifierFromUUID(apiId);
            if (apiIdentifierFromTable == null) {
                throw new APIMgtResourceNotFoundException("Couldn't retrieve existing API with API UUID: "
                        + apiId, ExceptionCodes.from(ExceptionCodes.API_NOT_FOUND,
                        apiId));
            }
            APIProvider apiProvider = RestApiCommonUtil.getLoggedInUserProvider();
            String tenantDomain = RestApiCommonUtil.getLoggedInUserTenantDomain();

            API versionedAPI = apiProvider.createNewAPIVersion(apiId, newVersion, defaultVersion, tenantDomain);

            newVersionedApi = APIMappingUtil.fromAPItoDTO(versionedAPI);
            //This URI used to set the location header of the POST response
            newVersionedApiUri =
                    new URI(RestApiConstants.RESOURCE_PATH_APIS + "/" + versionedAPI.getUuid());
            return Response.created(newVersionedApiUri).entity(newVersionedApi).build();
        } catch (APIManagementException | DuplicateAPIException e) {
            if (RestApiUtil.isDueToResourceAlreadyExists(e)) {
                String errorMessage = "Requested new version " + newVersion + " of API " + apiId + " already exists";
                RestApiUtil.handleResourceAlreadyExistsError(errorMessage, e, log);
            } else if (RestApiUtil.isDueToResourceNotFound(e) || RestApiUtil.isDueToAuthorizationFailure(e)) {
                //Auth failure occurs when cross tenant accessing APIs. Sends 404, since we don't need to expose the existence of the resource
                RestApiUtil.handleResourceNotFoundError(RestApiConstants.RESOURCE_API, apiId, e, log);
            } else if (isAuthorizationFailure(e)) {
                RestApiUtil.handleAuthorizationFailure("Authorization failure while copying API : " + apiId, e, log);
            } else {
                String errorMessage = "Error while copying API : " + apiId;
                RestApiUtil.handleInternalServerError(errorMessage, e, log);
            }
        } catch (URISyntaxException e) {
            String errorMessage = "Error while retrieving API location of " + apiId;
            RestApiUtil.handleInternalServerError(errorMessage, e, log);
        }
        return null;
    }

    /**
     * Exports an API from API Manager for a given API using the ApiId. ID. Meta information, API icon, documentation,
     * WSDL and sequences are exported. This service generates a zipped archive which contains all the above mentioned
     * resources for a given API.
     *
     * @param apiId          UUID of an API
     * @param name           Name of the API that needs to be exported
     * @param version        Version of the API that needs to be exported
     * @param providerName   Provider name of the API that needs to be exported
     * @param format         Format of output documents. Can be YAML or JSON
     * @param preserveStatus Preserve API status on export
     * @return
     */
    @Override public Response exportAPI(String apiId, String name, String version, String providerName,
            String format, Boolean preserveStatus, MessageContext messageContext) {

        //If not specified status is preserved by default
        preserveStatus = preserveStatus == null || preserveStatus;

        // Default export format is YAML
        ExportFormat exportFormat = StringUtils.isNotEmpty(format) ?
                ExportFormat.valueOf(format.toUpperCase()) :
                ExportFormat.YAML;
        try {
            ImportExportAPI importExportAPI = APIImportExportUtil.getImportExportAPI();
            File file = importExportAPI
                    .exportAPI(apiId, name, version, providerName, preserveStatus, exportFormat, true, true);
            return Response.ok(file).header(RestApiConstants.HEADER_CONTENT_DISPOSITION,
                    "attachment; filename=\"" + file.getName() + "\"").build();
        } catch (APIManagementException | APIImportExportException e) {
            RestApiUtil.handleInternalServerError("Error while exporting " + RestApiConstants.RESOURCE_API, e, log);
        }
        return null;
    }

    /**
     * Import a GraphQL Schema
     * @param type APIType
     * @param fileInputStream input file
     * @param fileDetail file Detail
     * @param additionalProperties api object as string format
     * @param ifMatch If--Match header value
     * @param messageContext messageContext
     * @return Response with GraphQL API
     */
    @Override
    public Response importGraphQLSchema(String ifMatch, String type, InputStream fileInputStream,
                                Attachment fileDetail, String additionalProperties, MessageContext messageContext) {
        APIDTO additionalPropertiesAPI = null;
        String schema = "";

        try {
            if (fileInputStream == null || StringUtils.isBlank(additionalProperties)) {
                String errorMessage = "GraphQL schema and api details cannot be empty.";
                RestApiUtil.handleBadRequest(errorMessage, log);
            } else {
                schema = IOUtils.toString(fileInputStream, RestApiConstants.CHARSET);
            }

            if (!StringUtils.isBlank(additionalProperties) && !StringUtils.isBlank(schema)) {
                if (log.isDebugEnabled()) {
                    log.debug("Deseriallizing additionalProperties: " + additionalProperties + "/n"
                            + "importing schema: " + schema);
                }
            }

            additionalPropertiesAPI = new ObjectMapper().readValue(additionalProperties, APIDTO.class);
            additionalPropertiesAPI.setType(APIDTO.TypeEnum.GRAPHQL);
            APIProvider apiProvider = RestApiCommonUtil.getLoggedInUserProvider();
            API apiToAdd = PublisherCommonUtils.prepareToCreateAPIByDTO(additionalPropertiesAPI, apiProvider,
                    RestApiCommonUtil.getLoggedInUsername());


            //Save swagger definition of graphQL
            APIDefinition parser = new OAS3Parser();
            SwaggerData swaggerData = new SwaggerData(apiToAdd);
            String apiDefinition = parser.generateAPIDefinition(swaggerData);
            apiToAdd.setSwaggerDefinition(apiDefinition);
            //adding the api
            API createdApi = apiProvider.addAPI(apiToAdd);
            String tenantDomain = RestApiCommonUtil.getLoggedInUserTenantDomain();

            apiProvider.saveGraphqlSchemaDefinition(createdApi.getUuid(), schema, tenantDomain);

            APIDTO createdApiDTO = APIMappingUtil.fromAPItoDTO(createdApi);

            //This URI used to set the location header of the POST response
            URI createdApiUri = new URI(RestApiConstants.RESOURCE_PATH_APIS + "/" + createdApiDTO.getId());
            return Response.created(createdApiUri).entity(createdApiDTO).build();
        } catch (APIManagementException e) {
            String errorMessage = "Error while adding new API : " + additionalPropertiesAPI.getProvider() + "-" +
                additionalPropertiesAPI.getName() + "-" + additionalPropertiesAPI.getVersion() + " - " + e.getMessage();
            RestApiUtil.handleInternalServerError(errorMessage, e, log);
        } catch (URISyntaxException e) {
            String errorMessage = "Error while retrieving API location : " + additionalPropertiesAPI.getProvider() + "-"
                    + additionalPropertiesAPI.getName() + "-" + additionalPropertiesAPI.getVersion();
            RestApiUtil.handleInternalServerError(errorMessage, e, log);
    } catch (IOException e) {
            String errorMessage = "Error while retrieving content from file : " + additionalPropertiesAPI.getProvider()
                    + "-" + additionalPropertiesAPI.getName() + "-" + additionalPropertiesAPI.getVersion();
            RestApiUtil.handleInternalServerError(errorMessage, e, log);
    }
        return null;
    }

    /**
     * Import an API by uploading an archive file. All relevant API data will be included upon the creation of
     * the API. Depending on the choice of the user, provider of the imported API will be preserved or modified.
     *
     * @param fileInputStream  Input stream from the REST request
     * @param fileDetail       File details as Attachment
     * @param preserveProvider User choice to keep or replace the API provider
     * @param overwrite        Whether to update the API or not. This is used when updating already existing APIs.
     * @return API import response
     * @throws APIManagementException when error occurred while trying to import the API
     */
    @Override public Response importAPI(InputStream fileInputStream, Attachment fileDetail,
            Boolean preserveProvider, Boolean overwrite, MessageContext messageContext) throws APIManagementException {
        // Check whether to update. If not specified, default value is false.
        overwrite = overwrite == null ? false : overwrite;

        // Check if the URL parameter value is specified, otherwise the default value is true.
        preserveProvider = preserveProvider == null || preserveProvider;

        String[] tokenScopes = (String[]) PhaseInterceptorChain.getCurrentMessage().getExchange()
                .get(RestApiConstants.USER_REST_API_SCOPES);
        ImportExportAPI importExportAPI = APIImportExportUtil.getImportExportAPI();
        importExportAPI.importAPI(fileInputStream, preserveProvider, overwrite, tokenScopes);
        return Response.status(Response.Status.OK).entity("API imported successfully.").build();
    }

    /**
     * Validate graphQL Schema
     * @param fileInputStream  input file
     * @param fileDetail file Detail
     * @param messageContext messageContext
     * @return Validation response
     */
    @Override
    public Response validateGraphQLSchema(InputStream fileInputStream, Attachment fileDetail,
                                          MessageContext messageContext) {

        GraphQLValidationResponseDTO validationResponse = new GraphQLValidationResponseDTO();
        String filename = fileDetail.getContentDisposition().getFilename();

        try {
            String schema = IOUtils.toString(fileInputStream, RestApiConstants.CHARSET);
            validationResponse = PublisherCommonUtils.validateGraphQLSchema(filename, schema);
        } catch (IOException | APIManagementException e) {
            validationResponse.setIsValid(false);
            validationResponse.setErrorMessage(e.getMessage());
        }
        return Response.ok().entity(validationResponse).build();
    }

    /**
     * Generates Mock response examples for Inline prototyping
     * of a swagger
     *
     * @param apiId API Id
     * @param ifNoneMatch If-None-Match header value
     * @param messageContext message context
     * @return apiDefinition
     * @throws APIManagementException
     */
    @Override
    public Response generateMockScripts(String apiId, String ifNoneMatch, MessageContext messageContext) throws APIManagementException {
        APIIdentifier apiIdentifierFromTable = APIMappingUtil.getAPIIdentifierFromUUID(apiId);
        if (apiIdentifierFromTable == null) {
            throw new APIMgtResourceNotFoundException("Couldn't retrieve existing API with API UUID: "
                    + apiId, ExceptionCodes.from(ExceptionCodes.API_NOT_FOUND,
                    apiId));
        }
        String tenantDomain = RestApiCommonUtil.getLoggedInUserTenantDomain();
        APIProvider apiProvider = RestApiCommonUtil.getLoggedInUserProvider();
        API originalAPI = apiProvider.getAPIbyUUID(apiId, tenantDomain);

        String apiDefinition = apiProvider.getOpenAPIDefinition(apiId, tenantDomain);
        apiDefinition = String.valueOf(OASParserUtil.generateExamples(apiDefinition).get(APIConstants.SWAGGER));
        apiProvider.saveSwaggerDefinition(originalAPI, apiDefinition, tenantDomain);
        return Response.ok().entity(apiDefinition).build();
    }

    @Override
    public Response getAPISubscriptionPolicies(String apiId, String ifNoneMatch, String xWSO2Tenant,
                                                     MessageContext messageContext) throws APIManagementException {
        APIProvider apiProvider = RestApiCommonUtil.getLoggedInUserProvider();
        APIDTO apiInfo = getAPIByID(apiId, apiProvider);
        List<Tier> availableThrottlingPolicyList = new ThrottlingPoliciesApiServiceImpl()
                .getThrottlingPolicyList(ThrottlingPolicyDTO.PolicyLevelEnum.SUBSCRIPTION.toString());

        if (apiInfo != null ) {
            List<String> apiPolicies = apiInfo.getPolicies();
            if (apiPolicies != null && !apiPolicies.isEmpty()) {
                List<Tier> apiThrottlingPolicies = new ArrayList<>();
                for (Tier tier : availableThrottlingPolicyList) {
                    if (apiPolicies.contains(tier.getName())) {
                        apiThrottlingPolicies.add(tier);
                    }
                }
                return Response.ok().entity(apiThrottlingPolicies).build();
            }
        }
        return null;
    }

    /**
     * Retrieve deployment status of APIs in cloud clusters
     * @return Deployment status response
     */
    @Override
    public Response deploymentsGetStatus(String apiId,MessageContext messageContext) throws APIManagementException{
        String tenantDomain = RestApiCommonUtil.getLoggedInUserTenantDomain();
        APIIdentifier apiIdentifier = APIMappingUtil.getAPIIdentifierFromUUID(apiId);
        //APIProvider apiProvider = RestApiUtil.getLoggedInUserProvider();
        DeploymentStatusListDTO deploymentStatusListDTO = APIMappingUtil.fromDeploymentStatustoDTO(apiIdentifier);
        return Response.ok().entity(deploymentStatusListDTO).build();
    }

    private APIDTO getAPIByID(String apiId, APIProvider apiProvider) {
        try {
            String tenantDomain = RestApiCommonUtil.getLoggedInUserTenantDomain();
            API api = apiProvider.getAPIbyUUID(apiId, tenantDomain);
            APIRevision apiRevision = ApiMgtDAO.getInstance().checkAPIUUIDIsARevisionUUID(apiId);
            if (apiRevision != null && !StringUtils.isEmpty(apiRevision.getApiUUID())) {
                api.setRevision(true);
                api.setRevisionedApiId(apiRevision.getApiUUID());
                api.setRevisionId(apiRevision.getId());
            }
            return APIMappingUtil.fromAPItoDTO(api, apiProvider);
        } catch (APIManagementException e) {
            //Auth failure occurs when cross tenant accessing APIs. Sends 404, since we don't need
            // to expose the existence of the resource
            if (RestApiUtil.isDueToResourceNotFound(e) || RestApiUtil.isDueToAuthorizationFailure(e)) {
                RestApiUtil.handleResourceNotFoundError(RestApiConstants.RESOURCE_API, apiId, e, log);
            } else if (isAuthorizationFailure(e)) {
                RestApiUtil.handleAuthorizationFailure("User is not authorized to access the API", e, log);
            } else {
                String errorMessage = "Error while retrieving API : " + apiId;
                RestApiUtil.handleInternalServerError(errorMessage, e, log);
            }
        }
        return null;
    }

    /**
     * Validate the provided OpenAPI definition (via file or url) and return a Map with the validation response
     * information.
     *
     * @param url OpenAPI definition url
     * @param fileInputStream file as input stream
     * @param returnContent whether to return the content of the definition in the response DTO
     * @return Map with the validation response information. A value with key 'dto' will have the response DTO
     *  of type OpenAPIDefinitionValidationResponseDTO for the REST API. A value with key 'model' will have the
     *  validation response of type APIDefinitionValidationResponse coming from the impl level.
     */
    private Map validateOpenAPIDefinition(String url, InputStream fileInputStream, Attachment fileDetail,
           Boolean returnContent) throws APIManagementException {
        //validate inputs
        handleInvalidParams(fileInputStream, fileDetail, url);

        OpenAPIDefinitionValidationResponseDTO responseDTO;
        APIDefinitionValidationResponse validationResponse = new APIDefinitionValidationResponse();
        if (url != null) {
            validationResponse = OASParserUtil.validateAPIDefinitionByURL(url, returnContent);
        } else if (fileInputStream != null) {
            String filename = fileDetail.getContentDisposition().getFilename();
            try {
                if (filename.endsWith(".zip")) {
                    validationResponse =
                            OASParserUtil. extractAndValidateOpenAPIArchive(fileInputStream,returnContent);
                } else  {
                    String openAPIContent = IOUtils.toString(fileInputStream, RestApiConstants.CHARSET);
                    validationResponse = OASParserUtil.validateAPIDefinition(openAPIContent, returnContent);
                }
            } catch (IOException e) {
                RestApiUtil.handleInternalServerError("Error while reading file content", e, log);
            }
        }
        responseDTO = APIMappingUtil.getOpenAPIDefinitionValidationResponseFromModel(validationResponse,
                returnContent);

        Map response = new HashMap();
        response.put(RestApiConstants.RETURN_MODEL, validationResponse);
        response.put(RestApiConstants.RETURN_DTO, responseDTO);
        return response;
    }

    /**
     * Validate API import definition/validate definition parameters
     *
     * @param fileInputStream file content stream
     * @param url             URL of the definition
     */
    private void handleInvalidParams(InputStream fileInputStream, Attachment fileDetail, String url) {

        String msg = "";
        boolean isFileSpecified = fileInputStream != null && fileDetail != null &&
                fileDetail.getContentDisposition() != null && fileDetail.getContentDisposition().getFilename() != null;
        if (url == null && !isFileSpecified) {
            msg = "Either 'file' or 'url' should be specified";
        }

        if (isFileSpecified && url != null) {
            msg = "Only one of 'file' and 'url' should be specified";
        }

        if (StringUtils.isNotBlank(msg)) {
            RestApiUtil.handleBadRequest(msg, log);
        }
    }

    /**
     * To check whether a particular exception is due to access control restriction.
     *
     * @param e Exception object.
     * @return true if the the exception is caused due to authorization failure.
     */
    private boolean isAuthorizationFailure(Exception e) {
        String errorMessage = e.getMessage();
        return errorMessage != null && errorMessage.contains(APIConstants.UN_AUTHORIZED_ERROR_MESSAGE);
    }

    /***
     * To check if the API is modified or not when the given sequence is in API.
     *
     * @param api
     * @param mediation
     * @return if the API is modified or not
     */
    private boolean isAPIModified(API api, Mediation mediation) {

        if (mediation != null) {
            String sequenceName;
            if (APIConstants.API_CUSTOM_SEQUENCE_TYPE_IN.equalsIgnoreCase(mediation.getType())) {
                sequenceName = api.getInSequence();
                if (isSequenceExistsInAPI(sequenceName, mediation)) {
                    api.setInSequence(null);
                    return true;
                }
            } else if (APIConstants.API_CUSTOM_SEQUENCE_TYPE_OUT.equalsIgnoreCase(mediation.getType())) {
                sequenceName = api.getOutSequence();
                if (isSequenceExistsInAPI(sequenceName, mediation)) {
                    api.setOutSequence(null);
                    return true;
                }
            } else {
                sequenceName = api.getFaultSequence();
                if (isSequenceExistsInAPI(sequenceName, mediation)) {
                    api.setFaultSequence(null);
                    return true;
                }
            }
        }
        return false;
    }

    private boolean isSequenceExistsInAPI(String sequenceName, Mediation mediation) {

        return StringUtils.isNotEmpty(sequenceName) && mediation.getName().equals(sequenceName);
    }

    /**
     * Returns the mediation policy name specify inside mediation config
     *
     * @param config mediation config content
     * @return name of the mediation policy or null
     */
    public String getMediationNameFromConfig(String config) {
        try {
            //convert xml content in to json
            String configInJson = XML.toJSONObject(config).toString();
            JSONParser parser = new JSONParser();
            //Extracting mediation policy name from the json string
            JSONObject jsonObject = (JSONObject) parser.parse(configInJson);
            JSONObject rootObject = (JSONObject) jsonObject.get(APIConstants.MEDIATION_SEQUENCE_ELEM);
            String name = rootObject.get(APIConstants.POLICY_NAME_ELEM).toString();
            return name + APIConstants.MEDIATION_CONFIG_EXT;
        } catch (JSONException e) {
            log.error("JSON Error occurred while converting the mediation config string to json", e);
        } catch (ParseException e) {
            log.error("Parser Error occurred while parsing config json string in to json object", e);
        }
        return null;
    }

    /**
     * Check the existence of the mediation policy
     *
     * @param mediationResourcePath mediation config content
     */
    public void checkMediationPolicy(APIProvider apiProvider, String mediationResourcePath, String name) throws APIManagementException {
        if (apiProvider.checkIfResourceExists(mediationResourcePath)) {
            throw new APIManagementException(ExceptionCodes.MEDIATION_POLICY_API_ALREADY_EXISTS);
        }
        if (StringUtils.isNotBlank(name) && name.length() > APIConstants.MAX_LENGTH_MEDIATION_POLICY_NAME) {
            throw new APIManagementException(ExceptionCodes.from(ExceptionCodes.MEDIATION_POLICY_NAME_TOO_LONG,
                    APIConstants.MAX_LENGTH_MEDIATION_POLICY_NAME + ""));
        }
    }

    /**
     * Send HTTP HEAD request to test the endpoint url
     *
     * @param urlVal url for which the HEAD request is sent
     * @return ApiEndpointValidationResponseDTO Response DTO containing validity information of the HEAD request made
     * to test the endpoint url
     */
    public static ApiEndpointValidationResponseDTO sendHttpHEADRequest(String urlVal) {

        ApiEndpointValidationResponseDTO apiEndpointValidationResponseDTO = new ApiEndpointValidationResponseDTO();
        HttpHead head = new HttpHead(urlVal);
        org.apache.commons.httpclient.HttpClient client = new org.apache.commons.httpclient.HttpClient();
        // extract the host name and add the Host http header for sanity
        head.addHeader("Host", urlVal.replaceAll("https?://", "").
                replaceAll("(/.*)?", ""));
        client.getParams().setParameter("http.socket.timeout", 4000);
        client.getParams().setParameter("http.connection.timeout", 4000);
        HttpMethod method = new HeadMethod(urlVal);

        if (System.getProperty(APIConstants.HTTP_PROXY_HOST) != null &&
                System.getProperty(APIConstants.HTTP_PROXY_PORT) != null) {
            log.debug("Proxy configured, hence routing through configured proxy");
            String proxyHost = System.getProperty(APIConstants.HTTP_PROXY_HOST);
            String proxyPort = System.getProperty(APIConstants.HTTP_PROXY_PORT);
            HostConfiguration hostConfiguration = client.getHostConfiguration();
            hostConfiguration.setProxy(proxyHost, Integer.parseInt(proxyPort));
            client.setHostConfiguration(hostConfiguration);
        }
        try {
            int statusCode = client.executeMethod(method);
            apiEndpointValidationResponseDTO.setStatusCode(statusCode);
            apiEndpointValidationResponseDTO.setStatusMessage(HttpStatus.getStatusText(statusCode));
        } catch (UnknownHostException e) {
            log.error("UnknownHostException occurred while sending the HEAD request to the given endpoint url:", e);
            apiEndpointValidationResponseDTO.setError("Unknown Host");
        } catch (IOException e) {
            log.error("Error occurred while sending the HEAD request to the given endpoint url:", e);
            apiEndpointValidationResponseDTO.setError("Connection error");
        } finally {
            method.releaseConnection();
        }
        return apiEndpointValidationResponseDTO;
    }

    /**
<<<<<<< HEAD
=======
     * Retrieve available revisions of an API
     *
     * @param apiId UUID of the API
     * @param query Search query string
     * @param messageContext    message context object
     * @return response containing list of API revisions
     */
    @Override
    public Response getAPIRevisions(String apiId, String query, MessageContext messageContext) {
        try {
            APIProvider apiProvider = RestApiCommonUtil.getLoggedInUserProvider();
            APIRevisionListDTO apiRevisionListDTO;
            List<APIRevision> apiRevisions = apiProvider.getAPIRevisions(apiId);
            if (StringUtils.equalsIgnoreCase(query, "deployed:true")) {
                List<APIRevision> apiDeployedRevisions = new ArrayList<>();
                for (APIRevision apiRevision : apiRevisions) {
                    if (apiRevision.getApiRevisionDeploymentList().size() != 0) {
                        apiDeployedRevisions.add(apiRevision);
                    }
                }
                apiRevisionListDTO = APIMappingUtil.fromListAPIRevisiontoDTO(apiDeployedRevisions);
            } else {
                apiRevisionListDTO = APIMappingUtil.fromListAPIRevisiontoDTO(apiRevisions);
            }
            return Response.ok().entity(apiRevisionListDTO).build();
        } catch (APIManagementException e) {
            String errorMessage = "Error while adding retrieving API Revision for api id : " + apiId + " - " + e.getMessage();
            RestApiUtil.handleInternalServerError(errorMessage, e, log);
        }
        return null;
    }

    /**
     * Create a new API revision
     *
     * @param apiId             UUID of the API
     * @param apIRevisionDTO    API object that needs to be added
     * @param messageContext    message context object
     * @return response containing newly created APIRevision object
     */
    @Override
    public Response createAPIRevision(String apiId, APIRevisionDTO apIRevisionDTO, MessageContext messageContext) {
        try {
            APIProvider apiProvider = RestApiCommonUtil.getLoggedInUserProvider();
            APIRevision apiRevision = new APIRevision();
            apiRevision.setApiUUID(apiId);
            apiRevision.setDescription(apIRevisionDTO.getDescription());
            String tenantDomain = RestApiCommonUtil.getLoggedInUserTenantDomain();
            //adding the api revision
            String revisionId = apiProvider.addAPIRevision(apiRevision, tenantDomain);

            //Retrieve the newly added APIRevision to send in the response payload
            APIRevision createdApiRevision = apiProvider.getAPIRevision(revisionId);
            APIRevisionDTO createdApiRevisionDTO = APIMappingUtil.fromAPIRevisiontoDTO(createdApiRevision);
            //This URI used to set the location header of the POST response
            URI createdApiUri = new URI(RestApiConstants.RESOURCE_PATH_APIS
                    + "/" + createdApiRevisionDTO.getApiInfo().getId() + "/"
                    + RestApiConstants.RESOURCE_PATH_REVISIONS + "/" + createdApiRevisionDTO.getId());
            return Response.created(createdApiUri).entity(createdApiRevisionDTO).build();
        } catch (APIManagementException e) {
            String errorMessage = "Error while adding new API Revision for API : " + apiId;
            RestApiUtil.handleInternalServerError(errorMessage, e, log);
        } catch (URISyntaxException e) {
            String errorMessage = "Error while retrieving created revision API location for API : "
                    + apiId;
            RestApiUtil.handleInternalServerError(errorMessage, e, log);
        }
        return null;
    }

    /**
     * Retrieve a revision of an API
     *
     * @param apiId             UUID of the API
     * @param revisionId     Revision ID of the API
     * @param messageContext    message context object
     * @return response containing APIRevision object
     */
    @Override
    public Response getAPIRevision(String apiId, String revisionId, MessageContext messageContext) {
        // remove errorObject and add implementation code!
        ErrorDTO errorObject = new ErrorDTO();
        Response.Status status = Response.Status.NOT_IMPLEMENTED;
        errorObject.setCode((long) status.getStatusCode());
        errorObject.setMessage(status.toString());
        errorObject.setDescription("The requested resource has not been implemented");
        return Response.status(status).entity(errorObject).build();
    }

    /**
     * Delete a revision of an API
     *
     * @param apiId             UUID of the API
     * @param revisionId     Revision ID of the API
     * @param messageContext    message context object
     * @return response with 204 status code and no content
     */
    @Override
    public Response deleteAPIRevision(String apiId, String revisionId, MessageContext messageContext)
            throws APIManagementException {
        APIProvider apiProvider = RestApiCommonUtil.getLoggedInUserProvider();
        String tenantDomain = RestApiCommonUtil.getLoggedInUserTenantDomain();
        apiProvider.deleteAPIRevision(apiId, revisionId, tenantDomain);
        List<APIRevision> apiRevisions = apiProvider.getAPIRevisions(apiId);
        APIRevisionListDTO apiRevisionListDTO = APIMappingUtil.fromListAPIRevisiontoDTO(apiRevisions);
        return Response.ok().entity(apiRevisionListDTO).build();
    }

    /**
     * Deploy a revision
     *
     * @param apiId             UUID of the API
     * @param revisionId     Revision ID of the API
     * @param messageContext    message context object
     * @return response with 200 status code
     */
    @Override
    public Response deployAPIRevision(String apiId, String revisionId, List<APIRevisionDeploymentDTO> apIRevisionDeploymentDTOList,
                                      MessageContext messageContext) throws APIManagementException {
        APIProvider apiProvider = RestApiCommonUtil.getLoggedInUserProvider();
        List<APIRevisionDeployment> apiRevisionDeployments = new ArrayList<>();
        for (APIRevisionDeploymentDTO apiRevisionDeploymentDTO : apIRevisionDeploymentDTOList) {
            APIRevisionDeployment apiRevisionDeployment = new APIRevisionDeployment();
            apiRevisionDeployment.setRevisionUUID(revisionId);
            apiRevisionDeployment.setDeployment(apiRevisionDeploymentDTO.getName());
            apiRevisionDeployment.setDisplayOnDevportal(apiRevisionDeploymentDTO.isDisplayOnDevportal());
            apiRevisionDeployments.add(apiRevisionDeployment);
        }
        apiProvider.addAPIRevisionDeployment(apiId, revisionId, apiRevisionDeployments);
        List<APIRevisionDeployment> apiRevisionDeploymentsResponse = apiProvider.getAPIRevisionDeploymentList(revisionId);
        List<APIRevisionDeploymentDTO> apiRevisionDeploymentDTOS = new ArrayList<>();
        for (APIRevisionDeployment apiRevisionDeployment : apiRevisionDeploymentsResponse) {
            apiRevisionDeploymentDTOS.add(APIMappingUtil.fromAPIRevisionDeploymenttoDTO(apiRevisionDeployment));
        }
        Response.Status status = Response.Status.CREATED;
        return Response.status(status).entity(apiRevisionDeploymentDTOS).build();
    }

    /**
     * Get revision deployment list
     *
     * @param apiId             UUID of the API
     * @param messageContext    message context object
     * @return response with 200 status code
     */
    @Override
    public Response getAPIRevisionDeployments(String apiId, MessageContext messageContext) throws APIManagementException {
        APIProvider apiProvider = RestApiCommonUtil.getLoggedInUserProvider();
        List<APIRevisionDeployment> apiRevisionDeploymentsList = new ArrayList<>();
        List<APIRevision> apiRevisions = apiProvider.getAPIRevisions(apiId);
        for (APIRevision apiRevision : apiRevisions) {
            List<APIRevisionDeployment> apiRevisionDeploymentsResponse =
                    apiProvider.getAPIRevisionDeploymentList(apiRevision.getRevisionUUID());
            for (APIRevisionDeployment apiRevisionDeployment : apiRevisionDeploymentsResponse) {
                apiRevisionDeploymentsList.add(apiRevisionDeployment);
            }
        }
        List<APIRevisionDeploymentDTO> apiRevisionDeploymentDTOS = new ArrayList<>();
        for (APIRevisionDeployment apiRevisionDeployment : apiRevisionDeploymentsList) {
            apiRevisionDeploymentDTOS.add(APIMappingUtil.fromAPIRevisionDeploymenttoDTO(apiRevisionDeployment));
        }
        return Response.ok().entity(apiRevisionDeploymentDTOS).build();
    }

    @Override
    public Response undeployAPIRevision(String apiId, String revisionId, List<APIRevisionDeploymentDTO> apIRevisionDeploymentDTOList,
                                        MessageContext messageContext) throws APIManagementException {
        APIProvider apiProvider = RestApiCommonUtil.getLoggedInUserProvider();
        List<APIRevisionDeployment> apiRevisionDeployments = new ArrayList<>();
        for (APIRevisionDeploymentDTO apiRevisionDeploymentDTO : apIRevisionDeploymentDTOList) {
            APIRevisionDeployment apiRevisionDeployment = new APIRevisionDeployment();
            apiRevisionDeployment.setRevisionUUID(revisionId);
            apiRevisionDeployment.setDeployment(apiRevisionDeploymentDTO.getName());
            apiRevisionDeployment.setDisplayOnDevportal(apiRevisionDeploymentDTO.isDisplayOnDevportal());
            apiRevisionDeployments.add(apiRevisionDeployment);
        }
        apiProvider.undeployAPIRevisionDeployment(apiId, revisionId, apiRevisionDeployments);
        List<APIRevisionDeployment> apiRevisionDeploymentsResponse = apiProvider.getAPIRevisionDeploymentList(revisionId);
        List<APIRevisionDeploymentDTO> apiRevisionDeploymentDTOS = new ArrayList<>();
        for (APIRevisionDeployment apiRevisionDeployment : apiRevisionDeploymentsResponse) {
            apiRevisionDeploymentDTOS.add(APIMappingUtil.fromAPIRevisionDeploymenttoDTO(apiRevisionDeployment));
        }
        Response.Status status = Response.Status.CREATED;
        return Response.status(status).entity(apiRevisionDeploymentDTOS).build();
    }

    /**
     * Restore a revision to the working copy of the API
     *
     * @param apiId          UUID of the API
     * @param revisionId  Revision ID of the API
     * @param messageContext message context object
     * @return response with 200 status code
     */
    @Override
    public Response restoreAPIRevision(String apiId, String revisionId, MessageContext messageContext)
            throws APIManagementException {
        APIProvider apiProvider = RestApiCommonUtil.getLoggedInUserProvider();
        String tenantDomain = RestApiCommonUtil.getLoggedInUserTenantDomain();
        apiProvider.restoreAPIRevision(apiId, revisionId, tenantDomain);
        APIDTO apiToReturn = getAPIByID(apiId, apiProvider);
        Response.Status status = Response.Status.CREATED;
        return Response.status(status).entity(apiToReturn).build();
    }

    /**
>>>>>>> 1a0d21a6
     * Validate AsyncAPI Specification and retrieve as the response
     *
     * @param url URL of the AsyncAPI Specification
     * @param fileInputStream InputStream for the provided file
     * @param fileDetail File meta-data
     * @param returnContent Whether to return the definition content
     * @param messageContext CXF message context
     * @return AsyncAPI Specification Validation response
     */
    @Override
    public Response validateAsyncAPISpecification(Boolean returnContent, String url, InputStream fileInputStream, Attachment fileDetail, MessageContext messageContext) throws APIManagementException {
        //validate and retrieve the AsyncAPI specification
        Map validationResponseMap = null;
        try {
            validationResponseMap = validateAsyncAPISpecification(url, fileInputStream, fileDetail, returnContent);
        } catch (APIManagementException e) {
            RestApiUtil.handleInternalServerError("Error occurred while validating API Definition", e, log);
        }

        AsyncAPISpecificationValidationResponseDTO validationResponseDTO =
                (AsyncAPISpecificationValidationResponseDTO)validationResponseMap.get(RestApiConstants.RETURN_DTO);
        return Response.ok().entity(validationResponseDTO).build();
    }

    /**
     * Validate the provided AsyncAPI specification (via file or url) and return a Map with the validation response
     * information
     *
     * @param url AsyncAPI specification url
     * @param fileInputStream file as input stream
     * @param returnContent whether to return the content of the definition in the response DTO
     * @return Map with the validation response information. A value with key 'dto' will have the response DTO
     *  of type AsyncAPISpecificationValidationResponseDTO for the REST API. A value with the key 'model' will have the
     *  validation response of type APIDefinitionValidationResponse coming from the impl level
     */
    private Map validateAsyncAPISpecification(String url, InputStream fileInputStream, Attachment fileDetail,
                                              Boolean returnContent) throws APIManagementException {
        //validate inputs
        handleInvalidParams(fileInputStream, fileDetail, url);

        AsyncAPISpecificationValidationResponseDTO responseDTO;
        APIDefinitionValidationResponse validationResponse = new APIDefinitionValidationResponse();

        String schemaToBeValidated = null;

        if (url != null) {
            //validate URL
            validationResponse = AsyncApiParserUtil.validateAsyncAPISpecificationByURL(url, returnContent);
        } else if (fileInputStream != null){
            //validate file
            String fileName = fileDetail.getContentDisposition().getFilename();
            try {
                if (fileName.endsWith(APIConstants.YAML_FILE_EXTENSION) || fileName.endsWith(APIConstants.YML_FILE_EXTENSION)){
                    //convert .yml or .yaml to JSON for validation
                    ObjectMapper yamlReader = new ObjectMapper(new YAMLFactory());
                    Object obj = yamlReader.readValue(fileInputStream, Object.class);
                    ObjectMapper jsonWriter = new ObjectMapper();
                    schemaToBeValidated = jsonWriter.writeValueAsString(obj);
                } else if (fileName.endsWith(APIConstants.JSON_FILE_EXTENSION)){
                    //continue with .json
                    JSONTokener jsonDataFile = new JSONTokener(fileInputStream);
                    schemaToBeValidated = new org.json.JSONObject(jsonDataFile).toString();
                }
                validationResponse = AsyncApiParserUtil.validateAsyncAPISpecification(schemaToBeValidated, returnContent);
            } catch (IOException e){
                //error while reading the schemas
                RestApiUtil.handleInternalServerError("Error while reading file content", e, log);
            }
        }

        responseDTO = APIMappingUtil.getAsyncAPISpecificationValidationResponseFromModel(validationResponse, returnContent);

        Map response = new HashMap();
        response.put(RestApiConstants.RETURN_MODEL, validationResponse);
        response.put(RestApiConstants.RETURN_DTO, responseDTO);
        return response;
    }

    /**
     * Importing and AsyncAPI Specification and create and API
     *
     * @param fileInputStream InputStream for the provided file
     * @param fileDetail File meta-data
     * @param url URL of the AsyncAPI Specification
     * @param additionalProperties API object (json) including additional properties like name, version, context
     * @param messageContext CXF message context
     * @return API import using AsyncAPI specification response
     */
    @Override
    public Response importAsyncAPISpecification(InputStream fileInputStream, Attachment fileDetail, String url, String additionalProperties, MessageContext messageContext) throws APIManagementException {
        // validate 'additionalProperties' json
        if (StringUtils.isBlank(additionalProperties)) {
            RestApiUtil.handleBadRequest("'additionalProperties' is required and should not be null", log);
        }

        //validate and retrieve the AsyncAPI specification
        Map validationResponseMap = null;
        try {
            validationResponseMap = validateAsyncAPISpecification(url, fileInputStream, fileDetail, true);
        } catch (APIManagementException e) {
            RestApiUtil.handleInternalServerError("Error occurred while validating API Definition", e, log);
        }

        AsyncAPISpecificationValidationResponseDTO validationResponseDTO =
                (AsyncAPISpecificationValidationResponseDTO) validationResponseMap.get(RestApiConstants.RETURN_DTO);
        APIDefinitionValidationResponse validationResponse =
                (APIDefinitionValidationResponse) validationResponseMap.get(RestApiConstants.RETURN_MODEL);

        if (!validationResponseDTO.isIsValid()) {
            ErrorDTO errorDTO = APIMappingUtil.getErrorDTOFromErrorListItems(validationResponseDTO.getErrors());
            throw RestApiUtil.buildBadRequestException(errorDTO);
        }

        // Convert the 'additionalProperties' json into an APIDTO object
        ObjectMapper objectMapper = new ObjectMapper();
        APIDTO apiDTOFromProperties;
        try {
            apiDTOFromProperties = objectMapper.readValue(additionalProperties, APIDTO.class);
        } catch (IOException e) {
            throw RestApiUtil.buildBadRequestException("Error while parsing 'additionalProperties'", e);
        }

        //validate websocket url and change type of the API in APIDTO
<<<<<<< HEAD
        /*if (PublisherCommonUtils.isValidWSAPI(apiDTOFromProperties)){
=======
        if (PublisherCommonUtils.isValidWSAPI(apiDTOFromProperties)){
>>>>>>> 1a0d21a6
            apiDTOFromProperties.setType(APIDTO.TypeEnum.WS);
            ArrayList<String> websocketTransports = new ArrayList<>();
            websocketTransports.add(APIConstants.WS_PROTOCOL);
            websocketTransports.add(APIConstants.WSS_PROTOCOL);
            apiDTOFromProperties.setTransport(websocketTransports);
<<<<<<< HEAD
        }*/

        //Only WS type APIs should be allowed
        /*if (!APIDTO.TypeEnum.WS.equals(apiDTOFromProperties.getType())){
            throw RestApiUtil.buildBadRequestException("The API's type should only be WebSocket when "+
                    "importing an AsyncAPI specification");
        }*/
=======
        }

        //Only WS type APIs should be allowed
        if (!APIDTO.TypeEnum.WS.equals(apiDTOFromProperties.getType())){
            throw RestApiUtil.buildBadRequestException("The API's type should only be WebSocket when "+
                    "importing an AsyncAPI specification");
        }
>>>>>>> 1a0d21a6

        //Import the API and Definition
        try {
            APIProvider apiProvider = RestApiCommonUtil.getLoggedInUserProvider();
            API apiToAdd = PublisherCommonUtils.prepareToCreateAPIByDTO(apiDTOFromProperties, apiProvider,
                    RestApiCommonUtil.getLoggedInUsername());
            String definitionToAdd = validationResponse.getJsonContent();
            apiProvider.addAPI(apiToAdd);
            apiProvider.saveAsyncApiDefinition(apiToAdd, definitionToAdd);

<<<<<<< HEAD
            //load topics from AsyncAPI
            if (APIDTO.TypeEnum.WEBSUB.equals(apiDTOFromProperties.getType())){
                try {
                    apiProvider.updateAPI(AsyncApiParserUtil.loadTopicsFromAsyncAPIDefinition(apiToAdd, definitionToAdd));
                } catch (FaultGatewaysException e) {
                    e.printStackTrace();
                }
            }

=======
>>>>>>> 1a0d21a6
            APIDTO createdAPIDTO = APIMappingUtil.fromAPItoDTO(apiProvider.getAPI(apiToAdd.getId()));
            URI createdApiUri = new URI(RestApiConstants.RESOURCE_PATH_APIS + "/" + createdAPIDTO.getId());
            return Response.created(createdApiUri).entity(createdAPIDTO).build();

        } catch (APIManagementException e) {
            String errorMessage = "Error while adding new API : " + apiDTOFromProperties.getProvider() + "-" +
                    apiDTOFromProperties.getName() + "-" + apiDTOFromProperties.getVersion() + " - " + e.getMessage();
            RestApiUtil.handleInternalServerError(errorMessage, e, log);
        } catch (URISyntaxException e) {
            String errorMessage = "Error while retrieving API location : " + apiDTOFromProperties.getProvider() + "-" +
                    apiDTOFromProperties.getName() + "-" + apiDTOFromProperties.getVersion();
            RestApiUtil.handleInternalServerError(errorMessage, e, log);
        }

        return null;
    }

    @Override
    public Response apisApiIdAsyncapiGet(String apiId, String ifNoneMatch, MessageContext messageContext) throws APIManagementException {
        try {
            APIProvider apiProvider = RestApiCommonUtil.getLoggedInUserProvider();
            String tenantDomain = RestApiCommonUtil.getLoggedInUserTenantDomain();
            //this will fail if user does not have access to the API or the API does not exist
            //APIIdentifier apiIdentifier = APIMappingUtil.getAPIIdentifierFromUUID(apiId, tenantDomain);
            //String asyncAPIString = apiProvider.getAsyncAPIDefinition(apiIdentifier);
            API api = apiProvider.getAPIbyUUID(apiId, tenantDomain);
            String updatedDefinition = RestApiCommonUtil.retrieveAsyncAPIDefinition(api, apiProvider);
            return Response.ok().entity(updatedDefinition).header("Content-Disposition",
                    "attachment; fileNme=\"" + "asyncapi.json" + "\"").build();
        } catch (APIManagementException e) {
            //Auth failure occurs when cross tenant acessing APIs. Sends 404, since we don't need to expose the existence of the resource
            if (RestApiUtil.isDueToResourceNotFound(e) || RestApiUtil.isDueToAuthorizationFailure(e)) {
                RestApiUtil.handleResourceNotFoundError(RestApiConstants.RESOURCE_API, apiId, e, log);
            } else if (isAuthorizationFailure(e)) {
                RestApiUtil.
                        handleAuthorizationFailure("Authorization failre while retrieving AsyncAPI of API : " + apiId,
                                e, log);
            } else {
                String errorMessage = "Error while retrieving AsyncAPI for API : " + apiId;
                RestApiUtil.handleInternalServerError(errorMessage, e, log);
            }
        }
        return null;
    }

    @Override
    public Response apisApiIdAsyncapiPut(String apiId, String ifMatch, String apiDefinition, String url, InputStream fileInputStream, Attachment fileDetail, MessageContext messageContext) throws APIManagementException {
        try {
            String updatedAsyncAPIDefinition;
            String tenantDomain = RestApiCommonUtil.getLoggedInUserTenantDomain();
            //Handle URL and file based definition imports
            if (url != null || fileInputStream != null){
                //Validate and retrieve the AsyncAPI definition
                Map validationResponseMap = validateAsyncAPISpecification(url, fileInputStream,
                        fileDetail, true);
                APIDefinitionValidationResponse validationResponse =
                        (APIDefinitionValidationResponse) validationResponseMap.get(RestApiConstants.RETURN_MODEL);
                if (!validationResponse.isValid()) {
                    RestApiUtil.handleBadRequest(validationResponse.getErrorItems(), log);
                }
                updatedAsyncAPIDefinition = updateAsyncAPIDefinition(apiId, validationResponse);
            } else {
                updatedAsyncAPIDefinition = updateAsyncAPIDefinition(apiId, apiDefinition);
            }
            return Response.ok().entity(updatedAsyncAPIDefinition).build();
        } catch (APIManagementException e) {
            //Auth failure occurs when cross tenant accessing APIs. Sends 404, since we don't need
            // to expose the existence of the resource
            if (RestApiUtil.isDueToResourceNotFound(e) || RestApiUtil.isDueToAuthorizationFailure(e)) {
                RestApiUtil.handleResourceNotFoundError(RestApiConstants.RESOURCE_API, apiId, e, log);
            } else if (isAuthorizationFailure(e)) {
                RestApiUtil.handleAuthorizationFailure(
                        "Authorization failure while updating AsyncAPI definition of API: " + apiId, e, log);
            } else {
                String errorMessage = "Error while updating the AsyncAPI definition of the API: " + apiId + " - "
                        + e.getMessage();
                RestApiUtil.handleInternalServerError(errorMessage, e, log);
            }
        } catch (FaultGatewaysException e) {
            String errorMessage = "Error while updating API : " + apiId;
            RestApiUtil.handleInternalServerError(errorMessage, e, log);
        }
        return null;
    }

    /**
     * update AsyncAPI definition of the given API. The AsyncAPI will be validated before updating.
     *
     * @param apiId API Id
     * @param apiDefinition AsyncAPI definition
     * @return updated AsyncAPI definition
     * @throws APIManagementException when error occurred updating AsyncAPI
     * @throws FaultGatewaysException when error occurred publishing API to the gateway
     */
    private String updateAsyncAPIDefinition(String apiId, String apiDefinition)
            throws APIManagementException, FaultGatewaysException {
        APIDefinitionValidationResponse response = AsyncApiParserUtil
                .validateAsyncAPISpecification(apiDefinition, true);
        if (!response.isValid()) {
            RestApiUtil.handleBadRequest(response.getErrorItems(), log);
        }
        return updateAsyncAPIDefinition(apiId, response);
    }

    /**
     * update AsyncPI definition of the given api
     *
     * @param apiId API Id
     * @param response response of the AsyncAPI definition validation call
     * @return updated AsyncAPI definition
     * @throws APIManagementException when error occurred updating AsyncAPI definition
     * @throws FaultGatewaysException when error occurred publishing API to the gateway
     */
    private String updateAsyncAPIDefinition(String apiId, APIDefinitionValidationResponse response)
            throws APIManagementException, FaultGatewaysException {
        APIProvider apiProvider = RestApiCommonUtil.getLoggedInUserProvider();
        String tenantDomain = RestApiCommonUtil.getLoggedInUserTenantDomain();
        //this will fall if user does not have access to the API or the API does not exist
        API existingAPI = apiProvider.getAPIbyUUID(apiId, tenantDomain);
        String apiDefinition = response.getJsonContent();
        //updating APi with the new AsyncAPI definition
        apiProvider.saveAsyncApiDefinition(existingAPI, apiDefinition);
        apiProvider.updateAPI(existingAPI);
        //retrieves the updated AsyncAPI definition
        return apiProvider.getAsyncAPIDefinition(existingAPI.getId());
    }
}<|MERGE_RESOLUTION|>--- conflicted
+++ resolved
@@ -126,9 +126,6 @@
 import org.wso2.carbon.apimgt.rest.api.publisher.v1.common.mappings.GraphqlQueryAnalysisMappingUtil;
 import org.wso2.carbon.apimgt.rest.api.publisher.v1.common.mappings.MediationMappingUtil;
 import org.wso2.carbon.apimgt.rest.api.publisher.v1.common.mappings.PublisherCommonUtils;
-<<<<<<< HEAD
-import org.wso2.carbon.apimgt.rest.api.publisher.v1.dto.*;
-=======
 import org.wso2.carbon.apimgt.rest.api.publisher.v1.dto.APIDTO;
 import org.wso2.carbon.apimgt.rest.api.publisher.v1.dto.APIExternalStoreListDTO;
 import org.wso2.carbon.apimgt.rest.api.publisher.v1.dto.APIListDTO;
@@ -167,7 +164,6 @@
 import org.wso2.carbon.apimgt.rest.api.publisher.v1.dto.WSDLInfoDTO;
 import org.wso2.carbon.apimgt.rest.api.publisher.v1.dto.WSDLValidationResponseDTO;
 import org.wso2.carbon.apimgt.rest.api.publisher.v1.dto.WorkflowResponseDTO;
->>>>>>> 1a0d21a6
 import org.wso2.carbon.apimgt.rest.api.publisher.v1.utils.RestApiPublisherUtils;
 import org.wso2.carbon.apimgt.rest.api.util.exception.BadRequestException;
 import org.wso2.carbon.apimgt.rest.api.util.utils.RestApiUtil;
@@ -3967,8 +3963,6 @@
     }
 
     /**
-<<<<<<< HEAD
-=======
      * Retrieve available revisions of an API
      *
      * @param apiId UUID of the API
@@ -4175,7 +4169,6 @@
     }
 
     /**
->>>>>>> 1a0d21a6
      * Validate AsyncAPI Specification and retrieve as the response
      *
      * @param url URL of the AsyncAPI Specification
@@ -4299,17 +4292,12 @@
         }
 
         //validate websocket url and change type of the API in APIDTO
-<<<<<<< HEAD
         /*if (PublisherCommonUtils.isValidWSAPI(apiDTOFromProperties)){
-=======
-        if (PublisherCommonUtils.isValidWSAPI(apiDTOFromProperties)){
->>>>>>> 1a0d21a6
             apiDTOFromProperties.setType(APIDTO.TypeEnum.WS);
             ArrayList<String> websocketTransports = new ArrayList<>();
             websocketTransports.add(APIConstants.WS_PROTOCOL);
             websocketTransports.add(APIConstants.WSS_PROTOCOL);
             apiDTOFromProperties.setTransport(websocketTransports);
-<<<<<<< HEAD
         }*/
 
         //Only WS type APIs should be allowed
@@ -4317,15 +4305,6 @@
             throw RestApiUtil.buildBadRequestException("The API's type should only be WebSocket when "+
                     "importing an AsyncAPI specification");
         }*/
-=======
-        }
-
-        //Only WS type APIs should be allowed
-        if (!APIDTO.TypeEnum.WS.equals(apiDTOFromProperties.getType())){
-            throw RestApiUtil.buildBadRequestException("The API's type should only be WebSocket when "+
-                    "importing an AsyncAPI specification");
-        }
->>>>>>> 1a0d21a6
 
         //Import the API and Definition
         try {
@@ -4336,7 +4315,6 @@
             apiProvider.addAPI(apiToAdd);
             apiProvider.saveAsyncApiDefinition(apiToAdd, definitionToAdd);
 
-<<<<<<< HEAD
             //load topics from AsyncAPI
             if (APIDTO.TypeEnum.WEBSUB.equals(apiDTOFromProperties.getType())){
                 try {
@@ -4346,8 +4324,6 @@
                 }
             }
 
-=======
->>>>>>> 1a0d21a6
             APIDTO createdAPIDTO = APIMappingUtil.fromAPItoDTO(apiProvider.getAPI(apiToAdd.getId()));
             URI createdApiUri = new URI(RestApiConstants.RESOURCE_PATH_APIS + "/" + createdAPIDTO.getId());
             return Response.created(createdApiUri).entity(createdAPIDTO).build();
