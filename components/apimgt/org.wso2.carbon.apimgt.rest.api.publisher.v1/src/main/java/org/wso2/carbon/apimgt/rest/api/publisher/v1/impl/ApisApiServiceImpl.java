--- conflicted
+++ resolved
@@ -2821,14 +2821,11 @@
     public Response apisApiIdSwaggerPut(String apiId, String apiDefinition, String url, InputStream fileInputStream,
             Attachment fileDetail, String ifMatch, MessageContext messageContext) {
         try {
-<<<<<<< HEAD
+            String updatedSwagger;
             String tenantDomain = RestApiUtil.getLoggedInUserTenantDomain();
             APIIdentifier apiIdentifier = APIMappingUtil.getAPIIdentifierFromUUID(apiId, tenantDomain);
             boolean isSoapToRestConvertedAPI = SOAPOperationBindingUtils.isSOAPToRESTApi(apiIdentifier.getApiName(),
                     apiIdentifier.getVersion(), apiIdentifier.getProviderName());
-=======
-            String updatedSwagger;
->>>>>>> 6320eee0
             //Handle URL and file based definition imports
             if(url != null || fileInputStream != null) {
                 // Validate and retrieve the OpenAPI definition
@@ -2843,13 +2840,10 @@
             } else {
                 updatedSwagger = updateSwagger(apiId, apiDefinition);
             }
-<<<<<<< HEAD
             String updatedSwagger = updateSwagger(apiId, apiDefinition);
             if (isSoapToRestConvertedAPI) {
                 SequenceGenerator.generateSequencesFromSwagger(updatedSwagger, apiIdentifier);
             }
-=======
->>>>>>> 6320eee0
             return Response.ok().entity(updatedSwagger).build();
         } catch (APIManagementException e) {
             //Auth failure occurs when cross tenant accessing APIs. Sends 404, since we don't need
