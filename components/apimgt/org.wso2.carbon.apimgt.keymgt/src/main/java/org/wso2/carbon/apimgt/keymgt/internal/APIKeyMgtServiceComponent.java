/*
*Copyright (c) 2005-2010, WSO2 Inc. (http://www.wso2.org) All Rights Reserved.
*
*WSO2 Inc. licenses this file to you under the Apache License,
*Version 2.0 (the "License"); you may not use this file except
*in compliance with the License.
*You may obtain a copy of the License at
*
*http://www.apache.org/licenses/LICENSE-2.0
*
*Unless required by applicable law or agreed to in writing,
*software distributed under the License is distributed on an
*"AS IS" BASIS, WITHOUT WARRANTIES OR CONDITIONS OF ANY
*KIND, either express or implied.  See the License for the
*specific language governing permissions and limitations
*under the License.
*/
package org.wso2.carbon.apimgt.keymgt.internal;

import org.apache.commons.logging.Log;
import org.apache.commons.logging.LogFactory;
import org.osgi.framework.ServiceRegistration;
import org.osgi.service.component.ComponentContext;
import org.osgi.service.component.annotations.Activate;
import org.osgi.service.component.annotations.Component;
import org.osgi.service.component.annotations.Deactivate;
import org.osgi.service.component.annotations.Reference;
import org.osgi.service.component.annotations.ReferenceCardinality;
import org.osgi.service.component.annotations.ReferencePolicy;
import org.wso2.carbon.apimgt.impl.APIConstants;
import org.wso2.carbon.apimgt.impl.APIManagerConfiguration;
import org.wso2.carbon.apimgt.impl.APIManagerConfigurationService;
import org.wso2.carbon.apimgt.impl.dto.ThrottleProperties;
import org.wso2.carbon.apimgt.keymgt.handlers.KeyValidationHandler;
import org.wso2.carbon.apimgt.keymgt.handlers.SessionDataPublisherImpl;
import org.wso2.carbon.apimgt.keymgt.util.APIKeyMgtDataHolder;
import org.wso2.carbon.event.output.adapter.core.OutputEventAdapterConfiguration;
import org.wso2.carbon.event.output.adapter.core.OutputEventAdapterService;
import org.wso2.carbon.event.output.adapter.core.exception.OutputEventAdapterException;
import org.wso2.carbon.identity.application.authentication.framework.AuthenticationDataPublisher;
import org.wso2.carbon.registry.core.service.RegistryService;
import org.wso2.carbon.user.core.service.RealmService;
import org.wso2.carbon.utils.Axis2ConfigurationContextObserver;

import java.net.InetAddress;
import java.net.UnknownHostException;
import java.util.ArrayList;
import java.util.HashMap;
import java.util.List;
import java.util.Map;

@Component(
         name = "api.keymgt.component", 
         immediate = true)
public class APIKeyMgtServiceComponent {

    private static Log log = LogFactory.getLog(APIKeyMgtServiceComponent.class);


    private ServiceRegistration serviceRegistration = null;

    @Activate
    protected void activate(ComponentContext ctxt) {
        try {
            APIKeyMgtDataHolder.initData();
            log.debug("Key Manager User Operation Listener is enabled.");
            // Checking token revocation feature enabled config
<<<<<<< HEAD
            tokenRevocationEnabled = APIManagerConfiguration.isTokenRevocationEnabled();
            if (tokenRevocationEnabled) {
                // object creation for implemented OAuthEventInterceptor interface in IS
                APIMOAuthEventInterceptor interceptor = new APIMOAuthEventInterceptor();
                    // registering the interceptor class to the bundle
                serviceRegistration = ctxt.getBundleContext().registerService(OAuthEventInterceptor.class.getName(),
                        interceptor, null);
                ctxt.getBundleContext().registerService(Axis2ConfigurationContextObserver.class.getName(),
                        new ServerStartupListener(), null);
                // Creating an event adapter to receive token revocation messages
                configureTokenRevocationEventPublisher();
                configureCacheInvalidationEventPublisher();
                log.debug("Key Manager OAuth Event Interceptor is enabled.");
            } else {
                log.debug("Token Revocation Notifier Feature is disabled.");
            }
=======
>>>>>>> 794aa204
            // registering logout token revoke listener
            try {
                SessionDataPublisherImpl dataPublisher = new SessionDataPublisherImpl();
                ctxt.getBundleContext().registerService(AuthenticationDataPublisher.class.getName(), dataPublisher, null);
                log.debug("SessionDataPublisherImpl bundle is activated");
            } catch (Throwable e) {
                log.error("SessionDataPublisherImpl bundle activation Failed", e);
            }
            // loading white listed scopes
            if (log.isDebugEnabled()) {
                log.debug("Identity API Key Mgt Bundle is started.");
            }
        } catch (Exception e) {
            log.error("Failed to initialize key management service.", e);
        }
    }

    @Deactivate
    protected void deactivate(ComponentContext context) {
        if (serviceRegistration != null) {
            serviceRegistration.unregister();
        }
        if (log.isDebugEnabled()) {
            log.info("Key Manager User Operation Listener is deactivated.");
        }
    }

    @Reference(
             name = "registry.service", 
             service = org.wso2.carbon.registry.core.service.RegistryService.class, 
             cardinality = ReferenceCardinality.MANDATORY, 
             policy = ReferencePolicy.DYNAMIC, 
             unbind = "unsetRegistryService")
    protected void setRegistryService(RegistryService registryService) {
        APIKeyMgtDataHolder.setRegistryService(registryService);
        if (log.isDebugEnabled()) {
            log.debug("Registry Service is set in the API KeyMgt bundle.");
        }
    }

    protected void unsetRegistryService(RegistryService registryService) {
        APIKeyMgtDataHolder.setRegistryService(null);
        if (log.isDebugEnabled()) {
            log.debug("Registry Service is unset in the API KeyMgt bundle.");
        }
    }

    @Reference(
             name = "user.realmservice.default", 
             service = org.wso2.carbon.user.core.service.RealmService.class, 
             cardinality = ReferenceCardinality.MANDATORY, 
             policy = ReferencePolicy.DYNAMIC, 
             unbind = "unsetRealmService")
    protected void setRealmService(RealmService realmService) {
        APIKeyMgtDataHolder.setRealmService(realmService);
        if (log.isDebugEnabled()) {
            log.debug("Realm Service is set in the API KeyMgt bundle.");
        }
    }

    protected void unsetRealmService(RealmService realmService) {
        APIKeyMgtDataHolder.setRealmService(null);
        if (log.isDebugEnabled()) {
            log.debug("Realm Service is unset in the API KeyMgt bundle.");
        }
    }

    @Reference(
             name = "api.manager.config.service", 
             service = org.wso2.carbon.apimgt.impl.APIManagerConfigurationService.class, 
             cardinality = ReferenceCardinality.MANDATORY, 
             policy = ReferencePolicy.DYNAMIC, 
             unbind = "unsetAPIManagerConfigurationService")
    protected void setAPIManagerConfigurationService(APIManagerConfigurationService amcService) {
        if (log.isDebugEnabled()) {
            log.debug("API manager configuration service bound to the API handlers");
        }
        APIKeyMgtDataHolder.setAmConfigService(amcService);
        ServiceReferenceHolder.getInstance().setAPIManagerConfigurationService(amcService);
    }

    protected void unsetAPIManagerConfigurationService(APIManagerConfigurationService amcService) {
        if (log.isDebugEnabled()) {
            log.debug("API manager configuration service unbound from the API handlers");
        }
        APIKeyMgtDataHolder.setAmConfigService(null);
        ServiceReferenceHolder.getInstance().setAPIManagerConfigurationService(null);
    }

    /**
     * Get INetAddress by host name or  IP Address
     *
     * @param host name or host IP String
     * @return InetAddress
     * @throws java.net.UnknownHostException
     */
    private InetAddress getHostAddress(String host) throws UnknownHostException {
        String[] splittedString = host.split("\\.");
        boolean value = checkIfIP(splittedString);
        if (!value) {
            return InetAddress.getByName(host);
        }
        byte[] byteAddress = new byte[4];
        for (int i = 0; i < splittedString.length; i++) {
            if (Integer.parseInt(splittedString[i]) > 127) {
                byteAddress[i] = Integer.valueOf(Integer.parseInt(splittedString[i]) - 256).byteValue();
            } else {
                byteAddress[i] = Byte.parseByte(splittedString[i]);
            }
        }
        return InetAddress.getByAddress(byteAddress);
    }

    /**
     * Check the hostname is IP or String
     *
     * @param ip IP
     * @return true/false
     */
    private boolean checkIfIP(String[] ip) {
        for (int i = 0; i < ip.length; i++) {
            try {
                Integer.parseInt(ip[i]);
            } catch (NumberFormatException ex) {
                return false;
            }
        }
        return true;
    }

    /**
     * Method to configure wso2event type event adapter to be used for token revocation.
     */
    private void configureTokenRevocationEventPublisher() {
        OutputEventAdapterConfiguration adapterConfiguration = new OutputEventAdapterConfiguration();
        adapterConfiguration.setName(APIConstants.TOKEN_REVOCATION_EVENT_PUBLISHER);
        adapterConfiguration.setType(APIConstants.BLOCKING_EVENT_TYPE);
        adapterConfiguration.setMessageFormat(APIConstants.BLOCKING_EVENT_TYPE);
        Map<String, String> adapterParameters = new HashMap<>();
        APIManagerConfiguration configuration = ServiceReferenceHolder.getInstance().getAPIManagerConfigurationService().getAPIManagerConfiguration();
        ThrottleProperties.TrafficManager trafficManager = configuration.getThrottleProperties().getTrafficManager();
        adapterParameters.put(APIConstants.RECEIVER_URL, trafficManager.getReceiverUrlGroup());
        adapterParameters.put(APIConstants.AUTHENTICATOR_URL, trafficManager.getAuthUrlGroup());
        adapterParameters.put(APIConstants.USERNAME, trafficManager.getUsername());
        adapterParameters.put(APIConstants.PASSWORD, trafficManager.getPassword());
        adapterParameters.put(APIConstants.PROTOCOL, trafficManager.getType());
        adapterParameters.put(APIConstants.PUBLISHING_MODE, APIConstants.NON_BLOCKING);
        adapterParameters.put(APIConstants.PUBLISHING_TIME_OUT, "0");
        adapterConfiguration.setStaticProperties(adapterParameters);
        try {
            ServiceReferenceHolder.getInstance().getOutputEventAdapterService().create(adapterConfiguration);
        } catch (OutputEventAdapterException e) {
            log.warn("Exception occurred while creating token revocation event adapter. Token Revocation may not " + "work properly", e);
        }
    }

    /**
     * Method to configure wso2event type event adapter to be used for token revocation.
     */
    private void configureCacheInvalidationEventPublisher() {
        OutputEventAdapterConfiguration adapterConfiguration = new OutputEventAdapterConfiguration();
        adapterConfiguration.setName(APIConstants.CACHE_INVALIDATION_EVENT_PUBLISHER);
        adapterConfiguration.setType(APIConstants.BLOCKING_EVENT_TYPE);
        adapterConfiguration.setMessageFormat(APIConstants.BLOCKING_EVENT_TYPE);
        Map<String, String> adapterParameters = new HashMap<>();
        APIManagerConfiguration configuration = ServiceReferenceHolder.getInstance().getAPIManagerConfigurationService().getAPIManagerConfiguration();
        ThrottleProperties.TrafficManager trafficManager = configuration.getThrottleProperties().getTrafficManager();
        adapterParameters.put(APIConstants.RECEIVER_URL, trafficManager.getReceiverUrlGroup());
        adapterParameters.put(APIConstants.AUTHENTICATOR_URL, trafficManager.getAuthUrlGroup());
        adapterParameters.put(APIConstants.USERNAME, trafficManager.getUsername());
        adapterParameters.put(APIConstants.PASSWORD, trafficManager.getPassword());
        adapterParameters.put(APIConstants.PROTOCOL, trafficManager.getType());
        adapterParameters.put(APIConstants.PUBLISHING_MODE, APIConstants.NON_BLOCKING);
        adapterParameters.put(APIConstants.PUBLISHING_TIME_OUT, "0");
        adapterConfiguration.setStaticProperties(adapterParameters);
        try {
            ServiceReferenceHolder.getInstance().getOutputEventAdapterService().create(adapterConfiguration);
        } catch (OutputEventAdapterException e) {
            log.warn("Exception occurred while creating cache invalidation event adapter. Cache invalidation may not " +
                    "work properly", e);
        }
    }

    /**
     * Initialize the Output EventAdapter Service dependency
     *
     * @param outputEventAdapterService Output EventAdapter Service reference
     */
    @Reference(
             name = "event.output.adapter.service", 
             service = org.wso2.carbon.event.output.adapter.core.OutputEventAdapterService.class, 
             cardinality = ReferenceCardinality.MANDATORY, 
             policy = ReferencePolicy.DYNAMIC, 
             unbind = "unsetOutputEventAdapterService")
    protected void setOutputEventAdapterService(OutputEventAdapterService outputEventAdapterService) {
        ServiceReferenceHolder.getInstance().setOutputEventAdapterService(outputEventAdapterService);
    }

    /**
     * De-reference the Output EventAdapter Service dependency.
     *
     * @param outputEventAdapterService
     */
    protected void unsetOutputEventAdapterService(OutputEventAdapterService outputEventAdapterService) {
        ServiceReferenceHolder.getInstance().setOutputEventAdapterService(null);
    }

    /**
     * Initialize the KeyValidation Handlers Service dependency
     *
     * @param keyValidationHandler Key Validation handler reference
     */
    @Reference(
            name = "key.validation.handler.service",
            service = KeyValidationHandler.class,
            cardinality = ReferenceCardinality.OPTIONAL,
            policy = ReferencePolicy.DYNAMIC,
            unbind = "removeKeyValidationHandler")
    protected void addKeyValidationHandler(KeyValidationHandler keyValidationHandler, Map<String, Object> properties) {
        if (properties.containsKey(APIConstants.KeyManager.REGISTERED_TENANT_DOMAIN)){
            String tenantDomain = (String) properties.get(APIConstants.KeyManager.REGISTERED_TENANT_DOMAIN);
            ServiceReferenceHolder.getInstance().addKeyValidationHandler(tenantDomain, keyValidationHandler);
        }
    }

    /**
     * De-reference the KeyValidation Handler Dependency
     *
     * @param keyValidationHandler keyValidationHandler Reference to Defreference
     */
    protected void removeKeyValidationHandler(KeyValidationHandler keyValidationHandler, Map<String, Object> properties) {
        if (properties.containsKey(APIConstants.KeyManager.REGISTERED_TENANT_DOMAIN)){
            String tenantDomain = (String) properties.get(APIConstants.KeyManager.REGISTERED_TENANT_DOMAIN);
            ServiceReferenceHolder.getInstance().removeKeyValidationHandler(tenantDomain);
        }
    }
}
<|MERGE_RESOLUTION|>--- conflicted
+++ resolved
@@ -65,25 +65,6 @@
             APIKeyMgtDataHolder.initData();
             log.debug("Key Manager User Operation Listener is enabled.");
             // Checking token revocation feature enabled config
-<<<<<<< HEAD
-            tokenRevocationEnabled = APIManagerConfiguration.isTokenRevocationEnabled();
-            if (tokenRevocationEnabled) {
-                // object creation for implemented OAuthEventInterceptor interface in IS
-                APIMOAuthEventInterceptor interceptor = new APIMOAuthEventInterceptor();
-                    // registering the interceptor class to the bundle
-                serviceRegistration = ctxt.getBundleContext().registerService(OAuthEventInterceptor.class.getName(),
-                        interceptor, null);
-                ctxt.getBundleContext().registerService(Axis2ConfigurationContextObserver.class.getName(),
-                        new ServerStartupListener(), null);
-                // Creating an event adapter to receive token revocation messages
-                configureTokenRevocationEventPublisher();
-                configureCacheInvalidationEventPublisher();
-                log.debug("Key Manager OAuth Event Interceptor is enabled.");
-            } else {
-                log.debug("Token Revocation Notifier Feature is disabled.");
-            }
-=======
->>>>>>> 794aa204
             // registering logout token revoke listener
             try {
                 SessionDataPublisherImpl dataPublisher = new SessionDataPublisherImpl();
