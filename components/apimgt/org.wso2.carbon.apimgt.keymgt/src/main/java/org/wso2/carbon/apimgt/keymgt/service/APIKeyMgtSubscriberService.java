/*
*Copyright (c) 2005-2010, WSO2 Inc. (http://www.wso2.org) All Rights Reserved.
*
*WSO2 Inc. licenses this file to you under the Apache License,
*Version 2.0 (the "License"); you may not use this file except
*in compliance with the License.
*You may obtain a copy of the License at
*
*http://www.apache.org/licenses/LICENSE-2.0
*
*Unless required by applicable law or agreed to in writing,
*software distributed under the License is distributed on an
*"AS IS" BASIS, WITHOUT WARRANTIES OR CONDITIONS OF ANY
*KIND, either express or implied.  See the License for the
*specific language governing permissions and limitations
*under the License.
*/

package org.wso2.carbon.apimgt.keymgt.service;

import org.apache.amber.oauth2.common.OAuth;
import org.apache.axis2.AxisFault;
import org.apache.axis2.util.URL;
import org.apache.commons.logging.Log;
import org.apache.commons.logging.LogFactory;
import org.apache.http.HttpEntity;
import org.apache.http.HttpResponse;
import org.apache.http.NameValuePair;
import org.apache.http.client.HttpClient;
import org.apache.http.client.entity.UrlEncodedFormEntity;
import org.apache.http.client.methods.HttpPost;
import org.apache.http.message.BasicNameValuePair;
import org.apache.http.util.EntityUtils;
import org.codehaus.jettison.json.JSONObject;
import org.wso2.carbon.apimgt.api.APIManagementException;
import org.wso2.carbon.apimgt.api.model.*;
import org.wso2.carbon.apimgt.handlers.security.stub.types.APIKeyMapping;
import org.wso2.carbon.apimgt.impl.APIConstants;
import org.wso2.carbon.apimgt.impl.APIManagerConfiguration;
import org.wso2.carbon.apimgt.impl.dao.ApiMgtDAO;
import org.wso2.carbon.apimgt.impl.dto.APIInfoDTO;
import org.wso2.carbon.apimgt.impl.dto.Environment;
import org.wso2.carbon.apimgt.impl.utils.APIAuthenticationAdminClient;
import org.wso2.carbon.apimgt.keymgt.APIKeyMgtException;
import org.wso2.carbon.apimgt.keymgt.ApplicationKeysDTO;
import org.wso2.carbon.apimgt.keymgt.internal.ServiceReferenceHolder;
import org.wso2.carbon.apimgt.keymgt.util.APIKeyMgtUtil;
import org.wso2.carbon.core.AbstractAdmin;
import org.wso2.carbon.identity.base.IdentityException;
import org.wso2.carbon.identity.core.util.IdentityUtil;
import org.wso2.carbon.identity.oauth.cache.CacheKey;
import org.wso2.carbon.identity.oauth.cache.OAuthCache;
import org.wso2.carbon.identity.oauth.cache.OAuthCacheKey;
import org.wso2.carbon.identity.oauth.config.OAuthServerConfiguration;
import org.wso2.carbon.utils.CarbonUtils;

import java.util.ArrayList;
import java.util.List;
import java.util.Map;
import java.util.Set;

/**
 * This service class exposes the functionality required by the application developers who will be
 * consuming the APIs published in the API Store.
 */
public class APIKeyMgtSubscriberService extends AbstractAdmin {

    private static final Log log = LogFactory.getLog(APIKeyMgtSubscriberService.class);
    private static final String GRANT_TYPE_CLIENT_CREDENTIALS = "client_credentials";
    private static final String OAUTH_RESPONSE_ACCESSTOKEN = "access_token";
    private static final String OAUTH_RESPONSE_TOKEN_SCOPE = "scope";
    private static final String OAUTH_RESPONSE_EXPIRY_TIME = "expires_in";

    /**
     * Get the access token for a user per given API. Users/developers can use this access token
     * to consume the API by directly passing it as a bearer token as per the OAuth 2.0 specification.
     *
     * @param userId     User/Developer name
     * @param apiInfoDTO Information about the API to which the Access token will be issued.
     *                   Provider name, API name and the version should be provided to uniquely identify
     *                   an API.
     * @param tokenType  Type (scope) of the required access token
     * @return Access Token
     * @throws APIKeyMgtException Error when getting the AccessToken from the underlying token store.
     */
    public String getAccessToken(String userId, APIInfoDTO apiInfoDTO,
                                 String applicationName, String tokenType, String callbackUrl) throws APIKeyMgtException,
            APIManagementException, IdentityException {
        ApiMgtDAO apiMgtDAO = new ApiMgtDAO();
        String accessToken = apiMgtDAO.getAccessKeyForAPI(userId, applicationName, apiInfoDTO, tokenType);
        if (accessToken == null) {
            //get the tenant id for the corresponding domain
            String tenantAwareUserId = userId;
            int tenantId = IdentityUtil.getTenantIdOFUser(userId);

            String[] credentials = apiMgtDAO.addOAuthConsumer(tenantAwareUserId, tenantId, applicationName, callbackUrl);

            accessToken = apiMgtDAO.registerAccessToken(credentials[0], applicationName,
                    tenantAwareUserId, tenantId, apiInfoDTO, tokenType);
        }
        return accessToken;
    }

    /**
     * Get the access token for the specified application. This token can be used as an OAuth
     * 2.0 bearer token to access any API in the given application.
     *
     * @param userId          User/Developer name
     * @param applicationName Name of the application
     * @param tokenType       Type (scope) of the required access token
     * @param tokenScope      Scope of the token
     * @return Access token
     * @throws APIKeyMgtException on error
     */
    public ApplicationKeysDTO getApplicationAccessToken(String userId, String applicationName, String tokenType,
                                                        String callbackUrl, String[] allowedDomains,
                                                        String validityTime, String tokenScope)
            throws APIKeyMgtException, APIManagementException, IdentityException {

        ApiMgtDAO apiMgtDAO = new ApiMgtDAO();

        OAuthApplicationInfo oAuthApplicationInfo = null;
        String accessToken = apiMgtDAO.getAccessKeyForApplication(userId, applicationName, tokenType);
<<<<<<< HEAD
        Application application = apiMgtDAO.getApplicationByName(applicationName, userId);
        oAuthApplicationInfo = apiMgtDAO.getProductionClientOfApplication(application.getId(), tokenType);
        if (oAuthApplicationInfo == null) {
            throw new APIKeyMgtException("Unable to locate oAuth Application");
        } else {
            if (oAuthApplicationInfo.getClientId() == null) {
                throw new APIKeyMgtException("Consumer key value is null can not get application access token");
            } else if (oAuthApplicationInfo.getParameter("client_secret") == null) {
                throw new APIKeyMgtException("Consumer secret value is null can not get application access token");
=======
        if (accessToken == null) {
            //get the tenant id for the corresponding domain
            String tenantAwareUserId = userId;
            int tenantId = IdentityUtil.getTenantIdOFUser(userId);
            Application application = apiMgtDAO.getApplicationByName(applicationName, userId);
            String state = apiMgtDAO.getRegistrationApprovalState(application.getId(), tokenType);
            if (APIConstants.AppRegistrationStatus.REGISTRATION_APPROVED.equals(state)) {
                credentials = apiMgtDAO.addOAuthConsumer(tenantAwareUserId, tenantId, applicationName, callbackUrl);
                accessToken = apiMgtDAO.registerApplicationAccessToken(credentials[0], application.getId(), applicationName,
                        tenantAwareUserId, tokenType, allowedDomains, validityTime, tokenScope);
>>>>>>> 431bb46e
            }

            String consumerKey = oAuthApplicationInfo.getClientId();
            String consumerSecret = (String) oAuthApplicationInfo.getParameter("client_secret");
            if (accessToken == null) {
                //get the tenant id for the corresponding domain
                String tenantAwareUserId = userId;

                String state = apiMgtDAO.getRegistrationApprovalState(application.getId(), tokenType);
                if (APIConstants.AppRegistrationStatus.REGISTRATION_APPROVED.equals(state)) {
                    //credentials = apiMgtDAO.addOAuthConsumer(tenantAwareUserId, tenantId, applicationName, callbackUrl);

                    accessToken = apiMgtDAO.registerApplicationAccessToken(oAuthApplicationInfo.getClientId(), application.getId(),
                            applicationName,
                            tenantAwareUserId, tokenType, allowedDomains, validityTime);
                }

            }

            ApplicationKeysDTO keys = new ApplicationKeysDTO();
            keys.setApplicationAccessToken(accessToken);
            keys.setConsumerKey(consumerKey);
            keys.setConsumerSecret(consumerSecret);
            keys.setValidityTime(validityTime);
            return keys;
        }

<<<<<<< HEAD
=======
        ApplicationKeysDTO keys = new ApplicationKeysDTO();
        keys.setApplicationAccessToken(accessToken);
        keys.setConsumerKey(credentials[0]);
        keys.setConsumerSecret(credentials[1]);
        keys.setValidityTime(validityTime);
        keys.setTokenScope(tokenScope);
        return keys;
>>>>>>> 431bb46e
    }

    /**
     * Get the list of subscribed APIs of a user
     *
     * @param userId User/Developer name
     * @return An array of APIInfoDTO instances, each instance containing information of provider name,
     *         api name and version.
     * @throws APIKeyMgtException Error when getting the list of APIs from the persistence store.
     */
    public APIInfoDTO[] getSubscribedAPIsOfUser(String userId) throws APIKeyMgtException,
            APIManagementException, IdentityException {
        ApiMgtDAO ApiMgtDAO = new ApiMgtDAO();
        return ApiMgtDAO.getSubscribedAPIsOfUser(userId);
    }

    /**
     * Renew the ApplicationAccesstoken, Call Token endpoint and get parameters.
     * Revoke old token.(create a post request to getNewAccessToken with client_credentials
        grant type.)
     *
     * @param tokenType
     * @param oldAccessToken
     * @param allowedDomains
     * @param clientId
     * @param clientSecret
     * @param validityTime
     * @return
     * @throws Exception
     */

    public String renewAccessToken(String tokenType, String oldAccessToken,
                                   String[] allowedDomains, String clientId, String clientSecret,
                                   String validityTime) throws Exception {
        String newAccessToken = null;
        String tokenScope = null;
        long validityPeriod = 0;


        String tokenEndpointName = ServiceReferenceHolder.getInstance().getAPIManagerConfigurationService().getAPIManagerConfiguration().
                getFirstProperty(APIConstants.API_KEY_MANAGER_TOKEN_ENDPOINT_NAME);
        String keyMgtServerURL = ServiceReferenceHolder.getInstance().getAPIManagerConfigurationService().getAPIManagerConfiguration().
                getFirstProperty(APIConstants.API_KEY_MANAGER_URL);
        URL keymgtURL = new URL(keyMgtServerURL);
        int keyMgtPort = keymgtURL.getPort();
        String keyMgtProtocol= keymgtURL.getProtocol();
        String tokenEndpoint = null;

        String webContextRoot = CarbonUtils.getServerConfiguration().getFirstProperty("WebContextRoot");

        if(webContextRoot == null || "/".equals(webContextRoot)){
            webContextRoot = "";
        }

        if (keyMgtServerURL != null) {
            String[] tmp = keyMgtServerURL.split(webContextRoot + "/services");
            tokenEndpoint = tmp[0] + tokenEndpointName;
        }
      
        //To revoke tokens we should call revoke API deployed in API gateway.
        String revokeEndpoint = ServiceReferenceHolder.getInstance().getAPIManagerConfigurationService().getAPIManagerConfiguration().
                getFirstProperty(APIConstants.API_KEY_MANAGER_REVOKE_API_URL);

		URL revokeEndpointURL = new URL(revokeEndpoint);
		String revokeEndpointProtocol = revokeEndpointURL.getProtocol();
		int revokeEndpointPort = revokeEndpointURL.getPort();
	

        HttpClient tokenEPClient =  APIKeyMgtUtil.getHttpClient(keyMgtPort, keyMgtProtocol);
        HttpClient revokeEPClient = APIKeyMgtUtil.getHttpClient(revokeEndpointPort, revokeEndpointProtocol);
        HttpPost httpTokpost = new HttpPost(tokenEndpoint);
        HttpPost httpRevokepost = new HttpPost(revokeEndpoint);

        // Request parameters.
        List<NameValuePair> tokParams = new ArrayList<NameValuePair>(3);
        List<NameValuePair> revokeParams = new ArrayList<NameValuePair>(3);

        tokParams.add(new BasicNameValuePair(OAuth.OAUTH_GRANT_TYPE, GRANT_TYPE_CLIENT_CREDENTIALS));
        tokParams.add(new BasicNameValuePair(OAuth.OAUTH_CLIENT_ID, clientId));
        tokParams.add(new BasicNameValuePair(OAuth.OAUTH_CLIENT_SECRET, clientSecret));
        tokParams.add(new BasicNameValuePair(OAuth.OAUTH_SCOPE, tokenType));

        revokeParams.add(new BasicNameValuePair(OAuth.OAUTH_CLIENT_ID, clientId));
        revokeParams.add(new BasicNameValuePair(OAuth.OAUTH_CLIENT_SECRET, clientSecret));
        revokeParams.add(new BasicNameValuePair("token", oldAccessToken));

        try {
            //Revoke the Old Access Token
            httpRevokepost.setEntity(new UrlEncodedFormEntity(revokeParams, "UTF-8"));
            HttpResponse revokeResponse = revokeEPClient.execute(httpRevokepost);

            if (revokeResponse.getStatusLine().getStatusCode() != 200) {
                throw new RuntimeException("Token revoke failed : HTTP error code : " +
                        revokeResponse.getStatusLine().getStatusCode());
            } else {
                if (log.isDebugEnabled()) {
                    log.debug("Successfully submitted revoke request for old application token. HTTP status : 200");
                }
            }

            //Generate New Access Token
            httpTokpost.setEntity(new UrlEncodedFormEntity(tokParams, "UTF-8"));
            HttpResponse tokResponse = tokenEPClient.execute(httpTokpost);
            HttpEntity tokEntity = tokResponse.getEntity();

            if (tokResponse.getStatusLine().getStatusCode() != 200) {
                throw new RuntimeException("Failed : HTTP error code : " +
                        tokResponse.getStatusLine().getStatusCode());
            } else {
                String responseStr = EntityUtils.toString(tokEntity);
                JSONObject obj = new JSONObject(responseStr);
                newAccessToken = obj.get(OAUTH_RESPONSE_ACCESSTOKEN).toString();
                validityPeriod = Long.parseLong(obj.get(OAUTH_RESPONSE_EXPIRY_TIME).toString());
                tokenScope = obj.get(OAUTH_RESPONSE_TOKEN_SCOPE).toString();

                if (validityTime != null && !"".equals(validityTime)) {
                    validityPeriod = Long.parseLong(validityTime);
                }
            }
        } catch (Exception e) {
            String errMsg = "Error in getting new accessToken";
            log.error(errMsg, e);
            throw new APIKeyMgtException(errMsg, e);
        }
        
        ApiMgtDAO apiMgtDAO = new ApiMgtDAO();
        apiMgtDAO.updateRefreshedApplicationAccessToken(tokenScope, newAccessToken,
                validityPeriod);
        return newAccessToken;

    }

    public void unsubscribeFromAPI(String userId, APIInfoDTO apiInfoDTO) {

    }

    /**
     * Revoke Access tokens by Access token string.This will change access token status to revoked and
     * remove cached access tokens from memory
     *
     * @param key Access Token String to be revoked
     * @throws APIManagementException on error in revoking
     * @throws AxisFault              on error in clearing cached key
     */
    public void revokeAccessToken(String key, String consumerKey, String authorizedUser) throws APIManagementException, AxisFault {
        ApiMgtDAO dao = new ApiMgtDAO();
        dao.revokeAccessToken(key);
        clearOAuthCache(consumerKey, authorizedUser);
    }

    /**
     * Revoke All access tokens associated with an application.This will change access tokens status to revoked and
     * remove cached access tokens from memory
     *
     * @param application Application object associated with keys to be removed
     * @throws APIManagementException on error in revoking
     * @throws AxisFault              on error in revoking cached keys
     */
    public void revokeAccessTokenForApplication(Application application) throws APIManagementException, AxisFault {
        APIManagerConfiguration config = ServiceReferenceHolder.getInstance().
                getAPIManagerConfigurationService().getAPIManagerConfiguration();
        boolean gatewayExists = config.getApiGatewayEnvironments().size() > 0;
        Set<SubscribedAPI> apiSet = null;
        Set<String> keys = null;
        ApiMgtDAO dao;
        dao = new ApiMgtDAO();
        if (gatewayExists) {
            keys = dao.getApplicationKeys(application.getId());
            apiSet = dao.getSubscribedAPIs(application.getSubscriber());
        }
        List<APIKeyMapping> mappings = new ArrayList<APIKeyMapping>();
        for (String key : keys) {
            dao.revokeAccessToken(key);
            for (SubscribedAPI api : apiSet) {
                APIKeyMapping mapping = new APIKeyMapping();
                API apiDefinition = APIKeyMgtUtil.getAPI(api.getApiId());
                mapping.setApiVersion(api.getApiId().getVersion());
                mapping.setContext(apiDefinition.getContext());
                mapping.setKey(key);
                mappings.add(mapping);
            }
        }
        if (mappings.size() > 0) {
            Map<String, Environment> gatewayEnvs = config.getApiGatewayEnvironments();
            for (Environment environment : gatewayEnvs.values()) {
                APIAuthenticationAdminClient client = new APIAuthenticationAdminClient(environment);
                client.invalidateKeys(mappings);
            }
        }
    }


    /**
     * Revoke all access tokens associated by subscriber user.This will change access token status to revoked and
     * remove cached access tokens from memory
     *
     * @param subscriber Subscriber associated with the keys to be removed
     * @throws APIManagementException on error in revoking keys
     * @throws AxisFault              on error in clearing cached keys
     */
    public void revokeAccessTokenBySubscriber(Subscriber subscriber) throws
            APIManagementException, AxisFault {
        ApiMgtDAO dao;
        dao = new ApiMgtDAO();
        Application[] applications = dao.getApplications(subscriber);
        for (Application app : applications) {
            revokeAccessTokenForApplication(app);
        }
    }

    /**
     * Revoke all access tokens associated with the given tier.This will change access token status to revoked and
     * remove cached access tokens from memory
     *
     * @param tierName Tier associated with keys to be removed
     * @throws APIManagementException on error in revoking keys
     * @throws AxisFault              on error in clearing cached keys
     */
    public void revokeKeysByTier(String tierName) throws APIManagementException, AxisFault {
        ApiMgtDAO dao;
        dao = new ApiMgtDAO();
        Application[] applications = dao.getApplicationsByTier(tierName);
        for (Application application : applications) {
            revokeAccessTokenForApplication(application);
        }
    }

    public void clearOAuthCache(String consumerKey, String authorizedUser) {
        OAuthCache oauthCache;
        CacheKey cacheKey = new OAuthCacheKey(consumerKey + ":" + authorizedUser);
        if (OAuthServerConfiguration.getInstance().isCacheEnabled()) {
            oauthCache = OAuthCache.getInstance();
            oauthCache.clearCacheEntry(cacheKey);
        }
    }
}
<|MERGE_RESOLUTION|>--- conflicted
+++ resolved
@@ -121,7 +121,7 @@
 
         OAuthApplicationInfo oAuthApplicationInfo = null;
         String accessToken = apiMgtDAO.getAccessKeyForApplication(userId, applicationName, tokenType);
-<<<<<<< HEAD
+
         Application application = apiMgtDAO.getApplicationByName(applicationName, userId);
         oAuthApplicationInfo = apiMgtDAO.getProductionClientOfApplication(application.getId(), tokenType);
         if (oAuthApplicationInfo == null) {
@@ -131,18 +131,7 @@
                 throw new APIKeyMgtException("Consumer key value is null can not get application access token");
             } else if (oAuthApplicationInfo.getParameter("client_secret") == null) {
                 throw new APIKeyMgtException("Consumer secret value is null can not get application access token");
-=======
-        if (accessToken == null) {
-            //get the tenant id for the corresponding domain
-            String tenantAwareUserId = userId;
-            int tenantId = IdentityUtil.getTenantIdOFUser(userId);
-            Application application = apiMgtDAO.getApplicationByName(applicationName, userId);
-            String state = apiMgtDAO.getRegistrationApprovalState(application.getId(), tokenType);
-            if (APIConstants.AppRegistrationStatus.REGISTRATION_APPROVED.equals(state)) {
-                credentials = apiMgtDAO.addOAuthConsumer(tenantAwareUserId, tenantId, applicationName, callbackUrl);
-                accessToken = apiMgtDAO.registerApplicationAccessToken(credentials[0], application.getId(), applicationName,
-                        tenantAwareUserId, tokenType, allowedDomains, validityTime, tokenScope);
->>>>>>> 431bb46e
+
             }
 
             String consumerKey = oAuthApplicationInfo.getClientId();
@@ -157,7 +146,7 @@
 
                     accessToken = apiMgtDAO.registerApplicationAccessToken(oAuthApplicationInfo.getClientId(), application.getId(),
                             applicationName,
-                            tenantAwareUserId, tokenType, allowedDomains, validityTime);
+                            tenantAwareUserId, tokenType, allowedDomains, validityTime,tokenScope);
                 }
 
             }
@@ -170,16 +159,6 @@
             return keys;
         }
 
-<<<<<<< HEAD
-=======
-        ApplicationKeysDTO keys = new ApplicationKeysDTO();
-        keys.setApplicationAccessToken(accessToken);
-        keys.setConsumerKey(credentials[0]);
-        keys.setConsumerSecret(credentials[1]);
-        keys.setValidityTime(validityTime);
-        keys.setTokenScope(tokenScope);
-        return keys;
->>>>>>> 431bb46e
     }
 
     /**
@@ -415,4 +394,4 @@
             oauthCache.clearCacheEntry(cacheKey);
         }
     }
-}
+}