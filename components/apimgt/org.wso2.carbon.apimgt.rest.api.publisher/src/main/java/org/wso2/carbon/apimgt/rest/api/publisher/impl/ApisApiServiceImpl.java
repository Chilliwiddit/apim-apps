/*
 *  Copyright WSO2 Inc.
 *
 *  Licensed under the Apache License, Version 2.0 (the "License");
 *  you may not use this file except in compliance with the License.
 *  You may obtain a copy of the License at
 *
 *      http://www.apache.org/licenses/LICENSE-2.0
 *
 *  Unless required by applicable law or agreed to in writing, software
 *  distributed under the License is distributed on an "AS IS" BASIS,
 *  WITHOUT WARRANTIES OR CONDITIONS OF ANY KIND, either express or implied.
 *  See the License for the specific language governing permissions and
 *  limitations under the License.
 */

package org.wso2.carbon.apimgt.rest.api.publisher.impl;

<<<<<<< HEAD
=======
import org.apache.commons.lang.StringUtils;
>>>>>>> 34d7a769
import org.apache.commons.logging.Log;
import org.apache.commons.logging.LogFactory;
import org.wso2.carbon.apimgt.api.APIManagementException;
import org.wso2.carbon.apimgt.api.APIProvider;
import org.wso2.carbon.apimgt.api.FaultGatewaysException;
import org.wso2.carbon.apimgt.api.model.API;
import org.wso2.carbon.apimgt.api.model.APIIdentifier;
import org.wso2.carbon.apimgt.api.model.APIStatus;
import org.wso2.carbon.apimgt.api.model.Documentation;
import org.wso2.carbon.apimgt.api.model.DuplicateAPIException;
import org.wso2.carbon.apimgt.api.model.KeyManager;
import org.wso2.carbon.apimgt.api.model.Tier;
import org.wso2.carbon.apimgt.impl.factory.KeyManagerHolder;
import org.wso2.carbon.apimgt.rest.api.publisher.ApisApiService;
import org.wso2.carbon.apimgt.rest.api.publisher.dto.DocumentListDTO;
import org.wso2.carbon.apimgt.rest.api.publisher.utils.RestApiPublisherUtils;
import org.wso2.carbon.apimgt.rest.api.publisher.utils.mappings.DocumentationMappingUtil;
import org.wso2.carbon.apimgt.rest.api.util.RestApiConstants;
import org.wso2.carbon.apimgt.rest.api.publisher.dto.APIDTO;
import org.wso2.carbon.apimgt.rest.api.publisher.dto.APIListDTO;
import org.wso2.carbon.apimgt.rest.api.publisher.dto.DocumentDTO;
import org.wso2.carbon.apimgt.rest.api.util.exception.InternalServerErrorException;
import org.wso2.carbon.apimgt.rest.api.util.exception.NotFoundException;
import org.wso2.carbon.apimgt.rest.api.publisher.utils.mappings.APIMappingUtil;
import org.wso2.carbon.apimgt.rest.api.util.utils.RestApiUtil;

import javax.ws.rs.core.Response;
import java.net.URI;
import java.net.URISyntaxException;
import java.util.List;
import java.util.Set;

/**
 * This is the service implementation class for Publisher API related operations
 */
public class ApisApiServiceImpl extends ApisApiService {

    private static final Log log = LogFactory.getLog(ApisApiServiceImpl.class);

<<<<<<< HEAD
    /** Retrieves APIs qualifying under given search condition 
=======
    /** 
     * Retrieves APIs qualifying under given search condition 
>>>>>>> 34d7a769
     * 
     * @param limit maximum number of APIs returns
     * @param offset starting index
     * @param query search condition
     * @param type value for the search condition
     * @param sort sort parameter
     * @param accept Accept header value
     * @param ifNoneMatch If-None-Match header value
     * @return matched APIs for the given search condition
     */
    @Override
    public Response apisGet(Integer limit, Integer offset, String query, String type, String sort, String accept,
            String ifNoneMatch) {
        List<API> allMatchedApis;
        APIListDTO apiListDTO;

        //pre-processing
        //setting default limit and offset values if they are not set
        limit = limit != null ? limit : RestApiConstants.PAGINATION_LIMIT_DEFAULT;
        offset = offset != null ? offset : RestApiConstants.PAGINATION_OFFSET_DEFAULT;
        try {
            APIProvider apiProvider = RestApiUtil.getLoggedInUserProvider();
<<<<<<< HEAD
=======

            //if query parameter is not specified, This will search by name
            String searchType = "Name";
            String searchContent = "";
            if (query != null) {
                String[] querySplit = query.split(":");
                if (querySplit.length == 2 && StringUtils.isNotBlank(querySplit[0]) && StringUtils
                        .isNotBlank(querySplit[1])) {
                    searchType = querySplit[0];
                    searchContent = querySplit[1];
                } else if (querySplit.length == 1) {
                    searchContent = query; 
                } else {
                    throw RestApiUtil.buildBadRequestException("Provided query parameter is invalid");
                }
            }
>>>>>>> 34d7a769

            //We should send null as the provider, Otherwise searchAPIs will return all APIs of the provider
            // instead of looking at type and query
            allMatchedApis = apiProvider.searchAPIs(searchContent, searchType, null);
            apiListDTO = APIMappingUtil.fromAPIListToDTO(allMatchedApis, offset, limit);
            APIMappingUtil.setPaginationParams(apiListDTO, query, type, offset, limit, allMatchedApis.size());
            return Response.ok().entity(apiListDTO).build();
        } catch (APIManagementException e) {
            String errorMessage = "Error while retrieving APIs";
<<<<<<< HEAD
            log.error(errorMessage, e);
            throw new InternalServerErrorException(e);
        }
=======
            handleException(errorMessage, e);
        }
        return null;
>>>>>>> 34d7a769
    }

    /**
     * Create new API
     *
     * @param body DTO model of new API to be created
     * @param contentType content type of the payload
     * @return created API
     */
    @Override
    public Response apisPost(APIDTO body,String contentType){

<<<<<<< HEAD
        URI createdApiUri = null;
        APIDTO  createdApiDTO = null;
=======
        URI createdApiUri;
        APIDTO  createdApiDTO;
>>>>>>> 34d7a769
        try {
            APIProvider apiProvider = RestApiUtil.getLoggedInUserProvider();
<<<<<<< HEAD

=======
            String username = RestApiUtil.getLoggedInUsername();

            //todo: this can be moved to validation layer
            if (apiProvider.isDuplicateContextTemplate(body.getContext())) {
                throw RestApiUtil.buildBadRequestException(
                        "Error occurred while adding the API. A duplicate API context already exists for " + body
                                .getContext());
            }

            List<String> tiersFromDTO = body.getTiers();
            if (tiersFromDTO == null || tiersFromDTO.isEmpty()) {
                throw RestApiUtil.buildBadRequestException("No tier defined for the API");
            }

            //check whether the added API's tiers are all valid
            List<String> tierNames = body.getTiers();
            Set<Tier> definedTiers = apiProvider.getTiers();
            for (String tierName : tierNames) {
                boolean isTierValid = false;
                for (Tier definedTier : definedTiers) {
                    if (tierName.equals(definedTier.getName())) {
                        isTierValid = true;
                        break;
                    }
                }

                if (!isTierValid) {
                    throw RestApiUtil.buildBadRequestException("Specified tier " + tierName + " does not exist");
                }
            }

            API apiToAdd = APIMappingUtil.fromDTOtoAPI(body, username);

            if (apiProvider.isAPIAvailable(apiToAdd.getId())) {
                throw RestApiUtil.buildBadRequestException(
                        "Error occurred while adding the API. A duplicate API already exists for " + apiToAdd.getId()
                                .getApiName() + "-" + apiToAdd.getId().getVersion());
            }

            //Overriding some properties:
            //only allow CREATED as the stating state for the new api
            apiToAdd.setStatus(APIStatus.CREATED);

            //we are setting the api owner as the logged in user until we support checking admin privileges and assigning
            //  the owner as a different user
            apiToAdd.setApiOwner(username);


            //adding the api
>>>>>>> 34d7a769
            apiProvider.addAPI(apiToAdd);
            apiProvider.saveSwagger20Definition(apiToAdd.getId(), body.getApiDefinition());
            APIIdentifier createdApiId = apiToAdd.getId();
            //Retrieve the newly added API to send in the response payload
            API createdApi = apiProvider.getAPI(createdApiId);
            createdApiDTO = APIMappingUtil.fromAPItoDTO(createdApi);
            //This URI used to set the location header of the POST response
            createdApiUri = new URI(RestApiConstants.RESOURCE_PATH_APIS + "/" +
                   createdApiId.getProviderName() + "-" + createdApiId.getApiName() + "-" + createdApiId.getVersion());
            //how to add thumbnail
            //publish to external stores
            return Response.created(createdApiUri).entity(createdApiDTO).build();
        } catch (APIManagementException e) {
            String errorMessage = "Error while adding new API : " + body.getProvider() + "-" +
                                  body.getName() + "-" + body.getVersion();
<<<<<<< HEAD
            log.error(errorMessage, e);
            throw new InternalServerErrorException(e);
=======
            handleException(errorMessage, e);
>>>>>>> 34d7a769
        }
        catch (URISyntaxException e) {
            String errorMessage = "Error while retrieving API location : " + body.getProvider() + "-" +
                                  body.getName() + "-" + body.getVersion();
<<<<<<< HEAD
            log.error(errorMessage, e);
            throw new InternalServerErrorException(e);
        }
        return Response.created(createdApiUri).entity(createdApiDTO).build();
=======
            handleException(errorMessage, e);
        }
        return null;
>>>>>>> 34d7a769
    }

    /**
     * Changes lifecycle state of an API
     *  
     * @param apiId API identifier
     * @param action Action to promote or demote the API state
     * @param lifecycleChecklist a checklist specifing additional boolean parameters
     * @param ifMatch If-Match header value
     * @param ifUnmodifiedSince If-Unmodified-Since header value
     * @return 200 response if successful
     */
    @Override 
    public Response apisChangeLifecyclePost(String apiId, String action, String lifecycleChecklist,
            String ifMatch, String ifUnmodifiedSince) {

        //pre-processing
        String[] checkListItems = lifecycleChecklist != null ? lifecycleChecklist.split(",") : new String[0];

        try {
            APIProvider apiProvider = RestApiUtil.getLoggedInUserProvider();
            String tenantDomain = RestApiUtil.getLoggedInUserTenantDomain();
            APIIdentifier apiIdentifier = APIMappingUtil.getAPIIdentifierFromApiIdOrUUID(apiId, tenantDomain);

            //check and set lifecycle check list items including "Deprecate Old Versions" and "Require Re-Subscription".
            for (String checkListItem : checkListItems) {
                String[] attributeValPair = checkListItem.split(":");
                if (attributeValPair.length == 2) {
                    String checkListItemName = attributeValPair[0].trim();
                    boolean checkListItemValue = Boolean.valueOf(attributeValPair[1].trim());
                    apiProvider.checkAndChangeAPILCCheckListItem(apiIdentifier, checkListItemName, checkListItemValue);
                }
            }

            apiProvider.changeLifeCycleStatus(apiIdentifier, action);
            return Response.ok().build();
        } catch (APIManagementException e) {
            throw new InternalServerErrorException(e);
        }
    }

    /**
     * Copy API and create a new version of the API
     *
     * @param apiId API Identifier
     * @param newVersion new version of the API to be created
     * @return API new version
     */
    @Override
    public Response apisCopyApiPost(String apiId, String newVersion){
        URI newVersionedApiUri = null;
        APIDTO newVersionedApi = null;

        try {
            APIProvider apiProvider = RestApiUtil.getLoggedInUserProvider();
            String tenantDomain = RestApiUtil.getLoggedInUserTenantDomain();
            APIIdentifier apiIdentifier = APIMappingUtil.getAPIIdentifierFromApiIdOrUUID(apiId, tenantDomain);

            API api = apiProvider.getAPI(apiIdentifier);
            if (api != null) {
                apiProvider.createNewAPIVersion(api, newVersion);
                //get newly created API to return as response
                APIIdentifier apiNewVersionedIdentifier =
                    new APIIdentifier(apiIdentifier.getProviderName(), apiIdentifier.getApiName(), newVersion);
                newVersionedApi = APIMappingUtil.fromAPItoDTO(apiProvider.getAPI(apiNewVersionedIdentifier));
                //This URI used to set the location header of the POST response
                newVersionedApiUri =
                        new URI(RestApiConstants.RESOURCE_PATH_APIS + "/" + apiIdentifier.getProviderName() + "-" +
                                apiIdentifier.getApiName() + "-" + apiIdentifier.getVersion());
                return Response.created(newVersionedApiUri).entity(newVersionedApi).build();
            } else {
<<<<<<< HEAD
                String errorMessage = apiId + " does not exist";
                log.error(errorMessage);
                throw new NotFoundException();
=======
                throw RestApiUtil.buildNotFoundException(RestApiConstants.RESOURCE_API, apiId);
>>>>>>> 34d7a769
            }

        } catch (APIManagementException e) {
            String errorMessage = "Error while copying API : " + apiId;
<<<<<<< HEAD
            log.error(errorMessage, e);
            throw new InternalServerErrorException(e);
        } catch (DuplicateAPIException e) {
            String errorMessage = "Requested new version " + newVersion + "of API " + apiId + "already exist";
            log.error(errorMessage, e);
            throw new InternalServerErrorException(e);
        } catch (URISyntaxException e) {
            String errorMessage = "Error while retrieving API location of " + apiId;
            log.error(errorMessage, e);
            throw new InternalServerErrorException(e);
=======
            handleException(errorMessage, e);
        } catch (DuplicateAPIException e) {
            String errorMessage = "Requested new version " + newVersion + "of API " + apiId + "already exist";
            handleException(errorMessage, e);
        } catch (URISyntaxException e) {
            String errorMessage = "Error while retrieving API location of " + apiId;
            handleException(errorMessage, e);
>>>>>>> 34d7a769
        }
        return null;
    }

    /**
     * Get API of given ID
     *
     * @param apiId  API ID
     * @param accept accept header value
     * @param ifNoneMatch If-None-Match header value
     * @param ifModifiedSince If-Modified-Since header value
     * @return API of the given ID
     */
    @Override
    public Response apisApiIdGet(String apiId,String accept,String ifNoneMatch,String ifModifiedSince){
        APIDTO apiToReturn;
        try {
            APIProvider apiProvider = RestApiUtil.getLoggedInUserProvider();
<<<<<<< HEAD

=======
            String tenantDomain = RestApiUtil.getLoggedInUserTenantDomain();
>>>>>>> 34d7a769
            API api;
            if (RestApiUtil.isUUID(apiId)) {
                api = apiProvider.getAPIbyUUID(apiId, tenantDomain);
            } else {
                APIIdentifier apiIdentifier = APIMappingUtil.getAPIIdentifierFromApiId(apiId);
                api = apiProvider.getAPI(apiIdentifier);
            }

            if (api != null) {
                apiToReturn = APIMappingUtil.fromAPItoDTO(api);
                return Response.ok().entity(apiToReturn).build();
            } else {
                String errorMessage =  apiId + " does not exist";
                log.error(errorMessage);
                throw new NotFoundException();
            }
        } catch (APIManagementException e) {
            String errorMessage = "Error while retrieving API : " + apiId;
<<<<<<< HEAD
            log.error(errorMessage, e);
            throw new InternalServerErrorException(e);
        }
        return Response.ok().entity(apiToReturn).build();
=======
            handleException(errorMessage, e);
        }
        return null;
>>>>>>> 34d7a769
    }

    /**
     * Update API of given ID
     *
     * @param apiId API ID
     * @param body  Updated API details
     * @param contentType Request content type
     * @param ifMatch If-match header value
     * @param ifUnmodifiedSince If-Unmodified-Since header value
     * @return Updated API
     */
    @Override
    public Response apisApiIdPut(String apiId,APIDTO body,String contentType,String ifMatch,String ifUnmodifiedSince){

        APIDTO updatedApiDTO = null;
        try {
            String username = RestApiUtil.getLoggedInUsername();
            String tenantDomain = RestApiUtil.getLoggedInUserTenantDomain();
            APIProvider apiProvider = RestApiUtil.getProvider(username);
            APIIdentifier apiIdentifier = APIMappingUtil.getAPIIdentifierFromApiIdOrUUID(apiId, tenantDomain);
            body.setName(apiIdentifier.getApiName());
            body.setVersion(apiIdentifier.getVersion());
            body.setProvider(apiIdentifier.getProviderName());
<<<<<<< HEAD
            API apiToUpdate = APIMappingUtil.fromDTOtoAPI(body);

            apiProvider.updateAPI(apiToUpdate);
            updatedApiDTO = APIMappingUtil.fromAPItoDTO(apiProvider.getAPI(apiIdentifier));
        } catch (APIManagementException e) {
            String errorMessage = "Error while updating API : " + apiId;
            log.error(errorMessage, e);
            throw new InternalServerErrorException(e);
        } catch (FaultGatewaysException e) {
            String errorMessage = "Error while updating API : " + apiId;
            log.error(errorMessage, e);
            throw new InternalServerErrorException(e);
        }
        return Response.ok().entity(updatedApiDTO).build();
=======
            API apiToUpdate = APIMappingUtil.fromDTOtoAPI(body, username);

            apiProvider.updateAPI(apiToUpdate);
            updatedApiDTO = APIMappingUtil.fromAPItoDTO(apiProvider.getAPI(apiIdentifier));
            return Response.ok().entity(updatedApiDTO).build();
        } catch (APIManagementException | FaultGatewaysException e) {
            String errorMessage = "Error while updating API : " + apiId;
            handleException(errorMessage, e);
        }
        return null;
>>>>>>> 34d7a769
    }

    /**
     * Delete API
     *
     * @param apiId API Id
     * @param ifMatch If-Match header value
     * @param ifUnmodifiedSince If-Unmodified-Since header value
     * @return Status of API Deletion
     */
    @Override
    public Response apisApiIdDelete(String apiId,String ifMatch,String ifUnmodifiedSince){
        try{
            String username = RestApiUtil.getLoggedInUsername();
            String tenantDomain = RestApiUtil.getLoggedInUserTenantDomain();
            APIProvider apiProvider = RestApiUtil.getProvider(username);
            APIIdentifier apiIdentifier = APIMappingUtil.getAPIIdentifierFromApiIdOrUUID(apiId, tenantDomain);

            apiProvider.deleteAPI(apiIdentifier);
            KeyManager keyManager = KeyManagerHolder.getKeyManagerInstance();
            
            keyManager.deleteRegisteredResourceByAPIId(apiId);
            return Response.ok().build();
        } catch (APIManagementException e) {
            String errorMessage = "Error while deleting API : " + apiId;
<<<<<<< HEAD
            log.error(errorMessage, e);
            throw new InternalServerErrorException(e);
        }
        return Response.ok().build();
=======
            handleException(errorMessage, e);
        }
        return null;
>>>>>>> 34d7a769
    }
    @Override
    public Response apisApiIdDocumentsGet(String apiId,Integer limit,Integer offset,String query,String accept,String ifNoneMatch){
        //pre-processing
        //setting default limit and offset values if they are not set
        limit = limit != null ? limit : RestApiConstants.PAGINATION_LIMIT_DEFAULT;
        offset = offset != null ? offset : RestApiConstants.PAGINATION_OFFSET_DEFAULT;
        if (query == null) {
            query = "";
        }

        try {
            APIProvider apiProvider = RestApiUtil.getLoggedInUserProvider();
            String tenantDomain = RestApiUtil.getLoggedInUserTenantDomain();

            //this will fail if user does not have access to the API or the API does not exist
            APIIdentifier apiIdentifier = APIMappingUtil.getAPIIdentifierFromApiIdOrUUID(apiId, tenantDomain);

            List<Documentation> allDocumentation = apiProvider.getAllDocumentation(apiIdentifier);
            DocumentListDTO documentListDTO = DocumentationMappingUtil.fromDocumentationListToDTO(allDocumentation,
                    offset, limit);
            DocumentationMappingUtil
                    .setPaginationParams(documentListDTO, query, apiId, offset, limit, allDocumentation.size());
            return Response.ok().entity(documentListDTO).build();
        } catch (APIManagementException e) {
            throw new InternalServerErrorException(e);
        }
    }

    @Override
    public Response apisApiIdDocumentsPost(String apiId, DocumentDTO body, String contentType) {
        try {
            APIProvider apiProvider = RestApiUtil.getLoggedInUserProvider();
            Documentation documentation = DocumentationMappingUtil.fromDTOtoDocumentation(body);
            String tenantDomain = RestApiUtil.getLoggedInUserTenantDomain();

            //this will fail if user does not have access to the API or the API does not exist
            APIIdentifier apiIdentifier = APIMappingUtil.getAPIIdentifierFromApiIdOrUUID(apiId, tenantDomain);

            apiProvider.addDocumentation(apiIdentifier, documentation);
            return Response.status(Response.Status.CREATED)
                    .header("Location", "/apis/" + apiId + "/documents/" + documentation.getId()).build();
        } catch (APIManagementException e) {
            throw new InternalServerErrorException(e);
        }
    }

    @Override
    public Response apisApiIdDocumentsDocumentIdGet(String apiId,String documentId,String accept,String ifNoneMatch,String ifModifiedSince){
        Documentation documentation;
        try {
            RestApiPublisherUtils.checkUserAccessAllowedForAPI(apiId);
            APIProvider apiProvider = RestApiUtil.getLoggedInUserProvider();
            String tenantDomain = RestApiUtil.getLoggedInUserTenantDomain();
            documentation = apiProvider.getDocumentation(documentId, tenantDomain);
            if(null != documentation){
                DocumentDTO documentDTO = DocumentationMappingUtil.fromDocumentationToDTO(documentation);
                return Response.ok().entity(documentDTO).build();
            }
            else{
                throw new NotFoundException();
            }
        } catch (APIManagementException e) {
            throw new InternalServerErrorException(e);
        }
    }

    @Override
    public Response apisApiIdDocumentsDocumentIdPut(String apiId,String documentId,DocumentDTO body,String contentType,String ifMatch,String ifUnmodifiedSince){
        try {
            APIProvider apiProvider = RestApiUtil.getLoggedInUserProvider();
            Documentation documentation = DocumentationMappingUtil.fromDTOtoDocumentation(body);
            String tenantDomain = RestApiUtil.getLoggedInUserTenantDomain();

            //this will fail if user does not have access to the API or the API does not exist
            APIIdentifier apiIdentifier = APIMappingUtil.getAPIIdentifierFromApiIdOrUUID(apiId, tenantDomain);

            apiProvider.updateDocumentation(apiIdentifier, documentation);
            //retrieve the updated documentation
            documentation = apiProvider.getDocumentation(documentId, tenantDomain);
            return Response.ok().entity(DocumentationMappingUtil.fromDocumentationToDTO(documentation)).build();
        } catch (APIManagementException e) {
            throw new InternalServerErrorException(e);
        }
    }

    @Override
    public Response apisApiIdDocumentsDocumentIdDelete(String apiId,String documentId,String ifMatch,String ifUnmodifiedSince){
        Documentation doc;
        try {
            APIProvider apiProvider = RestApiUtil.getLoggedInUserProvider();
            String tenantDomain = RestApiUtil.getLoggedInUserTenantDomain();

            //this will fail if user does not have access to the API or the API does not exist
            APIIdentifier apiIdentifier = APIMappingUtil.getAPIIdentifierFromApiIdOrUUID(apiId, tenantDomain);

            doc = apiProvider.getDocumentation(documentId, tenantDomain);
            if(null == doc){
                throw new NotFoundException();
            }

            apiProvider.removeDocumentation(apiIdentifier, documentId);
            return Response.ok().build();

        } catch (APIManagementException e) {
            throw new InternalServerErrorException(e);
        }
    }

    private void handleException(String msg, Throwable t) throws InternalServerErrorException {
        log.error(msg, t);
        throw new InternalServerErrorException(t);
    }
}<|MERGE_RESOLUTION|>--- conflicted
+++ resolved
@@ -16,10 +16,7 @@
 
 package org.wso2.carbon.apimgt.rest.api.publisher.impl;
 
-<<<<<<< HEAD
-=======
 import org.apache.commons.lang.StringUtils;
->>>>>>> 34d7a769
 import org.apache.commons.logging.Log;
 import org.apache.commons.logging.LogFactory;
 import org.wso2.carbon.apimgt.api.APIManagementException;
@@ -59,12 +56,8 @@
 
     private static final Log log = LogFactory.getLog(ApisApiServiceImpl.class);
 
-<<<<<<< HEAD
-    /** Retrieves APIs qualifying under given search condition 
-=======
     /** 
      * Retrieves APIs qualifying under given search condition 
->>>>>>> 34d7a769
      * 
      * @param limit maximum number of APIs returns
      * @param offset starting index
@@ -87,8 +80,6 @@
         offset = offset != null ? offset : RestApiConstants.PAGINATION_OFFSET_DEFAULT;
         try {
             APIProvider apiProvider = RestApiUtil.getLoggedInUserProvider();
-<<<<<<< HEAD
-=======
 
             //if query parameter is not specified, This will search by name
             String searchType = "Name";
@@ -105,7 +96,6 @@
                     throw RestApiUtil.buildBadRequestException("Provided query parameter is invalid");
                 }
             }
->>>>>>> 34d7a769
 
             //We should send null as the provider, Otherwise searchAPIs will return all APIs of the provider
             // instead of looking at type and query
@@ -115,15 +105,9 @@
             return Response.ok().entity(apiListDTO).build();
         } catch (APIManagementException e) {
             String errorMessage = "Error while retrieving APIs";
-<<<<<<< HEAD
-            log.error(errorMessage, e);
-            throw new InternalServerErrorException(e);
-        }
-=======
-            handleException(errorMessage, e);
-        }
-        return null;
->>>>>>> 34d7a769
+            handleException(errorMessage, e);
+        }
+        return null;
     }
 
     /**
@@ -136,18 +120,10 @@
     @Override
     public Response apisPost(APIDTO body,String contentType){
 
-<<<<<<< HEAD
-        URI createdApiUri = null;
-        APIDTO  createdApiDTO = null;
-=======
         URI createdApiUri;
         APIDTO  createdApiDTO;
->>>>>>> 34d7a769
-        try {
-            APIProvider apiProvider = RestApiUtil.getLoggedInUserProvider();
-<<<<<<< HEAD
-
-=======
+        try {
+            APIProvider apiProvider = RestApiUtil.getLoggedInUserProvider();
             String username = RestApiUtil.getLoggedInUsername();
 
             //todo: this can be moved to validation layer
@@ -197,7 +173,6 @@
 
 
             //adding the api
->>>>>>> 34d7a769
             apiProvider.addAPI(apiToAdd);
             apiProvider.saveSwagger20Definition(apiToAdd.getId(), body.getApiDefinition());
             APIIdentifier createdApiId = apiToAdd.getId();
@@ -213,26 +188,14 @@
         } catch (APIManagementException e) {
             String errorMessage = "Error while adding new API : " + body.getProvider() + "-" +
                                   body.getName() + "-" + body.getVersion();
-<<<<<<< HEAD
-            log.error(errorMessage, e);
-            throw new InternalServerErrorException(e);
-=======
-            handleException(errorMessage, e);
->>>>>>> 34d7a769
+            handleException(errorMessage, e);
         }
         catch (URISyntaxException e) {
             String errorMessage = "Error while retrieving API location : " + body.getProvider() + "-" +
                                   body.getName() + "-" + body.getVersion();
-<<<<<<< HEAD
-            log.error(errorMessage, e);
-            throw new InternalServerErrorException(e);
-        }
-        return Response.created(createdApiUri).entity(createdApiDTO).build();
-=======
-            handleException(errorMessage, e);
-        }
-        return null;
->>>>>>> 34d7a769
+            handleException(errorMessage, e);
+        }
+        return null;
     }
 
     /**
@@ -304,37 +267,18 @@
                                 apiIdentifier.getApiName() + "-" + apiIdentifier.getVersion());
                 return Response.created(newVersionedApiUri).entity(newVersionedApi).build();
             } else {
-<<<<<<< HEAD
-                String errorMessage = apiId + " does not exist";
-                log.error(errorMessage);
-                throw new NotFoundException();
-=======
                 throw RestApiUtil.buildNotFoundException(RestApiConstants.RESOURCE_API, apiId);
->>>>>>> 34d7a769
             }
 
         } catch (APIManagementException e) {
             String errorMessage = "Error while copying API : " + apiId;
-<<<<<<< HEAD
-            log.error(errorMessage, e);
-            throw new InternalServerErrorException(e);
+            handleException(errorMessage, e);
         } catch (DuplicateAPIException e) {
             String errorMessage = "Requested new version " + newVersion + "of API " + apiId + "already exist";
-            log.error(errorMessage, e);
-            throw new InternalServerErrorException(e);
+            handleException(errorMessage, e);
         } catch (URISyntaxException e) {
             String errorMessage = "Error while retrieving API location of " + apiId;
-            log.error(errorMessage, e);
-            throw new InternalServerErrorException(e);
-=======
-            handleException(errorMessage, e);
-        } catch (DuplicateAPIException e) {
-            String errorMessage = "Requested new version " + newVersion + "of API " + apiId + "already exist";
-            handleException(errorMessage, e);
-        } catch (URISyntaxException e) {
-            String errorMessage = "Error while retrieving API location of " + apiId;
-            handleException(errorMessage, e);
->>>>>>> 34d7a769
+            handleException(errorMessage, e);
         }
         return null;
     }
@@ -353,11 +297,7 @@
         APIDTO apiToReturn;
         try {
             APIProvider apiProvider = RestApiUtil.getLoggedInUserProvider();
-<<<<<<< HEAD
-
-=======
-            String tenantDomain = RestApiUtil.getLoggedInUserTenantDomain();
->>>>>>> 34d7a769
+            String tenantDomain = RestApiUtil.getLoggedInUserTenantDomain();
             API api;
             if (RestApiUtil.isUUID(apiId)) {
                 api = apiProvider.getAPIbyUUID(apiId, tenantDomain);
@@ -376,16 +316,9 @@
             }
         } catch (APIManagementException e) {
             String errorMessage = "Error while retrieving API : " + apiId;
-<<<<<<< HEAD
-            log.error(errorMessage, e);
-            throw new InternalServerErrorException(e);
-        }
-        return Response.ok().entity(apiToReturn).build();
-=======
-            handleException(errorMessage, e);
-        }
-        return null;
->>>>>>> 34d7a769
+            handleException(errorMessage, e);
+        }
+        return null;
     }
 
     /**
@@ -410,22 +343,6 @@
             body.setName(apiIdentifier.getApiName());
             body.setVersion(apiIdentifier.getVersion());
             body.setProvider(apiIdentifier.getProviderName());
-<<<<<<< HEAD
-            API apiToUpdate = APIMappingUtil.fromDTOtoAPI(body);
-
-            apiProvider.updateAPI(apiToUpdate);
-            updatedApiDTO = APIMappingUtil.fromAPItoDTO(apiProvider.getAPI(apiIdentifier));
-        } catch (APIManagementException e) {
-            String errorMessage = "Error while updating API : " + apiId;
-            log.error(errorMessage, e);
-            throw new InternalServerErrorException(e);
-        } catch (FaultGatewaysException e) {
-            String errorMessage = "Error while updating API : " + apiId;
-            log.error(errorMessage, e);
-            throw new InternalServerErrorException(e);
-        }
-        return Response.ok().entity(updatedApiDTO).build();
-=======
             API apiToUpdate = APIMappingUtil.fromDTOtoAPI(body, username);
 
             apiProvider.updateAPI(apiToUpdate);
@@ -436,7 +353,6 @@
             handleException(errorMessage, e);
         }
         return null;
->>>>>>> 34d7a769
     }
 
     /**
@@ -462,16 +378,9 @@
             return Response.ok().build();
         } catch (APIManagementException e) {
             String errorMessage = "Error while deleting API : " + apiId;
-<<<<<<< HEAD
-            log.error(errorMessage, e);
-            throw new InternalServerErrorException(e);
-        }
-        return Response.ok().build();
-=======
-            handleException(errorMessage, e);
-        }
-        return null;
->>>>>>> 34d7a769
+            handleException(errorMessage, e);
+        }
+        return null;
     }
     @Override
     public Response apisApiIdDocumentsGet(String apiId,Integer limit,Integer offset,String query,String accept,String ifNoneMatch){
