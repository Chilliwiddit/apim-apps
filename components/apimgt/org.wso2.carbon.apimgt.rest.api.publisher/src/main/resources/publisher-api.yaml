swagger: '2.0'
######################################################
# Prolog
######################################################
info:
  version: "0.9.0"
  title: "WSO2 API Manager - Publisher API"
  description: |
    This document specifies a **RESTful API** for WSO2 **API Manager** - Publisher.

    It is written with [swagger 2](http://swagger.io/).

  contact:
    name: "WSO2"
    url: "http://wso2.com/products/api-manager/"
    email: "architecture@wso2.com"
  license:
    name: "Apache 2.0"
    url: "http://www.apache.org/licenses/LICENSE-2.0.html"

######################################################
# The fixed parts of the URLs of the API
######################################################

# The schemes supported by the API
schemes:
  - https

# The domain of the API.
# This is configured by the customer during deployment.
# The given host is just an example.
host: apis.wso2.com

# The base path of the API.
# Will be prefixed to all paths.
basePath: /api/am/publisher/v0.9

# The following media types can be passed as input in message bodies of the API.
# The actual media type must be specified in the Content-Type header field of the request.
# The default is json, i.e. the Content-Type header is not needed to
# be set, but supporting it serves extensibility.
consumes:
  - application/json

# The following media types may be passed as output in message bodies of the API.
# The media type(s) consumable by the requestor is specified in the Accept header field
# of the corresponding request.
# The actual media type returned will be specfied in the Content-Type header field
# of the of the response.
# The default of the Accept header is json, i.e. there is not needed to
# set the value, but supporting it serves extensibility.
produces:
  - application/json


x-wso2-security:
  apim:
    x-wso2-scopes:
      - description: ""
        roles: admin
        name: apim:api_view
        key: apim:api_view
      - description: ""
        roles: admin
        name: apim:api_create
        key: apim:api_create
      - description: ""
        roles: admin
        name: apim:api_publish
        key: apim:api_publish
      - description: ""
        roles: admin
        name: apim:tier_view
        key: apim:tier_view
      - description: ""
        roles: admin
        name: apim:tier_manage
        key: apim:tier_manage
      - description: ""
        roles: admin
        name: apim:subscription_view
        key: apim:subscription_view
      - description: ""
        roles: admin
        name: apim:subscription_block
        key: apim:subscription_block

######################################################
# The "API Collection" resource APIs
######################################################
paths:
  /apis:

#-----------------------------------------------------
# Retrieving the list of all APIs qualifying under a given search condition
#-----------------------------------------------------
    get:
      x-scope: apim:api_view
      x-wso2-curl: "curl -H \"Authorization: Bearer b0982cd2aacd463ff5f63cd5ebe58f4a\" http://127.0.0.1:9763/api/am/publisher/v0.9/apis"
      x-wso2-response: "HTTP/1.1 200 OK\nContent-Type: application/json\n\n{\n   \"previous\": \"\",\n   \"list\":    [\n            {\n         \"provider\": \"admin\",\n         \"version\": \"1.0.0\",\n         \"description\": \"This sample API provides Account Status Validation\",\n         \"name\": \"AccountVal\",\n         \"context\": \"/account\",\n         \"id\": \"2e81f147-c8a8-4f68-b4f0-69e0e7510b01\",\n         \"status\": \"PUBLISHED\"\n      },\n            {\n         \"provider\": \"admin\",\n         \"version\": \"1.0.0\",\n         \"description\": null,\n         \"name\": \"api1\",\n         \"context\": \"/api1\",\n         \"id\": \"3e22d2fb-277a-4e9e-8c7e-1c0f7f73960e\",\n         \"status\": \"PUBLISHED\"\n      }\n   ],\n   \"next\": \"\",\n   \"count\": 2\n}"
      summary: |
        Get all APIs
      description: |
        Get a list of available APIs qualifying under a given search condition.
      parameters:
        - $ref : '#/parameters/limit'
        - $ref : '#/parameters/offset'
        - name : query
          in: query
          description: |
            **Search condition**.

            You can search in attributes by using an **"attribute:"** modifier.

            Eg. "provider:wso2" will match an API if the provider of the API contains "wso2".

            Supported attribute modifiers are [**version, context, status,
            description, subcontext, doc, provider, tag **]

            If no advanced attribute modifier has been specified, search will match the
            given query string against API Name.
          type: string
        - $ref : "#/parameters/Accept"
        - $ref : "#/parameters/If-None-Match"
      tags:
        - APIs
      responses:
        200:
          description: |
            OK.
            List of qualifying APIs is returned.
          schema:
            $ref: '#/definitions/APIList'
          headers:
            Content-Type:
              description: The content type of the body.
              type: string
            ETag:
              description: |
                Entity Tag of the response resource. Used by caches, or in conditional requests.
              type: string
        304:
          description: |
            Not Modified.
            Empty body because the client has already the latest version of the requested resource.
        406:
          description: |
            Not Acceptable.
            The requested media type is not supported
          schema:
            $ref: '#/definitions/Error'

#-----------------------------------------------------
# Create a new API
#-----------------------------------------------------
    post:
      x-scope: apim:api_create
      x-wso2-curl: "curl -H \"Authorization: Bearer 40e486e50ce43407181fb4c570d2cac7\" -H \"Content-Type: application/json\" -X POST -d @data.json http://127.0.0.1:9763/api/am/publisher/v0.9/apis"
      x-wso2-request: "{\n   \"sequences\": [],\n   \"tiers\":    [\n      \"Bronze\",\n      \"Gold\"\n   ],\n   \"thumbnailUrl\": null,\n   \"visibility\": \"PUBLIC\",\n   \"visibleRoles\": [],\n   \"visibleTenants\": [],\n   \"cacheTimeout\": 300,\n   \"endpointConfig\": \"{\\\"production_endpoints\\\":{\\\"url\\\":\\\" http://ws.cdyne.com/phoneverify/phoneverify.asmx\\\",\\\"config\\\":null},\\\"endpoint_type\\\":\\\"http \\\"}\",\n   \"subscriptionAvailability\": null,\n   \"subscriptionAvailableTenants\": [],\n   \"destinationStatsEnabled\": \"Disabled\",\n   \"apiDefinition\": \"{\\\"paths\\\":{\\\"\\/*\\\":{\\\"get\\\":{\\\"x-auth-type\\\":\\\"Application\\\",\\\"x-throttling-tier\\\":\\\"Unlimited\\\",\\\"responses\\\":{\\\"200\\\":{\\\"description\\\":\\\"OK\\\"}}}}},\\\"x-wso2-security\\\":{\\\"apim\\\":{\\\"x-wso2-scopes\\\":[]}},\\\"swagger\\\":\\\"2.0\\\",\\\"info\\\":{\\\"title\\\":\\\"PhoneVerification\\\",\\\"description\\\":\\\"Verify a phone number\\\",\\\"contact\\\":{\\\"email\\\":\\\"xx@ee.com\\\",\\\"name\\\":\\\"xx\\\"},\\\"version\\\":\\\"1.0.0\\\"}}\",\n   \"responseCaching\": \"Disabled\",\n   \"isDefaultVersion\": true,\n   \"gatewayEnvironments\": \"Production and Sandbox\",\n   \"businessInformation\":    {\n      \"technicalOwner\": \"xx\",\n      \"technicalOwnerEmail\": \"ggg@ww.com\",\n      \"businessOwner\": \"xx\",\n      \"businessOwnerEmail\": \"xx@ee.com\"\n   },\n   \"transport\":    [\n      \"http\",\n      \"https\"\n   ],\n   \"tags\":    [\n      \"phone\",\n      \"multimedia\",\n      \"mobile\"\n   ],\n   \"provider\": \"admin\",\n   \"version\": \"1.0.0\",\n   \"description\": \"Verify a phone number\",\n   \"name\": \"PhoneVerification\",\n   \"context\": \"/phoneverify\"\n}"
      x-wso2-response: "HTTP/1.1 201 Created\nLocation: http://localhost:9763/api/am/publisher/v0.9/apis/890a4f4d-09eb-4877-a323-57f6ce2ed79b\nContent-Type: application/json\n\n{\n   \"sequences\": [],\n   \"tiers\":    [\n      \"Bronze\",\n      \"Gold\"\n   ],\n   \"thumbnailUrl\": null,\n   \"visibility\": \"PUBLIC\",\n   \"visibleRoles\": [],\n   \"visibleTenants\": [],\n   \"cacheTimeout\": 300,\n   \"endpointConfig\": \"{\\\"production_endpoints\\\":{\\\"url\\\":\\\" http://ws.cdyne.com/phoneverify/phoneverify.asmx\\\",\\\"config\\\":null},\\\"endpoint_type\\\":\\\"http \\\"}\",\n   \"subscriptionAvailability\": null,\n   \"subscriptionAvailableTenants\": [],\n   \"destinationStatsEnabled\": \"Disabled\",\n   \"apiDefinition\": \"{\\\"paths\\\":{\\\"\\/*\\\":{\\\"get\\\":{\\\"x-auth-type\\\":\\\"Application\\\",\\\"x-throttling-tier\\\":\\\"Unlimited\\\",\\\"responses\\\":{\\\"200\\\":{\\\"description\\\":\\\"OK\\\"}}}}},\\\"x-wso2-security\\\":{\\\"apim\\\":{\\\"x-wso2-scopes\\\":[]}},\\\"swagger\\\":\\\"2.0\\\",\\\"info\\\":{\\\"title\\\":\\\"PhoneVerification\\\",\\\"description\\\":\\\"Verify a phone number\\\",\\\"contact\\\":{\\\"email\\\":\\\"xx@ee.com\\\",\\\"name\\\":\\\"xx\\\"},\\\"version\\\":\\\"1.0.0\\\"}}\",\n   \"responseCaching\": \"Disabled\",\n   \"isDefaultVersion\": true,\n   \"gatewayEnvironments\": \"Production and Sandbox\",\n   \"businessInformation\":    {\n      \"technicalOwner\": \"xx\",\n      \"technicalOwnerEmail\": \"ggg@ww.com\",\n      \"businessOwner\": \"xx\",\n      \"businessOwnerEmail\": \"xx@ee.com\"\n   },\n   \"transport\":    [\n      \"http\",\n      \"https\"\n   ],\n   \"tags\":    [\n      \"phone\",\n      \"multimedia\",\n      \"mobile\"\n   ],\n   \"provider\": \"admin\",\n   \"version\": \"1.0.0\",\n   \"description\": \"Verify a phone number\",\n   \"name\": \"PhoneVerification\",\n   \"context\": \"/phoneverify\",\n   \"id\": \"890a4f4d-09eb-4877-a323-57f6ce2ed79b\",\n   \"status\": \"CREATED\"\n}"
      summary: Create a new API
      description: |
        Create a new API
      parameters:
        - in: body
          name: body
          description: |
            API object that needs to be added
          required: true
          schema:
            $ref: '#/definitions/API'
        - $ref: '#/parameters/Content-Type'
      tags:
        - APIs
      responses:
        201:
          description: |
            Created.
            Successful response with the newly created object as entity in the body.
            Location header contains URL of newly created entity.
          schema:
            $ref: '#/definitions/API'
          headers:
            Location:
              description: |
                The URL of the newly created resource.
              type: string
            Content-Type:
              description: |
                The content type of the body.
              type: string
            ETag:
              description: |
                Entity Tag of the response resource. Used by caches, or in conditional request
              type: string
        400:
          description: |
            Bad Request.
            Invalid request or validation error.
          schema:
            $ref: '#/definitions/Error'
        415:
          description: |
            Unsupported Media Type.
            The entity of the request was in a not supported format.
          schema:
            $ref: '#/definitions/Error'

######################################################
# The "Individual API" resource APIs
######################################################
  /apis/{apiId}:

#-----------------------------------------------------
# Retrieve the details of an API definition
#-----------------------------------------------------
    get:
      x-scope: apim:api_view
      x-wso2-curl: "curl -H \"Authorization: Bearer b0982cd2aacd463ff5f63cd5ebe58f4a\" http://127.0.0.1:9763/api/am/publisher/v0.9/apis/890a4f4d-09eb-4877-a323-57f6ce2ed79b"
      x-wso2-response: "HTTP/1.1 200 OK\nDate: Mon, 22 Feb 2016 13:27:08 GMT\nContent-Type: application/json\nTransfer-Encoding: chunked\nServer: WSO2 Carbon Server\n\n{\n   \"sequences\": [],\n   \"tiers\":    [\n      \"Bronze\",\n      \"Gold\"\n   ],\n   \"thumbnailUrl\": null,\n   \"visibility\": \"PUBLIC\",\n   \"visibleRoles\": [],\n   \"visibleTenants\": [],\n   \"cacheTimeout\": 300,\n   \"endpointConfig\": \"{\\\"production_endpoints\\\":{\\\"url\\\":\\\" http://ws.cdyne.com/phoneverify/phoneverify.asmx\\\",\\\"config\\\":null},\\\"endpoint_type\\\":\\\"http \\\"}\",\n   \"subscriptionAvailability\": null,\n   \"subscriptionAvailableTenants\": [],\n   \"destinationStatsEnabled\": \"Disabled\",\n   \"apiDefinition\": \"{\\\"paths\\\":{\\\"\\/*\\\":{\\\"get\\\":{\\\"x-auth-type\\\":\\\"Application\\\",\\\"x-throttling-tier\\\":\\\"Unlimited\\\",\\\"responses\\\":{\\\"200\\\":{\\\"description\\\":\\\"OK\\\"}}}}},\\\"x-wso2-security\\\":{\\\"apim\\\":{\\\"x-wso2-scopes\\\":[]}},\\\"swagger\\\":\\\"2.0\\\",\\\"info\\\":{\\\"title\\\":\\\"PhoneVerification\\\",\\\"description\\\":\\\"Verify a phone number\\\",\\\"contact\\\":{\\\"email\\\":\\\"xx@ee.com\\\",\\\"name\\\":\\\"xx\\\"},\\\"version\\\":\\\"1.0.0\\\"}}\",\n   \"responseCaching\": \"Disabled\",\n   \"isDefaultVersion\": false,\n   \"gatewayEnvironments\": \"Production and Sandbox\",\n   \"businessInformation\":    {\n      \"technicalOwner\": \"xx\",\n      \"technicalOwnerEmail\": \"ggg@ww.com\",\n      \"businessOwner\": \"xx\",\n      \"businessOwnerEmail\": \"xx@ee.com\"\n   },\n   \"transport\":    [\n      \"http\",\n      \"https\"\n   ],\n   \"tags\":    [\n      \"phone\",\n      \"multimedia\",\n      \"mobile\"\n   ],\n   \"provider\": \"admin\",\n   \"version\": \"1.0.0\",\n   \"description\": \"Verify a phone number\",\n   \"name\": \"PhoneVerification\",\n   \"context\": \"/phoneverify\",\n   \"id\": \"890a4f4d-09eb-4877-a323-57f6ce2ed79b\",\n   \"status\": \"PUBLISHED\"\n}"
      summary: Get API details
      description: |
        Get details of an API
      parameters:
        - $ref: '#/parameters/apiId'
        - $ref: '#/parameters/Accept'
        - $ref: '#/parameters/If-None-Match'
        - $ref: '#/parameters/If-Modified-Since'
      tags:
        - APIs
      responses:
        200:
          description: |
            OK.
            Requested API is returned
          headers:
            Content-Type:
              description: |
                The content type of the body.
              type: string
            ETag:
              description: |
                Entity Tag of the response resource. Used by caches, or in conditional requests.
              type: string
            Last-Modified:
              description: |
                Date and time the resource has been modifed the last time.
                Used by caches, or in conditional requests.
              type: string
          schema:
            $ref: '#/definitions/API'
        304:
          description: |
            Not Modified.
            Empty body because the client has already the latest version of the requested resource.
        404:
          description: |
            Not Found.
            Requested API does not exist.
          schema:
            $ref: '#/definitions/Error'
        406:
          description: |
            Not Acceptable.
            The requested media type is not supported
          schema:
            $ref: '#/definitions/Error'

#-----------------------------------------------------
# Update the definition of an API
#-----------------------------------------------------
    put:
      x-scope: apim:api_create
      x-wso2-curl: "curl -H \"Authorization: Bearer b0982cd2aacd463ff5f63cd5ebe58f4a\" -H \"Content-Type: application/json\" -X PUT -d @data.json http://127.0.0.1:9763/api/am/publisher/v0.9/apis/6fb74674-4ab8-4b52-9886-f9a376985060"
      x-wso2-request: "{\n   \"sequences\": [],\n   \"tiers\":    [\n      \"Bronze\",\n      \"Gold\"\n   ],\n   \"thumbnailUrl\": null,\n   \"visibility\": \"PUBLIC\",\n   \"visibleRoles\": [],\n   \"visibleTenants\": [],\n   \"cacheTimeout\": 300,\n   \"endpointConfig\": \"{\\\"production_endpoints\\\":{\\\"url\\\":\\\" http://ws.cdyne.com/phoneverify/phoneverify.asmx\\\",\\\"config\\\":null},\\\"endpoint_type\\\":\\\"http \\\"}\",\n   \"subscriptionAvailability\": null,\n   \"subscriptionAvailableTenants\": [],\n   \"destinationStatsEnabled\": \"Disabled\",\n   \"apiDefinition\": \"{\\\"paths\\\":{\\\"\\/*\\\":{\\\"get\\\":{\\\"x-auth-type\\\":\\\"Application\\\",\\\"x-throttling-tier\\\":\\\"Unlimited\\\",\\\"responses\\\":{\\\"200\\\":{\\\"description\\\":\\\"OK\\\"}}}}},\\\"x-wso2-security\\\":{\\\"apim\\\":{\\\"x-wso2-scopes\\\":[]}},\\\"swagger\\\":\\\"2.0\\\",\\\"info\\\":{\\\"title\\\":\\\"PhoneVerification\\\",\\\"description\\\":\\\"Verify a phone number\\\",\\\"contact\\\":{\\\"email\\\":\\\"xx@ee.com\\\",\\\"name\\\":\\\"xx\\\"},\\\"version\\\":\\\"2.0.0\\\"}}\",\n   \"responseCaching\": \"Disabled\",\n   \"isDefaultVersion\": false,\n   \"gatewayEnvironments\": \"Production and Sandbox\",\n   \"businessInformation\":    {\n      \"technicalOwner\": \"xx\",\n      \"technicalOwnerEmail\": \"ggg@ww.com\",\n      \"businessOwner\": \"xx\",\n      \"businessOwnerEmail\": \"xx@ee.com\"\n   },\n   \"transport\":    [\n      \"http\",\n      \"https\"\n   ],\n   \"tags\":    [\n      \"phone\",\n      \"multimedia\",\n      \"verification\",\n      \"mobile\"\n   ],\n   \"provider\": \"admin\",\n   \"version\": \"2.0.0\",\n   \"description\": \"Use this API to verify a phone number\",\n   \"name\": \"PhoneVerification\",\n   \"context\": \"/phoneverify\",\n   \"id\": \"6fb74674-4ab8-4b52-9886-f9a376985060\",\n   \"status\": \"CREATED\"\n}"
      x-wso2-response: "HTTP/1.1 200 OK\nDate: Mon, 22 Feb 2016 13:31:35 GMT\nContent-Type: application/json\nTransfer-Encoding: chunked\nServer: WSO2 Carbon Server\n\n{\n   \"sequences\": [],\n   \"tiers\":    [\n      \"Bronze\",\n      \"Gold\"\n   ],\n   \"thumbnailUrl\": null,\n   \"visibility\": \"PUBLIC\",\n   \"visibleRoles\": [],\n   \"visibleTenants\": [],\n   \"cacheTimeout\": 300,\n   \"endpointConfig\": \"{\\\"production_endpoints\\\":{\\\"url\\\":\\\" http://ws.cdyne.com/phoneverify/phoneverify.asmx\\\",\\\"config\\\":null},\\\"endpoint_type\\\":\\\"http \\\"}\",\n   \"subscriptionAvailability\": null,\n   \"subscriptionAvailableTenants\": [],\n   \"destinationStatsEnabled\": \"Disabled\",\n   \"apiDefinition\": \"{\\\"paths\\\":{\\\"\\/*\\\":{\\\"get\\\":{\\\"x-auth-type\\\":\\\"Application\\\",\\\"x-throttling-tier\\\":\\\"Unlimited\\\",\\\"responses\\\":{\\\"200\\\":{\\\"description\\\":\\\"OK\\\"}}}}},\\\"x-wso2-security\\\":{\\\"apim\\\":{\\\"x-wso2-scopes\\\":[]}},\\\"swagger\\\":\\\"2.0\\\",\\\"info\\\":{\\\"title\\\":\\\"PhoneVerification\\\",\\\"description\\\":\\\"Verify a phone number\\\",\\\"contact\\\":{\\\"email\\\":\\\"xx@ee.com\\\",\\\"name\\\":\\\"xx\\\"},\\\"version\\\":\\\"2.0.0\\\"}}\",\n   \"responseCaching\": \"Disabled\",\n   \"isDefaultVersion\": false,\n   \"gatewayEnvironments\": \"Production and Sandbox\",\n   \"businessInformation\":    {\n      \"technicalOwner\": \"xx\",\n      \"technicalOwnerEmail\": \"ggg@ww.com\",\n      \"businessOwner\": \"xx\",\n      \"businessOwnerEmail\": \"xx@ee.com\"\n   },\n   \"transport\":    [\n      \"http\",\n      \"https\"\n   ],\n   \"tags\":    [\n      \"phone\",\n      \"multimedia\",\n      \"verification\",\n      \"mobile\"\n   ],\n   \"provider\": \"admin\",\n   \"version\": \"2.0.0\",\n   \"description\": \"Use this API to verify a phone number\",\n   \"name\": \"PhoneVerification\",\n   \"context\": \"/phoneverify\",\n   \"id\": \"6fb74674-4ab8-4b52-9886-f9a376985060\",\n   \"status\": \"CREATED\"\n}"
      summary: Update an existing API
      description: |
        Update an existing API
      parameters:
        - $ref: '#/parameters/apiId'
        - in: body
          name: body
          description: |
            API object that needs to be added
          required: true
          schema:
            $ref: '#/definitions/API'
        - $ref: '#/parameters/Content-Type'
        - $ref: '#/parameters/If-Match'
        - $ref: '#/parameters/If-Unmodified-Since'
      tags:
        - APIs
      responses:
        200:
          description: |
            OK.
            Successful response with updated API object
          schema:
            $ref: '#/definitions/API'
          headers:
            Location:
              description: |
                The URL of the newly created resource.
              type: string
            Content-Type:
              description: |
                The content type of the body.
              type: string
            ETag:
              description: |
                Entity Tag of the response resource. Used by caches, or in conditional request.
              type: string
            Last-Modified:
              description: |
                Date and time the resource has been modifed the last time.
                Used by caches, or in conditional requests.
              type: string
        400:
          description: |
            Bad Request.
            Invalid request or validation error
          schema:
            $ref: '#/definitions/Error'
        403:
          description: |
            Forbidden.
            The request must be conditional but no condition has been specified.
          schema:
            $ref: '#/definitions/Error'
        404:
          description: |
            Not Found.
            The resource to be updated does not exist.
          schema:
            $ref: '#/definitions/Error'
        412:
          description: |
            Precondition Failed.
            The request has not been performed because one of the preconditions is not met.
          schema:
            $ref: '#/definitions/Error'

#-----------------------------------------------------
# Delete the definition of an API
#-----------------------------------------------------
    delete:
      x-scope: apim:api_create
      x-wso2-curl: "curl -H \"Authorization: Bearer b0982cd2aacd463ff5f63cd5ebe58f4a\" -X DELETE http://127.0.0.1:9763/api/am/publisher/v0.9/apis/6fb74674-4ab8-4b52-9886-f9a376985060"
      x-wso2-response: "HTTP/1.1 200 OK"
      summary: Delete API
      description: |
        Delete an existing API
      parameters:
        - $ref: '#/parameters/apiId'
        - $ref: '#/parameters/If-Match'
        - $ref: '#/parameters/If-Unmodified-Since'
      tags:
        - APIs
      responses:
        200:
          description: |
            OK.
            Resource successfully deleted.
        403:
          description: |
            Forbidden.
            The request must be conditional but no condition has been specified.
          schema:
            $ref: '#/definitions/Error'
        404:
          description: |
            Not Found.
            Resource to be deleted does not exist.
          schema:
            $ref: '#/definitions/Error'
        412:
          description: |
            Precondition Failed.
            The request has not been performed because one of the preconditions is not met.
          schema:
            $ref: '#/definitions/Error'

  /apis/{apiId}/swagger:
#-----------------------------------------------------
# Retrieve the API swagger definition
#-----------------------------------------------------
    get:
      x-scope: apim:api_view
      x-wso2-curl: "curl -H \"Authorization: Bearer b0982cd2aacd463ff5f63cd5ebe58f4a\" http://127.0.0.1:9763/api/am/publisher/v0.9/apis/890a4f4d-09eb-4877-a323-57f6ce2ed79b/swagger"
      x-wso2-response: "HTTP/1.1 200 OK\nContent-Type: application/json\nContent-Length: 329\n\n{\n   \"paths\": {\"/*\": {\"get\":    {\n      \"x-auth-type\": \"Application\",\n      \"x-throttling-tier\": \"Unlimited\",\n      \"responses\": {\"200\": {\"description\": \"OK\"}}\n   }}},\n   \"x-wso2-security\": {\"apim\": {\"x-wso2-scopes\": []}},\n   \"swagger\": \"2.0\",\n   \"info\":    {\n      \"title\": \"PhoneVerification\",\n      \"description\": \"Verify a phone number\",\n      \"contact\":       {\n         \"email\": \"xx@ee.com\",\n         \"name\": \"xx\"\n      },\n      \"version\": \"1.0.0\"\n   }\n}"
      summary: Get API Definition
      description: |
        Get the swagger of an API
      parameters:
        - $ref: '#/parameters/apiId'
        - $ref: '#/parameters/Accept'
        - $ref: '#/parameters/If-None-Match'
        - $ref: '#/parameters/If-Modified-Since'
      tags:
        - APIs
      responses:
        200:
          description: |
            OK.
            Requested swagger document of the API is returned
          headers:
            Content-Type:
              description: |
                The content type of the body.
              type: string
            ETag:
              description: |
                Entity Tag of the response resource. Used by caches, or in conditional requests.
              type: string
            Last-Modified:
              description: |
                Date and time the resource has been modifed the last time.
                Used by caches, or in conditional requests.
              type: string
        304:
          description: |
            Not Modified.
            Empty body because the client has already the latest version of the requested resource.
        404:
          description: |
            Not Found.
            Requested API does not exist.
          schema:
            $ref: '#/definitions/Error'
        406:
          description: |
            Not Acceptable.
            The requested media type is not supported
          schema:
            $ref: '#/definitions/Error'

#-----------------------------------------------------
# Update the API swagger definition
#-----------------------------------------------------
    put:
      consumes:
        - multipart/form-data
      x-scope: apim:api_create
      x-wso2-curl: "curl -k -H \"Authorization:Bearer b0982cd2aacd463ff5f63cd5ebe58f4a\" -F apiDefinition=\"{\\\"paths\\\":{\\\"\\/*\\\":{\\\"get\\\":{\\\"x-auth-type\\\":\\\"Application\\\",\\\"x-throttling-tier\\\":\\\"Unlimited\\\",\\\"responses\\\":{\\\"200\\\":{\\\"description\\\":\\\"OK\\\"}}}}},\\\"x-wso2-security\\\":{\\\"apim\\\":{\\\"x-wso2-scopes\\\":[]}},\\\"swagger\\\":\\\"2.0\\\",\\\"info\\\":{\\\"title\\\":\\\"PhoneVerification\\\",\\\"description\\\":\\\"Verify a phone number\\\",\\\"contact\\\":{\\\"email\\\":\\\"xx@ee.com\\\",\\\"name\\\":\\\"xx\\\"},\\\"version\\\":\\\"1.0.0\\\"}}\" -X PUT \"http://127.0.0.1:9763/api/am/publisher/v0.9/apis/890a4f4d-09eb-4877-a323-57f6ce2ed79b/swagger\""
      x-wso2-request: "{\n    \"paths\": {\n        \"\\/*\": {\n            \"get\": {\n                \"x-auth-type\": \"Application\",\n                \"x-throttling-tier\": \"Unlimited\",\n                \"responses\": {\n                    \"200\": {\n                        \"description\": \"OK\"\n                    }\n                }\n            }\n        }\n    },\n    \"x-wso2-security\": {\n        \"apim\": {\n            \"x-wso2-scopes\": []\n        }\n    },\n    \"swagger\": \"2.0\",\n    \"info\": {\n        \"title\": \"PhoneVerification\",\n        \"description\": \"Verify a phone number\",\n        \"contact\": {\n            \"email\": \"xx@ee.com\",\n            \"name\": \"xx\"\n        },\n        \"version\": \"1.0.0\"\n    }\n}"
      x-wso2-response: "HTTP/1.1 200 OK\nContent-Type: application/json\n\n{\n   \"paths\": {\"/*\": {\"get\":    {\n      \"x-auth-type\": \"Application\",\n      \"x-throttling-tier\": \"Unlimited\",\n      \"responses\": {\"200\": {\"description\": \"OK\"}}\n   }}},\n   \"x-wso2-security\": {\"apim\": {\"x-wso2-scopes\": []}},\n   \"swagger\": \"2.0\",\n   \"info\":    {\n      \"title\": \"PhoneVerification\",\n      \"description\": \"Verify a phone number\",\n      \"contact\":       {\n         \"email\": \"xx@ee.com\",\n         \"name\": \"xx\"\n      },\n      \"version\": \"1.0.0\"\n   }\n}"
      summary: Update API Definition
      description: |
        Update an existing swagger definition of an API
      parameters:
        - $ref: '#/parameters/apiId'
        - in: formData
          name: apiDefinition
          description: Swagger definition of the API
          type: string
          required: true
        - $ref: '#/parameters/Content-Type'
        - $ref: '#/parameters/If-Match'
        - $ref: '#/parameters/If-Unmodified-Since'
      tags:
        - APIs
      responses:
        200:
          description: |
            OK.
            Successful response with updated Swagger definition
          headers:
            Location:
              description: |
                The URL of the newly created resource.
              type: string
            Content-Type:
              description: |
                The content type of the body.
              type: string
            ETag:
              description: |
                Entity Tag of the response resource. Used by caches, or in conditional request.
              type: string
            Last-Modified:
              description: |
                Date and time the resource has been modifed the last time.
                Used by caches, or in conditional requests.
              type: string
        400:
          description: |
            Bad Request.
            Invalid request or validation error
          schema:
            $ref: '#/definitions/Error'
        403:
          description: |
            Forbidden.
            The request must be conditional but no condition has been specified.
          schema:
            $ref: '#/definitions/Error'
        404:
          description: |
            Not Found.
            The resource to be updated does not exist.
          schema:
            $ref: '#/definitions/Error'
        412:
          description: |
            Precondition Failed.
            The request has not been performed because one of the preconditions is not met.
          schema:
            $ref: '#/definitions/Error'

######################################################
# The "Copy API" Processing Function resource API
######################################################
  /apis/copy-api:

#-----------------------------------------------------
# Create a new API based on an already existing one
#-----------------------------------------------------
    post:
      x-scope: apim:api_create
      x-wso2-curl: "curl -H \"Authorization: Bearer b0982cd2aacd463ff5f63cd5ebe58f4a\" -X POST \"http://127.0.0.1:9763/api/am/publisher/v0.9/apis/copy-api?apiId=890a4f4d-09eb-4877-a323-57f6ce2ed79b&newVersion=2.0.0\""
      x-wso2-response: "HTTP/1.1 201 Created\nLocation: http://localhost:9763/api/am/publisher/v0.9/apis/6fb74674-4ab8-4b52-9886-f9a376985060\nContent-Type: application/json\n\n{\n   \"sequences\": [],\n   \"tiers\":    [\n      \"Bronze\",\n      \"Gold\"\n   ],\n   \"thumbnailUrl\": null,\n   \"visibility\": \"PUBLIC\",\n   \"visibleRoles\": [],\n   \"visibleTenants\": [],\n   \"cacheTimeout\": 300,\n   \"endpointConfig\": \"{\\\"production_endpoints\\\":{\\\"url\\\":\\\" http://ws.cdyne.com/phoneverify/phoneverify.asmx\\\",\\\"config\\\":null},\\\"endpoint_type\\\":\\\"http \\\"}\",\n   \"subscriptionAvailability\": null,\n   \"subscriptionAvailableTenants\": [],\n   \"destinationStatsEnabled\": \"Disabled\",\n   \"apiDefinition\": \"{\\\"paths\\\":{\\\"\\/*\\\":{\\\"get\\\":{\\\"x-auth-type\\\":\\\"Application\\\",\\\"x-throttling-tier\\\":\\\"Unlimited\\\",\\\"responses\\\":{\\\"200\\\":{\\\"description\\\":\\\"OK\\\"}}}}},\\\"x-wso2-security\\\":{\\\"apim\\\":{\\\"x-wso2-scopes\\\":[]}},\\\"swagger\\\":\\\"2.0\\\",\\\"info\\\":{\\\"title\\\":\\\"PhoneVerification\\\",\\\"description\\\":\\\"Verify a phone number\\\",\\\"contact\\\":{\\\"email\\\":\\\"xx@ee.com\\\",\\\"name\\\":\\\"xx\\\"},\\\"version\\\":\\\"2.0.0\\\"}}\",\n   \"responseCaching\": \"Disabled\",\n   \"isDefaultVersion\": true,\n   \"gatewayEnvironments\": \"Production and Sandbox\",\n   \"businessInformation\":    {\n      \"technicalOwner\": \"xx\",\n      \"technicalOwnerEmail\": \"ggg@ww.com\",\n      \"businessOwner\": \"xx\",\n      \"businessOwnerEmail\": \"xx@ee.com\"\n   },\n   \"transport\":    [\n      \"http\",\n      \"https\"\n   ],\n   \"tags\":    [\n      \"phone\",\n      \"multimedia\",\n      \"mobile\"\n   ],\n   \"provider\": \"admin\",\n   \"version\": \"2.0.0\",\n   \"description\": \"Verify a phone number\",\n   \"name\": \"PhoneVerification\",\n   \"context\": \"/phoneverify\",\n   \"id\": \"6fb74674-4ab8-4b52-9886-f9a376985060\",\n   \"status\": \"CREATED\"\n}"
      summary: Copy API
      description: |
        Create a new API by copying an existing API
      parameters:
        - name: newVersion
          description: Version of the new API.
          type: string
          in: query
          required: true
        - $ref: '#/parameters/apiId-Q'
      tags:
        - APIs
      responses:
        201:
          description: |
            Created.
            Successful response with the newly created API as entity in the body. Location header contains URL of newly created API.
          headers:
            Location:
              description: |
                The URL of the newly created API.
              type: string
        400:
          description: |
            Bad Request.
            Invalid request or validation error
          schema:
            $ref: '#/definitions/Error'
        404:
          description: |
            Not Found.
            API to copy does not exist.
          schema:
            $ref: '#/definitions/Error'

######################################################
# The "Change Lifecycle" Processing Function resource API
######################################################
  /apis/change-lifecycle:

#-----------------------------------------------------
# Change the lifecycle of an API
#-----------------------------------------------------
    post:
      x-scope: apim:api_publish
      x-wso2-curl: "curl -H \"Authorization: Bearer b0982cd2aacd463ff5f63cd5ebe58f4a\" -X POST \"http://127.0.0.1:9763/api/am/publisher/v0.9/apis/change-lifecycle?apiId=890a4f4d-09eb-4877-a323-57f6ce2ed79b&action=Publish\""
      x-wso2-response: "HTTP/1.1 200 OK"
      summary: Change API Status
      description: |
        Change the lifecycle of an API
      parameters:
        - name: action
          description: |
            The action to demote or promote the state of the API.

            Supported actions are [ **Publish, Deploy as a Prototype, Demote to Created, Demote to Prototyped, Block, Deprecate, Re-Publish, Retire **]

          in: query
          type: string
          required: true
          enum:
            - Publish
            - Deploy as a Prototype
            - Demote to Created
            - Demote to Prototyped
            - Block
            - Deprecate
            - Re-Publish
            - Retire
        - name: lifecycleChecklist
          description: |

            You can specify additional checklist items by using an **"attribute:"** modifier.

            Eg: "Deprecate Old Versions:true" will deprecate older versions of a particular API when it is promoted to
            Published state from Created state. Multiple checklist items can be given in "attribute1:true, attribute2:false"
            format.

            Supported checklist items are as follows.
            1. **Deprecate Old Versions**: Setting this to true will deprecate older versions of a particular API when it is promoted to Published state from Created state.
            2. **Require Re-Subscription**: If you set this to true, users need to re subscribe to the API although they may have subscribed to an older version.

          type: string
          in: query
        - $ref: '#/parameters/apiId-Q'
        - $ref: '#/parameters/If-Match'
        - $ref: '#/parameters/If-Unmodified-Since'
      tags:
        - APIs
      responses:
        200:
          description: |
            OK.
            Lifecycle changed successfully.
          headers:
            ETag:
              description: |
                Entity Tag of the changed API. Used by caches, or in conditional request.
              type: string
            Last-Modified:
              description: |
                Date and time the API lifecycle has been modified the last time.
                Used by caches, or in conditional requests.
              type: string
        400:
          description: |
            Bad Request.
            Invalid request or validation error
          schema:
            $ref: '#/definitions/Error'
        404:
          description: |
            Not Found.
            Requested API does not exist.
          schema:
            $ref: '#/definitions/Error'
        412:
          description: |
            Precondition Failed.
            The request has not been performed because one of the preconditions is not met.
          schema:
            $ref: '#/definitions/Error'

######################################################
# The "Document Collection" resource APIs
######################################################
  /apis/{apiId}/documents:

#-----------------------------------------------------
# Retrieve the documents associated with an API that qualify under a search condition
#-----------------------------------------------------
    get:
      x-scope: apim:api_view
      x-wso2-curl: "curl -H \"Authorization: Bearer b0982cd2aacd463ff5f63cd5ebe58f4a\" \"http://127.0.0.1:9763/api/am/publisher/v0.9/apis/890a4f4d-09eb-4877-a323-57f6ce2ed79b/documents\""
      x-wso2-response: "HTTP/1.1 200 OK\nContent-Type: application/json\n\n{\n   \"previous\": \"\",\n   \"list\":    [\n            {\n         \"visibility\": \"API_LEVEL\",\n         \"sourceType\": \"INLINE\",\n         \"sourceUrl\": null,\n         \"otherTypeName\": null,\n         \"documentId\": \"0bcb7f05-599d-4e1a-adce-5cb89bfe58d5\",\n         \"summary\": \"This is a sample documentation for v1.0.0\",\n         \"name\": \"PhoneVerification API Documentation\",\n         \"type\": \"HOWTO\"\n      },\n            {\n         \"visibility\": \"API_LEVEL\",\n         \"sourceType\": \"URL\",\n         \"sourceUrl\": \"http://wiki.cdyne.com/index.php/Phone_Verification\",\n         \"otherTypeName\": null,\n         \"documentId\": \"4145df31-04f1-440c-8d08-68952874622c\",\n         \"summary\": \"This is the URL for online documentation\",\n         \"name\": \"Online Documentation\",\n         \"type\": \"SAMPLES\"\n      }\n   ],\n   \"next\": \"\",\n   \"count\": 2\n}"
      summary: Get API Documents
      description: |
        Get a list of documents belonging to an API.
      parameters:
        - $ref: '#/parameters/apiId'
        - $ref: '#/parameters/limit'
        - $ref: '#/parameters/offset'
        - $ref: '#/parameters/Accept'
        - $ref: '#/parameters/If-None-Match'
      tags:
        - API Document
      responses:
        200:
          description: |
            OK.
            Document list is returned.
          schema:
            $ref: '#/definitions/DocumentList'
          headers:
            Content-Type:
              description: |
                The content type of the body.
              type: string
            ETag:
              description: |
                Entity Tag of the response resource. Used by caches, or in conditional requests.
              type: string
        304:
          description: |
            Not Modified.
            Empty body because the client has already the latest version of the requested resource.
        404:
          description: |
            Not Found.
            Requested API does not exist.
          schema:
            $ref: '#/definitions/Error'
        406:
          description: |
            Not Acceptable.
            The requested media type is not supported
          schema:
            $ref: '#/definitions/Error'

#-----------------------------------------------------
# Add a document to a certain API
#-----------------------------------------------------
    post:
      x-scope: apim:api_create
      x-wso2-curl: "curl -H \"Authorization: Bearer cdcc8cf6016ed10620edf3a1d3c5ef2b\" -H \"Content-Type: application/json\" -X POST -d @data.json \"http://127.0.0.1:9763/api/am/publisher/v0.9/apis/96077508-fd01-4fae-bc64-5de0e2baf43c/documents\""
      x-wso2-request: "{\n    \"visibility\": \"API_LEVEL\",\n    \"sourceType\": \"INLINE\",\n    \"sourceUrl\": null,\n    \"otherTypeName\": null,\n    \"summary\": \"This is a sample documentation\",\n    \"name\": \"Introduction to PhoneVerification API\",\n    \"type\": \"HOWTO\"\n}"
      x-wso2-response: "HTTP/1.1 201 Created\nLocation: http://localhost:9763/api/am/publisher/v0.9/apis/890a4f4d-09eb-4877-a323-57f6ce2ed79b/documents/ffd5790d-b7a9-4cb6-b76a-f8b83ecdd058\nContent-Type: application/json\n\n{\n   \"visibility\": \"API_LEVEL\",\n   \"sourceType\": \"INLINE\",\n   \"sourceUrl\": null,\n   \"otherTypeName\": null,\n   \"documentId\": \"ffd5790d-b7a9-4cb6-b76a-f8b83ecdd058\",\n   \"summary\": \"This is a sample documentation\",\n   \"name\": \"Introduction to PhoneVerification API\",\n   \"type\": \"HOWTO\"\n}"
      summary: Add a new document
      description: |
        Add a new document to an API
      parameters:
        - $ref: '#/parameters/apiId'
        - in: body
          name: body
          description: |
            Document object that needs to be added
          required: true
          schema:
            $ref: '#/definitions/Document'
        - $ref: '#/parameters/Content-Type'
      tags:
        - API Document
      responses:
        201:
          description: |
            Created.
            Successful response with the newly created Document object as entity in the body.
            Location header contains URL of newly added document.
          schema:
            $ref: '#/definitions/Document'
          headers:
            Location:
              description: |
                Location to the newly created Document.
              type: string
            Content-Type:
              description: |
                The content type of the body.
              type: string
            ETag:
              description: |
                Entity Tag of the response resource.
                Used by caches, or in conditional request.
              type: string
        400:
          description: |
            Bad Request.
            Invalid request or validation error
          schema:
            $ref: '#/definitions/Error'
        415:
          description: |
            Unsupported media type.
            The entity of the request was in a not supported format.

######################################################
# The "Individual Document" resource APIs
######################################################
  '/apis/{apiId}/documents/{documentId}':

#-----------------------------------------------------
# Retrieve a particular document of a certain API
#-----------------------------------------------------
    get:
      x-scope: apim:api_view
      x-wso2-curl: "curl -H \"Authorization: Bearer b0982cd2aacd463ff5f63cd5ebe58f4a\" \"http://127.0.0.1:9763/api/am/publisher/v0.9/apis/890a4f4d-09eb-4877-a323-57f6ce2ed79b/documents/0bcb7f05-599d-4e1a-adce-5cb89bfe58d5\""
      x-wso2-response: "HTTP/1.1 200 OK\nContent-Type: application/json\n\n{\n   \"visibility\": \"API_LEVEL\",\n   \"sourceType\": \"INLINE\",\n   \"sourceUrl\": null,\n   \"otherTypeName\": null,\n   \"documentId\": \"0bcb7f05-599d-4e1a-adce-5cb89bfe58d5\",\n   \"summary\": \"This is a sample documentation\",\n   \"name\": \"PhoneVerification API Documentation\",\n   \"type\": \"HOWTO\"\n}"
      summary: Get an API Document
      description: |
        Get a particular document associated with an API.
      parameters:
        - $ref: '#/parameters/apiId'
        - $ref: '#/parameters/documentId'
        - $ref: '#/parameters/Accept'
        - $ref: '#/parameters/If-None-Match'
        - $ref: '#/parameters/If-Modified-Since'
      tags:
        - API Document
      responses:
        200:
          description: |
            OK.
            Document returned.
          schema:
            $ref: '#/definitions/Document'
          headers:
            Content-Type:
              description: |
                The content type of the body.
              type: string
            ETag:
              description: |
                Entity Tag of the response resource.
                Used by caches, or in conditional requests.
              type: string
            Last-Modified:
              description: |
                Date and time the resource has been modifed the last time.
                Used by caches, or in conditional reuquests.
              type: string
        304:
          description: |
            Not Modified.
            Empty body because the client has already the latest version of the requested resource.
        404:
          description: |
            Not Found.
            Requested Document does not exist.
          schema:
            $ref: '#/definitions/Error'
        406:
          description: |
            Not Acceptable.
            The requested media type is not supported
          schema:
            $ref: '#/definitions/Error'

#-----------------------------------------------------
# Update a particular document of a certain API
#-----------------------------------------------------
    put:
      x-scope: apim:api_create
      x-wso2-curl: "curl -k -H \"Authorization:Bearer b0982cd2aacd463ff5f63cd5ebe58f4a\" -H \"Content-Type: application/json\" -X PUT -d data.json \"http://127.0.0.1:9763/api/am/publisher/v0.9/apis/96077508-fd01-4fae-bc64-5de0e2baf43c/documents\""
      x-wso2-request: "{\n   \"visibility\": \"API_LEVEL\",\n   \"sourceType\": \"INLINE\",\n   \"sourceUrl\": null,\n   \"otherTypeName\": null,\n   \"documentId\": \"0bcb7f05-599d-4e1a-adce-5cb89bfe58d5\",\n   \"summary\": \"This is a sample documentation for v1.0.0\",\n   \"name\": \"PhoneVerification API Documentation\",\n   \"type\": \"HOWTO\"\n}"
      x-wso2-response: "HTTP/1.1 200 OK\nContent-Type: application/json\n\n{\n   \"visibility\": \"API_LEVEL\",\n   \"sourceType\": \"INLINE\",\n   \"sourceUrl\": null,\n   \"otherTypeName\": null,\n   \"documentId\": \"0bcb7f05-599d-4e1a-adce-5cb89bfe58d5\",\n   \"summary\": \"This is a sample documentation for v1.0.0\",\n   \"name\": \"PhoneVerification API Documentation\",\n   \"type\": \"HOWTO\"\n}"
      summary: Update an API Document
      description: |
        Update document details.
      parameters:
        - $ref: '#/parameters/apiId'
        - $ref: '#/parameters/documentId'
        - in: body
          name: body
          description: |
            Document object that needs to be added
          required: true
          schema:
            $ref: '#/definitions/Document'
        - $ref: '#/parameters/Content-Type'
        - $ref: '#/parameters/If-Match'
        - $ref: '#/parameters/If-Unmodified-Since'
      tags:
        - API Document
      responses:
        200:
          description: |
            OK.
            Document updated
          schema:
            $ref: '#/definitions/Document'
          headers:
            Location:
              description: |
                The URL of the updated document.
              type: string
            Content-Type:
              description: |
                The content type of the body.
              type: string
            ETag:
              description: |
                Entity Tag of the response resource.
                Used by caches, or in conditional request.
              type: string
            Last-Modified:
              description: |
                Date and time the resource has been modifed the last time.
                Used by caches, or in conditional reuquests.
              type: string
        400:
          description: |
            Bad Request.
            Invalid request or validation error.
          schema:
            $ref: '#/definitions/Error'
        404:
          description: |
            Not Found.
            The resource to be updated does not exist.
          schema:
            $ref: '#/definitions/Error'
        412:
          description: |
            Precondition Failed.
            The request has not been performed because one of the preconditions is not met.
          schema:
            $ref: '#/definitions/Error'

#-----------------------------------------------------
# Delete a particular document of a certain API
#-----------------------------------------------------
    delete:
      x-scope: apim:api_create
      x-wso2-curl: "curl -H \"Authorization: Bearer b0982cd2aacd463ff5f63cd5ebe58f4a\" -X DELETE http://127.0.0.1:9763/api/am/publisher/v0.9/apis/890a4f4d-09eb-4877-a323-57f6ce2ed79b/documents/ffd5790d-b7a9-4cb6-b76a-f8b83ecdd058"
      x-wso2-response: "HTTP/1.1 200 OK"
      summary: Delete an API Document
      description: |
        Delete a document of an API
      parameters:
        - $ref: '#/parameters/apiId'
        - $ref: '#/parameters/documentId'
        - $ref: '#/parameters/If-Match'
        - $ref: '#/parameters/If-Unmodified-Since'
      tags:
        - API Document
      responses:
        200:
          description: |
            OK.
            Resource successfully deleted.
        404:
          description: |
            Not Found.
            Resource to be deleted does not exist.
          schema:
            $ref: '#/definitions/Error'
        412:
          description: |
            Precondition Failed.
            The request has not been performed because one of the preconditions is not met.
          schema:
            $ref: '#/definitions/Error'

################################################################
# The content resource of "Individual Document" resource APIs
################################################################

  '/apis/{apiId}/documents/{documentId}/content':

  #-------------------------------------------------------------------------------------------------
  # Downloads a FILE type document/get the inline content or source url of a certain document
  #-------------------------------------------------------------------------------------------------
      get:
        x-scope: apim:api_view
        x-wso2-curl: "curl -k -H \"Authorization:Bearer b0982cd2aacd463ff5f63cd5ebe58f4a\" \"http://127.0.0.1:9763/api/am/publisher/v0.9/apis/890a4f4d-09eb-4877-a323-57f6ce2ed79b/documents/daf732d3-bda2-46da-b381-2c39d901ea61/content\" > sample.pdf"
        x-wso2-response: "HTTP/1.1 200 OK\nContent-Disposition: attachment; filename=\"sample.pdf\"\nContent-Type: application/octet-stream\nContent-Length: 7802\n\n%PDF-1.4\n%äüöß\n2 0 obj\n<</Length 3 0 R/Filter/FlateDecode>>\nstream\n..\n>>\nstartxref\n7279\n%%EOF"
        summary: Get document content
        description: |
          Downloads a FILE type document/get the inline content or source url of a certain document.
        parameters:
          - $ref: '#/parameters/apiId'
          - $ref: '#/parameters/documentId'
          - $ref: '#/parameters/Accept'
          - $ref: '#/parameters/If-None-Match'
          - $ref: '#/parameters/If-Modified-Since'
        tags:
          - API Document
        responses:
          200:
            description: |
              OK.
              File or inline content returned.
            headers:
              Content-Type:
                description: |
                  The content type of the body.
                type: string
              ETag:
                description: |
                  Entity Tag of the response resource.
                  Used by caches, or in conditional requests.
                type: string
              Last-Modified:
                description: |
                  Date and time the resource has been modifed the last time.
                  Used by caches, or in conditional reuquests.
                type: string
          303:
            description: |
              See Other.
              Source can be retrived from the URL specified at the Location header.
            headers:
              Location:
                description: |
                  The Source URL of the document.
                type: string
          304:
            description: |
              Not Modified.
              Empty body because the client has already the latest version of the requested resource.
          404:
            description: |
              Not Found.
              Requested Document does not exist.
            schema:
              $ref: '#/definitions/Error'
          406:
            description: |
              Not Acceptable.
              The requested media type is not supported
            schema:
              $ref: '#/definitions/Error'

  #----------------------------------------------------------------------------
  # Upload a file or add inline content to a document of a certain API
  #----------------------------------------------------------------------------
      post:
        consumes:
          - multipart/form-data
        x-scope: apim:api_create
        x-wso2-curl: "curl -k -H \"Authorization:Bearer b0982cd2aacd463ff5f63cd5ebe58f4a\" -F file=@\"sample.pdf\" -X POST \"http://127.0.0.1:9763/api/am/publisher/v0.9/apis/890a4f4d-09eb-4877-a323-57f6ce2ed79b/documents/daf732d3-bda2-46da-b381-2c39d901ea61/content\""
        x-wso2-response: "HTTP/1.1 201 Created\nLocation: http://localhost:9763/api/am/publisher/v0.9/apis/890a4f4d-09eb-4877-a323-57f6ce2ed79b/documents/daf732d3-bda2-46da-b381-2c39d901ea61/content\nContent-Type: application/json\n\n{\n    \"visibility\":\"API_LEVEL\",\n    \"sourceType\":\"FILE\",\n    \"sourceUrl\":null,\n    \"otherTypeName\":null,\n    \"documentId\":\"daf732d3-bda2-46da-b381-2c39d901ea61\",\n    \"summary\":\"This is a sample documentation pdf\",\n    \"name\":\"Introduction to PhoneVerification API PDF\",\n    \"type\":\"HOWTO\"\n}"
        summary: Update API document content.
        description: |
          Upload a file to a document or add inline content to the document.

          Document's source type should be **FILE** in order to upload a file to the document using **file** parameter.
          Document's source type should be **INLINE** in order to add inline content to the document using **inlineContent** parameter.

          Only one of **file** or **inlineContent** can be specified at one time.
        parameters:
          - $ref: '#/parameters/apiId'
          - $ref: '#/parameters/documentId'
          - in: formData
            name: file
            description: Document to upload
            type: file
            required: false
          - in: formData
            name: inlineContent
            description: Inline content of the document
            type: string
            required: false
          - $ref: '#/parameters/Content-Type'
          - $ref: '#/parameters/If-Match'
          - $ref: '#/parameters/If-Unmodified-Since'
        tags:
          - API Document
        responses:
          200:
            description: |
              OK.
              Document updated
            schema:
              $ref: '#/definitions/Document'
            headers:
              Location:
                description: |
                  The URL of the updated content of the document.
                type: string
              Content-Type:
                description: |
                  The content type of the body.
                type: string
              ETag:
                description: |
                  Entity Tag of the response resource.
                  Used by caches, or in conditional request.
                type: string
              Last-Modified:
                description: |
                  Date and time the resource has been modifed the last time.
                  Used by caches, or in conditional reuquests.
                type: string
          400:
            description: |
              Bad Request.
              Invalid request or validation error.
            schema:
              $ref: '#/definitions/Error'
          404:
            description: |
              Not Found.
              The resource to be updated does not exist.
            schema:
              $ref: '#/definitions/Error'
          412:
            description: |
              Precondition Failed.
              The request has not been performed because one of the preconditions is not met.
            schema:
              $ref: '#/definitions/Error'

######################################################
# The "Individual Application" resource APIs
######################################################
  '/applications/{applicationId}':

#-----------------------------------------------------
# Retrieve the details about a certain application
#-----------------------------------------------------
    get:
      x-scope: apim:api_create
      x-wso2-curl: "curl -H \"Authorization: Bearer b0982cd2aacd463ff5f63cd5ebe58f4a\" http://127.0.0.1:9763/api/am/publisher/v0.9/applications/896658a0-b4ee-4535-bbfa-806c894a4015"
      x-wso2-response: "HTTP/1.1 200 OK\nContent-Type: application/json\n\n{\n   \"groupId\": \"\",\n   \"subscriber\": \"admin\",\n   \"throttlingTier\": \"Unlimited\",\n   \"applicationId\": \"896658a0-b4ee-4535-bbfa-806c894a4015\",\n   \"description\": null,\n   \"name\": \"DefaultApplication\"\n}"
      summary: Get Application
      description: |
        Get application details
      parameters:
        - $ref: '#/parameters/applicationId'
        - $ref: '#/parameters/Accept'
        - $ref: '#/parameters/If-None-Match'
        - $ref: '#/parameters/If-Modified-Since'
      tags:
        - Application
      responses:
        200:
          description: |
            OK.
            Application returned.
          schema:
            $ref: '#/definitions/Application'
          headers:
            Content-Type:
              description: |
                The content type of the body.
              type: string
            ETag:
              description: |
                Entity Tag of the response resource. Used by caches, or in conditional requests.
              type: string
            Last-Modified:
              description: |
                Date and time the resource has been modifed the last time.
                Used by caches, or in conditional reuquests.
              type: string
        304:
          description: |
            Not Modified.
            Empty body because the client has already the latest version of the requested resource.
        404:
          description: |
            Not Found.
            Requested application does not exist.
          schema:
            $ref: '#/definitions/Error'
        406:
          description: |
            Not Acceptable.
            The requested media type is not supported
          schema:
            $ref: '#/definitions/Error'

######################################################
# The "Subscription Collection" resource APIs
######################################################
  /subscriptions:

#-----------------------------------------------------
# Retrieve all subscriptions of a certain API
#-----------------------------------------------------
    get:
      x-scope: apim:subscription_view
      x-wso2-curl: "curl -H \"Authorization: Bearer b0982cd2aacd463ff5f63cd5ebe58f4a\" \"http://127.0.0.1:9763/api/am/publisher/v0.9/subscriptions?apiId=890a4f4d-09eb-4877-a323-57f6ce2ed79b\""
      x-wso2-response: "HTTP/1.1 200 OK\nContent-Type: application/json\n \n{\n   \"previous\": \"\",\n   \"list\":    [\n            {\n         \"subscriptionId\": \"64eca60b-2e55-4c38-8603-e9e6bad7d809\",\n         \"tier\": \"Gold\",\n         \"apiIdentifier\": \"admin-PhoneVerification-1.0.0\",\n         \"applicationId\": \"896658a0-b4ee-4535-bbfa-806c894a4015\",\n         \"status\": \"UNBLOCKED\"\n      },\n            {\n         \"subscriptionId\": \"7ac22c34-8745-4cfe-91e0-262c50b2f2e3\",\n         \"tier\": \"Gold\",\n         \"apiIdentifier\": \"admin-PhoneVerification-1.0.0\",\n         \"applicationId\": \"367a2361-8db5-4140-8133-c6c8dc7fa0c4\",\n         \"status\": \"UNBLOCKED\"\n      }\n   ],\n   \"next\": \"\",\n   \"count\": 2\n}"
      summary: Get All Subscriptions
      description: |
        Get subscription list.
        The API Identifier and corresponding Application Identifier
        the subscriptions of which are to be returned are passed as parameters.
      parameters:
        - $ref: '#/parameters/apiId-Q'
        - $ref: '#/parameters/limit'
        - $ref: '#/parameters/offset'
        - $ref: '#/parameters/Accept'
        - $ref: '#/parameters/If-None-Match'
      tags:
        - Subscriptions
      responses:
        200:
          description: |
            OK.
            Subscription list returned.
          schema:
            $ref: '#/definitions/SubscriptionList'
          headers:
            Content-Type:
              description: |
                The content type of the body.
              type: string
            ETag:
              description: |
                Entity Tag of the response resource.
                Used by caches, or in conditional requests.
              type: string
        304:
          description: |
            Not Modified.
            Empty body because the client has already the latest version of the requested resource.
        406:
          description: |
            Not Acceptable. The requested media type is not supported
          schema:
            $ref: '#/definitions/Error'

######################################################
# The "Individual Subscription" resource APIs
######################################################
  '/subscriptions/{subscriptionId}':

#-----------------------------------------------------
# Retrieve a certain subscription
#-----------------------------------------------------
    get:
      x-scope: apim:subscription_view
      x-wso2-curl: "curl -H \"Authorization: Bearer b0982cd2aacd463ff5f63cd5ebe58f4a\" http://127.0.0.1:9763/api/am/publisher/v0.9/subscriptions/64eca60b-2e55-4c38-8603-e9e6bad7d809"
      x-wso2-response: "HTTP/1.1 200 OK\nContent-Type: application/json\n\n{\n   \"subscriptionId\": \"64eca60b-2e55-4c38-8603-e9e6bad7d809\",\n   \"tier\": \"Gold\",\n   \"apiIdentifier\": \"admin-PhoneVerification-1.0.0\",\n   \"applicationId\": \"896658a0-b4ee-4535-bbfa-806c894a4015\",\n   \"status\": \"UNBLOCKED\"\n}"
      summary: Get a Subscription
      description: |
        Get subscription details
      parameters:
        - $ref: '#/parameters/subscriptionId'
        - $ref: '#/parameters/Accept'
        - $ref: '#/parameters/If-None-Match'
        - $ref: '#/parameters/If-Modified-Since'
      tags:
        - Subscriptions
      responses:
        200:
          description: |
            OK.
            Subscription returned
          schema:
            $ref: '#/definitions/Subscription'
          headers:
            Content-Type:
              description: The content type of the body.
              type: string
            ETag:
              description: 'Entity Tag of the response resource. Used by caches, or in conditional requests.'
              type: string
            Last-Modified:
              description: 'Date and time the resource has been modifed the last time. Used by caches, or in conditional reuquests.'
              type: string
        '304':
          description: |
            Not Modified.
            Empty body because the client has already the latest version of the requested resource.
        '404':
          description: |
            Not Found.
            Requested Subscription does not exist.
          schema:
            $ref: '#/definitions/Error'

######################################################
# The "Block Subscription" Processing Function resource API
######################################################
  /subscriptions/block-subscription:

#-----------------------------------------------------
# Block a certain subscription
#-----------------------------------------------------
    post:
      x-scope: apim:subscription_block
      x-wso2-curl: "curl -H \"Authorization: Bearer b0982cd2aacd463ff5f63cd5ebe58f4a\" -X POST \"http://127.0.0.1:9763/api/am/publisher/v0.9/subscriptions/block-subscription?subscriptionId=64eca60b-2e55-4c38-8603-e9e6bad7d809&blockState=PROD_ONLY_BLOCKED\""
      x-wso2-response: "HTTP/1.1 200 OK\nContent-Type: application/json\n \n{\n   \"subscriptionId\": \"64eca60b-2e55-4c38-8603-e9e6bad7d809\",\n   \"tier\": \"Gold\",\n   \"apiIdentifier\": \"admin-PhoneVerification-1.0.0\",\n   \"applicationId\": \"896658a0-b4ee-4535-bbfa-806c894a4015\",\n   \"status\": \"PROD_ONLY_BLOCKED\"\n}"
      summary: Block a subscription
      parameters:
        - $ref: '#/parameters/subscriptionId-Q'
        - name: blockState
          in: query
          description: |
            Subscription block state.
          type: string
          required: true
          enum:
            - BLOCKED
            - PROD_ONLY_BLOCKED
        - $ref: '#/parameters/If-Match'
        - $ref: '#/parameters/If-Unmodified-Since'
      description: |
        Block a subscription.
      tags:
        - Subscriptions
      responses:
        200:
          description: |
            OK.
            Subscription was blocked successfully.
          headers:
            ETag:
              description: |
                Entity Tag of the blocked subscription.
                Used by caches, or in conditional request.
              type: string
            Last-Modified:
              description: |
                Date and time the subscription has been blocked.
                Used by caches, or in conditional requests.
              type: string
        400:
          description: |
            Bad Request.
            Invalid request or validation error
          schema:
            $ref: '#/definitions/Error'
        404:
          description: |
            Not Found.
            Requested subscription does not exist.
          schema:
            $ref: '#/definitions/Error'
        412:
          description: |
            Precondition Failed.
            The request has not been performed because one of the preconditions is not met.
          schema:
            $ref: '#/definitions/Error'

######################################################
# The "Unblock Subscription" Processing Function resource API
######################################################
  /subscriptions/unblock-subscription:

#-----------------------------------------------------
# Unblock a certain subscription
#-----------------------------------------------------
    post:
      x-scope: apim:subscription_block
      x-wso2-curl: "curl -H \"Authorization: Bearer b0982cd2aacd463ff5f63cd5ebe58f4a\" -X POST \"http://127.0.0.1:9763/api/am/publisher/v0.9/subscriptions/unblock-subscription?subscriptionId=64eca60b-2e55-4c38-8603-e9e6bad7d809\""
      x-wso2-response: "HTTP/1.1 200 OK\nContent-Type: application/json\n\n{\n   \"subscriptionId\": \"64eca60b-2e55-4c38-8603-e9e6bad7d809\",\n   \"tier\": \"Gold\",\n   \"apiIdentifier\": \"admin-PhoneVerification-1.0.0\",\n   \"applicationId\": \"896658a0-b4ee-4535-bbfa-806c894a4015\",\n   \"status\": \"UNBLOCKED\"\n} "
      summary: Unblock a Subscription
      parameters:
        - $ref: '#/parameters/subscriptionId-Q'
        - $ref: '#/parameters/If-Match'
        - $ref: '#/parameters/If-Unmodified-Since'
      description: |
        Unblock a subscription.
      tags:
        - Subscriptions
      responses:
        200:
          description: |
            OK.
            Subscription was unblocked successfully.
          headers:
            ETag:
              description: |
                Entity Tag of the unblocked subscription.
                Used by caches, or in conditional request.
              type: string
            Last-Modified:
              description: |
                Date and time the subscription has been unblocked.
                Used by caches, or in conditional requests.
              type: string
        400:
          description: |
            Bad Request.
            Invalid request or validation error
          schema:
            $ref: '#/definitions/Error'
        404:
          description: |
            Not Found.
            Requested subscription does not exist.
          schema:
            $ref: '#/definitions/Error'
        412:
          description: |
            Precondition Failed.
            The request has not been performed because one of the preconditions is not met.
          schema:
            $ref: '#/definitions/Error'

######################################################
# The "Tier Collection" resource APIs
######################################################
  '/tiers/{tierLevel}':

#-----------------------------------------------------
# Retrieve the list of all available tiers
#-----------------------------------------------------
    get:
      x-scope: apim:tier_view
      x-wso2-curl: "curl -H \"Authorization: Bearer b0982cd2aacd463ff5f63cd5ebe58f4a\" http://127.0.0.1:9763/api/am/publisher/v0.9/tiers/api"
      x-wso2-response: "HTTP/1.1 200 OK\nContent-Type: application/json\n\n\n{\n   \"previous\": \"\",\n   \"list\":    [\n            {\n         \"unitTime\": 60000,\n         \"tierPlan\": \"FREE\",\n         \"tierLevel\": \"api\",\n         \"stopOnQuotaReach\": true,\n         \"requestCount\": 1,\n         \"description\": \"Allows 1 request(s) per minute.\",\n         \"name\": \"Bronze\",\n         \"attributes\": {}\n      },\n            {\n         \"unitTime\": 60000,\n         \"tierPlan\": \"FREE\",\n         \"tierLevel\": \"api\",\n         \"stopOnQuotaReach\": true,\n         \"requestCount\": 20,\n         \"description\": \"Allows 20 request(s) per minute.\",\n         \"name\": \"Gold\",\n         \"attributes\": {}\n      },\n            {\n         \"unitTime\": 60000,\n         \"tierPlan\": \"FREE\",\n         \"tierLevel\": \"api\",\n         \"stopOnQuotaReach\": true,\n         \"requestCount\": 5,\n         \"description\": \"Allows 5 request(s) per minute.\",\n         \"name\": \"Silver\",\n         \"attributes\": {}\n      },\n            {\n         \"unitTime\": 0,\n         \"tierPlan\": null,\n         \"tierLevel\": \"api\",\n         \"stopOnQuotaReach\": true,\n         \"requestCount\": 0,\n         \"description\": \"Allows unlimited requests\",\n         \"name\": \"Unlimited\",\n         \"attributes\": {}\n      }\n   ],\n   \"next\": \"\",\n   \"count\": 4\n}"
      summary: List Tiers
      description: |
        Get available tiers
      parameters:
        - $ref: '#/parameters/limit'
        - $ref: '#/parameters/offset'
        - $ref: '#/parameters/tierLevel'
        - $ref: '#/parameters/Accept'
        - $ref: '#/parameters/If-None-Match'
      tags:
        - Tiers
      responses:
        200:
          description: |
            OK.
            List of tiers returned.
          schema:
            $ref: '#/definitions/TierList'
          headers:
            Content-Type:
              description: The content type of the body.
              type: string
            ETag:
              description: |
                Entity Tag of the response resource.
                Used by caches, or in conditional requests.
              type: string
        304:
          description: |
            Not Modified.
            Empty body because the client has already the latest version of the requested resource.
        406:
          description: |
            Not Acceptable.
            The requested media type is not supported
          schema:
            $ref: '#/definitions/Error'

#-----------------------------------------------------
# Create a new tier
#-----------------------------------------------------
    post:
      x-scope: apim:tier_manage
      x-wso2-curl: "curl -H \"Authorization: Bearer b0982cd2aacd463ff5f63cd5ebe58f4a\" -H \"Content-Type: application/json\" -X POST -d @data.json \"http://127.0.0.1:9763/api/am/publisher/v0.9/tiers/api\""
      x-wso2-request: "{\n    \"unitTime\": 60000,\n    \"tierPlan\": \"FREE\",\n    \"tierLevel\": \"api\",\n    \"stopOnQuotaReach\": true,\n    \"requestCount\": 5,\n    \"description\": \"Allows 5 request(s) per minute.\",\n    \"name\": \"Low\",\n    \"attributes\": {\n            \"a\":10,\n            \"b\":30\n        }\n}"
      x-wso2-response: "HTTP/1.1 201 Created\nLocation: http://localhost:9763/api/am/publisher/v0.9/tiers/Low\nContent-Type: application/json\n\n{\n   \"unitTime\": 60000,\n   \"tierPlan\": \"FREE\",\n   \"tierLevel\": \"api\",\n   \"stopOnQuotaReach\": true,\n   \"requestCount\": 5,\n   \"description\": \"Allows 5 request(s) per minute.\",\n   \"name\": \"Low\",\n   \"attributes\":    {\n      \"b\": \"30\",\n      \"a\": \"10\"\n   }\n}"
      summary: Add a new Tier
      description: |
        Add a new tier
      parameters:
        - in: body
          name: body
          description: |
            Tier object that should to be added
          required: true
          schema:
            $ref: '#/definitions/Tier'
        - $ref: '#/parameters/tierLevel'
        - $ref: '#/parameters/Content-Type'
      tags:
        - Tiers
      responses:
        201:
          description: |
            Created.
            Successful response with the newly created object as entity in the body.
            Location header contains URL of newly created entity.
          schema:
            $ref: '#/definitions/Tier'
          headers:
            Location:
              description: |
                Location of the newly created tier.
              type: string
            Content-Type:
              description: |
                The content type of the body.
              type: string
            ETag:
              description: |
                Entity Tag of the response resource.
                Used by caches, or in conditional request'
              type: string
        400:
          description: |
            Bad Request.
            Invalid request or validation error
          schema:
            $ref: '#/definitions/Error'
        415:
          description: |
            Unsupported media type.
            The entity of the request was in a not supported format.

######################################################
# The "Individual Tier" resource APIs
######################################################
  '/tiers/{tierLevel}/{tierName}':

#-----------------------------------------------------
# Retrieve a certain tier
#-----------------------------------------------------
    get:
      x-scope: apim:tier_view
      x-wso2-curl: "curl -H \"Authorization: Bearer b0982cd2aacd463ff5f63cd5ebe58f4a\" http://127.0.0.1:9763/api/am/publisher/v0.9/tiers/api/Bronze"
      x-wso2-response: "HTTP/1.1 200 OK\nContent-Type: application/json\n\n{\n   \"unitTime\": 60000,\n   \"tierPlan\": \"FREE\",\n   \"tierLevel\": \"api\",\n   \"stopOnQuotaReach\": true,\n   \"requestCount\": 1,\n   \"description\": \"Allows 1 request(s) per minute.\",\n   \"name\": \"Bronze\",\n   \"attributes\": {}\n}"
      summary: Get a Tier
      description: |
        Get tier details
      parameters:
        - $ref: '#/parameters/tierName'
        - $ref: '#/parameters/tierLevel'
        - $ref: '#/parameters/Accept'
        - $ref: '#/parameters/If-None-Match'
        - $ref: '#/parameters/If-Modified-Since'
      tags:
        - Tiers
      responses:
        200:
          description: |
            OK.
            Tier returned
          schema:
            $ref: '#/definitions/Tier'
          headers:
            Content-Type:
              description: |
                The content type of the body.
              type: string
            ETag:
              description: |
                Entity Tag of the response resource.
                Used by caches, or in conditional requests.
              type: string
            Last-Modified:
              description: |
                Date and time the resource has been modifed the last time.
                Used by caches, or in conditional reuquests.
              type: string
        304:
          description: |
            Not Modified.
            Empty body because the client has already the latest version of the requested resource.
        404:
          description: |
            Not Found.
            Requested Tier does not exist.
          schema:
            $ref: '#/definitions/Error'
        406:
          description: |
            Not Acceptable.
            The requested media type is not supported.
          schema:
            $ref: '#/definitions/Error'

#-----------------------------------------------------
# Update a certain tier
#-----------------------------------------------------
    put:
      x-scope: apim:tier_manage
      x-wso2-curl: "curl -H \"Authorization: Bearer b0982cd2aacd463ff5f63cd5ebe58f4a\" -H \"Content-Type: application/json\" -X PUT -d @data.json \"http://127.0.0.1:9763/api/am/publisher/v0.9/tiers/api/Low\""
      x-wso2-request: "{\n   \"unitTime\": 60000,\n   \"tierPlan\": \"FREE\",\n   \"tierLevel\": \"api\",\n   \"stopOnQuotaReach\": true,\n   \"requestCount\": 10,\n   \"description\": \"Allows 10 request(s) per minute.\",\n   \"name\": \"Low\",\n   \"attributes\":    {\n      \"a\": \"30\",\n      \"b\": \"10\",\n      \"c\": \"20\"\n   }\n}\n"
      x-wso2-response: "HTTP/1.1 200 OK\nContent-Type: application/json\n\n{\n   \"unitTime\": 60000,\n   \"tierPlan\": \"FREE\",\n   \"tierLevel\": \"api\",\n   \"stopOnQuotaReach\": true,\n   \"requestCount\": 10,\n   \"description\": \"Allows 10 request(s) per minute.\",\n   \"name\": \"Low\",\n   \"attributes\":    {\n      \"b\": \"10\",\n      \"c\": \"20\",\n      \"a\": \"30\"\n   }\n}"
      summary: Update a Tier
      description: |
        Update tier details
      parameters:
        - $ref: '#/parameters/tierName'
        - in: body
          name: body
          description: |
            Tier object that needs to be modified
          required: true
          schema:
            $ref: '#/definitions/Tier'
        - $ref: '#/parameters/tierLevel'
        - $ref: '#/parameters/Content-Type'
        - $ref: '#/parameters/If-Match'
        - $ref: '#/parameters/If-Unmodified-Since'
      tags:
        - Tiers
      responses:
        200:
          description: |
            OK.
            Subscription updated.
          schema:
            $ref: '#/definitions/Tier'
          headers:
            Location:
              description: |
                The URL of the newly created resource.
              type: string
            Content-Type:
              description: |
                The content type of the body.
              type: string
            ETag:
              description: |
                Entity Tag of the response resource.
                Used by caches, or in conditional request.
              type: string
            Last-Modified:
              description: |
                Date and time the resource has been modifed the last time.
                Used by caches, or in conditional reuquests.
              type: string
        400:
          description: |
            Bad Request.
            Invalid request or validation error.
          schema:
            $ref: '#/definitions/Error'
        404:
          description: |
            Not Found.
            The resource to be updated does not exist.
          schema:
            $ref: '#/definitions/Error'
        412:
          description: |
            Precondition Failed.
            The request has not been performed because one of the preconditions is not met.
          schema:
            $ref: '#/definitions/Error'

#-----------------------------------------------------
# Delete a certain tier
#-----------------------------------------------------
    delete:
      x-scope: apim:tier_manage
      x-wso2-curl: "curl -H \"Authorization: Bearer b0982cd2aacd463ff5f63cd5ebe58f4a\" -X POST \"http://127.0.0.1:9763/api/am/publisher/v0.9/tiers/api/Low\""
      x-wso2-response: "HTTP/1.1 200 OK"
      summary: Delete a Tier
      description: |
        Remove a tier
      parameters:
        - $ref: '#/parameters/tierName'
        - $ref: '#/parameters/tierLevel'
        - $ref: '#/parameters/If-Match'
        - $ref: '#/parameters/If-Unmodified-Since'
      tags:
        - Tiers
      responses:
        200:
          description: |
            OK.
            Resource successfully deleted.
        404:
          description: |
            Not Found.
            Resource to be deleted does not exist.
          schema:
            $ref: '#/definitions/Error'
        412:
          description: |
            Precondition Failed.
            The request has not been performed because one of the preconditions is not met.
          schema:
            $ref: '#/definitions/Error'

######################################################
# The "Update Permission" Processing Function resource API
######################################################
  '/tiers/update-permission':

#-----------------------------------------------------
# Update the permission of a certain tier
#-----------------------------------------------------
    post:
      x-scope: apim:tier_manage
      x-wso2-curl: "curl -H \"Authorization: Bearer b0982cd2aacd463ff5f63cd5ebe58f4a\" -H \"Content-Type: application/json\" -X POST -d @data.json \"http://127.0.0.1:9763/api/am/publisher/v0.9/tiers/update-permission?tierName=Bronze&tierLevel=api\""
      x-wso2-request: "{\n    \"permissionType\":\"deny\",\n    \"roles\": [\"Internal/everyone\",\"admin\"]\n}"
      x-wso2-response: "HTTP/1.1 200 OK"
      summary: Update Tier Permission
      description: |
        Update tier permission
      parameters:
        - $ref: '#/parameters/tierName-Q'
        - $ref: '#/parameters/tierLevel-Q'
        - $ref: '#/parameters/If-Match'
        - $ref: '#/parameters/If-Unmodified-Since'
        - in: body
          name: permissions
          schema:
            $ref: '#/definitions/TierPermission'
      description: |
        Update tier permission
      tags:
        - Tiers
      responses:
        200:
          description: |
            OK.
            Successfully updated tier permissions
          schema:
            type: array
            items:
              $ref: '#/definitions/Tier'
          headers:
            ETag:
              description: |
                Entity Tag of the modified tier.
                 Used by caches, or in conditional request.
              type: string
            Last-Modified:
              description: |
                Date and time the tier has been modified.
                Used by caches, or in conditional requests.
              type: string
        400:
          description: |
            Bad Request.
            Invalid request or validation error.
          schema:
            $ref: '#/definitions/Error'
        403:
          description: |
            Forbidden.
            The request must be conditional but no condition has been specified.
          schema:
            $ref: '#/definitions/Error'
        404:
          description: |
            Not Found.
            Requested tier does not exist.
          schema:
            $ref: '#/definitions/Error'
        412:
          description: |
            Precondition Failed.
            The request has not been performed because one of the preconditions is not met.
          schema:
            $ref: '#/definitions/Error'


######################################################
# The "Environment Collection" resource API
######################################################
  /environments:

#-----------------------------------------------------
# Retrieve the list of environments configured for a certain API
#-----------------------------------------------------
    get:
      x-scope: apim:api_view
      x-wso2-curl: "curl -H \"Authorization: Bearer b0982cd2aacd463ff5f63cd5ebe58f4a\" \"http://127.0.0.1:9763/api/am/publisher/v0.9/environments\""
      x-wso2-response: "HTTP/1.1 200 OK\nContent-Type: application/json\n\n{\n   \"list\": [   {\n      \"showInApiConsole\": true,\n      \"serverUrl\": \"https://192.168.56.1:9444//services/\",\n      \"endpoints\":       {\n         \"http\": \"http://192.168.56.1:8281\",\n         \"https\": \"https://192.168.56.1:8244\"\n      },\n      \"name\": \"Production and Sandbox\",\n      \"type\": \"hybrid\"\n   }],\n   \"count\": 1\n}"
      summary: Get gateway environments
      description: |
        Get a list of gateway environments configured previously.
      parameters:
        - in: query
          name: apiId
          description: |
            Will return environment list for the provided API.
          type: string
      tags:
        - Environments
      responses:
        200:
          description: |
            OK.
            Environment list is returned.
          schema:
            $ref: '#/definitions/EnvironmentList'
          headers:
            Content-Type:
              description: |
                The content type of the body.
              type: string
            ETag:
              description: |
                Entity Tag of the response resource.
                Used by caches, or in conditional requests.
              type: string
        304:
          description: |
            Not Modified.
            Empty body because the client has already the latest version of the requested resource.
        404:
          description: |
            Not Found.
            Requested API does not exist.
          schema:
            $ref: '#/definitions/Error'
######################################################
# Parameters - required by some of the APIs above
######################################################
parameters:

# API Identifier
# Specified as part of the path expression
  apiId:
    name: apiId
    in: path
    description: |
      **API ID** consisting of the **UUID** of the API.
      The combination of the provider of the API, name of the API and the version is also accepted as a valid API ID.
      Should be formatted as **provider-name-version**.
    required: true
    type: string

# API Identifier
# Specified as part of the query string
  apiId-Q:
    name: apiId
    in: query
    description: |
      **API ID** consisting of the **UUID** of the API.
      The combination of the provider of the API, name of the API and the version is also accepted as a valid API I.
      Should be formatted as **provider-name-version**.
    required: true
    type: string


# Document Identifier
# Specified as part of the path expression
  documentId:
    name: documentId
    in: path
    description: |
      **Document Identifier**
    required: true
    type: string

# Application Identifier
# Specified as part of the path expression
  applicationId:
    name: applicationId
    in: path
    description: |
      **Application Identifier** consisting of the UUID of the Application.
    required: true
    type: string

# Subscription Identifier
# Specified as part of the path expression
  subscriptionId:
    name: subscriptionId
    in: path
    description: |
      Subscription Id
    required: true
    type: string

# Subscription Identifier
# Specified as part of the query string
  subscriptionId-Q:
    name: subscriptionId
    in: query
    description: |
      Subscription Id
    required: true
    type: string

# Tier Name
# Specified as part of the path expression
  tierName:
    name: tierName
    in: path
    description: |
      Tier name
    required: true
    type: string

# Tier Name
# Specified as part of the query string
  tierName-Q:
    name: tierName
    in: query
    description: |
      Name of the tier
    required: true
    type: string

# Tier Type
# Specified as part of the path expression
  tierLevel:
    name: tierLevel
    in: path
    description: |
      List API or Application or Resource type tiers.
    type: string
    enum:
      - api
      - application
      - resource
    required: true

# Tier Type
# Specified as part of the query string
  tierLevel-Q:
    name: tierLevel
    in: query
    description: |
      List API or Application or Resource type tiers.
    type: string
    enum:
      - api
      - application
      - resource
    required: true

# Used for pagination:
# The maximum number of resoures to be returned by a GET
  limit:
    name: limit
    in: query
    description: |
      Maximum size of resource array to return.
    default: 25
    type: integer

# Used for pagination:
# The order number of an instance in a qualified set of resoures
# at which to start to return the next batch of qualified resources
  offset:
    name: offset
    in: query
    description: |
      Starting point within the complete list of items qualified.
    default: 0
    type: integer

# The HTTP Accept header
  Accept:
    name: Accept
    in: header
    description: |
      Media types acceptable for the response. Default is JSON.
    default: JSON
    type: string

# The HTTP Content-Type header
  Content-Type:
    name: Content-Type
    in: header
    description: |
      Media type of the entity in the body. Default is JSON.
    default: JSON
    required: true
    type : string

# The HTTP If-None-Match header
# Used to avoid retrieving data that are already cached
  If-None-Match:
    name: If-None-Match
    in: header
    description: |
      Validator for conditional requests; based on the ETag of the formerly retrieved
      variant of the resourec.
    type : string

# The HTTP If-Modified-Since header
# Used to avoid retrieving data that are already cached
  If-Modified-Since:
    name: If-Modified-Since
    in: header
    description: |
      Validator for conditional requests; based on Last Modified header of the
      formerly retrieved variant of the resource.
    type: string

# The HTTP If-Match header
# Used to avoid concurrent updates
  If-Match:
    name: If-Match
    in: header
    description: |
      Validator for conditional requests; based on ETag.
    type: string

# The HTTP If-Unmodified-Since header
# Used to avoid concurrent updates
  If-Unmodified-Since:
    name: If-Unmodified-Since
    in: header
    description: |
      Validator for conditional requests; based on Last Modified header.
    type: string

######################################################
# The resources used by some of the APIs above within the message body
######################################################
definitions:

#-----------------------------------------------------
# The API List resource
#-----------------------------------------------------
  APIList:
    title: API List
    properties:
      count:
        type: integer
        description: |
          Number of APIs returned.
        example: 1
      next:
        type: string
        description: |
          Link to the next subset of resources qualified.
          Empty if no more resources are to be returned.
        example: "/apis?limit=1&offset=2&query="
      previous:
        type: string
        description: |
          Link to the previous subset of resources qualified.
          Empty if current subset is the first subset returned.
        example: "/apis?limit=1&offset=0&query="
      list:
        type: array
        items:
          $ref: '#/definitions/APIInfo'

#-----------------------------------------------------
# The API Info resource
#-----------------------------------------------------
  APIInfo:
    title: API Info object with basic API details.
    properties:
      id:
        type: string
        example: 01234567-0123-0123-0123-012345678901
      name:
        type: string
        example: CalculatorAPI
      description:
        type: string
        example: A calculator API that supports basic operations
      context:
        type: string
        example: CalculatorAPI
      version:
        type: string
        example: 1.0.0
      provider:
        description: |
          If the provider value is not given, the user invoking the API will be used as the provider.
        type: string
        example: admin
      status:
        type: string
        example: CREATED

#-----------------------------------------------------
# The API resource
#-----------------------------------------------------
  API:
    title: API object
    required:
      - name
      - context
      - version
      - apiDefinition
      - tiers
      - isDefaultVersion
      - transport
      - endpointConfig
      - visibility
    properties:
      id:
        type: string
        description: |
          UUID of the api registry artifact
        example: 01234567-0123-0123-0123-012345678901
      name:
        type: string
        example: CalculatorAPI
      description:
        type: string
        example: A calculator API that supports basic operations
      context:
        type: string
        example: CalculatorAPI
      version:
        type: string
        example: 1.0.0
      provider:
        description: |
          If the provider value is not given user invoking the api will be used as the provider.
        type: string
        example: admin
      apiDefinition:
        description: |
          Swagger definition of the API which contains details about URI templates and scopes
        type: string
        example: "{\"paths\":{\"\\/substract\":{\"get\":{\"x-auth-type\":\"Application & Application User\",\"x-throttling-tier\":\"Unlimited\",\"parameters\":[{\"name\":\"x\",\"required\":true,\"type\":\"string\",\"in\":\"query\"},{\"name\":\"y\",\"required\":true,\"type\":\"string\",\"in\":\"query\"}],\"responses\":{\"200\":{}}}},\"\\/add\":{\"get\":{\"x-auth-type\":\"Application & Application User\",\"x-throttling-tier\":\"Unlimited\",\"parameters\":[{\"name\":\"x\",\"required\":true,\"type\":\"string\",\"in\":\"query\"},{\"name\":\"y\",\"required\":true,\"type\":\"string\",\"in\":\"query\"}],\"responses\":{\"200\":{}}}}},\"swagger\":\"2.0\",\"info\":{\"title\":\"CalculatorAPI\",\"version\":\"1.0.0\"}}"
      status:
        type: string
        example: CREATED
      responseCaching:
        type: string
        example: Disabled
      cacheTimeout:
        type: integer
        example: 300
      destinationStatsEnabled:
        type: string
        example: Disabled
      isDefaultVersion:
        type: boolean
        example: false
      transport:
        description: |
          Supported transports for the API (http and/or https).
        type: array
        items:
          type: string
        example: ["http","https"]
      tags:
        type: array
        items:
          type: string
        example: ["substract","add"]
      tiers:
        type: array
        items:
          type: string
        example: ["Unlimited"]
      thumbnailUrl:
        type: string
        example: ""
      visibility:
        type: string
        enum:
          - PUBLIC
          - PRIVATE
          - RESTRICTED
          - CONTROLLED
        example: PUBLIC
      visibleRoles:
        type: array
        items:
          type: string
        example: []
      visibleTenants:
        type: array
        items:
          type: string
        example: []
      endpointConfig:
        type: string
        example: "{\"production_endpoints\":{\"url\":\"http://localhost:9763/am/sample/calculator/v1/api\",\"config\":null},\"implementation_status\":\"managed\",\"endpoint_type\":\"http\"}"
      gatewayEnvironments:
        description: |
          Comma separated list of gateway environments.
        type: string
        example: Production and Sandbox
      sequences:
        type: array
        items:
          $ref: '#/definitions/Sequence'
        example: []
      subscriptionAvailability:
        type: string
        enum:
          - current_tenant
          - all_tenants
          - specific_tenants
        example: current_tenant
      subscriptionAvailableTenants:
        type: array
        items:
          type: string
        example: []
      businessInformation:
        properties:
          businessOwner:
            type: string
            example: businessowner
          businessOwnerEmail:
            type: string
            example: businessowner@wso2.com
          technicalOwner:
            type: string
            example: technicalowner
          technicalOwnerEmail:
            type: string
<<<<<<< HEAD
      corsConfiguration:
        description: |
          CORS configuration for the API
        properties:
          corsConfigurationEnabled:
            type: boolean
            default: false
          accessControlAllowOrigins:
            type: array
            items:
               type: string
          accessControlAllowCredentials:
            type: boolean
            default: false
          accessControlAllowHeaders:
            type: array
            items:
              type: string
          accessControlAllowMethods:
            type: array
            items:
              type: string

=======
            example: technicalowner@wso2.com
>>>>>>> 8e5b065f

#-----------------------------------------------------
# The Application resource
#-----------------------------------------------------
  Application:
    title: Application
    required:
      - name
      - throttlingTier
    properties:
      applicationId:
        type: string
        example: 01234567-0123-0123-0123-012345678901
      name:
        type: string
        example: CalculatorApp
      subscriber:
        type: string
        example: admin
      throttlingTier:
        type: string
        example: Unlimited
      description:
        type: string
        example: Sample calculator application
      groupId:
        type: string
        example: ""

#-----------------------------------------------------
# The Document List resource
#-----------------------------------------------------
  DocumentList:
    title: Document List
    properties:
      count:
        type: integer
        description: |
          Number of Documents returned.
        example: 1
      next:
        type: string
        description: |
          Link to the next subset of resources qualified.
          Empty if no more resources are to be returned.
        example: "/apis/01234567-0123-0123-0123-012345678901/documents?limit=1&offset=2"
      previous:
        type: string
        description: |
          Link to the previous subset of resources qualified.
          Empty if current subset is the first subset returned.
        example: "/apis/01234567-0123-0123-0123-012345678901/documents?limit=1&offset=0"
      list:
        type: array
        items:
          $ref: '#/definitions/Document'

#-----------------------------------------------------
# The Document resource
#-----------------------------------------------------
  Document:
    title: Document
    required:
      - name
      - type
      - sourceType
      - visibility
    properties:
      documentId:
        type: string
        example: 01234567-0123-0123-0123-012345678901
      name:
        type: string
        example: CalculatorDoc
      type:
        type: string
        enum:
          - HOWTO
          - SAMPLES
          - PUBLIC_FORUM
          - SUPPORT_FORUM
          - API_MESSAGE_FORMAT
          - SWAGGER_DOC
          - OTHER
        example: HOWTO
      summary:
        type: string
        example: "Summary of Calculator Documentation"
      sourceType:
        type: string
        enum:
          - INLINE
          - URL
          - FILE
        example: INLINE
      sourceUrl:
        type: string
        example: ""
      otherTypeName:
        type: string
        example: ""
      visibility:
        type: string
        enum:
          - OWNER_ONLY
          - PRIVATE
          - API_LEVEL
        example: API_LEVEL

#-----------------------------------------------------
# The Tier List resource
#-----------------------------------------------------
  TierList:
    title: Tier List
    properties:
      count:
        type: integer
        description: |
          Number of Tiers returned.
        example: 1
      next:
        type: string
        description: |
          Link to the next subset of resources qualified.
          Empty if no more resources are to be returned.
        example: "/tiers/api?limit=1&offset=2"
      previous:
        type: string
        description: |
          Link to the previous subset of resources qualified.
          Empty if current subset is the first subset returned.
        example: "/tiers/api?limit=1&offset=0"
      list:
        type: array
        items:
          $ref: '#/definitions/Tier'

#-----------------------------------------------------
# The Tier resource
#-----------------------------------------------------
  Tier:
    title: Tier
    required:
      - name
      - tierPlan
      - requestCount
      - unitTime
      - stopOnQuotaReach
    properties:
      name:
        type: string
        example: Platinum
      description:
        type: string
        example: "Allows 50 request(s) per minute."
      tierLevel:
        type: string
        enum:
          - api
          - application
          - resource
        example: api
      attributes:
        description: |
          Custom attributes added to the tier policy
        type: object
        additionalProperties:
          type: string
        example: {}
      requestCount:
        description: |
          Maximum number of requests which can be sent within a provided unit time
        type: integer
        format: int64
        example: 50
      unitTime:
        type: integer
        format: int64
        example: 60000
      tierPlan:
        description: |
          This attribute declares whether this tier is available under commercial or free
        type: string
        enum:
          - FREE
          - COMMERCIAL
        example: FREE
      stopOnQuotaReach:
        description: |
          By making this attribute to false, you are capabale of sending requests
          even if the request count exceeded within a unit time
        type: boolean
        example: true

#-----------------------------------------------------
# The Tier Permission resource
#-----------------------------------------------------
  TierPermission:
    title: tierPermission
    required:
      - permissionType
      - roles
    properties:
      permissionType:
        type: string
        enum:
          - allow
          - deny
        example: deny
      roles:
        type: array
        items:
          type: string
        example: ["Internal/everyone"]

#-----------------------------------------------------
# The Subscription List resource
#-----------------------------------------------------
  SubscriptionList:
    title: Subscription List
    properties:
      count:
        type: integer
        description: |
          Number of Subscriptions returned.
        example: 1
      next:
        type: string
        description: |
          Link to the next subset of resources qualified.
          Empty if no more resources are to be returned.
        example: "/subscriptions?limit=1&offset=2&apiId=01234567-0123-0123-0123-012345678901&groupId="
      previous:
        type: string
        description: |
          Link to the previous subset of resources qualified.
          Empty if current subset is the first subset returned.
        example: "/subscriptions?limit=1&offset=0&apiId=01234567-0123-0123-0123-012345678901&groupId="
      list:
        type: array
        items:
          $ref: '#/definitions/Subscription'

#-----------------------------------------------------
# The Subscription resource
#-----------------------------------------------------
  Subscription:
    title: Subscription
    required:
      - applicationId
      - apiIdentifier
      - tier
    properties:
      subscriptionId:
        type: string
        example: 01234567-0123-0123-0123-012345678901
      applicationId:
        type: string
        example: 01234567-0123-0123-0123-012345678901
      apiIdentifier:
        type: string
        example: 01234567-0123-0123-0123-012345678901
      tier:
        type: string
        example: Unlimited
      status:
        type: string
        enum:
          - BLOCKED
          - PROD_ONLY_BLOCKED
          - UNBLOCKED
          - ON_HOLD
          - REJECTED
        example: UNBLOCKED

#-----------------------------------------------------
# The Sequence resource
#-----------------------------------------------------
  Sequence:
    title: Sequence
    required:
      - name
    properties:
      name:
        type: string
        example: log_in_message
      config:
        type: string
        example: ""
      type:
        type: string
        example: in

#-----------------------------------------------------
# The Error resource
#-----------------------------------------------------
  Error:
    title: Error object returned with 4XX HTTP status
    required:
      - code
      - message
    properties:
      code:
        type: integer
        format: int64
      message:
        type: string
        description: Error message.
      description:
        type: string
        description: |
          A detail description about the error message.
      moreInfo:
        type: string
        description: |
          Preferably an url with more details about the error.
      error:
        type: array
        description: |
          If there are more than one error list them out.
          For example, list out validation errors by each field.
        items:
          $ref: '#/definitions/ErrorListItem'

#-----------------------------------------------------
# The Error List Item resource
#-----------------------------------------------------
  ErrorListItem:
    title: Description of individual errors that may have occurred during a request.
    required:
      - code
      - message
    properties:
      code:
        type: string
      message:
        type: string
        description: |
          Description about individual errors occurred

#-----------------------------------------------------
# The Environment resource
#-----------------------------------------------------
  Environment:
    title: Environment
    required:
      - name
      - type
      - serverUrl
      - endpoints
      - showInApiConsole
    properties:
      name:
        type: string
        example: Production and Sandbox
      type:
        type: string
        example: hybrid
      serverUrl:
        type: string
        example: "https://localhost:9443//services/"
      showInApiConsole:
        type: boolean
        example: true
      endpoints:
        $ref: '#/definitions/EnvironmentEndpoints'

#-----------------------------------------------------
# The Environment List resource
#-----------------------------------------------------
  EnvironmentList:
    title: Environment List
    properties:
      count:
        type: integer
        description: |
          Number of Environments returned.
        example: 1
      list:
        type: array
        items:
          $ref: '#/definitions/Environment'


#-----------------------------------------------------
# The Environment Endpoint resource
#-----------------------------------------------------
  EnvironmentEndpoints :
    title: Environment Endpoints
    properties:
      http:
        type: string
        description: HTTP environment URL
        example: "http://localhost:8280"
      https:
        type: string
        description: HTTPS environment URL
        example: "https://localhost:8244"
#-----------------------------------------------------
# END-OF-FILE
#-----------------------------------------------------<|MERGE_RESOLUTION|>--- conflicted
+++ resolved
@@ -2148,33 +2148,7 @@
             example: technicalowner
           technicalOwnerEmail:
             type: string
-<<<<<<< HEAD
-      corsConfiguration:
-        description: |
-          CORS configuration for the API
-        properties:
-          corsConfigurationEnabled:
-            type: boolean
-            default: false
-          accessControlAllowOrigins:
-            type: array
-            items:
-               type: string
-          accessControlAllowCredentials:
-            type: boolean
-            default: false
-          accessControlAllowHeaders:
-            type: array
-            items:
-              type: string
-          accessControlAllowMethods:
-            type: array
-            items:
-              type: string
-
-=======
             example: technicalowner@wso2.com
->>>>>>> 8e5b065f
 
 #-----------------------------------------------------
 # The Application resource
