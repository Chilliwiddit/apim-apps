/*
 *  Copyright (c) 2020, WSO2 Inc. (http://www.wso2.org) All Rights Reserved.
 *
 *  WSO2 Inc. licenses this file to you under the Apache License,
 *  Version 2.0 (the "License"); you may not use this file except
 *  in compliance with the License.
 *  You may obtain a copy of the License at
 *
 *    http://www.apache.org/licenses/LICENSE-2.0
 *
 * Unless required by applicable law or agreed to in writing,
 * software distributed under the License is distributed on an
 * "AS IS" BASIS, WITHOUT WARRANTIES OR CONDITIONS OF ANY
 * KIND, either express or implied.  See the License for the
 * specific language governing permissions and limitations
 * under the License.
 */

package org.wso2.carbon.apimgt.api;

import org.wso2.carbon.apimgt.api.model.EndpointRegistryEntry;
import org.wso2.carbon.apimgt.api.model.EndpointRegistryInfo;

import java.util.List;

/**
 * EndpointRegistry Interface
 */
public interface EndpointRegistry {

    /**
     * Adds a new Endpoint Registry
     *
     * @param endpointRegistry EndpointRegistryInfo
     * @return registryId UUID of the created Endpoint Registry ID
     * @throws APIManagementException if failed to add EndpointRegistryInfo
     */
    String addEndpointRegistry(EndpointRegistryInfo endpointRegistry) throws APIManagementException;

    /**
     * Returns details of an Endpoint Registry
     *
     * @param registryId Registry Identifier
     * @return An EndpointRegistryInfo object related to the given identifier or null
     * @throws APIManagementException if failed to get details of an Endpoint Registry
     */
    EndpointRegistryInfo getEndpointRegistryByUUID(String registryId) throws APIManagementException;

    /**
     * Returns details of all Endpoint Registries belong to a given tenant
     *
     * @param tenantDomain
     * @return A list of EndpointRegistryInfo objects
     * @throws APIManagementException if failed to get details of Endpoint Registries
     */
    List<EndpointRegistryInfo> getEndpointRegistries(String tenantDomain) throws APIManagementException;

    /**
<<<<<<< HEAD
     * Adds a new Registry Entry
     *
     * @param registryEntry EndpointRegistryEntry
     * @return entryID UUID of the created Registry Entry
     * @throws APIManagementException if failed to add EndpointRegistryEntry
     */
    EndpointRegistryEntry addEndpointRegistryEntry(EndpointRegistryEntry registryEntry, String provider)
            throws APIManagementException;
}
=======
     * Returns all entries belong to a given endpoint registry
     *
     * @param registryId UUID of the endpoint registry
     * @return A list of EndpointRegistryEntry objects
     * @throws APIManagementException if failed to get entries of an Endpoint Registry
     */
    List<EndpointRegistryEntry> getEndpointRegistryEntries(String registryId) throws APIManagementException;

    /**
     * Returns details of a specific Endpoint Registry Entry
     * @return an EndpointRegistryEntry object
     * @throws APIManagementException if failed get details of an Endpoint Registry Entry
     */
    EndpointRegistryEntry getEndpointRegistryEntryByUUID(String registryId, String registryEntryUuid) throws APIManagementException;
}
>>>>>>> f5d7ce90
<|MERGE_RESOLUTION|>--- conflicted
+++ resolved
@@ -56,17 +56,6 @@
     List<EndpointRegistryInfo> getEndpointRegistries(String tenantDomain) throws APIManagementException;
 
     /**
-<<<<<<< HEAD
-     * Adds a new Registry Entry
-     *
-     * @param registryEntry EndpointRegistryEntry
-     * @return entryID UUID of the created Registry Entry
-     * @throws APIManagementException if failed to add EndpointRegistryEntry
-     */
-    EndpointRegistryEntry addEndpointRegistryEntry(EndpointRegistryEntry registryEntry, String provider)
-            throws APIManagementException;
-}
-=======
      * Returns all entries belong to a given endpoint registry
      *
      * @param registryId UUID of the endpoint registry
@@ -81,5 +70,14 @@
      * @throws APIManagementException if failed get details of an Endpoint Registry Entry
      */
     EndpointRegistryEntry getEndpointRegistryEntryByUUID(String registryId, String registryEntryUuid) throws APIManagementException;
-}
->>>>>>> f5d7ce90
+
+    /**
+     * Adds a new Registry Entry
+     *
+     * @param registryEntry EndpointRegistryEntry
+     * @return entryID UUID of the created Registry Entry
+     * @throws APIManagementException if failed to add EndpointRegistryEntry
+     */
+    EndpointRegistryEntry addEndpointRegistryEntry(EndpointRegistryEntry registryEntry, String provider)
+            throws APIManagementException;
+}