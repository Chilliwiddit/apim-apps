/*
 * Copyright (c) 2019, WSO2 Inc. (http://www.wso2.org) All Rights Reserved.
 *
 * WSO2 Inc. licenses this file to you under the Apache License,
 * Version 2.0 (the "License"); you may not use this file except
 * in compliance with the License.
 * You may obtain a copy of the License at
 *
 * http://www.apache.org/licenses/LICENSE-2.0
 *
 * Unless required by applicable law or agreed to in writing,
 * software distributed under the License is distributed on an
 * "AS IS" BASIS, WITHOUT WARRANTIES OR CONDITIONS OF ANY
 * KIND, either express or implied.  See the License for the
 * specific language governing permissions and limitations
 * under the License.
 */
package org.wso2.carbon.apimgt.api.model;

import java.util.ArrayList;
import java.util.Collections;
import java.util.Date;
import java.util.HashSet;
import java.util.LinkedHashSet;
import java.util.List;
import java.util.Objects;
import java.util.Set;

import org.apache.commons.lang3.StringUtils;
import org.json.simple.JSONObject;

public class APIProduct {
    // TODO add rest of the properties
    private APIProductIdentifier id;
    private String uuid;
    private String type;
    private int productId;
    private String context;
    private String description;
    private Set<Tier> availableTiers = new LinkedHashSet<Tier>();
    private String productLevelPolicy;
    private Set<String> tags = new LinkedHashSet<String>();
    private String contextTemplate;
    private String visibility;
    private String visibleRoles;
    private String visibleTenants;
    private String subscriptionAvailability;
    private String subscriptionAvailableTenants;
    private String state;
    private String businessOwner;
    private String businessOwnerEmail;
    private String technicalOwner;
    private String technicalOwnerEmail;

    private String tenantDomain;
    private String rating;
    private List<APIProductResource> productResources = new ArrayList<>();
    private String definition;
    private JSONObject additionalProperties = new JSONObject();
<<<<<<< HEAD
    private Set<String> environments;
    private List<Label> gatewayLabels;

    private JSONObject monetizationProperties = new JSONObject();
    private boolean isMonetizationEnabled = false;

    private Set<Scope> scopes;
=======
    private Set<String> environments = new HashSet<>();
    private List<Label> gatewayLabels = new ArrayList<>();
    private boolean enableSchemaValidation = false;
    private Set<Scope> scopes = new HashSet<>();
>>>>>>> 9e717fb5

    /**
     * API security at the gateway level.
     */
    private String apiSecurity = "oauth2";
    private static final String NULL_VALUE = "NULL";
    private static final String API_PRODUCT = "APIProduct";

    private String transports;
    private String responseCache;
    private int cacheTimeout;
    private String thumbnailUrl;

    /**
     * Used for keeping Production & Sandbox Throttling limits.
     */
    private String productionMaxTps;
    private String sandboxMaxTps;

    /**
     * Custom authorization header specific to the API
     */
    private String authorizationHeader;

    private CORSConfiguration corsConfiguration;

    /**
     * Publisher access control related parameters.
     * AccessControl -> Specifies whether that particular API Product is restricted to certain set of publishers and creators.
     * AccessControlRoles -> Specifies the roles that the particular API Product is visible to.
     */
    private String accessControl;
    private String accessControlRoles;

    private Date lastUpdated;
    private Date createdTime;

    public APIProduct(){}

    public APIProduct(APIProductIdentifier id) {
        this.id = id;
    }

    /*todo : temporary method until proper constructer is added*/
    public void setID(APIProductIdentifier id) {
        this.id = id;
    }
    public APIProductIdentifier getId() {
        return id;
    }
    public String getUuid() {
        return uuid;
    }
    public void setUuid(String uuid) {
        this.uuid = uuid;
    }
    public List<APIProductResource> getProductResources() {
        return productResources;
    }
    public void setProductResources(List<APIProductResource> productResources) {
        this.productResources = productResources;
    }
    public String getDescription() {
        return description;
    }
    public void setDescription(String description) {
        this.description = description;
    }
    public String getVisibility() {
        return visibility;
    }
    public void setVisibility(String visibility) {
        this.visibility = visibility;
    }
    public String getSubscriptionAvailability() {
        return subscriptionAvailability;
    }
    public void setSubscriptionAvailability(String subscriptionAvailability) {
        this.subscriptionAvailability = subscriptionAvailability;
    }
    public String getState() {
        return state;
    }
    public void setState(String state) {
        this.state = state;
    }

    public String getTechnicalOwner() {
        return technicalOwner;
    }
    public void setTechnicalOwner(String technicalOwner) {
        this.technicalOwner = technicalOwner;
    }
    public String getTechnicalOwnerEmail() {
        return technicalOwnerEmail;
    }
    public void setTechnicalOwnerEmail(String technicalOwnerEmail) {
        this.technicalOwnerEmail = technicalOwnerEmail;
    }

    public String getType() {
        return type;
    }

    public void setType(String type) {
        if (StringUtils.isEmpty(type) || NULL_VALUE.equalsIgnoreCase(StringUtils.trim(type))) {
            this.type = API_PRODUCT;
        } else {
            this.type = type;
        }
    }
    public String getBusinessOwner() {
        return businessOwner;
    }
    public void setBusinessOwner(String businessOwner) {
        this.businessOwner = businessOwner;
    }
    public String getBusinessOwnerEmail() {
        return businessOwnerEmail;
    }
    public void setBusinessOwnerEmail(String businessOwnerEmail) {
        this.businessOwnerEmail = businessOwnerEmail;
    }
    public int getProductId() {
        return productId;
    }
    public JSONObject getMonetizationProperties() {
        return monetizationProperties;
    }
    public boolean getMonetizationStatus() {
        return isMonetizationEnabled;
    }
    public void setMonetizationStatus(boolean monetizationStatus) {
        this.isMonetizationEnabled = monetizationStatus;
    }
    public void setMonetizationProperties(JSONObject monetizationProperties) {
        this.monetizationProperties = monetizationProperties;
    }
    public void addMonetizationProperty(String key, String value) {
        monetizationProperties.put(key, value);
    }
    public void setProductId(int productId) {
        this.productId = productId;
    }
    public Set<Tier> getAvailableTiers() {
        return availableTiers;
    }
    public void setAvailableTiers(Set<Tier> availableTiers) {
        this.availableTiers = availableTiers;
    }
    public String getSubscriptionAvailableTenants() {
        return subscriptionAvailableTenants;
    }
    public void setSubscriptionAvailableTenants(String subscriptionAvailableTenants) {
        this.subscriptionAvailableTenants = subscriptionAvailableTenants;
    }
    public String getVisibleRoles() {
        return visibleRoles;
    }
    public void setVisibleRoles(String visibleRoles) {
        this.visibleRoles = visibleRoles;
    }
    public String getVisibleTenants() {
        return visibleTenants;
    }
    public void setVisibleTenants(String visibleTenants) {
        this.visibleTenants = visibleTenants;
    }
    public String getTenantDomain() {
        return tenantDomain;
    }
    public void setTenantDomain(String tenantDomain) {
        this.tenantDomain = tenantDomain;
    }
    public String getDefinition() {
        return definition;
    }
    public void setDefinition(String definition) {
        this.definition = definition;
    }

    public Set<String> getEnvironments() {
        return environments;
    }

    public void setEnvironments(Set<String> environments) {
        this.environments = environments;
    }

    /**
     * To get the additional properties
     *
     * @return additional properties of the API Product
     */
    public JSONObject getAdditionalProperties() {
        return additionalProperties;
    }

    /**
     * To assign a set of customized properties to the API Product
     *
     * @param properties Properties that need to be assigned to.
     */
    public void setAdditionalProperties(JSONObject properties) {
        this.additionalProperties = properties;
    }

    /**
     * To add a new property to additional properties list.
     *
     * @param key   Name of the property.
     * @param value Value of the property.
     */
    public void addProperty(String key, String value) {
        additionalProperties.put(key, value);
    }

    /**
     * To get the value of the property.
     *
     * @param key Name of the property
     * @return value of the property.
     */
    public String getProperty(String key) {
        return additionalProperties.get(key).toString();
    }

    public String getContext() {
        return context;
    }

    public void setContext(String context) {
        this.context = context;
    }

    public String getTransports() {
        return transports;
    }

    public void setTransports(String transports) {
        this.transports = transports;
    }

    public String getResponseCache() {
        return responseCache;
    }

    public void setResponseCache(String responseCache) {
        this.responseCache = responseCache;
    }

    public int getCacheTimeout() {
        return cacheTimeout;
    }

    public void setCacheTimeout(int cacheTimeout) {
        this.cacheTimeout = cacheTimeout;
    }

    public String getProductionMaxTps() {
        return productionMaxTps;
    }

    public void setProductionMaxTps(String productionMaxTps) {
        this.productionMaxTps = productionMaxTps;
    }

    public String getSandboxMaxTps() {
        return sandboxMaxTps;
    }

    public void setSandboxMaxTps(String sandboxMaxTps) {
        this.sandboxMaxTps = sandboxMaxTps;
    }

    public void setThumbnailUrl(String thumbnailUrl) {
        this.thumbnailUrl = thumbnailUrl;
    }

    public String getThumbnailUrl() {
        return thumbnailUrl;
    }

    public void setAccessControl(String accessControl) {
        this.accessControl = accessControl;
    }

    public String getAccessControl() {
        return accessControl;
    }

    public void setAccessControlRoles(String accessControlRoles) {
        this.accessControlRoles = accessControlRoles;
    }

    public String getAccessControlRoles() {
        return accessControlRoles;
    }

    /**
     * Check the status of the Json schema validation property.
     *
     * @return Status of the validator property.
     */
    public boolean isEnabledSchemaValidation() {
        return enableSchemaValidation;
    }

    /**
     * To set the JSON schema validation enable/disable.
     *
     * @param enableSchemaValidation Given Status.
     */
    public void setEnableSchemaValidation(boolean enableSchemaValidation) {
        this.enableSchemaValidation = enableSchemaValidation;
    }

    public String getApiSecurity() {
        return apiSecurity;
    }

    public void setApiSecurity(String apiSecurity) {
        this.apiSecurity = apiSecurity;
    }

    public String getAuthorizationHeader() {
        return authorizationHeader;
    }

    public void setAuthorizationHeader(String authorizationHeader) {
        this.authorizationHeader = authorizationHeader;
    }

    public CORSConfiguration getCorsConfiguration() {
        return corsConfiguration;
    }

    public void setCorsConfiguration(CORSConfiguration corsConfiguration) {
        this.corsConfiguration = corsConfiguration;
    }

    public Set<Scope> getScopes() {
        return scopes;
    }

    public void setScopes(Set<Scope> scopes) {
        this.scopes = scopes;
    }

    public void addScope(Scope scope) {
        this.scopes.add(scope);
    }

    public void setCreatedTime(Date createdTime) {
        this.createdTime = createdTime;
    }

    public Date getCreatedTime() {
        return createdTime;
    }

    public void setLastUpdated(Date lastUpdated) {
        this.lastUpdated = lastUpdated;
    }

    public Date getLastUpdated() {
        return lastUpdated;
    }

    public void setContextTemplate(String contextTemplate) {
        this.contextTemplate = contextTemplate;
    }

    public String getContextTemplate() {
        return contextTemplate;
    }

    @Override
    public boolean equals(Object o) {
        if (this == o) return true;

        if (!(o instanceof APIProduct)) {
            return false;
        }

        APIProduct that = (APIProduct) o;
        return id.equals(that.id);
    }

    @Override
    public int hashCode() {
        return Objects.hash(id);
    }

    @Override
    public String toString() {
        String tiers = "";
        for (Tier tier : availableTiers) {
            tiers += tier.getName() + " ";
        }
        String env = "";
        for (String environment : environments ) {
            env += environment + " ";
        }
        return "APIProduct [name=" + id.getName() + ", version=" + id.getVersion() + ", uuid=" + uuid + ", productId="
                + productId + ", provider=" + id.getProviderName() + ", description=" + description
                + ", availableTiers=" + tiers + ", visibility=" + visibility + ", visibleRoles=" + visibleRoles
                + ", visibleTenants=" + visibleTenants + ", environments=" + env + ", subscriptionAvailability="
                + subscriptionAvailability + ", subscriptionAvailableTenants=" + subscriptionAvailableTenants
                + ", accessControl=" + accessControl + ", accessControlRoles=" + accessControlRoles + ", state=" + state
                + ", businessOwner=" + businessOwner + ", businessOwnerEmail=" + businessOwnerEmail + ", tenantDomain="
                + tenantDomain + ", productResources=" + productResources + "]";
    }

    public List<Label> getGatewayLabels() {
        return gatewayLabels;
    }

    public void setGatewayLabels(List<Label> gatewayLabels) {
        this.gatewayLabels = gatewayLabels;
    }

    public Set<String> getTags() {
        return Collections.unmodifiableSet(tags);
    }

    public void addTags(Set<String> tags) {
        this.tags.addAll(tags);
    }
    public void removeTags(Set<String> tags) {
        this.tags.removeAll(tags);
    }

    public String getRating() {
        return rating;
    }

    public void setRating(String rating) {
        this.rating = rating;
    }

    public String getProductLevelPolicy() {
        return productLevelPolicy;
    }

    public void setProductLevelPolicy(String productLevelPolicy) {
        this.productLevelPolicy = productLevelPolicy;
    }

    /**
     * Removes all Tiers from the API object.
     */
    public void removeAllTiers() {
        availableTiers.clear();
    }
}<|MERGE_RESOLUTION|>--- conflicted
+++ resolved
@@ -57,20 +57,13 @@
     private List<APIProductResource> productResources = new ArrayList<>();
     private String definition;
     private JSONObject additionalProperties = new JSONObject();
-<<<<<<< HEAD
-    private Set<String> environments;
-    private List<Label> gatewayLabels;
-
-    private JSONObject monetizationProperties = new JSONObject();
-    private boolean isMonetizationEnabled = false;
-
-    private Set<Scope> scopes;
-=======
     private Set<String> environments = new HashSet<>();
     private List<Label> gatewayLabels = new ArrayList<>();
     private boolean enableSchemaValidation = false;
     private Set<Scope> scopes = new HashSet<>();
->>>>>>> 9e717fb5
+
+    private JSONObject monetizationProperties = new JSONObject();
+    private boolean isMonetizationEnabled = false;
 
     /**
      * API security at the gateway level.
