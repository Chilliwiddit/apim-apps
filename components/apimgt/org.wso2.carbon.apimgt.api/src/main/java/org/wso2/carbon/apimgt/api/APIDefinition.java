/*
*  Copyright (c) 2005-2015, WSO2 Inc. (http://www.wso2.org) All Rights Reserved.
*
*  WSO2 Inc. licenses this file to you under the Apache License,
*  Version 2.0 (the "License"); you may not use this file except
*  in compliance with the License.
*  You may obtain a copy of the License at
*
*    http://www.apache.org/licenses/LICENSE-2.0
*
* Unless required by applicable law or agreed to in writing,
* software distributed under the License is distributed on an
* "AS IS" BASIS, WITHOUT WARRANTIES OR CONDITIONS OF ANY
* KIND, either express or implied.  See the License for the
* specific language governing permissions and limitations
* under the License.
*/
package org.wso2.carbon.apimgt.api;

import org.wso2.carbon.apimgt.api.model.API;
import org.wso2.carbon.apimgt.api.model.APIIdentifier;
import org.wso2.carbon.apimgt.api.model.APIProduct;
import org.wso2.carbon.apimgt.api.model.Scope;
import org.wso2.carbon.apimgt.api.model.URITemplate;
import org.wso2.carbon.registry.api.Registry;

import java.util.ArrayList;
import java.util.HashMap;
import java.util.List;
import java.util.Map;
import java.util.Set;
import java.util.regex.Matcher;
import java.util.regex.Pattern;

/**
 * APIDefinition is responsible for providing uri templates, scopes and
 * save the api definition according to the permission and visibility
 */

@SuppressWarnings("unused")
public abstract class APIDefinition {


    private static final Pattern CURLY_BRACES_PATTERN = Pattern.compile("(?<=\\{)(?!\\s*\\{)[^{}]+");

    /**
     * This method extracts the URI templates from the API definition
     *
     * @return URI templates
     */
    public abstract Set<URITemplate> getURITemplates(API api, String resourceConfigsJSON) throws APIManagementException;

    /**
     * This method extracts the scopes from the API definition
     *
     * @param resourceConfigsJSON resource json
     * @return scopes
     */
    public abstract Set<Scope> getScopes(String resourceConfigsJSON) throws APIManagementException;

    /**
<<<<<<< HEAD
=======
     * This method saves the API definition
     *
     * @param api               API to be saved
     * @param apiDefinitionJSON API definition as JSON string
     * @param registry          user registry
     */
    public abstract void saveAPIDefinition(API api, String apiDefinitionJSON, Registry registry) throws APIManagementException;

    /**
     * This method saves the APIProduct definition
     *
     * @param apiProduct               API to be saved
     * @param apiDefinitionJSON API definition as JSON string
     * @param registry          user registry
     */
    public abstract void saveAPIDefinition(APIProduct apiProduct, String apiDefinitionJSON, Registry registry)
            throws APIManagementException;

    /**
     * This method reads the API definition from registry
     *
     * @param apiIdentifier api identifier
     * @param registry      user registry
     * @return API definition
     */
    public abstract String getAPIDefinition(APIIdentifier apiIdentifier, Registry registry) throws APIManagementException;

    /**
>>>>>>> 34c46b35
     * This method generates API definition to the given api
     *
     * @param api api
     * @return API definition in string format
     * @throws APIManagementException
     */
    public abstract String generateAPIDefinition(API api) throws APIManagementException;

    /**
     * This method generates API definition to the given apiProduct
     *
     * @param apiProduct apiProduct
     * @return API definition in string format
     * @throws APIManagementException
     */
    public abstract String generateAPIDefinition(APIProduct apiProduct) throws APIManagementException;

    /**
     * This method generates API definition using the given api's URI templates and the swagger.
     * It will alter the provided swagger definition based on the URI templates. For example: if there is a new
     * URI template which is not included in the swagger, it will be added to the swagger as a basic resource. Any
     * additional resources inside the swagger will be removed from the swagger. Changes to scopes, throtting policies,
     * on the resource will be updated on the swagger
     *
     * @param api api
     * @param swagger swagger definition
     * @param syncOperations whether to sync operations between API and swagger. If true, the operations of the swagger
     *                       will be synced from the API's operations. Additional operations of the swagger will be
     *                       removed and new operations of API will be added. If false, all the operations will be
     *                       taken from swagger.
     * @return API definition in string format
     * @throws APIManagementException if error occurred when generating API Definition
     */
    public abstract String generateAPIDefinition(API api, String swagger, boolean syncOperations)
            throws APIManagementException;

    /**
     * Extract and return path parameters in the given URI template
     *
     * @param uriTemplate URI Template value
     * @return path parameters in the given URI template
     */
    public List<String> getPathParamNames(String uriTemplate) {
        List<String> params = new ArrayList<>();

        Matcher bracesMatcher = CURLY_BRACES_PATTERN.matcher(uriTemplate);
        while (bracesMatcher.find()) {
            params.add(bracesMatcher.group());
        }
        return params;
    }

    /**
     * Creates a helper uri template map using provided API's URI templates.
     * Creates map in below format:
     *      /order      -> [post -> template1]
     *      /order/{id} -> [get -> template2, put -> template3, ..]
     *
     * @param api API object
     * @return a structured uri template map using provided API's URI templates
     */
    public Map<String, Map<String, URITemplate>> getURITemplateMap(API api) {
        Map<String, Map<String, URITemplate>> uriTemplateMap = new HashMap<>();
        for (URITemplate uriTemplate : api.getUriTemplates()) {
            Map<String, URITemplate> templates = uriTemplateMap.get(uriTemplate.getUriTemplate());
            if (templates == null) {
                templates = new HashMap<>();
                uriTemplateMap.put(uriTemplate.getUriTemplate(), templates);
            }
            templates.put(uriTemplate.getHTTPVerb().toUpperCase(), uriTemplate);
        }
        return uriTemplateMap;
    }

    /**
     * This method validates the given OpenAPI definition by content
     *
     * @param apiDefinition OpenAPI Definition content
     * @param returnJsonContent whether to return the converted json form of the OpenAPI definition
     * @return APIDefinitionValidationResponse object with validation information
     */
    public abstract APIDefinitionValidationResponse validateAPIDefinition(String apiDefinition,
            boolean returnJsonContent) throws APIManagementException;


}<|MERGE_RESOLUTION|>--- conflicted
+++ resolved
@@ -59,17 +59,6 @@
     public abstract Set<Scope> getScopes(String resourceConfigsJSON) throws APIManagementException;
 
     /**
-<<<<<<< HEAD
-=======
-     * This method saves the API definition
-     *
-     * @param api               API to be saved
-     * @param apiDefinitionJSON API definition as JSON string
-     * @param registry          user registry
-     */
-    public abstract void saveAPIDefinition(API api, String apiDefinitionJSON, Registry registry) throws APIManagementException;
-
-    /**
      * This method saves the APIProduct definition
      *
      * @param apiProduct               API to be saved
@@ -80,16 +69,6 @@
             throws APIManagementException;
 
     /**
-     * This method reads the API definition from registry
-     *
-     * @param apiIdentifier api identifier
-     * @param registry      user registry
-     * @return API definition
-     */
-    public abstract String getAPIDefinition(APIIdentifier apiIdentifier, Registry registry) throws APIManagementException;
-
-    /**
->>>>>>> 34c46b35
      * This method generates API definition to the given api
      *
      * @param api api
