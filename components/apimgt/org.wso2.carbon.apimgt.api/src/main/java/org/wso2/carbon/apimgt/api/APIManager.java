--- conflicted
+++ resolved
@@ -189,12 +189,12 @@
     /**
      * Get a documentation by artifact Id
      *
-     * @param docId                 DocumentID
+     * @param docId   DocumentID
      * @param requestedTenantDomain tenant domain of the registry where the artifact is located
      * @return Documentation
      * @throws APIManagementException if failed to get Documentation
      */
-    Documentation getDocumentation(String docId, String requestedTenantDomain) throws APIManagementException;
+     Documentation getDocumentation(String docId, String requestedTenantDomain) throws APIManagementException;
 
     /**
      * This method used to get the content of a documentation
@@ -323,8 +323,9 @@
     APIKey getAccessTokenData(String accessToken) throws APIManagementException;
 
     /**
-     * /**
+    /**
      * Return information related to access token by a searchTerm and searchType       *
+     *
      *
      * @param searchType
      * @param searchTerm
@@ -419,14 +420,14 @@
      * Check if a given context template already exists
      *
      * @param contextTemplate - The contextTemplate to be checked for
-     *                        <p>
-     *                        Ex: /foo/{version}/bar
-     *                        </p>
+        *                        <p>
+        *                        Ex: /foo/{version}/bar
+        *                        </p>
      * @return boolean - true if the template exists, false otherwise.
      * @throws APIManagementException - If an error occurs while checking the value in the APIM DB.
      */
     boolean isDuplicateContextTemplate(String contextTemplate) throws APIManagementException;
-
+    
 
     /**
      * Get policy object for given level and user name
@@ -450,36 +451,21 @@
      * @return API result
      * @throws APIManagementException if search is failed
      */
-<<<<<<< HEAD
-    Map<String,Object> searchPaginatedAPIs(String searchQuery, String tenantDomain,int start,int end, 
-                                           boolean limitAttributes) throws APIManagementException;
-
-    /**
-     * fetches the lastUpdated timestamp for the API swagger resource
-=======
     Map<String, Object> searchPaginatedAPIs(String searchQuery, String tenantDomain, int start, int end,
                                             boolean limitAttributes) throws APIManagementException;
 
     /**
      * fetches the lastUpdated timestamp for the API swagger resource
      *
->>>>>>> ed9355be
      * @param apiIdentifier
      * @return long
      * @throws APIManagementException
      */
-<<<<<<< HEAD
-    Map<String,String> getSwaggerDefinitionTimeStamps(APIIdentifier apiIdentifier) throws APIManagementException;
+    Map<String, String> getSwaggerDefinitionTimeStamps(APIIdentifier apiIdentifier) throws APIManagementException;
 
     /**
      * gets the updated timestamp for the API swagger resource
-=======
-    Map<String, String> getSwaggerDefinitionTimeStamps(APIIdentifier apiIdentifier) throws APIManagementException;
-
-    /**
-     * gets the updated timestamp for the API swagger resource
-     *
->>>>>>> ed9355be
+     *
      * @param apiIdentifier
      * @return long
      * @throws APIManagementException
