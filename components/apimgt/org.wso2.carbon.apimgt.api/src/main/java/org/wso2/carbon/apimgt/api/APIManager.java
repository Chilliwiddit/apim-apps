--- conflicted
+++ resolved
@@ -24,18 +24,12 @@
 import org.wso2.carbon.apimgt.api.model.Application;
 import org.wso2.carbon.apimgt.api.model.Documentation;
 import org.wso2.carbon.apimgt.api.model.DocumentationType;
-<<<<<<< HEAD
-=======
 import org.wso2.carbon.apimgt.api.model.Mediation;
->>>>>>> 6d603a20
 import org.wso2.carbon.apimgt.api.model.ResourceFile;
 import org.wso2.carbon.apimgt.api.model.SubscribedAPI;
 import org.wso2.carbon.apimgt.api.model.Subscriber;
 import org.wso2.carbon.apimgt.api.model.Tier;
-<<<<<<< HEAD
-=======
 import org.wso2.carbon.apimgt.api.model.Wsdl;
->>>>>>> 6d603a20
 import org.wso2.carbon.apimgt.api.model.policy.Policy;
 import org.wso2.carbon.registry.api.Resource;
 
@@ -470,9 +464,9 @@
      * @return API result
      * @throws APIManagementException if search is failed
      */
-<<<<<<< HEAD
-    Map<String, Object> searchPaginatedAPIs(String searchQuery, String tenantDomain, int start, int end,
-                                            boolean limitAttributes) throws APIManagementException;
+    Map<String,Object> searchPaginatedAPIs(String searchQuery, String tenantDomain,int start,int end, 
+                                           boolean limitAttributes) throws APIManagementException;
+
 
     /**
      * fetches the lastUpdated timestamp for the API swagger resource
@@ -491,10 +485,7 @@
      * @throws APIManagementException
      */
     String getThumbnailLastUpdatedTime(APIIdentifier apiIdentifier) throws APIManagementException;
-=======
-    Map<String,Object> searchPaginatedAPIs(String searchQuery, String tenantDomain,int start,int end, 
-                                           boolean limitAttributes) throws APIManagementException;
-
+    
     /**
      * Returns list of global mediation policies
      *
@@ -662,5 +653,4 @@
      * @param wsdlDefinition wsdl content
      */
     void updateWsdl(String resourcePath, String wsdlDefinition) throws APIManagementException;
->>>>>>> 6d603a20
 }