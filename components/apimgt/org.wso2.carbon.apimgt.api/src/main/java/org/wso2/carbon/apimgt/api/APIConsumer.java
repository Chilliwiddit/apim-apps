/*
*  Copyright (c) 2005-2011, WSO2 Inc. (http://www.wso2.org) All Rights Reserved.
*
*  WSO2 Inc. licenses this file to you under the Apache License,
*  Version 2.0 (the "License"); you may not use this file except
*  in compliance with the License.
*  You may obtain a copy of the License at
*
*    http://www.apache.org/licenses/LICENSE-2.0
*
* Unless required by applicable law or agreed to in writing,
* software distributed under the License is distributed on an
* "AS IS" BASIS, WITHOUT WARRANTIES OR CONDITIONS OF ANY
* KIND, either express or implied.  See the License for the
* specific language governing permissions and limitations
* under the License.
*/

package org.wso2.carbon.apimgt.api;

import org.wso2.carbon.apimgt.api.model.*;

import java.util.List;
import java.util.Map;
import java.util.Set;

/**
 * APIConsumer responsible for providing helper functionality
 */
public interface APIConsumer extends APIManager {

    /**
     * @param subscriberId id of the Subscriber
     * @return Subscriber
     * @throws APIManagementException if failed to get Subscriber
     */
    public Subscriber getSubscriber(String subscriberId) throws APIManagementException;

    /**
     * Returns a list of #{@link org.wso2.carbon.apimgt.api.model.API} bearing the selected tag
     *
     * @param tag name of the tag
     * @return set of API having the given tag name
     * @throws APIManagementException if failed to get set of API
     */
    public Set<API> getAPIsWithTag(String tag) throws APIManagementException;

    /**
     * Returns a paginated list of #{@link org.wso2.carbon.apimgt.api.model.API} bearing the selected tag
     *
     * @param tag name of the tag
     * @param start starting number
     * @param end ending number
     * @return set of API having the given tag name
     * @throws APIManagementException if failed to get set of API
     */
    public Map<String,Object> getPaginatedAPIsWithTag(String tag, int start, int end) throws APIManagementException;

    /**
     * Returns a list of all published APIs. If a given API has multiple APIs,
     * only the latest version will be included
     * in this list.
     *
     * @return set of API
     * @throws APIManagementException if failed to API set
     */
    public Set<API> getAllPublishedAPIs(String tenantDomain) throws APIManagementException;
 /**
     * Returns a paginated list of all published APIs. If a given API has multiple APIs,
     * only the latest version will be included
     * in this list.
     * @param tenantDomain tenant domain
     * @param start starting number
     * @param end ending number
     * @return set of API
     * @throws APIManagementException if failed to API set
     */
    public Map<String,Object> getAllPaginatedPublishedAPIs(String tenantDomain, int start, int end)
            throws APIManagementException;

    /**
     * Returns top rated APIs
     *
     * @param limit if -1, no limit. Return everything else, limit the return list to specified value.
     * @return Set of API
     * @throws APIManagementException if failed to get top rated APIs
     */
    public Set<API> getTopRatedAPIs(int limit) throws APIManagementException;

    /**
     * Get recently added APIs to the store
     *
     * @param limit if -1, no limit. Return everything else, limit the return list to specified value.
     * @return set of API
     * @throws APIManagementException if failed to get recently added APIs
     */
    public Set<API> getRecentlyAddedAPIs(int limit,String tenantDomain) throws APIManagementException;

    /**
     * Get all tags of published APIs
     *
     * @return a list of all Tags applied to all APIs published.
     * @throws APIManagementException if failed to get All the tags
     */
    public Set<Tag> getAllTags(String tenantDomain) throws APIManagementException;

    /**
     * Returns all tags with their descriptions.
     *
     * NOTE : The reason for having a separate method to get the tags with their attributes is,
     * because of the implementation of addition tag attributes.
     * Tag attributes are saved in a registry location with convention.
     * e.g.  governance/apimgt/applicationdata/tags/{tag_name}/description.txt.
     * In most of the use cases these attributes are not needed.
     * So not fetching the description if it is not needed is healthy for performance.
     *
     * @param tenantDomain Tenant domain.
     * @return The description of the tag.
     * @throws APIManagementException if there is a failure in getting the description.
     */
    public Set<Tag> getTagsWithAttributes(String tenantDomain)throws APIManagementException;

    /**
     * Rate a particular API. This will be called when subscribers rate an API
     *
     * @param apiId  The API identifier
     * @param rating The rating provided by the subscriber
     * @param user Username of the subscriber providing the rating
     * @throws APIManagementException If an error occurs while rating the API
     */
    public void rateAPI(APIIdentifier apiId, APIRating rating, String user) throws APIManagementException;
    /**
     * Remove an user rating of a particular API. This will be called when subscribers remove their rating on an API
     *
     * @param apiId  The API identifier
     * @param user Username of the subscriber providing the rating
     * @throws APIManagementException If an error occurs while rating the API
     */
    public void removeAPIRating(APIIdentifier apiId, String user) throws APIManagementException;

    /**
     * Returns a set of SubscribedAPI purchased by the given Subscriber
     *
     * @param subscriber Subscriber
     * @return Set<API>
     * @throws APIManagementException if failed to get API for subscriber
     */
    public Set<SubscribedAPI> getSubscribedAPIs(Subscriber subscriber) throws APIManagementException;
    
    /**
     * @param subscriber the subscriber to be subscribed to the API
     * @param groupingId the groupId of the subscriber
     * @return the subscribed API's
     * @throws APIManagementException
     */
    public Set<SubscribedAPI> getSubscribedAPIs(Subscriber subscriber, String groupingId) throws APIManagementException;


    /**
     * Returns a set of SubscribedAPIs filtered by the given application name.
     *
     * @param subscriber Subscriber
     * @return Set<API>
     * @throws APIManagementException if failed to get API for subscriber
     */
    public Set<SubscribedAPI> getSubscribedAPIs(Subscriber subscriber, String applicationName, String groupingId)
            throws APIManagementException;

    /**
     *
     * @param jsonString this string will contain oAuth app details
     * @param userName user name of logged in user.
     * @param clientId this is the consumer key of oAuthApplication
     * @param applicationName this is the APIM appication name.
     * @return
     * @throws APIManagementException
     */
    public Map<String,Object> saveSemiManualClient(String jsonString, String userName, String clientId,
                                                   String  applicationName) throws APIManagementException;


    /**
     * Returns a set of SubscribedAPIs filtered by the given application name and in between starting and ending indexes.
     *
     * @param subscriber Subscriber
     * @param applicationName Application needed to find subscriptions
     * @param startSubIndex Starting index of subscriptions to be listed
     * @param endSubIndex Ending index of Subscriptions to be listed
     * @param groupingId the group id of the application
     * @return
     * @throws APIManagementException
     */
    public Set<SubscribedAPI> getPaginatedSubscribedAPIs(Subscriber subscriber, String applicationName, int startSubIndex, int endSubIndex, String groupingId)
            throws APIManagementException;

      /**
     * Returns true if a given user has subscribed to the API
     *
     * @param apiIdentifier APIIdentifier
     * @param userId        user id
     * @return true, if giving api identifier is already subscribed
     * @throws APIManagementException if failed to check the subscribed state
     */
    public boolean isSubscribed(APIIdentifier apiIdentifier, String userId) throws APIManagementException;

    /**
     * Returns the number of subscriptions for the given subscriber and app.
     *
     * @param subscriber Subscriber
     * @param applicationName Application
     * @return The number of subscriptions
     * @throws APIManagementException if failed to count the number of subscriptions.
     */
    public Integer getSubscriptionCount(Subscriber subscriber,String applicationName) throws APIManagementException;

    /**
     * Add new Subscriber
     *
     * @param identifier    APIIdentifier
     * @param userId        id of the user
     * @param applicationId Application Id
     * @return String subscription status
     * @throws APIManagementException if failed to add subscription details to database
     */
    public String addSubscription(APIIdentifier identifier, String userId, int applicationId)
            throws APIManagementException;

    /**
     * Unsubscribe the specified user from the specified API in the given application
     *
     * @param identifier    APIIdentifier
     * @param userId        id of the user
     * @param applicationId Application Id
     * @throws APIManagementException if failed to add subscription details to database
     */
    public void removeSubscription(APIIdentifier identifier, String userId, int applicationId)
            throws APIManagementException;

    /**
     * Remove a Subscriber
     *
     * @param identifier APIIdentifier
     * @param userId     id of the user
     * @throws APIManagementException if failed to add subscription details to database
     */
    public void removeSubscriber(APIIdentifier identifier, String userId)
            throws APIManagementException;

    /**
     * This method is to update the subscriber.
     *
     * @param identifier    APIIdentifier
     * @param userId        user id
     * @param applicationId Application Id
     * @throws APIManagementException if failed to update subscription
     */
    public void updateSubscriptions(APIIdentifier identifier, String userId, int applicationId)
            throws APIManagementException;

    /**
     * @param identifier Api identifier
     * @param comment comment text
     * @param user Username of the comment author                        
     * @throws APIManagementException if failed to add comment for API
     */
    public void addComment(APIIdentifier identifier, String comment,
                           String user) throws APIManagementException;

    /**
     * @param identifier Api identifier
     * @return Comments
     * @throws APIManagementException if failed to get comments for identifier
     */
    public Comment[] getComments(APIIdentifier identifier) throws APIManagementException;

    /**
     * Adds an application
     *
     * @param application Application
     * @param userId      User Id
     * @throws APIManagementException if failed to add Application
     */
    public String addApplication(Application application, String userId) throws APIManagementException;

    /**
     * Updates the details of the specified user application.
     *
     * @param application Application object containing updated data
     * @throws APIManagementException If an error occurs while updating the application
     */
    public void updateApplication(Application application) throws APIManagementException;

    public void removeApplication(Application application) throws APIManagementException;

<<<<<<< HEAD
=======
    /**
     * Creates a request for getting Approval for Application Registration.
     *
     * @param userId Subsriber name.
     * @param  applicationName of the Application.
     * @param tokenType Token type (PRODUCTION | SANDBOX)
     * @param callbackUrl Callback URL for the Application.
     * @param tokenScope scope of the acces token to be generated.
     * @param groupingId the groupId the application belongs to
     * @throws org.wso2.carbon.apimgt.api.APIManagementException if failed to applications for given subscriber
     */
    public Map<String,String> requestApprovalForApplicationRegistration(String userId, String applicationName, String tokenType,
                                                            String callbackUrl, String[] allowedDomains, String validityTime)
        throws APIManagementException;
>>>>>>> 34a387ac

    /**
     * Creates a request for getting Approval for Application Registration.
     *
     * @param userId Subsriber name.
     * @param  applicationName of the Application.
     * @param tokenType Token type (PRODUCTION | SANDBOX)
     * @param jsonString Callback URL for the Application.
     * @param tokenScope Scopes for the requested tokens.
     * @throws APIManagementException if failed to applications for given subscriber
     */
    public Map<String,Object> requestApprovalForApplicationRegistration(String userId, String applicationName,
                                                                        String tokenType,
                                                                        String callbackUrl, String[] allowedDomains,
                                                                        String validityTime,
<<<<<<< HEAD
                                                                        String tokenScope,
                                                                        int applicationId,
                                                                        String jsonString)
            throws APIManagementException;
=======
                                                                        String tokenScope, String groupingId, String jsonString)
        throws APIManagementException;

>>>>>>> 34a387ac

    /**
     * Creates a request for application update.
     *
     * @param userId Subsriber name.
     * @param  applicationName of the Application.
     * @param tokenType Token type (PRODUCTION | SANDBOX)
     * @param jsonString json String with oAuthApplication parameters.
     * @param
     * @throws APIManagementException if failed to applications for given subscriber
     */
    public Map<String,Object> updateAuthClient(String userId, String applicationName, String tokenType,
                                               String jsonString)
            throws APIManagementException;

    /**
     * Delete oAuth application from Key manager and remove key manager mapping from APIM.
     * @param consumerKey Client id of oAuthApplication.
     * @throws APIManagementException
     */
    public void deleteOAuthApplication(String consumerKey)
            throws APIManagementException;



    /**
     * Returns a list of applications for a given subscriber
     *
     * @param subscriber Subscriber
     * @param groupingId the groupId to which the applications must belong.
     * @return Applications
     * @throws APIManagementException if failed to applications for given subscriber
     */

    public Application[] getApplications(Subscriber subscriber, String groupingId) throws APIManagementException;


    /**
     * This will return APIM application by giving name and subscriber
     * @param userId APIM subscriber ID.
     * @param ApplicationName APIM application name.
     * @return it will return Application.
     * @throws APIManagementException
     */
    public Application getApplicationsByName(String userId , String ApplicationName) throws
            APIManagementException;


    /**
     * @param subscriber the subscriber in relation to the identifiers
     * @param identifier the identifiers of the API's the subscriber is subscribed to
     * @param groupingId the grouping Id the subscriber.
     * @return the set of subscribed API's.
     * @throws APIManagementException
     */
    public Set<SubscribedAPI> getSubscribedIdentifiers(Subscriber subscriber,
                                                       APIIdentifier identifier, String groupingId) throws APIManagementException;
    
    public Set<APIIdentifier> getAPIByConsumerKey(String accessToken) throws APIManagementException;

    public Set<API> searchAPI(String searchTerm, String searchType,String tenantDomain) throws APIManagementException;
    public Map<String,Object> searchPaginatedAPIs(String searchTerm, String searchType,String tenantDomain,int start,int end) throws APIManagementException;
    public int getUserRating(APIIdentifier apiId, String user) throws APIManagementException;

    /**
     * Get a list of published APIs by the given provider.
     *
     * @param providerId , provider id
     * @param loggedUser logged user
     * @param limit Maximum number of results to return. Pass -1 to get all.
     * @param apiOwner Owner name which is used to filter APIs
     * @return set of API
     * @throws APIManagementException if failed to get set of API
     */
    public Set<API> getPublishedAPIsByProvider(String providerId, String loggedUser, int limit, String apiOwner)
            throws APIManagementException;

     /** Get a list of published APIs by the given provider.
     *
     * @param providerId , provider id
     * @param limit Maximum number of results to return. Pass -1 to get all.
     * @return set of API
     * @throws APIManagementException if failed to get set of API
     */
    public Set<API> getPublishedAPIsByProvider(String providerId, int limit) throws APIManagementException;

    /**
     * Check whether an application access token is already persist in database.
     * @param accessToken
     * @return
     * @throws APIManagementException
     */
    public boolean isApplicationTokenExists(String accessToken) throws APIManagementException;

    /**
     * Add allowed domains for given application which is identified by OAuth consumer key
     * This will directly add allowed domains in to API Manager database
     * @param oAuthConsumerKey OAuth consumer key
     * @return
     * @throws APIManagementException
     */
    public void addAccessAllowDomains(String oAuthConsumerKey, String[] accessAllowDomains)
            throws APIManagementException;

    /**
     * Update exiting access allowing domain list
     * @param accessToken
     * @param accessAllowDomains
     * @throws APIManagementException
     */
    public void updateAccessAllowDomains(String accessToken, String[] accessAllowDomains) throws APIManagementException;
    
    /**
     * Returns a list of Tiers denied for the current user
     *
     * @return Set<String>
     * @throws APIManagementException if failed to get the tiers
     */
    public Set<String> getDeniedTiers()throws APIManagementException;
    
    /**
     * Check whether given Tier is denied for the user
     * @param tierName
     * @return 
     * @throws APIManagementException if failed to get the tiers
     */
    public boolean isTierDeneid(String tierName)throws APIManagementException;


    /**
     * Complete Application Registration process.If the Application registration fails before
     * generating the Access Tokens, this method should be used to resume registration.
     * @param userId Tenant Aware userID
     * @param applicationName Name of the Application
     * @param tokenType Type of the Token (PRODUCTION | SANDBOX)
<<<<<<< HEAD
     * @return a Map containing the details of the OAuth application.
     * @throws APIManagementException if failed to get the tiers
     */
    public Map<String,String> completeApplicationRegistration(String userId, String applicationName, String tokenType, int applicationId) throws APIManagementException;

=======
     * @param tokenScope scope of the token
     * @param the groupingId the application belongs to.
     * @return a Map containing the details of the OAuth application.
     * @throws APIManagementException if failed to get the tiers
     */
    public Map<String, String> completeApplicationRegistration(String userId,
                                                               String applicationName,
                                                               String tokenType, String tokenScope,
															   String groupingId)
		    throws APIManagementException;
>>>>>>> 34a387ac


    /**
     * Returns details of an API information in low profile
     *
     * @param identifier APIIdentifier
     * @return An API object related to the given identifier or null
     * @throws APIManagementException if failed get API from APIIdentifier
     */
    public API getAPIInfo(APIIdentifier identifier) throws APIManagementException;
    
    /**
     * Returns a paginated list of all APIs in given Status. If a given API has multiple APIs,
     * only the latest version will be included
     * in this list.
     * @param tenantDomain tenant domain
     * @param start starting number
     * @param end ending number
     * @return set of API
     * @throws APIManagementException if failed to API set
     */

    public Map<String,Object> getAllPaginatedAPIsByStatus(String tenantDomain,int start,int end, String Status) throws APIManagementException;

    /**
     * Revokes the oldAccessToken generating a new one.
     *
     * @param oldAccessToken          Token to be revoked
     * @param clientId                Consumer Key for the Application
     * @param clientSecret            Consumer Secret for the Application
     * @param validityTime            Desired Validity time for the token
     * @param accessAllowDomainsArray List of domains that this access token should be allowed to.
     * @param jsonInput               Additional parameters if Authorization server needs any.
     * @return Details of the newly generated Access Token.
     * @throws APIManagementException
     */
    AccessTokenInfo renewAccessToken(String oldAccessToken, String clientId, String clientSecret, String validityTime,
                                     String[] accessAllowDomainsArray,String[] requestedScopes, String jsonInput) throws
            APIManagementException;

	/**
	 * Returns a set of scopes associated with a list of API identifiers.
	 *
	 * @param identifiers list of API identifiers
	 * @return set of scopes.
	 * @throws APIManagementException
	 */
	public Set<Scope> getScopesBySubscribedAPIs(List<APIIdentifier> identifiers)
			throws APIManagementException;

	/**
	 * Returns the scopes of an access token as a string
	 *
	 * @param accessToken access token you want to receive scopes for
	 * @return scopes of the access token as a string
	 * @throws APIManagementException
	 */
	public String getScopesByToken(String accessToken) throws APIManagementException;

	/**
	 * Returns a set of scopes for a given space seperated scope key string
	 *
	 * @param scopeKeys a space seperated string of scope keys
	 * @param tenantId  tenant id
	 * @return set of scopes
	 * @throws APIManagementException
	 */
	public Set<Scope> getScopesByScopeKeys(String scopeKeys, int tenantId)
			throws APIManagementException;

    public String getGroupIds(String response) throws APIManagementException;

}<|MERGE_RESOLUTION|>--- conflicted
+++ resolved
@@ -292,24 +292,6 @@
 
     public void removeApplication(Application application) throws APIManagementException;
 
-<<<<<<< HEAD
-=======
-    /**
-     * Creates a request for getting Approval for Application Registration.
-     *
-     * @param userId Subsriber name.
-     * @param  applicationName of the Application.
-     * @param tokenType Token type (PRODUCTION | SANDBOX)
-     * @param callbackUrl Callback URL for the Application.
-     * @param tokenScope scope of the acces token to be generated.
-     * @param groupingId the groupId the application belongs to
-     * @throws org.wso2.carbon.apimgt.api.APIManagementException if failed to applications for given subscriber
-     */
-    public Map<String,String> requestApprovalForApplicationRegistration(String userId, String applicationName, String tokenType,
-                                                            String callbackUrl, String[] allowedDomains, String validityTime)
-        throws APIManagementException;
->>>>>>> 34a387ac
-
     /**
      * Creates a request for getting Approval for Application Registration.
      *
@@ -324,16 +306,9 @@
                                                                         String tokenType,
                                                                         String callbackUrl, String[] allowedDomains,
                                                                         String validityTime,
-<<<<<<< HEAD
-                                                                        String tokenScope,
-                                                                        int applicationId,
-                                                                        String jsonString)
-            throws APIManagementException;
-=======
                                                                         String tokenScope, String groupingId, String jsonString)
         throws APIManagementException;
 
->>>>>>> 34a387ac
 
     /**
      * Creates a request for application update.
@@ -469,13 +444,6 @@
      * @param userId Tenant Aware userID
      * @param applicationName Name of the Application
      * @param tokenType Type of the Token (PRODUCTION | SANDBOX)
-<<<<<<< HEAD
-     * @return a Map containing the details of the OAuth application.
-     * @throws APIManagementException if failed to get the tiers
-     */
-    public Map<String,String> completeApplicationRegistration(String userId, String applicationName, String tokenType, int applicationId) throws APIManagementException;
-
-=======
      * @param tokenScope scope of the token
      * @param the groupingId the application belongs to.
      * @return a Map containing the details of the OAuth application.
@@ -486,7 +454,6 @@
                                                                String tokenType, String tokenScope,
 															   String groupingId)
 		    throws APIManagementException;
->>>>>>> 34a387ac
 
 
     /**
