/*
*  Copyright (c) 2005-2011, WSO2 Inc. (http://www.wso2.org) All Rights Reserved.
*
*  WSO2 Inc. licenses this file to you under the Apache License,
*  Version 2.0 (the "License"); you may not use this file except
*  in compliance with the License.
*  You may obtain a copy of the License at
*
*    http://www.apache.org/licenses/LICENSE-2.0
*
* Unless required by applicable law or agreed to in writing,
* software distributed under the License is distributed on an
* "AS IS" BASIS, WITHOUT WARRANTIES OR CONDITIONS OF ANY
* KIND, either express or implied.  See the License for the
* specific language governing permissions and limitations
* under the License.
*/

package org.wso2.carbon.apimgt.api;

import org.wso2.carbon.apimgt.api.model.*;

import java.util.List;
import java.util.Map;
import java.util.Set;

/**
 * APIConsumer responsible for providing helper functionality
 */
public interface APIConsumer extends APIManager {

    /**
     * @param subscriberId id of the Subscriber
     * @return Subscriber
     * @throws APIManagementException if failed to get Subscriber
     */
    public Subscriber getSubscriber(String subscriberId) throws APIManagementException;

    /**
     * Returns a list of #{@link org.wso2.carbon.apimgt.api.model.API} bearing the selected tag
     *
     * @param tag name of the tag
     * @return set of API having the given tag name
     * @throws APIManagementException if failed to get set of API
     */
    public Set<API> getAPIsWithTag(String tag) throws APIManagementException;

    /**
     * Returns a paginated list of #{@link org.wso2.carbon.apimgt.api.model.API} bearing the selected tag
     *
     * @param tag name of the tag
     * @param start starting number
     * @param end ending number
     * @return set of API having the given tag name
     * @throws APIManagementException if failed to get set of API
     */
    public Map<String,Object> getPaginatedAPIsWithTag(String tag, int start, int end) throws APIManagementException;

    /**
     * Returns a list of all published APIs. If a given API has multiple APIs,
     * only the latest version will be included
     * in this list.
     *
     * @return set of API
     * @throws APIManagementException if failed to API set
     */
    public Set<API> getAllPublishedAPIs(String tenantDomain) throws APIManagementException;
 /**
     * Returns a paginated list of all published APIs. If a given API has multiple APIs,
     * only the latest version will be included
     * in this list.
     * @param tenantDomain tenant domain
     * @param start starting number
     * @param end ending number
     * @return set of API
     * @throws APIManagementException if failed to API set
     */
    public Map<String,Object> getAllPaginatedPublishedAPIs(String tenantDomain, int start, int end)
            throws APIManagementException;

    /**
     * Returns top rated APIs
     *
     * @param limit if -1, no limit. Return everything else, limit the return list to specified value.
     * @return Set of API
     * @throws APIManagementException if failed to get top rated APIs
     */
    public Set<API> getTopRatedAPIs(int limit) throws APIManagementException;

    /**
     * Get recently added APIs to the store
     *
     * @param limit if -1, no limit. Return everything else, limit the return list to specified value.
     * @return set of API
     * @throws APIManagementException if failed to get recently added APIs
     */
    public Set<API> getRecentlyAddedAPIs(int limit,String tenantDomain) throws APIManagementException;

    /**
     * Get all tags of published APIs
     *
     * @return a list of all Tags applied to all APIs published.
     * @throws APIManagementException if failed to get All the tags
     */
    public Set<Tag> getAllTags(String tenantDomain) throws APIManagementException;

    /**
     * Returns all tags with their descriptions.
     *
     * NOTE : The reason for having a separate method to get the tags with their attributes is,
     * because of the implementation of addition tag attributes.
     * Tag attributes are saved in a registry location with convention.
     * e.g.  governance/apimgt/applicationdata/tags/{tag_name}/description.txt.
     * In most of the use cases these attributes are not needed.
     * So not fetching the description if it is not needed is healthy for performance.
     *
     * @param tenantDomain Tenant domain.
     * @return The description of the tag.
     * @throws APIManagementException if there is a failure in getting the description.
     */
    public Set<Tag> getTagsWithAttributes(String tenantDomain)throws APIManagementException;

    /**
     * Rate a particular API. This will be called when subscribers rate an API
     *
     * @param apiId  The API identifier
     * @param rating The rating provided by the subscriber
     * @param user Username of the subscriber providing the rating
     * @throws APIManagementException If an error occurs while rating the API
     */
    public void rateAPI(APIIdentifier apiId, APIRating rating, String user) throws APIManagementException;
    /**
     * Remove an user rating of a particular API. This will be called when subscribers remove their rating on an API
     *
     * @param apiId  The API identifier
     * @param user Username of the subscriber providing the rating
     * @throws APIManagementException If an error occurs while rating the API
     */
    public void removeAPIRating(APIIdentifier apiId, String user) throws APIManagementException;

    /**
     * Returns a set of SubscribedAPI purchased by the given Subscriber
     *
     * @param subscriber Subscriber
     * @return Set<API>
     * @throws APIManagementException if failed to get API for subscriber
     */
    public Set<SubscribedAPI> getSubscribedAPIs(Subscriber subscriber) throws APIManagementException;
    
    /**
     * @param subscriber the subscriber to be subscribed to the API
     * @param groupingId the groupId of the subscriber
     * @return the subscribed API's
     * @throws APIManagementException
     */
    public Set<SubscribedAPI> getSubscribedAPIs(Subscriber subscriber, String groupingId) throws APIManagementException;


    /**
     * Returns a set of SubscribedAPIs filtered by the given application name.
     *
     * @param subscriber Subscriber
     * @return Set<API>
     * @throws APIManagementException if failed to get API for subscriber
     */
<<<<<<< HEAD
    public Set<SubscribedAPI> getSubscribedAPIs(Subscriber subscriber, String applicationName, String groupingId)
            throws APIManagementException;
=======
    public Set<SubscribedAPI> getSubscribedAPIs(Subscriber subscriber, String applicationName) throws APIManagementException;

    /**
     *
     * @param jsonString this string will contain oAuth app details
     * @param userName user name of logged in user.
     * @param clientId this is the consumer key of oAuthApplication
     * @param applicationName this is the APIM appication name.
     * @return
     * @throws APIManagementException
     */
    public Map<String,Object> saveSemiManualClient(String jsonString, String userName, String clientId,
                                                   String  applicationName) throws APIManagementException;
>>>>>>> 7162770d

    /**
     * Returns a set of SubscribedAPIs filtered by the given application name and in between starting and ending indexes.
     *
     * @param subscriber Subscriber
     * @param applicationName Application needed to find subscriptions
     * @param startSubIndex Starting index of subscriptions to be listed
     * @param endSubIndex Ending index of Subscriptions to be listed
     * @param groupingId the group id of the application
     * @return
     * @throws APIManagementException
     */
    public Set<SubscribedAPI> getPaginatedSubscribedAPIs(Subscriber subscriber, String applicationName, int startSubIndex, int endSubIndex, String groupingId)
            throws APIManagementException;

      /**
     * Returns true if a given user has subscribed to the API
     *
     * @param apiIdentifier APIIdentifier
     * @param userId        user id
     * @return true, if giving api identifier is already subscribed
     * @throws APIManagementException if failed to check the subscribed state
     */
    public boolean isSubscribed(APIIdentifier apiIdentifier, String userId) throws APIManagementException;

    /**
     * Returns the number of subscriptions for the given subscriber and app.
     *
     * @param subscriber Subscriber
     * @param applicationName Application
     * @return The number of subscriptions
     * @throws APIManagementException if failed to count the number of subscriptions.
     */
    public Integer getSubscriptionCount(Subscriber subscriber,String applicationName) throws APIManagementException;

    /**
     * Add new Subscriber
     *
     * @param identifier    APIIdentifier
     * @param userId        id of the user
     * @param applicationId Application Id
     * @return String subscription status
     * @throws APIManagementException if failed to add subscription details to database
     */
    public String addSubscription(APIIdentifier identifier, String userId, int applicationId)
            throws APIManagementException;

    /**
     * Unsubscribe the specified user from the specified API in the given application
     *
     * @param identifier    APIIdentifier
     * @param userId        id of the user
     * @param applicationId Application Id
     * @throws APIManagementException if failed to add subscription details to database
     */
    public void removeSubscription(APIIdentifier identifier, String userId, int applicationId)
            throws APIManagementException;

    /**
     * Remove a Subscriber
     *
     * @param identifier APIIdentifier
     * @param userId     id of the user
     * @throws APIManagementException if failed to add subscription details to database
     */
    public void removeSubscriber(APIIdentifier identifier, String userId)
            throws APIManagementException;

    /**
     * This method is to update the subscriber.
     *
     * @param identifier    APIIdentifier
     * @param userId        user id
     * @param applicationId Application Id
     * @throws APIManagementException if failed to update subscription
     */
    public void updateSubscriptions(APIIdentifier identifier, String userId, int applicationId)
            throws APIManagementException;

    /**
     * @param identifier Api identifier
     * @param comment comment text
     * @param user Username of the comment author                        
     * @throws APIManagementException if failed to add comment for API
     */
    public void addComment(APIIdentifier identifier, String comment,
                           String user) throws APIManagementException;

    /**
     * @param identifier Api identifier
     * @return Comments
     * @throws APIManagementException if failed to get comments for identifier
     */
    public Comment[] getComments(APIIdentifier identifier) throws APIManagementException;

    /**
     * Adds an application
     *
     * @param application Application
     * @param userId      User Id
     * @throws APIManagementException if failed to add Application
     */
    public String addApplication(Application application, String userId) throws APIManagementException;

    /**
     * Updates the details of the specified user application.
     *
     * @param application Application object containing updated data
     * @throws APIManagementException If an error occurs while updating the application
     */
    public void updateApplication(Application application) throws APIManagementException;

    public void removeApplication(Application application) throws APIManagementException;

    /**
     * Creates a request for getting Approval for Application Registration.
     *
     * @param userId Subsriber name.
     * @param  applicationName of the Application.
     * @param tokenType Token type (PRODUCTION | SANDBOX)
     * @param callbackUrl Callback URL for the Application.
     * @param tokenScope scope of the acces token to be generated.
     * @param groupingId the groupId the application belongs to
     * @throws org.wso2.carbon.apimgt.api.APIManagementException if failed to applications for given subscriber
     */
    public Map<String,String> requestApprovalForApplicationRegistration(String userId, String applicationName, String tokenType,
                                                            String callbackUrl, String[] allowedDomains, String validityTime)
        throws APIManagementException;

    /**
     * Creates a request for getting Approval for Application Registration.
     *
     * @param userId Subsriber name.
     * @param  applicationName of the Application.
     * @param tokenType Token type (PRODUCTION | SANDBOX)
     * @param jsonString Callback URL for the Application.
     * @param
     * @throws APIManagementException if failed to applications for given subscriber
     */
    public Map<String,Object> requestApprovalForApplicationRegistration(String userId, String applicationName,
                                                                        String tokenType,
                                                                        String callbackUrl, String[] allowedDomains,
                                                                        String validityTime,
<<<<<<< HEAD
                                                                        String tokenScope, String groupingId)
        throws APIManagementException;
=======
									String tokenScope,
									int applicationId,
                                                                        String jsonString)
            throws APIManagementException;

    /**
     * Creates a request for application update.
     *
     * @param userId Subsriber name.
     * @param  applicationName of the Application.
     * @param tokenType Token type (PRODUCTION | SANDBOX)
     * @param jsonString json String with oAuthApplication parameters.
     * @param
     * @throws APIManagementException if failed to applications for given subscriber
     */
    public Map<String,Object> updateAuthClient(String userId, String applicationName, String tokenType,
                                               String jsonString)
            throws APIManagementException;

    /**
     * Delete oAuth application from Key manager and remove key manager mapping from APIM.
     * @param consumerKey Client id of oAuthApplication.
     * @throws APIManagementException
     */
    public void deleteAuthApplication(String consumerKey)
            throws APIManagementException;


>>>>>>> 7162770d

    /**
     * Returns a list of applications for a given subscriber
     *
     * @param subscriber Subscriber
     * @param groupingId the groupId to which the applications must belong.
     * @return Applications
     * @throws APIManagementException if failed to applications for given subscriber
     */
<<<<<<< HEAD
    public Application[] getApplications(Subscriber subscriber, String groupingId) throws APIManagementException;

    /**
     * @param subscriber the subscriber in relation to the identifiers
     * @param identifier the identifiers of the API's the subscriber is subscribed to
     * @param groupingId the grouping Id the subscriber.
     * @return the set of subscribed API's.
     * @throws APIManagementException
     */
=======
    public Application[] getApplications(Subscriber subscriber) throws APIManagementException;


    /**
     * This will return APIM application by giving name and subscriber
     * @param userId APIM subscriber ID.
     * @param ApplicationName APIM application name.
     * @return it will return Application.
     * @throws APIManagementException
     */
    public Application getApplicationsByName(String userId , String ApplicationName) throws
            APIManagementException;

    public Application[] getApplications(Subscriber subscriber, String groupId) throws APIManagementException;


>>>>>>> 7162770d
    public Set<SubscribedAPI> getSubscribedIdentifiers(Subscriber subscriber,
                                                       APIIdentifier identifier, String groupingId) throws APIManagementException;
    
    public Set<APIIdentifier> getAPIByConsumerKey(String accessToken) throws APIManagementException;

    public Set<API> searchAPI(String searchTerm, String searchType,String tenantDomain) throws APIManagementException;
    public Map<String,Object> searchPaginatedAPIs(String searchTerm, String searchType,String tenantDomain,int start,int end) throws APIManagementException;
    public int getUserRating(APIIdentifier apiId, String user) throws APIManagementException;

    /**
     * Get a list of published APIs by the given provider.
     *
     * @param providerId , provider id
     * @param loggedUser logged user
     * @param limit Maximum number of results to return. Pass -1 to get all.
     * @param apiOwner Owner name which is used to filter APIs
     * @return set of API
     * @throws APIManagementException if failed to get set of API
     */
    public Set<API> getPublishedAPIsByProvider(String providerId, String loggedUser, int limit, String apiOwner)
            throws APIManagementException;

     /** Get a list of published APIs by the given provider.
     *
     * @param providerId , provider id
     * @param limit Maximum number of results to return. Pass -1 to get all.
     * @return set of API
     * @throws APIManagementException if failed to get set of API
     */
    public Set<API> getPublishedAPIsByProvider(String providerId, int limit) throws APIManagementException;

    /**
     * Check whether an application access token is already persist in database.
     * @param accessToken
     * @return
     * @throws APIManagementException
     */
    public boolean isApplicationTokenExists(String accessToken) throws APIManagementException;

    /**
     * Add allowed domains for given application which is identified by OAuth consumer key
     * This will directly add allowed domains in to API Manager database
     * @param oAuthConsumerKey OAuth consumer key
     * @return
     * @throws APIManagementException
     */
    public void addAccessAllowDomains(String oAuthConsumerKey, String[] accessAllowDomains)
            throws APIManagementException;

    /**
     * Update exiting access allowing domain list
     * @param accessToken
     * @param accessAllowDomains
     * @throws APIManagementException
     */
    public void updateAccessAllowDomains(String accessToken, String[] accessAllowDomains) throws APIManagementException;
    
    /**
     * Returns a list of Tiers denied for the current user
     *
     * @return Set<String>
     * @throws APIManagementException if failed to get the tiers
     */
    public Set<String> getDeniedTiers()throws APIManagementException;
    
    /**
     * Check whether given Tier is denied for the user
     * @param tierName
     * @return 
     * @throws APIManagementException if failed to get the tiers
     */
    public boolean isTierDeneid(String tierName)throws APIManagementException;


    /**
     * Complete Application Registration process.If the Application registration fails before
     * generating the Access Tokens, this method should be used to resume registration.
     * @param userId Tenant Aware userID
     * @param applicationName Name of the Application
     * @param tokenType Type of the Token (PRODUCTION | SANDBOX)
     * @param tokenScope scope of the token
     * @param the groupingId the application belongs to.
     * @return a Map containing the details of the OAuth application.
     * @throws APIManagementException if failed to get the tiers
     */
<<<<<<< HEAD
    public Map<String, String> completeApplicationRegistration(String userId,
                                                               String applicationName,
                                                               String tokenType, String tokenScope,
															   String groupingId)
		    throws APIManagementException;
=======


    public Map<String,String> completeApplicationRegistration(String userId, String applicationName, String tokenType, String tokenScope,int applicationId) throws APIManagementException;


>>>>>>> 7162770d

    /**
     * Returns details of an API information in low profile
     *
     * @param identifier APIIdentifier
     * @return An API object related to the given identifier or null
     * @throws APIManagementException if failed get API from APIIdentifier
     */
    public API getAPIInfo(APIIdentifier identifier) throws APIManagementException;
    
    /**
     * Returns a paginated list of all APIs in given Status. If a given API has multiple APIs,
     * only the latest version will be included
     * in this list.
     * @param tenantDomain tenant domain
     * @param start starting number
     * @param end ending number
     * @return set of API
     * @throws APIManagementException if failed to API set
     */

    public Map<String,Object> getAllPaginatedAPIsByStatus(String tenantDomain,int start,int end, String Status) throws APIManagementException;

    /**
     * Revokes the oldAccessToken generating a new one.
     *
     * @param oldAccessToken          Token to be revoked
     * @param clientId                Consumer Key for the Application
     * @param clientSecret            Consumer Secret for the Application
     * @param validityTime            Desired Validity time for the token
     * @param accessAllowDomainsArray List of domains that this access token should be allowed to.
     * @param jsonInput               Additional parameters if Authorization server needs any.
     * @return Details of the newly generated Access Token.
     * @throws APIManagementException
     */
    AccessTokenInfo renewAccessToken(String oldAccessToken, String clientId, String clientSecret, String validityTime,
                                     String[] accessAllowDomainsArray,String[] requestedScopes, String jsonInput) throws
            APIManagementException;

	/**
	 * Returns a set of scopes associated with a list of API identifiers.
	 *
	 * @param identifiers list of API identifiers
	 * @return set of scopes.
	 * @throws APIManagementException
	 */
	public Set<Scope> getScopesBySubscribedAPIs(List<APIIdentifier> identifiers)
			throws APIManagementException;

	/**
	 * Returns the scopes of an access token as a string
	 *
	 * @param accessToken access token you want to receive scopes for
	 * @return scopes of the access token as a string
	 * @throws APIManagementException
	 */
	public String getScopesByToken(String accessToken) throws APIManagementException;

	/**
	 * Returns a set of scopes for a given space seperated scope key string
	 *
	 * @param scopeKeys a space seperated string of scope keys
	 * @param tenantId  tenant id
	 * @return set of scopes
	 * @throws APIManagementException
	 */
	public Set<Scope> getScopesByScopeKeys(String scopeKeys, int tenantId)
			throws APIManagementException;

    public String getGroupIds(String response) throws APIManagementException;

}<|MERGE_RESOLUTION|>--- conflicted
+++ resolved
@@ -163,11 +163,8 @@
      * @return Set<API>
      * @throws APIManagementException if failed to get API for subscriber
      */
-<<<<<<< HEAD
     public Set<SubscribedAPI> getSubscribedAPIs(Subscriber subscriber, String applicationName, String groupingId)
             throws APIManagementException;
-=======
-    public Set<SubscribedAPI> getSubscribedAPIs(Subscriber subscriber, String applicationName) throws APIManagementException;
 
     /**
      *
@@ -180,7 +177,7 @@
      */
     public Map<String,Object> saveSemiManualClient(String jsonString, String userName, String clientId,
                                                    String  applicationName) throws APIManagementException;
->>>>>>> 7162770d
+
 
     /**
      * Returns a set of SubscribedAPIs filtered by the given application name and in between starting and ending indexes.
@@ -324,14 +321,9 @@
                                                                         String tokenType,
                                                                         String callbackUrl, String[] allowedDomains,
                                                                         String validityTime,
-<<<<<<< HEAD
-                                                                        String tokenScope, String groupingId)
+                                                                        String tokenScope, String groupingId, String jsonString)
         throws APIManagementException;
-=======
-									String tokenScope,
-									int applicationId,
-                                                                        String jsonString)
-            throws APIManagementException;
+
 
     /**
      * Creates a request for application update.
@@ -356,7 +348,6 @@
             throws APIManagementException;
 
 
->>>>>>> 7162770d
 
     /**
      * Returns a list of applications for a given subscriber
@@ -366,8 +357,20 @@
      * @return Applications
      * @throws APIManagementException if failed to applications for given subscriber
      */
-<<<<<<< HEAD
+
     public Application[] getApplications(Subscriber subscriber, String groupingId) throws APIManagementException;
+
+
+    /**
+     * This will return APIM application by giving name and subscriber
+     * @param userId APIM subscriber ID.
+     * @param ApplicationName APIM application name.
+     * @return it will return Application.
+     * @throws APIManagementException
+     */
+    public Application getApplicationsByName(String userId , String ApplicationName) throws
+            APIManagementException;
+
 
     /**
      * @param subscriber the subscriber in relation to the identifiers
@@ -376,24 +379,6 @@
      * @return the set of subscribed API's.
      * @throws APIManagementException
      */
-=======
-    public Application[] getApplications(Subscriber subscriber) throws APIManagementException;
-
-
-    /**
-     * This will return APIM application by giving name and subscriber
-     * @param userId APIM subscriber ID.
-     * @param ApplicationName APIM application name.
-     * @return it will return Application.
-     * @throws APIManagementException
-     */
-    public Application getApplicationsByName(String userId , String ApplicationName) throws
-            APIManagementException;
-
-    public Application[] getApplications(Subscriber subscriber, String groupId) throws APIManagementException;
-
-
->>>>>>> 7162770d
     public Set<SubscribedAPI> getSubscribedIdentifiers(Subscriber subscriber,
                                                        APIIdentifier identifier, String groupingId) throws APIManagementException;
     
@@ -479,19 +464,12 @@
      * @return a Map containing the details of the OAuth application.
      * @throws APIManagementException if failed to get the tiers
      */
-<<<<<<< HEAD
     public Map<String, String> completeApplicationRegistration(String userId,
                                                                String applicationName,
                                                                String tokenType, String tokenScope,
 															   String groupingId)
 		    throws APIManagementException;
-=======
-
-
-    public Map<String,String> completeApplicationRegistration(String userId, String applicationName, String tokenType, String tokenScope,int applicationId) throws APIManagementException;
-
-
->>>>>>> 7162770d
+
 
     /**
      * Returns details of an API information in low profile
