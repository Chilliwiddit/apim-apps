--- conflicted
+++ resolved
@@ -287,13 +287,8 @@
      * @param  applicationName of the Application.
      * @param tokenType Token type (PRODUCTION | SANDBOX)
      * @param callbackUrl Callback URL for the Application.
-<<<<<<< HEAD
-     * @param
-     * @throws APIManagementException if failed to applications for given subscriber
-=======
      * @param tokenScope scope of the acces token to be generated.
      * @throws org.wso2.carbon.apimgt.api.APIManagementException if failed to applications for given subscriber
->>>>>>> 431bb46e
      */
     public Map<String,String> requestApprovalForApplicationRegistration(String userId, String applicationName, String tokenType,
                                                             String callbackUrl, String[] allowedDomains, String validityTime)
@@ -313,7 +308,7 @@
                                                                         String tokenType,
                                                                         String callbackUrl, String[] allowedDomains,
                                                                         String validityTime,
-<<<<<<< HEAD
+									                                    String tokenScope,
                                                                         String jsonString)
             throws APIManagementException;
 
@@ -339,10 +334,6 @@
     public void deleteAuthApplication(String consumerKey)
             throws APIManagementException;
 
-=======
-                                                                        String tokenScope)
-        throws APIManagementException;
->>>>>>> 431bb46e
 
     /**
      * Returns a list of applications for a given subscriber
@@ -445,14 +436,9 @@
      * @return a Map containing the details of the OAuth application.
      * @throws APIManagementException if failed to get the tiers
      */
-<<<<<<< HEAD
-    public Map<String,String> completeApplicationRegistration(String userId, String applicationName, String tokenType) throws APIManagementException;
-=======
-    public Map<String, String> completeApplicationRegistration(String userId,
-                                                               String applicationName,
-                                                               String tokenType, String tokenScope)
-		    throws APIManagementException;
->>>>>>> 431bb46e
+
+    public Map<String,String> completeApplicationRegistration(String userId, String applicationName, String tokenType, String tokenScope) throws APIManagementException;
+
 
     /**
      * Returns details of an API information in low profile
@@ -473,7 +459,7 @@
      * @return set of API
      * @throws APIManagementException if failed to API set
      */
-<<<<<<< HEAD
+
     public Map<String,Object> getAllPaginatedAPIsByStatus(String tenantDomain,int start,int end, String Status) throws APIManagementException;
 
     /**
@@ -489,10 +475,8 @@
      * @throws APIManagementException
      */
     AccessTokenInfo renewAccessToken(String oldAccessToken, String clientId, String clientSecret, String validityTime,
-                                     String[] accessAllowDomainsArray, String jsonInput) throws APIManagementException;
-=======
-    public Map<String,Object> getAllPaginatedAPIsByStatus(String tenantDomain, int start, int end, String Status)
-            throws APIManagementException;
+                                     String[] accessAllowDomainsArray,String[] requestedScopes, String jsonInput) throws
+            APIManagementException;
 
 	/**
 	 * Returns a set of scopes associated with a list of API identifiers.
@@ -524,5 +508,5 @@
 	public Set<Scope> getScopesByScopeKeys(String scopeKeys, int tenantId)
 			throws APIManagementException;
 
->>>>>>> 431bb46e
+
 }