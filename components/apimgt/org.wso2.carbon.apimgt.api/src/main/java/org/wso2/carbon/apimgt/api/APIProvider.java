--- conflicted
+++ resolved
@@ -144,12 +144,8 @@
      * should be carried out using the changeAPIStatus method of this interface.
      *
      * @param api API
-<<<<<<< HEAD
-     * @throws APIManagementException if failed to update API
-=======
      * @throws org.wso2.carbon.apimgt.api.APIManagementException if failed to update API
      * @return  failed environments during gateway operation
->>>>>>> 431bb46e
      */
     public Map<String, List<String>> updateAPI(API api) throws APIManagementException;
 
@@ -160,19 +156,12 @@
      * @param status New status of the API
      * @param userId User performing the API state change
      * @param updateGatewayConfig Whether the changes should be pushed to the API gateway or not
-<<<<<<< HEAD
-     * @throws APIManagementException on error
-     */
-    public void changeAPIStatus(API api, APIStatus status, String userId,
-                                boolean updateGatewayConfig) throws APIManagementException;
-=======
      * @throws org.wso2.carbon.apimgt.api.APIManagementException on error
      * @return  failed environments during gateway operation
      */
     public Map<String, List<String>> changeAPIStatus(API api, APIStatus status, String userId,
                                                      boolean updateGatewayConfig)
             throws APIManagementException;
->>>>>>> 431bb46e
 
     /**
      * Locate any API keys issued for the previous versions of the given API, which are
