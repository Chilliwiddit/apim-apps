/*
*  Copyright (c) 2005-2011, WSO2 Inc. (http://www.wso2.org) All Rights Reserved.
*
*  WSO2 Inc. licenses this file to you under the Apache License,
*  Version 2.0 (the "License"); you may not use this file except
*  in compliance with the License.
*  You may obtain a copy of the License at
*
*    http://www.apache.org/licenses/LICENSE-2.0
*
* Unless required by applicable law or agreed to in writing,
* software distributed under the License is distributed on an
* "AS IS" BASIS, WITHOUT WARRANTIES OR CONDITIONS OF ANY
* KIND, either express or implied.  See the License for the
* specific language governing permissions and limitations
* under the License.
*/
package org.wso2.carbon.apimgt.api.model;

import org.apache.commons.lang3.StringUtils;
import org.json.simple.JSONObject;
import org.wso2.carbon.apimgt.api.model.policy.Policy;

import java.io.Serializable;
import java.util.ArrayList;
import java.util.Collections;
import java.util.Date;
import java.util.LinkedHashSet;
import java.util.List;
import java.util.Objects;
import java.util.Set;

/**
 * Provider's & system's view of API
 */
@SuppressWarnings("unused")
public class API implements Serializable {

    private static final long serialVersionUID = 1L;

    private APIIdentifier id;

    // uuid of registry artifact
    // this id is provider's username independent
    private String uuid;

    private String description;
    private String url;
    private String sandboxUrl;
    private String wsdlUrl;
    private String wsdlArchivePath;
    private String wadlUrl;
    private String swaggerDefinition;
    private String graphQLSchema;
    private String type;
    private String context;
    private String contextTemplate;
    private String thumbnailUrl;
    private ResourceFile wsdlResource;
    private Set<String> tags = new LinkedHashSet<String>();
    private Set<Documentation> documents = new LinkedHashSet<Documentation>();
    private String httpVerb;
    private Date lastUpdated;
    private Set<Tier> availableTiers = new LinkedHashSet<Tier>();
    private Set<Policy> availableSubscriptionLevelPolicies = new LinkedHashSet<Policy>();
    private String apiLevelPolicy;
    private AuthorizationPolicy authorizationPolicy;
    private Set<URITemplate> uriTemplates = new LinkedHashSet<URITemplate>();

    //dirty pattern to identify which parts to be updated
    private boolean apiHeaderChanged;
    private boolean apiResourcePatternsChanged;

    private String status;

    private String technicalOwner;
    private String technicalOwnerEmail;
    private String businessOwner;
    private String businessOwnerEmail;

    // Used for keeping Production & Sandbox Throttling limits.
    private String productionMaxTps;
    private String sandboxMaxTps;

    private String visibility;
    private String visibleRoles;
    private String visibleTenants;

    private List<Label> gatewayLabels;

    private boolean endpointSecured = false;
    private boolean endpointAuthDigest = false;
    private String endpointUTUsername;
    private String endpointUTPassword;

    private String transports;
    private String inSequence;
    private String outSequence;
    private String faultSequence;
    
    private Mediation inSequenceMediation;
    private Mediation outSequenceMediation;
    private Mediation faultSequenceMediation;

    private String oldInSequence;
    private String oldOutSequence;
    private String oldFaultSequence;

    private boolean advertiseOnly;
    private String apiOwner;
    private String redirectURL;

    private String subscriptionAvailability;
    private String subscriptionAvailableTenants;
    private CORSConfiguration corsConfiguration;
    private String endpointConfig;

    private String responseCache;
    private int cacheTimeout;

    private String implementation = "ENDPOINT";

    private String monetizationCategory;

    //Custom authorization header specific to the API
    private String authorizationHeader;
    private Set<Scope> scopes;

    private boolean isDefaultVersion = false;
    private boolean isPublishedDefaultVersion = false;
    private List<String> keyManagers = new ArrayList<>();
    /**
     * Used to set the workflow status in lifecycle state change workflow
     */
    private String workflowStatus = null;

    private Set<String> environments;

    private String createdTime;
    /**
     * Customized properties relevant to the particular API.
     */
    private JSONObject additionalProperties;

    /**
     * Properties relevant to monetization of the particular API.
     */
    private JSONObject monetizationProperties = new JSONObject();

    /**
     * Property to indicate the monetization status of the particular API.
     */
    private boolean isMonetizationEnabled = false;

    /**
     * Property to hold selected deployment environments of the  particular API.
     */
    private Set<DeploymentEnvironments> deploymentEnvironments;

    // Used for endpoint environments configured with non empty URLs
    private Set<String> environmentList;

    // API security at the gateway level.
    private String apiSecurity = "oauth2";

    private static final String NULL_VALUE = "NULL";

    private List<APIEndpoint> endpoints = new ArrayList<APIEndpoint>();

    /**
     * Property to hold the enable/disable status of the json schema validation.
     */
    private boolean enableSchemaValidation = false;

    private List<APICategory> apiCategories;

    /**
     * Property to hold enable/disable status of the store visibility.
     */
    private boolean enableStore = true;

    private String testKey;

    /**
     * Property to indicate whether this is a revision.
     */
    private boolean isRevision = false;

    /**
     * Property to hold api id of a revision.
     */
    private String revisionedApiId;

    /**
     * Property to hold revision id
     */
    private int revisionId;
<<<<<<< HEAD

=======
>>>>>>> af5be946

    public void setEnvironmentList(Set<String> environmentList) {
        this.environmentList = environmentList;
    }

    public Set<String> getEnvironmentList() {
        return environmentList;
    }

    /**
     * To get the additional properties
     *
     * @return additional properties of the API
     */
    public JSONObject getAdditionalProperties() {
        return additionalProperties;
    }

    /**
     * To assign a set of customized properties to the API.
     *
     * @param properties Properties that need to be assigned to.
     */
    public void setAdditionalProperties(JSONObject properties) {
        this.additionalProperties = properties;
    }

    /**
     * This method is used to get the properties related to monetization
     *
     * @return properties related to monetization
     */
    public JSONObject getMonetizationProperties() {
        return monetizationProperties;
    }

    /**
     * This method is used to get the monetization status (true or false)
     *
     * @return flag to indicate the monetization status (true or false)
     */
    @Deprecated
    public boolean getMonetizationStatus() {
        return isMonetizationEnabled;
    }

    /**
     * This method is used to set the monetization status (true or false)
     *
     * @param monetizationStatus flag to indicate the monetization status (true or false)
     */
    @Deprecated
    public void setMonetizationStatus(boolean monetizationStatus) {
        this.isMonetizationEnabled = monetizationStatus;
    }
    
    /**
     * This method is used to get the properties related to monetization
     *
     * @return properties related to monetization
     */
    public boolean isMonetizationEnabled() {
        return isMonetizationEnabled;
    }

    /**
     * This method is used to set the monetization status (true or false)
     *
     * @param isMonetizationEnabled flag to indicate the monetization status (true or false)
     */
    public void setMonetizationEnabled(boolean isMonetizationEnabled) {
        this.isMonetizationEnabled = isMonetizationEnabled;
    }

    /**
     * This method is used to set the monetization properties
     *
     * @param monetizationProperties properties related to monetization
     */
    public void setMonetizationProperties(JSONObject monetizationProperties) {
        this.monetizationProperties = monetizationProperties;
    }

    /**
     * This method is used to add monetization property
     *
     * @param key   key of the monetization property
     * @param value applicable value of the monetization property
     */
    public void addMonetizationProperty(String key, String value) {
        monetizationProperties.put(key, value);
    }

    /**
     * To add a new property to additional properties list.
     *
     * @param key   Name of the property.
     * @param value Value of the property.
     */
    public void addProperty(String key, String value) {
        additionalProperties.put(key, value);
    }

    /**
     * To get the value of the property.
     *
     * @param key Name of the property
     * @return value of the property.
     */
    public String getProperty(String key) {
        return additionalProperties.get(key).toString();
    }

    /**
     * Publisher access control related parameters.
     * AccessControl -> Specifies whether that particular API is restricted to certain set of publishers and creators.
     * AccessControlRoles -> Specifies the roles that the particular API is visible to.
     */
    private String accessControl;
    private String accessControlRoles;

    public String getSwaggerDefinition() {
        return swaggerDefinition;
    }

    public void setSwaggerDefinition(String swaggerDefinition) {
        this.swaggerDefinition = swaggerDefinition;
    }

    public void setGraphQLSchema(String graphQLSchema) {
        this.graphQLSchema = graphQLSchema;
    }

    public String getGraphQLSchema() {
        return graphQLSchema;
    }

    public Set<String> getEnvironments() {
        return environments;
    }

    public void setEnvironments(Set<String> environments) {
        this.environments = environments;
    }

    /**
     * Contains flag indicating whether dummy backend or not
     *
     * @return
     */
    public String getImplementation() {
        return implementation;
    }

    /**
     * Returns flag indicating whether dummy backend or not
     *
     * @param implementation
     */
    public void setImplementation(String implementation) {
        this.implementation = implementation;
    }

    /**
     * The average rating provided by the API subscribers
     */
    private float rating;

    private boolean isLatest;

    //TODO: missing - total user count, up time statistics,tier
    @Deprecated
    public String getUUID() {
        return uuid;
    }
    
    @Deprecated
    public void setUUID(String uuid) {
        this.uuid = uuid;
    }

    public String getUuid() {
        return uuid;
    }

    public void setUuid(String uuid) {
        this.uuid = uuid;
    } 
    
    public String getProductionMaxTps() {
        return productionMaxTps;
    }

    public void setProductionMaxTps(String productionMaxTps) {
        this.productionMaxTps = productionMaxTps;
    }

    public String getSandboxMaxTps() {
        return sandboxMaxTps;
    }

    public void setSandboxMaxTps(String sandboxMaxTps) {
        this.sandboxMaxTps = sandboxMaxTps;
    }

    public boolean isAdvertiseOnly() {
        return advertiseOnly;
    }

    public void setAdvertiseOnly(boolean advertiseOnly) {
        this.advertiseOnly = advertiseOnly;
    }

    public String getApiOwner() {
        return apiOwner;
    }

    public void setApiOwner(String apiOwner) {
        this.apiOwner = apiOwner;
    }

    public String getRedirectURL() {
        return redirectURL;
    }

    public void setRedirectURL(String redirectURL) {
        this.redirectURL = redirectURL;
    }

    public API(APIIdentifier id) {
        this.id = id;
        additionalProperties = new JSONObject();
    }

    public APIIdentifier getId() {
        return id;
    }

    public void setId(APIIdentifier id) {
        this.id = id;
    }

    public String getTransports() {
        return transports;
    }

    public void setTransports(String transports) {
        this.transports = transports;
    }

    public String getTechnicalOwner() {
        return technicalOwner;
    }

    public void setTechnicalOwner(String technicalOwner) {
        this.technicalOwner = technicalOwner;
    }

    public String getTechnicalOwnerEmail() {
        return technicalOwnerEmail;
    }

    public void setTechnicalOwnerEmail(String technicalOwnerEmail) {
        this.technicalOwnerEmail = technicalOwnerEmail;
    }

    public String getBusinessOwner() {
        return businessOwner;
    }

    public void setBusinessOwner(String businessOwner) {
        this.businessOwner = businessOwner;
    }

    public String getBusinessOwnerEmail() {
        return businessOwnerEmail;
    }

    public void setBusinessOwnerEmail(String businessOwnerEmail) {
        this.businessOwnerEmail = businessOwnerEmail;
    }


    public String getDescription() {
        return description;
    }

    public void setDescription(String description) {
        this.description = description;
    }

    public String getUrl() {
        return url;
    }

    public void setUrl(String url) {
        this.url = url;
    }

    public String getSandboxUrl() {
        return sandboxUrl;
    }

    public void setSandboxUrl(String sandboxUrl) {
        this.sandboxUrl = sandboxUrl;
    }

    public String getWsdlUrl() {
        return wsdlUrl;
    }

    public void setContext(String context) {
        this.context = context;
    }

    public String getContext() {
        return context;
    }

    public void setContextTemplate(String contextTemplate) {
        this.contextTemplate = contextTemplate;
    }

    public String getContextTemplate() {
        return contextTemplate;
    }

    public void setWsdlUrl(String wsdlUrl) {
        this.wsdlUrl = wsdlUrl;
    }

    public String getThumbnailUrl() {
        return thumbnailUrl;
    }

    public void setThumbnailUrl(String thumbnailUrl) {
        this.thumbnailUrl = thumbnailUrl;
    }

    public Set<String> getTags() {
        return Collections.unmodifiableSet(tags);
    }
    
    @Deprecated
    public void addTags(Set<String> tags) {
        this.tags.addAll(tags);
    }
    
    public void setTags(Set<String> tags) {
        this.tags.addAll(tags);
    }

    public void removeTags(Set<String> tags) {
        this.tags.removeAll(tags);
    }

    public Set<Documentation> getDocuments() {
        return Collections.unmodifiableSet(documents);
    }

    public void addDocuments(Set<Documentation> documents) {
        this.documents.addAll(documents);
    }

    public void removeDocuments(Set<Documentation> documents) {
        this.documents.removeAll(documents);
    }

    public String getHttpVerb() {
        return httpVerb;
    }

    public void setHttpVerb(String httpVerb) {
        this.httpVerb = httpVerb;
    }

    public Date getLastUpdated() {
        if (lastUpdated != null) {
            return new Date(lastUpdated.getTime());
        }
        return null;
    }

    public void setLastUpdated(Date lastUpdated) {
        if (lastUpdated != null) {
            this.lastUpdated = new Date(lastUpdated.getTime());
        }
    }

    public Set<Tier> getAvailableTiers() {
        return Collections.unmodifiableSet(availableTiers);
    }

    @Deprecated
    public void addAvailableTiers(Set<Tier> availableTiers) {
        this.availableTiers.addAll(availableTiers);
    }

    public void setAvailableTiers(Set<Tier> availableTiers) {
        this.availableTiers.addAll(availableTiers);
    } 
    /**
     * Removes all Tiers from the API object.
     */
    public void removeAllTiers() {
        availableTiers.clear();
    }

    /**
     * Removes all Policies from the API object.
     */
    public void removeAllPolicies() {
        availableSubscriptionLevelPolicies.clear();
    }

    public void removeAvailableTiers(Set<Tier> availableTiers) {
        this.availableTiers.removeAll(availableTiers);
    }

    public Set<URITemplate> getUriTemplates() {
        return uriTemplates;
    }

    public void setUriTemplates(Set<URITemplate> uriTemplates) {
        this.uriTemplates = uriTemplates;
    }

    public String getStatus() {
        return status;
    }

    public void setStatus(String status) {
        this.status = status;
    }

    public void setStatus(APIStatus status) {
        this.status = status.getStatus();
    }

    public float getRating() {
        return rating;
    }

    public void setRating(float rating) {
        this.rating = rating;
    }

    public void setLatest(boolean latest) {
        isLatest = latest;
    }

    /**
     * @return true if the current version of the API is the latest
     */
    public boolean isLatest() {
        return isLatest;
    }

    public AuthorizationPolicy getAuthorizationPolicy() {
        return authorizationPolicy;
    }

    public void setAuthorizationPolicy(AuthorizationPolicy authorizationPolicy) {
        this.authorizationPolicy = authorizationPolicy;
    }

    public String getWadlUrl() {
        return wadlUrl;
    }

    public void setWadlUrl(String wadlUrl) {
        this.wadlUrl = wadlUrl;
    }

    public String getVisibility() {
        return visibility;
    }

    public void setVisibility(String visibility) {
        this.visibility = visibility;
    }

    public String getVisibleRoles() {
        return visibleRoles;
    }

    public void setVisibleRoles(String visibleRoles) {
        this.visibleRoles = visibleRoles;
    }

    public String getVisibleTenants() {
        return visibleTenants;
    }

    public void setVisibleTenants(String visibleTenants) {
        this.visibleTenants = visibleTenants;
    }

    public List<Label> getGatewayLabels() {
        return gatewayLabels;
    }

    public void setGatewayLabels(List<Label> gatewayLabels) {
        this.gatewayLabels = gatewayLabels;
    }

    public boolean isApiHeaderChanged() {
        return apiHeaderChanged;
    }

    public void setApiHeaderChanged(boolean apiHeaderChanged) {
        this.apiHeaderChanged = apiHeaderChanged;
    }

    public boolean isApiResourcePatternsChanged() {
        return apiResourcePatternsChanged;
    }

    public void setApiResourcePatternsChanged(boolean apiResourcePatternsChanged) {
        this.apiResourcePatternsChanged = apiResourcePatternsChanged;
    }

    /**
     * @return the endpointUTUsername
     */
    public String getEndpointUTUsername() {
        return endpointUTUsername;
    }

    /**
     * @param endpointUTUsername the endpointUTUsername to set
     */
    public void setEndpointUTUsername(String endpointUTUsername) {
        this.endpointUTUsername = endpointUTUsername;
    }

    /**
     * @return the endpointUTPassword
     */
    public String getEndpointUTPassword() {
        return endpointUTPassword;
    }

    /**
     * @param endpointUTPassword the endpointUTPassword to set
     */
    public void setEndpointUTPassword(String endpointUTPassword) {
        this.endpointUTPassword = endpointUTPassword;
    }

    /**
     * @return the endpointSecured
     */
    public boolean isEndpointSecured() {
        return endpointSecured;
    }

    /**
     * @param endpointSecured the endpointSecured to set
     */
    public void setEndpointSecured(boolean endpointSecured) {
        this.endpointSecured = endpointSecured;
    }

    /**
     * @return the endpointAuthDigest
     */
    public boolean isEndpointAuthDigest() {
        return endpointAuthDigest;
    }

    /**
     * @param endpointAuthDigest the endpointAuthDigest to set
     */
    public void setEndpointAuthDigest(boolean endpointAuthDigest) {
        this.endpointAuthDigest = endpointAuthDigest;
    }

    public String getInSequence() {
        return inSequence;
    }

    /**
     * @param inSeq insequence for the API
     */
    public void setInSequence(String inSeq) {
        this.inSequence = inSeq;
    }

    public String getOutSequence() {
        return outSequence;
    }

    /**
     * @param outSeq outSequence for the API
     */
    public void setOutSequence(String outSeq) {
        this.outSequence = outSeq;
    }

    /**
     * remove custom sequences from api object
     */
    public void removeCustomSequences() {
        this.inSequence = null;
        this.outSequence = null;
        this.faultSequence = null;
    }

    public String getOldInSequence() {
        return oldInSequence;
    }

    public void setOldInSequence(String oldInSequence) {
        this.oldInSequence = oldInSequence;
    }

    public String getOldOutSequence() {
        return oldOutSequence;
    }

    public void setOldOutSequence(String oldOutSequence) {
        this.oldOutSequence = oldOutSequence;
    }

    public String getSubscriptionAvailability() {
        return subscriptionAvailability;
    }

    public void setSubscriptionAvailability(String subscriptionAvailability) {
        this.subscriptionAvailability = subscriptionAvailability;
    }

    public String getSubscriptionAvailableTenants() {
        return subscriptionAvailableTenants;
    }

    public void setSubscriptionAvailableTenants(String subscriptionAvailableTenants) {
        this.subscriptionAvailableTenants = subscriptionAvailableTenants;
    }

    public String getEndpointConfig() {
        // This is to support new Endpoint object
        if ((endpointConfig == null || StringUtils.isAllEmpty(endpointConfig) && endpoints.size() > 0)) {
            return getEndpointConfigString(endpoints);
        }
        return endpointConfig;
    }

    public void setEndpointConfig(String endpointConfig) {
        this.endpointConfig = endpointConfig;
    }

    public String getResponseCache() {
        return responseCache;
    }

    public void setResponseCache(String responseCache) {
        this.responseCache = responseCache;
    }

    public int getCacheTimeout() {
        return cacheTimeout;
    }

    public void setCacheTimeout(int cacheTimeout) {
        this.cacheTimeout = cacheTimeout;
    }

    public String getFaultSequence() {
        return faultSequence;
    }

    public void setFaultSequence(String faultSequence) {
        this.faultSequence = faultSequence;
    }

    public String getOldFaultSequence() {
        return oldFaultSequence;
    }

    public void setOldFaultSequence(String oldFaultSequence) {
        this.oldFaultSequence = oldFaultSequence;
    }

    public Set<Scope> getScopes() {
        return scopes;
    }

    public void setScopes(Set<Scope> scopes) {
        this.scopes = scopes;
    }

    @Deprecated
    public void setAsDefaultVersion(boolean value) {
        isDefaultVersion = value;
    }

    public void setDefaultVersion(boolean isDefaultVersion) {
        this.isDefaultVersion = isDefaultVersion;
    }

    public void setAsPublishedDefaultVersion(boolean value) {
        isPublishedDefaultVersion = value;
    }

    public boolean isDefaultVersion() {
        return isDefaultVersion;
    }

    public boolean isPublishedDefaultVersion() {
        return isPublishedDefaultVersion;
    }

    public CORSConfiguration getCorsConfiguration() {
        return corsConfiguration;
    }

    public void setCorsConfiguration(CORSConfiguration corsConfiguration) {
        this.corsConfiguration = corsConfiguration;
    }

    public String getMonetizationCategory() {
        return this.monetizationCategory;
    }

    public void setMonetizationCategory(String monetizationCategory) {
        this.monetizationCategory = monetizationCategory;
    }

    public String getApiLevelPolicy() {
        return apiLevelPolicy;
    }

    public void setApiLevelPolicy(String apiLevelPolicy) {
        this.apiLevelPolicy = apiLevelPolicy;
    }

    public String getType() {
        return type;
    }

    public void setType(String type) {
        if (StringUtils.isEmpty(type) || NULL_VALUE.equalsIgnoreCase(StringUtils.trim(type))) {
            this.type = "HTTP";
        } else {
            this.type = StringUtils.trim(type).toUpperCase();
        }
    }

    public String getCreatedTime() {
        return createdTime;
    }

    public void setCreatedTime(String createdTime) {
        this.createdTime = createdTime;
    }

    public String getAccessControlRoles() {
        return accessControlRoles;
    }

    public void setAccessControlRoles(String accessControlRoles) {
        this.accessControlRoles = accessControlRoles;
    }

    public String getAccessControl() {
        return accessControl;
    }

    public void setAccessControl(String accessControl) {
        this.accessControl = accessControl;
    }

    public String getAuthorizationHeader() {
        return authorizationHeader;
    }

    public void setAuthorizationHeader(String authorizationHeader) {
        this.authorizationHeader = authorizationHeader;
    }

    /**
     * Check the status of the Json schema validation property.
     *
     * @return Status of the validator property.
     */
    @Deprecated
    public boolean isEnabledSchemaValidation() {
        return enableSchemaValidation;
    }

    /**
     * To set the JSON schema validation enable/disable.
     *
     * @param enableSchemaValidation Given Status.
     */
    public void setEnableSchemaValidation(boolean enableSchemaValidation) {
        this.enableSchemaValidation = enableSchemaValidation;
    }

    /**
     * Check the status of the Json schema validation property.
     *
     * @return Status of the validator property.
     */
    public boolean isEnableSchemaValidation() {
        return enableSchemaValidation;
    }

    /**
     * To set the gateway security for the relevant API.
     *
     * @param apiSecurity Relevant type of gateway security for the API.
     */
    public void setApiSecurity(String apiSecurity) {
        if (apiSecurity != null) {
            this.apiSecurity = apiSecurity;
        }
    }

    /**
     * To get the gateway level security specific to the relevant API.
     *
     * @return Relevant type of gateway security.
     */
    public String getApiSecurity() {
        return apiSecurity;
    }

    public String getWsdlArchivePath() {
        return wsdlArchivePath;
    }

    public void setWsdlArchivePath(String wsdlArchivePath) {
        this.wsdlArchivePath = wsdlArchivePath;
    }

    public ResourceFile getWsdlResource() {
        return wsdlResource;
    }

    public void setWsdlResource(ResourceFile wsdl) {
        this.wsdlResource = wsdl;
    }

    public String getWorkflowStatus() {
        return workflowStatus;
    }

    public void setWorkflowStatus(String workflowStatus) {
        this.workflowStatus = workflowStatus;
    }

    public List<APIEndpoint> getEndpoint() {

        return endpoints;
    }

    public void setEndpoint(List<APIEndpoint> endpoint) {

        this.endpoints = endpoint;
    }

    public boolean isEnableStore() {
        return enableStore;
    }

    public void setEnableStore(boolean enableStore) {
        this.enableStore = enableStore;
    }


    public String getTestKey() {
        return testKey;
    }

    public void setTestKey(String testKey) {
        this.testKey = testKey;
    }

    /**
     * This method returns endpoints according to the given endpoint config
     *
     * @param endpoints list of endpoints given
     * @return String endpoint config
     */
    public static String getEndpointConfigString(List<APIEndpoint> endpoints) {
        //todo improve this logic to support multiple endpoints such as failorver and load balance
        StringBuilder sb = new StringBuilder();
        if (endpoints != null && endpoints.size() > 0) {
            sb.append("{");
            for (APIEndpoint endpoint : endpoints) {
                sb.append("\"")
                        .append(endpoint.getType())
                        .append("\": {\"url\":\"")
                        .append(endpoint.getInline().getEndpointConfig().getList().get(0).getUrl())
                        .append("\",\"timeout\":\"")
                        .append(endpoint.getInline().getEndpointConfig().getList().get(0).getTimeout())
                        .append("\",\"key\":\"")
                        .append(endpoint.getKey())
                        .append("\"},");
            }
            sb.append("\"endpoint_type\" : \"")
                    .append(endpoints.get(0).getInline().getType())//assuming all the endpoints are same type
                    .append("\"}\n");
        }
        return sb.toString();
    }

    public void setApiCategories(List<APICategory> apiCategories) {
        this.apiCategories = apiCategories;
    }

    public List<APICategory> getApiCategories() {
        return apiCategories;
    }

    public List<String> getKeyManagers() {

        return keyManagers;
    }

    public void setKeyManagers(List<String> keyManagers) {

        this.keyManagers = keyManagers;
    }

    public Set<DeploymentEnvironments> getDeploymentEnvironments() {
        return deploymentEnvironments;
    }

    public void setDeploymentEnvironments(Set<DeploymentEnvironments> deploymentEnvironments) {
        this.deploymentEnvironments = deploymentEnvironments;
    }
    
    public Mediation getInSequenceMediation() {
        return inSequenceMediation;
    }

    public void setInSequenceMediation(Mediation inSequenceMediation) {
        this.inSequenceMediation = inSequenceMediation;
    }

    public Mediation getOutSequenceMediation() {
        return outSequenceMediation;
    }

    public void setOutSequenceMediation(Mediation outSequenceMediation) {
        this.outSequenceMediation = outSequenceMediation;
    }

    public Mediation getFaultSequenceMediation() {
        return faultSequenceMediation;
    }

    public void setFaultSequenceMediation(Mediation faultSequenceMediation) {
        this.faultSequenceMediation = faultSequenceMediation;
    }

    public boolean isRevision() {
        return isRevision;
    }

    public void setRevision(boolean revision) {
        isRevision = revision;
    }

    public String getRevisionedApiId() {
        return revisionedApiId;
    }

    public void setRevisionedApiId(String revisionedApiId) {
        this.revisionedApiId = revisionedApiId;
    }

    public int getRevisionId() {
        return revisionId;
    }

    public void setRevisionId(int revisionId) {
        this.revisionId = revisionId;
    }

    public boolean isRevision() {
        return isRevision;
    }

    public void setRevision(boolean revision) {
        isRevision = revision;
    }

    public String getRevisionedApiId() {
        return revisionedApiId;
    }

    public void setRevisionedApiId(String revisionedApiId) {
        this.revisionedApiId = revisionedApiId;
    }

    public int getRevisionId() {
        return revisionId;
    }

    public void setRevisionId(int revisionId) {
        this.revisionId = revisionId;
    }

    @Override
    public boolean equals(Object o) {
        if (o == this) return true;

        if (!(o instanceof API)) {
            return false;
        }

        return Objects.equals(id, ((API) o).id);
    }

    @Override
    public int hashCode() {
        return Objects.hash(id);
    }
}<|MERGE_RESOLUTION|>--- conflicted
+++ resolved
@@ -195,10 +195,6 @@
      * Property to hold revision id
      */
     private int revisionId;
-<<<<<<< HEAD
-
-=======
->>>>>>> af5be946
 
     public void setEnvironmentList(Set<String> environmentList) {
         this.environmentList = environmentList;
@@ -1183,30 +1179,6 @@
         this.revisionId = revisionId;
     }
 
-    public boolean isRevision() {
-        return isRevision;
-    }
-
-    public void setRevision(boolean revision) {
-        isRevision = revision;
-    }
-
-    public String getRevisionedApiId() {
-        return revisionedApiId;
-    }
-
-    public void setRevisionedApiId(String revisionedApiId) {
-        this.revisionedApiId = revisionedApiId;
-    }
-
-    public int getRevisionId() {
-        return revisionId;
-    }
-
-    public void setRevisionId(int revisionId) {
-        this.revisionId = revisionId;
-    }
-
     @Override
     public boolean equals(Object o) {
         if (o == this) return true;
