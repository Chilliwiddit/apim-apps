--- conflicted
+++ resolved
@@ -99,7 +99,7 @@
     private String inSequence;
     private String outSequence;
     private String faultSequence;
-
+    
     private Mediation inSequenceMediation;
     private Mediation outSequenceMediation;
     private Mediation faultSequenceMediation;
@@ -121,15 +121,13 @@
 
     private Map<String, String> wsUriMapping;
 
-    private Map<String, String> wsUriMapping;
-
     private String responseCache;
     private int cacheTimeout;
 
     private String implementation = "ENDPOINT";
 
     private String monetizationCategory;
-
+    
     private List<SOAPToRestSequence> soapToRestSequences;
 
     public List<SOAPToRestSequence> getSoapToRestSequences() {
@@ -268,7 +266,7 @@
     public void setMonetizationStatus(boolean monetizationStatus) {
         this.isMonetizationEnabled = monetizationStatus;
     }
-
+    
     /**
      * This method is used to get the properties related to monetization
      *
@@ -396,7 +394,7 @@
     public String getUUID() {
         return uuid;
     }
-
+    
     @Deprecated
     public void setUUID(String uuid) {
         this.uuid = uuid;
@@ -408,8 +406,8 @@
 
     public void setUuid(String uuid) {
         this.uuid = uuid;
-    }
-
+    } 
+    
     public String getProductionMaxTps() {
         return productionMaxTps;
     }
@@ -563,12 +561,12 @@
     public Set<String> getTags() {
         return Collections.unmodifiableSet(tags);
     }
-
+    
     @Deprecated
     public void addTags(Set<String> tags) {
         this.tags.addAll(tags);
     }
-
+    
     public void setTags(Set<String> tags) {
         this.tags.addAll(tags);
     }
@@ -621,7 +619,7 @@
 
     public void setAvailableTiers(Set<Tier> availableTiers) {
         this.availableTiers.addAll(availableTiers);
-    }
+    } 
     /**
      * Removes all Tiers from the API object.
      */
@@ -959,13 +957,14 @@
         this.websubSubscriptionConfiguration = websubSubscriptionConfiguration;
     }
 
-<<<<<<< HEAD
     public WebSocketTopicMappingConfiguration getWebSocketTopicMappingConfiguration() {
         return webSocketTopicMappingConfiguration;
     }
 
-=======
->>>>>>> 90f4325e
+    public void setWebSocketTopicMappingConfiguration(WebSocketTopicMappingConfiguration webSocketTopicMappingConfiguration) {
+        this.webSocketTopicMappingConfiguration = webSocketTopicMappingConfiguration;
+    }
+
     public Map<String, String> getWsUriMapping() {
         return wsUriMapping;
     }
@@ -974,13 +973,6 @@
         this.wsUriMapping = wsUriMapping;
     }
 
-<<<<<<< HEAD
-    public void setWebSocketTopicMappingConfiguration(WebSocketTopicMappingConfiguration webSocketTopicMappingConfiguration) {
-        this.webSocketTopicMappingConfiguration = webSocketTopicMappingConfiguration;
-    }
-
-=======
->>>>>>> 90f4325e
     public String getApiLevelPolicy() {
         return apiLevelPolicy;
     }
@@ -1186,7 +1178,7 @@
     public void setDeploymentEnvironments(Set<DeploymentEnvironments> deploymentEnvironments) {
         this.deploymentEnvironments = deploymentEnvironments;
     }
-
+    
     public Mediation getInSequenceMediation() {
         return inSequenceMediation;
     }
