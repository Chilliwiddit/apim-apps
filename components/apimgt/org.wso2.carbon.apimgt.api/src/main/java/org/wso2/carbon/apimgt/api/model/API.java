--- conflicted
+++ resolved
@@ -117,12 +117,9 @@
     private CORSConfiguration corsConfiguration;
     private String endpointConfig;
     private WebsubSubscriptionConfiguration websubSubscriptionConfiguration;
-<<<<<<< HEAD
-=======
     private WebSocketTopicMappingConfiguration webSocketTopicMappingConfiguration;
 
     private Map<String, String> wsUriMapping;
->>>>>>> b5a2b0e7
 
     private String responseCache;
     private int cacheTimeout;
@@ -960,8 +957,6 @@
         this.websubSubscriptionConfiguration = websubSubscriptionConfiguration;
     }
 
-<<<<<<< HEAD
-=======
     public WebSocketTopicMappingConfiguration getWebSocketTopicMappingConfiguration() {
         return webSocketTopicMappingConfiguration;
     }
@@ -978,7 +973,6 @@
         this.wsUriMapping = wsUriMapping;
     }
 
->>>>>>> b5a2b0e7
     public String getApiLevelPolicy() {
         return apiLevelPolicy;
     }
