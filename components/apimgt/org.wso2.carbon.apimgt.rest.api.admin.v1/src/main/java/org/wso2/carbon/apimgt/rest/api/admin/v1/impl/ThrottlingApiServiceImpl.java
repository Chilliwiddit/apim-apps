/*
 *  Copyright (c) 2020, WSO2 Inc. (http://www.wso2.org) All Rights Reserved.
 *
 *  Licensed under the Apache License, Version 2.0 (the "License");
 *  you may not use this file except in compliance with the License.
 *  You may obtain a copy of the License at
 *
 *  http://www.apache.org/licenses/LICENSE-2.0
 *
 *  Unless required by applicable law or agreed to in writing, software
 *  distributed under the License is distributed on an "AS IS" BASIS,
 *  WITHOUT WARRANTIES OR CONDITIONS OF ANY KIND, either express or implied.
 *  See the License for the specific language governing permissions and
 *  limitations under the License.
 *
 */
package org.wso2.carbon.apimgt.rest.api.admin.v1.impl;

import org.apache.commons.lang.StringUtils;
import org.apache.commons.logging.Log;
import org.apache.commons.logging.LogFactory;
import org.apache.cxf.jaxrs.ext.MessageContext;
import org.apache.cxf.message.Message;
import org.json.simple.JSONObject;
import org.json.simple.parser.ParseException;
import org.wso2.carbon.apimgt.api.APIManagementException;
import org.wso2.carbon.apimgt.api.APIProvider;
import org.wso2.carbon.apimgt.api.ExceptionCodes;
import org.wso2.carbon.apimgt.api.PolicyNotFoundException;
import org.wso2.carbon.apimgt.api.model.BlockConditionsDTO;
import org.wso2.carbon.apimgt.api.model.TierPermission;
import org.wso2.carbon.apimgt.api.model.policy.APIPolicy;
import org.wso2.carbon.apimgt.api.model.policy.ApplicationPolicy;
import org.wso2.carbon.apimgt.api.model.policy.GlobalPolicy;
import org.wso2.carbon.apimgt.api.model.policy.Policy;
import org.wso2.carbon.apimgt.api.model.policy.PolicyConstants;
import org.wso2.carbon.apimgt.api.model.policy.SubscriptionPolicy;
import org.wso2.carbon.apimgt.impl.APIConstants;
import org.wso2.carbon.apimgt.impl.dto.TierPermissionDTO;
import org.wso2.carbon.apimgt.rest.api.admin.v1.ThrottlingApiService;
import org.wso2.carbon.apimgt.rest.api.admin.v1.dto.*;
import org.wso2.carbon.apimgt.rest.api.admin.v1.dto.BlockingConditionDTO.ConditionTypeEnum;
import org.wso2.carbon.apimgt.rest.api.admin.v1.utils.RestApiAdminUtils;
import org.wso2.carbon.apimgt.rest.api.admin.v1.utils.mappings.throttling.AdvancedThrottlePolicyMappingUtil;
import org.wso2.carbon.apimgt.rest.api.admin.v1.utils.mappings.throttling.ApplicationThrottlePolicyMappingUtil;
import org.wso2.carbon.apimgt.rest.api.admin.v1.utils.mappings.throttling.BlockingConditionMappingUtil;
import org.wso2.carbon.apimgt.rest.api.admin.v1.utils.mappings.throttling.GlobalThrottlePolicyMappingUtil;
import org.wso2.carbon.apimgt.rest.api.admin.v1.utils.mappings.throttling.SubscriptionThrottlePolicyMappingUtil;
import org.wso2.carbon.apimgt.rest.api.util.RestApiConstants;
import org.wso2.carbon.apimgt.rest.api.util.exception.ForbiddenException;
import org.wso2.carbon.apimgt.rest.api.util.utils.RestApiUtil;
import org.wso2.carbon.utils.multitenancy.MultitenantConstants;

import java.net.URI;
import java.net.URISyntaxException;
import java.util.List;
import java.util.Map;

import javax.ws.rs.core.Response;

/**
 * This is the service implementation class for Admin Portal Throttling related operations
 */
public class ThrottlingApiServiceImpl implements ThrottlingApiService {

    private static final Log log = LogFactory.getLog(ThrottlingApiServiceImpl.class);

    /**
     * Retrieves all Advanced level policies
     *
     * @param accept          Accept header value
     * @param ifNoneMatch     If-None-Match header value
     * @param ifModifiedSince If-Modified-Since header value
     * @return All matched Advanced Throttle policies to the given request
     */
    @Override
    public Response throttlingPoliciesAdvancedGet(String accept, String ifNoneMatch, String ifModifiedSince,
                                                  MessageContext messageContext) {
        try {
            APIProvider apiProvider = RestApiUtil.getLoggedInUserProvider();
            String userName = RestApiUtil.getLoggedInUsername();
            APIPolicy[] apiPolicies = (APIPolicy[]) apiProvider.getPolicies(userName, PolicyConstants.POLICY_LEVEL_API);
            AdvancedThrottlePolicyListDTO listDTO =
                    AdvancedThrottlePolicyMappingUtil.fromAPIPolicyArrayToListDTO(apiPolicies);
            return Response.ok().entity(listDTO).build();
        } catch (APIManagementException e) {
            String errorMessage = "Error while retrieving Advanced level policies";
            RestApiUtil.handleInternalServerError(errorMessage, e, log);
        }
        return null;
    }

    /**
     * Add an Advanced Level Throttle Policy
     *
     * @param body        DTO of new policy to be created
     * @param contentType Content-Type header
     * @return Created policy along with the location of it with Location header
     */
    @Override
    public Response throttlingPoliciesAdvancedPost(String contentType, AdvancedThrottlePolicyDTO body,
                                               MessageContext messageContext) throws APIManagementException {

        RestApiAdminUtils.validateThrottlePolicyNameProperty(body.getPolicyName());

        try {
            APIProvider apiProvider = RestApiUtil.getLoggedInUserProvider();
            String userName = RestApiUtil.getLoggedInUsername();
            APIPolicy apiPolicy = AdvancedThrottlePolicyMappingUtil.fromAdvancedPolicyDTOToPolicy(body);

            //Check if there's a policy exists before adding the new policy
            try {
                Policy policyIfExists = apiProvider.getAPIPolicy(userName, apiPolicy.getPolicyName());
                if (policyIfExists != null) {
                    RestApiUtil.handleResourceAlreadyExistsError("Advanced Policy with name "
                            + apiPolicy.getPolicyName() + " already exists", log);
                }
            } catch (PolicyNotFoundException ignore) {
            }
            //Add the policy
            apiProvider.addPolicy(apiPolicy);

            //retrieve the new policy and send back as the response
            APIPolicy newApiPolicy = apiProvider.getAPIPolicy(userName, body.getPolicyName());
            AdvancedThrottlePolicyDTO policyDTO =
                    AdvancedThrottlePolicyMappingUtil.fromAdvancedPolicyToDTO(newApiPolicy);
            return Response.created(new URI(RestApiConstants.RESOURCE_PATH_THROTTLING_POLICIES_ADVANCED + "/"
                    + policyDTO.getPolicyId())).entity(policyDTO).build();
        } catch (APIManagementException e) {
            String errorMessage = "Error while adding an Advanced level policy: " + body.getPolicyName();
            RestApiUtil.handleInternalServerError(errorMessage, e, log);
        } catch (URISyntaxException e) {
            String errorMessage = "Error while retrieving Advanced Throttle policy location : " + body.getPolicyName();
            RestApiUtil.handleInternalServerError(errorMessage, e, log);
        }
        return null;
    }

    /**
     * Get a specific Advanced Level Policy
     *
     * @param policyId        uuid of the policy
     * @param ifNoneMatch     If-None-Match header value
     * @param ifModifiedSince If-Modified-Since header value
     * @return Required policy specified by name
     */
    @Override
    public Response throttlingPoliciesAdvancedPolicyIdGet(String policyId, String ifNoneMatch, String ifModifiedSince
            , MessageContext messageContext) {
        try {
            APIProvider apiProvider = RestApiUtil.getLoggedInUserProvider();
            String username = RestApiUtil.getLoggedInUsername();

            //This will give PolicyNotFoundException if there's no policy exists with UUID
            APIPolicy apiPolicy = apiProvider.getAPIPolicyByUUID(policyId);
            if (!RestApiAdminUtils.isPolicyAccessibleToUser(username, apiPolicy)) {
                RestApiUtil.handleAuthorizationFailure(RestApiConstants.RESOURCE_ADVANCED_POLICY, policyId, log);
            }
            AdvancedThrottlePolicyDTO policyDTO = AdvancedThrottlePolicyMappingUtil.fromAdvancedPolicyToDTO(apiPolicy);
            return Response.ok().entity(policyDTO).build();
        } catch (APIManagementException e) {
            if (RestApiUtil.isDueToResourceNotFound(e)) {
                RestApiUtil.handleResourceNotFoundError(RestApiConstants.RESOURCE_ADVANCED_POLICY, policyId, e, log);
            } else {
                String errorMessage = "Error while retrieving Advanced level policy : " + policyId;
                RestApiUtil.handleInternalServerError(errorMessage, e, log);
            }
        }
        return null;
    }

    /**
     * Updates a given Advanced level policy specified by uuid
     *
     * @param policyId          uuid of the policy
     * @param body              DTO of policy to be updated
     * @param contentType       Content-Type header
     * @param ifMatch           If-Match header value
     * @param ifUnmodifiedSince If-Unmodified-Since header value
     * @return Updated policy
     */
    @Override
    public Response throttlingPoliciesAdvancedPolicyIdPut(String policyId, String contentType,
              AdvancedThrottlePolicyDTO body, String ifMatch, String ifUnmodifiedSince, MessageContext messageContext) {
        try {
            APIProvider apiProvider = RestApiUtil.getLoggedInUserProvider();
            String username = RestApiUtil.getLoggedInUsername();

            //will give PolicyNotFoundException if there's no policy exists with UUID
            APIPolicy existingPolicy = apiProvider.getAPIPolicyByUUID(policyId);
            if (!RestApiAdminUtils.isPolicyAccessibleToUser(username, existingPolicy)) {
                RestApiUtil.handleAuthorizationFailure(RestApiConstants.RESOURCE_ADVANCED_POLICY, policyId, log);
            }

            //overridden parameters
            body.setPolicyId(policyId);
            body.setPolicyName(existingPolicy.getPolicyName());

            //update the policy
            APIPolicy apiPolicy = AdvancedThrottlePolicyMappingUtil.fromAdvancedPolicyDTOToPolicy(body);
            apiProvider.updatePolicy(apiPolicy);

            //retrieve the new policy and send back as the response
            APIPolicy newApiPolicy = apiProvider.getAPIPolicyByUUID(policyId);
            AdvancedThrottlePolicyDTO policyDTO =
                    AdvancedThrottlePolicyMappingUtil.fromAdvancedPolicyToDTO(newApiPolicy);
            return Response.ok().entity(policyDTO).build();
        } catch (APIManagementException e) {
            if (RestApiUtil.isDueToResourceNotFound(e)) {
                RestApiUtil.handleResourceNotFoundError(RestApiConstants.RESOURCE_ADVANCED_POLICY, policyId, e, log);
            } else {
                String errorMessage = "Error while updating Advanced level policy: " + body.getPolicyName();
                RestApiUtil.handleInternalServerError(errorMessage, e, log);
            }
        }
        return null;
    }

    /**
     * Delete an Advanced level policy specified by uuid
     *
     * @param policyId          uuid of the policy
     * @param ifMatch           If-Match header value
     * @param ifUnmodifiedSince If-Unmodified-Since header value
     * @return 200 OK response if successfully deleted the policy
     */
    @Override
    public Response throttlingPoliciesAdvancedPolicyIdDelete(String policyId, String ifMatch,
                                                             String ifUnmodifiedSince, MessageContext messageContext) {
        try {
            APIProvider apiProvider = RestApiUtil.getLoggedInUserProvider();
            String username = RestApiUtil.getLoggedInUsername();

            //This will give PolicyNotFoundException if there's no policy exists with UUID
            APIPolicy existingPolicy = apiProvider.getAPIPolicyByUUID(policyId);
            if (!RestApiAdminUtils.isPolicyAccessibleToUser(username, existingPolicy)) {
                RestApiUtil.handleAuthorizationFailure(RestApiConstants.RESOURCE_ADVANCED_POLICY, policyId, log);
            }
            if (apiProvider.hasAttachments(username, existingPolicy.getPolicyName(),
                    PolicyConstants.POLICY_LEVEL_API)) {
                String message = "Policy " + policyId + " already attached to API/Resource";
                log.error(message);
                throw new APIManagementException(message);
            }
            apiProvider.deletePolicy(username, PolicyConstants.POLICY_LEVEL_API, existingPolicy.getPolicyName());
            return Response.ok().build();
        } catch (APIManagementException e) {
            if (RestApiUtil.isDueToResourceNotFound(e)) {
                RestApiUtil.handleResourceNotFoundError(RestApiConstants.RESOURCE_ADVANCED_POLICY, policyId, e, log);
            } else {
                String errorMessage = "Error while deleting Advanced level policy : " + policyId;
                RestApiUtil.handleInternalServerError(errorMessage, e, log);
            }
        }
        return null;
    }

    /**
     * Retrieves all Application Throttle Policies
     *
     * @param accept          Accept header value
     * @param ifNoneMatch     If-None-Match header value
     * @param ifModifiedSince If-Modified-Since header value
     * @return Retrieves all Application Throttle Policies
     */
    @Override
    public Response throttlingPoliciesApplicationGet(String accept, String ifNoneMatch, String ifModifiedSince,
                                                     MessageContext messageContext) {
        try {
            APIProvider apiProvider = RestApiUtil.getLoggedInUserProvider();
            String userName = RestApiUtil.getLoggedInUsername();
            ApplicationPolicy[] appPolicies = (ApplicationPolicy[]) apiProvider.getPolicies(userName,
                    PolicyConstants.POLICY_LEVEL_APP);
            ApplicationThrottlePolicyListDTO listDTO =
                    ApplicationThrottlePolicyMappingUtil.fromApplicationPolicyArrayToListDTO(appPolicies);
            return Response.ok().entity(listDTO).build();
        } catch (APIManagementException e) {
            String errorMessage = "Error while retrieving Application level policies";
            RestApiUtil.handleInternalServerError(errorMessage, e, log);
        }
        return null;
    }

    /**
     * Add an Application Level Throttle Policy
     *
     * @param body        DTO of the Application Policy to add
     * @param contentType Content-Type header
     * @return Newly created Application Throttle Policy with the location with the Location header
     */
    @Override
    public Response throttlingPoliciesApplicationPost(String contentType, ApplicationThrottlePolicyDTO body,
                                                      MessageContext messageContext) throws APIManagementException {

        RestApiAdminUtils.validateThrottlePolicyNameProperty(body.getPolicyName());

        try {
            APIProvider apiProvider = RestApiUtil.getLoggedInUserProvider();
            String username = RestApiUtil.getLoggedInUsername();
            ApplicationPolicy appPolicy =
                    ApplicationThrottlePolicyMappingUtil.fromApplicationThrottlePolicyDTOToModel(body);

            //Check if there's a policy exists before adding the new policy
            try {
                Policy policyIfExists = apiProvider.getApplicationPolicy(username, appPolicy.getPolicyName());
                if (policyIfExists != null) {
                    RestApiUtil.handleResourceAlreadyExistsError("Application Policy with name "
                            + appPolicy.getPolicyName() + " already exists", log);
                }
            } catch (PolicyNotFoundException ignore) {
            }
            //Add the policy
            apiProvider.addPolicy(appPolicy);

            //retrieve the new policy and send back as the response
            ApplicationPolicy newAppPolicy = apiProvider.getApplicationPolicy(username, body.getPolicyName());
            ApplicationThrottlePolicyDTO policyDTO =
                    ApplicationThrottlePolicyMappingUtil.fromApplicationThrottlePolicyToDTO(newAppPolicy);
            return Response.created(new URI(RestApiConstants.RESOURCE_PATH_THROTTLING_POLICIES_APPLICATION + "/"
                    + policyDTO.getPolicyId())).entity(policyDTO).build();
        } catch (APIManagementException e) {
            String errorMessage = "Error while adding an Application level policy: " + body.getPolicyName();
            RestApiUtil.handleInternalServerError(errorMessage, e, log);
        } catch (URISyntaxException e) {
            String errorMessage =
                    "Error while retrieving Application Throttle policy location : " + body.getPolicyName();
            RestApiUtil.handleInternalServerError(errorMessage, e, log);
        }
        return null;
    }

    /**
     * Get a specific Application Policy by its uuid
     *
     * @param policyId        uuid of the policy
     * @param ifNoneMatch     If-None-Match header value
     * @param ifModifiedSince If-Modified-Since header value
     * @return Matched Application Throttle Policy by the given name
     */
    @Override
    public Response throttlingPoliciesApplicationPolicyIdGet(String policyId, String ifNoneMatch,
                                                             String ifModifiedSince, MessageContext messageContext) {
        try {
            APIProvider apiProvider = RestApiUtil.getLoggedInUserProvider();
            String username = RestApiUtil.getLoggedInUsername();

            //This will give PolicyNotFoundException if there's no policy exists with UUID
            ApplicationPolicy appPolicy = apiProvider.getApplicationPolicyByUUID(policyId);
            if (!RestApiAdminUtils.isPolicyAccessibleToUser(username, appPolicy)) {
                RestApiUtil.handleAuthorizationFailure(RestApiConstants.RESOURCE_APP_POLICY, policyId, log);
            }
            ApplicationThrottlePolicyDTO policyDTO =
                    ApplicationThrottlePolicyMappingUtil.fromApplicationThrottlePolicyToDTO(appPolicy);
            return Response.ok().entity(policyDTO).build();
        } catch (APIManagementException e) {
            if (RestApiUtil.isDueToResourceNotFound(e)) {
                RestApiUtil.handleResourceNotFoundError(RestApiConstants.RESOURCE_APP_POLICY, policyId, e, log);
            } else {
                String errorMessage = "Error while retrieving Application level policy: " + policyId;
                RestApiUtil.handleInternalServerError(errorMessage, e, log);
            }
        }
        return null;
    }

    /**
     * Updates a given Application level policy specified by uuid
     *
     * @param policyId          uuid of the policy
     * @param body              DTO of policy to be updated
     * @param contentType       Content-Type header
     * @param ifMatch           If-Match header value
     * @param ifUnmodifiedSince If-Unmodified-Since header value
     * @return Updated policy
     */
    @Override
    public Response throttlingPoliciesApplicationPolicyIdPut(String policyId, String contentType,
         ApplicationThrottlePolicyDTO body, String ifMatch, String ifUnmodifiedSince, MessageContext messageContext) {
        try {
            APIProvider apiProvider = RestApiUtil.getLoggedInUserProvider();
            String username = RestApiUtil.getLoggedInUsername();

            //will give PolicyNotFoundException if there's no policy exists with UUID
            ApplicationPolicy existingPolicy = apiProvider.getApplicationPolicyByUUID(policyId);
            if (!RestApiAdminUtils.isPolicyAccessibleToUser(username, existingPolicy)) {
                RestApiUtil.handleAuthorizationFailure(RestApiConstants.RESOURCE_APP_POLICY, policyId, log);
            }
            //overridden properties
            body.setPolicyId(policyId);
            body.setPolicyName(existingPolicy.getPolicyName());

            //update the policy
            ApplicationPolicy appPolicy =
                    ApplicationThrottlePolicyMappingUtil.fromApplicationThrottlePolicyDTOToModel(body);
            apiProvider.updatePolicy(appPolicy);

            //retrieve the new policy and send back as the response
            ApplicationPolicy newAppPolicy = apiProvider.getApplicationPolicyByUUID(policyId);
            ApplicationThrottlePolicyDTO policyDTO =
                    ApplicationThrottlePolicyMappingUtil.fromApplicationThrottlePolicyToDTO(newAppPolicy);
            return Response.ok().entity(policyDTO).build();
        } catch (APIManagementException e) {
            if (RestApiUtil.isDueToResourceNotFound(e)) {
                RestApiUtil.handleResourceNotFoundError(RestApiConstants.RESOURCE_APP_POLICY, policyId, e, log);
            } else {
                String errorMessage = "Error while updating Application level policy: " + body.getPolicyName();
                RestApiUtil.handleInternalServerError(errorMessage, e, log);
            }
        }
        return null;
    }

    /**
     * Delete an Application level policy specified by uuid
     *
     * @param policyId          uuid of the policy
     * @param ifMatch           If-Match header value
     * @param ifUnmodifiedSince If-Unmodified-Since header value
     * @return 200 OK response if successfully deleted the policy
     */
    @Override
    public Response throttlingPoliciesApplicationPolicyIdDelete(String policyId, String ifMatch,
                                                                String ifUnmodifiedSince,
                                                                MessageContext messageContext) {
        try {
            APIProvider apiProvider = RestApiUtil.getLoggedInUserProvider();
            String username = RestApiUtil.getLoggedInUsername();

            //This will give PolicyNotFoundException if there's no policy exists with UUID
            ApplicationPolicy existingPolicy = apiProvider.getApplicationPolicyByUUID(policyId);
            if (!RestApiAdminUtils.isPolicyAccessibleToUser(username, existingPolicy)) {
                RestApiUtil.handleAuthorizationFailure(RestApiConstants.RESOURCE_APP_POLICY, policyId, log);
            }
            if (apiProvider.hasAttachments(username, existingPolicy.getPolicyName(),
                    PolicyConstants.POLICY_LEVEL_APP)) {
                String message = "Policy " + policyId + " already attached to an application";
                log.error(message);
                throw new APIManagementException(message);
            }
            apiProvider.deletePolicy(username, PolicyConstants.POLICY_LEVEL_APP, existingPolicy.getPolicyName());
            return Response.ok().build();
        } catch (APIManagementException e) {
            if (RestApiUtil.isDueToResourceNotFound(e)) {
                RestApiUtil.handleResourceNotFoundError(RestApiConstants.RESOURCE_APP_POLICY, policyId, e, log);
            } else {
                String errorMessage = "Error while deleting Application level policy : " + policyId;
                RestApiUtil.handleInternalServerError(errorMessage, e, log);
            }
        }
        return null;
    }

    /**
     * Retrieves all Subscription level policies
     *
     * @param accept          Accept header value
     * @param ifNoneMatch     If-None-Match header value
     * @param ifModifiedSince If-Modified-Since header value
     * @return All matched Subscription Throttle policies to the given request
     */
    @Override
    public Response throttlingPoliciesSubscriptionGet(String accept, String ifNoneMatch, String ifModifiedSince,
                                                      MessageContext messageContext) {
        try {
            APIProvider apiProvider = RestApiUtil.getLoggedInUserProvider();
            String userName = RestApiUtil.getLoggedInUsername();
            SubscriptionPolicy[] subscriptionPolicies = (SubscriptionPolicy[]) apiProvider.getPolicies(userName,
                    PolicyConstants.POLICY_LEVEL_SUB);
            SubscriptionThrottlePolicyListDTO listDTO =
                    SubscriptionThrottlePolicyMappingUtil.fromSubscriptionPolicyArrayToListDTO(subscriptionPolicies);
            return Response.ok().entity(listDTO).build();
        } catch (APIManagementException | ParseException e) {
            String errorMessage = "Error while retrieving Subscription level policies";
            RestApiUtil.handleInternalServerError(errorMessage, e, log);
        }
        return null;
    }

    /**
     * Add a Subscription Level Throttle Policy
     *
     * @param body        DTO of new policy to be created
     * @param contentType Content-Type header
     * @return Created policy along with the location of it with Location header
     */
    @Override
    public Response throttlingPoliciesSubscriptionPost(String contentType, SubscriptionThrottlePolicyDTO body,
                                               MessageContext messageContext) throws APIManagementException {

        RestApiAdminUtils.validateThrottlePolicyNameProperty(body.getPolicyName());

        try {
            APIProvider apiProvider = RestApiUtil.getLoggedInUserProvider();
            String username = RestApiUtil.getLoggedInUsername();
            SubscriptionPolicy subscriptionPolicy =
                    SubscriptionThrottlePolicyMappingUtil.fromSubscriptionThrottlePolicyDTOToModel(body);
            //Check if there's a policy exists before adding the new policy
            try {
                Policy policyIfExists = apiProvider.getSubscriptionPolicy(username, subscriptionPolicy.getPolicyName());
                if (policyIfExists != null) {
                    RestApiUtil.handleResourceAlreadyExistsError("Subscription Policy with name "
                            + subscriptionPolicy.getPolicyName() + " already exists", log);
                }
            } catch (PolicyNotFoundException ignore) {
            }

            // validate if permission info exists and halt the execution in case of an error
            validatePolicyPermissions(body);

            //Add the policy
            apiProvider.addPolicy(subscriptionPolicy);

            //update policy permissions
            updatePolicyPermissions(body);

            //retrieve the new policy and send back as the response
            SubscriptionPolicy newSubscriptionPolicy = apiProvider.getSubscriptionPolicy(username,
                    body.getPolicyName());
            SubscriptionThrottlePolicyDTO policyDTO =
                    SubscriptionThrottlePolicyMappingUtil.fromSubscriptionThrottlePolicyToDTO(newSubscriptionPolicy);

            //setting policy permissions
            setPolicyPermissionsToDTO(policyDTO);
            return Response.created(new URI(RestApiConstants.RESOURCE_PATH_THROTTLING_POLICIES_SUBSCRIPTION + "/"
                    + policyDTO.getPolicyId())).entity(policyDTO).build();
        } catch (ParseException e) {
            String errorMessage = "Error while adding a Subscription level policy: " + body.getPolicyName();
            RestApiUtil.handleInternalServerError(errorMessage, e, log);
        } catch (URISyntaxException e) {
            String errorMessage =
                    "Error while retrieving Subscription Throttle policy location : " + body.getPolicyName();
            RestApiUtil.handleInternalServerError(errorMessage, e, log);
        }
        return null;
    }

    /**
     * Validates the permission element of the subscription throttle policy
     *
     * @param body subscription throttle policy
     * @throws APIManagementException when there are validation errors
     */
    private void validatePolicyPermissions(SubscriptionThrottlePolicyDTO body) throws APIManagementException {
        SubscriptionThrottlePolicyPermissionDTO policyPermissions = body.getPermissions();
        if (policyPermissions != null && policyPermissions.getRoles().size() == 0) {
            throw new APIManagementException(ExceptionCodes.ROLES_CANNOT_BE_EMPTY);
        }
    }

    /**
     * Update APIM with the subscription throttle policy permission
     *
     * @param body subscription throttle policy
     * @throws APIManagementException when there are validation errors or error while updating the permissions
     */
    private void updatePolicyPermissions(SubscriptionThrottlePolicyDTO body) throws APIManagementException {
        APIProvider apiProvider = RestApiUtil.getLoggedInUserProvider();
        SubscriptionThrottlePolicyPermissionDTO policyPermissions = body.getPermissions();
        if (policyPermissions != null) {
            if (policyPermissions.getRoles().size() > 0) {
                String roles = StringUtils.join(policyPermissions.getRoles(), ",");
                String permissionType;
                if (policyPermissions.getPermissionType() ==
                        SubscriptionThrottlePolicyPermissionDTO.PermissionTypeEnum.ALLOW) {
                    permissionType = APIConstants.TIER_PERMISSION_ALLOW;
                } else {
                    permissionType = APIConstants.TIER_PERMISSION_DENY;
                }
                apiProvider.updateThrottleTierPermissions(body.getPolicyName(), permissionType, roles);
            } else {
                throw new APIManagementException(ExceptionCodes.ROLES_CANNOT_BE_EMPTY);
            }
        }
    }

    /**
     * Set subscription throttle policy permission info into the DTO
     *
     * @param policyDTO subscription throttle policy DTO
     * @throws APIManagementException error while setting/retrieve the permissions to the DTO
     */
    private void setPolicyPermissionsToDTO(SubscriptionThrottlePolicyDTO policyDTO) throws APIManagementException {
        APIProvider apiProvider = RestApiUtil.getLoggedInUserProvider();
        TierPermissionDTO addedPolicyPermission =
                (TierPermissionDTO) apiProvider.getThrottleTierPermission(policyDTO.getPolicyName());
        if (addedPolicyPermission != null) {
            SubscriptionThrottlePolicyPermissionDTO addedPolicyPermissionDTO =
                    SubscriptionThrottlePolicyMappingUtil.fromSubscriptionThrottlePolicyPermissionToDTO(addedPolicyPermission);
            policyDTO.setPermissions(addedPolicyPermissionDTO);
        }
    }

    /**
     * Get a specific Subscription Policy by its uuid
     *
     * @param policyId        uuid of the policy
     * @param ifNoneMatch     If-None-Match header value
     * @param ifModifiedSince If-Modified-Since header value
     * @return Matched Subscription Throttle Policy by the given name
     */
    @Override
    public Response throttlingPoliciesSubscriptionPolicyIdGet(String policyId, String ifNoneMatch,
                                                              String ifModifiedSince, MessageContext messageContext) {
        try {
            APIProvider apiProvider = RestApiUtil.getLoggedInUserProvider();
            String username = RestApiUtil.getLoggedInUsername();

            //This will give PolicyNotFoundException if there's no policy exists with UUID
            SubscriptionPolicy subscriptionPolicy = apiProvider.getSubscriptionPolicyByUUID(policyId);
            if (!RestApiAdminUtils.isPolicyAccessibleToUser(username, subscriptionPolicy)) {
                RestApiUtil.handleAuthorizationFailure(RestApiConstants.RESOURCE_SUBSCRIPTION_POLICY, policyId, log);
            }
            SubscriptionThrottlePolicyDTO policyDTO =
                    SubscriptionThrottlePolicyMappingUtil.fromSubscriptionThrottlePolicyToDTO(subscriptionPolicy);

            //setting policy permissions
            setPolicyPermissionsToDTO(policyDTO);
            return Response.ok().entity(policyDTO).build();
        } catch (APIManagementException | ParseException e) {
            if (RestApiUtil.isDueToResourceNotFound(e)) {
                RestApiUtil.handleResourceNotFoundError(RestApiConstants.RESOURCE_SUBSCRIPTION_POLICY, policyId, e,
                        log);
            } else {
                String errorMessage = "Error while retrieving Subscription level policy: " + policyId;
                RestApiUtil.handleInternalServerError(errorMessage, e, log);
            }
        }
        return null;
    }

    /**
     * Updates a given Subscription level policy specified by uuid
     *
     * @param policyId          u
     * @param body              DTO of policy to be updated
     * @param contentType       Content-Type header
     * @param ifMatch           If-Match header value
     * @param ifUnmodifiedSince If-Unmodified-Since header value
     * @return Updated policy
     */
    @Override
    public Response throttlingPoliciesSubscriptionPolicyIdPut(String policyId, String contentType,
                      SubscriptionThrottlePolicyDTO body, String ifMatch, String ifUnmodifiedSince,
                      MessageContext messageContext) throws APIManagementException{
        try {
            APIProvider apiProvider = RestApiUtil.getLoggedInUserProvider();
            String username = RestApiUtil.getLoggedInUsername();

            //will give PolicyNotFoundException if there's no policy exists with UUID
            SubscriptionPolicy existingPolicy = apiProvider.getSubscriptionPolicyByUUID(policyId);
            if (!RestApiAdminUtils.isPolicyAccessibleToUser(username, existingPolicy)) {
                RestApiUtil.handleAuthorizationFailure(RestApiConstants.RESOURCE_SUBSCRIPTION_POLICY, policyId, log);
            }

            //overridden properties
            body.setPolicyId(policyId);
            body.setPolicyName(existingPolicy.getPolicyName());

            // validate if permission info exists and halt the execution in case of an error
            validatePolicyPermissions(body);

            //update the policy
            SubscriptionPolicy subscriptionPolicy =
                    SubscriptionThrottlePolicyMappingUtil.fromSubscriptionThrottlePolicyDTOToModel(body);
            apiProvider.updatePolicy(subscriptionPolicy);

            //update policy permissions
            updatePolicyPermissions(body);

            //retrieve the new policy and send back as the response
            SubscriptionPolicy newSubscriptionPolicy = apiProvider.getSubscriptionPolicy(username,
                    body.getPolicyName());
            SubscriptionThrottlePolicyDTO policyDTO =
                    SubscriptionThrottlePolicyMappingUtil.fromSubscriptionThrottlePolicyToDTO(newSubscriptionPolicy);
            //setting policy permissions
            setPolicyPermissionsToDTO(policyDTO);
            return Response.ok().entity(policyDTO).build();
        } catch (APIManagementException | ParseException e) {
            if (RestApiUtil.isDueToResourceNotFound(e)) {
                RestApiUtil.handleResourceNotFoundError(RestApiConstants.RESOURCE_SUBSCRIPTION_POLICY, policyId, e,
                        log);
            } else {
                String errorMessage = "Error while updating Subscription level policy: " + body.getPolicyName();
                throw new APIManagementException(errorMessage, e);
            }
        }
        return null;
    }

    /**
     * Delete a Subscription level policy specified by uuid
     *
     * @param policyId          uuid of the policyu
     * @param ifMatch           If-Match header value
     * @param ifUnmodifiedSince If-Unmodified-Since header value
     * @return 200 OK response if successfully deleted the policy
     */
    @Override
    public Response throttlingPoliciesSubscriptionPolicyIdDelete(String policyId, String ifMatch,
                                                                 String ifUnmodifiedSince,
                                                                 MessageContext messageContext) {
        try {
            APIProvider apiProvider = RestApiUtil.getLoggedInUserProvider();
            String username = RestApiUtil.getLoggedInUsername();

            //This will give PolicyNotFoundException if there's no policy exists with UUID
            SubscriptionPolicy existingPolicy = apiProvider.getSubscriptionPolicyByUUID(policyId);
            if (!RestApiAdminUtils.isPolicyAccessibleToUser(username, existingPolicy)) {
                RestApiUtil.handleAuthorizationFailure(RestApiConstants.RESOURCE_SUBSCRIPTION_POLICY, policyId, log);
            }
            if (apiProvider.hasAttachments(username, existingPolicy.getPolicyName(),
                    PolicyConstants.POLICY_LEVEL_SUB)) {
                String message = "Policy " + policyId + " already has subscriptions";
                log.error(message);
                throw new APIManagementException(message);
            }
            apiProvider.deletePolicy(username, PolicyConstants.POLICY_LEVEL_SUB, existingPolicy.getPolicyName());
            return Response.ok().build();
        } catch (APIManagementException e) {
            if (RestApiUtil.isDueToResourceNotFound(e)) {
                RestApiUtil.handleResourceNotFoundError(RestApiConstants.RESOURCE_SUBSCRIPTION_POLICY, policyId, e,
                        log);
            } else {
                String errorMessage = "Error while deleting Subscription level policy : " + policyId;
                RestApiUtil.handleInternalServerError(errorMessage, e, log);
            }
        }
        return null;
    }

    /**
     * Retrieves all Global level policies
     *
     * @param accept          Accept header value
     * @param ifNoneMatch     If-None-Match header value
     * @param ifModifiedSince If-Modified-Since header value
     * @return All matched Global Throttle policies to the given request
     */
    @Override
    public Response throttlingPoliciesCustomGet(String accept, String ifNoneMatch, String ifModifiedSince,
                                                MessageContext messageContext) {
        try {
            APIProvider apiProvider = RestApiUtil.getLoggedInUserProvider();
            String userName = RestApiUtil.getLoggedInUsername();

            //only super tenant is allowed to access global policies/custom rules
            checkTenantDomainForCustomRules();

            GlobalPolicy[] globalPolicies = (GlobalPolicy[]) apiProvider.getPolicies(userName,
                    PolicyConstants.POLICY_LEVEL_GLOBAL);
            CustomRuleListDTO listDTO = GlobalThrottlePolicyMappingUtil.fromGlobalPolicyArrayToListDTO(globalPolicies);
            return Response.ok().entity(listDTO).build();
        } catch (APIManagementException e) {
            String errorMessage = "Error while retrieving Global level policies";
            RestApiUtil.handleInternalServerError(errorMessage, e, log);
        }
        return null;
    }

    /**
     * Add an Global Level Throttle Policy
     *
     * @param body        DTO of new policy to be created
     * @param contentType Content-Type header
     * @return Created policy along with the location of it with Location header
     */
    @Override
    public Response throttlingPoliciesCustomPost(String contentType, CustomRuleDTO body, MessageContext messageContext)
                                                                throws APIManagementException {

        RestApiAdminUtils
                .validateCustomRuleRequiredProperties(body, (String) messageContext.get(Message.HTTP_REQUEST_METHOD));

        try {
            APIProvider apiProvider = RestApiUtil.getLoggedInUserProvider();

            //only super tenant is allowed to access global policies/custom rules
            checkTenantDomainForCustomRules();

            GlobalPolicy globalPolicy = GlobalThrottlePolicyMappingUtil.fromGlobalThrottlePolicyDTOToModel(body);
            //Check if there's a policy exists before adding the new policy
            try {
                Policy policyIfExists = apiProvider.getGlobalPolicy(globalPolicy.getPolicyName());
                if (policyIfExists != null) {
                    RestApiUtil.handleResourceAlreadyExistsError(
                            "Custom rule with name " + globalPolicy.getPolicyName() + " already exists", log);
                }
            } catch (PolicyNotFoundException ignore) {
            }
            //Add the policy
            apiProvider.addPolicy(globalPolicy);

            //retrieve the new policy and send back as the response
            GlobalPolicy newGlobalPolicy = apiProvider.getGlobalPolicy(body.getPolicyName());
            CustomRuleDTO policyDTO = GlobalThrottlePolicyMappingUtil.fromGlobalThrottlePolicyToDTO(newGlobalPolicy);
            return Response.created(
                    new URI(RestApiConstants.RESOURCE_PATH_THROTTLING_POLICIES_GLOBAL + "/" + policyDTO.getPolicyId()))
                    .entity(policyDTO).build();
        } catch (APIManagementException e) {
            String errorMessage = "Error while adding a custom rule: " + body.getPolicyName();
            RestApiUtil.handleInternalServerError(errorMessage, e, log);
        } catch (URISyntaxException e) {
            String errorMessage = "Error while retrieving Global Throttle policy location : " + body.getPolicyName();
            RestApiUtil.handleInternalServerError(errorMessage, e, log);
        }
        return null;
    }

    /**
     * Get a specific custom rule by its name
     *
     * @param ruleId          uuid of the policy
     * @param ifNoneMatch     If-None-Match header value
     * @param ifModifiedSince If-Modified-Since header value
     * @return Matched Global Throttle Policy by the given name
     */
    @Override
    public Response throttlingPoliciesCustomRuleIdGet(String ruleId, String ifNoneMatch, String ifModifiedSince,
                                                      MessageContext messageContext) {
        try {
            APIProvider apiProvider = RestApiUtil.getLoggedInUserProvider();
            String username = RestApiUtil.getLoggedInUsername();

            //only super tenant is allowed to access global policies/custom rules
            checkTenantDomainForCustomRules();

            //This will give PolicyNotFoundException if there's no policy exists with UUID
            GlobalPolicy globalPolicy = apiProvider.getGlobalPolicyByUUID(ruleId);
            if (!RestApiAdminUtils.isPolicyAccessibleToUser(username, globalPolicy)) {
                RestApiUtil.handleAuthorizationFailure(RestApiConstants.RESOURCE_CUSTOM_RULE, ruleId, log);
            }
            CustomRuleDTO policyDTO = GlobalThrottlePolicyMappingUtil.fromGlobalThrottlePolicyToDTO(globalPolicy);
            return Response.ok().entity(policyDTO).build();
        } catch (APIManagementException e) {
            if (RestApiUtil.isDueToResourceNotFound(e)) {
                RestApiUtil.handleResourceNotFoundError(RestApiConstants.RESOURCE_CUSTOM_RULE, ruleId, e, log);
            } else {
                String errorMessage = "Error while retrieving Custom Rule: " + ruleId;
                RestApiUtil.handleInternalServerError(errorMessage, e, log);
            }
        }
        return null;
    }

    /**
     * Updates a given Global level policy/custom rule specified by uuid
     *
     * @param ruleId            uuid of the policy
     * @param body              DTO of policy to be updated
     * @param contentType       Content-Type header
     * @param ifMatch           If-Match header value
     * @param ifUnmodifiedSince If-Unmodified-Since header value
     * @return Updated policy
     */
    @Override
    public Response throttlingPoliciesCustomRuleIdPut(String ruleId, String contentType, CustomRuleDTO body,
                    String ifMatch, String ifUnmodifiedSince, MessageContext messageContext)
                    throws APIManagementException {

        RestApiAdminUtils
                .validateCustomRuleRequiredProperties(body, (String) messageContext.get(Message.HTTP_REQUEST_METHOD));

        try {
            APIProvider apiProvider = RestApiUtil.getLoggedInUserProvider();
            String username = RestApiUtil.getLoggedInUsername();

            //only super tenant is allowed to access global policies/custom rules
            checkTenantDomainForCustomRules();

            //will give PolicyNotFoundException if there's no policy exists with UUID
            GlobalPolicy existingPolicy = apiProvider.getGlobalPolicyByUUID(ruleId);
            if (!RestApiAdminUtils.isPolicyAccessibleToUser(username, existingPolicy)) {
                RestApiUtil.handleAuthorizationFailure(RestApiConstants.RESOURCE_CUSTOM_RULE, ruleId, log);
            }

            //overridden properties
            body.setPolicyId(ruleId);
            body.setPolicyName(existingPolicy.getPolicyName());

            //update the policy
            GlobalPolicy globalPolicy = GlobalThrottlePolicyMappingUtil.fromGlobalThrottlePolicyDTOToModel(body);
            apiProvider.updatePolicy(globalPolicy);

            //retrieve the new policy and send back as the response
            GlobalPolicy newGlobalPolicy = apiProvider.getGlobalPolicyByUUID(ruleId);
            CustomRuleDTO policyDTO = GlobalThrottlePolicyMappingUtil.fromGlobalThrottlePolicyToDTO(newGlobalPolicy);
            return Response.ok().entity(policyDTO).build();
        } catch (APIManagementException e) {
            if (RestApiUtil.isDueToResourceNotFound(e)) {
                RestApiUtil.handleResourceNotFoundError(RestApiConstants.RESOURCE_CUSTOM_RULE, ruleId, e, log);
            } else {
                String errorMessage = "Error while updating custom rule: " + body.getPolicyName();
                RestApiUtil.handleInternalServerError(errorMessage, e, log);
            }
        }
        return null;
    }

    /**
     * Delete a Global level policy/custom rule specified by uuid
     *
     * @param ruleId            uuid of the policy
     * @param ifMatch           If-Match header value
     * @param ifUnmodifiedSince If-Unmodified-Since header value
     * @return 200 OK response if successfully deleted the policy
     */
    @Override
    public Response throttlingPoliciesCustomRuleIdDelete(String ruleId, String ifMatch, String ifUnmodifiedSince,
                                                         MessageContext messageContext) {
        try {
            APIProvider apiProvider = RestApiUtil.getLoggedInUserProvider();

            //only super tenant is allowed to access global policies/custom rules
            checkTenantDomainForCustomRules();

            String username = RestApiUtil.getLoggedInUsername();

            //This will give PolicyNotFoundException if there's no policy exists with UUID
            GlobalPolicy existingPolicy = apiProvider.getGlobalPolicyByUUID(ruleId);
            if (!RestApiAdminUtils.isPolicyAccessibleToUser(username, existingPolicy)) {
                RestApiUtil.handleAuthorizationFailure(RestApiConstants.RESOURCE_CUSTOM_RULE, ruleId, log);
            }
            apiProvider.deletePolicy(username, PolicyConstants.POLICY_LEVEL_GLOBAL, existingPolicy.getPolicyName());
            return Response.ok().build();
        } catch (APIManagementException e) {
            if (RestApiUtil.isDueToResourceNotFound(e)) {
                RestApiUtil.handleResourceNotFoundError(RestApiConstants.RESOURCE_CUSTOM_RULE, ruleId, e, log);
            } else {
                String errorMessage = "Error while deleting custom rule : " + ruleId;
                RestApiUtil.handleInternalServerError(errorMessage, e, log);
            }
        }
        return null;
    }

    /**
     * Retrieves all Block Conditions
     *
     * @param accept          Accept header value
     * @param ifNoneMatch     If-None-Match header value
     * @param ifModifiedSince If-Modified-Since header value
     * @return All matched block conditions to the given request
     */
    @Override
    public Response throttlingDenyPoliciesGet(String accept, String ifNoneMatch, String ifModifiedSince,
                                           MessageContext messageContext) {
        try {
            APIProvider apiProvider = RestApiUtil.getLoggedInUserProvider();
            List<BlockConditionsDTO> blockConditions = apiProvider.getBlockConditions();
            BlockingConditionListDTO listDTO =
                    BlockingConditionMappingUtil.fromBlockConditionListToListDTO(blockConditions);
            return Response.ok().entity(listDTO).build();
        } catch (APIManagementException | ParseException e) {
            String errorMessage = "Error while retrieving Block Conditions";
            RestApiUtil.handleInternalServerError(errorMessage, e, log);
        }
        return null;
    }

    /**
     * Add a Block Condition
     *
     * @param body        DTO of new block condition to be created
     * @param contentType Content-Type header
     * @return Created block condition along with the location of it with Location header
     */
    @Override
    public Response throttlingDenyPoliciesPost(String contentType, BlockingConditionDTO body,
                                            MessageContext messageContext) {
        try {
            APIProvider apiProvider = RestApiUtil.getLoggedInUserProvider();
            //Add the block condition. It will throw BlockConditionAlreadyExistsException if the condition already
            //  exists in the system
            String uuid = null;
            if (ConditionTypeEnum.API.equals(body.getConditionType()) ||
                    ConditionTypeEnum.APPLICATION.equals(body.getConditionType()) ||
                    ConditionTypeEnum.USER.equals(body.getConditionType())) {
                uuid = apiProvider.addBlockCondition(body.getConditionType().toString(),
                        (String) body.getConditionValue(), body.isConditionStatus());
            } else if (ConditionTypeEnum.IP.equals(body.getConditionType()) ||
                    ConditionTypeEnum.IPRANGE.equals(body.getConditionType())) {
                if (body.getConditionValue() instanceof Map) {
                    JSONObject jsonObject = new JSONObject();
                    jsonObject.putAll((Map) body.getConditionValue());
<<<<<<< HEAD
                    if (APIConstants.BLOCKING_CONDITIONS_IP.equals(body.getConditionType())) {
                        RestApiAdminUtils.validateIPAddress(jsonObject.get("fixedIp").toString());
                    }
                    if (APIConstants.BLOCK_CONDITION_IP_RANGE.equalsIgnoreCase(body.getConditionType())) {
                        RestApiAdminUtils.validateIPAddress(jsonObject.get("startingIp").toString());
                        RestApiAdminUtils.validateIPAddress(jsonObject.get("endingIp").toString());
                    }
                    uuid = apiProvider.addBlockCondition(body.getConditionType(), jsonObject.toJSONString(),
                            body.isConditionStatus());
=======
                    if (ConditionTypeEnum.IP.equals(body.getConditionType())) {
                        RestApiAdminUtils.validateIPAddress(jsonObject.get("fixedIp").toString());
                    }
                    if (ConditionTypeEnum.IPRANGE.equals(body.getConditionType())) {
                        RestApiAdminUtils.validateIPAddress(jsonObject.get("startingIp").toString());
                        RestApiAdminUtils.validateIPAddress(jsonObject.get("endingIp").toString());
                    }
                    uuid = apiProvider.addBlockCondition(body.getConditionType().toString(),
                            jsonObject.toJSONString(), body.isConditionStatus());
>>>>>>> c6706008
                }
            }

            //retrieve the new blocking condition and send back as the response
            BlockConditionsDTO newBlockingCondition = apiProvider.getBlockConditionByUUID(uuid);
            BlockingConditionDTO dto = BlockingConditionMappingUtil.fromBlockingConditionToDTO(newBlockingCondition);
            return Response.created(new URI(RestApiConstants.RESOURCE_PATH_THROTTLING_BLOCK_CONDITIONS + "/"
                    + uuid)).entity(dto).build();
        } catch (APIManagementException e) {
            if (RestApiUtil.isDueToResourceAlreadyExists(e)) {
                RestApiUtil.handleResourceAlreadyExistsError("A black list item with type: "
                        + body.getConditionType() + ", value: " + body.getConditionValue() + " already exists", e, log);
            } else {
                String errorMessage = "Error while adding Blocking Condition. Condition type: "
                        + body.getConditionType() + ", " + "value: " + body.getConditionValue() + ". " + e.getMessage();
                RestApiUtil.handleInternalServerError(errorMessage, e, log);
            }
        } catch (URISyntaxException | ParseException e) {
            String errorMessage = "Error while retrieving Blocking Condition resource location: Condition type: "
                    + body.getConditionType() + ", " + "value: " + body.getConditionValue() + ". " + e.getMessage();
            RestApiUtil.handleInternalServerError(errorMessage, e, log);
        }
        return null;
    }

    /**
     * Get a specific Block condition by its id
     *
     * @param conditionId     Id of the block condition
     * @param ifNoneMatch     If-None-Match header value
     * @param ifModifiedSince If-Modified-Since header value
     * @return Matched block condition for the given Id
     */
    @Override
    public Response throttlingDenyPolicyConditionIdGet(String conditionId, String ifNoneMatch, String ifModifiedSince,
                                                      MessageContext messageContext) {
        try {
            APIProvider apiProvider = RestApiUtil.getLoggedInUserProvider();
            String username = RestApiUtil.getLoggedInUsername();

            //This will give BlockConditionNotFoundException if there's no block condition exists with UUID
            BlockConditionsDTO blockCondition = apiProvider.getBlockConditionByUUID(conditionId);
            if (!RestApiAdminUtils.isBlockConditionAccessibleToUser(username, blockCondition)) {
                RestApiUtil.handleAuthorizationFailure(RestApiConstants.RESOURCE_BLOCK_CONDITION, conditionId, log);
            }
            BlockingConditionDTO dto = BlockingConditionMappingUtil.fromBlockingConditionToDTO(blockCondition);
            return Response.ok().entity(dto).build();
        } catch (APIManagementException e) {
            if (RestApiUtil.isDueToResourceNotFound(e)) {
                RestApiUtil.handleResourceNotFoundError(RestApiConstants.RESOURCE_BLOCK_CONDITION, conditionId, e, log);
            } else {
                String errorMessage = "Error while retrieving Block Condition. Id : " + conditionId;
                RestApiUtil.handleInternalServerError(errorMessage, e, log);
            }
        } catch (ParseException e) {
            String errorMessage = "Error while retrieving Blocking Conditions";
            RestApiUtil.handleInternalServerError(errorMessage, e, log);
        }
        return null;
    }

    /**
     * Delete a block condition specified by the condition Id
     *
     * @param conditionId       Id of the block condition
     * @param ifMatch           If-Match header value
     * @param ifUnmodifiedSince If-Unmodified-Since header value
     * @return 200 OK response if successfully deleted the block condition
     */
    @Override
    public Response throttlingDenyPolicyConditionIdDelete(String conditionId, String ifMatch, String ifUnmodifiedSince
            , MessageContext messageContext) {
        try {
            APIProvider apiProvider = RestApiUtil.getLoggedInUserProvider();
            String username = RestApiUtil.getLoggedInUsername();

            //This will give BlockConditionNotFoundException if there's no block condition exists with UUID
            BlockConditionsDTO existingCondition = apiProvider.getBlockConditionByUUID(conditionId);
            if (!RestApiAdminUtils.isBlockConditionAccessibleToUser(username, existingCondition)) {
                RestApiUtil.handleAuthorizationFailure(RestApiConstants.RESOURCE_BLOCK_CONDITION, conditionId, log);
            }
            apiProvider.deleteBlockConditionByUUID(conditionId);
            return Response.ok().build();
        } catch (APIManagementException e) {
            if (RestApiUtil.isDueToResourceNotFound(e)) {
                RestApiUtil.handleResourceNotFoundError(RestApiConstants.RESOURCE_BLOCK_CONDITION, conditionId, e, log);
            } else {
                String errorMessage = "Error while deleting Block Condition. Id : " + conditionId;
                RestApiUtil.handleInternalServerError(errorMessage, e, log);
            }
        }
        return null;
    }

    /**
     * Updates an existing condition status of a blocking condition
     *
     * @param conditionId       Id of the block condition
     * @param body              content to update
     * @param contentType       Content-Type header
     * @param ifMatch           If-Match header value
     * @param ifUnmodifiedSince If-Unmodified-Since header value
     * @return 200 response if successful
     */
    @Override
    public Response throttlingDenyPolicyConditionIdPatch(String conditionId, String contentType,
            BlockingConditionStatusDTO body, String ifMatch, String ifUnmodifiedSince, MessageContext messageContext) {
        try {
            APIProvider apiProvider = RestApiUtil.getLoggedInUserProvider();
            String username = RestApiUtil.getLoggedInUsername();

            //This will give BlockConditionNotFoundException if there's no block condition exists with UUID
            BlockConditionsDTO existingCondition = apiProvider.getBlockConditionByUUID(conditionId);
            if (!RestApiAdminUtils.isBlockConditionAccessibleToUser(username, existingCondition)) {
                RestApiUtil.handleAuthorizationFailure(RestApiConstants.RESOURCE_BLOCK_CONDITION, conditionId, log);
            }

            //update the status
            apiProvider.updateBlockConditionByUUID(conditionId, String.valueOf(body.isConditionStatus()));

            //retrieve the new blocking condition and send back as the response
            BlockConditionsDTO newBlockingCondition = apiProvider.getBlockConditionByUUID(conditionId);
            BlockingConditionDTO dto = BlockingConditionMappingUtil.fromBlockingConditionToDTO(newBlockingCondition);
            return Response.ok().entity(dto).build();
        } catch (APIManagementException | ParseException e) {
            if (RestApiUtil.isDueToResourceNotFound(e)) {
                RestApiUtil.handleResourceNotFoundError(RestApiConstants.RESOURCE_BLOCK_CONDITION, conditionId, e, log);
            } else {
                String errorMessage = "Error while updating Block Condition Status. Id : " + conditionId;
                RestApiUtil.handleInternalServerError(errorMessage, e, log);
            }
        }
        return null;
    }

    /**
     * Checks if the logged in user belongs to super tenant and throws 403 error if not
     *
     * @throws ForbiddenException
     */
    private void checkTenantDomainForCustomRules() throws ForbiddenException {
        String tenantDomain = RestApiUtil.getLoggedInUserTenantDomain();
        if (!tenantDomain.equals(MultitenantConstants.SUPER_TENANT_DOMAIN_NAME)) {
            RestApiUtil.handleAuthorizationFailure("You are not allowed to access this resource",
                    new APIManagementException("Tenant " + tenantDomain + " is not allowed to access custom rules. " +
                            "Only super tenant is allowed"), log);
        }
    }
}<|MERGE_RESOLUTION|>--- conflicted
+++ resolved
@@ -982,17 +982,7 @@
                 if (body.getConditionValue() instanceof Map) {
                     JSONObject jsonObject = new JSONObject();
                     jsonObject.putAll((Map) body.getConditionValue());
-<<<<<<< HEAD
-                    if (APIConstants.BLOCKING_CONDITIONS_IP.equals(body.getConditionType())) {
-                        RestApiAdminUtils.validateIPAddress(jsonObject.get("fixedIp").toString());
-                    }
-                    if (APIConstants.BLOCK_CONDITION_IP_RANGE.equalsIgnoreCase(body.getConditionType())) {
-                        RestApiAdminUtils.validateIPAddress(jsonObject.get("startingIp").toString());
-                        RestApiAdminUtils.validateIPAddress(jsonObject.get("endingIp").toString());
-                    }
-                    uuid = apiProvider.addBlockCondition(body.getConditionType(), jsonObject.toJSONString(),
-                            body.isConditionStatus());
-=======
+
                     if (ConditionTypeEnum.IP.equals(body.getConditionType())) {
                         RestApiAdminUtils.validateIPAddress(jsonObject.get("fixedIp").toString());
                     }
@@ -1002,7 +992,6 @@
                     }
                     uuid = apiProvider.addBlockCondition(body.getConditionType().toString(),
                             jsonObject.toJSONString(), body.isConditionStatus());
->>>>>>> c6706008
                 }
             }
 
