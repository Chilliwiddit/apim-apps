--- conflicted
+++ resolved
@@ -42,10 +42,7 @@
 import org.wso2.carbon.apimgt.impl.keymgt.KeyMgtNotificationSender;
 import org.wso2.carbon.apimgt.impl.monetization.DefaultMonetizationImpl;
 import org.wso2.carbon.apimgt.impl.utils.APIUtil;
-<<<<<<< HEAD
-=======
 import org.wso2.carbon.context.CarbonContext;
->>>>>>> 6b6ae8c4
 import org.wso2.carbon.utils.multitenancy.MultitenantUtils;
 
 import java.sql.SQLException;
@@ -588,39 +585,4 @@
         }
         return workflow;
     }
-
-    /**
-     * The method converts the date into timestamp
-     *
-     * @param workflowType workflow Type of workflow pending request
-     * @param status       Workflow status of workflow pending request
-     * @param tenantDomain tenant domain of user
-     * @return Workflow[]  list of workflow pending requests
-     * @throws APIManagementException
-     */
-    public Workflow[] getworkflows(String workflowType, String status, String tenantDomain)
-            throws APIManagementException {
-        return apiMgtDAO.getworkflows(workflowType, status, tenantDomain);
-    }
-
-    /**
-     * The method converts the date into timestamp
-     *
-     * @param externelWorkflowRef External Workflow Reference of workflow pending request
-     * @param status              Workflow status of workflow pending request
-     * @param tenantDomain        tenant domain of user
-     * @return Workflow           Workflow pending request
-     * @throws APIManagementException
-     */
-    public Workflow getworkflowReferenceByExternalWorkflowReferenceID(String externelWorkflowRef, String status,
-                                                                      String tenantDomain) throws APIManagementException {
-        Workflow workflow = apiMgtDAO.getworkflowReferenceByExternalWorkflowReferenceID(externelWorkflowRef,
-                status, tenantDomain);
-
-        if (workflow == null) {
-            String msg = "External workflow Reference: " + externelWorkflowRef + " was not found.";
-            throw new APIMgtResourceNotFoundException(msg);
-        }
-        return workflow;
-    }
 }