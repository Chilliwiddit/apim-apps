/*
*Copyright (c) 2005-2013, WSO2 Inc. (http://www.wso2.org) All Rights Reserved.
*
*WSO2 Inc. licenses this file to you under the Apache License,
*Version 2.0 (the "License"); you may not use this file except
*in compliance with the License.
*You may obtain a copy of the License at
*
*http://www.apache.org/licenses/LICENSE-2.0
*
*Unless required by applicable law or agreed to in writing,
*software distributed under the License is distributed on an
*"AS IS" BASIS, WITHOUT WARRANTIES OR CONDITIONS OF ANY
*KIND, either express or implied.  See the License for the
*specific language governing permissions and limitations
*under the License.
*/
package org.wso2.carbon.apimgt.impl.clients;

import org.apache.axis2.AxisFault;
import org.apache.axis2.client.Options;
import org.apache.axis2.client.ServiceClient;
import org.apache.axis2.context.ConfigurationContext;
import org.apache.axis2.context.ConfigurationContextFactory;
import org.apache.axis2.transport.http.HTTPConstants;
import org.apache.commons.logging.Log;
import org.apache.commons.logging.LogFactory;
import org.wso2.carbon.apimgt.api.APIManagementException;
import org.wso2.carbon.apimgt.api.model.KeyManagerConfiguration;
import org.wso2.carbon.apimgt.impl.APIConstants;
import org.wso2.carbon.apimgt.impl.APIManagerConfiguration;
import org.wso2.carbon.apimgt.impl.factory.KeyManagerFactory;
import org.wso2.carbon.apimgt.impl.internal.ServiceReferenceHolder;
import org.wso2.carbon.identity.oauth.stub.OAuthAdminServiceStub;
import org.wso2.carbon.identity.oauth.stub.dto.OAuthConsumerAppDTO;


public class OAuthAdminClient {

    private static final Log log = LogFactory.getLog(OAuthAdminClient.class);

    private static final int TIMEOUT_IN_MILLIS = 15 * 60 * 1000;

    private OAuthAdminServiceStub oAuthAdminServiceStub;
    private String cookie;
    //String username;

    public OAuthAdminClient() throws APIManagementException {
        KeyManagerConfiguration configuration = KeyManagerFactory.getKeyManager().getKeyManagerConfiguration();
        String serviceURL = configuration.getParameter(APIConstants.AUTHSERVER_URL);
<<<<<<< HEAD
        if (serviceURL == null) {
=======
        username = "admin";
        password = "admin";
        if (serviceURL == null || username == null || password == null) {
>>>>>>> 243a4609
            throw new APIManagementException("Required connection details for the key management server not provided");
        }

        try {
            ConfigurationContext ctx = ConfigurationContextFactory.createConfigurationContextFromFileSystem(null, null);
            oAuthAdminServiceStub = new OAuthAdminServiceStub(ctx, serviceURL + "OAuthAdminService");

            ServiceClient client = oAuthAdminServiceStub._getServiceClient();
            Options options = client.getOptions();
            options.setTimeOutInMilliSeconds(TIMEOUT_IN_MILLIS);
            options.setProperty(HTTPConstants.SO_TIMEOUT, TIMEOUT_IN_MILLIS);
            options.setProperty(HTTPConstants.CONNECTION_TIMEOUT, TIMEOUT_IN_MILLIS);
            options.setCallTransportCleanup(true);
            options.setManageSession(true);

        } catch (AxisFault axisFault) {
            throw new APIManagementException("Error while initializing the OAuth admin service stub", axisFault);
        }
    }

    public OAuthConsumerAppDTO getOAuthApplicationData(String consumerKey, String username) throws Exception {
        Util.setAuthHeaders(oAuthAdminServiceStub._getServiceClient(), username);
        OAuthConsumerAppDTO oAuthConsumerAppDTO = oAuthAdminServiceStub.getOAuthApplicationData(consumerKey);

        return oAuthConsumerAppDTO;

    }

    public OAuthConsumerAppDTO getOAuthApplicationDataByAppName(String appName, String username) throws Exception {
        Util.setAuthHeaders(oAuthAdminServiceStub._getServiceClient(), username);
        OAuthConsumerAppDTO oAuthConsumerAppDTO = oAuthAdminServiceStub.getOAuthApplicationDataByAppName(appName);

        return oAuthConsumerAppDTO;
    }

    public void registerOAuthApplicationData(OAuthConsumerAppDTO application, String username) throws Exception {
        Util.setAuthHeaders(oAuthAdminServiceStub._getServiceClient(), username);
        oAuthAdminServiceStub.registerOAuthApplicationData(application);

    }

    public void removeOAuthApplicationData(String consumerKey, String username) throws Exception {
        Util.setAuthHeaders(oAuthAdminServiceStub._getServiceClient(), username);
        oAuthAdminServiceStub.removeOAuthApplicationData(consumerKey);
    }

    public void updateOAuthApplicationData(OAuthConsumerAppDTO consumerAppDTO, String username) throws Exception {
        Util.setAuthHeaders(oAuthAdminServiceStub._getServiceClient(), username);
        oAuthAdminServiceStub.updateConsumerApplication(consumerAppDTO);
    }

}<|MERGE_RESOLUTION|>--- conflicted
+++ resolved
@@ -22,6 +22,7 @@
 import org.apache.axis2.client.ServiceClient;
 import org.apache.axis2.context.ConfigurationContext;
 import org.apache.axis2.context.ConfigurationContextFactory;
+import org.apache.axis2.context.ServiceContext;
 import org.apache.axis2.transport.http.HTTPConstants;
 import org.apache.commons.logging.Log;
 import org.apache.commons.logging.LogFactory;
@@ -33,6 +34,9 @@
 import org.wso2.carbon.apimgt.impl.internal.ServiceReferenceHolder;
 import org.wso2.carbon.identity.oauth.stub.OAuthAdminServiceStub;
 import org.wso2.carbon.identity.oauth.stub.dto.OAuthConsumerAppDTO;
+import org.wso2.carbon.identity.oauth.stub.dto.OAuthRevocationRequestDTO;
+import org.wso2.carbon.identity.oauth.stub.dto.OAuthRevocationResponseDTO;
+import org.wso2.carbon.utils.CarbonUtils;
 
 
 public class OAuthAdminClient {
@@ -43,18 +47,11 @@
 
     private OAuthAdminServiceStub oAuthAdminServiceStub;
     private String cookie;
-    //String username;
 
     public OAuthAdminClient() throws APIManagementException {
         KeyManagerConfiguration configuration = KeyManagerFactory.getKeyManager().getKeyManagerConfiguration();
         String serviceURL = configuration.getParameter(APIConstants.AUTHSERVER_URL);
-<<<<<<< HEAD
         if (serviceURL == null) {
-=======
-        username = "admin";
-        password = "admin";
-        if (serviceURL == null || username == null || password == null) {
->>>>>>> 243a4609
             throw new APIManagementException("Required connection details for the key management server not provided");
         }
 
