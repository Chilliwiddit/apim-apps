/*
*  Copyright (c) 2005-2010, WSO2 Inc. (http://www.wso2.org) All Rights Reserved.
*
*  WSO2 Inc. licenses this file to you under the Apache License,
*  Version 2.0 (the "License"); you may not use this file except
*  in compliance with the License.
*  You may obtain a copy of the License at
*
*    http://www.apache.org/licenses/LICENSE-2.0
*
* Unless required by applicable law or agreed to in writing,
* software distributed under the License is distributed on an
* "AS IS" BASIS, WITHOUT WARRANTIES OR CONDITIONS OF ANY
* KIND, either express or implied.  See the License for the
* specific language governing permissions and limitations
* under the License.
*/
package org.wso2.carbon.apimgt.impl;

import org.apache.axis2.util.JavaUtils;
import org.apache.commons.logging.Log;
import org.apache.commons.logging.LogFactory;
import org.wso2.carbon.apimgt.impl.internal.ServiceReferenceHolder;
import org.wso2.carbon.apimgt.impl.utils.APIUtil;

import java.util.Map;

public class APIManagerAnalyticsConfiguration {

    private static APIManagerAnalyticsConfiguration instance;

    private static final Log log = LogFactory.getLog(APIManagerAnalyticsConfiguration.class);
    private String bamServerUrlGroups;
    private String bamServerUser;
    private String bamServerPassword;
    private String dasServerUrl;
    private String dasServerUser;
    private String dasServerPassword;

    private boolean analyticsEnabled;
    private boolean skipEventReceiverConnection;
    private boolean buildMsg;
    private String publisherClass;
    private String requestStreamName;
    private String requestStreamVersion;
    private String responseStreamName;
    private String responseStreamVersion;
    private String faultStreamName;
    private String faultStreamVersion;
    private String throttleStreamName;
    private String throttleStreamVersion;
    private String executionTimeStreamName;
    private String executionTimeStreamVersion;

    private APIManagerAnalyticsConfiguration() {
<<<<<<< HEAD
    }

    /**
     * This is an inner class to hold the instance of the APIManagerAnalyticsConfiguration.
     * The reason for writing it like this is to guarantee that only one instance would be created.
     * ref: Initialization-on-demand holder idiom
     */
    private static class APIManagerAnalyticsConfigurationHolder {
        private static final APIManagerAnalyticsConfiguration INSTANCE = new APIManagerAnalyticsConfiguration();

        private APIManagerAnalyticsConfigurationHolder(){}
=======
>>>>>>> 3129e85a
    }

    public static synchronized APIManagerAnalyticsConfiguration getInstance() {
        return APIManagerAnalyticsConfigurationHolder.INSTANCE;
    }

    public void setAPIManagerConfiguration(APIManagerConfiguration config){
        analyticsEnabled = APIUtil.isAnalyticsEnabled();
        if (analyticsEnabled) {
            bamServerUrlGroups = config.getFirstProperty(APIConstants.API_USAGE_BAM_SERVER_URL_GROUPS);
            bamServerUser = config.getFirstProperty(APIConstants.API_USAGE_BAM_SERVER_USER);
            bamServerPassword = config.getFirstProperty(APIConstants.API_USAGE_BAM_SERVER_PASSWORD);
        }

        String skipEventReceiverConnStr = config.getFirstProperty(APIConstants.API_USAGE_SKIP_EVENT_RECEIVER_CONN);
        skipEventReceiverConnection = skipEventReceiverConnStr != null
                                      && JavaUtils.isTrueExplicitly(skipEventReceiverConnStr);

        publisherClass = config.getFirstProperty(APIConstants.API_USAGE_PUBLISHER_CLASS);

        requestStreamName = config.getFirstProperty(APIConstants.API_REQUEST_STREAM_NAME);
        requestStreamVersion = config.getFirstProperty(APIConstants.API_REQUEST_STREAM_VERSION);
        if (requestStreamName == null || requestStreamVersion == null) {
            log.error("Request stream name or version is null. Check api-manager.xml");
        }

        responseStreamName = config.getFirstProperty(APIConstants.API_RESPONSE_STREAM_NAME);
        responseStreamVersion = config.getFirstProperty(APIConstants.API_RESPONSE_STREAM_VERSION);
        if (responseStreamName == null || responseStreamVersion == null) {
            log.error("Response stream name or version is null. Check api-manager.xml");
        }

        faultStreamName = config.getFirstProperty(APIConstants.API_FAULT_STREAM_NAME);
        faultStreamVersion = config.getFirstProperty(APIConstants.API_FAULT_STREAM_VERSION);
        if (faultStreamName == null || faultStreamVersion == null) {
            log.error("Fault stream name or version is null. Check api-manager.xml");
        }

        throttleStreamName = config.getFirstProperty(APIConstants.API_THROTTLE_STREAM_NAME);
        throttleStreamVersion = config.getFirstProperty(APIConstants.API_THRORRLE_STREAM_VERSION);
        if (throttleStreamName == null || throttleStreamVersion == null) {
            log.error("Throttle stream name or version is null. Check api-manager.xml");
        }
<<<<<<< HEAD
        executionTimeStreamName = config.getFirstProperty(APIConstants.API_EXECUTION_TIME_STREAM_NAME);
        executionTimeStreamVersion = config.getFirstProperty(APIConstants.API_EXECUTION_TIME_STREAM_VERSION);
        if (executionTimeStreamName == null || executionTimeStreamVersion == null) {
            log.error("Execution Time stream name or version is null. Check api-manager.xml");
        }
=======

        bamServerUrlGroups = config.getFirstProperty(APIConstants.API_USAGE_BAM_SERVER_URL_GROUPS);
        bamServerUser = config.getFirstProperty(APIConstants.API_USAGE_BAM_SERVER_USER);
        bamServerPassword = config.getFirstProperty(APIConstants.API_USAGE_BAM_SERVER_PASSWORD);

        dasServerUrl = config.getFirstProperty(APIConstants.API_USAGE_DAS_REST_API_URL);
        dasServerUser = config.getFirstProperty(APIConstants.API_USAGE_DAS_REST_API_USER);
        dasServerPassword = config.getFirstProperty(APIConstants.API_USAGE_DAS_REST_API_PASSWORD);
        String usageEnabled = config.getFirstProperty(APIConstants.API_USAGE_ENABLED);
        analyticsEnabled = JavaUtils.isTrueExplicitly(usageEnabled);

>>>>>>> 3129e85a
        String build = config.getFirstProperty(APIConstants.API_USAGE_BUILD_MSG);
        buildMsg = build != null && JavaUtils.isTrueExplicitly(build);
    }

    public String getBamServerPassword() {
        return bamServerPassword;
    }

    public String getBamServerUser() {
        return bamServerUser;
    }

    public String getBamServerUrlGroups() {
        return bamServerUrlGroups;
    }

    public boolean isAnalyticsEnabled() {
        return analyticsEnabled;
    }

    public boolean isSkipEventReceiverConnection() {
        return skipEventReceiverConnection;
    }

    public String getPublisherClass() {
        return publisherClass;
    }

    public String getRequestStreamName() {
        return requestStreamName;
    }

    public String getRequestStreamVersion() {
        return requestStreamVersion;
    }

    public String getResponseStreamName() {
        return responseStreamName;
    }

    public String getResponseStreamVersion() {
        return responseStreamVersion;
    }

    public String getFaultStreamName() {
        return faultStreamName;
    }

    public String getFaultStreamVersion() {
        return faultStreamVersion;
    }

    public String getThrottleStreamName() {
        return throttleStreamName;
    }

    public String getThrottleStreamVersion() {
        return throttleStreamVersion;
    }

    public void setBamServerUrlGroups(String bamServerUrlGroups) {
        this.bamServerUrlGroups = bamServerUrlGroups;
    }

    public void setBamServerUser(String bamServerUser) {
        this.bamServerUser = bamServerUser;
    }

    public void setBamServerPassword(String bamServerPassword) {
        this.bamServerPassword = bamServerPassword;
    }

    public void setAnalyticsEnabled(boolean analyticsEnabled) {
        this.analyticsEnabled = analyticsEnabled;
    }

    public boolean isBuildMsg() {
        return buildMsg;
    }

<<<<<<< HEAD
    public String getExecutionTimeStreamVersion() {
        return executionTimeStreamVersion;
    }

    public String getExecutionTimeStreamName() {
        return executionTimeStreamName;
=======
    public String getDasServerUrl() {
        return dasServerUrl;
    }

    public void setDasServerUrl(String dasServerUrl) {
        this.dasServerUrl = dasServerUrl;
    }

    public String getDasServerUser() {
        return dasServerUser;
    }

    public void setDasServerUser(String dasServerUser) {
        this.dasServerUser = dasServerUser;
    }

    public String getDasServerPassword() {
        return dasServerPassword;
    }

    public void setDasServerPassword(String dasServerPassword) {
        this.dasServerPassword = dasServerPassword;
>>>>>>> 3129e85a
    }
}<|MERGE_RESOLUTION|>--- conflicted
+++ resolved
@@ -27,8 +27,6 @@
 
 public class APIManagerAnalyticsConfiguration {
 
-    private static APIManagerAnalyticsConfiguration instance;
-
     private static final Log log = LogFactory.getLog(APIManagerAnalyticsConfiguration.class);
     private String bamServerUrlGroups;
     private String bamServerUser;
@@ -53,34 +51,17 @@
     private String executionTimeStreamVersion;
 
     private APIManagerAnalyticsConfiguration() {
-<<<<<<< HEAD
-    }
-
-    /**
-     * This is an inner class to hold the instance of the APIManagerAnalyticsConfiguration.
-     * The reason for writing it like this is to guarantee that only one instance would be created.
-     * ref: Initialization-on-demand holder idiom
-     */
+    }
     private static class APIManagerAnalyticsConfigurationHolder {
         private static final APIManagerAnalyticsConfiguration INSTANCE = new APIManagerAnalyticsConfiguration();
 
         private APIManagerAnalyticsConfigurationHolder(){}
-=======
->>>>>>> 3129e85a
-    }
-
+    }
     public static synchronized APIManagerAnalyticsConfiguration getInstance() {
         return APIManagerAnalyticsConfigurationHolder.INSTANCE;
     }
 
     public void setAPIManagerConfiguration(APIManagerConfiguration config){
-        analyticsEnabled = APIUtil.isAnalyticsEnabled();
-        if (analyticsEnabled) {
-            bamServerUrlGroups = config.getFirstProperty(APIConstants.API_USAGE_BAM_SERVER_URL_GROUPS);
-            bamServerUser = config.getFirstProperty(APIConstants.API_USAGE_BAM_SERVER_USER);
-            bamServerPassword = config.getFirstProperty(APIConstants.API_USAGE_BAM_SERVER_PASSWORD);
-        }
-
         String skipEventReceiverConnStr = config.getFirstProperty(APIConstants.API_USAGE_SKIP_EVENT_RECEIVER_CONN);
         skipEventReceiverConnection = skipEventReceiverConnStr != null
                                       && JavaUtils.isTrueExplicitly(skipEventReceiverConnStr);
@@ -110,14 +91,11 @@
         if (throttleStreamName == null || throttleStreamVersion == null) {
             log.error("Throttle stream name or version is null. Check api-manager.xml");
         }
-<<<<<<< HEAD
         executionTimeStreamName = config.getFirstProperty(APIConstants.API_EXECUTION_TIME_STREAM_NAME);
         executionTimeStreamVersion = config.getFirstProperty(APIConstants.API_EXECUTION_TIME_STREAM_VERSION);
         if (executionTimeStreamName == null || executionTimeStreamVersion == null) {
             log.error("Execution Time stream name or version is null. Check api-manager.xml");
         }
-=======
-
         bamServerUrlGroups = config.getFirstProperty(APIConstants.API_USAGE_BAM_SERVER_URL_GROUPS);
         bamServerUser = config.getFirstProperty(APIConstants.API_USAGE_BAM_SERVER_USER);
         bamServerPassword = config.getFirstProperty(APIConstants.API_USAGE_BAM_SERVER_PASSWORD);
@@ -128,7 +106,6 @@
         String usageEnabled = config.getFirstProperty(APIConstants.API_USAGE_ENABLED);
         analyticsEnabled = JavaUtils.isTrueExplicitly(usageEnabled);
 
->>>>>>> 3129e85a
         String build = config.getFirstProperty(APIConstants.API_USAGE_BUILD_MSG);
         buildMsg = build != null && JavaUtils.isTrueExplicitly(build);
     }
@@ -209,36 +186,35 @@
         return buildMsg;
     }
 
-<<<<<<< HEAD
+    public String getDasServerUrl() {
+        return dasServerUrl;
+    }
+
+    public void setDasServerUrl(String dasServerUrl) {
+        this.dasServerUrl = dasServerUrl;
+    }
+
+    public String getDasServerUser() {
+        return dasServerUser;
+    }
+
+    public void setDasServerUser(String dasServerUser) {
+        this.dasServerUser = dasServerUser;
+    }
+
+    public String getDasServerPassword() {
+        return dasServerPassword;
+    }
+
+    public void setDasServerPassword(String dasServerPassword) {
+        this.dasServerPassword = dasServerPassword;
+    }
+
     public String getExecutionTimeStreamVersion() {
         return executionTimeStreamVersion;
     }
 
     public String getExecutionTimeStreamName() {
         return executionTimeStreamName;
-=======
-    public String getDasServerUrl() {
-        return dasServerUrl;
-    }
-
-    public void setDasServerUrl(String dasServerUrl) {
-        this.dasServerUrl = dasServerUrl;
-    }
-
-    public String getDasServerUser() {
-        return dasServerUser;
-    }
-
-    public void setDasServerUser(String dasServerUser) {
-        this.dasServerUser = dasServerUser;
-    }
-
-    public String getDasServerPassword() {
-        return dasServerPassword;
-    }
-
-    public void setDasServerPassword(String dasServerPassword) {
-        this.dasServerPassword = dasServerPassword;
->>>>>>> 3129e85a
     }
 }