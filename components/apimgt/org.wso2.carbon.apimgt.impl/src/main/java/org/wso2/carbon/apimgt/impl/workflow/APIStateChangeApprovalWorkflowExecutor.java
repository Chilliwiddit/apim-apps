/*
 *  Copyright (c) 2020, WSO2 Inc. (http://www.wso2.org) All Rights Reserved.
 *
 *  WSO2 Inc. licenses this file to you under the Apache License,
 *  Version 2.0 (the "License"); you may not use this file except
 *  in compliance with the License.
 *  You may obtain a copy of the License at
 *
 *    http://www.apache.org/licenses/LICENSE-2.0
 *
 * Unless required by applicable law or agreed to in writing,
 * software distributed under the License is distributed on an
 * "AS IS" BASIS, WITHOUT WARRANTIES OR CONDITIONS OF ANY
 * KIND, either express or implied.  See the License for the
 * specific language governing permissions and limitations
 * under the License.
 */
package org.wso2.carbon.apimgt.impl.workflow;

import org.apache.commons.logging.Log;
import org.apache.commons.logging.LogFactory;
import org.wso2.carbon.apimgt.api.APIManagementException;
import org.wso2.carbon.apimgt.api.WorkflowResponse;
import org.wso2.carbon.apimgt.api.model.APIIdentifier;
import org.wso2.carbon.apimgt.api.model.Workflow;
import org.wso2.carbon.apimgt.impl.APIConstants;
import org.wso2.carbon.apimgt.impl.dao.ApiMgtDAO;
import org.wso2.carbon.apimgt.impl.dto.WorkflowDTO;
import org.wso2.carbon.apimgt.impl.internal.ServiceReferenceHolder;
import org.wso2.carbon.apimgt.impl.utils.APIUtil;
import org.wso2.carbon.context.PrivilegedCarbonContext;
import org.wso2.carbon.governance.api.generic.dataobjects.GenericArtifact;
import org.wso2.carbon.registry.core.Registry;
import org.wso2.carbon.registry.core.exceptions.RegistryException;

import java.util.Collections;
import java.util.HashMap;
import java.util.List;
import java.util.Map;
import java.util.ArrayList;

/**
 * Approval workflow for API state change.
 */
public class APIStateChangeApprovalWorkflowExecutor extends WorkflowExecutor {

    private static final Log log = LogFactory.getLog(APIStateChangeWSWorkflowExecutor.class);
    private String stateList;

    public String getStateList() {
        return stateList;
    }

    public void setStateList(String stateList) {
        this.stateList = stateList;
    }

    @Override
    public String getWorkflowType() {
        return WorkflowConstants.WF_TYPE_AM_API_STATE;
    }

    @Override
    public List<WorkflowDTO> getWorkflowDetails(String workflowStatus) throws WorkflowException {
        return Collections.emptyList();
    }

    /**
     * Execute the API state change workflow approval process.
     *
     * @param workflowDTO
     */
    @Override
    public WorkflowResponse execute(WorkflowDTO workflowDTO) throws WorkflowException {

        if (log.isDebugEnabled()) {
            log.debug("Executing API State change Workflow.");
        }
        if (stateList != null) {
            Map<String, List<String>> stateActionMap = getSelectedStatesToApprove();
            APIStateWorkflowDTO apiStateWorkFlowDTO = (APIStateWorkflowDTO) workflowDTO;

            if (stateActionMap.containsKey(apiStateWorkFlowDTO.getApiCurrentState().toUpperCase())
                    && stateActionMap.get(apiStateWorkFlowDTO.getApiCurrentState().toUpperCase())
                    .contains(apiStateWorkFlowDTO.getApiLCAction())) {

                String callBackURL = apiStateWorkFlowDTO.getCallbackUrl();
                String message = "Approval request for API state change action " + apiStateWorkFlowDTO.getApiLCAction()
                        + " from " + apiStateWorkFlowDTO.getApiCurrentState() + " state for the API "
                        + apiStateWorkFlowDTO.getApiName() + " : " + apiStateWorkFlowDTO.getApiVersion() + " by "
                        + apiStateWorkFlowDTO.getApiProvider() + "";
                apiStateWorkFlowDTO.setWorkflowDescription(message);
                apiStateWorkFlowDTO.setMetadata("CurrentState", apiStateWorkFlowDTO.getApiCurrentState());
                apiStateWorkFlowDTO.setMetadata("Action", apiStateWorkFlowDTO.getApiLCAction());
                apiStateWorkFlowDTO.setMetadata("ApiName", apiStateWorkFlowDTO.getApiName());
                apiStateWorkFlowDTO.setMetadata("ApiVersion", apiStateWorkFlowDTO.getApiVersion());
                apiStateWorkFlowDTO.setMetadata("ApiProvider", apiStateWorkFlowDTO.getApiProvider());
                apiStateWorkFlowDTO.setMetadata("Invoker", apiStateWorkFlowDTO.getInvoker());
                apiStateWorkFlowDTO.setMetadata("TenantId", String.valueOf(apiStateWorkFlowDTO.getTenantId()));

                apiStateWorkFlowDTO.setProperties("action", apiStateWorkFlowDTO.getApiLCAction());
                apiStateWorkFlowDTO.setProperties("apiName", apiStateWorkFlowDTO.getApiName());
                apiStateWorkFlowDTO.setProperties("apiVersion", apiStateWorkFlowDTO.getApiVersion());
                apiStateWorkFlowDTO.setProperties("apiProvider", apiStateWorkFlowDTO.getApiProvider());
<<<<<<< HEAD
		        apiStateWorkFlowDTO.setProperties("currentState", apiStateWorkFlowDTO.getApiCurrentState());
=======
                apiStateWorkFlowDTO.setProperties("currentState", apiStateWorkFlowDTO.getApiCurrentState());
>>>>>>> a9350ce3
                super.execute(workflowDTO);
            } else {
                // For any other states, act as simple workflow executor.
                workflowDTO.setStatus(WorkflowStatus.APPROVED);
                // calling super.complete() instead of complete() to act as the simpleworkflow executor
                super.complete(workflowDTO);
            }
        } else {
            String msg = "State change list is not provided. Please check <stateList> element in workflow-extensions.xml";
            log.error(msg);
            throw new WorkflowException(msg);
        }
        return new GeneralWorkflowResponse();
    }

    /**
     * Complete the API state change workflow approval process.
     *
     * @param workflowDTO
     */
    @Override
    public WorkflowResponse complete(WorkflowDTO workflowDTO) throws WorkflowException {
        if (log.isDebugEnabled()) {
            log.debug("Completing API State change Workflow..");
        }
        workflowDTO.setUpdatedTime(System.currentTimeMillis());
        super.complete(workflowDTO);
        String externalWorkflowRef = workflowDTO.getExternalWorkflowReference();
        try {
            ApiMgtDAO apiMgtDAO = ApiMgtDAO.getInstance();
            Workflow workflow = apiMgtDAO.getworkflowReferenceByExternalWorkflowReference(externalWorkflowRef);
            String apiName = workflow.getMetadata("ApiName");
            String action = workflow.getMetadata("Action");
            String providerName = workflow.getMetadata("ApiProvider");
            String version = workflow.getMetadata("ApiVersion");
            String invoker = workflow.getMetadata("Invoker");
            String currentStatus = workflow.getMetadata("CurrentState");
            int tenantId = workflowDTO.getTenantId();
            try {
                //tenant flow is already started from the rest api service impl. no need to start from here
                PrivilegedCarbonContext.getThreadLocalCarbonContext().setUsername(invoker);
                Registry registry = ServiceReferenceHolder.getInstance().getRegistryService()
                        .getGovernanceUserRegistry(invoker, tenantId);
                APIIdentifier apiIdentifier = new APIIdentifier(providerName, apiName, version);
                GenericArtifact apiArtifact = APIUtil.getAPIArtifact(apiIdentifier, registry);
                if (WorkflowStatus.APPROVED.equals(workflowDTO.getStatus())) {
                    String targetStatus;
                    apiArtifact.invokeAction(action, APIConstants.API_LIFE_CYCLE);
                    targetStatus = apiArtifact.getLifecycleState();
                    if (!currentStatus.equals(targetStatus)) {
                        apiMgtDAO.recordAPILifeCycleEvent(apiIdentifier, currentStatus.toUpperCase(),
                                targetStatus.toUpperCase(), invoker, tenantId);
                    }
                    if (log.isDebugEnabled()) {
                        String logMessage = "API Status changed successfully. API Name: " + apiIdentifier.getApiName()
                                + ", API Version " + apiIdentifier.getVersion() + ", New Status : " + targetStatus;
                        log.debug(logMessage);
                    }
                }
            } catch (RegistryException e) {
                String errorMsg = "Could not complete api state change workflow";
                log.error(errorMsg, e);
                throw new WorkflowException(errorMsg, e);
            }
        } catch (APIManagementException e) {
            String errorMsg = "Could not complete api state change workflow";
            log.error(errorMsg, e);
        }
        return new GeneralWorkflowResponse();
    }

    /**
     * Handle cleanup task for api state change workflow Approval executor.
     * Use workflow external reference  to delete the pending workflow request
     *
     * @param workflowExtRef External Workflow Reference of pending workflow process
     */
    @Override
    public void cleanUpPendingTask(String workflowExtRef) throws WorkflowException {

        if (log.isDebugEnabled()) {
            log.debug("Starting cleanup task for APIStateChangeWSWorkflowExecutor for :" + workflowExtRef);
        }
        String errorMsg;
        super.cleanUpPendingTask(workflowExtRef);
        try {
            ApiMgtDAO apiMgtDAO = ApiMgtDAO.getInstance();
            apiMgtDAO.deleteWorkflowRequest(workflowExtRef);
        } catch (APIManagementException axisFault) {
            errorMsg = "Error sending out cancel pending application approval process message. cause: " + axisFault
                    .getMessage();
            throw new WorkflowException(errorMsg, axisFault);
        }
    }

    /**
     * Read the user provided lifecycle states for the approval task. These are provided in the workflow-extension.xml
     */
    private Map<String, List<String>> getSelectedStatesToApprove() {
        Map<String, List<String>> stateAction = new HashMap<String, List<String>>();
        // exract selected states from stateList and populate the map
        if (stateList != null) {
            // list will be something like ' Created:Publish,Created:Deploy as a Prototype,Published:Block ' String
            // It will have State:action pairs
            String[] statelistArray = stateList.split(",");
            for (int i = 0; i < statelistArray.length; i++) {
                String[] stateActionArray = statelistArray[i].split(":");
                if (stateAction.containsKey(stateActionArray[0].toUpperCase())) {
                    ArrayList<String> actionList = (ArrayList<String>) stateAction
                            .get(stateActionArray[0].toUpperCase());
                    actionList.add(stateActionArray[1]);
                } else {
                    ArrayList<String> actionList = new ArrayList<String>();
                    actionList.add(stateActionArray[1]);
                    stateAction.put(stateActionArray[0].toUpperCase(), actionList);
                }
            }
        }
        if (log.isDebugEnabled()) {
            log.debug("selected states: " + stateAction.toString());
        }
        return stateAction;
    }
}<|MERGE_RESOLUTION|>--- conflicted
+++ resolved
@@ -102,11 +102,8 @@
                 apiStateWorkFlowDTO.setProperties("apiName", apiStateWorkFlowDTO.getApiName());
                 apiStateWorkFlowDTO.setProperties("apiVersion", apiStateWorkFlowDTO.getApiVersion());
                 apiStateWorkFlowDTO.setProperties("apiProvider", apiStateWorkFlowDTO.getApiProvider());
-<<<<<<< HEAD
-		        apiStateWorkFlowDTO.setProperties("currentState", apiStateWorkFlowDTO.getApiCurrentState());
-=======
                 apiStateWorkFlowDTO.setProperties("currentState", apiStateWorkFlowDTO.getApiCurrentState());
->>>>>>> a9350ce3
+
                 super.execute(workflowDTO);
             } else {
                 // For any other states, act as simple workflow executor.
