--- conflicted
+++ resolved
@@ -75,23 +75,13 @@
     }
 
     /**
-<<<<<<< HEAD
-     * This method is used to get Allowed Requests Count for a tier
-=======
      * This method is used to get Allowed Requests count for a tier
->>>>>>> 5f3ec976
      *
      * @param policy tier policy
      * @return Allowed Requests Count
      * @throws APIManagementException if error occurs when processing XML
      */
-<<<<<<< HEAD
-
     public static long getAllowedRequestCount(OMElement policy) throws APIManagementException {
-        long requestCount = 0;
-=======
-    public static long getAllowedRequestCount(OMElement policy) throws APIManagementException {
->>>>>>> 5f3ec976
         try {
             OMElement maxCount = policy.getFirstChildWithName(APIConstants.POLICY_ELEMENT).
                     getFirstChildWithName(APIConstants.THROTTLE_CONTROL_ELEMENT).
@@ -99,73 +89,21 @@
                     getFirstChildWithName(APIConstants.THROTTLE_MAXIMUM_COUNT_ELEMENT);
 
             if (maxCount.getText().isEmpty()) {
-<<<<<<< HEAD
-                String message = APIConstants.THROTTLE_MAXIMUM_COUNT_ELEMENT.toString() + "or" +
-                        APIConstants.THROTTLE_UNIT_TIME_ELEMENT.toString() +
-                        " element data not found empty in the policy.";
+                String message = APIConstants.THROTTLE_MAXIMUM_COUNT_ELEMENT.getLocalPart()
+                                 + " element data not found empty in the policy.";
                 log.warn(message);
                 throw new APIManagementException(message);
             }
-            requestCount = Long.parseLong(maxCount.getText().trim());
-            return requestCount;
+            return Long.parseLong(maxCount.getText().trim());
         } catch (OMException e) {
-            String errorMessage = "Policy could not be parsed correctly based on " +
+            //We capture the runtime exception here.
+            String errorMessage = "Policy could not be parsed correctly based on " + 
                     "http://schemas.xmlsoap.org/ws/2004/09/policy specification";
             log.warn(errorMessage);
             throw new APIManagementException(errorMessage);
         } catch (NumberFormatException e) {
             log.error("Error in retrieving request count in tier xml. " + e);
-            throw new APIManagementException("Error in retrieving request count in tier xml. " + e.getMessage());
-        }
-    }
-
-    /**
-     * This method is used to get time duration of a tier
-     *
-     * @param policy tier policy
-     * @return time duration for requests
-     * @throws APIManagementException if error occurs when processing XML
-     */
-    public static long getTimeDuration(OMElement policy) throws APIManagementException {
-        long timeDurationSeconds = 0;
-        try {
-            OMElement duration = policy.getFirstChildWithName(APIConstants.POLICY_ELEMENT).
-                                getFirstChildWithName(APIConstants.THROTTLE_CONTROL_ELEMENT).
-                                getFirstChildWithName(APIConstants.POLICY_ELEMENT).
-                                getFirstChildWithName(APIConstants.THROTTLE_UNIT_TIME_ELEMENT);
-            if (duration.getText().isEmpty()) {
-                String message = APIConstants.THROTTLE_UNIT_TIME_ELEMENT.toString() +
-                        " element data not found empty in the policy.";
-                log.warn(message);
-                throw new APIManagementException(message);
-            }
-
-            //converting to seconds
-            timeDurationSeconds = TimeUnit.MILLISECONDS.toSeconds(Long.parseLong(duration.getText().trim()));
-            return timeDurationSeconds;
-        } catch (OMException e) {
-            String errorMessage = "Policy could not be parsed correctly based on " + "http://schemas.xmlsoap.org/ws/2004/09/policy specification";
-=======
-                String message = APIConstants.THROTTLE_MAXIMUM_COUNT_ELEMENT.getLocalPart()
-                                 + " element data not found empty in the policy.";
-                log.warn(message);
-                throw new APIManagementException(message);
-            }
-            return Long.parseLong(maxCount.getText().trim());
-        } catch (OMException e) {
-            //We capture the runtime exception here.
-            String errorMessage = "Policy could not be parsed correctly based on " +
-                                  "http://schemas.xmlsoap.org/ws/2004/09/policy specification";
->>>>>>> 5f3ec976
-            log.warn(errorMessage);
-            throw new APIManagementException(errorMessage);
-        } catch (NumberFormatException e) {
-            log.error("Error in retrieving request count in tier xml. " + e);
-<<<<<<< HEAD
-            throw new APIManagementException("Error in retrieving request count in tier xml. " + e.getMessage());
-=======
             throw new APIManagementException("Error in retrieving request count in tier xml. " + e.getMessage(), e);
->>>>>>> 5f3ec976
         }
     }
 
