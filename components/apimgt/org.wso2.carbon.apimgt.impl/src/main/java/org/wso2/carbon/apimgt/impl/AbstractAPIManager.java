/*
*  Copyright (c) 2005-2011, WSO2 Inc. (http://www.wso2.org) All Rights Reserved.
*
*  WSO2 Inc. licenses this file to you under the Apache License,
*  Version 2.0 (the "License"); you may not use this file except
*  in compliance with the License.
*  You may obtain a copy of the License at
*
*    http://www.apache.org/licenses/LICENSE-2.0
*
* Unless required by applicable law or agreed to in writing,
* software distributed under the License is distributed on an
* "AS IS" BASIS, WITHOUT WARRANTIES OR CONDITIONS OF ANY
* KIND, either express or implied.  See the License for the
* specific language governing permissions and limitations
* under the License.
*/

package org.wso2.carbon.apimgt.impl;

import com.google.gson.Gson;
import org.apache.axiom.om.OMAttribute;
import org.apache.axiom.om.OMElement;
import org.apache.axiom.om.util.AXIOMUtil;
import org.apache.commons.io.IOUtils;
import org.apache.commons.lang3.StringUtils;
import org.apache.commons.logging.Log;
import org.apache.commons.logging.LogFactory;
import org.apache.http.entity.ContentType;
import org.apache.solr.client.solrj.util.ClientUtils;
import org.json.JSONException;
import org.json.XML;
import org.json.simple.JSONObject;
import org.json.simple.parser.JSONParser;
import org.json.simple.parser.ParseException;
import org.wso2.carbon.CarbonConstants;
import org.wso2.carbon.apimgt.api.APIManagementException;
import org.wso2.carbon.apimgt.api.APIManager;
import org.wso2.carbon.apimgt.api.APIMgtResourceAlreadyExistsException;
import org.wso2.carbon.apimgt.api.APIMgtResourceNotFoundException;
import org.wso2.carbon.apimgt.api.ApplicationNameWhiteSpaceValidationException;
import org.wso2.carbon.apimgt.api.ApplicationNameWithInvalidCharactersException;
import org.wso2.carbon.apimgt.api.BlockConditionNotFoundException;
import org.wso2.carbon.apimgt.api.ExceptionCodes;
import org.wso2.carbon.apimgt.api.PolicyNotFoundException;
import org.wso2.carbon.apimgt.api.dto.KeyManagerConfigurationDTO;
import org.wso2.carbon.apimgt.api.model.API;
import org.wso2.carbon.apimgt.api.model.APICategory;
import org.wso2.carbon.apimgt.api.model.APIIdentifier;
import org.wso2.carbon.apimgt.api.model.APIKey;
import org.wso2.carbon.apimgt.api.model.APIProduct;
import org.wso2.carbon.apimgt.api.model.APIProductIdentifier;
import org.wso2.carbon.apimgt.api.model.APIProductResource;
import org.wso2.carbon.apimgt.api.model.APIRevision;
import org.wso2.carbon.apimgt.api.model.AccessTokenInfo;
import org.wso2.carbon.apimgt.api.model.ApiTypeWrapper;
import org.wso2.carbon.apimgt.api.model.Application;
import org.wso2.carbon.apimgt.api.model.Documentation;
import org.wso2.carbon.apimgt.api.model.DocumentationContent;
import org.wso2.carbon.apimgt.api.model.DocumentationType;
import org.wso2.carbon.apimgt.api.model.Identifier;
import org.wso2.carbon.apimgt.api.model.KeyManager;
import org.wso2.carbon.apimgt.api.model.Mediation;
import org.wso2.carbon.apimgt.api.model.OAuthApplicationInfo;
import org.wso2.carbon.apimgt.api.model.ResourceFile;
import org.wso2.carbon.apimgt.api.model.Scope;
import org.wso2.carbon.apimgt.api.model.SubscribedAPI;
import org.wso2.carbon.apimgt.api.model.Subscriber;
import org.wso2.carbon.apimgt.api.model.Tier;
import org.wso2.carbon.apimgt.api.model.URITemplate;
import org.wso2.carbon.apimgt.api.model.Wsdl;
import org.wso2.carbon.apimgt.api.model.graphql.queryanalysis.GraphqlComplexityInfo;
import org.wso2.carbon.apimgt.api.model.policy.Policy;
import org.wso2.carbon.apimgt.api.model.policy.PolicyConstants;
import org.wso2.carbon.apimgt.impl.dao.ApiMgtDAO;
import org.wso2.carbon.apimgt.impl.dao.ScopesDAO;
import org.wso2.carbon.apimgt.impl.definitions.AsyncApiParserUtil;
import org.wso2.carbon.apimgt.impl.definitions.GraphQLSchemaDefinition;
import org.wso2.carbon.apimgt.impl.definitions.OASParserUtil;
import org.wso2.carbon.apimgt.impl.dto.ThrottleProperties;
import org.wso2.carbon.apimgt.impl.dto.WorkflowDTO;
import org.wso2.carbon.apimgt.impl.factory.KeyManagerHolder;
import org.wso2.carbon.apimgt.impl.indexing.indexer.DocumentIndexer;
import org.wso2.carbon.apimgt.impl.internal.ServiceReferenceHolder;
import org.wso2.carbon.apimgt.impl.notifier.events.ApplicationEvent;
import org.wso2.carbon.apimgt.impl.token.ClaimsRetriever;
import org.wso2.carbon.apimgt.impl.utils.APIAPIProductNameComparator;
import org.wso2.carbon.apimgt.impl.utils.APINameComparator;
import org.wso2.carbon.apimgt.impl.utils.APIProductNameComparator;
import org.wso2.carbon.apimgt.impl.utils.APIUtil;
import org.wso2.carbon.apimgt.impl.utils.ContentSearchResultNameComparator;
import org.wso2.carbon.apimgt.impl.utils.LRUCache;
import org.wso2.carbon.apimgt.impl.utils.TierNameComparator;
import org.wso2.carbon.apimgt.impl.workflow.WorkflowStatus;
import org.wso2.carbon.apimgt.persistence.APIPersistence;
import org.wso2.carbon.apimgt.persistence.PersistenceManager;
import org.wso2.carbon.apimgt.persistence.dto.DocumentContent;
import org.wso2.carbon.apimgt.persistence.dto.DocumentSearchResult;
import org.wso2.carbon.apimgt.persistence.dto.Organization;
import org.wso2.carbon.apimgt.persistence.dto.PublisherAPI;
import org.wso2.carbon.apimgt.persistence.dto.PublisherAPIInfo;
import org.wso2.carbon.apimgt.persistence.dto.PublisherAPISearchResult;
import org.wso2.carbon.apimgt.persistence.dto.UserContext;
import org.wso2.carbon.apimgt.persistence.exceptions.APIPersistenceException;
import org.wso2.carbon.apimgt.persistence.exceptions.AsyncSpecPersistenceException;
import org.wso2.carbon.apimgt.persistence.exceptions.DocumentationPersistenceException;
import org.wso2.carbon.apimgt.persistence.exceptions.GraphQLPersistenceException;
import org.wso2.carbon.apimgt.persistence.exceptions.OASPersistenceException;
import org.wso2.carbon.apimgt.persistence.exceptions.ThumbnailPersistenceException;
import org.wso2.carbon.apimgt.persistence.exceptions.WSDLPersistenceException;
import org.wso2.carbon.apimgt.persistence.mapper.APIMapper;
import org.wso2.carbon.apimgt.persistence.mapper.DocumentMapper;
import org.wso2.carbon.context.CarbonContext;
import org.wso2.carbon.context.PrivilegedCarbonContext;
import org.wso2.carbon.governance.api.common.dataobjects.GovernanceArtifact;
import org.wso2.carbon.governance.api.exception.GovernanceException;
import org.wso2.carbon.governance.api.generic.GenericArtifactManager;
import org.wso2.carbon.governance.api.generic.dataobjects.GenericArtifact;
import org.wso2.carbon.governance.api.util.GovernanceUtils;
import org.wso2.carbon.registry.common.ResourceData;
import org.wso2.carbon.registry.core.ActionConstants;
import org.wso2.carbon.registry.core.Collection;
import org.wso2.carbon.registry.core.Registry;
import org.wso2.carbon.registry.core.RegistryConstants;
import org.wso2.carbon.registry.core.Resource;
import org.wso2.carbon.registry.core.config.RegistryContext;
import org.wso2.carbon.registry.core.exceptions.RegistryException;
import org.wso2.carbon.registry.core.jdbc.realm.RegistryAuthorizationManager;
import org.wso2.carbon.registry.core.pagination.PaginationContext;
import org.wso2.carbon.registry.core.service.RegistryService;
import org.wso2.carbon.registry.core.session.UserRegistry;
import org.wso2.carbon.registry.core.utils.RegistryUtils;
import org.wso2.carbon.registry.indexing.RegistryConfigLoader;
import org.wso2.carbon.registry.indexing.indexer.Indexer;
import org.wso2.carbon.registry.indexing.indexer.IndexerException;
import org.wso2.carbon.registry.indexing.service.ContentBasedSearchService;
import org.wso2.carbon.registry.indexing.service.SearchResultsBean;
import org.wso2.carbon.user.api.AuthorizationManager;
import org.wso2.carbon.user.api.TenantManager;
import org.wso2.carbon.user.core.UserRealm;
import org.wso2.carbon.user.core.UserStoreException;
import org.wso2.carbon.utils.multitenancy.MultitenantConstants;
import org.wso2.carbon.utils.multitenancy.MultitenantUtils;

import java.io.IOException;
import java.nio.charset.Charset;
import java.util.ArrayList;
import java.util.Arrays;
import java.util.Collections;
import java.util.Date;
import java.util.HashMap;
import java.util.HashSet;
import java.util.LinkedHashMap;
import java.util.LinkedHashSet;
import java.util.List;
import java.util.ListIterator;
import java.util.Map;
import java.util.Properties;
import java.util.Set;
import java.util.SortedMap;
import java.util.SortedSet;
import java.util.TreeSet;
import java.util.UUID;
import javax.xml.namespace.QName;
import javax.xml.stream.XMLStreamException;

import static org.wso2.carbon.apimgt.impl.workflow.WorkflowConstants.WF_TYPE_AM_API_STATE;

/**
 * The basic abstract implementation of the core APIManager interface. This implementation uses
 * the governance system registry for storing APIs and related metadata.
 */
public abstract class AbstractAPIManager implements APIManager {

    // API definitions from swagger v2.0
    protected Log log = LogFactory.getLog(getClass());
    protected Registry registry;
    protected UserRegistry configRegistry;
    protected ApiMgtDAO apiMgtDAO;
    protected ScopesDAO scopesDAO;
    protected int tenantId = MultitenantConstants.INVALID_TENANT_ID; //-1 the issue does not occur.;
    protected String tenantDomain;
    protected String username;
    protected static final GraphQLSchemaDefinition schemaDef = new GraphQLSchemaDefinition();
    // Property to indicate whether access control restriction feature is enabled.
    protected boolean isAccessControlRestrictionEnabled = false;
    APIPersistence apiPersistenceInstance;

    private LRUCache<String, GenericArtifactManager> genericArtifactCache = new LRUCache<String, GenericArtifactManager>(
            5);
    private org.wso2.carbon.apimgt.persistence.dto.ResourceFile wsdl;

    public AbstractAPIManager() throws APIManagementException {

    }

    public AbstractAPIManager(String username) throws APIManagementException {

        apiMgtDAO = ApiMgtDAO.getInstance();
        scopesDAO = ScopesDAO.getInstance();
        try {
            if (username == null) {

                this.registry = getRegistryService().getGovernanceUserRegistry();
                this.configRegistry = getRegistryService().getConfigSystemRegistry();

                this.username = CarbonConstants.REGISTRY_ANONNYMOUS_USERNAME;
                ServiceReferenceHolder.setUserRealm((ServiceReferenceHolder.getInstance().getRealmService().getBootstrapRealm()));
            } else {
                String tenantDomainName = MultitenantUtils.getTenantDomain(username);
                String tenantUserName = getTenantAwareUsername(username);
                int tenantId = getTenantManager().getTenantId(tenantDomainName);
                this.tenantId = tenantId;
                this.tenantDomain = tenantDomainName;
                this.username = tenantUserName;

                loadTenantRegistry(tenantId);

                this.registry = getRegistryService().getGovernanceUserRegistry(tenantUserName, tenantId);

                this.configRegistry = getRegistryService().getConfigSystemRegistry(tenantId);

                //load resources for each tenants.
                APIUtil.loadloadTenantAPIRXT(tenantUserName, tenantId);
                APIUtil.loadTenantAPIPolicy(tenantUserName, tenantId);

                //Check whether GatewayType is "Synapse" before attempting to load Custom-Sequences into registry
                APIManagerConfiguration configuration = getAPIManagerConfiguration();

                String gatewayType = configuration.getFirstProperty(APIConstants.API_GATEWAY_TYPE);

                if (APIConstants.API_GATEWAY_TYPE_SYNAPSE.equalsIgnoreCase(gatewayType)) {
                    APIUtil.writeDefinedSequencesToTenantRegistry(tenantId);
                }

                ServiceReferenceHolder.setUserRealm((UserRealm) (ServiceReferenceHolder.getInstance().
                        getRealmService().getTenantUserRealm(tenantId)));
            }
            ServiceReferenceHolder.setUserRealm(getRegistryService().getConfigSystemRegistry().getUserRealm());
            registerCustomQueries(configRegistry, username);
        } catch (RegistryException e) {
            String msg = "Error while obtaining registry objects";
            throw new APIManagementException(msg, e);
        } catch (org.wso2.carbon.user.api.UserStoreException e) {
            String msg = "Error while getting user registry for user:" + username;
            throw new APIManagementException(msg, e);
        }
        Properties properties = new Properties();
        properties.put(APIConstants.ALLOW_MULTIPLE_STATUS, APIUtil.isAllowDisplayAPIsWithMultipleStatus());
        apiPersistenceInstance = PersistenceManager.getPersistenceInstance(properties);

    }

    /**
     * method to register custom registry queries
     *
     * @param registry Registry instance to use
     * @throws RegistryException n error
     */
    protected void registerCustomQueries(UserRegistry registry, String username)
            throws RegistryException, APIManagementException {

        String tagsQueryPath = RegistryConstants.QUERIES_COLLECTION_PATH + "/tag-summary";
        String latestAPIsQueryPath = RegistryConstants.QUERIES_COLLECTION_PATH + "/latest-apis";
        String resourcesByTag = RegistryConstants.QUERIES_COLLECTION_PATH + "/resource-by-tag";
        String path = RegistryUtils.getAbsolutePath(RegistryContext.getBaseInstance(),
                APIUtil.getMountedPath(RegistryContext.getBaseInstance(),
                        RegistryConstants.GOVERNANCE_REGISTRY_BASE_PATH) +
                        APIConstants.GOVERNANCE_COMPONENT_REGISTRY_LOCATION);
        if (username == null) {
            try {
                UserRealm realm = ServiceReferenceHolder.getUserRealm();
                RegistryAuthorizationManager authorizationManager = new RegistryAuthorizationManager(realm);
                authorizationManager.authorizeRole(APIConstants.ANONYMOUS_ROLE, path, ActionConstants.GET);

            } catch (UserStoreException e) {
                String msg = "Error while setting the permissions";
                throw new APIManagementException(msg, e);
            }
        } else if (!MultitenantConstants.SUPER_TENANT_DOMAIN_NAME.equals(tenantDomain)) {
            int tenantId;
            try {
                tenantId = getTenantManager().getTenantId(tenantDomain);
                AuthorizationManager authManager = ServiceReferenceHolder.getInstance().getRealmService().
                        getTenantUserRealm(tenantId).getAuthorizationManager();
                authManager.authorizeRole(APIConstants.ANONYMOUS_ROLE, path, ActionConstants.GET);
            } catch (org.wso2.carbon.user.api.UserStoreException e) {
                String msg = "Error while setting the permissions";
                throw new APIManagementException(msg, e);
            }

        }

        if (!registry.resourceExists(tagsQueryPath)) {
            Resource resource = registry.newResource();

            //Tag Search Query
            //'MOCK_PATH' used to bypass ChrootWrapper -> filterSearchResult. A valid registry path is
            // a must for executeQuery results to be passed to client side
            String sql1 =
                    "SELECT '" + APIUtil.getMountedPath(RegistryContext.getBaseInstance(),
                            RegistryConstants.GOVERNANCE_REGISTRY_BASE_PATH) +
                            APIConstants.GOVERNANCE_COMPONENT_REGISTRY_LOCATION + "' AS MOCK_PATH, " +
                            "   RT.REG_TAG_NAME AS TAG_NAME, " +
                            "   COUNT(RT.REG_TAG_NAME) AS USED_COUNT " +
                            "FROM " +
                            "   REG_RESOURCE_TAG RRT, " +
                            "   REG_TAG RT, " +
                            "   REG_RESOURCE R, " +
                            "   REG_RESOURCE_PROPERTY RRP, " +
                            "   REG_PROPERTY RP " +
                            "WHERE " +
                            "   RT.REG_ID = RRT.REG_TAG_ID  " +
                            "   AND R.REG_MEDIA_TYPE = 'application/vnd.wso2-api+xml' " +
                            "   AND RRT.REG_VERSION = R.REG_VERSION " +
                            "   AND RRP.REG_VERSION = R.REG_VERSION " +
                            "   AND RP.REG_NAME = 'STATUS' " +
                            "   AND RRP.REG_PROPERTY_ID = RP.REG_ID " +
                            "   AND (RP.REG_VALUE !='DEPRECATED' AND RP.REG_VALUE !='CREATED' AND RP.REG_VALUE !='BLOCKED' AND RP.REG_VALUE !='RETIRED') " +
                            "GROUP BY " +
                            "   RT.REG_TAG_NAME";
            resource.setContent(sql1);
            resource.setMediaType(RegistryConstants.SQL_QUERY_MEDIA_TYPE);
            resource.addProperty(RegistryConstants.RESULT_TYPE_PROPERTY_NAME,
                    RegistryConstants.TAG_SUMMARY_RESULT_TYPE);
            registry.put(tagsQueryPath, resource);
        }
        if (!registry.resourceExists(latestAPIsQueryPath)) {
            //Recently added APIs
            Resource resource = registry.newResource();
            String sql =
                    "SELECT " +
                            "   RR.REG_PATH_ID AS REG_PATH_ID, " +
                            "   RR.REG_NAME AS REG_NAME " +
                            "FROM " +
                            "   REG_RESOURCE RR, " +
                            "   REG_RESOURCE_PROPERTY RRP, " +
                            "   REG_PROPERTY RP " +
                            "WHERE " +
                            "   RR.REG_MEDIA_TYPE = 'application/vnd.wso2-api+xml' " +
                            "   AND RRP.REG_VERSION = RR.REG_VERSION " +
                            "   AND RP.REG_NAME = 'STATUS' " +
                            "   AND RRP.REG_PROPERTY_ID = RP.REG_ID " +
                            "   AND (RP.REG_VALUE !='DEPRECATED' AND RP.REG_VALUE !='CREATED') " +
                            "ORDER BY " +
                            "   RR.REG_LAST_UPDATED_TIME " +
                            "DESC ";
            resource.setContent(sql);
            resource.setMediaType(RegistryConstants.SQL_QUERY_MEDIA_TYPE);
            resource.addProperty(RegistryConstants.RESULT_TYPE_PROPERTY_NAME,
                    RegistryConstants.RESOURCES_RESULT_TYPE);
            registry.put(latestAPIsQueryPath, resource);
        }
        if (!registry.resourceExists(resourcesByTag)) {
            Resource resource = registry.newResource();
            String sql =
                    "SELECT '" + APIUtil.getMountedPath(RegistryContext.getBaseInstance(),
                            RegistryConstants.GOVERNANCE_REGISTRY_BASE_PATH) +
                            APIConstants.GOVERNANCE_COMPONENT_REGISTRY_LOCATION + "' AS MOCK_PATH, " +
                            "   R.REG_UUID AS REG_UUID " +
                            "FROM " +
                            "   REG_RESOURCE_TAG RRT, " +
                            "   REG_TAG RT, " +
                            "   REG_RESOURCE R, " +
                            "   REG_PATH RP " +
                            "WHERE " +
                            "   RT.REG_TAG_NAME = ? " +
                            "   AND R.REG_MEDIA_TYPE = 'application/vnd.wso2-api+xml' " +
                            "   AND RP.REG_PATH_ID = R.REG_PATH_ID " +
                            "   AND RT.REG_ID = RRT.REG_TAG_ID " +
                            "   AND RRT.REG_VERSION = R.REG_VERSION ";

            resource.setContent(sql);
            resource.setMediaType(RegistryConstants.SQL_QUERY_MEDIA_TYPE);
            resource.addProperty(RegistryConstants.RESULT_TYPE_PROPERTY_NAME,
                    RegistryConstants.RESOURCE_UUID_RESULT_TYPE);
            registry.put(resourcesByTag, resource);
        }
    }

    public void cleanup() {

    }

    public List<API> getAllAPIs() throws APIManagementException {

        List<API> apiSortedList = new ArrayList<API>();

        Organization org = new Organization(tenantDomain);
        String[] roles = APIUtil.getFilteredUserRoles(username);
        Map<String, Object> properties = APIUtil.getUserProperties(username);
        UserContext userCtx = new UserContext(username, org, properties, roles);
        try {
            PublisherAPISearchResult searchAPIs = apiPersistenceInstance.searchAPIsForPublisher(org, "", 0,
                    Integer.MAX_VALUE, userCtx);

            if (searchAPIs != null) {
                List<PublisherAPIInfo> list = searchAPIs.getPublisherAPIInfoList();
                for (PublisherAPIInfo publisherAPIInfo : list) {
                    API mappedAPI = APIMapper.INSTANCE.toApi(publisherAPIInfo);
                    apiSortedList.add(mappedAPI);
                }
            }
        } catch (APIPersistenceException e) {
            throw new APIManagementException("Error while searching the api ", e);
        }

        Collections.sort(apiSortedList, new APINameComparator());
        return apiSortedList;
    }

    /**
     * To check authorization of the API against current logged in user. If the user is not authorized an exception
     * will be thrown.
     *
     * @param identifier API identifier
     * @throws APIManagementException APIManagementException
     */
    protected void checkAccessControlPermission(Identifier identifier) throws APIManagementException {
        // Implementation different based on invocation come from publisher or store
    }

    protected API getApi(GovernanceArtifact artifact) throws APIManagementException {

        return APIUtil.getAPI(artifact);
    }

    public API getAPI(APIIdentifier identifier) throws APIManagementException {

        String apiPath = APIUtil.getAPIPath(identifier);
        Registry registry;
        try {
            String apiTenantDomain = getTenantDomain(identifier);
            int apiTenantId = getTenantManager()
                    .getTenantId(apiTenantDomain);
            if (!MultitenantConstants.SUPER_TENANT_DOMAIN_NAME.equals(apiTenantDomain)) {
                APIUtil.loadTenantRegistry(apiTenantId);
            }

            if (this.tenantDomain == null || !this.tenantDomain.equals(apiTenantDomain)) { //cross tenant scenario
                registry = getRegistryService().getGovernanceUserRegistry(
                        getTenantAwareUsername(APIUtil.replaceEmailDomainBack(identifier.getProviderName())), apiTenantId);
            } else {
                registry = this.registry;
            }
            GenericArtifactManager artifactManager = getAPIGenericArtifactManagerFromUtil(registry,
                    APIConstants.API_KEY);
            Resource apiResource = registry.get(apiPath);
            String artifactId = apiResource.getUUID();
            if (artifactId == null) {
                throw new APIManagementException("artifact id is null for : " + apiPath);
            }
            GenericArtifact apiArtifact = artifactManager.getGenericArtifact(artifactId);

            API api = APIUtil.getAPIForPublishing(apiArtifact, registry);
            APIUtil.updateAPIProductDependencies(api, registry);
            if (api.isAsync()) {
                api.setAsyncApiDefinition(getAsyncAPIDefinition(identifier));
            } else {
                api.setSwaggerDefinition(getOpenAPIDefinition(identifier, tenantDomain));
            }
            if (api.getType() != null && APIConstants.APITransportType.GRAPHQL.toString().equals(api.getType())) {
                api.setGraphQLSchema(getGraphqlSchema(api.getId()));
            }
            //check for API visibility
            if (APIConstants.API_GLOBAL_VISIBILITY.equals(api.getVisibility())) { //global api
                return api;
            }
            if (this.tenantDomain == null || !this.tenantDomain.equals(apiTenantDomain)) {
                throw new APIManagementException("User " + username + " does not have permission to view API : "
                        + api.getId().getApiName());
            }

            return api;

        } catch (RegistryException e) {
            String msg = "Failed to get API from : " + apiPath;
            throw new APIManagementException(msg, e);
        } catch (org.wso2.carbon.user.api.UserStoreException e) {
            String msg = "Failed to get API from : " + apiPath;
            throw new APIManagementException(msg, e);
        }
    }

    protected String getTenantAwareUsername(String username) {

        return MultitenantUtils.getTenantAwareUsername(username);
    }

    protected String getTenantDomain(Identifier identifier) {

        return MultitenantUtils.getTenantDomain(
                APIUtil.replaceEmailDomainBack(identifier.getProviderName()));
    }

    protected API getApiForPublishing(Registry registry, GovernanceArtifact apiArtifact) throws APIManagementException {

        API api = APIUtil.getAPIForPublishing(apiArtifact, registry);
        APIUtil.updateAPIProductDependencies(api, registry);
        return api;
    }

    protected void loadTenantRegistry(int apiTenantId) throws RegistryException {

        APIUtil.loadTenantRegistry(apiTenantId);
    }

    protected void populateDefaultVersion(API api) throws APIManagementException {

        apiMgtDAO.setDefaultVersion(api);
    }

    /**
     * Get API by registry artifact id
     *
     * @param uuid                  Registry artifact id
     * @param requestedTenantDomain tenantDomain for the registry
     * @return API of the provided artifact id
     * @throws APIManagementException
     */
    public API getAPIbyUUID(String uuid, String requestedTenantDomain) throws APIManagementException {

        boolean tenantFlowStarted = false;
        try {
            Registry registry;
            if (requestedTenantDomain != null && !MultitenantConstants.SUPER_TENANT_DOMAIN_NAME.equals
                    (requestedTenantDomain)) {
                int id = getTenantManager()
                        .getTenantId(requestedTenantDomain);
                startTenantFlow(requestedTenantDomain);
                tenantFlowStarted = true;
                registry = getRegistryService().getGovernanceSystemRegistry(id);
            } else {
                if (this.tenantDomain != null && !MultitenantConstants.SUPER_TENANT_DOMAIN_NAME.equals(this.tenantDomain)) {
                    // at this point, requested tenant = carbon.super but logged in user is anonymous or tenant
                    registry = getRegistryService().getGovernanceSystemRegistry(MultitenantConstants.SUPER_TENANT_ID);
                } else {
                    // both requested tenant and logged in user's tenant are carbon.super
                    registry = this.registry;
                }
            }

            GenericArtifactManager artifactManager = getAPIGenericArtifactManagerFromUtil(registry,
                    APIConstants.API_KEY);

            GenericArtifact apiArtifact = artifactManager.getGenericArtifact(uuid);
            if (apiArtifact != null) {
                API api = getApiForPublishing(registry, apiArtifact);
                APIIdentifier apiIdentifier = api.getId();
                WorkflowDTO workflowDTO = APIUtil.getAPIWorkflowStatus(apiIdentifier, WF_TYPE_AM_API_STATE);
                if (workflowDTO != null) {
                    WorkflowStatus status = workflowDTO.getStatus();
                    api.setWorkflowStatus(status.toString());
                }
                return api;
            } else {
                String msg = "Failed to get API. API artifact corresponding to artifactId " + uuid + " does not exist";
                throw new APIMgtResourceNotFoundException(msg);
            }
        } catch (RegistryException e) {
            String msg = "Failed to get API";
            throw new APIManagementException(msg, e);
        } catch (org.wso2.carbon.user.api.UserStoreException e) {
            String msg = "Failed to get API";
            throw new APIManagementException(msg, e);
        } finally {
            if (tenantFlowStarted) {
                endTenantFlow();
            }
        }
    }

    /**
     * Get API or APIProduct by registry artifact id
     *
     * @param uuid                  Registry artifact id
     * @param requestedTenantDomain tenantDomain for the registry
     * @return ApiTypeWrapper wrapping the API or APIProduct of the provided artifact id
     * @throws APIManagementException
     */
    public ApiTypeWrapper getAPIorAPIProductByUUID(String uuid, String requestedTenantDomain)
            throws APIManagementException {

        boolean tenantFlowStarted = false;
        try {
            Registry registry;
            if (requestedTenantDomain != null) {
                int id = getTenantManager().getTenantId(requestedTenantDomain);
                startTenantFlow(requestedTenantDomain);
                tenantFlowStarted = true;
                if (APIConstants.WSO2_ANONYMOUS_USER.equals(this.username)) {
                    registry = getRegistryService().getGovernanceUserRegistry(this.username, id);
                } else if (this.tenantDomain != null && !this.tenantDomain.equals(requestedTenantDomain)) {
                    registry = getRegistryService().getGovernanceSystemRegistry(id);
                } else {
                    registry = this.registry;
                }
            } else {
                registry = this.registry;
            }

            GenericArtifactManager artifactManager = getAPIGenericArtifactManagerFromUtil(registry,
                    APIConstants.API_KEY);

            GenericArtifact apiArtifact = artifactManager.getGenericArtifact(uuid);
            if (apiArtifact != null) {
                String type = apiArtifact.getAttribute(APIConstants.API_OVERVIEW_TYPE);

                if (APIConstants.API_PRODUCT.equals(type)) {
                    APIProduct apiProduct = getApiProduct(registry, apiArtifact);
                    String productTenantDomain = getTenantDomain(apiProduct.getId());
                    if (APIConstants.API_GLOBAL_VISIBILITY.equals(apiProduct.getVisibility())) {
                        return new ApiTypeWrapper(apiProduct);
                    }

                    if (this.tenantDomain == null || !this.tenantDomain.equals(productTenantDomain)) {
                        throw new APIManagementException(
                                "User " + username + " does not have permission to view API Product : " + apiProduct
                                        .getId().getName());
                    }

                    return new ApiTypeWrapper(apiProduct);

                } else {
                    API api = getApiForPublishing(registry, apiArtifact);
                    String apiTenantDomain = getTenantDomain(api.getId());
                    if (APIConstants.API_GLOBAL_VISIBILITY.equals(api.getVisibility())) {
                        return new ApiTypeWrapper(api);
                    }

                    if (this.tenantDomain == null || !this.tenantDomain.equals(apiTenantDomain)) {
                        throw new APIManagementException(
                                "User " + username + " does not have permission to view API : " + api.getId()
                                        .getApiName());
                    }

                    return new ApiTypeWrapper(api);
                }
            } else {
                String msg = "Failed to get API. API artifact corresponding to artifactId " + uuid + " does not exist";
                throw new APIMgtResourceNotFoundException(msg);
            }
        } catch (RegistryException | org.wso2.carbon.user.api.UserStoreException e) {
            String msg = "Failed to get API";
            throw new APIManagementException(msg, e);
        } finally {
            if (tenantFlowStarted) {
                endTenantFlow();
            }
        }
    }

    protected TenantManager getTenantManager() {

        return ServiceReferenceHolder.getInstance().getRealmService().getTenantManager();
    }

    protected API getApiInformation(Registry registry, GovernanceArtifact apiArtifact) throws APIManagementException {

        return APIUtil.getAPIInformation(apiArtifact, registry);
    }

    /**
     * Get minimal details of API by API identifier
     *
     * @param identifier APIIdentifier object
     * @return API of the provided APIIdentifier
     * @throws APIManagementException
     */
    public API getLightweightAPI(APIIdentifier identifier) throws APIManagementException {

        String apiPath = APIUtil.getAPIPath(identifier);

        boolean tenantFlowStarted = false;

        try {
            String tenantDomain = getTenantDomain(identifier);

            startTenantFlow(tenantDomain);
            tenantFlowStarted = true;

            Registry registry = getRegistry(identifier, apiPath);
            if (registry != null) {
                Resource apiResource = registry.get(apiPath);
                String artifactId = apiResource.getUUID();
                if (artifactId == null) {
                    throw new APIManagementException("artifact id is null for : " + apiPath);
                }
                GenericArtifactManager artifactManager = getAPIGenericArtifactManager(identifier, registry);
                GovernanceArtifact apiArtifact = artifactManager.getGenericArtifact(artifactId);
                return getApiInformation(registry, apiArtifact);
            } else {
                String msg = "Failed to get registry from api identifier: " + identifier;
                throw new APIManagementException(msg);
            }
        } catch (RegistryException e) {
            String msg = "Failed to get API from : " + apiPath;
            throw new APIManagementException(msg, e);
        } finally {
            if (tenantFlowStarted) {
                endTenantFlow();
            }
        }
    }

    protected void endTenantFlow() {

        PrivilegedCarbonContext.endTenantFlow();
    }

    protected void startTenantFlow(String tenantDomain) {

        PrivilegedCarbonContext.startTenantFlow();
        PrivilegedCarbonContext.getThreadLocalCarbonContext().setTenantDomain(tenantDomain, true);
    }

    private GenericArtifactManager getAPIGenericArtifactManager(APIIdentifier identifier, Registry registry)
            throws APIManagementException {

        String tenantDomain = getTenantDomain(identifier);
        GenericArtifactManager manager = genericArtifactCache.get(tenantDomain);
        if (manager != null) {
            return manager;
        }
        manager = getAPIGenericArtifactManagerFromUtil(registry, APIConstants.API_KEY);
        genericArtifactCache.put(tenantDomain, manager);
        return manager;
    }

    private Registry getRegistry(APIIdentifier identifier, String apiPath)
            throws APIManagementException {

        Registry passRegistry;
        try {
            String tenantDomain = getTenantDomain(identifier);
            if (!MultitenantConstants.SUPER_TENANT_DOMAIN_NAME.equals(tenantDomain)) {
                int id = getTenantManager()
                        .getTenantId(tenantDomain);
                // explicitly load the tenant's registry
                APIUtil.loadTenantRegistry(id);
                passRegistry = getRegistryService()
                        .getGovernanceSystemRegistry(id);
            } else {
                if (this.tenantDomain != null && !MultitenantConstants.SUPER_TENANT_DOMAIN_NAME.equals(this.tenantDomain)) {
                    // explicitly load the tenant's registry
                    APIUtil.loadTenantRegistry(MultitenantConstants.SUPER_TENANT_ID);
                    passRegistry = getRegistryService().getGovernanceUserRegistry(
                            identifier.getProviderName(), MultitenantConstants.SUPER_TENANT_ID);
                } else {
                    passRegistry = this.registry;
                }
            }
        } catch (RegistryException e) {
            String msg = "Failed to get API from registry on path of : " + apiPath;
            throw new APIManagementException(msg, e);
        } catch (org.wso2.carbon.user.api.UserStoreException e) {
            String msg = "Failed to get API from registry on path of : " + apiPath;
            throw new APIManagementException(msg, e);
        }
        return passRegistry;
    }

    public API getAPI(String apiPath) throws APIManagementException {

        try {
            GenericArtifactManager artifactManager = getAPIGenericArtifactManagerFromUtil(registry,
                    APIConstants.API_KEY);
            Resource apiResource = registry.get(apiPath);
            String artifactId = apiResource.getUUID();
            if (artifactId == null) {
                throw new APIManagementException("artifact id is null for : " + apiPath);
            }
            GenericArtifact apiArtifact = artifactManager.getGenericArtifact(artifactId);
            return getApi(apiArtifact);

        } catch (RegistryException e) {
            String msg = "Failed to get API from : " + apiPath;
            throw new APIManagementException(msg, e);
        }
    }

    public boolean isAPIAvailable(APIIdentifier identifier) throws APIManagementException {

        String uuid = apiMgtDAO.getUUIDFromIdentifier(identifier);
        if (uuid == null) {
            return false;
        } else {
            return true;
        }
    }

    public boolean isAPIProductAvailable(APIProductIdentifier identifier) throws APIManagementException {

        String uuid = apiMgtDAO.getUUIDFromIdentifier(identifier);
        if (uuid == null) {
            return false;
        } else {
            return true;
        }
    }

    public Set<String> getAPIVersions(String providerName, String apiName)
            throws APIManagementException {

        return apiMgtDAO.getAPIVersions(apiName, providerName);
    }

    /**
     * Returns list of global mediation policies available
     *
     * @return List of Mediation objects of global mediation policies
     * @throws APIManagementException If failed to get global mediation policies
     */
    @Override
    public List<Mediation> getAllGlobalMediationPolicies() throws APIManagementException {

        List<Mediation> mediationList = new ArrayList<Mediation>();
        Mediation mediation;
        String resourcePath = APIConstants.API_CUSTOM_SEQUENCE_LOCATION;
        try {
            //Resource : customsequences
            Resource resource = registry.get(resourcePath);
            if (resource instanceof Collection) {
                Collection typeCollection = (Collection) resource;
                String[] typeArray = typeCollection.getChildren();
                for (String type : typeArray) {
                    //Resource : in / out / fault
                    Resource typeResource = registry.get(type);
                    if (typeResource instanceof Collection) {
                        String[] sequenceArray = ((Collection) typeResource).getChildren();
                        if (sequenceArray.length > 0) {
                            for (String sequence : sequenceArray) {
                                //Resource : actual resource eg : log_in_msg.xml
                                Resource sequenceResource = registry.get(sequence);
                                String resourceId = sequenceResource.getUUID();
                                try {
                                    String contentString = IOUtils.toString
                                            (sequenceResource.getContentStream(),
                                                    RegistryConstants.DEFAULT_CHARSET_ENCODING);
                                    OMElement omElement = AXIOMUtil.stringToOM(contentString);
                                    OMAttribute attribute = omElement.getAttribute(new QName
                                            (PolicyConstants.MEDIATION_NAME_ATTRIBUTE));
                                    String mediationPolicyName = attribute.getAttributeValue();
                                    mediation = new Mediation();
                                    mediation.setUuid(resourceId);
                                    mediation.setName(mediationPolicyName);
                                    //Extract sequence type from the registry resource path
                                    String resourceType = type.substring(type.lastIndexOf("/") + 1);
                                    mediation.setType(resourceType);
                                    //Add mediation to the mediation list
                                    mediationList.add(mediation);
                                } catch (XMLStreamException e) {
                                    //If any exception been caught flow may continue with the next mediation policy
                                    log.error("Error occurred while getting omElement out of " +
                                            "mediation content from " + sequence, e);
                                } catch (IOException e) {
                                    log.error("Error occurred while converting resource " +
                                            "contentStream in to string in " + sequence, e);
                                }
                            }
                        }
                    }
                }
            }
        } catch (RegistryException e) {
            String msg = "Failed to get global mediation policies";
            throw new APIManagementException(msg, e);
        }
        return mediationList;
    }

    /**
     * Return mediation policy corresponds to the given identifier
     *
     * @param mediationPolicyId uuid of the registry resource
     * @return Mediation object related to the given identifier or null
     * @throws APIManagementException If failed to get specified mediation policy
     */
    @Override
    public Mediation getGlobalMediationPolicy(String mediationPolicyId) throws APIManagementException {

        Mediation mediation = null;
        //Get registry resource correspond to identifier
        Resource mediationResource = this.getCustomMediationResourceFromUuid(mediationPolicyId);
        if (mediationResource != null) {
            //Get mediation config details
            try {
                //extracting content stream of mediation policy in to  string
                String contentString = IOUtils.toString(mediationResource.getContentStream(),
                        RegistryConstants.DEFAULT_CHARSET_ENCODING);
                //Get policy name from the mediation config
                OMElement omElement = AXIOMUtil.stringToOM(contentString);
                OMAttribute attribute = omElement.getAttribute(new QName
                        (PolicyConstants.MEDIATION_NAME_ATTRIBUTE));
                String mediationPolicyName = attribute.getAttributeValue();
                mediation = new Mediation();
                mediation.setUuid(mediationResource.getUUID());
                mediation.setName(mediationPolicyName);
                String resourcePath = mediationResource.getPath();
                //Extracting mediation type from the registry resource path
                String[] path = resourcePath.split(RegistryConstants.PATH_SEPARATOR);
                String resourceType = path[(path.length - 2)];
                mediation.setType(resourceType);
                mediation.setConfig(contentString);

            } catch (RegistryException e) {
                log.error("Error occurred while getting content stream of the ,mediation policy ", e);
            } catch (IOException e) {
                log.error("Error occurred while converting content stream of mediation policy " +
                        "into string ", e);
            } catch (XMLStreamException e) {
                log.error("Error occurred while getting omElement out of mediation content ", e);
            }
        }
        return mediation;
    }

    /**
     * Returns list of wsdls
     *
     * @return list of wsdl objects or null
     * @throws APIManagementException If unable to return satisfied wsdl object list
     */
    @Override
    public List<Wsdl> getAllWsdls() throws APIManagementException {

        List<Wsdl> wsdlList = new ArrayList<Wsdl>();
        String resourcePath = APIConstants.API_WSDL_RESOURCE;
        try {
            if (registry.resourceExists(resourcePath)) {
                Resource wsdlResource = registry.get(resourcePath);
                if (wsdlResource instanceof Collection) {
                    String[] wsdlCollection = ((Collection) wsdlResource).getChildren();
                    if (wsdlCollection.length > 0) {
                        for (String wsdlFile : wsdlCollection) {
                            Resource wsdlResourceFile = registry.get(wsdlFile);
                            String uuid = wsdlResourceFile.getUUID();
                            Wsdl wsdl = new Wsdl();
                            String wsdlName = wsdlFile.substring(wsdlFile.lastIndexOf("/") + 1);
                            wsdl.setUuid(uuid);
                            wsdl.setName(wsdlName);
                            wsdlList.add(wsdl);
                        }
                    }
                }
            }
        } catch (RegistryException e) {
            String msg = "Failed to get wsdl list";
            throw new APIManagementException(msg, e);
        }
        return wsdlList;
    }

    /**
     * Return Wsdl specify by identifier
     *
     * @param wsdlId uuid of the wsdl resource
     * @return A Wsdl object related to the given identifier or null
     * @throws APIManagementException If failed to get specified wsdl
     */
    @Override
    public Wsdl getWsdlById(String wsdlId) throws APIManagementException {

        Wsdl wsdl = null;
        //Get registry resource correspond to identifier
        Resource wsdlResource = this.getWsdlResourceFromUuid(wsdlId);
        if (wsdlResource != null) {
            try {
                //extracting content stream of wsdl in to  string
                String contentString = IOUtils.toString(wsdlResource.getContentStream(),
                        RegistryConstants.DEFAULT_CHARSET_ENCODING);
                wsdl = new Wsdl();
                String resourcePath = wsdlResource.getPath();
                String wsdlName = resourcePath.substring(resourcePath.lastIndexOf("/") + 1);
                wsdl.setUuid(wsdlResource.getUUID());
                wsdl.setName(wsdlName);
                wsdl.setConfig(contentString);
            } catch (RegistryException e) {
                log.error("Error occurred while getting content stream of the wsdl " +
                        wsdlResource.getPath(), e);
            } catch (IOException e) {
                log.error("Error occurred while converting content stream of wsdl " +
                        wsdlResource.getPath() + " into string ", e);
            }
        }
        return wsdl;
    }

    /**
     * Returns the wsdl registry resource correspond to the given identifier
     *
     * @param wsdlId uuid of the wsdl resource
     * @return Registry resource of given identifier or null
     * @throws APIManagementException If failed to get the registry resource of given uuid
     */
    @Override
    public Resource getWsdlResourceFromUuid(String wsdlId) throws APIManagementException {

        String resourcePath = APIConstants.API_WSDL_RESOURCE;
        try {
            if (registry.resourceExists(resourcePath)) {
                Resource resource = registry.get(resourcePath);
                //resource : /_system/governance/apimgt/applicationdata/wsdls

                if (resource instanceof Collection) {
                    Collection wsdlCollection = (Collection) resource;
                    String[] wsdlArray = wsdlCollection.getChildren();
                    for (String wsdl : wsdlArray) {
                        Resource wsdlResource = registry.get(wsdl);
                        String resourceId = wsdlResource.getUUID();
                        if (resourceId.equals(wsdlId)) {
                            return wsdlResource;
                        }
                    }
                }
            }
        } catch (RegistryException e) {
            String msg = "Error while accessing registry objects";
            throw new APIManagementException(msg, e);
        }
        return null;
    }

    /**
     * Delete an existing wsdl
     *
     * @param wsdlId uuid of the wsdl
     * @return true if deleted successfully
     * @throws APIManagementException If failed to delete wsdl
     */
    @Override
    public boolean deleteWsdl(String wsdlId) throws APIManagementException {
        //Get registry resource correspond to the uuid
        Resource wsdlResource = this.getWsdlResourceFromUuid(wsdlId);
        if (wsdlResource != null) {
            //If resource exists
            String wsdlResourcePath = wsdlResource.getPath();
            try {
                if (registry.resourceExists(wsdlResourcePath)) {
                    ////TODO : validation if wsdl been use by any API
                    registry.delete(wsdlResourcePath);
                    //Verify if deleted successfully
                    if (!registry.resourceExists(wsdlResourcePath)) {
                        if (log.isDebugEnabled()) {
                            log.debug("Wsdl " + wsdlResourcePath + " deleted successfully");
                        }
                        return true;
                    }
                }
            } catch (RegistryException e) {
                String msg = "Failed to delete wsdl " + wsdlResourcePath;
                throw new APIManagementException(msg, e);
            }
        }
        return false;
    }

    /**
     * Returns the wsdl content in registry specified by the wsdl name
     *
     * @param apiId Api Identifier
     * @return wsdl content matching name if exist else null
     */
    @Override
    public ResourceFile getWSDL(APIIdentifier apiId) throws APIManagementException {

        String apiPath = APIUtil.getAPIPath(apiId);
        int prependIndex = apiPath.indexOf(apiId.getVersion()) + apiId.getVersion().length();
        String apiSourcePath = apiPath.substring(0, prependIndex);
        String wsdlResourcePath = apiSourcePath + RegistryConstants.PATH_SEPARATOR +
                APIUtil.createWsdlFileName(apiId.getProviderName(), apiId.getApiName(), apiId.getVersion());
        String wsdlResourcePathOld = APIConstants.API_WSDL_RESOURCE_LOCATION +
                APIUtil.createWsdlFileName(apiId.getProviderName(), apiId.getApiName(), apiId.getVersion());
        String tenantDomain = getTenantDomain(apiId);
        boolean isTenantFlowStarted = false;
        try {
            Registry registry;
            if (tenantDomain != null && !MultitenantConstants.SUPER_TENANT_DOMAIN_NAME.equals(tenantDomain)) {
                isTenantFlowStarted = true;
                startTenantFlow(tenantDomain);
                int id = getTenantManager().getTenantId(tenantDomain);
                registry = getRegistryService().getGovernanceSystemRegistry(id);
            } else {
                if (this.tenantDomain != null && !MultitenantConstants.SUPER_TENANT_DOMAIN_NAME.equals(this.tenantDomain)) {
                    registry = getRegistryService().getGovernanceUserRegistry(apiId.getProviderName(),
                            MultitenantConstants.SUPER_TENANT_ID);
                } else {
                    registry = this.registry;
                }
            }
            if (registry.resourceExists(wsdlResourcePath)) {
                Resource resource = registry.get(wsdlResourcePath);
                return new ResourceFile(resource.getContentStream(), resource.getMediaType());
            } else if (registry.resourceExists(wsdlResourcePathOld)) {
                Resource resource = registry.get(wsdlResourcePathOld);
                return new ResourceFile(resource.getContentStream(), resource.getMediaType());
            } else {
                wsdlResourcePath =
                        apiSourcePath + RegistryConstants.PATH_SEPARATOR + APIConstants.API_WSDL_ARCHIVE_LOCATION + apiId
                                .getProviderName() + APIConstants.WSDL_PROVIDER_SEPERATOR + apiId.getApiName() +
                                apiId.getVersion() + APIConstants.ZIP_FILE_EXTENSION;
                wsdlResourcePathOld =
                        APIConstants.API_WSDL_RESOURCE_LOCATION + APIConstants.API_WSDL_ARCHIVE_LOCATION + apiId
                                .getProviderName() + APIConstants.WSDL_PROVIDER_SEPERATOR + apiId.getApiName() +
                                apiId.getVersion() + APIConstants.ZIP_FILE_EXTENSION;
                if (registry.resourceExists(wsdlResourcePath)) {
                    Resource resource = registry.get(wsdlResourcePath);
                    return new ResourceFile(resource.getContentStream(), resource.getMediaType());
                } else if (registry.resourceExists(wsdlResourcePathOld)) {
                    Resource resource = registry.get(wsdlResourcePathOld);
                    return new ResourceFile(resource.getContentStream(), resource.getMediaType());
                } else {
                    throw new APIManagementException("No WSDL found for the API: " + apiId,
                            ExceptionCodes.from(ExceptionCodes.NO_WSDL_AVAILABLE_FOR_API, apiId.getApiName(),
                                    apiId.getVersion()));
                }
            }
        } catch (RegistryException | org.wso2.carbon.user.api.UserStoreException e) {
            String msg = "Error while getting wsdl file from the registry for API: " + apiId.toString();
            throw new APIManagementException(msg, e);
        } finally {
            if (isTenantFlowStarted) {
                endTenantFlow();
            }
        }
    }

    @Override
    public ResourceFile getWSDL(String apiId, String tenantDomain) throws APIManagementException {

        try {
            org.wso2.carbon.apimgt.persistence.dto.ResourceFile resource =
                    apiPersistenceInstance.getWSDL(new Organization(tenantDomain), apiId);
            if (resource != null) {
                return new ResourceFile(resource.getContent(), resource.getContentType());
            } else {
                String msg = "Failed to get WSDL. Artifact corresponding to artifactId " + apiId + " does not exist";
                throw new APIMgtResourceNotFoundException(msg);
            }
        } catch (WSDLPersistenceException e) {
            throw new APIManagementException("Error while retrieving wsdl resource for api " + apiId, e);
        }
    }

    /**
     * Create a wsdl in the path specified.
     *
     * @param resourcePath   Registry path of the resource
     * @param wsdlDefinition wsdl content
     */
    @Override
    public void uploadWsdl(String resourcePath, String wsdlDefinition)
            throws APIManagementException {

        try {
            Resource resource = registry.newResource();
            resource.setContent(wsdlDefinition);
            resource.setMediaType(String.valueOf(ContentType.APPLICATION_XML));
            registry.put(resourcePath, resource);
        } catch (RegistryException e) {
            String msg = "Error while uploading wsdl to from the registry ";
            throw new APIManagementException(msg, e);
        }
    }

    /**
     * Update a existing wsdl in the path specified
     *
     * @param resourcePath   Registry path of the resource
     * @param wsdlDefinition wsdl content
     */
    @Override
    public void updateWsdl(String resourcePath, String wsdlDefinition) throws APIManagementException {

        try {
            Resource resource = registry.get(resourcePath);
            resource.setContent(wsdlDefinition);
            registry.put(resourcePath, resource);
        } catch (RegistryException e) {
            String msg = "Error while updating the existing wsdl ";
            throw new APIManagementException(msg, e);
        }
    }

    /**
     * Returns the graphQL content in registry specified by the wsdl name
     *
     * @param apiId Api Identifier
     * @return graphQL content matching name if exist else null
     */
    @Override
    public String getGraphqlSchemaDefinition(APIIdentifier apiId) throws APIManagementException {

        String apiTenantDomain = getTenantDomain(apiId);
        String schema;
        try {
            Registry registryType;
            //Tenant store anonymous mode if current tenant and the required tenant is not matching
            if (this.tenantDomain == null || isTenantDomainNotMatching(apiTenantDomain)) {
                int tenantId = getTenantManager().getTenantId(apiTenantDomain);
                registryType = getRegistryService().getGovernanceUserRegistry(
                        CarbonConstants.REGISTRY_ANONNYMOUS_USERNAME, tenantId);
            } else {
                registryType = registry;
            }
            schema = schemaDef.getGraphqlSchemaDefinition(apiId, registryType);
        } catch (org.wso2.carbon.user.api.UserStoreException | RegistryException e) {
            String msg = "Failed to get graphql schema definition of Graphql API : " + apiId;
            throw new APIManagementException(msg, e);
        }
        return schema;
    }

    @Override
    public String getGraphqlSchemaDefinition(String apiId, String tenantDomain) throws APIManagementException {

        String definition;
        try {
            definition = apiPersistenceInstance.getGraphQLSchema(new Organization(tenantDomain), apiId);
        } catch (GraphQLPersistenceException e) {
            throw new APIManagementException("Error while retrieving graphql definition from the persistance location",
                    e);
        }
        return definition;
    }

    /**
     * Returns the swagger 2.0 definition of the given API
     *
     * @param apiId id of the APIIdentifier
     * @return An String containing the swagger 2.0 definition
     * @throws APIManagementException
     */
    @Override
    public String getOpenAPIDefinition(Identifier apiId, String orgId) throws APIManagementException {

        String apiTenantDomain = getTenantDomain(apiId);
        String definition = null;
        String id;
        if (apiId.getUUID() != null) {
            id = apiId.getUUID();
        } else {
            id = apiMgtDAO.getUUIDFromIdentifier(apiId.getProviderName(), apiId.getName(), apiId.getVersion());
        }
        try {
            definition = apiPersistenceInstance.getOASDefinition(new Organization(orgId), id);
        } catch (OASPersistenceException e) {
            throw new APIManagementException("Error while retrieving OAS definition from the persistance location", e);
        }
        return definition;
    }

    @Override
    public String getOpenAPIDefinition(String apiId, String tenantDomain) throws APIManagementException {

        String definition = null;
        try {
            definition = apiPersistenceInstance.getOASDefinition(new Organization(tenantDomain), apiId);
        } catch (OASPersistenceException e) {
            throw new APIManagementException("Error while retrieving OAS definition from the persistance location", e);
        }
        return definition;
    }

    @Override
    public String getAsyncAPIDefinition(String apiId, String tenantDomain) throws APIManagementException {

        String definition = null;
        try {
            definition = apiPersistenceInstance.getAsyncDefinition(new Organization(tenantDomain), apiId);
        } catch (AsyncSpecPersistenceException e) {
            throw new APIManagementException("Error while retrieving Async definition from the persistance location", e);
        }
        return definition;
    }

    public String addResourceFile(Identifier identifier, String resourcePath, ResourceFile resourceFile) throws APIManagementException {

        try {
            Resource thumb = registry.newResource();
            thumb.setContentStream(resourceFile.getContent());
            thumb.setMediaType(resourceFile.getContentType());
            registry.put(resourcePath, thumb);
            if (MultitenantConstants.SUPER_TENANT_DOMAIN_NAME.equalsIgnoreCase(tenantDomain)) {
                return RegistryConstants.PATH_SEPARATOR + "registry"
                        + RegistryConstants.PATH_SEPARATOR + "resource"
                        + RegistryConstants.PATH_SEPARATOR + "_system"
                        + RegistryConstants.PATH_SEPARATOR + "governance"
                        + resourcePath;
            } else {
                return "/t/" + tenantDomain + RegistryConstants.PATH_SEPARATOR + "registry"
                        + RegistryConstants.PATH_SEPARATOR + "resource"
                        + RegistryConstants.PATH_SEPARATOR + "_system"
                        + RegistryConstants.PATH_SEPARATOR + "governance"
                        + resourcePath;
            }
        } catch (RegistryException e) {
            String msg = "Error while adding the resource to the registry";
            throw new APIManagementException(msg, e);
        }
    }

    /**
     * Checks whether the given document already exists for the given api/product
     *
     * @param identifier API/Product Identifier
     * @param docName    Name of the document
     * @return true if document already exists for the given api/product
     * @throws APIManagementException if failed to check existence of the documentation
     */
    public boolean isDocumentationExist(Identifier identifier, String docName) throws APIManagementException {

        String docPath = "";

        docPath = APIConstants.API_ROOT_LOCATION + RegistryConstants.PATH_SEPARATOR + identifier.getProviderName()
                + RegistryConstants.PATH_SEPARATOR + identifier.getName() + RegistryConstants.PATH_SEPARATOR
                + identifier.getVersion() + RegistryConstants.PATH_SEPARATOR + APIConstants.DOC_DIR
                + RegistryConstants.PATH_SEPARATOR + docName;
        try {
            return registry.resourceExists(docPath);
        } catch (RegistryException e) {
            String msg = "Failed to check existence of the document :" + docPath;
            throw new APIManagementException(msg, e);
        }
    }

    public List<Documentation> getAllDocumentation(String uuid, String tenantDomain) throws APIManagementException {

        String username = CarbonContext.getThreadLocalCarbonContext().getUsername();

        Organization org = new Organization(tenantDomain);
        UserContext ctx = new UserContext(username, org, null, null);
        List<Documentation> convertedList = null;
        try {
            DocumentSearchResult list =
                    apiPersistenceInstance.searchDocumentation(org, uuid, 0, 0, null, ctx);
            if (list != null) {
                convertedList = new ArrayList<Documentation>();
                List<org.wso2.carbon.apimgt.persistence.dto.Documentation> docList = list.getDocumentationList();
                if (docList != null) {
                    for (int i = 0; i < docList.size(); i++) {
                        convertedList.add(DocumentMapper.INSTANCE.toDocumentation(docList.get(i)));
                    }
                }
            } else {
                convertedList = new ArrayList<Documentation>();
            }
        } catch (DocumentationPersistenceException e) {
            String msg = "Failed to get documentations for api/product " + uuid;
            throw new APIManagementException(msg, e);
        }
        return convertedList;
    }

    public List<Documentation> getAllDocumentation(Identifier id) throws APIManagementException {

        List<Documentation> documentationList = new ArrayList<Documentation>();
        String docArtifactKeyType = StringUtils.EMPTY;
        docArtifactKeyType = APIConstants.DOCUMENTATION_KEY;
        String apiOrAPIProductDocPath;
        APIRevision apiRevision = apiMgtDAO.checkAPIUUIDIsARevisionUUID(id.getUUID());
        if (apiRevision != null && apiRevision.getApiUUID() != null) {
            apiOrAPIProductDocPath = APIUtil.getAPIOrAPIProductRevisionDocPath(apiRevision.getApiUUID(), apiRevision.getId());
        } else {
            apiOrAPIProductDocPath = APIUtil.getAPIOrAPIProductDocPath(id);
        }
        String pathToContent = apiOrAPIProductDocPath + APIConstants.INLINE_DOCUMENT_CONTENT_DIR;
        String pathToDocFile = apiOrAPIProductDocPath + APIConstants.DOCUMENT_FILE_DIR;
        try {
            if (registry.resourceExists(apiOrAPIProductDocPath)) {
                Resource resource = registry.get(apiOrAPIProductDocPath);
                if (resource instanceof org.wso2.carbon.registry.core.Collection) {
                    List<String> docPaths = getDocPaths((org.wso2.carbon.registry.core.Collection) resource,
                            apiOrAPIProductDocPath);
                    for (String docPath : docPaths) {
                        if (!(docPath.equalsIgnoreCase(pathToContent) || docPath.equalsIgnoreCase(pathToDocFile))) {
                            Resource docResource = registry.get(docPath);
                            GenericArtifactManager artifactManager = getAPIGenericArtifactManager(registry,
                                    docArtifactKeyType);
                            GenericArtifact docArtifact = artifactManager.getGenericArtifact(docResource.getUUID());
                            Documentation doc = APIUtil.getDocumentation(docArtifact);
                            Date contentLastModifiedDate;
                            Date docLastModifiedDate = docResource.getLastModified();
                            if (Documentation.DocumentSourceType.INLINE.equals(doc.getSourceType())
                                    || Documentation.DocumentSourceType.MARKDOWN.equals(doc.getSourceType())) {
                                String contentPath = StringUtils.EMPTY;
                                if (id instanceof APIIdentifier) {
                                    contentPath = APIUtil.getAPIDocContentPath((APIIdentifier) id, doc.getName());
                                } else if (id instanceof APIProductIdentifier) {
                                    contentPath = APIUtil.getProductDocContentPath((APIProductIdentifier) id, doc.getName());
                                }
                                contentLastModifiedDate = registry.get(contentPath).getLastModified();
                                doc.setLastUpdated((contentLastModifiedDate.after(docLastModifiedDate) ?
                                        contentLastModifiedDate : docLastModifiedDate));
                            } else {
                                doc.setLastUpdated(docLastModifiedDate);
                            }
                            documentationList.add(doc);
                        }
                    }
                }
            }
        } catch (RegistryException e) {
            String msg = "Failed to get documentations for api/product " + id.getName();
            throw new APIManagementException(msg, e);
        }
        return documentationList;
    }

    /**
     * Get API Documents within the provided registry collection
     * In case the document names contained '/' character, need to get only leaf node documents within them
     *
     * @param docCollection          registry collection
     * @param apiOrAPIProductDocPath base api/api product document path
     * @return
     * @throws APIManagementException
     */
    private List<String> getDocPaths(org.wso2.carbon.registry.core.Collection docCollection,
                                     String apiOrAPIProductDocPath) throws APIManagementException {

        List<String> docPaths = new ArrayList<>();
        String pathToContent = apiOrAPIProductDocPath + APIConstants.INLINE_DOCUMENT_CONTENT_DIR;
        String pathToDocFile = apiOrAPIProductDocPath + APIConstants.DOCUMENT_FILE_DIR;
        try {
            String[] resourcePaths = docCollection.getChildren();
            for (String resourcePath : resourcePaths) {
                if (!(resourcePath.equals(pathToContent) || resourcePath.equals(pathToDocFile))) {
                    Resource resource = registry.get(resourcePath);
                    if (resource instanceof org.wso2.carbon.registry.core.Collection) {
                        docPaths.addAll(getDocPaths((org.wso2.carbon.registry.core.Collection) resource,
                                apiOrAPIProductDocPath));
                    } else {
                        docPaths.add(resourcePath);
                    }
                }
            }
        } catch (RegistryException e) {
            String msg = "Failed to get documents for api/product";
            throw new APIManagementException(msg, e);
        }
        return docPaths;
    }

    public List<Documentation> getAllDocumentation(APIIdentifier apiId, String loggedUsername) throws APIManagementException {

        List<Documentation> documentationList = new ArrayList<Documentation>();
        try {
            String tenantDomain = getTenantDomain(apiId);
            Registry registryType;
            /* If the API provider is a tenant, load tenant registry*/
            boolean isTenantMode = (tenantDomain != null);
            if ((isTenantMode && this.tenantDomain == null) || (isTenantMode && isTenantDomainNotMatching(tenantDomain))) {//Tenant store anonymous mode
                int tenantId = getTenantManager()
                        .getTenantId(tenantDomain);
                registryType = getRegistryService().getGovernanceUserRegistry(CarbonConstants.REGISTRY_ANONNYMOUS_USERNAME, tenantId);
            } else {
                registryType = registry;
            }
            String apiOrAPIProductDocPath = APIUtil.getAPIOrAPIProductDocPath(apiId);
            String pathToContent = apiOrAPIProductDocPath + APIConstants.INLINE_DOCUMENT_CONTENT_DIR;
            String pathToDocFile = apiOrAPIProductDocPath + APIConstants.DOCUMENT_FILE_DIR;

            if (registry.resourceExists(apiOrAPIProductDocPath)) {
                Resource resource = registry.get(apiOrAPIProductDocPath);
                if (resource instanceof org.wso2.carbon.registry.core.Collection) {
                    String[] docsPaths = ((org.wso2.carbon.registry.core.Collection) resource).getChildren();
                    for (String docPath : docsPaths) {
                        if (!(docPath.equalsIgnoreCase(pathToContent) || docPath.equalsIgnoreCase(pathToDocFile))) {
                            Resource docResource = registry.get(docPath);
                            GenericArtifactManager artifactManager = getAPIGenericArtifactManager(registry,
                                    APIConstants.DOCUMENTATION_KEY);
                            GenericArtifact docArtifact = artifactManager.getGenericArtifact(docResource.getUUID());
                            Documentation doc = APIUtil.getDocumentation(docArtifact, apiId.getProviderName());
                            Date contentLastModifiedDate;
                            Date docLastModifiedDate = docResource.getLastModified();
                            if (Documentation.DocumentSourceType.INLINE.equals(doc.getSourceType())) {
                                String contentPath = APIUtil.getAPIDocContentPath(apiId, doc.getName());
                                try {
                                    contentLastModifiedDate = registryType.get(contentPath).getLastModified();
                                    doc.setLastUpdated((contentLastModifiedDate.after(docLastModifiedDate) ?
                                            contentLastModifiedDate : docLastModifiedDate));
                                } catch (org.wso2.carbon.registry.core.secure.AuthorizationFailedException e) {
                                    //do nothing. Permission not allowed to access the doc.
                                }

                            } else if (Documentation.DocumentSourceType.MARKDOWN.equals(doc.getSourceType())) {
                                String contentPath = APIUtil.getAPIDocContentPath(apiId, doc.getName());
                                try {
                                    contentLastModifiedDate = registryType.get(contentPath).getLastModified();
                                    doc.setLastUpdated((contentLastModifiedDate.after(docLastModifiedDate) ?
                                            contentLastModifiedDate : docLastModifiedDate));
                                } catch (org.wso2.carbon.registry.core.secure.AuthorizationFailedException e) {
                                    //do nothing. Permission not allowed to access the doc.
                                }
                            } else {
                                doc.setLastUpdated(docLastModifiedDate);
                            }
                            documentationList.add(doc);
                        }
                    }
                }
            }
        } catch (RegistryException e) {
            String msg = "Failed to get documentations for api " + apiId.getApiName();
            throw new APIManagementException(msg, e);
        } catch (org.wso2.carbon.user.api.UserStoreException e) {
            String msg = "Failed to get documentations for api " + apiId.getApiName();
            throw new APIManagementException(msg, e);
        }
        return documentationList;
    }

    protected GenericArtifactManager getAPIGenericArtifactManager(Registry registryType, String keyType) throws
            APIManagementException {

        try {
            return new GenericArtifactManager(registryType, keyType);
        } catch (RegistryException e) {
            handleException("Error while retrieving generic artifact manager object", e);
        }
        return null;
    }

    protected GenericArtifactManager getAPIGenericArtifactManagerFromUtil(Registry registry, String keyType)
            throws APIManagementException {

        return APIUtil.getArtifactManager(registry, keyType);
    }

    private boolean isTenantDomainNotMatching(String tenantDomain) {

        if (this.tenantDomain != null) {
            return !(this.tenantDomain.equals(tenantDomain));
        }
        return true;
    }

    public Documentation getDocumentation(APIIdentifier apiId, DocumentationType docType,
                                          String docName) throws APIManagementException {

        Documentation documentation = null;
        String docPath = APIUtil.getAPIDocPath(apiId) + docName;
        GenericArtifactManager artifactManager = getAPIGenericArtifactManagerFromUtil(registry,
                APIConstants.DOCUMENTATION_KEY);
        try {
            Resource docResource = registry.get(docPath);
            GenericArtifact artifact = artifactManager.getGenericArtifact(docResource.getUUID());
            documentation = APIUtil.getDocumentation(artifact);
        } catch (RegistryException e) {
            String msg = "Failed to get documentation details";
            throw new APIManagementException(msg, e);
        }
        return documentation;
    }

    /**
     * Get a documentation by artifact Id
     *
     * @param apiId                 artifact id of the api
     * @param docId                 artifact id of the document
     * @param requestedTenantDomain tenant domain of the registry where the artifact is located
     * @return Document object which represents the artifact id
     * @throws APIManagementException
     */
    public Documentation getDocumentation(String apiId, String docId, String requestedTenantDomain)
            throws APIManagementException {

        Documentation documentation = null;
        try {
            org.wso2.carbon.apimgt.persistence.dto.Documentation doc = apiPersistenceInstance
                    .getDocumentation(new Organization(requestedTenantDomain), apiId, docId);
            if (doc != null) {
                if (log.isDebugEnabled()) {
                    log.debug("Retrieved doc: " + doc);
                }
                documentation = DocumentMapper.INSTANCE.toDocumentation(doc);
            } else {
                String msg = "Failed to get the document. Artifact corresponding to document id " + docId
                        + " does not exist";
                throw new APIMgtResourceNotFoundException(msg);
            }
        } catch (DocumentationPersistenceException e) {
            throw new APIManagementException("Error while retrieving document for id " + docId, e);
        }
        return documentation;
    }

    @Override
    public DocumentationContent getDocumentationContent(String apiId, String docId, String requestedTenantDomain)
            throws APIManagementException {

        try {
            DocumentContent content = apiPersistenceInstance
                    .getDocumentationContent(new Organization(requestedTenantDomain), apiId, docId);
            DocumentationContent docContent = null;
            if (content != null) {
                docContent = DocumentMapper.INSTANCE.toDocumentationContent(content);
            } else {
                String msg = "Failed to get the document content. Artifact corresponding to document id " + docId
                        + " does not exist";
                throw new APIMgtResourceNotFoundException(msg);
            }
            return docContent;
        } catch (DocumentationPersistenceException e) {
            throw new APIManagementException("Error while retrieving document content ", e);
        }
    }

    public String getDocumentationContent(Identifier identifier, String documentationName)
            throws APIManagementException {

        String contentPath = StringUtils.EMPTY;
        String identifierType = StringUtils.EMPTY;
        if (identifier instanceof APIIdentifier) {
            contentPath = APIUtil.getAPIDocPath((APIIdentifier) identifier) +
                    APIConstants.INLINE_DOCUMENT_CONTENT_DIR + RegistryConstants.PATH_SEPARATOR +
                    documentationName;
            identifierType = APIConstants.API_IDENTIFIER_TYPE;
        } else if (identifier instanceof APIProductIdentifier) {
            contentPath = APIUtil.getProductDocPath((APIProductIdentifier) identifier) +
                    APIConstants.INLINE_DOCUMENT_CONTENT_DIR + RegistryConstants.PATH_SEPARATOR +
                    documentationName;
            identifierType = APIConstants.API_PRODUCT_IDENTIFIER_TYPE;
        }
        String tenantDomain = getTenantDomain(identifier);
        Registry registry;

        boolean isTenantFlowStarted = false;
        try {
            if (tenantDomain != null && !MultitenantConstants.SUPER_TENANT_DOMAIN_NAME.equals(tenantDomain)) {
                startTenantFlow(tenantDomain);
                isTenantFlowStarted = true;
            }

            /* If the API provider is a tenant, load tenant registry*/
            if (tenantDomain != null && !MultitenantConstants.SUPER_TENANT_DOMAIN_NAME.equals(tenantDomain)) {
                int id = getTenantManager().getTenantId(tenantDomain);
                registry = getRegistryService().getGovernanceSystemRegistry(id);
            } else {
                if (this.tenantDomain != null && !MultitenantConstants.SUPER_TENANT_DOMAIN_NAME.equals(this.tenantDomain)) {
                    registry = getRegistryService().getGovernanceUserRegistry(identifier.getProviderName(), MultitenantConstants.SUPER_TENANT_ID);
                } else {
                    registry = this.registry;
                }
            }

            if (registry.resourceExists(contentPath)) {
                Resource docContent = registry.get(contentPath);
                Object content = docContent.getContent();
                if (content != null) {
                    return new String((byte[]) docContent.getContent(), Charset.defaultCharset());
                }
            }
        } catch (RegistryException e) {
            String msg = "No document content found for documentation: "
                    + documentationName + " of " + identifierType + " : " + identifier.getName();
            throw new APIManagementException(msg, e);
        } catch (org.wso2.carbon.user.api.UserStoreException e) {
            String msg = "Failed to get document content found for documentation: "
                    + documentationName + " of " + identifierType + " : " + identifier.getName();
            throw new APIManagementException(msg, e);
        } finally {
            if (isTenantFlowStarted) {
                endTenantFlow();
            }
        }
        return null;
    }

    public GraphqlComplexityInfo getComplexityDetails(APIIdentifier apiIdentifier) throws APIManagementException {

        return apiMgtDAO.getComplexityDetails(apiIdentifier);
    }

    public void addOrUpdateComplexityDetails(APIIdentifier apiIdentifier, GraphqlComplexityInfo graphqlComplexityInfo) throws APIManagementException {

        apiMgtDAO.addOrUpdateComplexityDetails(apiIdentifier, graphqlComplexityInfo);
    }

    public Subscriber getSubscriberById(String accessToken) throws APIManagementException {

        return null;
    }

    public boolean isContextExist(String context) throws APIManagementException {
        // Since we don't have tenant in the APIM table, we do the filtering using this hack
        if (context != null && context.startsWith("/t/"))
            context = context.replace("/t/" + getTenantDomainFromUrl(context), ""); //removing prefix
        if (tenantDomain != null && !MultitenantConstants.SUPER_TENANT_DOMAIN_NAME.equals(tenantDomain)) {
            context = "/t/" + tenantDomain + context;
        }
        return apiMgtDAO.isContextExist(context);
    }

    protected String getTenantDomainFromUrl(String url) {

        return MultitenantUtils.getTenantDomainFromUrl(url);
    }

    /**
     * Check the scope exist in Tenant.
     *
     * @param scopeKey candidate scope key
     * @param tenantid tenant id
     * @return true if the scope key is already available
     * @throws APIManagementException if failed to check the context availability
     */
    @Override
    public boolean isScopeKeyExist(String scopeKey, int tenantid) throws APIManagementException {

        return scopesDAO.isScopeExist(scopeKey, tenantid);
    }

    /**
     * Check whether the given scope key is already assigned to any API under given tenant.
     *
     * @param scopeKey     Scope Key
     * @param tenantDomain Tenant Domain
     * @return whether scope is assigned or not
     * @throws APIManagementException if failed to check the scope assignment
     */
    @Override
    public boolean isScopeKeyAssignedToAPI(String scopeKey, String tenantDomain) throws APIManagementException {

        if (log.isDebugEnabled()) {
            log.debug("Checking whether the scope:" + scopeKey + " is attached to any API in tenant: " + tenantDomain);
        }
        int tenantId = APIUtil.getTenantIdFromTenantDomain(tenantDomain);
        return apiMgtDAO.isScopeKeyAssigned(scopeKey, tenantId);
    }

    /**
     * Check whether the given scope key is already assigned to an API as local scope under given tenant.
     * The different versions of the same API will not be take into consideration.
     *
     * @param apiIdentifier API Identifier
     * @param scopeKey      candidate scope key
     * @param tenantId      tenant id
     * @return true if the scope key is already attached as a local scope in any API
     * @throws APIManagementException if failed to check the local scope availability
     */
    public boolean isScopeKeyAssignedLocally(APIIdentifier apiIdentifier, String scopeKey, int tenantId)
            throws APIManagementException {

        if (log.isDebugEnabled()) {
            log.debug("Checking whether scope: " + scopeKey + " is assigned to another API as a local scope"
                    + " in tenant: " + tenantId);
        }
        return apiMgtDAO.isScopeKeyAssignedLocally(apiIdentifier, scopeKey, tenantId);
    }

    public boolean isApiNameExist(String apiName) throws APIManagementException {

        String tenantName = MultitenantConstants.SUPER_TENANT_DOMAIN_NAME;
        if (tenantDomain != null && !MultitenantConstants.SUPER_TENANT_DOMAIN_NAME.equals(tenantDomain)) {
            tenantName = tenantDomain;
        }
        return apiMgtDAO.isApiNameExist(apiName, tenantName);
    }

    public boolean isApiNameWithDifferentCaseExist(String apiName) throws APIManagementException {

        String tenantName = MultitenantConstants.SUPER_TENANT_DOMAIN_NAME;
        if (tenantDomain != null && !MultitenantConstants.SUPER_TENANT_DOMAIN_NAME.equals(tenantDomain)) {
            tenantName = tenantDomain;
        }
        return apiMgtDAO.isApiNameWithDifferentCaseExist(apiName, tenantName);
    }

    public void addSubscriber(String username, String groupingId)
            throws APIManagementException {

        Subscriber subscriber = new Subscriber(username);
        subscriber.setSubscribedDate(new Date());
        try {
            int tenantId = getTenantManager()
                    .getTenantId(getTenantDomain(username));
            SortedMap<String, String> claims = APIUtil.getClaims(username, tenantId, ClaimsRetriever
                    .DEFAULT_DIALECT_URI);
            String email = claims.get(APIConstants.EMAIL_CLAIM);
            if (StringUtils.isNotEmpty(email)) {
                subscriber.setEmail(email);
            } else {
                subscriber.setEmail(StringUtils.EMPTY);
            }
            subscriber.setTenantId(tenantId);
            apiMgtDAO.addSubscriber(subscriber, groupingId);
            //Add a default application once subscriber is added
            if (!APIUtil.isDefaultApplicationCreationDisabledForTenant(tenantId)) {
                addDefaultApplicationForSubscriber(subscriber);
            }
        } catch (APIManagementException e) {
            String msg = "Error while adding the subscriber " + subscriber.getName();
            throw new APIManagementException(msg, e);
        } catch (org.wso2.carbon.user.api.UserStoreException e) {
            String msg = "Error while adding the subscriber " + subscriber.getName();
            throw new APIManagementException(msg, e);
        }
    }

    protected String getTenantDomain(String username) {

        return MultitenantUtils.getTenantDomain(username);
    }

    /**
     * Add default application on the first time a subscriber is added to the database
     *
     * @param subscriber Subscriber
     * @throws APIManagementException if an error occurs while adding default application
     */
    private void addDefaultApplicationForSubscriber(Subscriber subscriber) throws APIManagementException {

        Application defaultApp = new Application(APIConstants.DEFAULT_APPLICATION_NAME, subscriber);
        if (APIUtil.isEnabledUnlimitedTier()) {
            defaultApp.setTier(APIConstants.UNLIMITED_TIER);
        } else {
            Map<String, Tier> throttlingTiers = APIUtil.getTiers(APIConstants.TIER_APPLICATION_TYPE,
                    getTenantDomain(subscriber.getName()));
            Set<Tier> tierValueList = new HashSet<Tier>(throttlingTiers.values());
            List<Tier> sortedTierList = APIUtil.sortTiers(tierValueList);
            defaultApp.setTier(sortedTierList.get(0).getName());
        }
        //application will not be shared within the group
        defaultApp.setGroupId("");
        defaultApp.setTokenType(APIConstants.TOKEN_TYPE_JWT);
        defaultApp.setUUID(UUID.randomUUID().toString());
        defaultApp.setDescription(APIConstants.DEFAULT_APPLICATION_DESCRIPTION);
        int applicationId = apiMgtDAO.addApplication(defaultApp, subscriber.getName());

        ApplicationEvent applicationEvent = new ApplicationEvent(UUID.randomUUID().toString(),
                System.currentTimeMillis(), APIConstants.EventType.APPLICATION_CREATE.name(), tenantId,
                tenantDomain, applicationId, defaultApp.getUUID(), defaultApp.getName(),
                defaultApp.getTokenType(),
                defaultApp.getTier(), defaultApp.getGroupId(), defaultApp.getApplicationAttributes(),
                subscriber.getName());
        APIUtil.sendNotification(applicationEvent, APIConstants.NotifierType.APPLICATION.name());
    }

    public void updateSubscriber(Subscriber subscriber)
            throws APIManagementException {

        apiMgtDAO.updateSubscriber(subscriber);
    }

    public Subscriber getSubscriber(int subscriberId)
            throws APIManagementException {

        return apiMgtDAO.getSubscriber(subscriberId);
    }

    public ResourceFile getIcon(APIIdentifier identifier) throws APIManagementException {

        String artifactOldPath = APIConstants.API_IMAGE_LOCATION + RegistryConstants.PATH_SEPARATOR +
                identifier.getProviderName() + RegistryConstants.PATH_SEPARATOR +
                identifier.getApiName() + RegistryConstants.PATH_SEPARATOR + identifier.getVersion();
        String artifactPath = APIConstants.API_ROOT_LOCATION + RegistryConstants.PATH_SEPARATOR +
                identifier.getProviderName() + RegistryConstants.PATH_SEPARATOR +
                identifier.getApiName() + RegistryConstants.PATH_SEPARATOR + identifier.getVersion();
        String tenantDomain = getTenantDomain(identifier);
        Registry registry;
        boolean isTenantFlowStarted = false;
        try {
            if (tenantDomain != null && !MultitenantConstants.SUPER_TENANT_DOMAIN_NAME.equals(tenantDomain)) {
                startTenantFlow(tenantDomain);
                isTenantFlowStarted = true;
            }

            /* If the API provider is a tenant, load tenant registry*/
            if (tenantDomain != null && !MultitenantConstants.SUPER_TENANT_DOMAIN_NAME.equals(tenantDomain)) {
                int id = getTenantManager().getTenantId(tenantDomain);
                registry = getRegistryService().getGovernanceSystemRegistry(id);
            } else {
                if (this.tenantDomain != null && !MultitenantConstants.SUPER_TENANT_DOMAIN_NAME.equals(this.tenantDomain)) {
                    registry = getRegistryService().getGovernanceUserRegistry(identifier.getProviderName(), MultitenantConstants.SUPER_TENANT_ID);
                } else {
                    registry = this.registry;
                }
            }
            String oldThumbPath = artifactOldPath + RegistryConstants.PATH_SEPARATOR + APIConstants.API_ICON_IMAGE;
            String thumbPath = artifactPath + RegistryConstants.PATH_SEPARATOR + APIConstants.API_ICON_IMAGE;

            if (registry.resourceExists(thumbPath)) {
                Resource res = registry.get(thumbPath);
                return new ResourceFile(res.getContentStream(), res.getMediaType());
            } else if (registry.resourceExists(oldThumbPath)) {
                Resource res = registry.get(oldThumbPath);
                return new ResourceFile(res.getContentStream(), res.getMediaType());
            }
        } catch (RegistryException e) {
            String msg = "Error while loading API icon of API " + identifier.getApiName()
                    + ":" + identifier.getVersion() + " from the registry";
            throw new APIManagementException(msg, e);
        } catch (org.wso2.carbon.user.api.UserStoreException e) {
            String msg = "Error while loading API icon of API " + identifier.getApiName()
                    + ":" + identifier.getVersion();
            throw new APIManagementException(msg, e);
        } finally {
            if (isTenantFlowStarted) {
                endTenantFlow();
            }
        }
        return null;
    }

    public Set<API> getSubscriberAPIs(Subscriber subscriber) throws APIManagementException {

        SortedSet<API> apiSortedSet = new TreeSet<API>(new APINameComparator());
        Set<SubscribedAPI> subscribedAPIs = apiMgtDAO.getSubscribedAPIs(subscriber, null);
        for (SubscribedAPI subscribedApi : subscribedAPIs) {
            Application application = subscribedApi.getApplication();
            if (application != null) {
                int applicationId = application.getId();
                Set<APIKey> keys = getApplicationKeys(applicationId);
                for (APIKey key : keys) {
                    application.addKey(key);
                }
            }
        }
        boolean isTenantFlowStarted = false;
        try {
            if (tenantDomain != null && !MultitenantConstants.SUPER_TENANT_DOMAIN_NAME.equals(tenantDomain)) {
                isTenantFlowStarted = true;
                startTenantFlow(tenantDomain);
            }
            for (SubscribedAPI subscribedAPI : subscribedAPIs) {
                String apiPath = APIUtil.getAPIPath(subscribedAPI.getApiId());
                Resource resource;
                try {
                    resource = registry.get(apiPath);
                    GenericArtifactManager artifactManager = getAPIGenericArtifactManager(registry,
                            APIConstants.API_KEY);
                    GenericArtifact artifact = artifactManager.getGenericArtifact(
                            resource.getUUID());
                    API api = getAPI(artifact);
                    if (api != null) {
                        apiSortedSet.add(api);
                    }
                } catch (RegistryException e) {
                    String msg = "Failed to get APIs for subscriber: " + subscriber.getName();
                    throw new APIManagementException(msg, e);
                }
            }
        } finally {
            if (isTenantFlowStarted) {
                endTenantFlow();
            }
        }
        return apiSortedSet;
    }

    /**
     * To get the API from generic artifact, if the user is authorized to view it.
     *
     * @param apiArtifact API Artifact.
     * @return API if the user is authorized  to view this.
     */
    protected API getAPI(GenericArtifact apiArtifact) throws APIManagementException {

        return APIUtil.getAPI(apiArtifact, registry);
    }

    /**
     * Returns the corresponding application given the uuid.
     *
     * @param uuid uuid of the Application.
     * @return it will return Application corresponds to the uuid provided.
     * @throws APIManagementException
     */
    public Application getApplicationByUUID(String uuid) throws APIManagementException {

        Application application = apiMgtDAO.getApplicationByUUID(uuid);
        if (application != null) {
            Set<APIKey> keys = getApplicationKeys(application.getId());
            for (APIKey key : keys) {
                if (APIConstants.JWT.equals(application.getTokenType())) {
                    key.setAccessToken("");
                }
                application.addKey(key);
            }
        }
        return application;
    }

    /**
     * Returns the corresponding application given the uuid with keys for a specific tenant.
     *
     * @param uuid         uuid of the Application.
     * @param tenantDomain domain of the accessed store.
     * @return it will return Application corresponds to the uuid provided.
     * @throws APIManagementException
     */
    public Application getApplicationByUUID(String uuid, String tenantDomain) throws APIManagementException {

        Application application = apiMgtDAO.getApplicationByUUID(uuid);
        if (application != null) {
            Set<APIKey> keys = getApplicationKeys(application.getId(), tenantDomain);
            for (APIKey key : keys) {
                if (APIConstants.JWT.equals(application.getTokenType())) {
                    key.setAccessToken("");
                }
                application.addKey(key);
            }
        }
        return application;
    }

    @Override
    public Application getLightweightApplicationByUUID(String uuid) throws APIManagementException {

        return apiMgtDAO.getApplicationByUUID(uuid);
    }

    /**
     * returns the SubscribedAPI object which is related to the UUID
     *
     * @param uuid UUID of Subscription
     * @return SubscribedAPI object which is related to the UUID
     * @throws APIManagementException
     */
    public SubscribedAPI getSubscriptionByUUID(String uuid) throws APIManagementException {

        return apiMgtDAO.getSubscriptionByUUID(uuid);
    }

    protected final void handleException(String msg, Exception e) throws APIManagementException {

        throw new APIManagementException(msg, e);
    }

    protected final void handleException(String msg) throws APIManagementException {

        throw new APIManagementException(msg);
    }

    protected final void handleResourceAlreadyExistsException(String msg) throws APIMgtResourceAlreadyExistsException {

        throw new APIMgtResourceAlreadyExistsException(msg);
    }

    protected final void handleResourceNotFoundException(String msg) throws APIMgtResourceNotFoundException {

        throw new APIMgtResourceNotFoundException(msg);
    }

    protected final void handlePolicyNotFoundException(String msg) throws PolicyNotFoundException {

        throw new PolicyNotFoundException(msg);
    }

    protected final void handleBlockConditionNotFoundException(String msg) throws BlockConditionNotFoundException {

        throw new BlockConditionNotFoundException(msg);
    }

    protected final void handleApplicationNameContainSpacesException(String msg)
            throws ApplicationNameWhiteSpaceValidationException {

        throw new ApplicationNameWhiteSpaceValidationException(msg);
    }

    protected final void handleApplicationNameContainsInvalidCharactersException(String msg) throws
            ApplicationNameWithInvalidCharactersException {

        throw new ApplicationNameWithInvalidCharactersException(msg);
    }

    public Set<APIIdentifier> getAPIByAccessToken(String accessToken) throws APIManagementException {

        return Collections.emptySet();
    }

    public API getAPI(APIIdentifier identifier, APIIdentifier oldIdentifier, String oldContext) throws
            APIManagementException {

        String apiPath = APIUtil.getAPIPath(identifier);
        try {
            GenericArtifactManager artifactManager = getAPIGenericArtifactManagerFromUtil(registry,
                    APIConstants.API_KEY);
            Resource apiResource = registry.get(apiPath);
            String artifactId = apiResource.getUUID();
            if (artifactId == null) {
                throw new APIManagementException("artifact id is null for : " + apiPath);
            }
            GenericArtifact apiArtifact = artifactManager.getGenericArtifact(artifactId);
            return APIUtil.getAPI(apiArtifact, registry, oldIdentifier, oldContext);

        } catch (RegistryException e) {
            String msg = "Failed to get API from : " + apiPath;
            throw new APIManagementException(msg, e);
        }
    }

    @Override
    public Set<Tier> getAllTiers() throws APIManagementException {

        Set<Tier> tiers = new TreeSet<Tier>(new TierNameComparator());
        Map<String, Tier> tierMap;

        if (tenantId == MultitenantConstants.INVALID_TENANT_ID) {
            tierMap = APIUtil.getAllTiers();
        } else {
            boolean isTenantFlowStarted = false;
            try {
                if (tenantDomain != null && !MultitenantConstants.SUPER_TENANT_DOMAIN_NAME.equals(tenantDomain)) {
                    startTenantFlow(tenantDomain);
                    isTenantFlowStarted = true;
                }
                tierMap = APIUtil.getAllTiers(tenantId);
            } finally {
                if (isTenantFlowStarted) {
                    endTenantFlow();
                }
            }
        }

        tiers.addAll(tierMap.values());
        return tiers;
    }

    @Override
    public Set<Tier> getAllTiers(String tenantDomain) throws APIManagementException {

        Set<Tier> tiers = new TreeSet<Tier>(new TierNameComparator());
        Map<String, Tier> tierMap;
        boolean isTenantFlowStarted = false;

        try {
            if (tenantDomain != null && !MultitenantConstants.SUPER_TENANT_DOMAIN_NAME.equals(tenantDomain)) {
                startTenantFlow(tenantDomain);
                isTenantFlowStarted = true;
            }

            int requestedTenantId = PrivilegedCarbonContext.getThreadLocalCarbonContext().getTenantId();
            if (requestedTenantId == MultitenantConstants.SUPER_TENANT_ID
                    || requestedTenantId == MultitenantConstants.INVALID_TENANT_ID) {
                tierMap = APIUtil.getAllTiers();
            } else {
                tierMap = APIUtil.getAllTiers(requestedTenantId);
            }
        } finally {
            if (isTenantFlowStarted) {
                endTenantFlow();
            }
        }

        tiers.addAll(tierMap.values());
        return tiers;
    }

    /**
     * Returns a list of pre-defined # {@link org.wso2.carbon.apimgt.api.model.Tier} in the system.
     *
     * @return Set<Tier>
     */
    public Set<Tier> getTiers() throws APIManagementException {

        Set<Tier> tiers = new TreeSet<Tier>(new TierNameComparator());

        Map<String, Tier> tierMap = APIUtil.getTiersFromPolicies(PolicyConstants.POLICY_LEVEL_SUB, tenantId);
        tiers.addAll(tierMap.values());

        return tiers;
    }

    /**
     * Returns a list of pre-defined # {@link org.wso2.carbon.apimgt.api.model.Tier} in the system.
     *
     * @return Set<Tier>
     */
    public Set<Tier> getTiers(String tenantDomain) throws APIManagementException {

        Set<Tier> tiers = new TreeSet<Tier>(new TierNameComparator());
        Map<String, Tier> tierMap = APIUtil.getTiersFromPolicies(PolicyConstants.POLICY_LEVEL_SUB, tenantId);
        tiers.addAll(tierMap.values());
        return tiers;
    }

    /**
     * Returns a list of pre-defined # {@link org.wso2.carbon.apimgt.api.model.Tier} in the system.
     *
     * @param tierType type of the tiers (api,resource ot application)
     * @param username current logged user
     * @return Set<Tier> return list of tier names
     * @throws APIManagementException APIManagementException if failed to get the predefined tiers
     */
    public Set<Tier> getTiers(int tierType, String username) throws APIManagementException {

        Set<Tier> tiers = new TreeSet<Tier>(new TierNameComparator());

        String tenantDomain = getTenantDomain(username);
        Map<String, Tier> tierMap;

        int tenantIdFromUsername = APIUtil.getTenantId(username);
        if (tierType == APIConstants.TIER_API_TYPE) {
            tierMap = APIUtil.getTiersFromPolicies(PolicyConstants.POLICY_LEVEL_SUB, tenantIdFromUsername);
        } else if (tierType == APIConstants.TIER_RESOURCE_TYPE) {
            tierMap = APIUtil.getTiersFromPolicies(PolicyConstants.POLICY_LEVEL_API, tenantIdFromUsername);
        } else if (tierType == APIConstants.TIER_APPLICATION_TYPE) {
            tierMap = APIUtil.getTiersFromPolicies(PolicyConstants.POLICY_LEVEL_APP, tenantIdFromUsername);
        } else {
            throw new APIManagementException("No such a tier type : " + tierType);
        }
        tiers.addAll(tierMap.values());

        return tiers;
    }

    /**
     * Returns a list of pre-defined # {@link org.wso2.carbon.apimgt.api.model.Tier} in the system.
     *
     * @return Map<String, String>
     */
    public Map<String, String> getTenantDomainMappings(String tenantDomain, String apiType) throws APIManagementException {

        return APIUtil.getDomainMappings(tenantDomain, apiType);
    }

    public boolean isDuplicateContextTemplate(String contextTemplate) throws APIManagementException {

        if (tenantDomain != null && !MultitenantConstants.SUPER_TENANT_DOMAIN_NAME.equals(tenantDomain)) {
            if (contextTemplate != null && contextTemplate.startsWith("/t/")) {
                contextTemplate =
                        contextTemplate.replace("/t/" + getTenantDomainFromUrl(contextTemplate), "");
            }
            contextTemplate = "/t/" + tenantDomain + contextTemplate;
        }
        return apiMgtDAO.isDuplicateContextTemplate(contextTemplate);
    }

    @Override
    public List<String> getApiNamesMatchingContext(String contextTemplate) throws APIManagementException {

        return apiMgtDAO.getAPINamesMatchingContext(contextTemplate);
    }

    public Policy[] getPolicies(String username, String level) throws APIManagementException {

        Policy[] policies = null;

        int tenantID = APIUtil.getTenantId(username);

        if (PolicyConstants.POLICY_LEVEL_API.equals(level)) {
            policies = apiMgtDAO.getAPIPolicies(tenantID);
        } else if (PolicyConstants.POLICY_LEVEL_APP.equals(level)) {
            policies = apiMgtDAO.getApplicationPolicies(tenantID);
        } else if (PolicyConstants.POLICY_LEVEL_SUB.equals(level)) {
            policies = apiMgtDAO.getSubscriptionPolicies(tenantID);
        } else if (PolicyConstants.POLICY_LEVEL_GLOBAL.equals(level)) {
            policies = apiMgtDAO.getGlobalPolicies(tenantID);
        }

        //Get the API Manager configurations and check whether the unlimited tier is disabled. If disabled, remove
        // the tier from the array.
        APIManagerConfiguration apiManagerConfiguration = ServiceReferenceHolder.getInstance()
                .getAPIManagerConfigurationService().getAPIManagerConfiguration();
        ThrottleProperties throttleProperties = apiManagerConfiguration.getThrottleProperties();
        List<Policy> policiesWithoutUnlimitedTier = new ArrayList<Policy>();

        if (policies != null) {
            for (Policy policy : policies) {
                if (APIConstants.UNLIMITED_TIER.equals(policy.getPolicyName())) {
                    if (throttleProperties.isEnableUnlimitedTier()) {
                        policiesWithoutUnlimitedTier.add(policy);
                    }
                } else if (!APIConstants.UNAUTHENTICATED_TIER.equals(policy.getPolicyName())) {
                    policiesWithoutUnlimitedTier.add(policy);
                }
            }
        }
        policies = policiesWithoutUnlimitedTier.toArray(new Policy[0]);
        return policies;
    }

    @Override
    public Map<String, Object> searchPaginatedAPIs(String searchQuery, String requestedTenantDomain,
                                                   int start, int end, boolean isLazyLoad) throws APIManagementException {

        return searchPaginatedAPIs(searchQuery, requestedTenantDomain, start, end, isLazyLoad, false);
    }

    @Override
    public Map<String, Object> searchPaginatedAPIs(String searchQuery, String requestedTenantDomain, int start, int end,
                                                   boolean isLazyLoad, boolean isPublisherListing) throws APIManagementException {

        Map<String, Object> result = new HashMap<String, Object>();
        boolean isTenantFlowStarted = false;
        String[] searchQueries = searchQuery.split("&");
        StringBuilder filteredQuery = new StringBuilder();
        String subQuery = null;

        if (log.isDebugEnabled()) {
            log.debug("Original search query received : " + searchQuery);
        }

        // Filtering the queries related with custom properties
        for (String query : searchQueries) {
            if (searchQuery.startsWith(APIConstants.DOCUMENTATION_SEARCH_TYPE_PREFIX)) {
                subQuery = query;
                break;
            }
            // If the query does not contains "=" then it is an errornous scenario.
            if (query.contains("=")) {
                String[] searchKeys = query.split("=");

                if (searchKeys.length >= 2) {
                    if (!Arrays.asList(APIConstants.API_SEARCH_PREFIXES).contains(searchKeys[0].toLowerCase())) {
                        if (log.isDebugEnabled()) {
                            log.debug(searchKeys[0] + " does not match with any of the reserved key words. Hence"
                                    + " appending " + APIConstants.API_RELATED_CUSTOM_PROPERTIES_PREFIX + " as prefix");
                        }
                        searchKeys[0] = (APIConstants.API_RELATED_CUSTOM_PROPERTIES_PREFIX + searchKeys[0]);
                    }

                    // Ideally query keys for label and  category searchs are as below
                    //      label -> labels_labelName
                    //      category -> apiCategories_categoryName
                    // Since these are not user friendly we allow to use prefixes label and api-category. And label and
                    // category search should only return results that exactly match.
                    if (searchKeys[0].equals(APIConstants.LABEL_SEARCH_TYPE_PREFIX)) {
                        searchKeys[0] = APIConstants.API_LABELS_GATEWAY_LABELS;
                        searchKeys[1] = searchKeys[1].replace("*", "");
                    } else if (searchKeys[0].equals(APIConstants.CATEGORY_SEARCH_TYPE_PREFIX)) {
                        searchKeys[0] = APIConstants.API_CATEGORIES_CATEGORY_NAME;
                        searchKeys[1] = searchKeys[1].replace("*", "");
                    }

                    if (filteredQuery.length() == 0) {
                        filteredQuery.append(searchKeys[0]).append("=").append(searchKeys[1]);
                    } else {
                        filteredQuery.append("&").append(searchKeys[0]).append("=").append(searchKeys[1]);
                    }
                }
            } else {
                filteredQuery.append(query);
            }
        }
        searchQuery = filteredQuery.toString();
        if (log.isDebugEnabled()) {
            log.debug("Final search query after the post processing for the custom properties : " + searchQuery);
        }
        try {
            boolean isTenantMode = (requestedTenantDomain != null);
            if (isTenantMode && !org.wso2.carbon.base.MultitenantConstants.SUPER_TENANT_DOMAIN_NAME.equals(requestedTenantDomain)) {
                isTenantFlowStarted = true;
                startTenantFlow(requestedTenantDomain);
            } else {
                requestedTenantDomain = org.wso2.carbon.base.MultitenantConstants.SUPER_TENANT_DOMAIN_NAME;
                isTenantFlowStarted = true;
                startTenantFlow(requestedTenantDomain);

            }

            Registry userRegistry;
            int tenantIDLocal = 0;
            String userNameLocal = this.username;
            if ((isTenantMode && this.tenantDomain == null) || (isTenantMode && isTenantDomainNotMatching(requestedTenantDomain))) {//Tenant store anonymous mode
                tenantIDLocal = getTenantManager()
                        .getTenantId(requestedTenantDomain);
                APIUtil.loadTenantRegistry(tenantIDLocal);
                userRegistry = getRegistryService().getGovernanceUserRegistry(CarbonConstants.REGISTRY_ANONNYMOUS_USERNAME, tenantIDLocal);
                userNameLocal = CarbonConstants.REGISTRY_ANONNYMOUS_USERNAME;
                if (!requestedTenantDomain.equals(MultitenantConstants.SUPER_TENANT_DOMAIN_NAME)) {
                    APIUtil.loadTenantConfigBlockingMode(requestedTenantDomain);
                }
            } else {
                userRegistry = this.registry;
                tenantIDLocal = tenantId;
            }
            PrivilegedCarbonContext.getThreadLocalCarbonContext().setUsername(userNameLocal);

            if (subQuery != null && subQuery.startsWith(APIConstants.DOCUMENTATION_SEARCH_TYPE_PREFIX)) {
                Map<Documentation, API> apiDocMap =
                        searchAPIDoc(userRegistry, tenantIDLocal, userNameLocal, subQuery.split("=")[1]);
                result.put("apis", apiDocMap);
                /*Pagination for Document search results is not supported yet, hence length is sent as end-start*/
                if (apiDocMap.isEmpty()) {
                    result.put("length", 0);
                } else {
                    result.put("length", end - start);
                }
            } else if (searchQuery != null && searchQuery.startsWith(APIConstants.CONTENT_SEARCH_TYPE_PREFIX)) {
                result = searchPaginatedAPIsByContent(userRegistry, tenantIDLocal, searchQuery, start, end, isLazyLoad);
            } else {
                result = searchPaginatedAPIs(userRegistry, tenantIDLocal, searchQuery, start, end, isLazyLoad,
                        isPublisherListing);
            }

        } catch (Exception e) {
            String msg = "Failed to Search APIs";
            throw new APIManagementException(msg, e);
        } finally {
            if (isTenantFlowStarted) {
                endTenantFlow();
            }
        }
        return result;
    }

    /**
     * Delete an existing global mediation policy
     *
     * @param mediationPolicyId uuid of the global mediation policy
     * @return true if deleted successfully
     * @throws APIManagementException If failed to delete mediation policy
     */
    @Override
    public boolean deleteGlobalMediationPolicy(String mediationPolicyId) throws APIManagementException {
        //Get registry resource correspond to the uuid
        Resource mediationResource = this.getCustomMediationResourceFromUuid(mediationPolicyId);
        if (mediationResource != null) {
            //If resource exists
            String mediationPath = mediationResource.getPath();
            try {
                if (registry.resourceExists(mediationPath)) {
                    ////TODO : validation if policy been use by any API
                    registry.delete(mediationPath);
                    //Verify if deleted successfully
                    if (!registry.resourceExists(mediationPath)) {
                        if (log.isDebugEnabled()) {
                            log.debug("Mediation policy deleted successfully");
                        }
                        return true;
                    }
                }
            } catch (RegistryException e) {
                String msg = "Failed to delete global mediation policy " + mediationPolicyId;
                throw new APIManagementException(msg, e);
            }
        }
        return false;
    }

    /**
     * Returns the uuid of the updated/created mediation policy
     *
     * @param mediationPolicyPath path to the registry resource
     * @return uuid of the given registry resource or null
     */
    @Override
    public String getCreatedResourceUuid(String mediationPolicyPath) {

        try {
            Resource resource = registry.get(mediationPolicyPath);
            return resource.getUUID();
        } catch (RegistryException e) {
            log.error("error occurred while getting created mediation policy uuid", e);
        }
        return null;
    }

    /**
     * Returns the mediation policy registry resource correspond to the given identifier
     *
     * @param mediationPolicyId uuid of the mediation resource
     * @return Registry resource of given identifier or null
     * @throws APIManagementException If failed to get the registry resource of given uuid
     */
    @Override
    public Resource getCustomMediationResourceFromUuid(String mediationPolicyId)
            throws APIManagementException {

        String resourcePath = APIConstants.API_CUSTOM_SEQUENCE_LOCATION;
        try {
            Resource resource = registry.get(resourcePath);
            //resource : customsequences
            if (resource instanceof Collection) {
                Collection typeCollection = (Collection) resource;
                String[] typeArray = typeCollection.getChildren();
                for (String type : typeArray) {
                    Resource typeResource = registry.get(type);
                    //typeResource: in/ out/ fault
                    if (typeResource instanceof Collection) {
                        String[] policyArray = ((Collection) typeResource).getChildren();
                        if (policyArray.length > 0) {
                            for (String policy : policyArray) {
                                Resource mediationResource = registry.get(policy);
                                //mediationResource: eg .log_in_msg.xml
                                String resourceId = mediationResource.getUUID();
                                if (resourceId.equals(mediationPolicyId)) {
                                    //If registry resource id matches given identifier returns that
                                    // registry resource
                                    return mediationResource;
                                }
                            }
                        }
                    }
                }
            }
        } catch (RegistryException e) {
            String msg = "Error while accessing registry objects";
            throw new APIManagementException(msg, e);
        }
        return null;
    }

    /**
     * Returns Registry resource matching given mediation policy identifier
     *
     * @param identifier   API identifier
     * @param uuid         mediation policy identifier
     * @param resourcePath registry path to the API resource
     * @return Registry resource matches given identifier or null
     * @throws APIManagementException If fails to get the resource matching given identifier
     */
    @Override
    public Resource getApiSpecificMediationResourceFromUuid(Identifier identifier, String uuid, String resourcePath)
            throws APIManagementException {

        try {
            Resource resource = registry.get(resourcePath);
            if (resource instanceof Collection) {
                Collection typeCollection = (Collection) resource;
                String[] typeArray = typeCollection.getChildren();
                for (String type : typeArray) {
                    //Check for mediation policy resource
                    if ((type.equalsIgnoreCase(resourcePath + RegistryConstants.PATH_SEPARATOR +
                            APIConstants.API_CUSTOM_SEQUENCE_TYPE_IN)) ||
                            (type.equalsIgnoreCase(resourcePath + RegistryConstants.PATH_SEPARATOR +
                                    APIConstants.API_CUSTOM_SEQUENCE_TYPE_OUT)) ||
                            (type.equalsIgnoreCase(resourcePath + RegistryConstants.PATH_SEPARATOR +
                                    APIConstants.API_CUSTOM_SEQUENCE_TYPE_FAULT))) {
                        Resource sequenceType = registry.get(type);
                        //sequenceType eg: in / out /fault
                        if (sequenceType instanceof Collection) {
                            String[] mediationPolicyArr = ((Collection) sequenceType).getChildren();
                            for (String mediationPolicy : mediationPolicyArr) {
                                Resource mediationResource = registry.get(mediationPolicy);
                                String resourceId = mediationResource.getUUID();
                                if (resourceId.equalsIgnoreCase(uuid)) {
                                    return mediationResource;
                                }
                            }
                        }
                    }
                }
            }
        } catch (RegistryException e) {
            String msg = "Error while obtaining registry objects";
            throw new APIManagementException(msg, e);
        }
        return null;
    }

    /**
     * Returns a list of API specific mediation policies from registry
     *
     * @param apiIdentifier API identifier
     * @return List of api specific mediation objects available
     * @throws APIManagementException If unable to get mediation policies of specified API Id
     */
    @Override
    public List<Mediation> getAllApiSpecificMediationPolicies(APIIdentifier apiIdentifier) throws APIManagementException {

        List<Mediation> mediationList = new ArrayList<Mediation>();
        Mediation mediation;
        String apiResourcePath = APIUtil.getAPIPath(apiIdentifier);
        apiResourcePath = apiResourcePath.substring(0, apiResourcePath.lastIndexOf("/"));
        try {
            //Getting API registry resource
            Resource resource = registry.get(apiResourcePath);
            //resource eg: /_system/governance/apimgt/applicationdata/provider/admin/calculatorAPI/2.0
            if (resource instanceof Collection) {
                Collection typeCollection = (Collection) resource;
                String[] typeArray = typeCollection.getChildren();
                for (String type : typeArray) {
                    //Check for mediation policy sequences
                    if ((type.equalsIgnoreCase(apiResourcePath + RegistryConstants.PATH_SEPARATOR +
                            APIConstants.API_CUSTOM_SEQUENCE_TYPE_IN)) ||
                            (type.equalsIgnoreCase(apiResourcePath + RegistryConstants.PATH_SEPARATOR +
                                    APIConstants.API_CUSTOM_SEQUENCE_TYPE_OUT)) ||
                            (type.equalsIgnoreCase(apiResourcePath + RegistryConstants.PATH_SEPARATOR +
                                    APIConstants.API_CUSTOM_SEQUENCE_TYPE_FAULT))) {
                        Resource typeResource = registry.get(type);
                        //typeResource : in / out / fault
                        if (typeResource instanceof Collection) {
                            String[] mediationPolicyArr = ((Collection) typeResource).getChildren();
                            if (mediationPolicyArr.length > 0) {
                                for (String mediationPolicy : mediationPolicyArr) {
                                    Resource policyResource = registry.get(mediationPolicy);
                                    //policyResource eg: custom_in_message

                                    //Get uuid of the registry resource
                                    String resourceId = policyResource.getUUID();

                                    //Get mediation policy config
                                    try {
                                        String contentString = IOUtils.toString
                                                (policyResource.getContentStream(),
                                                        RegistryConstants.DEFAULT_CHARSET_ENCODING);
                                        //Extract name from the policy config
                                        OMElement omElement = AXIOMUtil.stringToOM(contentString);
                                        OMAttribute attribute = omElement.getAttribute(new QName("name"));
                                        String mediationPolicyName = attribute.getAttributeValue();
                                        mediation = new Mediation();
                                        mediation.setUuid(resourceId);
                                        mediation.setName(mediationPolicyName);
                                        //Extracting mediation policy type from the registry resource path
                                        String resourceType = type.substring(type.lastIndexOf("/") + 1);
                                        mediation.setType(resourceType);
                                        mediationList.add(mediation);
                                    } catch (XMLStreamException e) {
                                        // If exception been caught flow will continue with next mediation policy
                                        log.error("Error occurred while getting omElement out of" +
                                                " mediation content", e);
                                    } catch (IOException e) {
                                        log.error("Error occurred while converting the content " +
                                                "stream of mediation " + mediationPolicy + " to string", e);
                                    }

                                }
                            }
                        }
                    }
                }
            }
        } catch (RegistryException e) {
            String msg = "Error occurred  while getting Api Specific mediation policies ";
            throw new APIManagementException(msg, e);
        }
        return mediationList;
    }

    /**
     * Returns the mediation policy name specify inside mediation config
     *
     * @param config mediation config content
     * @return name of the mediation policy or null
     */
    @Override
    public String getMediationNameFromConfig(String config) {

        try {
            //convert xml content in to json
            String configInJson = XML.toJSONObject(config).toString();
            JSONParser parser = new JSONParser();
            //Extracting mediation policy name from the json string
            JSONObject jsonObject = (JSONObject) parser.parse(configInJson);
            JSONObject rootObject = (JSONObject) jsonObject.get(APIConstants.MEDIATION_SEQUENCE_ELEM);
            String name = rootObject.get(APIConstants.POLICY_NAME_ELEM).toString();
            //explicitly add .xml extension to the name and return
            return name + APIConstants.MEDIATION_CONFIG_EXT;
        } catch (JSONException e) {
            log.error("Error occurred while converting the mediation config string to json", e);
        } catch (ParseException e) {
            log.error("Error occurred while parsing config json string in to json object", e);
        }
        return null;
    }

    /**
     * Returns Mediation policy specify by given identifier
     *
     * @param identifier        API or Product identifier
     * @param apiResourcePath   registry path to the API resource
     * @param mediationPolicyId mediation policy identifier
     * @return Mediation object contains details of the mediation policy or null
     */
    @Override
    public Mediation getApiSpecificMediationPolicy(Identifier identifier, String apiResourcePath,
                                                   String mediationPolicyId) throws APIManagementException {
        //Get registry resource correspond to given policy identifier
        Resource mediationResource =
                getApiSpecificMediationResourceFromUuid(identifier, mediationPolicyId, apiResourcePath);
        Mediation mediation = null;
        if (mediationResource != null) {
            try {
                //Get mediation policy config content
                String contentString = IOUtils.toString(mediationResource.getContentStream(),
                        RegistryConstants.DEFAULT_CHARSET_ENCODING);
                //Extracting name specified in the mediation config
                OMElement omElement = AXIOMUtil.stringToOM(contentString);
                OMAttribute attribute = omElement.getAttribute(new QName("name"));
                String mediationPolicyName = attribute.getAttributeValue();
                mediation = new Mediation();
                mediation.setUuid(mediationResource.getUUID());
                mediation.setName(mediationPolicyName);
                //Extracting mediation policy type from registry path
                String resourcePath = mediationResource.getPath();
                String[] path = resourcePath.split(RegistryConstants.PATH_SEPARATOR);
                String resourceType = path[(path.length - 2)];
                mediation.setType(resourceType);
                mediation.setConfig(contentString);
            } catch (XMLStreamException e) {
                String errorMsg = "Error occurred while getting omElement out of mediation content";
                throw new APIManagementException(errorMsg, e);
            } catch (IOException e) {
                String errorMsg = "Error occurred while converting content stream into string ";
                throw new APIManagementException(errorMsg, e);
            } catch (RegistryException e) {
                String errorMsg = "Error occurred while accessing content stream of mediation" +
                        " policy";
                throw new APIManagementException(errorMsg, e);
            }
        }
        return mediation;
    }

    /**
     * Delete existing API specific mediation policy
     *
     * @param identifier        API or Product identifier
     * @param apiResourcePath   path to the API registry resource
     * @param mediationPolicyId mediation policy identifier
     */
    @Override
    public Boolean deleteApiSpecificMediationPolicy(Identifier identifier, String apiResourcePath,
                                                    String mediationPolicyId) throws APIManagementException {

        Resource mediationResource =
                this.getApiSpecificMediationResourceFromUuid(identifier, mediationPolicyId, apiResourcePath);
        if (mediationResource != null) {
            //If resource exists
            String mediationPath = mediationResource.getPath();
            try {
                if (registry.resourceExists(mediationPath)) {
                    registry.delete(mediationPath);
                    if (!registry.resourceExists(mediationPath)) {
                        if (log.isDebugEnabled()) {
                            log.debug("Mediation policy deleted successfully");
                        }
                        return true;
                    }
                }
            } catch (RegistryException e) {
                String msg = "Failed to delete specific mediation policy ";
                throw new APIManagementException(msg, e);
            }
        }
        return false;
    }

    /**
     * Returns true if resource already exists in registry
     *
     * @param mediationPolicyPath resource path
     * @return true, If resource exists
     */
    @Override
    public boolean checkIfResourceExists(String mediationPolicyPath) throws APIManagementException {

        boolean value = false;
        try {
            if (registry.resourceExists(mediationPolicyPath)) {
                value = true;
            }
        } catch (RegistryException e) {
            String msg = "Error while obtaining registry objects";
            throw new APIManagementException(msg, e);
        }
        return value;
    }

    @Override
    public List<String> getApiVersionsMatchingApiName(String apiName, String username) throws APIManagementException {

        return apiMgtDAO.getAPIVersionsMatchingApiName(apiName, username);
    }

    public Map<String, Object> searchPaginatedAPIs(Registry registry, int tenantId, String searchQuery, int start,
                                                   int end, boolean limitAttributes) throws APIManagementException {

        return searchPaginatedAPIs(registry, tenantId, searchQuery, start, end, limitAttributes, false);
    }

    /**
     * Returns API Search result based on the provided query. This search method supports '&' based concatenate
     * search in multiple fields.
     *
     * @param registry
     * @param tenantId
     * @param searchQuery Ex: provider=*admin*&version=*1*
     * @return API result
     * @throws APIManagementException
     */

    public Map<String, Object> searchPaginatedAPIs(Registry registry, int tenantId, String searchQuery, int start,
                                                   int end, boolean limitAttributes, boolean reducedPublisherAPIInfo) throws APIManagementException {

        SortedSet<Object> apiSet = new TreeSet<>(new APIAPIProductNameComparator());
        List<Object> apiList = new ArrayList<>();
        Map<String, Object> result = new HashMap<String, Object>();
        int totalLength = 0;
        boolean isMore = false;
        try {
            String paginationLimit = getAPIManagerConfiguration()
                    .getFirstProperty(APIConstants.API_STORE_APIS_PER_PAGE);

            // If the Config exists use it to set the pagination limit
            final int maxPaginationLimit;
            if (paginationLimit != null) {
                // The additional 1 added to the maxPaginationLimit is to help us determine if more
                // APIs may exist so that we know that we are unable to determine the actual total
                // API count. We will subtract this 1 later on so that it does not interfere with
                // the logic of the rest of the application
                int pagination = Integer.parseInt(paginationLimit);

                // Because the store jaggery pagination logic is 10 results per a page we need to set pagination
                // limit to at least 11 or the pagination done at this level will conflict with the store pagination
                // leading to some of the APIs not being displayed
                if (pagination < 11) {
                    pagination = 11;
                    log.warn("Value of '" + APIConstants.API_STORE_APIS_PER_PAGE + "' is too low, defaulting to 11");
                }
                maxPaginationLimit = start + pagination + 1;
            }
            // Else if the config is not specified we go with default functionality and load all
            else {
                maxPaginationLimit = Integer.MAX_VALUE;
            }
            PaginationContext.init(start, end, "ASC", APIConstants.API_OVERVIEW_NAME, maxPaginationLimit);

            List<GovernanceArtifact> governanceArtifacts = GovernanceUtils
                    .findGovernanceArtifacts(getSearchQuery(searchQuery), registry, APIConstants.API_RXT_MEDIA_TYPE,
                            true);
            totalLength = PaginationContext.getInstance().getLength();
            boolean isFound = true;
            if (governanceArtifacts == null || governanceArtifacts.size() == 0) {
                if (searchQuery.contains(APIConstants.API_OVERVIEW_PROVIDER)) {
                    searchQuery = searchQuery.replaceAll(APIConstants.API_OVERVIEW_PROVIDER, APIConstants.API_OVERVIEW_OWNER);
                    governanceArtifacts = GovernanceUtils.findGovernanceArtifacts(getSearchQuery(searchQuery), registry,
                            APIConstants.API_RXT_MEDIA_TYPE, true);
                    if (governanceArtifacts == null || governanceArtifacts.size() == 0) {
                        isFound = false;
                    }
                } else {
                    isFound = false;
                }
            }

            if (!isFound) {
                result.put("apis", apiSet);
                result.put("length", 0);
                result.put("isMore", isMore);
                return result;
            }

            // Check to see if we can speculate that there are more APIs to be loaded
            if (maxPaginationLimit == totalLength) {
                isMore = true;  // More APIs exist, cannot determine total API count without incurring perf hit
                --totalLength; // Remove the additional 1 added earlier when setting max pagination limit
            }

            int tempLength = 0;
            for (GovernanceArtifact artifact : governanceArtifacts) {
                String type = artifact.getAttribute(APIConstants.API_OVERVIEW_TYPE);

                if (APIConstants.API_PRODUCT.equals(type)) {
                    APIProduct resultAPI = APIUtil.getAPIProduct(artifact, registry);

                    if (resultAPI != null) {
                        apiList.add(resultAPI);
                    }
                } else {
                    API resultAPI;
                    if (APIUtil.getAPIIdentifierFromUUID(artifact.getId()) != null) {
                        if (limitAttributes) {
                            resultAPI = APIUtil.getAPI(artifact);
                        } else {
                            if (reducedPublisherAPIInfo) {
                                resultAPI = APIUtil.getReducedPublisherAPIForListing(artifact, registry);
                            } else {
                                resultAPI = APIUtil.getAPI(artifact, registry);
                            }
                        }
                        if (resultAPI != null) {
                            apiList.add(resultAPI);
                        }
                    }
                }

                // Ensure the APIs returned matches the length, there could be an additional API
                // returned due incrementing the pagination limit when getting from registry
                tempLength++;
                if (tempLength >= totalLength) {
                    break;
                }
            }

            // Creating a apiIds string
            String apiIdsString = "";
            int apiCount = apiList.size();
            if (!reducedPublisherAPIInfo) {
                for (int i = 0; i < apiCount; i++) {
                    Object api = apiList.get(i);
                    String apiId = "";
                    if (api instanceof API) {
                        apiId = ((API) api).getId().getApplicationId();
                    } else if (api instanceof APIProduct) {
                        apiId = ((APIProduct) api).getId().getApplicationId();
                    }

                    if (apiId != null && !apiId.isEmpty()) {
                        if (apiIdsString.isEmpty()) {
                            apiIdsString = apiId;
                        } else {
                            apiIdsString = apiIdsString + "," + apiId;
                        }
                    }
                }
            }

            // setting scope
            if (!apiIdsString.isEmpty() && !reducedPublisherAPIInfo) {

                Map<String, Set<Scope>> apiScopeSet = getScopesForAPIS(apiIdsString);
                if (apiScopeSet.size() > 0) {
                    for (int i = 0; i < apiCount; i++) {
                        Object api = apiList.get(i);
                        String apiId = "";
                        if (api instanceof API) {
                            apiId = ((API) api).getId().getApplicationId();
                        } else if (api instanceof APIProduct) {
                            apiId = ((APIProduct) api).getId().getApplicationId();
                        }
                        if (apiId != null && apiId != "") {
                            Set<Scope> scopes = apiScopeSet.get(apiId);
                            if (api instanceof API) {
                                ((API) api).setScopes(scopes);
                            } else if (api instanceof APIProduct) {
                                ((APIProduct) api).setScopes(scopes);
                            }
                        }
                    }
                }
            }
            apiSet.addAll(apiList);
        } catch (RegistryException e) {
            String msg = "Failed to search APIs with type";
            throw new APIManagementException(msg, e);
        } finally {
            PaginationContext.destroy();
        }
        result.put("apis", apiSet);
        result.put("length", totalLength);
        result.put("isMore", isMore);
        return result;
    }

    private Map<String, Set<Scope>> getScopesForAPIS(String apiIdsString) throws APIManagementException {

        Map<String, Set<Scope>> apiToScopeMapping = new HashMap<>();
        Map<String, Set<String>> apiToScopeKeyMapping = apiMgtDAO.getScopesForAPIS(apiIdsString);
        for (String apiId : apiToScopeKeyMapping.keySet()) {
            Set<Scope> apiScopes = new LinkedHashSet<>();
            Set<String> scopeKeys = apiToScopeKeyMapping.get(apiId);
            for (String scopeKey : scopeKeys) {
                Scope scope = scopesDAO.getScope(scopeKey, tenantId);
                apiScopes.add(scope);
            }
            apiToScopeMapping.put(apiId, apiScopes);
        }
        return apiToScopeMapping;
    }

    /**
     * Search api resources by their content
     *
     * @param registry
     * @param searchQuery
     * @param start
     * @param end
     * @return
     * @throws APIManagementException
     */
    public Map<String, Object> searchPaginatedAPIsByContent(Registry registry, int tenantId, String searchQuery, int start, int end,
                                                            boolean limitAttributes) throws APIManagementException {

        SortedSet<API> apiSet = new TreeSet<API>(new APINameComparator());
        SortedSet<APIProduct> apiProductSet = new TreeSet<APIProduct>(new APIProductNameComparator());
        Map<Documentation, API> docMap = new HashMap<Documentation, API>();
        Map<Documentation, APIProduct> productDocMap = new HashMap<Documentation, APIProduct>();
        Map<String, Object> result = new HashMap<String, Object>();
        int totalLength = 0;
        boolean isMore = false;

        //SortedSet<Object> compoundResult = new TreeSet<Object>(new ContentSearchResultNameComparator());
        ArrayList<Object> compoundResult = new ArrayList<Object>();

        try {
            GenericArtifactManager apiArtifactManager = APIUtil.getArtifactManager(registry, APIConstants.API_KEY);
            GenericArtifactManager docArtifactManager = APIUtil.getArtifactManager(registry, APIConstants.DOCUMENTATION_KEY);

            String paginationLimit = getAPIManagerConfiguration()
                    .getFirstProperty(APIConstants.API_STORE_APIS_PER_PAGE);

            // If the Config exists use it to set the pagination limit
            final int maxPaginationLimit;
            if (paginationLimit != null) {
                // The additional 1 added to the maxPaginationLimit is to help us determine if more
                // APIs may exist so that we know that we are unable to determine the actual total
                // API count. We will subtract this 1 later on so that it does not interfere with
                // the logic of the rest of the application
                int pagination = Integer.parseInt(paginationLimit);

                // Because the store jaggery pagination logic is 10 results per a page we need to set pagination
                // limit to at least 11 or the pagination done at this level will conflict with the store pagination
                // leading to some of the APIs not being displayed
                if (pagination < 11) {
                    pagination = 11;
                    log.warn("Value of '" + APIConstants.API_STORE_APIS_PER_PAGE + "' is too low, defaulting to 11");
                }
                maxPaginationLimit = start + pagination + 1;
            }
            // Else if the config is not specified we go with default functionality and load all
            else {
                maxPaginationLimit = Integer.MAX_VALUE;
            }
            PaginationContext.init(start, end, "ASC", APIConstants.API_OVERVIEW_NAME, maxPaginationLimit);

            if (tenantId == -1) {
                tenantId = MultitenantConstants.SUPER_TENANT_ID;
            }

            UserRegistry systemUserRegistry = ServiceReferenceHolder.getInstance().getRegistryService().getRegistry(CarbonConstants.REGISTRY_SYSTEM_USERNAME, tenantId);
            ContentBasedSearchService contentBasedSearchService = new ContentBasedSearchService();
            String newSearchQuery = getSearchQuery(searchQuery);
            String[] searchQueries = newSearchQuery.split("&");

            String apiState = "";
            String publisherRoles = "";
            Map<String, String> attributes = new HashMap<String, String>();
            for (String searchCriterea : searchQueries) {
                String[] keyVal = searchCriterea.split("=");
                if (APIConstants.STORE_VIEW_ROLES.equals(keyVal[0])) {
                    attributes.put("propertyName", keyVal[0]);
                    attributes.put("rightPropertyValue", keyVal[1]);
                    attributes.put("rightOp", "eq");
                } else if (APIConstants.PUBLISHER_ROLES.equals(keyVal[0])) {
                    publisherRoles = keyVal[1];
                } else {
                    if (APIConstants.LCSTATE_SEARCH_KEY.equals(keyVal[0])) {
                        apiState = keyVal[1];
                        continue;
                    }
                    attributes.put(keyVal[0], keyVal[1]);
                }
            }

            //check whether the new document indexer is engaged
            RegistryConfigLoader registryConfig = RegistryConfigLoader.getInstance();
            Map<String, Indexer> indexerMap = registryConfig.getIndexerMap();
            Indexer documentIndexer = indexerMap.get(APIConstants.DOCUMENT_MEDIA_TYPE_KEY);
            String complexAttribute;
            if (documentIndexer != null && documentIndexer instanceof DocumentIndexer) {
                //field check on document_indexed was added to prevent unindexed(by new DocumentIndexer) from coming up as search results
                //on indexed documents this property is always set to true
                complexAttribute = ClientUtils.escapeQueryChars(APIConstants.API_RXT_MEDIA_TYPE) + " OR mediaType_s:(" + ClientUtils
                        .escapeQueryChars(APIConstants.DOCUMENT_RXT_MEDIA_TYPE) + " AND document_indexed_s:true)";

                //construct query such that publisher roles is checked in properties for api artifacts and in fields for document artifacts
                //this was designed this way so that content search can be fully functional if registry is re-indexed after engaging DocumentIndexer
                if (!StringUtils.isEmpty(publisherRoles)) {
                    complexAttribute =
                            "(" + ClientUtils.escapeQueryChars(APIConstants.API_RXT_MEDIA_TYPE) + " AND publisher_roles_ss:"
                                    + publisherRoles + ") OR mediaType_s:(" + ClientUtils
                                    .escapeQueryChars(APIConstants.DOCUMENT_RXT_MEDIA_TYPE) + " AND publisher_roles_s:" + publisherRoles + ")";
                }
            } else {
                //document indexer required for document content search is not engaged, therefore carry out the search only for api artifact contents
                complexAttribute = ClientUtils.escapeQueryChars(APIConstants.API_RXT_MEDIA_TYPE);
                if (!StringUtils.isEmpty(publisherRoles)) {
                    complexAttribute =
                            "(" + ClientUtils.escapeQueryChars(APIConstants.API_RXT_MEDIA_TYPE) + " AND publisher_roles_ss:"
                                    + publisherRoles + ")";
                }
            }

            attributes.put(APIConstants.DOCUMENTATION_SEARCH_MEDIA_TYPE_FIELD, complexAttribute);
            attributes.put(APIConstants.API_OVERVIEW_STATUS, apiState);

            SearchResultsBean resultsBean = contentBasedSearchService.searchByAttribute(attributes, systemUserRegistry);
            String errorMsg = resultsBean.getErrorMessage();
            if (errorMsg != null) {
                handleException(errorMsg);
            }

            ResourceData[] resourceData = resultsBean.getResourceDataList();

            if (resourceData == null || resourceData.length == 0) {
                result.put("apis", compoundResult);
                result.put("length", 0);
                result.put("isMore", isMore);
            }

            totalLength = PaginationContext.getInstance().getLength();

            // Check to see if we can speculate that there are more APIs to be loaded
            if (maxPaginationLimit == totalLength) {
                isMore = true;  // More APIs exist, cannot determine total API count without incurring perf hit
                --totalLength; // Remove the additional 1 added earlier when setting max pagination limit
            }

            for (ResourceData data : resourceData) {
                String resourcePath = data.getResourcePath();
                if (resourcePath.contains(APIConstants.APIMGT_REGISTRY_LOCATION)) {
                    int index = resourcePath.indexOf(APIConstants.APIMGT_REGISTRY_LOCATION);
                    resourcePath = resourcePath.substring(index);
                    Resource resource = registry.get(resourcePath);
                    if (APIConstants.DOCUMENT_RXT_MEDIA_TYPE.equals(resource.getMediaType()) ||
                            APIConstants.DOCUMENTATION_INLINE_CONTENT_TYPE.equals(resource.getMediaType())) {
                        if (resourcePath.contains(APIConstants.INLINE_DOCUMENT_CONTENT_DIR)) {
                            int indexOfContents = resourcePath.indexOf(APIConstants.INLINE_DOCUMENT_CONTENT_DIR);
                            resourcePath = resourcePath.substring(0, indexOfContents) + data.getName();
                        }
                        Resource docResource = registry.get(resourcePath);
                        String docArtifactId = docResource.getUUID();
                        GenericArtifact docArtifact = docArtifactManager.getGenericArtifact(docArtifactId);
                        Documentation doc = APIUtil.getDocumentation(docArtifact);
                        API associatedAPI = null;
                        APIProduct associatedAPIProduct = null;
                        int indexOfDocumentation = resourcePath.indexOf(APIConstants.DOCUMENTATION_KEY);
                        String apiPath = resourcePath.substring(0, indexOfDocumentation) + APIConstants.API_KEY;
                        Resource apiResource = registry.get(apiPath);
                        String apiArtifactId = apiResource.getUUID();
                        if (apiArtifactId != null) {
                            GenericArtifact apiArtifact = apiArtifactManager.getGenericArtifact(apiArtifactId);
                            if (apiArtifact.getAttribute(APIConstants.API_OVERVIEW_TYPE).
                                    equals(APIConstants.AuditLogConstants.API_PRODUCT)) {
                                associatedAPIProduct = APIUtil.getAPIProduct(apiArtifact, registry);
                            } else {
                                associatedAPI = APIUtil.getAPI(apiArtifact, registry);
                            }
                        } else {
                            throw new GovernanceException("artifact id is null of " + apiPath);
                        }

                        if (associatedAPI != null && doc != null) {
                            docMap.put(doc, associatedAPI);
                        }
                        if (associatedAPIProduct != null && doc != null) {
                            productDocMap.put(doc, associatedAPIProduct);
                        }
                    } else {
                        String apiArtifactId = resource.getUUID();
                        API api;
                        APIProduct apiProduct;
                        if (apiArtifactId != null) {
                            GenericArtifact apiArtifact = apiArtifactManager.getGenericArtifact(apiArtifactId);
                            if (apiArtifact.getAttribute(APIConstants.API_OVERVIEW_TYPE).
                                    equals(APIConstants.API_PRODUCT)) {
                                apiProduct = APIUtil.getAPIProduct(apiArtifact, registry);
                                apiProductSet.add(apiProduct);
                            } else {
                                api = APIUtil.getAPI(apiArtifact, registry);
                                apiSet.add(api);
                            }
                        } else {
                            throw new GovernanceException("artifact id is null for " + resourcePath);
                        }
                    }
                }
            }

            compoundResult.addAll(apiSet);
            compoundResult.addAll(apiProductSet);
            compoundResult.addAll(docMap.entrySet());
            compoundResult.addAll(productDocMap.entrySet());
            compoundResult.sort(new ContentSearchResultNameComparator());
        } catch (RegistryException e) {
            handleException("Failed to search APIs by content", e);
        } catch (IndexerException e) {
            handleException("Failed to search APIs by content", e);
        }

        result.put("apis", compoundResult);
        result.put("length", totalLength);
        result.put("isMore", isMore);
        return result;
    }

    /**
     * gets the swagger definition timestamps as a map
     *
     * @param apiIdentifier
     * @return
     * @throws APIManagementException
     */
    public Map<String, String> getSwaggerDefinitionTimeStamps(APIIdentifier apiIdentifier) throws APIManagementException {

        String apiTenantDomain = getTenantDomain(apiIdentifier);
        try {
            Registry registryType;
            //Tenant store anonymous mode if current tenant and the required tenant is not matching
            if (this.tenantDomain == null || isTenantDomainNotMatching(apiTenantDomain)) {
                int tenantId = getTenantManager().getTenantId(
                        apiTenantDomain);
                registryType = getRegistryService().getGovernanceUserRegistry(
                        CarbonConstants.REGISTRY_ANONNYMOUS_USERNAME, tenantId);
            } else {
                registryType = registry;
            }
            return OASParserUtil.getAPIOpenAPIDefinitionTimeStamps(apiIdentifier, registryType);
        } catch (org.wso2.carbon.user.api.UserStoreException e) {
            log.error("Error while getting the lastUpdated time due to " + e.getMessage(), e);

        } catch (RegistryException e) {
            log.debug("Error while getting the lastUpdated time due to " + e.getMessage(), e);
        }
        return null;
    }

    protected RegistryService getRegistryService() {

        return ServiceReferenceHolder.getInstance().getRegistryService();
    }

    /**
     * get the thumbnailLastUpdatedTime for a thumbnail for a given api
     *
     * @param apiIdentifier
     * @return
     * @throws APIManagementException
     */
    @Override
    public String getThumbnailLastUpdatedTime(APIIdentifier apiIdentifier) throws APIManagementException {

        String artifactPath = APIConstants.API_IMAGE_LOCATION + RegistryConstants.PATH_SEPARATOR +
                apiIdentifier.getProviderName() + RegistryConstants.PATH_SEPARATOR +
                apiIdentifier.getApiName() + RegistryConstants.PATH_SEPARATOR + apiIdentifier.getVersion();

        String thumbPath = artifactPath + RegistryConstants.PATH_SEPARATOR + APIConstants.API_ICON_IMAGE;
        try {
            if (registry.resourceExists(thumbPath)) {
                Resource res = registry.get(thumbPath);
                Date lastModifiedTime = res.getLastModified();
                return lastModifiedTime == null ? String.valueOf(res.getCreatedTime().getTime()) : String.valueOf(lastModifiedTime.getTime());
            }
        } catch (RegistryException e) {
            String msg = "Error while loading API icon from the registry";
            throw new APIManagementException(msg, e);
        }
        return null;

    }

    /**
     * Search Apis by Doc Content
     *
     * @param registry   - Registry which is searched
     * @param tenantID   - Tenant id of logged in domain
     * @param username   - Logged in username
     * @param searchTerm - Search value for doc
     * @return - Documentation to APIs map
     * @throws APIManagementException - If failed to get ArtifactManager for given tenant
     */
    public Map<Documentation, API> searchAPIDoc(Registry registry, int tenantID, String username,
                                                String searchTerm) throws APIManagementException {

        return APIUtil.searchAPIsByDoc(registry, tenantID, username, searchTerm, APIConstants.STORE_CLIENT);
    }

    /**
     * Returns API manager configurations.
     *
     * @return APIManagerConfiguration object
     */
    protected APIManagerConfiguration getAPIManagerConfiguration() {

        return ServiceReferenceHolder.getInstance().getAPIManagerConfigurationService()
                .getAPIManagerConfiguration();
    }

    /**
     * To get the search query.
     *
     * @param searchQuery Initial query
     */
    protected String getSearchQuery(String searchQuery) throws APIManagementException {

        return searchQuery;
    }

    /**
     * Returns the key associated with given application id.
     *
     * @param applicationId Id of the Application.
     * @return APIKey The key of the application.
     * @throws APIManagementException
     */
    protected Set<APIKey> getApplicationKeys(int applicationId) throws APIManagementException {

        return getApplicationKeys(applicationId, null);
    }

    /**
     * Returns the key associated with given application id.
     *
     * @param applicationId Id of the Application.
     * @return APIKey The key of the application.
     * @throws APIManagementException
     */
    protected Set<APIKey> getApplicationKeys(int applicationId, String xWso2Tenant) throws APIManagementException {

        Set<APIKey> apiKeyList = apiMgtDAO.getKeyMappingsFromApplicationId(applicationId);
        Set<APIKey> resultantApiKeyList = new HashSet<>();
        for (APIKey apiKey : apiKeyList) {
            String keyManagerName = apiKey.getKeyManager();
            String consumerKey = apiKey.getConsumerKey();
            String tenantDomain = this.tenantDomain;
            if (StringUtils.isNotEmpty(xWso2Tenant)) {
                tenantDomain = xWso2Tenant;
            }
            KeyManagerConfigurationDTO keyManagerConfigurationDTO =
                    apiMgtDAO.getKeyManagerConfigurationByName(tenantDomain, keyManagerName);
            if (keyManagerConfigurationDTO == null) {
                keyManagerConfigurationDTO = apiMgtDAO.getKeyManagerConfigurationByUUID(keyManagerName);
                if (keyManagerConfigurationDTO != null) {
                    keyManagerName = keyManagerConfigurationDTO.getName();
                } else {
                    log.error("Key Manager: " + keyManagerName + " not found in database.");
                    continue;
                }
            }
            if (tenantDomain != null && !tenantDomain.equalsIgnoreCase(
                    keyManagerConfigurationDTO.getTenantDomain())) {
                continue;
            }
            KeyManager keyManager = null;
            if (keyManagerConfigurationDTO.isEnabled()) {
                keyManager = KeyManagerHolder.getKeyManagerInstance(tenantDomain, keyManagerName);
            } else {
                continue;
            }
            apiKey.setKeyManager(keyManagerConfigurationDTO.getName());
            if (StringUtils.isNotEmpty(consumerKey)) {
                if (keyManager != null) {
                    if (APIConstants.OAuthAppMode.MAPPED.name().equalsIgnoreCase(apiKey.getCreateMode())
                            && !isOauthAppValidation()) {
                        resultantApiKeyList.add(apiKey);
                    } else {
                        OAuthApplicationInfo oAuthApplicationInfo = null;
                        try {
                            oAuthApplicationInfo = keyManager.retrieveApplication(consumerKey);
                        } catch (APIManagementException e) {
                            log.error("Error while retrieving Application Information", e);
                            continue;
                        }
                        if (StringUtils.isNotEmpty(apiKey.getAppMetaData())) {
                            OAuthApplicationInfo storedOAuthApplicationInfo =
                                    new Gson().fromJson(apiKey.getAppMetaData()
                                            , OAuthApplicationInfo.class);
                            if (oAuthApplicationInfo == null) {
                                oAuthApplicationInfo = storedOAuthApplicationInfo;
                            } else {

                                if (StringUtils.isEmpty(oAuthApplicationInfo.getCallBackURL())) {
                                    oAuthApplicationInfo.setCallBackURL(storedOAuthApplicationInfo.getCallBackURL());
                                }
                                if ("null".equalsIgnoreCase(oAuthApplicationInfo.getCallBackURL())) {
                                    oAuthApplicationInfo.setCallBackURL("");
                                }
                                if (oAuthApplicationInfo.getParameter(APIConstants.JSON_GRANT_TYPES) == null &&
                                        storedOAuthApplicationInfo.getParameter(APIConstants.JSON_GRANT_TYPES) != null) {
                                    if (storedOAuthApplicationInfo
                                            .getParameter(APIConstants.JSON_GRANT_TYPES) instanceof String) {
                                        oAuthApplicationInfo.addParameter(APIConstants.JSON_GRANT_TYPES,
                                                ((String) storedOAuthApplicationInfo
                                                        .getParameter(APIConstants.JSON_GRANT_TYPES))
                                                        .replace(",", " "));
                                    } else {
                                        oAuthApplicationInfo.addParameter(APIConstants.JSON_GRANT_TYPES,
                                                storedOAuthApplicationInfo.getParameter(APIConstants.JSON_GRANT_TYPES));
                                    }
                                }
                                if (StringUtils.isEmpty(oAuthApplicationInfo.getClientSecret()) &&
                                        StringUtils.isNotEmpty(storedOAuthApplicationInfo.getClientSecret())) {
                                    oAuthApplicationInfo.setClientSecret(storedOAuthApplicationInfo.getClientSecret());
                                }
                            }
                        }
                        AccessTokenInfo tokenInfo = keyManager.getAccessTokenByConsumerKey(consumerKey);
                        if (oAuthApplicationInfo != null) {
                            apiKey.setConsumerSecret(oAuthApplicationInfo.getClientSecret());
                            apiKey.setCallbackUrl(oAuthApplicationInfo.getCallBackURL());
                            apiKey.setGrantTypes(
                                    (String) oAuthApplicationInfo.getParameter(APIConstants.JSON_GRANT_TYPES));
                            if (oAuthApplicationInfo.getParameter(APIConstants.JSON_ADDITIONAL_PROPERTIES) != null) {
                                apiKey.setAdditionalProperties(
                                        oAuthApplicationInfo.getParameter(APIConstants.JSON_ADDITIONAL_PROPERTIES));
                            }
                        }
                        if (tokenInfo != null) {
                            apiKey.setAccessToken(tokenInfo.getAccessToken());
                            apiKey.setValidityPeriod(tokenInfo.getValidityPeriod());
                        } else {
                            if (log.isDebugEnabled()) {
                                log.debug("Access token does not exist for Consumer Key: " + consumerKey);
                            }
                        }
                        resultantApiKeyList.add(apiKey);
                    }
                } else {
                    log.error("Key Manager " + keyManagerName + " not initialized in tenant " + tenantDomain);
                }
            } else {
                resultantApiKeyList.add(apiKey);
            }
        }
        return resultantApiKeyList;
    }

    /**
     * Returns a single string containing the provided array of scopes.
     *
     * @param scopes The array of scopes.
     * @return String Single string containing the provided array of scopes.
     */
    private String getScopeString(String[] scopes) {

        return StringUtils.join(scopes, " ");
    }

    /**
     * Returns the corresponding application given the subscriberId and application name.
     *
     * @param subscriberId    subscriberId of the Application
     * @param applicationName name of the Application
     * @throws APIManagementException
     */
    public Application getApplicationBySubscriberIdAndName(int subscriberId, String applicationName) throws
            APIManagementException {

        Application application = apiMgtDAO.getApplicationBySubscriberIdAndName(subscriberId, applicationName);
        if (application != null) {
            Set<APIKey> keys = getApplicationKeys(application.getId());
            for (APIKey key : keys) {
                if (APIConstants.JWT.equals(application.getTokenType())) {
                    key.setAccessToken("");
                }
                application.addKey(key);
            }
        }
        return application;
    }

    /**
     * Get API Product by registry artifact id
     *
     * @param uuid                  Registry artifact id
     * @param requestedTenantDomain tenantDomain for the registry
     * @return API Product of the provided artifact id
     * @throws APIManagementException
     */
    public APIProduct getAPIProductbyUUID(String uuid, String requestedTenantDomain) throws APIManagementException {

        try {
            Registry registry;
            if (requestedTenantDomain != null && !MultitenantConstants.SUPER_TENANT_DOMAIN_NAME.equals
                    (requestedTenantDomain)) {
                int id = getTenantManager()
                        .getTenantId(requestedTenantDomain);
                registry = getRegistryService().getGovernanceSystemRegistry(id);
            } else {
                if (this.tenantDomain != null && !MultitenantConstants.SUPER_TENANT_DOMAIN_NAME.equals(this.tenantDomain)) {
                    // at this point, requested tenant = carbon.super but logged in user is anonymous or tenant
                    registry = getRegistryService().getGovernanceSystemRegistry(MultitenantConstants.SUPER_TENANT_ID);
                } else {
                    // both requested tenant and logged in user's tenant are carbon.super
                    registry = this.registry;
                }
            }

            GenericArtifactManager artifactManager = getAPIGenericArtifactManagerFromUtil(registry,
                    APIConstants.API_KEY);

            GenericArtifact apiProductArtifact = artifactManager.getGenericArtifact(uuid);
            if (apiProductArtifact != null) {
                return getApiProduct(registry, apiProductArtifact);
            } else {
                String msg = "Failed to get API Product. API Product artifact corresponding to artifactId " + uuid + " does not exist";
                throw new APIMgtResourceNotFoundException(msg);
            }
        } catch (RegistryException e) {
            String msg = "Failed to get API Product";
            throw new APIManagementException(msg, e);
        } catch (org.wso2.carbon.user.api.UserStoreException e) {
            String msg = "Failed to get API Product";
            throw new APIManagementException(msg, e);
        }
    }

    /**
     * Get API Product by product identifier
     *
     * @param identifier APIProductIdentifier
     * @return API product identified by provider identifier
     * @throws APIManagementException
     */
    public APIProduct getAPIProduct(APIProductIdentifier identifier) throws APIManagementException {

        String apiProductPath = APIUtil.getAPIProductPath(identifier);
        Registry registry;
        try {
            String productTenantDomain = MultitenantUtils.getTenantDomain(
                    APIUtil.replaceEmailDomainBack(identifier.getProviderName()));
            int productTenantId = getTenantManager()
                    .getTenantId(productTenantDomain);
            if (!MultitenantConstants.SUPER_TENANT_DOMAIN_NAME.equals(productTenantDomain)) {
                APIUtil.loadTenantRegistry(productTenantId);
            }

            if (this.tenantDomain == null || !this.tenantDomain.equals(productTenantDomain)) { //cross tenant scenario
                registry = getRegistryService().getGovernanceUserRegistry(
                        getTenantAwareUsername(APIUtil.replaceEmailDomainBack(identifier.getProviderName())), productTenantId);
            } else {
                registry = this.registry;
            }
            GenericArtifactManager artifactManager = getAPIGenericArtifactManagerFromUtil(registry,
                    APIConstants.API_KEY);
            Resource productResource = registry.get(apiProductPath);
            String artifactId = productResource.getUUID();
            if (artifactId == null) {
                throw new APIManagementException("artifact id is null for : " + apiProductPath);
            }
            GenericArtifact productArtifact = artifactManager.getGenericArtifact(artifactId);

            APIProduct apiProduct = APIUtil.getAPIProduct(productArtifact, registry);

            //todo : implement visibility

            return apiProduct;

        } catch (RegistryException e) {
            String msg = "Failed to get API Product from : " + apiProductPath;
            throw new APIManagementException(msg, e);
        } catch (org.wso2.carbon.user.api.UserStoreException e) {
            String msg = "Failed to get API Product from : " + apiProductPath;
            throw new APIManagementException(msg, e);
        }
    }

    @Override
    public Map<String, Object> searchPaginatedAPIProducts(String searchQuery, String requestedTenantDomain,
                                                          int start, int end) throws APIManagementException {

        Map<String, Object> result = new HashMap<String, Object>();
        boolean isTenantFlowStarted = false;

        if (log.isDebugEnabled()) {
            log.debug("Original search query received : " + searchQuery);
        }

        try {
            boolean isTenantMode = (requestedTenantDomain != null);
            if (isTenantMode && !org.wso2.carbon.base.MultitenantConstants.SUPER_TENANT_DOMAIN_NAME.equals(requestedTenantDomain)) {
                isTenantFlowStarted = true;
                startTenantFlow(requestedTenantDomain);
            } else {
                requestedTenantDomain = org.wso2.carbon.base.MultitenantConstants.SUPER_TENANT_DOMAIN_NAME;
                isTenantFlowStarted = true;
                startTenantFlow(requestedTenantDomain);

            }

            Registry userRegistry;
            int tenantIDLocal = 0;
            String userNameLocal = this.username;
            if ((isTenantMode && this.tenantDomain == null) || (isTenantMode && isTenantDomainNotMatching(requestedTenantDomain))) {//Tenant store anonymous mode
                tenantIDLocal = getTenantManager()
                        .getTenantId(requestedTenantDomain);
                userRegistry = getRegistryService().getGovernanceUserRegistry(CarbonConstants.REGISTRY_ANONNYMOUS_USERNAME, tenantIDLocal);
                userNameLocal = CarbonConstants.REGISTRY_ANONNYMOUS_USERNAME;
            } else {
                userRegistry = this.registry;
                tenantIDLocal = tenantId;
            }
            PrivilegedCarbonContext.getThreadLocalCarbonContext().setUsername(userNameLocal);

            result = searchPaginatedAPIProducts(userRegistry, getSearchQuery(searchQuery), start, end);

        } catch (Exception e) {
            String msg = "Failed to Search APIs";
            throw new APIManagementException(msg, e);
        } finally {
            if (isTenantFlowStarted) {
                endTenantFlow();
            }
        }
        return result;
    }

    /**
     * Returns APIProduct Search result based on the provided query.
     *
     * @param registry
     * @param searchQuery Ex: provider=*admin*
     * @return APIProduct result
     * @throws APIManagementException
     */

    public Map<String, Object> searchPaginatedAPIProducts(Registry registry, String searchQuery, int start, int end)
            throws APIManagementException {

        SortedSet<APIProduct> productSet = new TreeSet<APIProduct>(new APIProductNameComparator());
        List<APIProduct> productList = new ArrayList<APIProduct>();
        Map<String, Object> result = new HashMap<String, Object>();
        int totalLength = 0;
        boolean isMore = false;
        try {
            //for now will use the same config for api products too todo: change this
            String paginationLimit = getAPIManagerConfiguration()
                    .getFirstProperty(APIConstants.API_STORE_APIS_PER_PAGE);

            // If the Config exists use it to set the pagination limit
            final int maxPaginationLimit;
            if (paginationLimit != null) {
                // The additional 1 added to the maxPaginationLimit is to help us determine if more
                // APIs may exist so that we know that we are unable to determine the actual total
                // API count. We will subtract this 1 later on so that it does not interfere with
                // the logic of the rest of the application
                int pagination = Integer.parseInt(paginationLimit);

                // Because the store jaggery pagination logic is 10 results per a page we need to set pagination
                // limit to at least 11 or the pagination done at this level will conflict with the store pagination
                // leading to some of the APIs not being displayed
                if (pagination < 11) {
                    pagination = 11;
                    log.warn("Value of '" + APIConstants.API_STORE_APIS_PER_PAGE + "' is too low, defaulting to 11");
                }
                maxPaginationLimit = start + pagination + 1;
            }
            // Else if the config is not specified we go with default functionality and load all
            else {
                maxPaginationLimit = Integer.MAX_VALUE;
            }
            PaginationContext.init(start, end, "ASC", APIConstants.API_OVERVIEW_NAME, maxPaginationLimit);

            List<GovernanceArtifact> governanceArtifacts = GovernanceUtils
                    .findGovernanceArtifacts(getSearchQuery(searchQuery), registry, APIConstants.API_RXT_MEDIA_TYPE,
                            true);
            totalLength = PaginationContext.getInstance().getLength();
            boolean isFound = true;

            if (!isFound) {
                result.put("products", productSet);
                result.put("length", 0);
                result.put("isMore", isMore);
                return result;
            }

            // Check to see if we can speculate that there are more APIs to be loaded
            if (maxPaginationLimit == totalLength) {
                isMore = true;  // More APIs exist, cannot determine total API count without incurring perf hit
                --totalLength; // Remove the additional 1 added earlier when setting max pagination limit
            }

            int tempLength = 0;
            for (GovernanceArtifact artifact : governanceArtifacts) {
                APIProduct resultAPIProduct = APIUtil.getAPIProduct(artifact, registry);
                if (resultAPIProduct != null) {
                    productList.add(resultAPIProduct);
                }

                // Ensure the APIs returned matches the length, there could be an additional API
                // returned due incrementing the pagination limit when getting from registry
                tempLength++;
                if (tempLength >= totalLength) {
                    break;
                }
            }

            productSet.addAll(productList);
        } catch (RegistryException e) {
            String msg = "Failed to search APIProducts with type";
            throw new APIManagementException(msg, e);
        } finally {
            PaginationContext.destroy();
        }
        result.put("products", productSet);
        result.put("length", totalLength);
        result.put("isMore", isMore);
        return result;
    }

    protected APIProduct getApiProduct(Registry registry, GovernanceArtifact apiArtifact) throws APIManagementException {

        return APIUtil.getAPIProduct(apiArtifact, registry);
    }

    public List<APIProductResource> getResourcesOfAPIProduct(APIProductIdentifier productIdentifier)
            throws APIManagementException {

        return apiMgtDAO.getAPIProductResourceMappings(productIdentifier);
    }

    public ResourceFile getProductIcon(APIProductIdentifier identifier) throws APIManagementException {

        String thumbPath = APIUtil.getProductIconPath(identifier);
        String tenantDomain = MultitenantUtils
                .getTenantDomain(APIUtil.replaceEmailDomainBack(identifier.getProviderName()));
        Registry registry;
        boolean isTenantFlowStarted = false;
        try {
            if (tenantDomain != null && !MultitenantConstants.SUPER_TENANT_DOMAIN_NAME.equals(tenantDomain)) {
                startTenantFlow(tenantDomain);
                isTenantFlowStarted = true;
            }

            /* If the API provider is a tenant, load tenant registry*/
            if (tenantDomain != null && !MultitenantConstants.SUPER_TENANT_DOMAIN_NAME.equals(tenantDomain)) {
                int id = getTenantManager().getTenantId(tenantDomain);
                registry = getRegistryService().getGovernanceSystemRegistry(id);
            } else {
                if (this.tenantDomain != null && !MultitenantConstants.SUPER_TENANT_DOMAIN_NAME.equals(this.tenantDomain)) {
                    registry = getRegistryService().getGovernanceUserRegistry(identifier.getProviderName(), MultitenantConstants.SUPER_TENANT_ID);
                } else {
                    registry = this.registry;
                }
            }

            if (registry.resourceExists(thumbPath)) {
                Resource res = registry.get(thumbPath);
                return new ResourceFile(res.getContentStream(), res.getMediaType());
            }
        } catch (RegistryException e) {
            String msg = "Error while loading API Product icon of API Product " + identifier.getName()
                    + ":" + identifier.getVersion() + " from the registry";
            throw new APIManagementException(msg, e);
        } catch (org.wso2.carbon.user.api.UserStoreException e) {
            String msg = "Error while loading API Product icon of API Product " + identifier.getName()
                    + ":" + identifier.getVersion();
            throw new APIManagementException(msg, e);
        } finally {
            if (isTenantFlowStarted) {
                endTenantFlow();
            }
        }
        return null;
    }

    @Override
    public String addProductResourceFile(APIProductIdentifier identifier, String resourcePath,
                                         ResourceFile resourceFile) throws APIManagementException {
        //todo : implement access control checks here and move to userawareAPIProvider
        return addResourceFile(identifier, resourcePath, resourceFile);
    }

    /**
     * Get an api product documentation by artifact Id
     *
     * @param docId                 artifact id of the document
     * @param requestedTenantDomain tenant domain of the registry where the artifact is located
     * @return Document object which represents the artifact id
     * @throws APIManagementException
     */
    public Documentation getProductDocumentation(String docId, String requestedTenantDomain) throws APIManagementException {

        Documentation documentation = null;
        try {
            Registry registryType;
            boolean isTenantMode = (requestedTenantDomain != null);
            //Tenant store anonymous mode if current tenant and the required tenant is not matching
            if ((isTenantMode && this.tenantDomain == null) || (isTenantMode && isTenantDomainNotMatching(
                    requestedTenantDomain))) {
                int tenantId = getTenantManager()
                        .getTenantId(requestedTenantDomain);
                registryType = getRegistryService()
                        .getGovernanceUserRegistry(CarbonConstants.REGISTRY_ANONNYMOUS_USERNAME, tenantId);
            } else {
                registryType = registry;
            }
            GenericArtifactManager artifactManager = getAPIGenericArtifactManagerFromUtil(registryType, APIConstants
                    .DOCUMENTATION_KEY);
            GenericArtifact artifact = artifactManager.getGenericArtifact(docId);
            APIProductIdentifier productIdentifier = APIUtil.getProductIdentifier(artifact.getPath());
            checkAccessControlPermission(productIdentifier);
            if (null != artifact) {
                documentation = APIUtil.getDocumentation(artifact);
                documentation.setCreatedDate(registryType.get(artifact.getPath()).getCreatedTime());
                Date lastModified = registryType.get(artifact.getPath()).getLastModified();
                if (lastModified != null) {
                    documentation.setLastUpdated(registryType.get(artifact.getPath()).getLastModified());
                }
            }
        } catch (RegistryException e) {
            String msg = "Failed to get documentation details";
            throw new APIManagementException(msg, e);
        } catch (org.wso2.carbon.user.api.UserStoreException e) {
            String msg = "Failed to get documentation details";
            throw new APIManagementException(msg, e);
        }
        return documentation;
    }

    public APIProduct getAPIProduct(String productPath) throws APIManagementException {

        try {
            GenericArtifactManager artifactManager = getAPIGenericArtifactManagerFromUtil(registry,
                    APIConstants.API_KEY);
            Resource productResource = registry.get(productPath);
            String artifactId = productResource.getUUID();
            if (artifactId == null) {
                throw new APIManagementException("artifact id is null for : " + productPath);
            }
            GenericArtifact productArtifact = artifactManager.getGenericArtifact(artifactId);
            return APIUtil.getAPIProduct(productArtifact, registry);

        } catch (RegistryException e) {
            String msg = "Failed to get API Product from : " + productPath;
            throw new APIManagementException(msg, e);
        }
    }

    @Override
    public String getAPIDefinitionOfAPIProduct(APIProduct product) throws APIManagementException {

        String resourcePath = APIUtil.getAPIProductOpenAPIDefinitionFilePath(product.getId());

        JSONParser parser = new JSONParser();
        String apiDocContent = null;
        try {
            if (registry.resourceExists(resourcePath + APIConstants.API_OAS_DEFINITION_RESOURCE_NAME)) {
                Resource apiDocResource = registry.get(resourcePath + APIConstants.API_OAS_DEFINITION_RESOURCE_NAME);
                apiDocContent = new String((byte[]) apiDocResource.getContent(), Charset.defaultCharset());
                parser.parse(apiDocContent);
            } else {
                if (log.isDebugEnabled()) {
                    log.debug("Resource " + APIConstants.API_OAS_DEFINITION_RESOURCE_NAME + " not found at " + resourcePath);
                }
            }
        } catch (RegistryException e) {
            handleException(
                    "Error while retrieving OpenAPI v2.0 or v3.0.0 Definition for " + product.getId().getName() + '-'
                            + product.getId().getProviderName(), e);
        } catch (ParseException e) {
            handleException(
                    "Error while parsing OpenAPI v2.0 or v3.0.0 Definition for " + product.getId().getName() + '-'
                            + product.getId().getProviderName() + " in " + resourcePath, e);
        }
        return apiDocContent;

    }

    protected void populateAPIInformation(String uuid, String requestedTenantDomain, Organization org, API api)
            throws APIManagementException, OASPersistenceException, ParseException {
        //UUID
        if (api.getUuid() == null) {
            api.setUuid(uuid);
        }
        // environment
        String environmentString = null;
        if (api.getEnvironments() != null) {
            environmentString = String.join(",", api.getEnvironments());
        }
        api.setEnvironments(APIUtil.extractEnvironmentsForAPI(environmentString));
        // workflow status
        APIIdentifier apiId = api.getId();
        WorkflowDTO workflow = APIUtil.getAPIWorkflowStatus(apiId, WF_TYPE_AM_API_STATE);
        if (workflow != null) {
            WorkflowStatus status = workflow.getStatus();
            api.setWorkflowStatus(status.toString());
        }
        // TODO try to use a single query to get info from db
        // Ratings
        int internalId = apiMgtDAO.getAPIID(apiId);
        api.setRating(APIUtil.getAverageRating(internalId));
        apiId.setId(internalId);
        apiMgtDAO.setServiceStatusInfoToAPI(api, internalId);
        // api level tier
        String apiLevelTier = apiMgtDAO.getAPILevelTier(internalId);
        api.setApiLevelPolicy(apiLevelTier);

        // available tier
        String tiers = null;
        Set<Tier> tiersSet = api.getAvailableTiers();
        Set<String> tierNameSet = new HashSet<String>();
        for (Tier t : tiersSet) {
            tierNameSet.add(t.getName());
        }
        if (api.getAvailableTiers() != null) {
            tiers = String.join("||", tierNameSet);
        }
        Map<String, Tier> definedTiers = APIUtil.getTiers(tenantId);
        Set<Tier> availableTier = APIUtil.getAvailableTiers(definedTiers, tiers, api.getId().getApiName());
        api.setAvailableTiers(availableTier);

        //Scopes
        Map<String, Scope> scopeToKeyMapping = APIUtil.getAPIScopes(api.getId(), requestedTenantDomain);
        api.setScopes(new LinkedHashSet<>(scopeToKeyMapping.values()));

        //templates
        String resourceConfigsString = null;
        if (api.getSwaggerDefinition() != null) {
            resourceConfigsString = api.getSwaggerDefinition();
        } else {
            resourceConfigsString = apiPersistenceInstance.getOASDefinition(org, uuid);
        }
        api.setSwaggerDefinition(resourceConfigsString);

        if (api.getType() != null && APIConstants.APITransportType.GRAPHQL.toString().equals(api.getType())) {
            api.setGraphQLSchema(getGraphqlSchemaDefinition(uuid, requestedTenantDomain));
        }

        JSONParser jsonParser = new JSONParser();
        JSONObject paths = null;
        if (resourceConfigsString != null) {
            JSONObject resourceConfigsJSON = (JSONObject) jsonParser.parse(resourceConfigsString);
            paths = (JSONObject) resourceConfigsJSON.get(APIConstants.SWAGGER_PATHS);
        }
        Set<URITemplate> uriTemplates = apiMgtDAO.getURITemplatesOfAPI(api.getId());
        for (URITemplate uriTemplate : uriTemplates) {
            String uTemplate = uriTemplate.getUriTemplate();
            String method = uriTemplate.getHTTPVerb();
            List<Scope> oldTemplateScopes = uriTemplate.retrieveAllScopes();
            List<Scope> newTemplateScopes = new ArrayList<>();
            if (!oldTemplateScopes.isEmpty()) {
                for (Scope templateScope : oldTemplateScopes) {
                    Scope scope = scopeToKeyMapping.get(templateScope.getKey());
                    newTemplateScopes.add(scope);
                }
            }
            uriTemplate.addAllScopes(newTemplateScopes);
            uriTemplate.setResourceURI(api.getUrl());
            uriTemplate.setResourceSandboxURI(api.getSandboxUrl());
            // AWS Lambda: set arn & timeout to URI template
            if (paths != null) {
                JSONObject path = (JSONObject) paths.get(uTemplate);
                if (path != null) {
                    JSONObject operation = (JSONObject) path.get(method.toLowerCase());
                    if (operation != null) {
                        if (operation.containsKey(APIConstants.SWAGGER_X_AMZN_RESOURCE_NAME)) {
                            uriTemplate.setAmznResourceName((String)
                                    operation.get(APIConstants.SWAGGER_X_AMZN_RESOURCE_NAME));
                        }
                        if (operation.containsKey(APIConstants.SWAGGER_X_AMZN_RESOURCE_TIMEOUT)) {
                            uriTemplate.setAmznResourceTimeout(((Long)
                                    operation.get(APIConstants.SWAGGER_X_AMZN_RESOURCE_TIMEOUT)).intValue());
                        }
                    }
                }
            }
        }

        if (APIConstants.IMPLEMENTATION_TYPE_INLINE.equalsIgnoreCase(api.getImplementation())) {
            for (URITemplate template : uriTemplates) {
                template.setMediationScript(template.getAggregatedMediationScript());
            }
        }
        api.setUriTemplates(uriTemplates);
        //CORS . if null is returned, set default config from the configuration
        if (api.getCorsConfiguration() == null) {
            api.setCorsConfiguration(APIUtil.getDefaultCorsConfiguration());
        }

        // set category
        List<APICategory> categories = api.getApiCategories();
        if (categories != null) {
            List<String> categoriesOfAPI = new ArrayList<String>();
            for (APICategory apiCategory : categories) {
                categoriesOfAPI.add(apiCategory.getName());
            }
            List<APICategory> categoryList = new ArrayList<>();

            if (!categoriesOfAPI.isEmpty()) {
                // category array retrieved from artifact has only the category name, therefore we need to fetch
                // categories
                // and fill out missing attributes before attaching the list to the api
                List<APICategory> allCategories = APIUtil.getAllAPICategoriesOfTenant(requestedTenantDomain);

                // todo-category: optimize this loop with breaks
                for (String categoryName : categoriesOfAPI) {
                    for (APICategory category : allCategories) {
                        if (categoryName.equals(category.getName())) {
                            categoryList.add(category);
                            break;
                        }
                    }
                }
            }
            api.setApiCategories(categoryList);
        }
    }

    protected void populateAPIProductInformation(String uuid, String requestedTenantDomain, Organization org,
                                                 APIProduct apiProduct) throws APIManagementException, OASPersistenceException, ParseException {

        ApiMgtDAO.getInstance().setAPIProductFromDB(apiProduct);
        apiProduct.setRating(Float.toString(APIUtil.getAverageRating(apiProduct.getProductId())));

        List<APIProductResource> resources = ApiMgtDAO.getInstance().
                getAPIProductResourceMappings(apiProduct.getId());

        Map<String, Scope> uniqueAPIProductScopeKeyMappings = new LinkedHashMap<>();
        for (APIProductResource resource : resources) {
            List<Scope> resourceScopes = resource.getUriTemplate().retrieveAllScopes();
            ListIterator it = resourceScopes.listIterator();
            while (it.hasNext()) {
                Scope resourceScope = (Scope) it.next();
                String scopeKey = resourceScope.getKey();
                if (!uniqueAPIProductScopeKeyMappings.containsKey(scopeKey)) {
                    resourceScope = APIUtil.getScopeByName(scopeKey, requestedTenantDomain);
                    uniqueAPIProductScopeKeyMappings.put(scopeKey, resourceScope);
                } else {
                    resourceScope = uniqueAPIProductScopeKeyMappings.get(scopeKey);
                }
                it.set(resourceScope);
            }
        }

        for (APIProductResource resource : resources) {
            String resourceAPIUUID = resource.getApiIdentifier().getUUID();
            resource.setApiId(resourceAPIUUID);
            try {
                PublisherAPI publisherAPI = apiPersistenceInstance.getPublisherAPI(org, resourceAPIUUID);
                API api = APIMapper.INSTANCE.toApi(publisherAPI);
                resource.setEndpointConfig(api.getEndpointConfig());
                resource.setEndpointSecurityMap(APIUtil.setEndpointSecurityForAPIProduct(api));
            } catch (APIPersistenceException e) {
                throw new APIManagementException("Error while retrieving the api for api product " + e);
            }

        }
        apiProduct.setProductResources(resources);

        //UUID
        if (apiProduct.getUuid() == null) {
            apiProduct.setUuid(uuid);
        }
        // environment
        String environmentString = null;
        if (apiProduct.getEnvironments() != null) {
            environmentString = String.join(",", apiProduct.getEnvironments());
        }
        apiProduct.setEnvironments(APIUtil.extractEnvironmentsForAPI(environmentString));

        // available tier
        String tiers = null;
        Set<Tier> tiersSet = apiProduct.getAvailableTiers();
        Set<String> tierNameSet = new HashSet<String>();
        for (Tier t : tiersSet) {
            tierNameSet.add(t.getName());
        }
        if (apiProduct.getAvailableTiers() != null) {
            tiers = String.join("||", tierNameSet);
        }
        Map<String, Tier> definedTiers = APIUtil.getTiers(tenantId);
        Set<Tier> availableTier = APIUtil.getAvailableTiers(definedTiers, tiers, apiProduct.getId().getName());
        apiProduct.setAvailableTiers(availableTier);

        //Scopes
        /*
        Map<String, Scope> scopeToKeyMapping = APIUtil.getAPIScopes(api.getId(), requestedTenantDomain);
        apiProduct.setScopes(new LinkedHashSet<>(scopeToKeyMapping.values()));
        */
        //templates
        String resourceConfigsString = null;
        if (apiProduct.getDefinition() != null) {
            resourceConfigsString = apiProduct.getDefinition();
        } else {
            resourceConfigsString = apiPersistenceInstance.getOASDefinition(org, uuid);
            apiProduct.setDefinition(resourceConfigsString);
        }
        //CORS . if null is returned, set default config from the configuration
        if (apiProduct.getCorsConfiguration() == null) {
            apiProduct.setCorsConfiguration(APIUtil.getDefaultCorsConfiguration());
        }

        // set category
        List<APICategory> categories = apiProduct.getApiCategories();
        if (categories != null) {
            List<String> categoriesOfAPI = new ArrayList<String>();
            for (APICategory apiCategory : categories) {
                categoriesOfAPI.add(apiCategory.getName());
            }
            List<APICategory> categoryList = new ArrayList<>();

            if (!categoriesOfAPI.isEmpty()) {
                // category array retrieved from artifact has only the category name, therefore we need to fetch
                // categories
                // and fill out missing attributes before attaching the list to the api
                List<APICategory> allCategories = APIUtil.getAllAPICategoriesOfTenant(requestedTenantDomain);

                // todo-category: optimize this loop with breaks
                for (String categoryName : categoriesOfAPI) {
                    for (APICategory category : allCategories) {
                        if (categoryName.equals(category.getName())) {
                            categoryList.add(category);
                            break;
                        }
                    }
                }
            }
            apiProduct.setApiCategories(categoryList);
        }
    }

    @Override
    public ResourceFile getIcon(String apiId, String tenantDomain) throws APIManagementException {

        try {
            org.wso2.carbon.apimgt.persistence.dto.ResourceFile resource = apiPersistenceInstance.getThumbnail(new Organization(tenantDomain), apiId);
            if (resource != null) {
                ResourceFile thumbnail = new ResourceFile(resource.getContent(), resource.getContentType());
                return thumbnail;
            }
        } catch (ThumbnailPersistenceException e) {
            throw new APIManagementException("Error while accessing thumbnail resource ", e);
        }
        return null;
    }

    /**
     * Returns the AsyncAPI definition of the given API
     *
     * @param apiId id of the APIIdentifier
     * @return A String containing the AsyncAPI definition
     * @throws APIManagementException
     */
    @Override
    public String getAsyncAPIDefinition(Identifier apiId) throws APIManagementException {

        String apiTenantDomain = getTenantDomain(apiId);
        String asyncApiDoc = null;
        boolean tenantFlowStarted = false;
        try {
            Registry registryType;
            //Tenant store anonymous mode if current tenant and the required tenant is not matching
            if (this.tenantDomain == null || isTenantDomainNotMatching(apiTenantDomain)) {
                if (apiTenantDomain != null) {
                    startTenantFlow(apiTenantDomain);
                    tenantFlowStarted = true;
                }
                int tenantId = getTenantManager().getTenantId(apiTenantDomain);
                registryType = getRegistryService().getGovernanceUserRegistry(
                        CarbonConstants.REGISTRY_ANONNYMOUS_USERNAME, tenantId
                );
            } else {
                registryType = registry;
            }
            asyncApiDoc = AsyncApiParserUtil.getAPIDefinition(apiId, registryType);
        } catch (org.wso2.carbon.user.api.UserStoreException e) {
            String msg = "Failed to get AsyncAPI documentation of API : " + apiId;
            throw new APIManagementException(msg, e);
        } catch (RegistryException e) {
            String msg = "Failed to get AsyncAPI documentation of API : " + apiId;
            throw new APIManagementException(msg, e);
        } finally {
            if (tenantFlowStarted) {
                endTenantFlow();
            }
        }
        return asyncApiDoc;
    }

<<<<<<< HEAD
    @Override
    public String getOpenAPIDefinition(Identifier apiId) throws APIManagementException {
        String apiTenantDomain = getTenantDomain(apiId);
        String swaggerDoc = null;
        boolean tenantFlowStarted = false;
        try {
            Registry registryType;
            //Tenant store anonymous mode if current tenant and the required tenant is not matching
            if (this.tenantDomain == null || isTenantDomainNotMatching(apiTenantDomain)) {
                if (apiTenantDomain != null) {
                    startTenantFlow(apiTenantDomain);
                    tenantFlowStarted = true;
                }
                int tenantId = getTenantManager().getTenantId(
                        apiTenantDomain);
                registryType = getRegistryService().getGovernanceUserRegistry(
                        CarbonConstants.REGISTRY_ANONNYMOUS_USERNAME, tenantId);
            } else {
                registryType = registry;
            }
            swaggerDoc = OASParserUtil.getAPIDefinition(apiId, registryType);
        } catch (org.wso2.carbon.user.api.UserStoreException e) {
            String msg = "Failed to get swagger documentation of API : " + apiId;
            throw new APIManagementException(msg, e);
        } catch (RegistryException e) {
            String msg = "Failed to get swagger documentation of API : " + apiId;
            throw new APIManagementException(msg, e);
        } finally {
            if (tenantFlowStarted) {
                endTenantFlow();
            }
        }
        return swaggerDoc;
=======
    protected boolean isOauthAppValidation() {

        String oauthAppValidation = getAPIManagerConfiguration()
                .getFirstProperty(APIConstants.API_KEY_VALIDATOR_ENABLE_PROVISION_APP_VALIDATION);
        if (StringUtils.isNotEmpty(oauthAppValidation)) {
            return Boolean.parseBoolean(oauthAppValidation);
        }
        return true;
>>>>>>> 754039d5
    }
}<|MERGE_RESOLUTION|>--- conflicted
+++ resolved
@@ -4144,41 +4144,6 @@
         return asyncApiDoc;
     }
 
-<<<<<<< HEAD
-    @Override
-    public String getOpenAPIDefinition(Identifier apiId) throws APIManagementException {
-        String apiTenantDomain = getTenantDomain(apiId);
-        String swaggerDoc = null;
-        boolean tenantFlowStarted = false;
-        try {
-            Registry registryType;
-            //Tenant store anonymous mode if current tenant and the required tenant is not matching
-            if (this.tenantDomain == null || isTenantDomainNotMatching(apiTenantDomain)) {
-                if (apiTenantDomain != null) {
-                    startTenantFlow(apiTenantDomain);
-                    tenantFlowStarted = true;
-                }
-                int tenantId = getTenantManager().getTenantId(
-                        apiTenantDomain);
-                registryType = getRegistryService().getGovernanceUserRegistry(
-                        CarbonConstants.REGISTRY_ANONNYMOUS_USERNAME, tenantId);
-            } else {
-                registryType = registry;
-            }
-            swaggerDoc = OASParserUtil.getAPIDefinition(apiId, registryType);
-        } catch (org.wso2.carbon.user.api.UserStoreException e) {
-            String msg = "Failed to get swagger documentation of API : " + apiId;
-            throw new APIManagementException(msg, e);
-        } catch (RegistryException e) {
-            String msg = "Failed to get swagger documentation of API : " + apiId;
-            throw new APIManagementException(msg, e);
-        } finally {
-            if (tenantFlowStarted) {
-                endTenantFlow();
-            }
-        }
-        return swaggerDoc;
-=======
     protected boolean isOauthAppValidation() {
 
         String oauthAppValidation = getAPIManagerConfiguration()
@@ -4187,6 +4152,5 @@
             return Boolean.parseBoolean(oauthAppValidation);
         }
         return true;
->>>>>>> 754039d5
     }
 }