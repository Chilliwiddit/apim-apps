--- conflicted
+++ resolved
@@ -37,11 +37,7 @@
 import org.wso2.carbon.apimgt.impl.utils.APIMgtDBUtil;
 import org.wso2.carbon.apimgt.impl.utils.APIUtil;
 import org.wso2.carbon.apimgt.impl.utils.RemoteAuthorizationManager;
-<<<<<<< HEAD
-import org.wso2.carbon.apimgt.impl.workflow.events.DataPublisherAlreadyExistsException;
 import org.wso2.carbon.bam.service.data.publisher.services.ServiceDataPublisherAdmin;
-=======
->>>>>>> a09163d2
 import org.wso2.carbon.base.MultitenantConstants;
 import org.wso2.carbon.context.PrivilegedCarbonContext;
 import org.wso2.carbon.governance.api.util.GovernanceConstants;
@@ -75,8 +71,6 @@
 import java.io.IOException;
 import java.io.InputStream;
 import java.util.List;
-import java.util.Map;
-import java.util.concurrent.ConcurrentHashMap;
 
 
 /**
@@ -211,23 +205,6 @@
                 }
             }
             APIUtil.createSelfSignUpRoles(MultitenantConstants.SUPER_TENANT_ID);
-<<<<<<< HEAD
-
-            dataPublisherMap = new ConcurrentHashMap<String, LoadBalancingDataPublisher>();
-=======
-            
-            /* Add Bam Server Profile for collecting southbound statistics*/
-            String enabledStr = configuration.getFirstProperty(APIConstants.API_USAGE_ENABLED);
-            boolean enabled = enabledStr != null && JavaUtils.isTrueExplicitly(enabledStr);
-            if (enabled) {
-            	String bamServerURL = configuration.getFirstProperty(APIConstants.API_USAGE_BAM_SERVER_URL);
-                String bamServerUser = configuration.getFirstProperty(APIConstants.API_USAGE_BAM_SERVER_USER);
-                String bamServerPassword = configuration.getFirstProperty(APIConstants.API_USAGE_BAM_SERVER_PASSWORD);
-                String bamServerThriftPort = configuration.getFirstProperty(APIConstants.API_USAGE_THRIFT_PORT);
-            	APIUtil.addBamServerProfile(bamServerURL, bamServerUser, bamServerPassword, 
-            			bamServerThriftPort, MultitenantConstants.SUPER_TENANT_ID);
-            }
->>>>>>> a09163d2
             
         } catch (APIManagementException e) {
             log.error("Error while initializing the API manager component", e);
