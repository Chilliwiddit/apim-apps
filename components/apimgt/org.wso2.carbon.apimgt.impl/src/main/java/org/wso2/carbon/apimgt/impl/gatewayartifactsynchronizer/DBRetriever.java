--- conflicted
+++ resolved
@@ -18,17 +18,6 @@
 
 package org.wso2.carbon.apimgt.impl.gatewayartifactsynchronizer;
 
-<<<<<<< HEAD
-import com.google.common.io.ByteStreams;
-import org.apache.commons.codec.binary.Base64;
-import org.apache.commons.logging.Log;
-import org.apache.commons.logging.LogFactory;
-import org.apache.http.HttpResponse;
-import org.apache.http.client.HttpClient;
-import org.apache.http.client.methods.HttpGet;
-import org.apache.http.util.EntityUtils;
-import org.wso2.carbon.apimgt.api.APIManagementException;
-=======
 
 import org.apache.commons.codec.binary.Base64;
 import org.apache.commons.logging.Log;
@@ -39,20 +28,12 @@
 import org.apache.http.util.EntityUtils;
 import org.json.JSONArray;
 import org.json.JSONObject;
->>>>>>> fcdd6c5e
 import org.wso2.carbon.apimgt.impl.APIConstants;
-import org.wso2.carbon.apimgt.impl.APIManagerConfiguration;
 import org.wso2.carbon.apimgt.impl.dao.ApiMgtDAO;
 import org.wso2.carbon.apimgt.impl.dto.EventHubConfigurationDto;
 import org.wso2.carbon.apimgt.impl.gatewayartifactsynchronizer.exception.ArtifactSynchronizerException;
 import org.wso2.carbon.apimgt.impl.internal.ServiceReferenceHolder;
 import org.wso2.carbon.apimgt.impl.utils.APIUtil;
-<<<<<<< HEAD
-import org.json.JSONObject;
-
-import java.io.ByteArrayInputStream;
-=======
->>>>>>> fcdd6c5e
 import java.io.IOException;
 import java.net.URL;
 import java.net.URLEncoder;
@@ -102,57 +83,6 @@
     }
 
     @Override
-    public  Map <String, String> retrieveAttributes(String apiName, String version, String tenantDomain)
-            throws ArtifactSynchronizerException {
-
-        try {
-            String baseURL = APIConstants.HTTPS_PROTOCOL_URL_PREFIX +
-                    System.getProperty(APIConstants.KEYMANAGER_HOSTNAME) + ":" +
-                    System.getProperty(APIConstants.KEYMANAGER_PORT) + APIConstants.INTERNAL_WEB_APP_EP;
-            String endcodedVersion= URLEncoder.encode(version, APIConstants.DigestAuthConstants.CHARSET);
-            String path = APIConstants.GatewayArtifactSynchronizer.SYNAPSE_ARTIFACTS + "?apiName=" + apiName +
-                    "&tenantDomain="+ tenantDomain + "&version=" + endcodedVersion;
-            String endpoint = baseURL + path;
-            HttpResponse httpResponse = invokeService(endpoint);
-            String responseString;
-            if (httpResponse.getEntity() != null ) {
-                responseString = EntityUtils.toString(httpResponse.getEntity(),
-                        APIConstants.DigestAuthConstants.CHARSET);
-            } else {
-                throw new ArtifactSynchronizerException("HTTP response is empty");
-            }
-            Map <String, String> apiAttribute = new HashMap<>();
-            JSONObject artifactObject = new JSONObject(responseString);
-            String apiId = (String)artifactObject.get("apiId");
-            String label = (String)artifactObject.get("label");
-            apiAttribute.put("apiId", apiId);
-            apiAttribute.put("label", label);
-            return apiAttribute;
-        } catch (IOException e) {
-            String msg = "Error while executing the http client";
-            log.error(msg, e);
-            throw new ArtifactSynchronizerException(msg, e);
-        }
-    }
-
-    private HttpResponse invokeService(String endpoint) throws IOException {
-        HttpGet method = new HttpGet(endpoint);
-        URL synapseGetURL = new URL(endpoint);
-        APIManagerConfiguration config = ServiceReferenceHolder.getInstance()
-                .getAPIManagerConfigurationService().getAPIManagerConfiguration();
-        String username = config.getFirstProperty(APIConstants.API_KEY_VALIDATOR_USERNAME);
-        String password = config.getFirstProperty(APIConstants.API_KEY_VALIDATOR_PASSWORD);
-        byte[] credentials = Base64.encodeBase64((username + ":" + password).getBytes
-                (APIConstants.DigestAuthConstants.CHARSET));
-        int synapsePort = synapseGetURL .getPort();
-        String synapseProtocol = synapseGetURL .getProtocol();
-        method.setHeader("Authorization", "Basic " + new String(credentials,
-                APIConstants.DigestAuthConstants.CHARSET));
-        HttpClient httpClient = APIUtil.getHttpClient(synapsePort, synapseProtocol);
-        return  APIUtil.executeHTTPRequest(method, httpClient);
-    }
-
-    @Override
     public List<String> retrieveAllArtifacts(String label) throws ArtifactSynchronizerException {
         List<String> gatewayRuntimeArtifactsArray = new ArrayList<>();
         CloseableHttpResponse httpResponse = null;
@@ -178,6 +108,37 @@
                 }
             }
             return gatewayRuntimeArtifactsArray;
+        } catch (IOException e) {
+            String msg = "Error while executing the http client";
+            log.error(msg, e);
+            throw new ArtifactSynchronizerException(msg, e);
+        }
+    }
+
+    @Override
+    public Map<String, String> retrieveAttributes(String apiName, String version, String tenantDomain)
+            throws ArtifactSynchronizerException {
+        CloseableHttpResponse httpResponse = null;
+        try {
+            String endcodedVersion= URLEncoder.encode(version, APIConstants.DigestAuthConstants.CHARSET);
+            String path = APIConstants.GatewayArtifactSynchronizer.SYNAPSE_ARTIFACTS + "?apiName=" + apiName +
+                    "&tenantDomain="+ tenantDomain + "&version=" + endcodedVersion;
+            String endpoint = baseURL + path;
+            httpResponse = invokeService(endpoint);
+            String responseString;
+            if (httpResponse.getEntity() != null ) {
+                responseString = EntityUtils.toString(httpResponse.getEntity(),
+                        APIConstants.DigestAuthConstants.CHARSET);
+            } else {
+                throw new ArtifactSynchronizerException("HTTP response is empty");
+            }
+            Map <String, String> apiAttribute = new HashMap<>();
+            JSONObject artifactObject = new JSONObject(responseString);
+            String apiId = (String)artifactObject.get("apiId");
+            String label = (String)artifactObject.get("label");
+            apiAttribute.put("apiId", apiId);
+            apiAttribute.put("label", label);
+            return apiAttribute;
         } catch (IOException e) {
             String msg = "Error while executing the http client";
             log.error(msg, e);
