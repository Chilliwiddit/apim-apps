/*
*  Copyright (c) 2005-2013, WSO2 Inc. (http://www.wso2.org) All Rights Reserved.
*
*  WSO2 Inc. licenses this file to you under the Apache License,
*  Version 2.0 (the "License"); you may not use this file except
*  in compliance with the License.
*  You may obtain a copy of the License at
*
*    http://www.apache.org/licenses/LICENSE-2.0
*
* Unless required by applicable law or agreed to in writing,
* software distributed under the License is distributed on an
* "AS IS" BASIS, WITHOUT WARRANTIES OR CONDITIONS OF ANY
* KIND, either express or implied.  See the License for the
* specific language governing permissions and limitations
* under the License.
*/

package org.wso2.carbon.apimgt.impl;

import org.apache.axiom.om.OMAbstractFactory;
import org.apache.axiom.om.OMElement;
import org.apache.axiom.om.OMFactory;
import org.apache.axiom.om.util.AXIOMUtil;
import org.apache.axis2.AxisFault;
import org.apache.axis2.Constants;
import org.apache.axis2.client.ServiceClient;
import org.apache.axis2.clustering.ClusteringAgent;
import org.apache.axis2.clustering.ClusteringFault;
import org.apache.axis2.util.JavaUtils;
import org.apache.commons.lang.StringUtils;
import org.apache.commons.logging.Log;
import org.apache.commons.logging.LogFactory;
import org.json.simple.JSONObject;
import org.json.simple.parser.JSONParser;
import org.json.simple.parser.ParseException;
import org.wso2.carbon.CarbonConstants;
import org.wso2.carbon.apimgt.api.APIManagementException;
import org.wso2.carbon.apimgt.api.APIProvider;
import org.wso2.carbon.apimgt.api.FaultGatewaysException;
import org.wso2.carbon.apimgt.api.UnsupportedPolicyTypeException;
import org.wso2.carbon.apimgt.api.PolicyDeploymentFailureException;
import org.wso2.carbon.apimgt.api.dto.UserApplicationAPIUsage;
import org.wso2.carbon.apimgt.api.model.API;
import org.wso2.carbon.apimgt.api.model.APIIdentifier;
import org.wso2.carbon.apimgt.api.model.APIStatus;
import org.wso2.carbon.apimgt.api.model.APIStore;
import org.wso2.carbon.apimgt.api.model.CORSConfiguration;
import org.wso2.carbon.apimgt.api.model.Documentation;
import org.wso2.carbon.apimgt.api.model.DuplicateAPIException;
import org.wso2.carbon.apimgt.api.model.LifeCycleEvent;
import org.wso2.carbon.apimgt.api.model.Provider;
import org.wso2.carbon.apimgt.api.model.ResourceFile;
import org.wso2.carbon.apimgt.api.model.SubscribedAPI;
import org.wso2.carbon.apimgt.api.model.Subscriber;
import org.wso2.carbon.apimgt.api.model.Tier;
import org.wso2.carbon.apimgt.api.model.URITemplate;
import org.wso2.carbon.apimgt.api.model.Usage;
import org.wso2.carbon.apimgt.api.model.policy.APIPolicy;
import org.wso2.carbon.apimgt.api.model.policy.ApplicationPolicy;
import org.wso2.carbon.apimgt.api.model.policy.GlobalPolicy;
import org.wso2.carbon.apimgt.api.model.policy.Policy;
import org.wso2.carbon.apimgt.api.model.policy.PolicyConstants;
import org.wso2.carbon.apimgt.api.model.policy.SubscriptionPolicy;
import org.wso2.carbon.apimgt.impl.notification.NotificationDTO;
import org.wso2.carbon.apimgt.impl.notification.NotificationExecutor;
import org.wso2.carbon.apimgt.impl.notification.NotifierConstants;
import org.wso2.carbon.apimgt.impl.clients.RegistryCacheInvalidationClient;
import org.wso2.carbon.apimgt.impl.clients.TierCacheInvalidationClient;
import org.wso2.carbon.apimgt.impl.dao.ApiMgtDAO;
import org.wso2.carbon.apimgt.impl.dto.Environment;
import org.wso2.carbon.apimgt.impl.dto.TierPermissionDTO;
import org.wso2.carbon.apimgt.impl.internal.ServiceReferenceHolder;
import org.wso2.carbon.apimgt.impl.notification.exception.NotificationException;
import org.wso2.carbon.apimgt.impl.publishers.WSO2APIPublisher;
import org.wso2.carbon.apimgt.impl.template.APITemplateBuilder;
import org.wso2.carbon.apimgt.impl.template.APITemplateBuilderImpl;
import org.wso2.carbon.apimgt.impl.template.APITemplateException;
import org.wso2.carbon.apimgt.impl.template.ThrottlePolicyTemplateBuilder;
import org.wso2.carbon.apimgt.impl.utils.APIAuthenticationAdminClient;
import org.wso2.carbon.apimgt.impl.utils.APINameComparator;
import org.wso2.carbon.apimgt.impl.utils.APIStoreNameComparator;
import org.wso2.carbon.apimgt.impl.utils.APIUtil;
import org.wso2.carbon.apimgt.impl.utils.APIVersionComparator;
import org.wso2.carbon.apimgt.impl.utils.StatUpdateClusterMessage;
import org.wso2.carbon.apimgt.statsupdate.stub.GatewayStatsUpdateServiceAPIManagementExceptionException;
import org.wso2.carbon.apimgt.statsupdate.stub.GatewayStatsUpdateServiceClusteringFaultException;
import org.wso2.carbon.apimgt.statsupdate.stub.GatewayStatsUpdateServiceExceptionException;
import org.wso2.carbon.apimgt.statsupdate.stub.GatewayStatsUpdateServiceStub;
import org.wso2.carbon.context.PrivilegedCarbonContext;
import org.wso2.carbon.governance.api.common.dataobjects.GovernanceArtifact;
import org.wso2.carbon.governance.api.exception.GovernanceException;
import org.wso2.carbon.governance.api.generic.GenericArtifactManager;
import org.wso2.carbon.governance.api.generic.dataobjects.GenericArtifact;
import org.wso2.carbon.governance.api.util.GovernanceUtils;
import org.wso2.carbon.governance.custom.lifecycles.checklist.beans.LifecycleBean;
import org.wso2.carbon.governance.custom.lifecycles.checklist.util.CheckListItem;
import org.wso2.carbon.governance.custom.lifecycles.checklist.util.LifecycleBeanPopulator;
import org.wso2.carbon.governance.custom.lifecycles.checklist.util.Property;
import org.wso2.carbon.registry.common.CommonConstants;
import org.wso2.carbon.registry.core.ActionConstants;
import org.wso2.carbon.registry.core.Association;
import org.wso2.carbon.registry.core.CollectionImpl;
import org.wso2.carbon.registry.core.Registry;
import org.wso2.carbon.registry.core.RegistryConstants;
import org.wso2.carbon.registry.core.Resource;
import org.wso2.carbon.registry.core.config.RegistryContext;
import org.wso2.carbon.registry.core.exceptions.RegistryException;
import org.wso2.carbon.registry.core.jdbc.realm.RegistryAuthorizationManager;
import org.wso2.carbon.registry.core.pagination.PaginationContext;
import org.wso2.carbon.registry.core.session.UserRegistry;
import org.wso2.carbon.registry.core.utils.RegistryUtils;
import org.wso2.carbon.user.api.AuthorizationManager;
import org.wso2.carbon.user.api.UserStoreException;
import org.wso2.carbon.utils.CarbonUtils;
import org.wso2.carbon.utils.multitenancy.MultitenantConstants;
import org.wso2.carbon.utils.multitenancy.MultitenantUtils;

import javax.cache.Cache;
import javax.cache.Caching;
import javax.xml.namespace.QName;
import javax.xml.stream.XMLStreamException;
import java.io.File;
import java.io.InputStream;
import java.nio.charset.Charset;
import java.rmi.RemoteException;
import java.util.ArrayList;
import java.util.Collection;
import java.util.Collections;
import java.util.HashMap;
import java.util.HashSet;
import java.util.Iterator;
import java.util.List;
import java.util.Map;
import java.util.Properties;
import java.util.Set;
import java.util.SortedSet;
import java.util.StringTokenizer;
import java.util.TreeSet;
import java.util.UUID;
import java.util.concurrent.ConcurrentHashMap;
import java.util.regex.Matcher;
import java.util.regex.Pattern;

/**
 * This class provides the core API provider functionality. It is implemented in a very
 * self-contained and 'pure' manner, without taking requirements like security into account,
 * which are subject to frequent change. Due to this 'pure' nature and the significance of
 * the class to the overall API management functionality, the visibility of the class has
 * been reduced to package level. This means we can still use it for internal purposes and
 * possibly even extend it, but it's totally off the limits of the users. Users wishing to
 * pragmatically access this functionality should use one of the extensions of this
 * class which is visible to them. These extensions may add additional features like
 * security to this class.
 */
class APIProviderImpl extends AbstractAPIManager implements APIProvider {

	private static final Log log = LogFactory.getLog(APIProviderImpl.class);

    public APIProviderImpl(String username) throws APIManagementException {
        super(username);
    }

    /**
     * Returns a list of all #{@link org.wso2.carbon.apimgt.api.model.Provider} available on the system.
     *
     * @return Set<Provider>
     * @throws org.wso2.carbon.apimgt.api.APIManagementException
     *          if failed to get Providers
     */
    @Override
    public Set<Provider> getAllProviders() throws APIManagementException {
        Set<Provider> providerSet = new HashSet<Provider>();
        GenericArtifactManager artifactManager = APIUtil.getArtifactManager(registry,
                                                                            APIConstants.PROVIDER_KEY);
        try {
            GenericArtifact[] genericArtifact = artifactManager.getAllGenericArtifacts();
            if (genericArtifact == null || genericArtifact.length == 0) {
                return providerSet;
            }
            for (GenericArtifact artifact : genericArtifact) {
                Provider provider = new Provider(artifact.getAttribute(APIConstants.PROVIDER_OVERVIEW_NAME));
                provider.setDescription(APIConstants.PROVIDER_OVERVIEW_DESCRIPTION);
                provider.setEmail(APIConstants.PROVIDER_OVERVIEW_EMAIL);
                providerSet.add(provider);
            }
        } catch (GovernanceException e) {
            handleException("Failed to get all providers", e);
        }
        return providerSet;
    }

    /**
     * Get a list of APIs published by the given provider. If a given API has multiple APIs,
     * only the latest version will
     * be included in this list.
     *
     * @param providerId , provider id
     * @return set of API
     * @throws org.wso2.carbon.apimgt.api.APIManagementException
     *          if failed to get set of API
     */
    @Override
    public List<API> getAPIsByProvider(String providerId) throws APIManagementException {

        List<API> apiSortedList = new ArrayList<API>();

        try {
            providerId = APIUtil.replaceEmailDomain(providerId);
            String providerPath = APIConstants.API_ROOT_LOCATION + RegistryConstants.PATH_SEPARATOR + providerId;
            GenericArtifactManager artifactManager = APIUtil.getArtifactManager(registry, APIConstants.API_KEY);
            Association[] associations = registry.getAssociations(providerPath, APIConstants.PROVIDER_ASSOCIATION);
            for (Association association : associations) {
                String apiPath = association.getDestinationPath();
                Resource resource = registry.get(apiPath);
                String apiArtifactId = resource.getUUID();
                if (apiArtifactId != null) {
                    GenericArtifact apiArtifact = artifactManager.getGenericArtifact(apiArtifactId);
                    apiSortedList.add(APIUtil.getAPI(apiArtifact, registry));
                } else {
                    throw new GovernanceException("artifact id is null of " + apiPath);
                }
            }

        } catch (RegistryException e) {
            handleException("Failed to get APIs for provider : " + providerId, e);
        }
        Collections.sort(apiSortedList, new APINameComparator());

        return apiSortedList;

    }


    /**
     * Get a list of all the consumers for all APIs
     *
     * @param providerId if of the provider
     * @return Set<Subscriber>
     * @throws org.wso2.carbon.apimgt.api.APIManagementException
     *          if failed to get subscribed APIs of given provider
     */
    @Override
    public Set<Subscriber> getSubscribersOfProvider(String providerId) throws APIManagementException {

        Set<Subscriber> subscriberSet = null;
        try {
            subscriberSet = apiMgtDAO.getSubscribersOfProvider(providerId);
        } catch (APIManagementException e) {
            handleException("Failed to get Subscribers for : " + providerId, e);
        }
        return subscriberSet;
    }

    /**
     * get details of provider
     *
     * @param providerName name of the provider
     * @return Provider
     * @throws org.wso2.carbon.apimgt.api.APIManagementException
     *          if failed to get Provider
     */
    @Override
    public Provider getProvider(String providerName) throws APIManagementException {
        Provider provider = null;
        String providerPath = APIUtil.getMountedPath(RegistryContext.getBaseInstance(),
                                                     RegistryConstants.GOVERNANCE_REGISTRY_BASE_PATH) +
                              APIConstants.PROVIDERS_PATH + RegistryConstants.PATH_SEPARATOR + providerName;
        try {
            GenericArtifactManager artifactManager = APIUtil.getArtifactManager(registry, APIConstants.PROVIDER_KEY);
            Resource providerResource = registry.get(providerPath);
            String artifactId = providerResource.getUUID();
            if (artifactId == null) {
                throw new APIManagementException("artifact it is null");
            }
            GenericArtifact providerArtifact = artifactManager.getGenericArtifact(artifactId);
            provider = APIUtil.getProvider(providerArtifact);

        } catch (RegistryException e) {
            handleException("Failed to get Provider form : " + providerName, e);
        }
        return provider;
    }

    /**
     * Return Usage of given APIIdentifier
     *
     * @param apiIdentifier APIIdentifier
     * @return Usage
     */
    @Override
    public Usage getUsageByAPI(APIIdentifier apiIdentifier) {
        return null;
    }

    /**
     * Return Usage of given provider and API
     *
     * @param providerId if of the provider
     * @param apiName    name of the API
     * @return Usage
     */
    @Override
    public Usage getAPIUsageByUsers(String providerId, String apiName) {
        return null;
    }

    /**
     * Returns usage details of all APIs published by a provider
     *
     * @param providerName Provider Id
     * @return UserApplicationAPIUsages for given provider
     * @throws org.wso2.carbon.apimgt.api.APIManagementException
     *          If failed to get UserApplicationAPIUsage
     */
    @Override
    public UserApplicationAPIUsage[] getAllAPIUsageByProvider(String providerName) throws APIManagementException {
        return apiMgtDAO.getAllAPIUsageByProvider(providerName);
    }

    /**
     * Returns usage details of a particular API
     *
     * @param apiId API identifier
     * @return UserApplicationAPIUsages for given provider
     * @throws org.wso2.carbon.apimgt.api.APIManagementException
     *          If failed to get UserApplicationAPIUsage
     */
    @Override
    public List<SubscribedAPI> getAPIUsageByAPIId(APIIdentifier apiId) throws APIManagementException {
        APIIdentifier apiIdEmailReplaced = new APIIdentifier(APIUtil.replaceEmailDomain(apiId.getProviderName()),
                apiId.getApiName(), apiId.getVersion());
        UserApplicationAPIUsage[] allApiResult = apiMgtDAO.getAllAPIUsageByProvider(apiId.getProviderName());
        List<SubscribedAPI> subscribedAPIs = new ArrayList<SubscribedAPI>();
        for (UserApplicationAPIUsage usage : allApiResult) {
            for (SubscribedAPI apiSubscription : usage.getApiSubscriptions()) {
                APIIdentifier subsApiId = apiSubscription.getApiId();
                APIIdentifier subsApiIdEmailReplaced = new APIIdentifier(
                        APIUtil.replaceEmailDomain(subsApiId.getProviderName()), subsApiId.getApiName(),
                        subsApiId.getVersion());
                if (subsApiIdEmailReplaced.equals(apiIdEmailReplaced)) {
                    subscribedAPIs.add(apiSubscription);
                }
            }
        }
        return subscribedAPIs;
    }

    /**
     * Shows how a given consumer uses the given API.
     *
     * @param apiIdentifier APIIdentifier
     * @param consumerEmail E-mal Address of consumer
     * @return Usage
     */
    @Override
    public Usage getAPIUsageBySubscriber(APIIdentifier apiIdentifier, String consumerEmail) {
        return null;
    }

    /**
     * Returns full list of Subscribers of an API
     *
     * @param identifier APIIdentifier
     * @return Set<Subscriber>
     * @throws org.wso2.carbon.apimgt.api.APIManagementException
     *          if failed to get Subscribers
     */
    @Override
    public Set<Subscriber> getSubscribersOfAPI(APIIdentifier identifier) throws APIManagementException {

        Set<Subscriber> subscriberSet = null;
        try {
            subscriberSet = apiMgtDAO.getSubscribersOfAPI(identifier);
        } catch (APIManagementException e) {
            handleException("Failed to get subscribers for API : " + identifier.getApiName(), e);
        }
        return subscriberSet;
    }

    /**
     * this method returns the Set<APISubscriptionCount> for given provider and api
     *
     * @param identifier APIIdentifier
     * @return Set<APISubscriptionCount>
     * @throws org.wso2.carbon.apimgt.api.APIManagementException
     *          if failed to get APISubscriptionCountByAPI
     */
    @Override
    public long getAPISubscriptionCountByAPI(APIIdentifier identifier) throws APIManagementException {
        long count = 0L;
        try {
            count = apiMgtDAO.getAPISubscriptionCountByAPI(identifier);
        } catch (APIManagementException e) {
            handleException("Failed to get APISubscriptionCount for: " + identifier.getApiName(), e);
        }
        return count;
    }

    @Override
    public void addTier(Tier tier) throws APIManagementException {
        addOrUpdateTier(tier, false);
    }

    @Override
    public void updateTier(Tier tier) throws APIManagementException {
        addOrUpdateTier(tier, true);
    }

    private void addOrUpdateTier(Tier tier, boolean update) throws APIManagementException {
        if (APIConstants.UNLIMITED_TIER.equals(tier.getName())) {
            throw new APIManagementException("Changes on the '" + APIConstants.UNLIMITED_TIER + "' " +
                                             "tier are not allowed");
        }

        Set<Tier> tiers = getAllTiers();
        if (update && !tiers.contains(tier)) {
            throw new APIManagementException("No tier exists by the name: " + tier.getName());
        }

        Set<Tier> finalTiers = new HashSet<Tier>();
        for (Tier t : tiers) {
            if (!t.getName().equals(tier.getName())) {
                finalTiers.add(t);
            }
        }

        invalidateTierCache();

        finalTiers.add(tier);
        saveTiers(finalTiers);
    }

    /**
     * This method is to cleanup tier cache when update or deletion is performed
     */
    private void invalidateTierCache() {

        try {
            // Note that this call happens to store node in a distributed setup.
            TierCacheInvalidationClient tierCacheInvalidationClient = new TierCacheInvalidationClient();
            tierCacheInvalidationClient.clearCaches(tenantDomain);

            // Clear registry cache. Note that this call happens to gateway node in a distributed setup.
            RegistryCacheInvalidationClient registryCacheInvalidationClient = new RegistryCacheInvalidationClient();
            registryCacheInvalidationClient.clearTiersResourceCache(tenantDomain);
        } catch (APIManagementException e) {
            // This means that there is an exception when trying to clear the cache.
            // But we should not break the flow in such scenarios.
            // Hence we log the exception and continue to the flow
            log.error("Error while invalidating the tier cache", e);
        }
    }

    private void saveTiers(Collection<Tier> tiers) throws APIManagementException {
        OMFactory fac = OMAbstractFactory.getOMFactory();
        OMElement root = fac.createOMElement(APIConstants.POLICY_ELEMENT);
        OMElement assertion = fac.createOMElement(APIConstants.ASSERTION_ELEMENT);
        boolean isTenantFlowStarted = false;
        try {
            if (tenantDomain != null && !MultitenantConstants.SUPER_TENANT_DOMAIN_NAME.equals(tenantDomain)) {
                isTenantFlowStarted = true;
                PrivilegedCarbonContext.startTenantFlow();
                PrivilegedCarbonContext.getThreadLocalCarbonContext().setTenantDomain(tenantDomain, true);
            }
            Resource resource = registry.newResource();
            for (Tier tier : tiers) {
                // This is because we do not save the unlimited tier to the tiers.xml file.
                if(APIConstants.UNLIMITED_TIER.equals(tier.getName())){
                    continue;
                }
                // This is a new tier. Hence the policyContent will be null
                if(tier.getPolicyContent() == null){
                    // This means we have to create the policy from scratch.
                    assertion.addChild(createThrottlePolicy(tier));
                }else {
                    String policy = new String(tier.getPolicyContent(), Charset.defaultCharset());
                    assertion.addChild(AXIOMUtil.stringToOM(policy));
                }
            }
            root.addChild(assertion);
            resource.setContent(root.toString());
            registry.put(APIConstants.API_TIER_LOCATION, resource);
        } catch (XMLStreamException e) {
            handleException("Error while constructing tier policy file", e);
        } catch (RegistryException e) {
            handleException("Error while saving tier configurations to the registry", e);
        } finally {
            if (isTenantFlowStarted) {
                PrivilegedCarbonContext.endTenantFlow();
            }
        }
    }

    private OMElement createThrottlePolicy(Tier tier) throws APIManagementException {
        OMElement throttlePolicy = null;
        String policy = APIConstants.THROTTLE_POLICY_TEMPLATE;

        StringBuilder attributeBuilder = new StringBuilder();
        Map<String, Object> tierAttributes = tier.getTierAttributes();

        if(tierAttributes != null){
            for (Map.Entry<String, Object> entry : tierAttributes.entrySet()) {
                if(entry.getValue() instanceof String){
                    String attributeName = entry.getKey().trim();
                    String attributeValue = ((String)entry.getValue()).trim();

                    // We see whether the attribute name is empty.
                    if (!attributeName.isEmpty()) {
                        attributeBuilder.append(String.format(APIConstants.THROTTLE_POLICY_ATTRIBUTE_TEMPLATE,
                                                              attributeName, attributeValue, attributeName));
                    }
                }else {
                    if(log.isDebugEnabled()){
                        log.debug("Unrecognized throttle attribute value : " + entry.getValue() +
                                  " of attribute name : " + entry.getKey());
                    }
                }
            }
        }

        // We add the "description", "billing plan" and "stop on quota reach" as custom attributes
        attributeBuilder.append(String.format(APIConstants.THROTTLE_POLICY_ATTRIBUTE_TEMPLATE,
                                              APIConstants.THROTTLE_TIER_DESCRIPTION_ATTRIBUTE,
                                              tier.getDescription().trim(),
                                              APIConstants.THROTTLE_TIER_DESCRIPTION_ATTRIBUTE));

        attributeBuilder.append(String.format(APIConstants.THROTTLE_POLICY_ATTRIBUTE_TEMPLATE,
                                              APIConstants.THROTTLE_TIER_PLAN_ATTRIBUTE,
                                              tier.getTierPlan().trim(),
                                              APIConstants.THROTTLE_TIER_PLAN_ATTRIBUTE));

        attributeBuilder.append(String.format(APIConstants.THROTTLE_POLICY_ATTRIBUTE_TEMPLATE,
                                              APIConstants.THROTTLE_TIER_QUOTA_ACTION_ATTRIBUTE,
                                              String.valueOf(tier.isStopOnQuotaReached()),
                                              APIConstants.THROTTLE_TIER_QUOTA_ACTION_ATTRIBUTE));

        // Note: We assume that the unit time is in milliseconds.
        policy = String.format(policy, tier.getName(), tier.getRequestCount(), tier.getUnitTime(),
                               attributeBuilder.toString());

        try {
            throttlePolicy = AXIOMUtil.stringToOM(policy);
        } catch (XMLStreamException e) {
            handleException("Invalid policy xml generated", e);
        }
        return throttlePolicy;
    }

    @Override
    public void removeTier(Tier tier) throws APIManagementException {
        if (APIConstants.UNLIMITED_TIER.equals(tier.getName())) {
            handleException("Changes on the '" + APIConstants.UNLIMITED_TIER + "' " +
                                             "tier are not allowed");
        }

        Set<Tier> tiers = getAllTiers();
        // We need to see whether this used in any of the APIs
        GenericArtifact[] tierArtifacts = null;
        boolean isTenantFlowStarted = false;
        try {
            if (tenantDomain != null && !MultitenantConstants.SUPER_TENANT_DOMAIN_NAME.equals(tenantDomain)) {
                isTenantFlowStarted = true;
                PrivilegedCarbonContext.startTenantFlow();
                PrivilegedCarbonContext.getThreadLocalCarbonContext().setTenantDomain(tenantDomain, true);
            }
            PrivilegedCarbonContext.getThreadLocalCarbonContext().setUsername(this.username);
            GenericArtifactManager artifactManager = APIUtil.getArtifactManager(registry, APIConstants.API_KEY);
            try {
                // The search name pattern is this
                // tier=Gold|| OR ||Gold||
                String query = "tier=\"" + tier.getName() + "\\||\" \"\\||" + tier.getName() + "\\||\" \"\\||" + tier
                        .getName() + '\"';
                tierArtifacts = artifactManager.findGovernanceArtifacts(query);
            } catch (GovernanceException e) {
                handleException("Unable to check the usage of the tier ", e);
            }
        } catch (APIManagementException e) {
            handleException("Unable to delete the tier", e);
        } finally {
            if (isTenantFlowStarted) {
                PrivilegedCarbonContext.endTenantFlow();
            }
        }

        if (tierArtifacts != null && tierArtifacts.length > 0) {
            // This means that there is at least one API that is using this tier. Hence we can not delete.
            handleException("Unable to remove this tier. Tier in use");
        }

        if (tiers.remove(tier)) {
            saveTiers(tiers);
            invalidateTierCache();
        } else {
            handleException("No tier exists by the name: " + tier.getName());
        }
    }

    /**
     * Adds a new API to the Store
     *
     * @param api API
     * @throws org.wso2.carbon.apimgt.api.APIManagementException
     *          if failed to add API
     */
    @Override
    public void addAPI(API api) throws APIManagementException {
        try {
            createAPI(api);

            if (log.isDebugEnabled()) {
                log.debug("API details successfully added to the registry. API Name: " + api.getId().getApiName()
                        + ", API Version : " + api.getId().getVersion() + ", API context : " + api.getContext());
            }

            int tenantId;
            String tenantDomain = MultitenantUtils
                    .getTenantDomain(APIUtil.replaceEmailDomainBack(api.getId().getProviderName()));
            try {
                tenantId = ServiceReferenceHolder.getInstance().getRealmService().getTenantManager()
                        .getTenantId(tenantDomain);
            } catch (UserStoreException e) {
                throw new APIManagementException(
                        "Error in retrieving Tenant Information while adding api :" + api.getId().getApiName(), e);
            }
            apiMgtDAO.addAPI(api,tenantId);

            if (log.isDebugEnabled()) {
                log.debug("API details successfully added to the API Manager Database. API Name: " + api.getId()
                        .getApiName() + ", API Version : " + api.getId().getVersion() + ", API context : " + api
                        .getContext());
            }

            if (APIUtil.isAPIManagementEnabled()) {
            	Cache contextCache = APIUtil.getAPIContextCache();
            	Boolean apiContext = null;

                Object cachedObject = contextCache.get(api.getContext());
                if (cachedObject != null) {
            		apiContext = Boolean.valueOf(cachedObject.toString());
            	}
            	if (apiContext == null) {
                    contextCache.put(api.getContext(), Boolean.TRUE);
                }
            }
        } catch (APIManagementException e) {
            throw new APIManagementException("Error in adding API :" + api.getId().getApiName(), e);
        }
    }

    /**
     * Persist API Status into a property of API Registry resource
     *
     * @param artifactId API artifact ID
     * @param apiStatus Current status of the API
     * @throws APIManagementException on error
     */
    private void saveAPIStatus(String artifactId, String apiStatus) throws APIManagementException{
        try{
            Resource resource = registry.get(artifactId);
            if (resource != null) {
                String propValue = resource.getProperty(APIConstants.API_STATUS);
                if (propValue == null) {
                    resource.addProperty(APIConstants.API_STATUS, apiStatus);
                } else {
                    resource.setProperty(APIConstants.API_STATUS, apiStatus);
                }
                registry.put(artifactId,resource);
            }
        }catch (RegistryException e) {
            handleException("Error while adding API", e);
        }
    }

    @Override
    public String getDefaultVersion(APIIdentifier apiid) throws APIManagementException{

        String defaultVersion=null;
        try{
            defaultVersion=apiMgtDAO.getDefaultVersion(apiid);
        } catch (APIManagementException e) {
            handleException("Error while getting default version :" + apiid.getApiName(), e);
        }
        return defaultVersion;
    }



    public String getPublishedDefaultVersion(APIIdentifier apiid) throws APIManagementException{

        String defaultVersion=null;
        try{
            defaultVersion=apiMgtDAO.getPublishedDefaultVersion(apiid);
        } catch (APIManagementException e) {
            handleException("Error while getting published default version :" + apiid.getApiName(), e);
        }
        return defaultVersion;
    }


    /**
     * This method is used to save the wsdl file in the registry
     * This is used when user starts api creation with a soap endpoint
     *
     * @param api api object
     * @throws APIManagementException
     * @throws RegistryException
     */
    private void updateWsdl(API api) throws APIManagementException {

        boolean transactionCommitted = false;
        try {
            registry.beginTransaction();
            String apiArtifactId = registry.get(APIUtil.getAPIPath(api.getId())).getUUID();
            GenericArtifactManager artifactManager = APIUtil.getArtifactManager(registry,
                    APIConstants.API_KEY);
            GenericArtifact artifact = artifactManager.getGenericArtifact(apiArtifactId);
            GenericArtifact apiArtifact = APIUtil.createAPIArtifactContent(artifact, api);
            String artifactPath = GovernanceUtils.getArtifactPath(registry, apiArtifact.getId());
            if (APIUtil.isValidWSDLURL(api.getWsdlUrl(), false)) {
                String path = APIUtil.createWSDL(registry, api);
                if (path != null) {
                    registry.addAssociation(artifactPath, path, CommonConstants.ASSOCIATION_TYPE01);
                    apiArtifact.setAttribute(APIConstants.API_OVERVIEW_WSDL, api.getWsdlUrl()); //reset the wsdl path
                    artifactManager.updateGenericArtifact(apiArtifact); //update the  artifact
                }
            }
            registry.commitTransaction();
            transactionCommitted = true;
        } catch (RegistryException e) {
            try {
                registry.rollbackTransaction();
            } catch (RegistryException ex) {
                handleException("Error occurred while rolling back the transaction.", ex);
            }
            throw new APIManagementException("Error occurred while saving the wsdl in the registry.", e);
        } finally {
            try {
                if (!transactionCommitted) {
                    registry.rollbackTransaction();
                }
            } catch (RegistryException ex) {
                handleException("Error occurred while rolling back the transaction.", ex);
            }
        }
    }


    /**
     * Updates an existing API
     *
     * @param api API
     * @throws org.wso2.carbon.apimgt.api.APIManagementException
     *          if failed to update API
     * @throws org.wso2.carbon.apimgt.api.FaultGatewaysException on Gateway Failure
     */
    @Override
    public void updateAPI(API api) throws APIManagementException, FaultGatewaysException {
        Map<String, Map<String, String>> failedGateways = new ConcurrentHashMap<String, Map<String, String>>();
        API oldApi = getAPI(api.getId());
        if (oldApi.getStatus().equals(api.getStatus())) {

                String previousDefaultVersion = getDefaultVersion(api.getId());
                String publishedDefaultVersion = getPublishedDefaultVersion(api.getId());

                if(previousDefaultVersion!=null){

                APIIdentifier defaultAPIId = new APIIdentifier(api.getId().getProviderName(), api.getId().getApiName(),
                        previousDefaultVersion);
                if (api.isDefaultVersion() ^ api.getId().getVersion().equals(previousDefaultVersion)) { // A change has
                                                                                                        // happen
                    // Remove the previous default API entry from the Registry
                    updateDefaultAPIInRegistry(defaultAPIId, false);
                    if (!api.isDefaultVersion()) {// default api tick is removed
                        // todo: if it is ok, these two variables can be put to the top of the function to remove
                        // duplication
                        APIManagerConfiguration config = ServiceReferenceHolder.getInstance()
                                .getAPIManagerConfigurationService().getAPIManagerConfiguration();
                        String gatewayType = config.getFirstProperty(APIConstants.API_GATEWAY_TYPE);
                        if (APIConstants.API_GATEWAY_TYPE_SYNAPSE.equalsIgnoreCase(gatewayType)) {
                            removeDefaultAPIFromGateway(api);
                        }
                    }
                }
                }

                //Update WSDL in the registry
                if (api.getWsdlUrl() != null) {
                    updateWsdl(api);
                }

                boolean updatePermissions = false;
                if(!oldApi.getVisibility().equals(api.getVisibility()) ||
                   (APIConstants.API_RESTRICTED_VISIBILITY.equals(oldApi.getVisibility()) &&
                    !api.getVisibleRoles().equals(oldApi.getVisibleRoles()))){
                    updatePermissions = true;
                }
                updateApiArtifact(api, true,updatePermissions);
                if (!oldApi.getContext().equals(api.getContext())) {
                    api.setApiHeaderChanged(true);
                }

                int tenantId;
                String tenantDomain = MultitenantUtils
                        .getTenantDomain(APIUtil.replaceEmailDomainBack(api.getId().getProviderName()));
                try {
                    tenantId = ServiceReferenceHolder.getInstance().getRealmService().getTenantManager()
                            .getTenantId(tenantDomain);
                } catch (UserStoreException e) {
                    throw new APIManagementException(
                            "Error in retrieving Tenant Information while updating api :" + api.getId().getApiName(), e);
                }
                apiMgtDAO.updateAPI(api,tenantId);
                if (log.isDebugEnabled()) {
                    log.debug("Successfully updated the API: " + api.getId() + " in the database");
                }

                APIManagerConfiguration config = ServiceReferenceHolder.getInstance().
                        getAPIManagerConfigurationService().getAPIManagerConfiguration();
                boolean gatewayExists = config.getApiGatewayEnvironments().size() > 0;
                String gatewayType = config.getFirstProperty(APIConstants.API_GATEWAY_TYPE);
                boolean isAPIPublished = false;
                // gatewayType check is required when API Management is deployed on other servers to avoid synapse
                if (APIConstants.API_GATEWAY_TYPE_SYNAPSE.equalsIgnoreCase(gatewayType)) {
                    isAPIPublished = isAPIPublished(api);
                    if (gatewayExists) {
                        if (isAPIPublished) {
                            API apiPublished = getAPI(api.getId());
                            apiPublished.setAsDefaultVersion(api.isDefaultVersion());
                            if (api.getId().getVersion().equals(previousDefaultVersion) && !api.isDefaultVersion()) {
                                // default version tick has been removed so a default api for current should not be
                                // added/updated
                                apiPublished.setAsPublishedDefaultVersion(false);
                            } else {
                                apiPublished.setAsPublishedDefaultVersion(
                                        api.getId().getVersion().equals(publishedDefaultVersion));
                            }
                            apiPublished.setOldInSequence(oldApi.getInSequence());
                            apiPublished.setOldOutSequence(oldApi.getOutSequence());
                            //old api contain what environments want to remove
                            Set<String> environmentsToRemove = new HashSet<String>(oldApi.getEnvironments());
                            //updated api contain what environments want to add
                            Set<String> environmentsToPublish = new HashSet<String>(apiPublished.getEnvironments());
                            Set<String> environmentsRemoved = new HashSet<String>(oldApi.getEnvironments());
                            if (!environmentsToPublish.isEmpty() && !environmentsToRemove.isEmpty()) {
                                // this block will sort what gateways have to remove and published
                                environmentsRemoved.retainAll(environmentsToPublish);
                                environmentsToRemove.removeAll(environmentsRemoved);
                            }
                            // map contain failed to publish Environments
                            Map<String, String> failedToPublishEnvironments = publishToGateway(apiPublished);
                            apiPublished.setEnvironments(environmentsToRemove);
                            // map contain failed to remove Environments
                            Map<String, String> failedToRemoveEnvironments = removeFromGateway(apiPublished);
                            environmentsToPublish.removeAll(failedToPublishEnvironments.keySet());
                            environmentsToPublish.addAll(failedToRemoveEnvironments.keySet());
                            apiPublished.setEnvironments(environmentsToPublish);
                            updateApiArtifact(apiPublished, true, false);
                            failedGateways.clear();
                            failedGateways.put("UNPUBLISHED", failedToRemoveEnvironments);
                            failedGateways.put("PUBLISHED", failedToPublishEnvironments);
                        } else if (api.getStatus() != APIStatus.CREATED && api.getStatus() != APIStatus.RETIRED) {
                            if ("INLINE".equals(api.getImplementation()) && api.getEnvironments().isEmpty()){
                                api.setEnvironments(
                                        ServiceReferenceHolder.getInstance().getAPIManagerConfigurationService()
                                                              .getAPIManagerConfiguration().getApiGatewayEnvironments()
                                                              .keySet());
                            }
                            Map<String, String> failedToPublishEnvironments = publishToGateway(api);
                            if (!failedToPublishEnvironments.isEmpty()) {
                                Set<String> publishedEnvironments =
                                        new HashSet<String>(api.getEnvironments());
                                publishedEnvironments.removeAll(failedToPublishEnvironments.keySet());
                                api.setEnvironments(publishedEnvironments);
                                updateApiArtifact(api, true, false);
                                failedGateways.clear();
                                failedGateways.put("PUBLISHED", failedToPublishEnvironments);
                                failedGateways.put("UNPUBLISHED", Collections.<String,String>emptyMap());
                            }
                        }
                    } else {
                        log.debug("Gateway is not existed for the current API Provider");
                    }
                }

                //If gateway(s) exist, remove resource paths saved on the cache.

                if (gatewayExists && isAPIPublished && !oldApi.getUriTemplates().equals(api.getUriTemplates())) {
                    Set<URITemplate> resourceVerbs = api.getUriTemplates();

                    Map<String, Environment> gatewayEns = config.getApiGatewayEnvironments();
                    for (Environment environment : gatewayEns.values()) {
                        try {
                        APIAuthenticationAdminClient client =
                                new APIAuthenticationAdminClient(environment);
                        if(resourceVerbs != null){
                            for (URITemplate resourceVerb : resourceVerbs) {
                                String resourceURLContext = resourceVerb.getUriTemplate();
                                client.invalidateResourceCache(api.getContext(), api.getId().getVersion(),
                                        resourceURLContext, resourceVerb.getHTTPVerb());
                                if (log.isDebugEnabled()) {
                                    log.debug("Calling invalidation cache");
                                }
                            }
                        }
                        } catch (AxisFault ex) {
                             /*
                            didn't throw this exception to handle multiple gateway publishing feature therefore
                            this didn't break invalidating cache from the all the gateways if one gateway is
                            unreachable
                             */
                            log.error("Error while invalidating from environment " +
                                      environment.getName(), ex);
                        }
                    }

                }


                // update apiContext cache
                if (APIUtil.isAPIManagementEnabled()) {
                    Cache contextCache = APIUtil.getAPIContextCache();
                    contextCache.remove(oldApi.getContext());
                    contextCache.put(api.getContext(), Boolean.TRUE);
                }


        } else {
            // We don't allow API status updates via this method.
            // Use changeAPIStatus for that kind of updates.
            throw new APIManagementException("Invalid API update operation involving API status changes");
        }
        if (!failedGateways.isEmpty() &&
            (!failedGateways.get("UNPUBLISHED").isEmpty() || !failedGateways.get("PUBLISHED").isEmpty())) {
            throw new FaultGatewaysException(failedGateways);
        }
    }

    @Override
    public void manageAPI(API api) throws APIManagementException, FaultGatewaysException {
        updateAPI(api);
    }

    private void updateApiArtifact(API api, boolean updateMetadata, boolean updatePermissions)
            throws APIManagementException {

        //Validate Transports
        validateAndSetTransports(api);
        boolean transactionCommitted = false;
        try {
            registry.beginTransaction();
            String apiArtifactId = registry.get(APIUtil.getAPIPath(api.getId())).getUUID();
            GenericArtifactManager artifactManager = APIUtil.getArtifactManager(registry, APIConstants.API_KEY);
            GenericArtifact artifact = artifactManager.getGenericArtifact(apiArtifactId);
            GenericArtifact updateApiArtifact = APIUtil.createAPIArtifactContent(artifact, api);
            String artifactPath = GovernanceUtils.getArtifactPath(registry, updateApiArtifact.getId());
            org.wso2.carbon.registry.core.Tag[] oldTags = registry.getTags(artifactPath);
            if (oldTags != null) {
                for (org.wso2.carbon.registry.core.Tag tag : oldTags) {
                    registry.removeTag(artifactPath, tag.getTagName());
                }
            }
            Set<String> tagSet = api.getTags();
            if (tagSet != null) {
                for (String tag : tagSet) {
                    registry.applyTag(artifactPath, tag);
                }
            }
            if (api.isDefaultVersion()) {
                updateApiArtifact.setAttribute(APIConstants.API_OVERVIEW_IS_DEFAULT_VERSION, "true");
            } else {
                updateApiArtifact.setAttribute(APIConstants.API_OVERVIEW_IS_DEFAULT_VERSION, "false");
            }

            if (updateMetadata && api.getEndpointConfig() != null && !api.getEndpointConfig().isEmpty()) {
                // If WSDL URL get change only we update registry WSDL resource. If its registry resource patch we
                // will skip registry update. Only if this API created with WSDL end point type we need to update
                // wsdls for each update.
                //check for wsdl endpoint
                org.json.JSONObject response1 = new org.json.JSONObject(api.getEndpointConfig());
                String wsdlURL;
                if ("wsdl".equalsIgnoreCase(response1.get("endpoint_type").toString()) && response1.has
                        ("production_endpoints")) {
                    wsdlURL = response1.getJSONObject("production_endpoints").get("url").toString();

                    if (APIUtil.isValidWSDLURL(wsdlURL, true)) {
                        String path = APIUtil.createWSDL(registry, api);
                        if (path != null) {
                            registry.addAssociation(artifactPath, path, CommonConstants.ASSOCIATION_TYPE01);
                            // reset the wsdl path to permlink
                            updateApiArtifact.setAttribute(APIConstants.API_OVERVIEW_WSDL, api.getWsdlUrl());
                        }
                    }
                }
                if (api.getUrl() != null && !"".equals(api.getUrl())) {
                    String path = APIUtil.createEndpoint(api.getUrl(), registry);
                    if (path != null) {
                        registry.addAssociation(artifactPath, path, CommonConstants.ASSOCIATION_TYPE01);
                    }
                }
            }
            artifactManager.updateGenericArtifact(updateApiArtifact);
            //write API Status to a separate property. This is done to support querying APIs using custom query (SQL)
            //to gain performance
            String apiStatus = api.getStatus().getStatus();
            saveAPIStatus(artifactPath, apiStatus);
            String[] visibleRoles = new String[0];
            if (updatePermissions) {
                clearResourcePermissions(artifactPath, api.getId());
                String visibleRolesList = api.getVisibleRoles();

                if (visibleRolesList != null) {
                    visibleRoles = visibleRolesList.split(",");
                }
                APIUtil.setResourcePermissions(api.getId().getProviderName(), api.getVisibility(), visibleRoles,
                                               artifactPath);
            }
            registry.commitTransaction();
            transactionCommitted = true;
            if (updatePermissions) {
                APIManagerConfiguration config = ServiceReferenceHolder.getInstance().
                        getAPIManagerConfigurationService().getAPIManagerConfiguration();
                boolean isSetDocLevelPermissions = Boolean.parseBoolean(
                        config.getFirstProperty(APIConstants.API_PUBLISHER_ENABLE_API_DOC_VISIBILITY_LEVELS));
                String docRootPath = APIUtil.getAPIDocPath(api.getId());
                if (isSetDocLevelPermissions) {
                    // Retain the docs
                    List<Documentation> docs = getAllDocumentation(api.getId());

                    for (Documentation doc : docs) {
                        if ((APIConstants.DOC_API_BASED_VISIBILITY).equalsIgnoreCase(doc.getVisibility().name())) {
                            String documentationPath = APIUtil.getAPIDocPath(api.getId()) + doc.getName();
                            APIUtil.setResourcePermissions(api.getId().getProviderName(), api.getVisibility(),
                                                           visibleRoles, documentationPath);
                            if (Documentation.DocumentSourceType.INLINE.equals(doc.getSourceType())) {

                                String contentPath = APIUtil.getAPIDocContentPath(api.getId(), doc.getName());
                                APIUtil.setResourcePermissions(api.getId().getProviderName(), api.getVisibility(),
                                                               visibleRoles, contentPath);
                            } else if (Documentation.DocumentSourceType.FILE.equals(doc.getSourceType()) &&
                                       doc.getFilePath() != null) {
                                String filePath = APIUtil.getDocumentationFilePath(api.getId(), doc.getFilePath()
                                        .split("files" + RegistryConstants.PATH_SEPARATOR)[1]);
                                APIUtil.setResourcePermissions(api.getId().getProviderName(), api.getVisibility(),
                                                               visibleRoles, filePath);
                            }
                        }
                    }
                } else {
                    APIUtil.setResourcePermissions(api.getId().getProviderName(), api.getVisibility(), visibleRoles,
                                                   docRootPath);
                }
            }
        } catch (Exception e) {
            try {
                registry.rollbackTransaction();
            } catch (RegistryException re) {
                // Throwing an error from this level will mask the original exception
                log.error("Error while rolling back the transaction for API: " + api.getId().getApiName(), re);
            }
            handleException("Error while performing registry transaction operation", e);
        } finally {
            try {
                if (!transactionCommitted) {
                    registry.rollbackTransaction();
                }
            } catch (RegistryException ex) {
                handleException("Error occurred while rolling back the transaction.", ex);
            }
        }
    }

    /**
     *
     * @return true if the API was added successfully
     * @throws APIManagementException
     */
    @Override
    public  boolean updateAPIStatus(APIIdentifier identifier, String status, boolean publishToGateway, boolean
            deprecateOldVersions
            ,boolean makeKeysForwardCompatible)
            throws APIManagementException, FaultGatewaysException {
        boolean success = false;
        String provider = identifier.getProviderName();
        String providerTenantMode = identifier.getProviderName();
        provider = APIUtil.replaceEmailDomain(provider);
        String name = identifier.getApiName();
        String version = identifier.getVersion();
        boolean isTenantFlowStarted = false;
        try {
            String tenantDomain = MultitenantUtils.getTenantDomain(APIUtil.replaceEmailDomainBack(providerTenantMode));
            if (tenantDomain != null && !MultitenantConstants.SUPER_TENANT_DOMAIN_NAME.equals(tenantDomain)) {
                isTenantFlowStarted = true;
                PrivilegedCarbonContext.startTenantFlow();
                PrivilegedCarbonContext.getThreadLocalCarbonContext().setTenantDomain(tenantDomain, true);
            }
            APIIdentifier apiId = new APIIdentifier(provider, name, version);
            API api = getAPI(apiId);
            if (api != null) {
                APIStatus oldStatus = api.getStatus();
                APIStatus newStatus = APIUtil.getApiStatus(status);
                String currentUser = this.username;
                changeAPIStatus(api, newStatus, APIUtil.appendDomainWithUser(currentUser,tenantDomain), publishToGateway);

                if ((oldStatus.equals(APIStatus.CREATED) || oldStatus.equals(APIStatus.PROTOTYPED))
                        && newStatus.equals(APIStatus.PUBLISHED)) {
                    if (makeKeysForwardCompatible) {
                        makeAPIKeysForwardCompatible(api);
                    }
                    if (deprecateOldVersions) {
                        List<API> apiList = getAPIsByProvider(provider);
                        APIVersionComparator versionComparator = new APIVersionComparator();
                        for (API oldAPI : apiList) {
                            if (oldAPI.getId().getApiName().equals(name) &&
                                    versionComparator.compare(oldAPI, api) < 0 &&
                                    (oldAPI.getStatus().equals(APIStatus.PUBLISHED))) {
                                changeLifeCycleStatus(oldAPI.getId(), APIConstants.API_LC_ACTION_DEPRECATE);
                            }
                        }
                    }
                }
                success = true;
                if (log.isDebugEnabled()) {
                    log.debug("API status successfully updated to: " + newStatus + " in API Name: " + api.getId()
                            .getApiName() + ", API Version : " + api.getId().getVersion() + ", API context : " + api
                            .getContext());
                }
            } else {
                handleException("Couldn't find an API with the name-" + name + "version-" + version);
            }
        } catch (FaultGatewaysException e) {
            handleException("Error while publishing to/un-publishing from  API gateway", e);
            return false;
        } finally {
            if (isTenantFlowStarted) {
                PrivilegedCarbonContext.endTenantFlow();
            }
        }
        return success;
    }

    @Override
    public void changeAPIStatus(API api, APIStatus status, String userId, boolean updateGatewayConfig)
            throws APIManagementException, FaultGatewaysException {
        Map<String, Map<String,String>> failedGateways = new ConcurrentHashMap<String, Map<String, String>>();
        APIStatus currentStatus = api.getStatus();
        if (!currentStatus.equals(status)) {
            api.setStatus(status);
            try {
                //If API status changed to publish we should add it to recently added APIs list
                //this should happen in store-publisher cluster domain if deployment is distributed
                //IF new API published we will add it to recently added APIs
                Caching.getCacheManager(APIConstants.API_MANAGER_CACHE_MANAGER)
                        .getCache(APIConstants.RECENTLY_ADDED_API_CACHE_NAME).removeAll();

                APIManagerConfiguration config = ServiceReferenceHolder.getInstance()
                        .getAPIManagerConfigurationService().getAPIManagerConfiguration();
                String gatewayType = config.getFirstProperty(APIConstants.API_GATEWAY_TYPE);

                api.setAsPublishedDefaultVersion(
                        api.getId().getVersion().equals(apiMgtDAO.getPublishedDefaultVersion(api.getId())));

                if (APIConstants.API_GATEWAY_TYPE_SYNAPSE.equalsIgnoreCase(gatewayType) && updateGatewayConfig) {
                    if (APIStatus.PUBLISHED.equals(status) || APIStatus.DEPRECATED.equals(status) ||
                        APIStatus.BLOCKED.equals(status) || APIStatus.PROTOTYPED.equals(status)) {
                        Map<String, String> failedToPublishEnvironments = publishToGateway(api);
                        if (!failedToPublishEnvironments.isEmpty()) {
                            Set<String> publishedEnvironments = new HashSet<String>(api.getEnvironments());
                            publishedEnvironments.removeAll(new ArrayList<String>(failedToPublishEnvironments.keySet()));
                            api.setEnvironments(publishedEnvironments);
                            updateApiArtifact(api, true, false);
                            failedGateways.clear();
                            failedGateways.put("UNPUBLISHED", Collections.<String,String>emptyMap());
                            failedGateways.put("PUBLISHED", failedToPublishEnvironments);
                        }
                    } else { // API Status : RETIRED
                        Map<String, String> failedToRemoveEnvironments = removeFromGateway(api);
                        apiMgtDAO.removeAllSubscriptions(api.getId());
                        if (!failedToRemoveEnvironments.isEmpty()) {
                            Set<String> publishedEnvironments = new HashSet<String>(api.getEnvironments());
                            publishedEnvironments.addAll(failedToRemoveEnvironments.keySet());
                            api.setEnvironments(publishedEnvironments);
                            updateApiArtifact(api, true, false);
                            failedGateways.clear();

                            failedGateways.put("UNPUBLISHED", failedToRemoveEnvironments);
                            failedGateways.put("PUBLISHED", Collections.<String,String>emptyMap());
                        }
                    }
                }

                updateApiArtifact(api, false,false);
                apiMgtDAO.recordAPILifeCycleEvent(api.getId(), currentStatus, status, userId);

                if(api.isDefaultVersion() || api.isPublishedDefaultVersion()){ //published default version need to be changed
                    apiMgtDAO.updateDefaultAPIPublishedVersion(api.getId(), currentStatus, status);
                }

            } catch (APIManagementException e) {
            	handleException("Error occurred in the status change : " + api.getId().getApiName() + ". "
            	                                                                                + e.getMessage(), e);
            }
        }
        if (!failedGateways.isEmpty() &&
            (!failedGateways.get("UNPUBLISHED").isEmpty() || !failedGateways.get("PUBLISHED").isEmpty())) {
            throw new FaultGatewaysException(failedGateways);
        }
    }

    @Override
    public Map<String, String> propergateAPIStatusChangeToGateways(APIIdentifier identifier, APIStatus newStatus)
            throws APIManagementException {
        Map<String, String> failedGateways = new HashMap<String, String>();
        String provider = identifier.getProviderName();
        String providerTenantMode = identifier.getProviderName();
        provider = APIUtil.replaceEmailDomain(provider);
        String name = identifier.getApiName();
        String version = identifier.getVersion();
        boolean isTenantFlowStarted = false;
        try {
            String tenantDomain = MultitenantUtils.getTenantDomain(APIUtil.replaceEmailDomainBack(providerTenantMode));
            if (tenantDomain != null && !MultitenantConstants.SUPER_TENANT_DOMAIN_NAME.equals(tenantDomain)) {
                isTenantFlowStarted = true;
                PrivilegedCarbonContext.startTenantFlow();
                PrivilegedCarbonContext.getThreadLocalCarbonContext().setTenantDomain(tenantDomain, true);
            }

            APIIdentifier apiId = new APIIdentifier(provider, name, version);
            API api = getAPI(apiId);
            if (api != null) {
                APIStatus currentStatus = api.getStatus();

                if (!currentStatus.equals(newStatus)) {
                    api.setStatus(newStatus);

                    APIManagerConfiguration config = ServiceReferenceHolder.getInstance()
                            .getAPIManagerConfigurationService().getAPIManagerConfiguration();
                    String gatewayType = config.getFirstProperty(APIConstants.API_GATEWAY_TYPE);

                    api.setAsPublishedDefaultVersion(api.getId().getVersion()
                            .equals(apiMgtDAO.getPublishedDefaultVersion(api.getId())));

                    if (APIConstants.API_GATEWAY_TYPE_SYNAPSE.equalsIgnoreCase(gatewayType)) {
                        if (APIStatus.PUBLISHED.equals(newStatus) || APIStatus.DEPRECATED.equals(newStatus)
                            || APIStatus.BLOCKED.equals(newStatus) || APIStatus.PROTOTYPED.equals(newStatus)) {
                            failedGateways = publishToGateway(api);
                        } else { // API Status : RETIRED or CREATED
                            failedGateways = removeFromGateway(api);
                        }
                    }

                }
            } else {
                handleException("Couldn't find an API with the name-" + name + "version-" + version);
            }

        } finally {
            if (isTenantFlowStarted) {
                PrivilegedCarbonContext.endTenantFlow();
            }
        }

        return failedGateways;
    }

    @Override
    public boolean updateAPIforStateChange(APIIdentifier identifier, APIStatus newStatus,
            Map<String, String> failedGatewaysMap) throws APIManagementException, FaultGatewaysException {

        boolean isSuccess = false;
        Map<String, Map<String, String>> failedGateways = new ConcurrentHashMap<String, Map<String, String>>();
        String provider = identifier.getProviderName();
        String providerTenantMode = identifier.getProviderName();
        provider = APIUtil.replaceEmailDomain(provider);
        String name = identifier.getApiName();
        String version = identifier.getVersion();

        boolean isTenantFlowStarted = false;
        try {
            String tenantDomain = MultitenantUtils.getTenantDomain(APIUtil.replaceEmailDomainBack(providerTenantMode));
            if (tenantDomain != null && !MultitenantConstants.SUPER_TENANT_DOMAIN_NAME.equals(tenantDomain)) {
                isTenantFlowStarted = true;
                PrivilegedCarbonContext.startTenantFlow();
                PrivilegedCarbonContext.getThreadLocalCarbonContext().setTenantDomain(tenantDomain, true);
            }

            APIIdentifier apiId = new APIIdentifier(provider, name, version);
            API api = getAPI(apiId);
            if (api != null) {
                APIStatus currentStatus = api.getStatus();

                if (!currentStatus.equals(newStatus)) {
                    api.setStatus(newStatus);

                    // If API status changed to publish we should add it to recently added APIs list
                    // this should happen in store-publisher cluster domain if deployment is distributed
                    // IF new API published we will add it to recently added APIs
                    Caching.getCacheManager(APIConstants.API_MANAGER_CACHE_MANAGER)
                            .getCache(APIConstants.RECENTLY_ADDED_API_CACHE_NAME).removeAll();


                    api.setAsPublishedDefaultVersion(api.getId().getVersion()
                            .equals(apiMgtDAO.getPublishedDefaultVersion(api.getId())));

                    if (failedGatewaysMap != null) {

                        if (APIStatus.PUBLISHED.equals(newStatus) || APIStatus.DEPRECATED.equals(newStatus)
                            || APIStatus.BLOCKED.equals(newStatus) || APIStatus.PROTOTYPED.equals(newStatus)) {
                            Map<String, String> failedToPublishEnvironments = failedGatewaysMap;
                            if (!failedToPublishEnvironments.isEmpty()) {
                                Set<String> publishedEnvironments = new HashSet<String>(api.getEnvironments());
                                publishedEnvironments.removeAll(new ArrayList<String>(failedToPublishEnvironments
                                        .keySet()));
                                api.setEnvironments(publishedEnvironments);
                                updateApiArtifact(api, true, false);
                                failedGateways.clear();
                                failedGateways.put("UNPUBLISHED", Collections.<String, String> emptyMap());
                                failedGateways.put("PUBLISHED", failedToPublishEnvironments);

                            }
                        } else { // API Status : RETIRED or CREATED
                            Map<String, String> failedToRemoveEnvironments = failedGatewaysMap;
                            apiMgtDAO.removeAllSubscriptions(api.getId());
                            if (!failedToRemoveEnvironments.isEmpty()) {
                                Set<String> publishedEnvironments = new HashSet<String>(api.getEnvironments());
                                publishedEnvironments.addAll(failedToRemoveEnvironments.keySet());
                                api.setEnvironments(publishedEnvironments);
                                updateApiArtifact(api, true, false);
                                failedGateways.clear();
                                failedGateways.put("UNPUBLISHED", failedToRemoveEnvironments);
                                failedGateways.put("PUBLISHED", Collections.<String, String> emptyMap());

                            }
                        }
                    }

                    updateApiArtifact(api, false, false);

                    if (api.isDefaultVersion() || api.isPublishedDefaultVersion()) { // published default version need
                                                                                     // to be changed
                        apiMgtDAO.updateDefaultAPIPublishedVersion(api.getId(), currentStatus, newStatus);
                    }
                }
                isSuccess = true;
            } else {
                handleException("Couldn't find an API with the name-" + name + "version-" + version);
            }

        } finally {
            if (isTenantFlowStarted) {
                PrivilegedCarbonContext.endTenantFlow();
            }
        }

        if (!failedGateways.isEmpty()
                && (!failedGateways.get("UNPUBLISHED").isEmpty() || !failedGateways.get("PUBLISHED").isEmpty())) {
            throw new FaultGatewaysException(failedGateways);
        }
        return isSuccess;
    }

    /**
     * Function returns true if the specified API already exists in the registry
     * @param identifier
     * @return
     * @throws APIManagementException
     */
    public boolean checkIfAPIExists(APIIdentifier identifier) throws APIManagementException {
        String apiPath = APIUtil.getAPIPath(identifier);
        try {
            String tenantDomain = MultitenantUtils
                    .getTenantDomain(APIUtil.replaceEmailDomainBack(identifier.getProviderName()));
            Registry registry;
            if (!MultitenantConstants.SUPER_TENANT_DOMAIN_NAME.equals(tenantDomain)) {
                int id = ServiceReferenceHolder.getInstance().getRealmService().getTenantManager()
                        .getTenantId(tenantDomain);
                registry = ServiceReferenceHolder.getInstance().getRegistryService().getGovernanceSystemRegistry(id);
            } else {
                if (this.tenantDomain != null
                        && !MultitenantConstants.SUPER_TENANT_DOMAIN_NAME.equals(this.tenantDomain)) {
                    registry = ServiceReferenceHolder.getInstance().getRegistryService().getGovernanceUserRegistry(
                            identifier.getProviderName(), MultitenantConstants.SUPER_TENANT_ID);
                } else {
                    if (this.tenantDomain != null
                            && !MultitenantConstants.SUPER_TENANT_DOMAIN_NAME.equals(this.tenantDomain)) {
                        registry = ServiceReferenceHolder.getInstance().getRegistryService().getGovernanceUserRegistry(
                                identifier.getProviderName(), MultitenantConstants.SUPER_TENANT_ID);
                    } else {
                        registry = this.registry;
                    }
                }
            }

            return registry.resourceExists(apiPath);
        } catch (RegistryException e) {
            handleException("Failed to get API from : " + apiPath, e);
            return false;
        } catch (UserStoreException e) {
            handleException("Failed to get API from : " + apiPath, e);
            return false;
        }
    }

    public void makeAPIKeysForwardCompatible(API api) throws APIManagementException {
        String provider = api.getId().getProviderName();
        String apiName = api.getId().getApiName();
        Set<String> versions = getAPIVersions(provider, apiName);
        APIVersionComparator comparator = new APIVersionComparator();
        for (String version : versions) {
            API otherApi = getAPI(new APIIdentifier(provider, apiName, version));
            if (comparator.compare(otherApi, api) < 0 && !otherApi.getStatus().equals(APIStatus.RETIRED)) {
                apiMgtDAO.makeKeysForwardCompatible(provider, apiName, version,
                                                    api.getId().getVersion(), api.getContext());
            }
        }
    }

    private Map<String, String> publishToGateway(API api) throws APIManagementException {
        Map<String, String> failedEnvironment;
        APITemplateBuilder builder = null;
        String tenantDomain = null;
        if (api.getId().getProviderName().contains("AT")) {
            String provider = api.getId().getProviderName().replace("-AT-", "@");
            tenantDomain = MultitenantUtils.getTenantDomain( provider);
        }

        try{
            builder = getAPITemplateBuilder(api);
        }catch(Exception e){
            handleException("Error while publishing to Gateway ", e);
        }


        APIGatewayManager gatewayManager = APIGatewayManager.getInstance();
        failedEnvironment = gatewayManager.publishToGateway(api, builder, tenantDomain);
        if (log.isDebugEnabled()) {
            String logMessage = "API Name: " + api.getId().getApiName() + ", API Version " + api.getId().getVersion()
                    + " published to gateway";
            log.debug(logMessage);
        }
        return failedEnvironment;
    }

    private void validateAndSetTransports(API api) throws APIManagementException {
        String transports = api.getTransports();
        if(transports != null && !("null".equalsIgnoreCase(transports)))    {
            if (transports.contains(",")) {
                StringTokenizer st = new StringTokenizer(transports, ",");
                while (st.hasMoreTokens()) {
                    checkIfValidTransport(st.nextToken());
                }
            } else  {
                checkIfValidTransport(transports);
            }
        } else  {
            api.setTransports(Constants.TRANSPORT_HTTP + ',' + Constants.TRANSPORT_HTTPS);
        }
    }

    private void checkIfValidTransport(String transport) throws APIManagementException {
        if(!Constants.TRANSPORT_HTTP.equalsIgnoreCase(transport) && !Constants.TRANSPORT_HTTPS.equalsIgnoreCase(transport)){
            handleException("Unsupported Transport [" + transport + ']');
        }
    }

    private Map<String, String> removeFromGateway(API api) {
        String tenantDomain = null;
        Map<String, String> failedEnvironment;
        if (api.getId().getProviderName().contains("AT")) {
            String provider = api.getId().getProviderName().replace("-AT-", "@");
            tenantDomain = MultitenantUtils.getTenantDomain( provider);
        }

        APIGatewayManager gatewayManager = APIGatewayManager.getInstance();
        failedEnvironment = gatewayManager.removeFromGateway(api, tenantDomain);
        if (log.isDebugEnabled()) {
            String logMessage = "API Name: " + api.getId().getApiName() + ", API Version " + api.getId().getVersion()
                    + " deleted from gateway";
            log.debug(logMessage);
        }
        return failedEnvironment;
    }

    public Map<String, String> removeDefaultAPIFromGateway(API api) {
        String tenantDomain = null;
        if (api.getId().getProviderName().contains("AT")) {
            String provider = api.getId().getProviderName().replace("-AT-", "@");
            tenantDomain = MultitenantUtils.getTenantDomain( provider);
        }

        APIGatewayManager gatewayManager = APIGatewayManager.getInstance();
        return gatewayManager.removeDefaultAPIFromGateway(api, tenantDomain);

    }

    private boolean isAPIPublished(API api)throws APIManagementException {
            String tenantDomain = null;
			if (api.getId().getProviderName().contains("AT")) {
				String provider = api.getId().getProviderName().replace("-AT-", "@");
				tenantDomain = MultitenantUtils.getTenantDomain( provider);
			}
            APIGatewayManager gatewayManager = APIGatewayManager.getInstance();
            return gatewayManager.isAPIPublished(api, tenantDomain);
        }

    private APITemplateBuilder getAPITemplateBuilder(API api) throws APIManagementException {
        APITemplateBuilderImpl vtb = new APITemplateBuilderImpl(api);
        vtb.addHandler("org.wso2.carbon.apimgt.gateway.handlers.common.APIMgtLatencyStatsHandler", Collections
                .<String, String>emptyMap());
        Map<String, String> corsProperties = new HashMap<String, String>();
        corsProperties.put(APIConstants.CORSHeaders.IMPLEMENTATION_TYPE_HANDLER_VALUE, api.getImplementation());

        if (api.getCorsConfiguration() != null && api.getCorsConfiguration().isCorsConfigurationEnabled()) {
            CORSConfiguration corsConfiguration = api.getCorsConfiguration();
            if (corsConfiguration.getAccessControlAllowHeaders() != null) {
                StringBuilder allowHeaders = new StringBuilder();
                for (String header : corsConfiguration.getAccessControlAllowHeaders()) {
                    allowHeaders.append(header).append(',');
                }
                if (allowHeaders.length() != 0) {
                    allowHeaders.deleteCharAt(allowHeaders.length() - 1);
                    corsProperties.put(APIConstants.CORSHeaders.ALLOW_HEADERS_HANDLER_VALUE, allowHeaders.toString());
                }
            }
            if (corsConfiguration.getAccessControlAllowOrigins() != null) {
                StringBuilder allowOrigins = new StringBuilder();
                for (String origin : corsConfiguration.getAccessControlAllowOrigins()) {
                    allowOrigins.append(origin).append(',');
                }
                if (allowOrigins.length() != 0) {
                    allowOrigins.deleteCharAt(allowOrigins.length() - 1);
                    corsProperties.put(APIConstants.CORSHeaders.ALLOW_ORIGIN_HANDLER_VALUE, allowOrigins.toString());
                }
            }
            if (corsConfiguration.getAccessControlAllowMethods() != null) {
                StringBuilder allowedMethods = new StringBuilder();
                for (String methods : corsConfiguration.getAccessControlAllowMethods()) {
                    allowedMethods.append(methods).append(',');
                }
                if (allowedMethods.length() != 0) {
                    allowedMethods.deleteCharAt(allowedMethods.length() - 1);
                    corsProperties.put(APIConstants.CORSHeaders.ALLOW_METHODS_HANDLER_VALUE, allowedMethods.toString());
                }
            }
            if (corsConfiguration.isAccessControlAllowCredentials()) {
                corsProperties.put(APIConstants.CORSHeaders.ALLOW_CREDENTIALS_HANDLER_VALUE,
                                   String.valueOf(corsConfiguration.isAccessControlAllowCredentials()));
            }
            vtb.addHandler("org.wso2.carbon.apimgt.gateway.handlers.security.CORSRequestHandler", corsProperties);
        } else if (APIUtil.isCORSEnabled()) {
            vtb.addHandler("org.wso2.carbon.apimgt.gateway.handlers.security.CORSRequestHandler", corsProperties);
        }
        if(!api.getStatus().equals(APIStatus.PROTOTYPED)) {

            vtb.addHandler("org.wso2.carbon.apimgt.gateway.handlers.security.APIAuthenticationHandler",
                           Collections.<String,String>emptyMap());

            Map<String, String> properties = new HashMap<String, String>();

            APIManagerConfiguration config = ServiceReferenceHolder.getInstance().getAPIManagerConfigurationService()
                    .getAPIManagerConfiguration();
            boolean isGlobalThrottlingEnabled = Boolean.parseBoolean(config.getFirstProperty(APIConstants.API_GLOBAL_CEP_ENABLE));

            if(isGlobalThrottlingEnabled){
                vtb.addHandler("org.wso2.carbon.apimgt.gateway.handlers.throttling.CEPBasedThrottleHandler",
                        Collections.<String, String> emptyMap());
            } else {
                properties.put("id", "A");
                properties.put("policyKey", "gov:" + APIConstants.API_TIER_LOCATION);
                properties.put("policyKeyApplication", "gov:" + APIConstants.APP_TIER_LOCATION);
                properties.put("policyKeyResource", "gov:" + APIConstants.RES_TIER_LOCATION);

                if(api.getProductionMaxTps() != null){
                    properties.put("productionMaxCount",api.getProductionMaxTps());
                }

                if(api.getSandboxMaxTps() != null){
                    properties.put("sandboxMaxCount",api.getSandboxMaxTps());
                }

                vtb.addHandler("org.wso2.carbon.apimgt.gateway.handlers.throttling.APIThrottleHandler", properties);
            }

            vtb.addHandler("org.wso2.carbon.apimgt.usage.publisher.APIMgtUsageHandler", Collections.<String,String>emptyMap());

            properties = new HashMap<String, String>();
            properties.put("configKey", "gov:" + APIConstants.GA_CONFIGURATION_LOCATION);
            vtb.addHandler("org.wso2.carbon.apimgt.usage.publisher.APIMgtGoogleAnalyticsTrackingHandler", properties);

            String extensionHandlerPosition = getExtensionHandlerPosition();
            if (extensionHandlerPosition != null && "top".equalsIgnoreCase(extensionHandlerPosition)) {
                vtb.addHandlerPriority("org.wso2.carbon.apimgt.gateway.handlers.ext.APIManagerExtensionHandler",
                                       Collections.<String,String>emptyMap(), 0);
            } else {
                vtb.addHandler("org.wso2.carbon.apimgt.gateway.handlers.ext.APIManagerExtensionHandler",
                               Collections.<String,String>emptyMap());
            }
        }

        return vtb;
    }

    public void updateDefaultAPIInRegistry(APIIdentifier apiIdentifier,boolean value) throws APIManagementException{
        try {

            GenericArtifactManager artifactManager = APIUtil.getArtifactManager(registry,
                    APIConstants.API_KEY);
            String defaultAPIPath = APIConstants.API_LOCATION + RegistryConstants.PATH_SEPARATOR +
                    apiIdentifier.getProviderName() +
                    RegistryConstants.PATH_SEPARATOR + apiIdentifier.getApiName() +
                    RegistryConstants.PATH_SEPARATOR + apiIdentifier.getVersion() +
                    APIConstants.API_RESOURCE_NAME;

            Resource defaultAPISourceArtifact = registry.get(defaultAPIPath);
            GenericArtifact defaultAPIArtifact = artifactManager.getGenericArtifact(
                    defaultAPISourceArtifact.getUUID());
            defaultAPIArtifact.setAttribute(APIConstants.API_OVERVIEW_IS_DEFAULT_VERSION, String.valueOf(value));
            artifactManager.updateGenericArtifact(defaultAPIArtifact);

        } catch (RegistryException e) {
            String msg = "Failed to update default API version : " + apiIdentifier.getVersion() + " of : "
                    + apiIdentifier.getApiName();
            handleException(msg, e);
        }
    }

    /**
     * Add a file to a document of source type FILE
     *
     * @param apiId API identifier the document belongs to
     * @param documentation document
     * @param filename name of the file
     * @param content content of the file as an Input Stream
     * @param contentType content type of the file
     * @throws APIManagementException if failed to add the file
     */
    public void addFileToDocumentation(APIIdentifier apiId, Documentation documentation, String filename,
            InputStream content, String contentType) throws APIManagementException {
        if (Documentation.DocumentSourceType.FILE.equals(documentation.getSourceType())) {
            ResourceFile icon = new ResourceFile(content, contentType);
            String filePath = APIUtil.getDocumentationFilePath(apiId, filename);
            API api;
            try {
                api = getAPI(apiId);
                String visibleRolesList = api.getVisibleRoles();
                String[] visibleRoles = new String[0];
                if (visibleRolesList != null) {
                    visibleRoles = visibleRolesList.split(",");
                }
                APIUtil.setResourcePermissions(api.getId().getProviderName(), api.getVisibility(), visibleRoles,
                        filePath);
                documentation.setFilePath(addResourceFile(filePath, icon));
                APIUtil.setFilePermission(filePath);
            } catch (APIManagementException e) {
                handleException("Failed to add file to document " + documentation.getName(), e);
            }
        } else {
            String errorMsg = "Cannot add file to the Document. Document " + documentation.getName()
                    + "'s Source type is not FILE.";
            handleException(errorMsg);
        }
    }

    /**
     * Create a new version of the <code>api</code>, with version <code>newVersion</code>
     *
     * @param api        The API to be copied
     * @param newVersion The version of the new API
     * @throws org.wso2.carbon.apimgt.api.model.DuplicateAPIException
     *          If the API trying to be created already exists
     * @throws org.wso2.carbon.apimgt.api.APIManagementException
     *          If an error occurs while trying to create
     *          the new version of the API
     */
    public void createNewAPIVersion(API api, String newVersion) throws DuplicateAPIException,
                                                                       APIManagementException {
        String apiSourcePath = APIUtil.getAPIPath(api.getId());

        String targetPath = APIConstants.API_LOCATION + RegistryConstants.PATH_SEPARATOR +
                            api.getId().getProviderName() +
                            RegistryConstants.PATH_SEPARATOR + api.getId().getApiName() +
                            RegistryConstants.PATH_SEPARATOR + newVersion +
                            APIConstants.API_RESOURCE_NAME;

        boolean transactionCommitted = false;
        try {
            if (registry.resourceExists(targetPath)) {
                throw new DuplicateAPIException("API version already exist with version :" + newVersion);
            }
            registry.beginTransaction();
            Resource apiSourceArtifact = registry.get(apiSourcePath);
            GenericArtifactManager artifactManager = APIUtil.getArtifactManager(registry, APIConstants.API_KEY);
            GenericArtifact artifact = artifactManager.getGenericArtifact(apiSourceArtifact.getUUID());

            //Create new API version
            artifact.setId(UUID.randomUUID().toString());
            artifact.setAttribute(APIConstants.API_OVERVIEW_VERSION, newVersion);

            //Check the status of the existing api,if its not in 'CREATED' status set
            //the new api status as "CREATED"
            String status = artifact.getAttribute(APIConstants.API_OVERVIEW_STATUS);
            if (!APIConstants.CREATED.equals(status)) {
                artifact.setAttribute(APIConstants.API_OVERVIEW_STATUS, APIConstants.CREATED);
            }

            if(api.isDefaultVersion())  {
                artifact.setAttribute(APIConstants.API_OVERVIEW_IS_DEFAULT_VERSION, "true");
                //Check whether an existing API is set as default version.
                String defaultVersion = getDefaultVersion(api.getId());

                //if so, change its DefaultAPIVersion attribute to false

                if(defaultVersion!=null)    {
                    APIIdentifier defaultAPIId = new APIIdentifier(api.getId().getProviderName(),api.getId().getApiName(),
                                                                   defaultVersion);
                    updateDefaultAPIInRegistry(defaultAPIId,false);
                }
            } else  {
                artifact.setAttribute(APIConstants.API_OVERVIEW_IS_DEFAULT_VERSION, "false");
            }
            //Check whether the existing api has its own thumbnail resource and if yes,add that image
            //thumb to new API                                       thumbnail path as well.
            String thumbUrl = APIConstants.API_IMAGE_LOCATION + RegistryConstants.PATH_SEPARATOR +
                              api.getId().getProviderName() + RegistryConstants.PATH_SEPARATOR +
                              api.getId().getApiName() + RegistryConstants.PATH_SEPARATOR +
                              api.getId().getVersion() + RegistryConstants.PATH_SEPARATOR + APIConstants.API_ICON_IMAGE;
            if (registry.resourceExists(thumbUrl)) {
                Resource oldImage = registry.get(thumbUrl);
                apiSourceArtifact.getContentStream();
                APIIdentifier newApiId = new APIIdentifier(api.getId().getProviderName(),
                                                           api.getId().getApiName(), newVersion);
                ResourceFile icon = new ResourceFile(oldImage.getContentStream(), oldImage.getMediaType());
                artifact.setAttribute(APIConstants.API_OVERVIEW_THUMBNAIL_URL,
                                      addResourceFile(APIUtil.getIconPath(newApiId), icon));
            }
            // If the API has custom mediation policy, copy it to new version.

            String inSeqFilePath = APIUtil.getSequencePath(api.getId(), "in");

            if (registry.resourceExists(inSeqFilePath)) {

                APIIdentifier newApiId = new APIIdentifier(api.getId().getProviderName(),
                                                           api.getId().getApiName(), newVersion);

                String inSeqNewFilePath = APIUtil.getSequencePath(newApiId, "in");
                org.wso2.carbon.registry.api.Collection inSeqCollection =
                        (org.wso2.carbon.registry.api.Collection) registry.get(inSeqFilePath);
                if (inSeqCollection != null) {
                    String[] inSeqChildPaths = inSeqCollection.getChildren();
                    for (String inSeqChildPath : inSeqChildPaths)    {
                        Resource inSequence = registry.get(inSeqChildPath);

                        ResourceFile seqFile = new ResourceFile(inSequence.getContentStream(), inSequence.getMediaType());
                        OMElement seqElment = APIUtil.buildOMElement(inSequence.getContentStream());
                        String seqFileName = seqElment.getAttributeValue(new QName("name"));
                        addResourceFile(inSeqNewFilePath + seqFileName, seqFile);
                    }
                }
            }


            String outSeqFilePath = APIUtil.getSequencePath(api.getId(), "out");

            if (registry.resourceExists(outSeqFilePath)) {

                APIIdentifier newApiId = new APIIdentifier(api.getId().getProviderName(),
                                                           api.getId().getApiName(), newVersion);

                String outSeqNewFilePath = APIUtil.getSequencePath(newApiId, "out");
                org.wso2.carbon.registry.api.Collection outSeqCollection =
                        (org.wso2.carbon.registry.api.Collection) registry.get(outSeqFilePath);
                if (outSeqCollection != null) {
                    String[] outSeqChildPaths = outSeqCollection.getChildren();
                    for (String outSeqChildPath : outSeqChildPaths)    {
                        Resource outSequence = registry.get(outSeqChildPath);

                        ResourceFile seqFile = new ResourceFile(outSequence.getContentStream(), outSequence.getMediaType());
                        OMElement seqElment = APIUtil.buildOMElement(outSequence.getContentStream());
                        String seqFileName = seqElment.getAttributeValue(new QName("name"));
                        addResourceFile(outSeqNewFilePath + seqFileName, seqFile);
                    }
                }
            }



            // Here we keep the old context
            String oldContext =  artifact.getAttribute(APIConstants.API_OVERVIEW_CONTEXT);

            // We need to change the context by setting the new version
            // This is a change that is coming with the context version strategy
            String contextTemplate = artifact.getAttribute(APIConstants.API_OVERVIEW_CONTEXT_TEMPLATE);
            artifact.setAttribute(APIConstants.API_OVERVIEW_CONTEXT, contextTemplate.replace("{version}", newVersion));

            artifactManager.addGenericArtifact(artifact);
            String artifactPath = GovernanceUtils.getArtifactPath(registry, artifact.getId());
            //Attach the API lifecycle
            artifact.attachLifecycle(APIConstants.API_LIFE_CYCLE);
            registry.addAssociation(APIUtil.getAPIProviderPath(api.getId()), targetPath,
                                    APIConstants.PROVIDER_ASSOCIATION);
            String roles=artifact.getAttribute(APIConstants.API_OVERVIEW_VISIBLE_ROLES);
            String[] rolesSet = new String[0];
            if (roles != null) {
                rolesSet = roles.split(",");
            }
            APIUtil.setResourcePermissions(api.getId().getProviderName(),
            		artifact.getAttribute(APIConstants.API_OVERVIEW_VISIBILITY), rolesSet, artifactPath);
            //Here we have to set permission specifically to image icon we added
            String iconPath = artifact.getAttribute(APIConstants.API_OVERVIEW_THUMBNAIL_URL);
            if (iconPath != null) {
            	iconPath=iconPath.substring(iconPath.lastIndexOf("/apimgt"));
                APIUtil.copyResourcePermissions(api.getId().getProviderName(),thumbUrl,iconPath);
            }
            // Retain the tags
            org.wso2.carbon.registry.core.Tag[] tags = registry.getTags(apiSourcePath);
            if (tags != null) {
                for (org.wso2.carbon.registry.core.Tag tag : tags) {
                    registry.applyTag(targetPath, tag.getTagName());
                }
            }
            
            
            // Retain the docs
            List<Documentation> docs = getAllDocumentation(api.getId());
            APIIdentifier newId = new APIIdentifier(api.getId().getProviderName(),
                                                    api.getId().getApiName(), newVersion);
            API newAPI = getAPI(newId,api.getId(), oldContext);

            if(api.isDefaultVersion()){
                newAPI.setAsDefaultVersion(true);
            }else{
                newAPI.setAsDefaultVersion(false);
            }

            for (Documentation doc : docs) {
                /* copying the file in registry for new api */
                Documentation.DocumentSourceType sourceType = doc.getSourceType();
                if (sourceType == Documentation.DocumentSourceType.FILE) {
                    String absoluteSourceFilePath = doc.getFilePath();
                    // extract the prepend
                    // ->/registry/resource/_system/governance/ and for
                    // tenant
                    // /t/my.com/registry/resource/_system/governance/
                    int prependIndex = absoluteSourceFilePath.indexOf(APIConstants.API_LOCATION);
                    String prependPath = absoluteSourceFilePath.substring(0, prependIndex);
                    // get the file name from absolute file path
                    int fileNameIndex = absoluteSourceFilePath.lastIndexOf(RegistryConstants.PATH_SEPARATOR);
                    String fileName = absoluteSourceFilePath.substring(fileNameIndex + 1);
                    // create relative file path of old location
                    String sourceFilePath = absoluteSourceFilePath.substring(prependIndex);
                    // create the relative file path where file should be
                    // copied
                    String targetFilePath =
                                            APIConstants.API_LOCATION + RegistryConstants.PATH_SEPARATOR +
                                                    newId.getProviderName() + RegistryConstants.PATH_SEPARATOR +
                                                    newId.getApiName() + RegistryConstants.PATH_SEPARATOR +
                                                    newId.getVersion() + RegistryConstants.PATH_SEPARATOR +
                                                    APIConstants.DOC_DIR + RegistryConstants.PATH_SEPARATOR +
                                                    APIConstants.DOCUMENT_FILE_DIR + RegistryConstants.PATH_SEPARATOR +
                                                    fileName;
                    // copy the file from old location to new location(for
                    // new api)
                    registry.copy(sourceFilePath, targetFilePath);
                    // update the filepath attribute in doc artifact to
                    // create new doc artifact for new version of api
                    doc.setFilePath(prependPath + targetFilePath);
                }
                createDocumentation(newAPI, doc);
                String content = getDocumentationContent(api.getId(), doc.getName());
                if (content != null) {
                    addDocumentationContent(newAPI, doc.getName(), content);
                }
            }

            //Copy Swagger 2.0 resources for New version. 
            String resourcePath = APIUtil.getSwagger20DefinitionFilePath(api.getId().getApiName(),
                                                                         api.getId().getVersion(),
                                                                         api.getId().getProviderName());
            if (registry.resourceExists(resourcePath + APIConstants.API_DOC_2_0_RESOURCE_NAME)) {
                JSONObject swaggerObject = (JSONObject) new JSONParser()
                        .parse(definitionFromSwagger20.getAPIDefinition(api.getId(), registry));
                JSONObject infoObject = (JSONObject) swaggerObject.get("info");
                infoObject.remove("version");
                infoObject.put("version", newAPI.getId().getVersion());
                definitionFromSwagger20.saveAPIDefinition(newAPI, swaggerObject.toJSONString(), registry);
            }

            // Make sure to unset the isLatest flag on the old version
            GenericArtifact oldArtifact = artifactManager.getGenericArtifact(
                    apiSourceArtifact.getUUID());
            oldArtifact.setAttribute(APIConstants.API_OVERVIEW_IS_LATEST, "false");
            artifactManager.updateGenericArtifact(oldArtifact);

            int tenantId;
            String tenantDomain = MultitenantUtils.getTenantDomain(APIUtil.replaceEmailDomainBack(api.getId().getProviderName()));
            try {
                tenantId = ServiceReferenceHolder.getInstance().getRealmService().getTenantManager().getTenantId(tenantDomain);
            } catch (UserStoreException e) {
                throw new APIManagementException("Error in retrieving Tenant Information while adding api :"
                        +api.getId().getApiName(),e);
            }

            apiMgtDAO.addAPI(newAPI, tenantId);
            registry.commitTransaction();
            transactionCommitted = true;

            if(log.isDebugEnabled()) {
                String logMessage = "Successfully created new version : " + newVersion + " of : " + api.getId().getApiName();
                log.debug(logMessage);
            }

            //Sending Notifications to existing subscribers
            try {
                String isNotificationEnabled = "false";
                Registry configRegistry = ServiceReferenceHolder.getInstance().getRegistryService().
                        getConfigSystemRegistry(tenantId);
                if (configRegistry.resourceExists(APIConstants.API_TENANT_CONF_LOCATION)) {
                    Resource resource = configRegistry.get(APIConstants.API_TENANT_CONF_LOCATION);
                    String content = new String((byte[]) resource.getContent(), Charset.defaultCharset());
                    if(content !=null ){
                        JSONObject tenantConfig= (JSONObject) new JSONParser().parse(content);
                        isNotificationEnabled = (String) tenantConfig.get(NotifierConstants.NOTIFICATIONS_ENABLED);
                    }
                }

                if (JavaUtils.isTrueExplicitly(isNotificationEnabled)){

                    Properties prop = new Properties();
                    prop.put(NotifierConstants.API_KEY, api.getId());
                    prop.put(NotifierConstants.NEW_API_KEY, newAPI.getId());

                    Set<Subscriber> subscribersOfAPI = apiMgtDAO.getSubscribersOfAPI(api.getId());
                    prop.put(NotifierConstants.SUBSCRIBERS_PER_API, subscribersOfAPI);

                    Set<Subscriber> subscribersOfProvider = apiMgtDAO.getSubscribersOfProvider(api.getId()
                            .getProviderName());
                    prop.put(NotifierConstants.SUBSCRIBERS_PER_API, subscribersOfProvider);

                    NotificationDTO notificationDTO=new NotificationDTO(prop,NotifierConstants
                            .NOTIFICATION_TYPE_NEW_VERSION);
                    notificationDTO.setTenantID(tenantId);
                    notificationDTO.setTenantDomain(tenantDomain);
                    new NotificationExecutor().sendAsyncNotifications(notificationDTO);

                }
            } catch (NotificationException e) {
                log.error(e.getMessage(), e);
            }

        } catch (ParseException e) {
            String msg = "Couldn't Create json Object from Swagger object for version" + newVersion + " of : " +
                                 api.getId().getApiName();
            handleException(msg, e);
        } catch (Exception e) {
            try {
                registry.rollbackTransaction();
            } catch (RegistryException re) {
                handleException("Error while rolling back the transaction for API: " + api.getId(), re);
            }
            String msg = "Failed to create new version : " + newVersion + " of : " + api.getId().getApiName();
            handleException(msg, e);
        } finally {
            try {
                if (!transactionCommitted) {
                    registry.rollbackTransaction();
                }
            } catch (RegistryException ex) {
                handleException("Error while rolling back the transaction for API: " + api.getId(), ex);
            }
        }
    }

    /**
     * Removes a given documentation
     *
     * @param apiId   APIIdentifier
     * @param docType the type of the documentation
     * @param docName name of the document
     * @throws org.wso2.carbon.apimgt.api.APIManagementException
     *          if failed to remove documentation
     */
    public void removeDocumentation(APIIdentifier apiId, String docName, String docType) throws APIManagementException {
        String docPath = APIUtil.getAPIDocPath(apiId) + docName;

        try {
            String apiArtifactId = registry.get(docPath).getUUID();
            GenericArtifactManager artifactManager = APIUtil.getArtifactManager(registry,APIConstants.DOCUMENTATION_KEY);
            GenericArtifact artifact = artifactManager.getGenericArtifact(apiArtifactId);
            String docFilePath =  artifact.getAttribute(APIConstants.DOC_FILE_PATH);

            if(docFilePath!=null)   {
                File tempFile = new File(docFilePath);
                String fileName = tempFile.getName();
                docFilePath = APIUtil.getDocumentationFilePath(apiId,fileName);
                if(registry.resourceExists(docFilePath))    {
                    registry.delete(docFilePath);
                }
            }

            Association[] associations = registry.getAssociations(docPath, APIConstants.DOCUMENTATION_KEY);
            for (Association association : associations) {
                registry.delete(association.getDestinationPath());
            }
        } catch (RegistryException e) {
            handleException("Failed to delete documentation", e);
        }
    }

    /**
     *
     * @param apiId   APIIdentifier
     * @param docId UUID of the doc
     * @throws APIManagementException if failed to remove documentation
     */
    public void removeDocumentation(APIIdentifier apiId, String docId)
            throws APIManagementException {
        String docPath ;

        try {
            GenericArtifactManager artifactManager = APIUtil.getArtifactManager(registry,
                                                                                APIConstants.DOCUMENTATION_KEY);
            GenericArtifact artifact = artifactManager.getGenericArtifact(docId);
            docPath = artifact.getPath();
            String docFilePath =  artifact.getAttribute(APIConstants.DOC_FILE_PATH);

            if(docFilePath!=null)
            {
                File tempFile = new File(docFilePath);
                String fileName = tempFile.getName();
                docFilePath = APIUtil.getDocumentationFilePath(apiId,fileName);
                if(registry.resourceExists(docFilePath))
                {
                    registry.delete(docFilePath);
                }
            }

            Association[] associations = registry.getAssociations(docPath,
                                                                  APIConstants.DOCUMENTATION_KEY);

            for (Association association : associations) {
                registry.delete(association.getDestinationPath());
            }
        } catch (RegistryException e) {
            handleException("Failed to delete documentation", e);
        }
    }


    /**
     * Adds Documentation to an API
     *
     * @param apiId         APIIdentifier
     * @param documentation Documentation
     * @throws org.wso2.carbon.apimgt.api.APIManagementException
     *          if failed to add documentation
     */
    public void addDocumentation(APIIdentifier apiId, Documentation documentation) throws APIManagementException {
    	API api = getAPI(apiId);
    	createDocumentation(api, documentation);
    }

    /**
     * This method used to save the documentation content
     *
     * @param api,        API
     * @param documentationName, name of the inline documentation
     * @param text,              content of the inline documentation
     * @throws org.wso2.carbon.apimgt.api.APIManagementException
     *          if failed to add the document as a resource to registry
     */
    public void addDocumentationContent(API api, String documentationName, String text) throws APIManagementException {

    	APIIdentifier identifier = api.getId();
    	String documentationPath = APIUtil.getAPIDocPath(identifier) + documentationName;
    	String contentPath = APIUtil.getAPIDocPath(identifier) + APIConstants.INLINE_DOCUMENT_CONTENT_DIR +
    			RegistryConstants.PATH_SEPARATOR + documentationName;
        boolean isTenantFlowStarted = false;
        try {
            if (tenantDomain != null && !MultitenantConstants.SUPER_TENANT_DOMAIN_NAME.equals(tenantDomain)) {
                PrivilegedCarbonContext.startTenantFlow();
                isTenantFlowStarted = true;

                PrivilegedCarbonContext.getThreadLocalCarbonContext().setTenantDomain(tenantDomain, true);
            }

            Resource docResource = registry.get(documentationPath);
            GenericArtifactManager artifactManager = new GenericArtifactManager(registry,
                                                         APIConstants.DOCUMENTATION_KEY);
            GenericArtifact docArtifact = artifactManager.getGenericArtifact(docResource.getUUID());
            Documentation doc = APIUtil.getDocumentation(docArtifact);

            Resource docContent;

            if (!registry.resourceExists(contentPath)) {
            	docContent = registry.newResource();
            } else {
            	docContent = registry.get(contentPath);
            }
            
            /* This is a temporary fix for doc content replace issue. We need to add 
             * separate methods to add inline content resource in document update */
            if (!APIConstants.NO_CONTENT_UPDATE.equals(text)) {
            	docContent.setContent(text);
            }
            docContent.setMediaType(APIConstants.DOCUMENTATION_INLINE_CONTENT_TYPE);
            registry.put(contentPath, docContent);
            registry.addAssociation(documentationPath, contentPath, APIConstants.DOCUMENTATION_CONTENT_ASSOCIATION);
            String apiPath = APIUtil.getAPIPath(identifier);
            String[] authorizedRoles = getAuthorizedRoles(apiPath);
            String docVisibility=doc.getVisibility().name();
            String visibility=api.getVisibility();
            if(docVisibility!=null){
                if(APIConstants.DOC_SHARED_VISIBILITY.equalsIgnoreCase(docVisibility)){
                    authorizedRoles=null;
                    visibility=APIConstants.DOC_SHARED_VISIBILITY;
                } else if(APIConstants.DOC_OWNER_VISIBILITY.equalsIgnoreCase(docVisibility)){
                    authorizedRoles=null;
                    visibility=APIConstants.DOC_OWNER_VISIBILITY;
                }
            }

            APIUtil.setResourcePermissions(api.getId().getProviderName(),visibility, authorizedRoles,contentPath);
        } catch (RegistryException e) {
            String msg = "Failed to add the documentation content of : "
                         + documentationName + " of API :" + identifier.getApiName();
            handleException(msg, e);
        } catch (UserStoreException e) {
            String msg = "Failed to add the documentation content of : "
                         + documentationName + " of API :" + identifier.getApiName();
            handleException(msg, e);
        } finally {
            if (isTenantFlowStarted) {
                PrivilegedCarbonContext.endTenantFlow();
            }
        }
    }

    /**
     * Updates a given documentation
     *
     * @param apiId         APIIdentifier
     * @param documentation Documentation
     * @throws org.wso2.carbon.apimgt.api.APIManagementException
     *          if failed to update docs
     */
    public void updateDocumentation(APIIdentifier apiId, Documentation documentation) throws APIManagementException {

        String apiPath = APIUtil.getAPIPath(apiId);
        API api = getAPI(apiPath);
        String docPath = APIConstants.API_ROOT_LOCATION + RegistryConstants.PATH_SEPARATOR + apiId.getProviderName() +
                                 RegistryConstants.PATH_SEPARATOR + apiId.getApiName() +
                                 RegistryConstants.PATH_SEPARATOR + apiId.getVersion() +
                                 RegistryConstants.PATH_SEPARATOR + APIConstants.DOC_DIR +
                                 RegistryConstants.PATH_SEPARATOR + documentation.getName();

        try {
            String apiArtifactId = registry.get(docPath).getUUID();
            GenericArtifactManager artifactManager = APIUtil.getArtifactManager(registry,APIConstants.DOCUMENTATION_KEY);
            GenericArtifact artifact = artifactManager.getGenericArtifact(apiArtifactId);
            String docVisibility = documentation.getVisibility().name();
            String[] authorizedRoles = new String[0];
            String visibleRolesList = api.getVisibleRoles();
            if (visibleRolesList != null) {
                authorizedRoles = visibleRolesList.split(",");
            }
            String visibility = api.getVisibility();
            if (docVisibility != null) {
                if (APIConstants.DOC_SHARED_VISIBILITY.equalsIgnoreCase(docVisibility)) {
                    authorizedRoles = null;
                    visibility = APIConstants.DOC_SHARED_VISIBILITY;
                } else if (APIConstants.DOC_OWNER_VISIBILITY.equalsIgnoreCase(docVisibility)) {
                    authorizedRoles = null;
                    visibility = APIConstants.DOC_OWNER_VISIBILITY;
                }
            }
            
            GenericArtifact updateApiArtifact = APIUtil.createDocArtifactContent(artifact, apiId, documentation);
            artifactManager.updateGenericArtifact(updateApiArtifact);
            clearResourcePermissions(docPath, apiId);

            APIUtil.setResourcePermissions(api.getId().getProviderName(), visibility, authorizedRoles,
                                           artifact.getPath());

            String docFilePath = artifact.getAttribute(APIConstants.DOC_FILE_PATH);
            if (docFilePath != null && !"".equals(docFilePath)) {
                // The docFilePatch comes as
                // /t/tenanatdoman/registry/resource/_system/governance/apimgt/applicationdata..
                // We need to remove the
                // /t/tenanatdoman/registry/resource/_system/governance section
                // to set permissions.
                int startIndex = docFilePath.indexOf("governance") + "governance".length();
                String filePath = docFilePath.substring(startIndex, docFilePath.length());
                APIUtil.setResourcePermissions(api.getId().getProviderName(), visibility, authorizedRoles, filePath);
            }

        } catch (RegistryException e) {
            handleException("Failed to update documentation", e);
        }
    }

    /**
     * Copies current Documentation into another version of the same API.
     *
     * @param toVersion Version to which Documentation should be copied.
     * @param apiId     id of the APIIdentifier
     * @throws org.wso2.carbon.apimgt.api.APIManagementException
     *          if failed to copy docs
     */
    public void copyAllDocumentation(APIIdentifier apiId, String toVersion) throws APIManagementException {

        String oldVersion = APIUtil.getAPIDocPath(apiId);
        String newVersion = APIConstants.API_ROOT_LOCATION + RegistryConstants.PATH_SEPARATOR +
                            apiId.getProviderName() + RegistryConstants.PATH_SEPARATOR + apiId.getApiName() +
                            RegistryConstants.PATH_SEPARATOR + toVersion + RegistryConstants.PATH_SEPARATOR +
                            APIConstants.DOC_DIR;

        try {
            Resource resource = registry.get(oldVersion);
            if (resource instanceof org.wso2.carbon.registry.core.Collection) {
                String[] docsPaths = ((org.wso2.carbon.registry.core.Collection) resource).getChildren();
                for (String docPath : docsPaths) {
                    registry.copy(docPath, newVersion);
                }
            }
        } catch (RegistryException e) {
            handleException("Failed to copy docs to new version : " + newVersion, e);
        }
    }

    /**
     * Create an Api
     *
     * @param api API
     * @throws APIManagementException if failed to create API
     */
    private void createAPI(API api) throws APIManagementException {
        GenericArtifactManager artifactManager = APIUtil.getArtifactManager(registry, APIConstants.API_KEY);

        //Validate Transports
        validateAndSetTransports(api);
        boolean transactionCommitted = false;
        try {
            registry.beginTransaction();
            GenericArtifact genericArtifact =
                    artifactManager.newGovernanceArtifact(new QName(api.getId().getApiName()));
            GenericArtifact artifact = APIUtil.createAPIArtifactContent(genericArtifact, api);
            artifactManager.addGenericArtifact(artifact);
            //Attach the API lifecycle
            artifact.attachLifecycle(APIConstants.API_LIFE_CYCLE);
            String artifactPath = GovernanceUtils.getArtifactPath(registry, artifact.getId());
            String providerPath = APIUtil.getAPIProviderPath(api.getId());
            //provider ------provides----> API
            registry.addAssociation(providerPath, artifactPath, APIConstants.PROVIDER_ASSOCIATION);
            Set<String> tagSet = api.getTags();
            if (tagSet != null) {
                for (String tag : tagSet) {
                    registry.applyTag(artifactPath, tag);
                }
            }
            if (APIUtil.isValidWSDLURL(api.getWsdlUrl(), false)) {
                String path = APIUtil.createWSDL(registry, api);
                if (path != null) {
                    registry.addAssociation(artifactPath, path, CommonConstants.ASSOCIATION_TYPE01);
                    artifact.setAttribute(APIConstants.API_OVERVIEW_WSDL, api.getWsdlUrl()); //reset the wsdl path to permlink
                    artifactManager.updateGenericArtifact(artifact); //update the  artifact
                }
            }

            if (api.getUrl() != null && !api.getUrl().isEmpty())    {
                String path = APIUtil.createEndpoint(api.getUrl(), registry);
                if (path != null) {
                    registry.addAssociation(artifactPath, path, CommonConstants.ASSOCIATION_TYPE01);
                }
            }
            //write API Status to a separate property. This is done to support querying APIs using custom query (SQL)
            //to gain performance
            String apiStatus = api.getStatus().getStatus();
            saveAPIStatus(artifactPath, apiStatus);
            String visibleRolesList = api.getVisibleRoles();
            String[] visibleRoles = new String[0];
            if (visibleRolesList != null) {
                visibleRoles = visibleRolesList.split(",");
            }
            APIUtil.setResourcePermissions(api.getId().getProviderName(), api.getVisibility(), visibleRoles,
                    artifactPath);
            registry.commitTransaction();
            transactionCommitted = true;

            if (log.isDebugEnabled()) {
                String logMessage =
                        "API Name: " + api.getId().getApiName() + ", API Version " + api.getId().getVersion()
                                + " created";
                log.debug(logMessage);
            }
        } catch (Exception e) {
        	 try {
                 registry.rollbackTransaction();
             } catch (RegistryException re) {
                 // Throwing an error here would mask the original exception
                 log.error("Error while rolling back the transaction for API: " +
                                 api.getId().getApiName(), re);
             }
             handleException("Error while performing registry transaction operation", e);
        } finally {
            try {
                if (!transactionCommitted) {
                    registry.rollbackTransaction();
                }
            } catch (RegistryException ex) {
                handleException("Error while rolling back the transaction for API: " + api.getId().getApiName(), ex);
            }
        }
    }

    /**
     * This function is to set resource permissions based on its visibility
     *
     * @param artifactPath API resource path
     * @throws APIManagementException Throwing exception
     */
    private void clearResourcePermissions(String artifactPath, APIIdentifier apiId) throws APIManagementException {
        try {
            String resourcePath = RegistryUtils.getAbsolutePath(RegistryContext.getBaseInstance(),
                    APIUtil.getMountedPath(RegistryContext.getBaseInstance(),
                            RegistryConstants.GOVERNANCE_REGISTRY_BASE_PATH) + artifactPath);
            String tenantDomain = MultitenantUtils
                    .getTenantDomain(APIUtil.replaceEmailDomainBack(apiId.getProviderName()));
            if (!MultitenantConstants.SUPER_TENANT_DOMAIN_NAME.equals(tenantDomain)) {
                AuthorizationManager authManager = ServiceReferenceHolder.getInstance().getRealmService()
                        .getTenantUserRealm(((UserRegistry) registry).getTenantId()).getAuthorizationManager();
                authManager.clearResourceAuthorizations(resourcePath);
            } else {
                RegistryAuthorizationManager authorizationManager = new RegistryAuthorizationManager(
                        ServiceReferenceHolder.getUserRealm());
                authorizationManager.clearResourceAuthorizations(resourcePath);
            }
        } catch (UserStoreException e) {
            handleException("Error while adding role permissions to API", e);
        }
    }
    /**
     * Create a documentation
     *
     * @param api         API
     * @param documentation Documentation
     * @throws APIManagementException if failed to add documentation
     */
    private void createDocumentation(API api, Documentation documentation) throws APIManagementException {
        try {
            APIIdentifier apiId = api.getId();
            GenericArtifactManager artifactManager = new GenericArtifactManager(registry,APIConstants.DOCUMENTATION_KEY);
            GenericArtifact artifact = artifactManager.newGovernanceArtifact(new QName(documentation.getName()));
            artifactManager.addGenericArtifact(APIUtil.createDocArtifactContent(artifact, apiId, documentation));
            String apiPath = APIUtil.getAPIPath(apiId);

            //Adding association from api to documentation . (API -----> doc)
            registry.addAssociation(apiPath, artifact.getPath(),APIConstants.DOCUMENTATION_ASSOCIATION);
            String docVisibility = documentation.getVisibility().name();
            String[] authorizedRoles = getAuthorizedRoles(apiPath);
            String visibility = api.getVisibility();
            if (docVisibility != null) {
                if (APIConstants.DOC_SHARED_VISIBILITY.equalsIgnoreCase(docVisibility)) {
                    authorizedRoles = null;
                    visibility = APIConstants.DOC_SHARED_VISIBILITY;
                } else if (APIConstants.DOC_OWNER_VISIBILITY.equalsIgnoreCase(docVisibility)) {
                    authorizedRoles = null;
                    visibility = APIConstants.DOC_OWNER_VISIBILITY;
                }
            }
            APIUtil.setResourcePermissions(api.getId().getProviderName(),visibility, authorizedRoles, artifact.getPath());
            String docFilePath = artifact.getAttribute(APIConstants.DOC_FILE_PATH);
            if (docFilePath != null && !"".equals(docFilePath)) {
                //The docFilePatch comes as /t/tenanatdoman/registry/resource/_system/governance/apimgt/applicationdata..
                //We need to remove the /t/tenanatdoman/registry/resource/_system/governance section to set permissions.
                int startIndex = docFilePath.indexOf("governance") + "governance".length();
                String filePath = docFilePath.substring(startIndex, docFilePath.length());
                APIUtil.setResourcePermissions(api.getId().getProviderName(),visibility, authorizedRoles, filePath);
                registry.addAssociation(artifact.getPath(), filePath,APIConstants.DOCUMENTATION_FILE_ASSOCIATION);
            }
            documentation.setId(artifact.getId());
        } catch (RegistryException e) {
            handleException("Failed to add documentation", e);
        } catch (UserStoreException e) {
            handleException("Failed to add documentation", e);
        }
    }



    private String[] getAuthorizedRoles(String artifactPath) throws UserStoreException {
        String resourcePath = RegistryUtils.getAbsolutePath(RegistryContext.getBaseInstance(),
                                                            APIUtil.getMountedPath(RegistryContext.getBaseInstance(),
                                                                                   RegistryConstants.GOVERNANCE_REGISTRY_BASE_PATH) +
                                                            artifactPath);

        if (!MultitenantConstants.SUPER_TENANT_DOMAIN_NAME.equals(tenantDomain)) {
            int tenantId = ServiceReferenceHolder.getInstance().getRealmService().
                    getTenantManager().getTenantId(tenantDomain);
            AuthorizationManager authManager = ServiceReferenceHolder.getInstance().getRealmService().
                    getTenantUserRealm(tenantId).getAuthorizationManager();
            return authManager.getAllowedRolesForResource(resourcePath,ActionConstants.GET);
        } else {
            RegistryAuthorizationManager authorizationManager = new RegistryAuthorizationManager
                    (ServiceReferenceHolder.getUserRealm());
            return authorizationManager.getAllowedRolesForResource(resourcePath,ActionConstants.GET);
        }
    }

    /**
     * Returns the details of all the life-cycle changes done per api
     *
     * @param apiId API Identifier
     * @return List of lifecycle events per given api
     * @throws org.wso2.carbon.apimgt.api.APIManagementException
     *          If failed to get Lifecycle Events
     */
    public List<LifeCycleEvent> getLifeCycleEvents(APIIdentifier apiId) throws APIManagementException {
        return apiMgtDAO.getLifeCycleEvents(apiId);
    }

    /**
     * Update the subscription status
     *
     * @param apiId API Identifier
     * @param subStatus Subscription Status
     * @param appId Application Id              *
     * @throws org.wso2.carbon.apimgt.api.APIManagementException
     *          If failed to update subscription status
     */
    public void updateSubscription(APIIdentifier apiId,String subStatus,int appId) throws APIManagementException {
        apiMgtDAO.updateSubscription(apiId,subStatus,appId);
    }

    /**
     * This method is used to update the subscription
     *
     * @param subscribedAPI subscribedAPI object that represents the new subscription detals
     * @throws APIManagementException if failed to update subscription
     */
    public void updateSubscription(SubscribedAPI subscribedAPI) throws APIManagementException {
        apiMgtDAO.updateSubscription(subscribedAPI);
    }

    public void deleteAPI(APIIdentifier identifier) throws APIManagementException {
        String path = APIConstants.API_ROOT_LOCATION + RegistryConstants.PATH_SEPARATOR +
                      identifier.getProviderName() + RegistryConstants.PATH_SEPARATOR +
                      identifier.getApiName()+RegistryConstants.PATH_SEPARATOR+identifier.getVersion();

        String apiArtifactPath = APIUtil.getAPIPath(identifier);

        try {

            long subsCount = apiMgtDAO.getAPISubscriptionCountByAPI(identifier);
            if(subsCount > 0){
                handleException("Cannot remove the API as active subscriptions exist.", null);
            }

            GovernanceUtils.loadGovernanceArtifacts((UserRegistry) registry);
            GenericArtifactManager artifactManager = APIUtil.getArtifactManager(registry, APIConstants.API_KEY);
            Resource apiResource = registry.get(path);
            String artifactId = apiResource.getUUID();

            Resource apiArtifactResource = registry.get(apiArtifactPath);
            String apiArtifactResourceId = apiArtifactResource.getUUID();
            if (artifactId == null) {
                throw new APIManagementException("artifact id is null for : " + path);
            }

            GenericArtifact apiArtifact = artifactManager.getGenericArtifact(apiArtifactResourceId);
            String inSequence = apiArtifact.getAttribute(APIConstants.API_OVERVIEW_INSEQUENCE);
            String outSequence = apiArtifact.getAttribute(APIConstants.API_OVERVIEW_OUTSEQUENCE);
            String environments = apiArtifact.getAttribute(APIConstants.API_OVERVIEW_ENVIRONMENTS);

            //Delete the dependencies associated  with the api artifact
			GovernanceArtifact[] dependenciesArray = apiArtifact.getDependencies();

			if (dependenciesArray.length > 0) {
                for (GovernanceArtifact artifact : dependenciesArray)   {
                    registry.delete(artifact.getPath());
                }
			}
            String isDefaultVersion = apiArtifact.getAttribute(APIConstants.API_OVERVIEW_IS_DEFAULT_VERSION);
            artifactManager.removeGenericArtifact(artifactId);

            String thumbPath = APIUtil.getIconPath(identifier);
            if (registry.resourceExists(thumbPath)) {
                registry.delete(thumbPath);
            }
            
            /*Remove API Definition Resource - swagger*/
            String apiDefinitionFilePath = APIConstants.API_DOC_LOCATION + RegistryConstants.PATH_SEPARATOR +
            		identifier.getApiName() + '-'  + identifier.getVersion() + '-' + identifier.getProviderName();
            if (registry.resourceExists(apiDefinitionFilePath)) {
            	registry.delete(apiDefinitionFilePath);
            }

            APIManagerConfiguration config = ServiceReferenceHolder.getInstance().getAPIManagerConfigurationService()
                .getAPIManagerConfiguration();
            boolean gatewayExists = config.getApiGatewayEnvironments().size() > 0;
            String gatewayType = config.getFirstProperty(APIConstants.API_GATEWAY_TYPE);

            API api = new API(identifier);
            api.setAsDefaultVersion(Boolean.parseBoolean(isDefaultVersion));
            api.setAsPublishedDefaultVersion(api.getId().getVersion().equals(apiMgtDAO.getPublishedDefaultVersion(api.getId())));

            // gatewayType check is required when API Management is deployed on
            // other servers to avoid synapse
            if (gatewayExists && "Synapse".equals(gatewayType)) {

                api.setInSequence(inSequence); // need to remove the custom sequences
                api.setOutSequence(outSequence);
                api.setEnvironments(APIUtil.extractEnvironmentsForAPI(environments));
                removeFromGateway(api);
                if (api.isDefaultVersion()) {
                    removeDefaultAPIFromGateway(api);
                }

            } else {
                log.debug("Gateway is not existed for the current API Provider");
            }
            //Check if there are already published external APIStores.If yes,removing APIs from them.
            Set<APIStore> apiStoreSet = getPublishedExternalAPIStores(api.getId());
            WSO2APIPublisher wso2APIPublisher = new WSO2APIPublisher();
            if (apiStoreSet != null && !apiStoreSet.isEmpty()) {
                for (APIStore store : apiStoreSet) {
                    wso2APIPublisher.deleteFromStore(api.getId(), APIUtil.getExternalAPIStore(store.getName(), tenantId));
                }
            }

            //if manageAPIs == true
            if (APIUtil.isAPIManagementEnabled()) {
                Cache contextCache = APIUtil.getAPIContextCache();
                String context = apiMgtDAO.getAPIContext(identifier);
                contextCache.remove(context);
                contextCache.put(context, Boolean.FALSE);
            }

            apiMgtDAO.deleteAPI(identifier);

            if (log.isDebugEnabled()) {
                String logMessage =
                        "API Name: " + api.getId().getApiName() + ", API Version " + api.getId().getVersion()
                                + " successfully removed from the database.";
                log.debug(logMessage);
            }

            /*remove empty directories*/
            String apiCollectionPath = APIConstants.API_ROOT_LOCATION + RegistryConstants.PATH_SEPARATOR +
                identifier.getProviderName() + RegistryConstants.PATH_SEPARATOR + identifier.getApiName();
            if(registry.resourceExists(apiCollectionPath)){
            	Resource apiCollection=registry.get(apiCollectionPath);
            	CollectionImpl collection=(CollectionImpl)apiCollection;
            	//if there is no other versions of apis delete the directory of the api
            	if(collection.getChildCount() == 0){
                    if(log.isDebugEnabled()){
                        log.debug("No more versions of the API found, removing API collection from registry");
                    }
            		registry.delete(apiCollectionPath);
            	}
            }

            String apiProviderPath=APIConstants.API_ROOT_LOCATION + RegistryConstants.PATH_SEPARATOR +
                                   identifier.getProviderName();
            if(registry.resourceExists(apiProviderPath)){
            	Resource providerCollection=registry.get(apiProviderPath);
            	CollectionImpl collection=(CollectionImpl)providerCollection;
            	//if there is no api for given provider delete the provider directory
            	if(collection.getChildCount() == 0){
                    if(log.isDebugEnabled()){
                        log.debug("No more APIs from the provider " + identifier.getProviderName() + " found. " +
                            "Removing provider collection from registry");
                    }
            		registry.delete(apiProviderPath);
            	}
            }
        } catch (RegistryException e) {
            handleException("Failed to remove the API from : " + path, e);
        }
    }

    public Map<Documentation, API> searchAPIsByDoc(String searchTerm, String searchType) throws APIManagementException {
        return APIUtil.searchAPIsByDoc(registry, tenantId, username, searchTerm, APIConstants.PUBLISHER_CLIENT);
    }

    /**
     * Search APIs based on given search term
     * @param searchTerm
     * @param searchType
     * @param providerId
     *
     * @throws APIManagementException
     */

	public List<API> searchAPIs(String searchTerm, String searchType, String providerId) throws APIManagementException {
		List<API> foundApiList = new ArrayList<API>();
		String regex = "(?i)[\\w.|-]*" + searchTerm.trim() + "[\\w.|-]*";
		Pattern pattern;
		Matcher matcher;
		String apiConstant = null;
		try {
			if (providerId != null) {
                List<API> apiList = getAPIsByProvider(providerId);
				if (apiList == null || apiList.isEmpty()) {
					return apiList;
				}
				pattern = Pattern.compile(regex);
				for (API api : apiList) {
					if ("Name".equalsIgnoreCase(searchType)) {
						apiConstant = api.getId().getApiName();
					} else if ("Provider".equalsIgnoreCase(searchType)) {
						apiConstant = api.getId().getProviderName();
					} else if ("Version".equalsIgnoreCase(searchType)) {
						apiConstant = api.getId().getVersion();
					} else if ("Context".equalsIgnoreCase(searchType)) {
						apiConstant = api.getContext();
					} else if ("Status".equalsIgnoreCase(searchType)) {
						apiConstant = api.getStatus().getStatus();
					} else if (APIConstants.THROTTLE_TIER_DESCRIPTION_ATTRIBUTE.equalsIgnoreCase(searchType)) {
						apiConstant = api.getDescription();
					}
					if (apiConstant != null) {
						matcher = pattern.matcher(apiConstant);
						if (matcher.find()) {
                            foundApiList.add(api);
						}
					}
					if ("Subcontext".equalsIgnoreCase(searchType)) {
						Set<URITemplate> urls = api.getUriTemplates();
						for (URITemplate url : urls) {
                            matcher = pattern.matcher(url.getUriTemplate());
                            if (matcher.find()) {
                                foundApiList.add(api);
                                break;
                            }
                        }
					}
				}
			} else {
                foundApiList = searchAPIs(searchTerm, searchType);
			}
		} catch (APIManagementException e) {
			handleException("Failed to search APIs with type", e);
		}
		Collections.sort(foundApiList, new APINameComparator());
		return foundApiList;
	}

	/**
	 * Search APIs
	 * @param searchTerm
	 * @param searchType
	 * @return
	 * @throws APIManagementException
	 */

	private List<API> searchAPIs(String searchTerm, String searchType) throws APIManagementException {
		List<API> apiList = new ArrayList<API>();

		Pattern pattern;
		Matcher matcher;
		String searchCriteria = APIConstants.API_OVERVIEW_NAME;
		boolean isTenantFlowStarted = false;
		String userName = this.username;
		try {
			if (tenantDomain != null && !MultitenantConstants.SUPER_TENANT_DOMAIN_NAME.equals(tenantDomain)) {
				isTenantFlowStarted = true;
				PrivilegedCarbonContext.startTenantFlow();
				PrivilegedCarbonContext.getThreadLocalCarbonContext().setTenantDomain(tenantDomain, true);
			}
			PrivilegedCarbonContext.getThreadLocalCarbonContext().setUsername(userName);
			GenericArtifactManager artifactManager = APIUtil.getArtifactManager(registry, APIConstants.API_KEY);
			if (artifactManager != null) {
				if ("Name".equalsIgnoreCase(searchType)) {
					searchCriteria = APIConstants.API_OVERVIEW_NAME;
				} else if ("Version".equalsIgnoreCase(searchType)) {
					searchCriteria = APIConstants.API_OVERVIEW_VERSION;
				} else if ("Context".equalsIgnoreCase(searchType)) {
					searchCriteria = APIConstants.API_OVERVIEW_CONTEXT;
				} else if (APIConstants.THROTTLE_TIER_DESCRIPTION_ATTRIBUTE.equalsIgnoreCase(searchType)) {
					searchCriteria = APIConstants.API_OVERVIEW_DESCRIPTION;
				} else if ("Provider".equalsIgnoreCase(searchType)) {
					searchCriteria = APIConstants.API_OVERVIEW_PROVIDER;
					searchTerm = searchTerm.replaceAll("@", "-AT-");
				} else if ("Status".equalsIgnoreCase(searchType)) {
					searchCriteria = APIConstants.API_OVERVIEW_STATUS;
				}

				String regex = "(?i)[\\w.|-]*" + searchTerm.trim() + "[\\w.|-]*";
				pattern = Pattern.compile(regex);

				if ("Subcontext".equalsIgnoreCase(searchType)) {

					List<API> allAPIs = getAllAPIs();
					for (API api : allAPIs) {
						Set<URITemplate> urls = api.getUriTemplates();
						for (URITemplate url : urls) {
                            matcher = pattern.matcher(url.getUriTemplate());
                            if (matcher.find()) {
                                apiList.add(api);
                                break;
                            }
                        }
					}

				} else {
					GenericArtifact[] genericArtifacts = artifactManager.getAllGenericArtifacts();
					if (genericArtifacts == null || genericArtifacts.length == 0) {
						return apiList;
					}

					for (GenericArtifact artifact : genericArtifacts) {
						String value = artifact.getAttribute(searchCriteria);

						if (value != null) {
							matcher = pattern.matcher(value);
							if (matcher.find()) {
                                API resultAPI = APIUtil.getAPI(artifact, registry);
                                if (resultAPI != null) {
                                    apiList.add(resultAPI);
                                }
							}
						}
				    }
				}

			}
		} catch (RegistryException e) {
			handleException("Failed to search APIs with type", e);
		} finally {
			if (isTenantFlowStarted) {
				PrivilegedCarbonContext.endTenantFlow();
			}
		}
		return apiList;
	}

    /**
     * Retrieves Extension Handler Position from the tenant-config.json
     *
     * @return ExtensionHandlerPosition
     * @throws APIManagementException
     */
    private String getExtensionHandlerPosition() throws APIManagementException {
        String extensionHandlerPosition = null;
        APIMRegistryService apimRegistryService = new APIMRegistryServiceImpl();
        try {
            String content = apimRegistryService.getConfigRegistryResourceContent(tenantDomain, APIConstants
                    .API_TENANT_CONF_LOCATION);
            if (content != null) {
                JSONParser jsonParser = new JSONParser();
                JSONObject tenantConf = (JSONObject) jsonParser.parse(content);
                extensionHandlerPosition = (String) tenantConf.get(APIConstants.EXTENSION_HANDLER_POSITION);
            }
        } catch (RegistryException e) {
            handleException("Couldn't read tenant configuration from tenant registry", e);
        }catch (UserStoreException  e) {
            handleException("Couldn't read tenant configuration from tenant registry", e);
        } catch (ParseException e) {
            handleException("Couldn't parse tenant configuration for reading extension handler position", e);
        }
        return extensionHandlerPosition;
    }

    /**
     * Update the Tier Permissions
     *
     * @param tierName Tier Name
     * @param permissionType Permission Type
     * @param roles Roles
     * @throws org.wso2.carbon.apimgt.api.APIManagementException
     *          If failed to update subscription status
     */
    public void updateTierPermissions(String tierName, String permissionType, String roles) throws APIManagementException {
        apiMgtDAO.updateTierPermissions(tierName, permissionType, roles, tenantId);
    }

	@Override
	public Set<TierPermissionDTO> getTierPermissions() throws APIManagementException {
		return apiMgtDAO.getTierPermissions(tenantId);
	}

    /**
     * When enabled publishing to external APIStores support,publish the API to external APIStores
     * @param api The API which need to published
     * @param apiStoreSet The APIStores set to which need to publish API
     * @throws org.wso2.carbon.apimgt.api.APIManagementException
     *          If failed to update subscription status
     */
    @Override
    public void publishToExternalAPIStores(API api, Set<APIStore> apiStoreSet, boolean apiOlderVersionExist)
            throws APIManagementException {

        Set<APIStore> publishedStores = new HashSet<APIStore>();
        StringBuilder errorStatus = new StringBuilder("Failure to publish to External Stores : ");
        boolean failure = false;

        for (APIStore store : apiStoreSet) {
            org.wso2.carbon.apimgt.api.model.APIPublisher publisher = store.getPublisher();

            try {
                // First trying to publish the API to external APIStore
                boolean published;
                String version = ApiMgtDAO.getInstance().getLastPublishedAPIVersionFromAPIStore(api.getId(),
                                                                                                store.getName());

                if (apiOlderVersionExist && version != null) {
                    published = publisher.createVersionedAPIToStore(api, store, version);
                    publisher.updateToStore(api, store);
                } else {
                    published = publisher.publishToStore(api, store);
                }

                if (published) { // If published,then save to database.
                    publishedStores.add(store);
                }
            } catch (APIManagementException e) {
                failure = true;
                log.error(e);
                errorStatus.append(store.getDisplayName()).append(',');
            }
        }
        if (!publishedStores.isEmpty()) {
            addExternalAPIStoresDetails(api.getId(), publishedStores);
        }

        if (failure) {
            throw new APIManagementException(errorStatus.substring(0, errorStatus.length() -2));
        }

    }
    /**
     * Update the API to external APIStores and database
     * @param api The API which need to published
     * @param apiStoreSet The APIStores set to which need to publish API
     * @throws org.wso2.carbon.apimgt.api.APIManagementException
     *          If failed to update subscription status
     */
    @Override
    public boolean updateAPIsInExternalAPIStores(API api, Set<APIStore> apiStoreSet, boolean apiOlderVersionExist)
            throws APIManagementException {
        Set<APIStore> publishedStores=getPublishedExternalAPIStores(api.getId());
        Set<APIStore> notPublishedAPIStores = new HashSet<APIStore>();
        Set<APIStore> modifiedPublishedApiStores = new HashSet<APIStore>();
        Set<APIStore> updateApiStores = new HashSet<APIStore>();
        Set<APIStore> removedApiStores = new HashSet<APIStore>();
        StringBuilder errorStatus = new StringBuilder("Failed to update External Stores : ");
        boolean failure = false;
        if(publishedStores != null){
            removedApiStores.addAll(publishedStores);
            removedApiStores.removeAll(apiStoreSet);
        }
        for (APIStore apiStore: apiStoreSet) {
            boolean publishedToStore = false;
            if (publishedStores != null) {
                for (APIStore store : publishedStores) {  //If selected external store in edit page is already saved in db
                    if (store.equals(apiStore)) { //Check if there's a modification happened in config file external store definition
                        try {
                            if (!isAPIAvailableInExternalAPIStore(api, apiStore)) {
                                // API is not available
                                continue;
                            }
                        } catch (APIManagementException e) {
                            failure = true;
                            log.error(e);
                            errorStatus.append(store.getDisplayName()).append(',');
                        }
                        if (!store.getEndpoint().equals(apiStore.getEndpoint())
                            || !store.getType().equals(apiStore.getType())
                            || !store.getDisplayName().equals(apiStore.getDisplayName())) {
                            //Include the store definition to update the db stored APIStore set
                            modifiedPublishedApiStores.add(APIUtil.getExternalAPIStore(store.getName(), tenantId));
                        }
                        publishedToStore=true; //Already the API has published to external APIStore

                        //In this case,the API is already added to external APIStore,thus we don't need to publish it again.
                        //We need to update the API in external Store.
                        //Include to update API in external APIStore
                        updateApiStores.add(APIUtil.getExternalAPIStore(store.getName(), tenantId));
                    }
                }
            }
            if (!publishedToStore) {  //If the API has not yet published to selected external APIStore
                notPublishedAPIStores.add(APIUtil.getExternalAPIStore(apiStore.getName(), tenantId));
            }
        }
        //Publish API to external APIStore which are not yet published
        try {
            publishToExternalAPIStores(api, notPublishedAPIStores, apiOlderVersionExist);
        } catch (APIManagementException e) {
            handleException("Failed to publish API to external Store. ", e);
        }
        //Update the APIs which are already exist in the external APIStore
        updateAPIInExternalAPIStores(api,updateApiStores);
        updateExternalAPIStoresDetails(api.getId(),modifiedPublishedApiStores); //Update database saved published APIStore details,if there are any
        //modifications in api-manager.xml

        deleteFromExternalAPIStores(api, removedApiStores);
        if (failure) {
            throw new APIManagementException(errorStatus.substring(0, errorStatus.length() -2));
        }
        return true;
    }

    private void deleteFromExternalAPIStores(API api, Set<APIStore> removedApiStores)  throws APIManagementException {
        Set<APIStore> removalCompletedStores = new HashSet<APIStore>();
        StringBuilder errorStatus = new StringBuilder("Failed to delete from External Stores : ");
        boolean failure = false;
        for (APIStore store : removedApiStores) {
            org.wso2.carbon.apimgt.api.model.APIPublisher publisher =
                    APIUtil.getExternalAPIStore(store.getName(), tenantId).getPublisher();
            try {
                boolean deleted = publisher.deleteFromStore(
                        api.getId(), APIUtil.getExternalAPIStore(store.getName(), tenantId));
                if (deleted) {
                    // If the attempt is successful, database will be
                    // changed deleting the External store mappings.
                    removalCompletedStores.add(store);
                }
            } catch (APIManagementException e) {
                failure = true;
                log.error(e);
                errorStatus.append(store.getDisplayName()).append(',');
            }
        }
        if (!removalCompletedStores.isEmpty()) {
            removeExternalAPIStoreDetails(api.getId(), removalCompletedStores);
        }

        if (failure) {
            throw new APIManagementException(errorStatus.substring(0, errorStatus.length() - 2));
        }
    }

    private void removeExternalAPIStoreDetails(APIIdentifier id, Set<APIStore> removalCompletedStores)
            throws APIManagementException {
        apiMgtDAO.deleteExternalAPIStoresDetails(id, removalCompletedStores);
    }

    private boolean isAPIAvailableInExternalAPIStore(API api, APIStore store) throws APIManagementException {
        org.wso2.carbon.apimgt.api.model.APIPublisher publisher = store.getPublisher();
        return publisher.isAPIAvailable(api, store);

    }


    /**
     * When enabled publishing to external APIStores support,updating the API existing in external APIStores
     * @param api The API which need to published
     * @param apiStoreSet The APIStores set to which need to publish API
     * @throws org.wso2.carbon.apimgt.api.APIManagementException
     *          If failed to update subscription status
     */

    private void updateAPIInExternalAPIStores(API api, Set<APIStore> apiStoreSet)
            throws APIManagementException {
        if (apiStoreSet != null && !apiStoreSet.isEmpty()) {
            StringBuilder errorStatus = new StringBuilder("Failed to update External Stores : ");
            boolean failure = false;
            for (APIStore store : apiStoreSet) {
                try {
                    org.wso2.carbon.apimgt.api.model.APIPublisher publisher = store.getPublisher();
                    publisher.updateToStore(api, store);
                } catch (APIManagementException e) {
                    failure = true;
                    log.error(e);
                    errorStatus.append(store.getDisplayName()).append(',');
                }
            }

            if (failure) {
                throw new APIManagementException(errorStatus.substring(0, errorStatus.length() -2));
            }
        }


    }
    /**
     * When enabled publishing to external APIStores support,update external apistores data in db
     * @param apiId The API Identifier which need to update in db
     * @param apiStoreSet The APIStores set which need to update in db
     * @throws org.wso2.carbon.apimgt.api.APIManagementException
     *          If failed to update subscription status
     */

    private void updateExternalAPIStoresDetails(APIIdentifier apiId, Set<APIStore> apiStoreSet)
            throws APIManagementException {
        apiMgtDAO.updateExternalAPIStoresDetails(apiId, apiStoreSet);


    }


    private boolean addExternalAPIStoresDetails(APIIdentifier apiId,Set<APIStore> apiStoreSet) throws APIManagementException {
        return apiMgtDAO.addExternalAPIStoresDetails(apiId,apiStoreSet);
    }
    /**
     * When enabled publishing to external APIStores support,get all the external apistore details which are
     * published and stored in db and which are not unpublished
     * @param apiId The API Identifier which need to update in db
     * @throws org.wso2.carbon.apimgt.api.APIManagementException
     *          If failed to update subscription status
     */
    @Override
    public Set<APIStore> getExternalAPIStores(APIIdentifier apiId)
            throws APIManagementException {
        if (APIUtil.isAPIsPublishToExternalAPIStores(tenantId)) {
            SortedSet<APIStore> sortedApiStores = new TreeSet<APIStore>(new APIStoreNameComparator());
            Set<APIStore> publishedStores = apiMgtDAO.getExternalAPIStoresDetails(apiId);
            sortedApiStores.addAll(publishedStores);
            return APIUtil.getExternalAPIStores(sortedApiStores, tenantId);
        } else {
            return null;
        }
    }
    /**
     * When enabled publishing to external APIStores support,get only the published external apistore details which are
     * stored in db
     * @param apiId The API Identifier which need to update in db
     * @throws org.wso2.carbon.apimgt.api.APIManagementException
     *          If failed to update subscription status
     */
    @Override
    public Set<APIStore> getPublishedExternalAPIStores(APIIdentifier apiId)
            throws APIManagementException {
        Set<APIStore> storesSet;
        SortedSet<APIStore> configuredAPIStores = new TreeSet<APIStore>(new APIStoreNameComparator());
        configuredAPIStores.addAll(APIUtil.getExternalStores(tenantId));
        if (APIUtil.isAPIsPublishToExternalAPIStores(tenantId)) {
            storesSet =  apiMgtDAO.getExternalAPIStoresDetails(apiId);
            //Retains only the stores that contained in configuration
            storesSet.retainAll(configuredAPIStores);
            return storesSet;
        } else {
            return null;
        }
    }

	/**
	 * Get stored custom inSequences from governanceSystem registry
	 *
	 * @throws APIManagementException
	 */

	public List<String> getCustomInSequences(APIIdentifier apiIdentifier) throws APIManagementException {

		List<String> sequenceList = new ArrayList<String>();
		try {
			UserRegistry registry = ServiceReferenceHolder.getInstance().getRegistryService().getGovernanceSystemRegistry(tenantId);
			if (registry.resourceExists(APIConstants.API_CUSTOM_INSEQUENCE_LOCATION)) {
	            org.wso2.carbon.registry.api.Collection inSeqCollection =
                        (org.wso2.carbon.registry.api.Collection) registry.get(APIConstants.API_CUSTOM_INSEQUENCE_LOCATION);
	            if (inSeqCollection != null) {
	                String[] inSeqChildPaths = inSeqCollection.getChildren();
                    for (String inSeqChildPath : inSeqChildPaths)    {
                        Resource inSequence = registry.get(inSeqChildPath);
                        OMElement seqElment = APIUtil.buildOMElement(inSequence.getContentStream());
                        sequenceList.add(seqElment.getAttributeValue(new QName("name")));
                    }
                }
            }

            String customInSeqFileLocation = APIUtil.getSequencePath(apiIdentifier, "in");

            if(registry.resourceExists(customInSeqFileLocation))    {
                org.wso2.carbon.registry.api.Collection inSeqCollection =
                        (org.wso2.carbon.registry.api.Collection) registry.get(customInSeqFileLocation);
                if (inSeqCollection != null) {
                    String[] inSeqChildPaths = inSeqCollection.getChildren();
                    for (String inSeqChildPath : inSeqChildPaths)    {
                        Resource inSequence = registry.get(inSeqChildPath);
                        OMElement seqElment = APIUtil.buildOMElement(inSequence.getContentStream());
                        sequenceList.add(seqElment.getAttributeValue(new QName("name")));
                    }
                }
            }


		} catch (Exception e) {
			handleException("Issue is in getting custom InSequences from the Registry", e);
		}
		return sequenceList;
	}

	/**
	 * Get stored custom outSequences from governanceSystem registry
	 *
	 * @throws APIManagementException
	 */

	public List<String> getCustomOutSequences(APIIdentifier apiIdentifier) throws APIManagementException {

		List<String> sequenceList = new ArrayList<String>();
		try {
			UserRegistry registry = ServiceReferenceHolder.getInstance().getRegistryService()
			                                              .getGovernanceSystemRegistry(tenantId);
			if (registry.resourceExists(APIConstants.API_CUSTOM_OUTSEQUENCE_LOCATION)) {
	            org.wso2.carbon.registry.api.Collection outSeqCollection =
                        (org.wso2.carbon.registry.api.Collection) registry.get(APIConstants.API_CUSTOM_OUTSEQUENCE_LOCATION);
	            if (outSeqCollection !=null) {
	                String[] outSeqChildPaths = outSeqCollection.getChildren();
                    for (String childPath : outSeqChildPaths)   {
                        Resource outSequence = registry.get(childPath);
                        OMElement seqElment = APIUtil.buildOMElement(outSequence.getContentStream());
                        sequenceList.add(seqElment.getAttributeValue(new QName("name")));
                    }
                }
            }

            String customOutSeqFileLocation = APIUtil.getSequencePath(apiIdentifier, "out");

            if(registry.resourceExists(customOutSeqFileLocation))    {
                org.wso2.carbon.registry.api.Collection outSeqCollection =
                        (org.wso2.carbon.registry.api.Collection) registry.get(customOutSeqFileLocation);
                if (outSeqCollection != null) {
                    String[] outSeqChildPaths = outSeqCollection.getChildren();
                    for (String outSeqChildPath : outSeqChildPaths)    {
                        Resource outSequence = registry.get(outSeqChildPath);
                        OMElement seqElment = APIUtil.buildOMElement(outSequence.getContentStream());
                        sequenceList.add(seqElment.getAttributeValue(new QName("name")));
                    }
                }
            }

		} catch (Exception e) {
			handleException("Issue is in getting custom OutSequences from the Registry", e);
		}
		return sequenceList;
	}

    /**
     * Get stored custom fault sequences from governanceSystem registry
     *
     * @throws APIManagementException
     */

    public List<String> getCustomFaultSequences() throws APIManagementException {

        List<String> sequenceList = new ArrayList<String>();
        try {
            UserRegistry registry = ServiceReferenceHolder.getInstance().getRegistryService()
                    .getGovernanceSystemRegistry(tenantId);
            if (registry.resourceExists(APIConstants.API_CUSTOM_FAULTSEQUENCE_LOCATION)) {
                org.wso2.carbon.registry.api.Collection faultSeqCollection =
                        (org.wso2.carbon.registry.api.Collection) registry.get(APIConstants.API_CUSTOM_FAULTSEQUENCE_LOCATION);
                if (faultSeqCollection !=null) {
                    String[] faultSeqChildPaths = faultSeqCollection.getChildren();
                    for (String faultSeqChildPath : faultSeqChildPaths) {
                        Resource outSequence = registry.get(faultSeqChildPath);
                        OMElement seqElment = APIUtil.buildOMElement(outSequence.getContentStream());
                        sequenceList.add(seqElment.getAttributeValue(new QName("name")));
                    }

                }
            }

        } catch (Exception e) {
            handleException("Issue is in getting custom Fault Sequences from the Registry", e);
        }
        return sequenceList;
    }

    /**
     * This method is used to initiate the web service calls and cluster messages related to stats publishing status
     *
     * @param receiverUrl   event receiver url
     * @param user          username of the event receiver
     * @param password      password of the event receiver
     * @param updatedStatus status of the stat publishing state
     */
    public void callStatUpdateService(String receiverUrl, String user, String password, boolean updatedStatus) {

        //all mandatory parameters should not be null in order to start the process
        if (receiverUrl != null && user != null && password != null) {

            if (log.isDebugEnabled()) {
                log.debug("Updating Stats publishing status of Store/Publisher domain to : " + updatedStatus);
            }

            //get the cluster message agent to publisher-store domain
            ClusteringAgent clusteringAgent = ServiceReferenceHolder.getContextService().getServerConfigContext().
                    getAxisConfiguration().getClusteringAgent();

            if (clusteringAgent != null) {
                //changing stat publishing status at other nodes via a cluster message
                try {
                    clusteringAgent.sendMessage(new StatUpdateClusterMessage(updatedStatus,receiverUrl,user,password), true);
                } catch (ClusteringFault clusteringFault) {
                    //error is only logged because initially gateway has modified the status
                    String errorMessage = "Failed to send cluster message to Publisher/Store domain and " +
                            "update stats publishing status.";
                    log.error(errorMessage, clusteringFault);
                }
                if (log.isDebugEnabled()) {
                    log.debug("Successfully updated Stats publishing status to : " + updatedStatus);
                }
            }

            Map<String, Environment> gatewayEnvironments = ServiceReferenceHolder.getInstance().
                    getAPIManagerConfigurationService().getAPIManagerConfiguration().getApiGatewayEnvironments();

            Set gatewayEntries = gatewayEnvironments.entrySet();
            Iterator<Map.Entry<String,Environment>> gatewayIterator = gatewayEntries.iterator();

            while(gatewayIterator.hasNext()){

                Environment currentGatewayEnvironment = gatewayIterator.next().getValue();
                String gatewayServiceUrl = currentGatewayEnvironment.getServerURL();
                String gatewayUserName = currentGatewayEnvironment.getUserName();
                String gatewayPassword = currentGatewayEnvironment.getPassword();

                try {
                    //get the stub and the call the admin service with the credentials
                    GatewayStatsUpdateServiceStub stub =
                            new GatewayStatsUpdateServiceStub(gatewayServiceUrl + APIConstants.GATEWAY_STATS_SERVICE);
                    ServiceClient gatewayServiceClient = stub._getServiceClient();
                    CarbonUtils.setBasicAccessSecurityHeaders(gatewayUserName, gatewayPassword, gatewayServiceClient);
                    stub.updateStatPublishGateway(receiverUrl, user, password, updatedStatus);
                } catch (AxisFault e) {
                    //error is only logged because the process should be executed in all gateway environments
                    log.error("Error in calling Stats update web service in Gateway Environment : " +
                            currentGatewayEnvironment.getName(), e);
                } catch (RemoteException e) {
                    //error is only logged because the change is affected in gateway environments,
                    // and the process should be executed in all environments and domains
                    log.error("Error in updating Stats publish status in Gateway : " +
                            currentGatewayEnvironment.getName(), e);
                } catch (GatewayStatsUpdateServiceAPIManagementExceptionException e) {
                    //error is only logged because the process should continue in other gateways
                    log.error("Error in Stat Update web service call to Gateway : " +
                            currentGatewayEnvironment.getName(), e);
                } catch (GatewayStatsUpdateServiceClusteringFaultException e) {
                    //error is only logged because the status should be updated in other gateways
                    log.error("Failed to send cluster message to update stats publishing status in Gateway : " +
                            currentGatewayEnvironment.getName(), e);
                } catch (GatewayStatsUpdateServiceExceptionException e) {
                    //error is only logged because the process should continue in other gateways
                    log.error("Updating EventingConfiguration failed, a dirty Stat publishing status exists in : " +
                            currentGatewayEnvironment.getName(), e);
                }
            }
        } else {
            //if at least one mandatory parameter is null, the process is not initiated
            log.error("Event receiver URL and username and password all should not be null.");
        }
    }

	@Override
	public boolean isSynapseGateway() throws APIManagementException {
		APIManagerConfiguration config = ServiceReferenceHolder.getInstance().
                getAPIManagerConfigurationService().getAPIManagerConfiguration();
		String gatewayType = config.getFirstProperty(APIConstants.API_GATEWAY_TYPE);
        return APIConstants.API_GATEWAY_TYPE_SYNAPSE.equalsIgnoreCase(gatewayType);
	}

    /**
     * Returns the all the Consumer keys of applications which are subscribed to the given API
     *
     * @param apiIdentifier APIIdentifier
     * @return a String array of ConsumerKeys
     * @throws APIManagementException
     */
    public String[] getConsumerKeys(APIIdentifier apiIdentifier) throws APIManagementException {

        return apiMgtDAO.getConsumerKeys(apiIdentifier);
    }

    @Override
    public void saveSwagger20Definition(APIIdentifier apiId, String jsonText) throws APIManagementException {
        try {
            PrivilegedCarbonContext.startTenantFlow();
            PrivilegedCarbonContext.getThreadLocalCarbonContext().setTenantDomain(tenantDomain, true);
            definitionFromSwagger20.saveAPIDefinition(getAPI(apiId), jsonText, registry);

        } finally {
            PrivilegedCarbonContext.endTenantFlow();
        }
    }

    public boolean changeLifeCycleStatus(APIIdentifier apiIdentifier, String action)
            throws APIManagementException, FaultGatewaysException{
        try {
            PrivilegedCarbonContext.startTenantFlow();
            PrivilegedCarbonContext.getThreadLocalCarbonContext().setUsername(this.username);
            PrivilegedCarbonContext.getThreadLocalCarbonContext().setTenantDomain(this.tenantDomain, true);

            GenericArtifact apiArtifact = APIUtil.getAPIArtifact(apiIdentifier, registry);
            String targetStatus;
            if (apiArtifact != null) {
                String currentStatus = apiArtifact.getLifecycleState();
                targetStatus = "";
                if (!currentStatus.equalsIgnoreCase(action)) {
                    apiArtifact.invokeAction(action, APIConstants.API_LIFE_CYCLE);
                    targetStatus = apiArtifact.getLifecycleState();
                    if(!currentStatus.equals(targetStatus)){
                        apiMgtDAO.recordAPILifeCycleEvent(apiIdentifier, currentStatus.toUpperCase(), targetStatus.toUpperCase(),
                                this.username);
                    }
                }
                if (log.isDebugEnabled()) {
                    String logMessage =
                            "API Status changed successfully. API Name: " + apiIdentifier.getApiName() + ", API Version " +
                            apiIdentifier.getVersion() + ", New Status : " + targetStatus;
                    log.debug(logMessage);
                }
                return true;
            }
        } catch (GovernanceException e) {
            String cause = e.getCause().getMessage();
            if (!StringUtils.isEmpty(cause)) {
                if (cause.contains("FaultGatewaysException:")) {
                    Map<String, Map<String, String>> faultMap = new HashMap<String, Map<String, String>>();
                    String faultJsonString;
                    if (!StringUtils.isEmpty(cause) && cause.split("FaultGatewaysException:").length > 1) {
                        faultJsonString = cause.split("FaultGatewaysException:")[1];
                        try {
                            JSONObject faultGatewayJson = (JSONObject) new JSONParser().parse(faultJsonString);
                            faultMap.putAll(faultGatewayJson);
                            throw new FaultGatewaysException(faultMap);
                        } catch (ParseException e1) {
                            log.error("Couldn't parse the Failed Environment json", e);
                            handleException("Couldn't parse the Failed Environment json : " + e.getMessage(), e);
                        }
                    }
                } else if (cause.contains("APIManagementException:")) {
                    // This exception already logged from APIExecutor class hence this no need to logged again
                    handleException(
                            "Failed to change the life cycle status : " + cause.split("APIManagementException:")[1], e);
                } else {
                    /* This exception already logged from APIExecutor class hence this no need to logged again
                    This block handles the all the exception which not have custom cause message*/
                    handleException("Failed to change the life cycle status : " + e.getMessage(), e);
                }
            }
            return false;
        }
         finally {
            PrivilegedCarbonContext.endTenantFlow();
        }
        return false;
    }

    @Override
    public boolean changeAPILCCheckListItems(APIIdentifier apiIdentifier, int checkItem, boolean checkItemValue)
            throws APIManagementException {

        String providerTenantMode = apiIdentifier.getProviderName();

        boolean success = false;
        boolean isTenantFlowStarted = false;
        try {

            String tenantDomain = MultitenantUtils.getTenantDomain(APIUtil.replaceEmailDomainBack(providerTenantMode));
            if (tenantDomain != null && !MultitenantConstants.SUPER_TENANT_DOMAIN_NAME.equals(tenantDomain)) {
                isTenantFlowStarted = true;
                PrivilegedCarbonContext.startTenantFlow();
                PrivilegedCarbonContext.getThreadLocalCarbonContext().setTenantDomain(tenantDomain, true);
            }
            GenericArtifact apiArtifact = APIUtil.getAPIArtifact(apiIdentifier, registry);
            try {
                if (apiArtifact != null) {
                    if (checkItemValue && !apiArtifact.isLCItemChecked(checkItem, APIConstants.API_LIFE_CYCLE)) {
                        apiArtifact.checkLCItem(checkItem, APIConstants.API_LIFE_CYCLE);
                    } else if (!checkItemValue && apiArtifact.isLCItemChecked(checkItem, APIConstants.API_LIFE_CYCLE)) {
                        apiArtifact.uncheckLCItem(checkItem, APIConstants.API_LIFE_CYCLE);
                    }
                    success = true;
                }
            } catch (GovernanceException e) {
                handleException("Error while setting registry lifecycle checklist items for the API: " +
                        apiIdentifier.getApiName(), e);
            }
        } finally {
            if (isTenantFlowStarted) {
                PrivilegedCarbonContext.endTenantFlow();
            }
        }
        return success;
    }

    /**
     * This method is to set a lifecycle check list item given the APIIdentifier and the checklist item name.
     * If the given item not in the allowed lifecycle check items list or item is already checked, this will stay
     * silent and return false. Otherwise, the checklist item will be updated and returns true.
     *
     * @param apiIdentifier APIIdentifier
     * @param checkItemName Name of the checklist item
     * @param checkItemValue Value to be set to the checklist item
     * @return boolean value representing success not not
     * @throws APIManagementException
     */
    @Override
    public boolean checkAndChangeAPILCCheckListItem(APIIdentifier apiIdentifier, String checkItemName,
            boolean checkItemValue)
            throws APIManagementException {
        Map<String, Object> lifeCycleData = getAPILifeCycleData(apiIdentifier);
        if (lifeCycleData != null && lifeCycleData.get(APIConstants.LC_CHECK_ITEMS) != null && lifeCycleData
                .get(APIConstants.LC_CHECK_ITEMS) instanceof ArrayList) {
            List checkListItems = (List) lifeCycleData.get(APIConstants.LC_CHECK_ITEMS);
            for (Object item : checkListItems) {
                if (item instanceof CheckListItem) {
                    CheckListItem checkListItem = (CheckListItem) item;
                    int index = Integer.parseInt(checkListItem.getOrder());
                    if (checkListItem.getName().equals(checkItemName)) {
                        changeAPILCCheckListItems(apiIdentifier, index, checkItemValue);
                        return true;
                    }
                }
            }
        }
        return false;
    }
    @Override
    /*
    * This method returns the lifecycle data for an API including current state,next states.
    *
    * @param apiId APIIdentifier
    * @return Map<String,Object> a map with lifecycle data
    */
    public Map<String, Object> getAPILifeCycleData(APIIdentifier apiId) throws APIManagementException {
        String path = APIUtil.getAPIPath(apiId);
        Map<String, Object> lcData = new HashMap<String, Object>();


        String providerTenantMode = apiId.getProviderName();

        boolean isTenantFlowStarted = false;
        try {
            String tenantDomain = MultitenantUtils.getTenantDomain(APIUtil.replaceEmailDomainBack(providerTenantMode));
            if (tenantDomain != null && !MultitenantConstants.SUPER_TENANT_DOMAIN_NAME.equals(tenantDomain)) {
                isTenantFlowStarted = true;
                PrivilegedCarbonContext.startTenantFlow();
                PrivilegedCarbonContext.getThreadLocalCarbonContext().setTenantDomain(tenantDomain, true);
            }
            Resource apiSourceArtifact = registry.get(path);
            GenericArtifactManager artifactManager = APIUtil.getArtifactManager(registry,
                    APIConstants.API_KEY);
            GenericArtifact artifact = artifactManager.getGenericArtifact(
                    apiSourceArtifact.getUUID());
            //Get all the actions corresponding to current state of the api artifact
            String[] actions = artifact.getAllLifecycleActions(APIConstants.API_LIFE_CYCLE);
            //Put next states into map
            lcData.put(APIConstants.LC_NEXT_STATES, actions);
            String lifeCycleState = artifact.getLifecycleState();
            LifecycleBean bean;

            bean = LifecycleBeanPopulator.getLifecycleBean(path, (UserRegistry) registry, configRegistry);
            if (bean != null) {
                ArrayList<CheckListItem> checkListItems = new ArrayList<CheckListItem>();
                ArrayList<String> permissionList = new ArrayList<String>();
                //Get lc properties
                Property[] lifecycleProps = bean.getLifecycleProperties();
                //Get roles of the current session holder
                String[] roleNames = bean.getRolesOfUser();
                for (Property property : lifecycleProps) {
                    String propName = property.getKey();
                    String[] propValues = property.getValues();
                    //Check for permission properties if any exists
                    if (propValues != null && propValues.length != 0) {
                        if (propName.startsWith(APIConstants.LC_PROPERTY_CHECKLIST_PREFIX) &&
                                propName.endsWith(APIConstants.LC_PROPERTY_PERMISSION_SUFFIX) &&
                                propName.contains(APIConstants.API_LIFE_CYCLE)) {
                            for (String role : roleNames) {
                                for (String propValue : propValues) {
                                    String key = propName.replace(APIConstants.LC_PROPERTY_CHECKLIST_PREFIX, "")
                                                 .replace(APIConstants.LC_PROPERTY_PERMISSION_SUFFIX, "");
                                    if (propValue.equals(role)) {
                                        permissionList.add(key);
                                    } else if (propValue.startsWith(APIConstants.LC_PROPERTY_CHECKLIST_PREFIX) &&
                                               propValue.endsWith(APIConstants.LC_PROPERTY_PERMISSION_SUFFIX)) {
                                        permissionList.add(key);
                                    }
                                }
                            }
                        }
                    }
                }
                //Check for lifecycle checklist item properties defined
                for (Property property : lifecycleProps) {
                    String propName = property.getKey();
                    String[] propValues = property.getValues();

                    if (propValues != null && propValues.length != 0) {

                        CheckListItem checkListItem = new CheckListItem();
                        checkListItem.setVisible("false");
                        if (propName.startsWith(APIConstants.LC_PROPERTY_CHECKLIST_PREFIX) &&
                                propName.endsWith(APIConstants.LC_PROPERTY_ITEM_SUFFIX) &&
                                propName.contains(APIConstants.API_LIFE_CYCLE)) {
                            if (propValues.length > 2) {
                                for (String param : propValues) {
                                    if (param.startsWith(APIConstants.LC_STATUS)) {
                                        checkListItem.setLifeCycleStatus(param.substring(7));
                                    } else if (param.startsWith(APIConstants.LC_CHECK_ITEM_NAME)) {
                                        checkListItem.setName(param.substring(5));
                                    } else if (param.startsWith(APIConstants.LC_CHECK_ITEM_VALUE)) {
                                        checkListItem.setValue(param.substring(6));
                                    } else if (param.startsWith(APIConstants.LC_CHECK_ITEM_ORDER)) {
                                        checkListItem.setOrder(param.substring(6));
                                    }
                                }
                            }

                            String key = propName.replace(APIConstants.LC_PROPERTY_CHECKLIST_PREFIX, "").
                                    replace(APIConstants.LC_PROPERTY_ITEM_SUFFIX, "");
                            if (permissionList.contains(key)) { //Set visible to true if the checklist item permits
                                checkListItem.setVisible("true");
                            }
                        }

                        if (checkListItem.matchLifeCycleStatus(lifeCycleState)) {
                            checkListItems.add(checkListItem);
                        }
                    }
                }
                lcData.put("items", checkListItems);
            }
        } catch (Exception e) {
            handleException(e.getMessage(), e);
        } finally {
            if (isTenantFlowStarted) {
                PrivilegedCarbonContext.endTenantFlow();
            }
        }
        return lcData;
    }

    @Override
    public String getAPILifeCycleStatus(APIIdentifier apiIdentifier) throws APIManagementException {
        try {
            PrivilegedCarbonContext.startTenantFlow();
            PrivilegedCarbonContext.getThreadLocalCarbonContext().setUsername(this.username);
            PrivilegedCarbonContext.getThreadLocalCarbonContext().setTenantDomain(this.tenantDomain, true);
            GenericArtifact apiArtifact = APIUtil.getAPIArtifact(apiIdentifier, registry);
            return apiArtifact.getLifecycleState();
        } catch (GovernanceException e) {
            handleException("Failed to get the life cycle status : " + e.getMessage(), e);
            return null;
        } finally {
            PrivilegedCarbonContext.endTenantFlow();
        }
    }

    @Override
    public Map<String, Object> getAllPaginatedAPIs(String tenantDomain, int start, int end)
            throws APIManagementException {
        Map<String, Object> result = new HashMap<String, Object>();
        List<API> apiSortedList = new ArrayList<API>();
        int totalLength = 0;
        boolean isTenantFlowStarted = false;

        try {
            String paginationLimit = ServiceReferenceHolder.getInstance().getAPIManagerConfigurationService()
                                                           .getAPIManagerConfiguration()
                                                           .getFirstProperty(APIConstants.API_PUBLISHER_APIS_PER_PAGE);

            // If the Config exists use it to set the pagination limit
            final int maxPaginationLimit;
            if (paginationLimit != null) {
                // The additional 1 added to the maxPaginationLimit is to help us determine if more
                // APIs may exist so that we know that we are unable to determine the actual total
                // API count. We will subtract this 1 later on so that it does not interfere with
                // the logic of the rest of the application
                int pagination = Integer.parseInt(paginationLimit);
                // Because the store jaggery pagination logic is 10 results per a page we need to set pagination
                // limit to at least 11 or the pagination done at this level will conflict with the store pagination
                // leading to some of the APIs not being displayed
                if (pagination < 11) {
                    pagination = 11;
                    log.warn(
                            "Value of '" + APIConstants.API_PUBLISHER_APIS_PER_PAGE + "' is too low, defaulting to 11");
                }

                maxPaginationLimit = start + pagination + 1;
            }
            // Else if the config is not specifed we go with default functionality and load all
            else {
                maxPaginationLimit = Integer.MAX_VALUE;
            }
            Registry userRegistry;
            boolean isTenantMode = (tenantDomain != null);
            if ((isTenantMode && this.tenantDomain == null) ||
                (isTenantMode && isTenantDomainNotMatching(tenantDomain))) {
                if (!MultitenantConstants.SUPER_TENANT_DOMAIN_NAME.equals(tenantDomain)) {
                    PrivilegedCarbonContext.startTenantFlow();
                    PrivilegedCarbonContext.getThreadLocalCarbonContext().setTenantDomain(tenantDomain, true);
                    isTenantFlowStarted = true;
                }
                int tenantId = ServiceReferenceHolder.getInstance().getRealmService().getTenantManager()
                                                     .getTenantId(tenantDomain);
                APIUtil.loadTenantRegistry(tenantId);
                userRegistry = ServiceReferenceHolder.getInstance().
                        getRegistryService().getGovernanceUserRegistry(CarbonConstants.REGISTRY_ANONNYMOUS_USERNAME,
                                                                       tenantId);
                PrivilegedCarbonContext.getThreadLocalCarbonContext()
                                       .setUsername(CarbonConstants.REGISTRY_ANONNYMOUS_USERNAME);
            } else {
                userRegistry = registry;
                PrivilegedCarbonContext.getThreadLocalCarbonContext().setUsername(this.username);
            }
            PaginationContext.init(start, end, "ASC", APIConstants.PROVIDER_OVERVIEW_NAME, maxPaginationLimit);
            GenericArtifactManager artifactManager = APIUtil.getArtifactManager(userRegistry, APIConstants.API_KEY);
            Map<String, List<String>> listMap = new HashMap<String, List<String>>();

            if (artifactManager != null) {
                GenericArtifact[] genericArtifacts = artifactManager.findGenericArtifacts(listMap);
                totalLength = PaginationContext.getInstance().getLength();
                if (genericArtifacts == null || genericArtifacts.length == 0) {
                    result.put("apis", apiSortedList);
                    result.put("totalLength", totalLength);
                    return result;
                }
                // Check to see if we can speculate that there are more APIs to be loaded
                if (maxPaginationLimit == totalLength) {
                    // performance hit
                    --totalLength; // Remove the additional 1 we added earlier when setting max pagination limit
                }
                int tempLength = 0;
                for (GenericArtifact artifact : genericArtifacts) {

                    API api = APIUtil.getAPI(artifact);

                    if (api != null) {
                        apiSortedList.add(api);
                    }
                    tempLength++;
                    if (tempLength >= totalLength) {
                        break;
                    }
                }
                Collections.sort(apiSortedList, new APINameComparator());
            }

        } catch (RegistryException e) {
            handleException("Failed to get all APIs", e);
        } catch (UserStoreException e) {
            handleException("Failed to get all APIs", e);
        } finally {
            PaginationContext.destroy();
            if (isTenantFlowStarted) {
                PrivilegedCarbonContext.endTenantFlow();
            }
        }

        result.put("apis", apiSortedList);
        result.put("totalLength", totalLength);
        return result;
    }

    private boolean isTenantDomainNotMatching(String tenantDomain) {
        if (this.tenantDomain != null) {
            return !(this.tenantDomain.equals(tenantDomain));
        }
        return true;
    }

<<<<<<< HEAD
    /**
     * Deploy policy to global CEP and persist the policy object
     *
     * @param policy policy object
     */
    public void addPolicy(Policy policy) throws APIManagementException {
        ThrottlePolicyTemplateBuilder policyBuilder = new ThrottlePolicyTemplateBuilder();
        List<String> executionFlows = new ArrayList<String>();
        String policyLevel = null;

        try {
            if (policy instanceof APIPolicy) {
                APIPolicy apiPolicy = (APIPolicy) policy;
                executionFlows = policyBuilder.getThrottlePolicyForAPILevel(apiPolicy);
                apiMgtDAO.addAPIPolicy(apiPolicy);
                policyLevel = PolicyConstants.POLICY_LEVEL_API;
            } else if (policy instanceof ApplicationPolicy) {
                ApplicationPolicy appPolicy = (ApplicationPolicy) policy;
                String policyString = policyBuilder.getThrottlePolicyForAppLevel(appPolicy);
                executionFlows.add(policyString);
                apiMgtDAO.addApplicationPolicy(appPolicy);
                policyLevel = PolicyConstants.POLICY_LEVEL_APP;
            } else if (policy instanceof SubscriptionPolicy) {
                SubscriptionPolicy subPolicy = (SubscriptionPolicy) policy;
                String policyString = policyBuilder.getThrottlePolicyForSubscriptionLevel(subPolicy);
                executionFlows.add(policyString);
                apiMgtDAO.addSubscriptionPolicy(subPolicy);
                policyLevel = PolicyConstants.POLICY_LEVEL_SUB;
            } else if (policy instanceof GlobalPolicy) {
                GlobalPolicy globalPolicy = (GlobalPolicy) policy;
                String policyString = policyBuilder.getThrottlePolicyForGlobalLevel(globalPolicy);
                executionFlows.add(policyString);
                apiMgtDAO.addGlobalPolicy(globalPolicy);
                policyLevel = PolicyConstants.POLICY_LEVEL_GLOBAL;
            } else {
                String msg = "Policy type " + policy.getClass().getName() + " is not supported";
                log.error(msg);
                throw new UnsupportedPolicyTypeException(msg);
            }

        } catch (APITemplateException e) {
            handleException("Error while generating policy", e);
        }

        // deploy in global cep and gateway manager
        ThrottlePolicyDeploymentManager manager = ThrottlePolicyDeploymentManager.getInstance();
        try {
            for (String flowString : executionFlows) {
                if (!(policy instanceof GlobalPolicy)) {    //exclude global level policies deploying to GlobalCEP
                    manager.deployPolicyToGlobalCEP(flowString);
                }
                //manager.deployPolicyToGatewayManager(flowString);
            }
            apiMgtDAO.setPolicyDeploymentStatus(policyLevel, policy.getPolicyName(), policy.getTenantId(), true);
        } catch (APIManagementException e) {
            String msg = "Error while deploying policy";

            // Add deployment fail flag to database and throw the exception
            apiMgtDAO.setPolicyDeploymentStatus(policyLevel, policy.getPolicyName(), policy.getTenantId(), false);
            throw new PolicyDeploymentFailureException(msg, e);
        }

    }

    public void updatePolicy(Policy policy) throws APIManagementException {
        ThrottlePolicyTemplateBuilder policyBuilder = new ThrottlePolicyTemplateBuilder();
        List<String> executionFlows = new ArrayList<String>();
        String policyLevel = null;

        try {
            if (policy instanceof APIPolicy) {
                APIPolicy apiPolicy = (APIPolicy) policy;
                executionFlows = policyBuilder.getThrottlePolicyForAPILevel(apiPolicy);
                apiMgtDAO.updateAPIPolicy(apiPolicy);
                policyLevel = PolicyConstants.POLICY_LEVEL_API;
            } else if (policy instanceof ApplicationPolicy) {
                ApplicationPolicy appPolicy = (ApplicationPolicy) policy;
                String policyString = policyBuilder.getThrottlePolicyForAppLevel(appPolicy);
                executionFlows.add(policyString);
                apiMgtDAO.updateApplicationPolicy(appPolicy);
                policyLevel = PolicyConstants.POLICY_LEVEL_APP;
            } else if (policy instanceof SubscriptionPolicy) {
                SubscriptionPolicy subPolicy = (SubscriptionPolicy) policy;
                String policyString = policyBuilder.getThrottlePolicyForSubscriptionLevel(subPolicy);
                executionFlows.add(policyString);
                apiMgtDAO.updateSubscriptionPolicy(subPolicy);
                policyLevel = PolicyConstants.POLICY_LEVEL_SUB;
            } else if (policy instanceof GlobalPolicy) {
                GlobalPolicy globalPolicy = (GlobalPolicy) policy;
                String policyString = policyBuilder.getThrottlePolicyForGlobalLevel(globalPolicy);
                executionFlows.add(policyString);
                apiMgtDAO.updateGlobalPolicy(globalPolicy);
                policyLevel = PolicyConstants.POLICY_LEVEL_GLOBAL;
            } else {
                String msg = "Policy type " + policy.getClass().getName() + " is not supported";
                log.error(msg);
                throw new UnsupportedPolicyTypeException(msg);
            }
        } catch (APITemplateException e) {
            handleException("Error while generating policy for update");
        }

        // Deploy in global cep and gateway manager
        ThrottlePolicyDeploymentManager deploymentManager = ThrottlePolicyDeploymentManager.getInstance();
        try {

            /* If single pipeline fails to deploy then whole deployment should fail.
             * Therefore for loop is wrapped inside a try catch block
             */
            for (String flowString : executionFlows) {
                if (!(policy instanceof GlobalPolicy)) { // Exclude global level policies from deploying to GlobalCEP
                    deploymentManager.deployPolicyToGlobalCEP(flowString);
                }
                deploymentManager.deployPolicyToGatewayManager(flowString);
            }

            apiMgtDAO.setPolicyDeploymentStatus(policyLevel, policy.getPolicyName(), policy.getTenantId(), true);
        } catch (APIManagementException e) {
            String msg = "Error while deploying policy to gateway";

            // Add deployment fail flag to database and throw the exception
            apiMgtDAO.setPolicyDeploymentStatus(policyLevel, policy.getPolicyName(), policy.getTenantId(), false);
            throw new PolicyDeploymentFailureException(msg, e);
        }
    }

    /**
     *
     * @param ip ip address as a string
     * @return ip address in long
     */
    public long ipToLong(String ip) {
        long ipAddressinLong = 0;
        if (ip != null) {
            //convert ipaddress into a long
            String[] ipAddressArray = ip.split("\\.");    //split by "." and add to an array

            for (int i = 0; i < ipAddressArray.length; i++) {
                int power = 3 - i;
                long ipAddress = Long.parseLong(ipAddressArray[i]);   //parse to long
                ipAddressinLong += ipAddress * Math.pow(256, power);
            }
        }
        return ipAddressinLong;
    }

    /**
     *
     * @param username username to recognize tenant
     * @param level policy level to be applied
     * @return
     * @throws APIManagementException
     */
    public String[] getPolicyNames(String username, String level) throws APIManagementException {
        String[] policyNames = apiMgtDAO.getPolicyNames(level, username);
        return policyNames;
    }

    /**
     * @param username    username to recognize the tenant
     * @param policyLevel policy level
     * @param policyName  name of the policy to be deleted
     * @throws APIManagementException
     */
    public void deletePolicy(String username, String policyLevel, String policyName) throws APIManagementException {
        int tenantID = APIUtil.getTenantId(username);
        List<String> policyFileNames = new ArrayList<String>();
        String policyFile = null;
        if (PolicyConstants.POLICY_LEVEL_API.equals(policyLevel)) {
            //need to load whole policy object to get the pipelines
            APIPolicy policy = apiMgtDAO.getAPIPolicy(policyName, APIUtil.getTenantId(username));

            if (PolicyConstants.ACROSS_ALL.equals(policy.getUserLevel())) {
                policyFile = PolicyConstants.POLICY_LEVEL_API + "_" + policyName + "_all_";
            } else if (PolicyConstants.PER_USER.equals(policy.getUserLevel())) {
                policyFile = PolicyConstants.POLICY_LEVEL_API + "_" + policyName + "_per_";
            }
            //add default policy file name
            policyFileNames.add(policyFile + "elseCondition");

            for (int i = 0; i < policy.getPipelines().size(); i++) {
                policyFileNames.add(policyFile + "condition" + i);
            }

        } else if (PolicyConstants.POLICY_LEVEL_APP.equals(policyLevel)) {
            policyFile = PolicyConstants.POLICY_LEVEL_APP + "_" + policyName;
            policyFileNames.add(policyFile);
        } else if (PolicyConstants.POLICY_LEVEL_SUB.equals(policyLevel)) {
            policyFile = PolicyConstants.POLICY_LEVEL_SUB + "_" + policyName;
            policyFileNames.add(policyFile);
        } else if (PolicyConstants.POLICY_LEVEL_GLOBAL.equals(policyLevel)) {
        	policyFile = PolicyConstants.POLICY_LEVEL_GLOBAL + "_" + policyName;
            policyFileNames.add(policyFile);
        }

        ThrottlePolicyDeploymentManager manager = ThrottlePolicyDeploymentManager.getInstance();

        try {
            //undeploy from gateway
            manager.undeployPolicyFromGatewayManager(policyFileNames.toArray(new String[policyFileNames.size()]));
            //undeploy from global cep
            if (!PolicyConstants.POLICY_LEVEL_GLOBAL.equals(policyLevel)) { //exclude global level policies
                manager.undeployPolicyFromGlobalCEP(policyFileNames);
            }
        } catch (Exception e) {
            String msg = "Error while undeploying policy: ";
            log.error(msg, e);
            throw new APIManagementException(msg);
        }
        //remove from database
        apiMgtDAO.removeThrottlePolicy(policyLevel, policyName, tenantID);
    }
=======

>>>>>>> 44a8a7c6
}<|MERGE_RESOLUTION|>--- conflicted
+++ resolved
@@ -3653,7 +3653,6 @@
         return true;
     }
 
-<<<<<<< HEAD
     /**
      * Deploy policy to global CEP and persist the policy object
      *
@@ -3866,7 +3865,4 @@
         //remove from database
         apiMgtDAO.removeThrottlePolicy(policyLevel, policyName, tenantID);
     }
-=======
-
->>>>>>> 44a8a7c6
 }