/*
*  Copyright (c) 2005-2013, WSO2 Inc. (http://www.wso2.org) All Rights Reserved.
*
*  WSO2 Inc. licenses this file to you under the Apache License,
*  Version 2.0 (the "License"); you may not use this file except
*  in compliance with the License.
*  You may obtain a copy of the License at
*
*    http://www.apache.org/licenses/LICENSE-2.0
*
* Unless required by applicable law or agreed to in writing,
* software distributed under the License is distributed on an
* "AS IS" BASIS, WITHOUT WARRANTIES OR CONDITIONS OF ANY
* KIND, either express or implied.  See the License for the
* specific language governing permissions and limitations
* under the License.
*/

package org.wso2.carbon.apimgt.impl;

import org.apache.axiom.om.OMAbstractFactory;
import org.apache.axiom.om.OMElement;
import org.apache.axiom.om.OMFactory;
import org.apache.axiom.om.util.AXIOMUtil;
import org.apache.axis2.AxisFault;
import org.apache.axis2.Constants;
import org.apache.axis2.client.ServiceClient;
import org.apache.axis2.clustering.ClusteringAgent;
import org.apache.axis2.clustering.ClusteringFault;
import org.apache.commons.lang.StringUtils;
import org.apache.commons.logging.Log;
import org.apache.commons.logging.LogFactory;
import org.json.simple.JSONObject;
import org.json.simple.parser.JSONParser;
import org.json.simple.parser.ParseException;
import org.wso2.carbon.CarbonConstants;
import org.wso2.carbon.apimgt.api.APIManagementException;
import org.wso2.carbon.apimgt.api.APIProvider;
import org.wso2.carbon.apimgt.api.FaultGatewaysException;
import org.wso2.carbon.apimgt.api.dto.UserApplicationAPIUsage;
import org.wso2.carbon.apimgt.api.model.API;
import org.wso2.carbon.apimgt.api.model.APIIdentifier;
import org.wso2.carbon.apimgt.api.model.APIStatus;
import org.wso2.carbon.apimgt.api.model.APIStore;
import org.wso2.carbon.apimgt.api.model.CORSConfiguration;
import org.wso2.carbon.apimgt.api.model.Documentation;
import org.wso2.carbon.apimgt.api.model.DuplicateAPIException;
import org.wso2.carbon.apimgt.api.model.LifeCycleEvent;
import org.wso2.carbon.apimgt.api.model.Provider;
import org.wso2.carbon.apimgt.api.model.ResourceFile;
import org.wso2.carbon.apimgt.api.model.SubscribedAPI;
import org.wso2.carbon.apimgt.api.model.Subscriber;
import org.wso2.carbon.apimgt.api.model.Tier;
import org.wso2.carbon.apimgt.api.model.URITemplate;
import org.wso2.carbon.apimgt.api.model.Usage;
import org.wso2.carbon.apimgt.api.model.policy.APIPolicy;
import org.wso2.carbon.apimgt.api.model.policy.ApplicationPolicy;
import org.wso2.carbon.apimgt.api.model.policy.GlobalPolicy;
import org.wso2.carbon.apimgt.api.model.policy.Policy;
import org.wso2.carbon.apimgt.api.model.policy.PolicyConstants;
import org.wso2.carbon.apimgt.api.model.policy.SubscriptionPolicy;
import org.wso2.carbon.apimgt.impl.Notification.EmailNotifier;
import org.wso2.carbon.apimgt.impl.Notification.NotificationDTO;
import org.wso2.carbon.apimgt.impl.Notification.NotifierConstants;
import org.wso2.carbon.apimgt.impl.clients.RegistryCacheInvalidationClient;
import org.wso2.carbon.apimgt.impl.clients.TierCacheInvalidationClient;
import org.wso2.carbon.apimgt.impl.dao.ApiMgtDAO;
import org.wso2.carbon.apimgt.impl.dto.Environment;
import org.wso2.carbon.apimgt.impl.dto.TierPermissionDTO;
import org.wso2.carbon.apimgt.impl.internal.ServiceReferenceHolder;
import org.wso2.carbon.apimgt.impl.publishers.WSO2APIPublisher;
import org.wso2.carbon.apimgt.impl.template.APITemplateBuilder;
import org.wso2.carbon.apimgt.impl.template.APITemplateBuilderImpl;
import org.wso2.carbon.apimgt.impl.template.APITemplateException;
import org.wso2.carbon.apimgt.impl.template.ThrottlePolicyTemplateBuilder;
import org.wso2.carbon.apimgt.impl.utils.APIAuthenticationAdminClient;
import org.wso2.carbon.apimgt.impl.utils.APINameComparator;
import org.wso2.carbon.apimgt.impl.utils.APIStoreNameComparator;
import org.wso2.carbon.apimgt.impl.utils.APIUtil;
import org.wso2.carbon.apimgt.impl.utils.APIVersionComparator;
import org.wso2.carbon.apimgt.impl.utils.StatUpdateClusterMessage;
import org.wso2.carbon.apimgt.statsupdate.stub.GatewayStatsUpdateServiceAPIManagementExceptionException;
import org.wso2.carbon.apimgt.statsupdate.stub.GatewayStatsUpdateServiceClusteringFaultException;
import org.wso2.carbon.apimgt.statsupdate.stub.GatewayStatsUpdateServiceExceptionException;
import org.wso2.carbon.apimgt.statsupdate.stub.GatewayStatsUpdateServiceStub;
import org.wso2.carbon.context.PrivilegedCarbonContext;
import org.wso2.carbon.governance.api.common.dataobjects.GovernanceArtifact;
import org.wso2.carbon.governance.api.exception.GovernanceException;
import org.wso2.carbon.governance.api.generic.GenericArtifactManager;
import org.wso2.carbon.governance.api.generic.dataobjects.GenericArtifact;
import org.wso2.carbon.governance.api.util.GovernanceUtils;
import org.wso2.carbon.governance.custom.lifecycles.checklist.beans.LifecycleBean;
import org.wso2.carbon.governance.custom.lifecycles.checklist.util.CheckListItem;
import org.wso2.carbon.governance.custom.lifecycles.checklist.util.LifecycleBeanPopulator;
import org.wso2.carbon.governance.custom.lifecycles.checklist.util.Property;
import org.wso2.carbon.registry.common.CommonConstants;
import org.wso2.carbon.registry.core.ActionConstants;
import org.wso2.carbon.registry.core.Association;
import org.wso2.carbon.registry.core.CollectionImpl;
import org.wso2.carbon.registry.core.Registry;
import org.wso2.carbon.registry.core.RegistryConstants;
import org.wso2.carbon.registry.core.Resource;
import org.wso2.carbon.registry.core.config.RegistryContext;
import org.wso2.carbon.registry.core.exceptions.RegistryException;
import org.wso2.carbon.registry.core.jdbc.realm.RegistryAuthorizationManager;
import org.wso2.carbon.registry.core.pagination.PaginationContext;
import org.wso2.carbon.registry.core.session.UserRegistry;
import org.wso2.carbon.registry.core.utils.RegistryUtils;
import org.wso2.carbon.user.api.AuthorizationManager;
import org.wso2.carbon.user.api.UserStoreException;
import org.wso2.carbon.utils.CarbonUtils;
import org.wso2.carbon.utils.multitenancy.MultitenantConstants;
import org.wso2.carbon.utils.multitenancy.MultitenantUtils;

import javax.cache.Cache;
import javax.cache.Caching;
import javax.xml.namespace.QName;
import javax.xml.stream.XMLStreamException;
import java.io.File;
import java.io.InputStream;
import java.nio.charset.Charset;
import java.rmi.RemoteException;
import java.util.ArrayList;
import java.util.Collection;
import java.util.Collections;
import java.util.HashMap;
import java.util.HashSet;
import java.util.Iterator;
import java.util.List;
import java.util.Map;
import java.util.Properties;
import java.util.Set;
import java.util.SortedSet;
import java.util.StringTokenizer;
import java.util.TreeSet;
import java.util.UUID;
import java.util.concurrent.ConcurrentHashMap;
import java.util.regex.Matcher;
import java.util.regex.Pattern;

/**
 * This class provides the core API provider functionality. It is implemented in a very
 * self-contained and 'pure' manner, without taking requirements like security into account,
 * which are subject to frequent change. Due to this 'pure' nature and the significance of
 * the class to the overall API management functionality, the visibility of the class has
 * been reduced to package level. This means we can still use it for internal purposes and
 * possibly even extend it, but it's totally off the limits of the users. Users wishing to
 * pragmatically access this functionality should use one of the extensions of this
 * class which is visible to them. These extensions may add additional features like
 * security to this class.
 */
class APIProviderImpl extends AbstractAPIManager implements APIProvider {
	
	private static final Log log = LogFactory.getLog(APIProviderImpl.class);

    public APIProviderImpl(String username) throws APIManagementException {
        super(username);
    }

    /**
     * Returns a list of all #{@link org.wso2.carbon.apimgt.api.model.Provider} available on the system.
     *
     * @return Set<Provider>
     * @throws org.wso2.carbon.apimgt.api.APIManagementException
     *          if failed to get Providers
     */
    @Override
    public Set<Provider> getAllProviders() throws APIManagementException {
        Set<Provider> providerSet = new HashSet<Provider>();
        GenericArtifactManager artifactManager = APIUtil.getArtifactManager(registry,
                                                                            APIConstants.PROVIDER_KEY);
        try {
            GenericArtifact[] genericArtifact = artifactManager.getAllGenericArtifacts();
            if (genericArtifact == null || genericArtifact.length == 0) {
                return providerSet;
            }
            for (GenericArtifact artifact : genericArtifact) {
                Provider provider = new Provider(artifact.getAttribute(APIConstants.PROVIDER_OVERVIEW_NAME));
                provider.setDescription(APIConstants.PROVIDER_OVERVIEW_DESCRIPTION);
                provider.setEmail(APIConstants.PROVIDER_OVERVIEW_EMAIL);
                providerSet.add(provider);
            }
        } catch (GovernanceException e) {
            handleException("Failed to get all providers", e);
        }
        return providerSet;
    }

    /**
     * Get a list of APIs published by the given provider. If a given API has multiple APIs,
     * only the latest version will
     * be included in this list.
     *
     * @param providerId , provider id
     * @return set of API
     * @throws org.wso2.carbon.apimgt.api.APIManagementException
     *          if failed to get set of API
     */
    @Override
    public List<API> getAPIsByProvider(String providerId) throws APIManagementException {

        List<API> apiSortedList = new ArrayList<API>();

        try {
            providerId = APIUtil.replaceEmailDomain(providerId);
            String providerPath = APIConstants.API_ROOT_LOCATION + RegistryConstants.PATH_SEPARATOR + providerId;
            GenericArtifactManager artifactManager = APIUtil.getArtifactManager(registry, APIConstants.API_KEY);
            Association[] associations = registry.getAssociations(providerPath, APIConstants.PROVIDER_ASSOCIATION);
            for (Association association : associations) {
                String apiPath = association.getDestinationPath();
                Resource resource = registry.get(apiPath);
                String apiArtifactId = resource.getUUID();
                if (apiArtifactId != null) {
                    GenericArtifact apiArtifact = artifactManager.getGenericArtifact(apiArtifactId);
                    apiSortedList.add(APIUtil.getAPI(apiArtifact, registry));
                } else {
                    throw new GovernanceException("artifact id is null of " + apiPath);
                }
            }

        } catch (RegistryException e) {
            handleException("Failed to get APIs for provider : " + providerId, e);
        }
        Collections.sort(apiSortedList, new APINameComparator());

        return apiSortedList;

    }


    /**
     * Get a list of all the consumers for all APIs
     *
     * @param providerId if of the provider
     * @return Set<Subscriber>
     * @throws org.wso2.carbon.apimgt.api.APIManagementException
     *          if failed to get subscribed APIs of given provider
     */
    @Override
    public Set<Subscriber> getSubscribersOfProvider(String providerId) throws APIManagementException {

        Set<Subscriber> subscriberSet = null;
        try {
            subscriberSet = apiMgtDAO.getSubscribersOfProvider(providerId);
        } catch (APIManagementException e) {
            handleException("Failed to get Subscribers for : " + providerId, e);
        }
        return subscriberSet;
    }

    /**
     * get details of provider
     *
     * @param providerName name of the provider
     * @return Provider
     * @throws org.wso2.carbon.apimgt.api.APIManagementException
     *          if failed to get Provider
     */
    @Override
    public Provider getProvider(String providerName) throws APIManagementException {
        Provider provider = null;
        String providerPath = APIUtil.getMountedPath(RegistryContext.getBaseInstance(),
                                                     RegistryConstants.GOVERNANCE_REGISTRY_BASE_PATH) +
                              APIConstants.PROVIDERS_PATH + RegistryConstants.PATH_SEPARATOR + providerName;
        try {
            GenericArtifactManager artifactManager = APIUtil.getArtifactManager(registry, APIConstants.PROVIDER_KEY);
            Resource providerResource = registry.get(providerPath);
            String artifactId = providerResource.getUUID();
            if (artifactId == null) {
                throw new APIManagementException("artifact it is null");
            }
            GenericArtifact providerArtifact = artifactManager.getGenericArtifact(artifactId);
            provider = APIUtil.getProvider(providerArtifact);

        } catch (RegistryException e) {
            handleException("Failed to get Provider form : " + providerName, e);
        }
        return provider;
    }

    /**
     * Return Usage of given APIIdentifier
     *
     * @param apiIdentifier APIIdentifier
     * @return Usage
     */
    @Override
    public Usage getUsageByAPI(APIIdentifier apiIdentifier) {
        return null;
    }

    /**
     * Return Usage of given provider and API
     *
     * @param providerId if of the provider
     * @param apiName    name of the API
     * @return Usage
     */
    @Override
    public Usage getAPIUsageByUsers(String providerId, String apiName) {
        return null;
    }

    /**
     * Returns usage details of all APIs published by a provider
     *
     * @param providerName Provider Id
     * @return UserApplicationAPIUsages for given provider
     * @throws org.wso2.carbon.apimgt.api.APIManagementException
     *          If failed to get UserApplicationAPIUsage
     */
    @Override
    public UserApplicationAPIUsage[] getAllAPIUsageByProvider(String providerName) throws APIManagementException {
        return apiMgtDAO.getAllAPIUsageByProvider(providerName);
    }

    /**
     * Returns usage details of a particular API
     *
     * @param apiId API identifier
     * @return UserApplicationAPIUsages for given provider
     * @throws org.wso2.carbon.apimgt.api.APIManagementException
     *          If failed to get UserApplicationAPIUsage
     */
    @Override
    public List<SubscribedAPI> getAPIUsageByAPIId(APIIdentifier apiId) throws APIManagementException {
        APIIdentifier apiIdEmailReplaced = new APIIdentifier(APIUtil.replaceEmailDomain(apiId.getProviderName()),
                apiId.getApiName(), apiId.getVersion());
        UserApplicationAPIUsage[] allApiResult = apiMgtDAO.getAllAPIUsageByProvider(apiId.getProviderName());
        List<SubscribedAPI> subscribedAPIs = new ArrayList<SubscribedAPI>();
        for (UserApplicationAPIUsage usage : allApiResult) {
            for (SubscribedAPI apiSubscription : usage.getApiSubscriptions()) {
                APIIdentifier subsApiId = apiSubscription.getApiId();
                APIIdentifier subsApiIdEmailReplaced = new APIIdentifier(
                        APIUtil.replaceEmailDomain(subsApiId.getProviderName()), subsApiId.getApiName(),
                        subsApiId.getVersion());
                if (subsApiIdEmailReplaced.equals(apiIdEmailReplaced)) {
                    subscribedAPIs.add(apiSubscription);
                }
            }
        }
        return subscribedAPIs;
    }

    /**
     * Shows how a given consumer uses the given API.
     *
     * @param apiIdentifier APIIdentifier
     * @param consumerEmail E-mal Address of consumer
     * @return Usage
     */
    @Override
    public Usage getAPIUsageBySubscriber(APIIdentifier apiIdentifier, String consumerEmail) {
        return null;
    }

    /**
     * Returns full list of Subscribers of an API
     *
     * @param identifier APIIdentifier
     * @return Set<Subscriber>
     * @throws org.wso2.carbon.apimgt.api.APIManagementException
     *          if failed to get Subscribers
     */
    @Override
    public Set<Subscriber> getSubscribersOfAPI(APIIdentifier identifier) throws APIManagementException {

        Set<Subscriber> subscriberSet = null;
        try {
            subscriberSet = apiMgtDAO.getSubscribersOfAPI(identifier);
        } catch (APIManagementException e) {
            handleException("Failed to get subscribers for API : " + identifier.getApiName(), e);
        }
        return subscriberSet;
    }

    /**
     * this method returns the Set<APISubscriptionCount> for given provider and api
     *
     * @param identifier APIIdentifier
     * @return Set<APISubscriptionCount>
     * @throws org.wso2.carbon.apimgt.api.APIManagementException
     *          if failed to get APISubscriptionCountByAPI
     */
    @Override
    public long getAPISubscriptionCountByAPI(APIIdentifier identifier) throws APIManagementException {
        long count = 0L;
        try {
            count = apiMgtDAO.getAPISubscriptionCountByAPI(identifier);
        } catch (APIManagementException e) {
            handleException("Failed to get APISubscriptionCount for: " + identifier.getApiName(), e);
        }
        return count;
    }

    @Override
    public void addTier(Tier tier) throws APIManagementException {
        addOrUpdateTier(tier, false);
    }

    @Override
    public void updateTier(Tier tier) throws APIManagementException {
        addOrUpdateTier(tier, true);
    }

    private void addOrUpdateTier(Tier tier, boolean update) throws APIManagementException {
        if (APIConstants.UNLIMITED_TIER.equals(tier.getName())) {
            throw new APIManagementException("Changes on the '" + APIConstants.UNLIMITED_TIER + "' " +
                                             "tier are not allowed");
        }

        Set<Tier> tiers = getAllTiers();
        if (update && !tiers.contains(tier)) {
            throw new APIManagementException("No tier exists by the name: " + tier.getName());
        }

        Set<Tier> finalTiers = new HashSet<Tier>();
        for (Tier t : tiers) {
            if (!t.getName().equals(tier.getName())) {
                finalTiers.add(t);
            }
        }

        invalidateTierCache();

        finalTiers.add(tier);
        saveTiers(finalTiers);
    }

    /**
     * This method is to cleanup tier cache when update or deletion is performed
     */
    private void invalidateTierCache() {

        try {
            // Note that this call happens to store node in a distributed setup.
            TierCacheInvalidationClient tierCacheInvalidationClient = new TierCacheInvalidationClient();
            tierCacheInvalidationClient.clearCaches(tenantDomain);

            // Clear registry cache. Note that this call happens to gateway node in a distributed setup.
            RegistryCacheInvalidationClient registryCacheInvalidationClient = new RegistryCacheInvalidationClient();
            registryCacheInvalidationClient.clearTiersResourceCache(tenantDomain);
        } catch (APIManagementException e) {
            // This means that there is an exception when trying to clear the cache.
            // But we should not break the flow in such scenarios.
            // Hence we log the exception and continue to the flow
            log.error("Error while invalidating the tier cache", e);
        }
    }

    private void saveTiers(Collection<Tier> tiers) throws APIManagementException {
        OMFactory fac = OMAbstractFactory.getOMFactory();
        OMElement root = fac.createOMElement(APIConstants.POLICY_ELEMENT);
        OMElement assertion = fac.createOMElement(APIConstants.ASSERTION_ELEMENT);
        boolean isTenantFlowStarted = false;
        try {
            if (tenantDomain != null && !MultitenantConstants.SUPER_TENANT_DOMAIN_NAME.equals(tenantDomain)) {
                isTenantFlowStarted = true;
                PrivilegedCarbonContext.startTenantFlow();
                PrivilegedCarbonContext.getThreadLocalCarbonContext().setTenantDomain(tenantDomain, true);
            }
            Resource resource = registry.newResource();
            for (Tier tier : tiers) {
                // This is because we do not save the unlimited tier to the tiers.xml file.
                if(APIConstants.UNLIMITED_TIER.equals(tier.getName())){
                    continue;
                }
                // This is a new tier. Hence the policyContent will be null
                if(tier.getPolicyContent() == null){
                    // This means we have to create the policy from scratch.
                    assertion.addChild(createThrottlePolicy(tier));
                }else {
                    String policy = new String(tier.getPolicyContent(), Charset.defaultCharset());
                    assertion.addChild(AXIOMUtil.stringToOM(policy));
                }
            }
            root.addChild(assertion);
            resource.setContent(root.toString());
            registry.put(APIConstants.API_TIER_LOCATION, resource);
        } catch (XMLStreamException e) {
            handleException("Error while constructing tier policy file", e);
        } catch (RegistryException e) {
            handleException("Error while saving tier configurations to the registry", e);
        } finally {
            if (isTenantFlowStarted) {
                PrivilegedCarbonContext.endTenantFlow();
            }
        }
    }

    private OMElement createThrottlePolicy(Tier tier) throws APIManagementException {
        OMElement throttlePolicy = null;
        String policy = APIConstants.THROTTLE_POLICY_TEMPLATE;

        StringBuilder attributeBuilder = new StringBuilder();
        Map<String, Object> tierAttributes = tier.getTierAttributes();

        if(tierAttributes != null){
            for (Map.Entry<String, Object> entry : tierAttributes.entrySet()) {
                if(entry.getValue() instanceof String){
                    String attributeName = entry.getKey().trim();
                    String attributeValue = ((String)entry.getValue()).trim();

                    // We see whether the attribute name is empty.
                    if (!attributeName.isEmpty()) {
                        attributeBuilder.append(String.format(APIConstants.THROTTLE_POLICY_ATTRIBUTE_TEMPLATE,
                                                              attributeName, attributeValue, attributeName));
                    }
                }else {
                    if(log.isDebugEnabled()){
                        log.debug("Unrecognized throttle attribute value : " + entry.getValue() +
                                  " of attribute name : " + entry.getKey());
                    }
                }
            }
        }

        // We add the "description", "billing plan" and "stop on quota reach" as custom attributes
        attributeBuilder.append(String.format(APIConstants.THROTTLE_POLICY_ATTRIBUTE_TEMPLATE,
                                              APIConstants.THROTTLE_TIER_DESCRIPTION_ATTRIBUTE,
                                              tier.getDescription().trim(),
                                              APIConstants.THROTTLE_TIER_DESCRIPTION_ATTRIBUTE));

        attributeBuilder.append(String.format(APIConstants.THROTTLE_POLICY_ATTRIBUTE_TEMPLATE,
                                              APIConstants.THROTTLE_TIER_PLAN_ATTRIBUTE,
                                              tier.getTierPlan().trim(),
                                              APIConstants.THROTTLE_TIER_PLAN_ATTRIBUTE));

        attributeBuilder.append(String.format(APIConstants.THROTTLE_POLICY_ATTRIBUTE_TEMPLATE,
                                              APIConstants.THROTTLE_TIER_QUOTA_ACTION_ATTRIBUTE,
                                              String.valueOf(tier.isStopOnQuotaReached()),
                                              APIConstants.THROTTLE_TIER_QUOTA_ACTION_ATTRIBUTE));

        // Note: We assume that the unit time is in milliseconds.
        policy = String.format(policy, tier.getName(), tier.getRequestCount(), tier.getUnitTime(),
                               attributeBuilder.toString());

        try {
            throttlePolicy = AXIOMUtil.stringToOM(policy);
        } catch (XMLStreamException e) {
            handleException("Invalid policy xml generated", e);
        }
        return throttlePolicy;
    }

    @Override
    public void removeTier(Tier tier) throws APIManagementException {
        if (APIConstants.UNLIMITED_TIER.equals(tier.getName())) {
            handleException("Changes on the '" + APIConstants.UNLIMITED_TIER + "' " +
                                             "tier are not allowed");
        }

        Set<Tier> tiers = getAllTiers();
        // We need to see whether this used in any of the APIs
        GenericArtifact[] tierArtifacts = null;
        boolean isTenantFlowStarted = false;
        try {
            if (tenantDomain != null && !MultitenantConstants.SUPER_TENANT_DOMAIN_NAME.equals(tenantDomain)) {
                isTenantFlowStarted = true;
                PrivilegedCarbonContext.startTenantFlow();
                PrivilegedCarbonContext.getThreadLocalCarbonContext().setTenantDomain(tenantDomain, true);
            }
            PrivilegedCarbonContext.getThreadLocalCarbonContext().setUsername(this.username);
            GenericArtifactManager artifactManager = APIUtil.getArtifactManager(registry, APIConstants.API_KEY);
            try {
                // The search name pattern is this
                // tier=Gold|| OR ||Gold||
                String query = "tier=\"" + tier.getName() + "\\||\" \"\\||" + tier.getName() + "\\||\" \"\\||" + tier
                        .getName() + '\"';
                tierArtifacts = artifactManager.findGovernanceArtifacts(query);
            } catch (GovernanceException e) {
                handleException("Unable to check the usage of the tier ", e);
            }
        } catch (APIManagementException e) {
            handleException("Unable to delete the tier", e);
        } finally {
            if (isTenantFlowStarted) {
                PrivilegedCarbonContext.endTenantFlow();
            }
        }

        if (tierArtifacts != null && tierArtifacts.length > 0) {
            // This means that there is at least one API that is using this tier. Hence we can not delete.
            handleException("Unable to remove this tier. Tier in use");
        }

        if (tiers.remove(tier)) {
            saveTiers(tiers);
            invalidateTierCache();
        } else {
            handleException("No tier exists by the name: " + tier.getName());
        }
    }

    /**
     * Adds a new API to the Store
     *
     * @param api API
     * @throws org.wso2.carbon.apimgt.api.APIManagementException
     *          if failed to add API
     */
    @Override
    public void addAPI(API api) throws APIManagementException {
        try {           
            createAPI(api);

            if (log.isDebugEnabled()) {
                log.debug("API details successfully added to the registry. API Name: " + api.getId().getApiName()
                        + ", API Version : " + api.getId().getVersion() + ", API context : " + api.getContext());
            }

            int tenantId;
            String tenantDomain = MultitenantUtils
                    .getTenantDomain(APIUtil.replaceEmailDomainBack(api.getId().getProviderName()));
            try {
                tenantId = ServiceReferenceHolder.getInstance().getRealmService().getTenantManager()
                        .getTenantId(tenantDomain);
            } catch (UserStoreException e) {
                throw new APIManagementException(
                        "Error in retrieving Tenant Information while adding api :" + api.getId().getApiName(), e);
            }
            apiMgtDAO.addAPI(api,tenantId);

            if (log.isDebugEnabled()) {
                log.debug("API details successfully added to the API Manager Database. API Name: " + api.getId()
                        .getApiName() + ", API Version : " + api.getId().getVersion() + ", API context : " + api
                        .getContext());
            }

            if (APIUtil.isAPIManagementEnabled()) {
            	Cache contextCache = APIUtil.getAPIContextCache();
            	Boolean apiContext = null;

                Object cachedObject = contextCache.get(api.getContext());
                if (cachedObject != null) {
            		apiContext = Boolean.valueOf(cachedObject.toString());
            	} 
            	if (apiContext == null) {
                    contextCache.put(api.getContext(), Boolean.TRUE);
                }
            }
        } catch (APIManagementException e) {          
            throw new APIManagementException("Error in adding API :" + api.getId().getApiName(), e);
        }
    }

    /**
     * Persist API Status into a property of API Registry resource
     *
     * @param artifactId API artifact ID
     * @param apiStatus Current status of the API
     * @throws APIManagementException on error
     */
    private void saveAPIStatus(String artifactId, String apiStatus) throws APIManagementException{
        try{
            Resource resource = registry.get(artifactId);
            if (resource != null) {
                String propValue = resource.getProperty(APIConstants.API_STATUS);
                if (propValue == null) {
                    resource.addProperty(APIConstants.API_STATUS, apiStatus);
                } else {
                    resource.setProperty(APIConstants.API_STATUS, apiStatus);
                }
                registry.put(artifactId,resource);
            }
        }catch (RegistryException e) {
            handleException("Error while adding API", e);
        }
    }

    @Override
    public String getDefaultVersion(APIIdentifier apiid) throws APIManagementException{

        String defaultVersion=null;
        try{
            defaultVersion=apiMgtDAO.getDefaultVersion(apiid);
        } catch (APIManagementException e) {
            handleException("Error while getting default version :" + apiid.getApiName(), e);
        }
        return defaultVersion;
    }



    public String getPublishedDefaultVersion(APIIdentifier apiid) throws APIManagementException{

        String defaultVersion=null;
        try{
            defaultVersion=apiMgtDAO.getPublishedDefaultVersion(apiid);
        } catch (APIManagementException e) {
            handleException("Error while getting published default version :" + apiid.getApiName(), e);
        }
        return defaultVersion;
    }


    /**
     * This method is used to save the wsdl file in the registry
     * This is used when user starts api creation with a soap endpoint
     *
     * @param api api object
     * @throws APIManagementException
     * @throws RegistryException
     */
    private void updateWsdl(API api) throws APIManagementException {

        boolean transactionCommitted = false;
        try {
            registry.beginTransaction();
            String apiArtifactId = registry.get(APIUtil.getAPIPath(api.getId())).getUUID();
            GenericArtifactManager artifactManager = APIUtil.getArtifactManager(registry,
                    APIConstants.API_KEY);
            GenericArtifact artifact = artifactManager.getGenericArtifact(apiArtifactId);
            GenericArtifact apiArtifact = APIUtil.createAPIArtifactContent(artifact, api);
            String artifactPath = GovernanceUtils.getArtifactPath(registry, apiArtifact.getId());
            if (APIUtil.isValidWSDLURL(api.getWsdlUrl(), false)) {
                String path = APIUtil.createWSDL(registry, api);
                if (path != null) {
                    registry.addAssociation(artifactPath, path, CommonConstants.ASSOCIATION_TYPE01);
                    apiArtifact.setAttribute(APIConstants.API_OVERVIEW_WSDL, api.getWsdlUrl()); //reset the wsdl path
                    artifactManager.updateGenericArtifact(apiArtifact); //update the  artifact
                }
            }
            registry.commitTransaction();
            transactionCommitted = true;
        } catch (RegistryException e) {
            try {
                registry.rollbackTransaction();
            } catch (RegistryException ex) {
                handleException("Error occurred while rolling back the transaction.", ex);
            }
            throw new APIManagementException("Error occurred while saving the wsdl in the registry.", e);
        } finally {
            try {
                if (!transactionCommitted) {
                    registry.rollbackTransaction();
                }
            } catch (RegistryException ex) {
                handleException("Error occurred while rolling back the transaction.", ex);
            }
        }
    }


    /**
     * Updates an existing API
     *
     * @param api API
     * @throws org.wso2.carbon.apimgt.api.APIManagementException
     *          if failed to update API
     * @throws org.wso2.carbon.apimgt.api.FaultGatewaysException on Gateway Failure
     */
    @Override
    public void updateAPI(API api) throws APIManagementException, FaultGatewaysException {
        Map<String, Map<String, String>> failedGateways = new ConcurrentHashMap<String, Map<String, String>>();
        API oldApi = getAPI(api.getId());
        if (oldApi.getStatus().equals(api.getStatus())) {

                String previousDefaultVersion = getDefaultVersion(api.getId());
                String publishedDefaultVersion = getPublishedDefaultVersion(api.getId());

                if(previousDefaultVersion!=null){

                APIIdentifier defaultAPIId = new APIIdentifier(api.getId().getProviderName(), api.getId().getApiName(),
                        previousDefaultVersion);
                if (api.isDefaultVersion() ^ api.getId().getVersion().equals(previousDefaultVersion)) { // A change has
                                                                                                        // happen
                    // Remove the previous default API entry from the Registry
                    updateDefaultAPIInRegistry(defaultAPIId, false);
                    if (!api.isDefaultVersion()) {// default api tick is removed
                        // todo: if it is ok, these two variables can be put to the top of the function to remove
                        // duplication
                        APIManagerConfiguration config = ServiceReferenceHolder.getInstance()
                                .getAPIManagerConfigurationService().getAPIManagerConfiguration();
                        String gatewayType = config.getFirstProperty(APIConstants.API_GATEWAY_TYPE);
                        if (APIConstants.API_GATEWAY_TYPE_SYNAPSE.equalsIgnoreCase(gatewayType)) {
                            removeDefaultAPIFromGateway(api);
                        }
                    }
                }
                }

                //Update WSDL in the registry
                if (api.getWsdlUrl() != null) {
                    updateWsdl(api);
                }

                boolean updatePermissions = false;
                if(!oldApi.getVisibility().equals(api.getVisibility()) ||
                   (APIConstants.API_RESTRICTED_VISIBILITY.equals(oldApi.getVisibility()) &&
                    !api.getVisibleRoles().equals(oldApi.getVisibleRoles()))){
                    updatePermissions = true;
                }
                updateApiArtifact(api, true,updatePermissions);
                if (!oldApi.getContext().equals(api.getContext())) {
                    api.setApiHeaderChanged(true);
                }

                int tenantId;
                String tenantDomain = MultitenantUtils
                        .getTenantDomain(APIUtil.replaceEmailDomainBack(api.getId().getProviderName()));
                try {
                    tenantId = ServiceReferenceHolder.getInstance().getRealmService().getTenantManager()
                            .getTenantId(tenantDomain);
                } catch (UserStoreException e) {
                    throw new APIManagementException(
                            "Error in retrieving Tenant Information while updating api :" + api.getId().getApiName(), e);
                }
                apiMgtDAO.updateAPI(api,tenantId);
                if (log.isDebugEnabled()) {
                    log.debug("Successfully updated the API: " + api.getId() + " in the database");
                }

                APIManagerConfiguration config = ServiceReferenceHolder.getInstance().
                        getAPIManagerConfigurationService().getAPIManagerConfiguration();
                boolean gatewayExists = config.getApiGatewayEnvironments().size() > 0;
                String gatewayType = config.getFirstProperty(APIConstants.API_GATEWAY_TYPE);
                boolean isAPIPublished = false;
                // gatewayType check is required when API Management is deployed on other servers to avoid synapse
                if (APIConstants.API_GATEWAY_TYPE_SYNAPSE.equalsIgnoreCase(gatewayType)) {
                    isAPIPublished = isAPIPublished(api);
                    if (gatewayExists) {
                        if (isAPIPublished) {
                            API apiPublished = getAPI(api.getId());
                            apiPublished.setAsDefaultVersion(api.isDefaultVersion());
                            if (api.getId().getVersion().equals(previousDefaultVersion) && !api.isDefaultVersion()) {
                                // default version tick has been removed so a default api for current should not be
                                // added/updated
                                apiPublished.setAsPublishedDefaultVersion(false);
                            } else {
                                apiPublished.setAsPublishedDefaultVersion(
                                        api.getId().getVersion().equals(publishedDefaultVersion));
                            }
                            apiPublished.setOldInSequence(oldApi.getInSequence());
                            apiPublished.setOldOutSequence(oldApi.getOutSequence());
                            //old api contain what environments want to remove
                            Set<String> environmentsToRemove = new HashSet<String>(oldApi.getEnvironments());
                            //updated api contain what environments want to add
                            Set<String> environmentsToPublish = new HashSet<String>(apiPublished.getEnvironments());
                            Set<String> environmentsRemoved = new HashSet<String>(oldApi.getEnvironments());
                            if (!environmentsToPublish.isEmpty() && !environmentsToRemove.isEmpty()) {
                                // this block will sort what gateways have to remove and published
                                environmentsRemoved.retainAll(environmentsToPublish);
                                environmentsToRemove.removeAll(environmentsRemoved);
                            }
                            // map contain failed to publish Environments
                            Map<String, String> failedToPublishEnvironments = publishToGateway(apiPublished);
                            apiPublished.setEnvironments(environmentsToRemove);
                            // map contain failed to remove Environments
                            Map<String, String> failedToRemoveEnvironments = removeFromGateway(apiPublished);
                            environmentsToPublish.removeAll(failedToPublishEnvironments.keySet());
                            environmentsToPublish.addAll(failedToRemoveEnvironments.keySet());
                            apiPublished.setEnvironments(environmentsToPublish);
                            updateApiArtifact(apiPublished, true, false);
                            failedGateways.clear();
                            failedGateways.put("UNPUBLISHED", failedToRemoveEnvironments);
                            failedGateways.put("PUBLISHED", failedToPublishEnvironments);
                        } else if (api.getStatus() != APIStatus.CREATED && api.getStatus() != APIStatus.RETIRED) {
                            if ("INLINE".equals(api.getImplementation()) && api.getEnvironments().isEmpty()){
                                api.setEnvironments(
                                        ServiceReferenceHolder.getInstance().getAPIManagerConfigurationService()
                                                              .getAPIManagerConfiguration().getApiGatewayEnvironments()
                                                              .keySet());
                            }
                            Map<String, String> failedToPublishEnvironments = publishToGateway(api);
                            if (!failedToPublishEnvironments.isEmpty()) {
                                Set<String> publishedEnvironments =
                                        new HashSet<String>(api.getEnvironments());
                                publishedEnvironments.removeAll(failedToPublishEnvironments.keySet());
                                api.setEnvironments(publishedEnvironments);
                                updateApiArtifact(api, true, false);
                                failedGateways.clear();
                                failedGateways.put("PUBLISHED", failedToPublishEnvironments);
                                failedGateways.put("UNPUBLISHED", Collections.<String,String>emptyMap());
                            }
                        }
                    } else {
                        log.debug("Gateway is not existed for the current API Provider");
                    }
                }

                //If gateway(s) exist, remove resource paths saved on the cache.

                if (gatewayExists && isAPIPublished && !oldApi.getUriTemplates().equals(api.getUriTemplates())) {
                    Set<URITemplate> resourceVerbs = api.getUriTemplates();

                    Map<String, Environment> gatewayEns = config.getApiGatewayEnvironments();
                    for (Environment environment : gatewayEns.values()) {
                        try {
                        APIAuthenticationAdminClient client =
                                new APIAuthenticationAdminClient(environment);
                        if(resourceVerbs != null){
                            for (URITemplate resourceVerb : resourceVerbs) {
                                String resourceURLContext = resourceVerb.getUriTemplate();
                                client.invalidateResourceCache(api.getContext(), api.getId().getVersion(),
                                        resourceURLContext, resourceVerb.getHTTPVerb());
                                if (log.isDebugEnabled()) {
                                    log.debug("Calling invalidation cache");
                                }
                            }
                        }
                        } catch (AxisFault ex) {
                             /*
                            didn't throw this exception to handle multiple gateway publishing feature therefore
                            this didn't break invalidating cache from the all the gateways if one gateway is
                            unreachable
                             */
                            log.error("Error while invalidating from environment " +
                                      environment.getName(), ex);
                        }
                    }

                }
            

                // update apiContext cache
                if (APIUtil.isAPIManagementEnabled()) {
                    Cache contextCache = APIUtil.getAPIContextCache();
                    contextCache.remove(oldApi.getContext());
                    contextCache.put(api.getContext(), Boolean.TRUE);
                }


        } else {
            // We don't allow API status updates via this method.
            // Use changeAPIStatus for that kind of updates.
            throw new APIManagementException("Invalid API update operation involving API status changes");
        }
        if (!failedGateways.isEmpty() &&
            (!failedGateways.get("UNPUBLISHED").isEmpty() || !failedGateways.get("PUBLISHED").isEmpty())) {
            throw new FaultGatewaysException(failedGateways);
        }
    }

    @Override
    public void manageAPI(API api) throws APIManagementException, FaultGatewaysException {
        updateAPI(api);
    }

    private void updateApiArtifact(API api, boolean updateMetadata, boolean updatePermissions)
            throws APIManagementException {

        //Validate Transports
        validateAndSetTransports(api);
        boolean transactionCommitted = false;
        try {
            registry.beginTransaction();
            String apiArtifactId = registry.get(APIUtil.getAPIPath(api.getId())).getUUID();
            GenericArtifactManager artifactManager = APIUtil.getArtifactManager(registry, APIConstants.API_KEY);
            GenericArtifact artifact = artifactManager.getGenericArtifact(apiArtifactId);
            GenericArtifact updateApiArtifact = APIUtil.createAPIArtifactContent(artifact, api);
            String artifactPath = GovernanceUtils.getArtifactPath(registry, updateApiArtifact.getId());
            org.wso2.carbon.registry.core.Tag[] oldTags = registry.getTags(artifactPath);
            if (oldTags != null) {
                for (org.wso2.carbon.registry.core.Tag tag : oldTags) {
                    registry.removeTag(artifactPath, tag.getTagName());
                }
            }
            Set<String> tagSet = api.getTags();
            if (tagSet != null) {
                for (String tag : tagSet) {
                    registry.applyTag(artifactPath, tag);
                }
            }
            if (api.isDefaultVersion()) {
                updateApiArtifact.setAttribute(APIConstants.API_OVERVIEW_IS_DEFAULT_VERSION, "true");
            } else {
                updateApiArtifact.setAttribute(APIConstants.API_OVERVIEW_IS_DEFAULT_VERSION, "false");
            }

            if (updateMetadata && api.getEndpointConfig() != null && !api.getEndpointConfig().isEmpty()) {
                // If WSDL URL get change only we update registry WSDL resource. If its registry resource patch we
                // will skip registry update. Only if this API created with WSDL end point type we need to update
                // wsdls for each update.
                //check for wsdl endpoint
                org.json.JSONObject response1 = new org.json.JSONObject(api.getEndpointConfig());
                String wsdlURL;
                if ("wsdl".equalsIgnoreCase(response1.get("endpoint_type").toString()) && response1.has
                        ("production_endpoints")) {
                    wsdlURL = response1.getJSONObject("production_endpoints").get("url").toString();

                    if (APIUtil.isValidWSDLURL(wsdlURL, true)) {
                        String path = APIUtil.createWSDL(registry, api);
                        if (path != null) {
                            registry.addAssociation(artifactPath, path, CommonConstants.ASSOCIATION_TYPE01);
                            // reset the wsdl path to permlink
                            updateApiArtifact.setAttribute(APIConstants.API_OVERVIEW_WSDL, api.getWsdlUrl());
                        }
                    }
                }
                if (api.getUrl() != null && !"".equals(api.getUrl())) {
                    String path = APIUtil.createEndpoint(api.getUrl(), registry);
                    if (path != null) {
                        registry.addAssociation(artifactPath, path, CommonConstants.ASSOCIATION_TYPE01);
                    }
                }
            }
            artifactManager.updateGenericArtifact(updateApiArtifact);
            //write API Status to a separate property. This is done to support querying APIs using custom query (SQL)
            //to gain performance
            String apiStatus = api.getStatus().getStatus();
            saveAPIStatus(artifactPath, apiStatus);
            String[] visibleRoles = new String[0];
            if (updatePermissions) {
                clearResourcePermissions(artifactPath, api.getId());
                String visibleRolesList = api.getVisibleRoles();

                if (visibleRolesList != null) {
                    visibleRoles = visibleRolesList.split(",");
                }
                APIUtil.setResourcePermissions(api.getId().getProviderName(), api.getVisibility(), visibleRoles,
                                               artifactPath);
            }
            registry.commitTransaction();
            transactionCommitted = true;
            if (updatePermissions) {
                APIManagerConfiguration config = ServiceReferenceHolder.getInstance().
                        getAPIManagerConfigurationService().getAPIManagerConfiguration();
                boolean isSetDocLevelPermissions = Boolean.parseBoolean(
                        config.getFirstProperty(APIConstants.API_PUBLISHER_ENABLE_API_DOC_VISIBILITY_LEVELS));
                String docRootPath = APIUtil.getAPIDocPath(api.getId());
                if (isSetDocLevelPermissions) {
                    // Retain the docs
                    List<Documentation> docs = getAllDocumentation(api.getId());

                    for (Documentation doc : docs) {
                        if ((APIConstants.DOC_API_BASED_VISIBILITY).equalsIgnoreCase(doc.getVisibility().name())) {
                            String documentationPath = APIUtil.getAPIDocPath(api.getId()) + doc.getName();
                            APIUtil.setResourcePermissions(api.getId().getProviderName(), api.getVisibility(),
                                                           visibleRoles, documentationPath);
                            if (Documentation.DocumentSourceType.INLINE.equals(doc.getSourceType())) {

                                String contentPath = APIUtil.getAPIDocContentPath(api.getId(), doc.getName());
                                APIUtil.setResourcePermissions(api.getId().getProviderName(), api.getVisibility(),
                                                               visibleRoles, contentPath);
                            } else if (Documentation.DocumentSourceType.FILE.equals(doc.getSourceType()) &&
                                       doc.getFilePath() != null) {
                                String filePath = APIUtil.getDocumentationFilePath(api.getId(), doc.getFilePath()
                                        .split("files" + RegistryConstants.PATH_SEPARATOR)[1]);
                                APIUtil.setResourcePermissions(api.getId().getProviderName(), api.getVisibility(),
                                                               visibleRoles, filePath);
                            }
                        }
                    }
                } else {
                    APIUtil.setResourcePermissions(api.getId().getProviderName(), api.getVisibility(), visibleRoles,
                                                   docRootPath);
                }
            }
        } catch (Exception e) {
            try {
                registry.rollbackTransaction();
            } catch (RegistryException re) {
                // Throwing an error from this level will mask the original exception
                log.error("Error while rolling back the transaction for API: " + api.getId().getApiName(), re);
            }
            handleException("Error while performing registry transaction operation", e);
        } finally {
            try {
                if (!transactionCommitted) {
                    registry.rollbackTransaction();
                }
            } catch (RegistryException ex) {
                handleException("Error occurred while rolling back the transaction.", ex);
            }
        }
    }

    /**
     *
     * @return true if the API was added successfully
     * @throws APIManagementException
     */
    @Override
    public  boolean updateAPIStatus(APIIdentifier identifier, String status, boolean publishToGateway, boolean
            deprecateOldVersions
            ,boolean makeKeysForwardCompatible)
            throws APIManagementException, FaultGatewaysException {
        boolean success = false;
        String provider = identifier.getProviderName();
        String providerTenantMode = identifier.getProviderName();
        provider = APIUtil.replaceEmailDomain(provider);
        String name = identifier.getApiName();
        String version = identifier.getVersion();
        boolean isTenantFlowStarted = false;
        try {
            String tenantDomain = MultitenantUtils.getTenantDomain(APIUtil.replaceEmailDomainBack(providerTenantMode));
            if (tenantDomain != null && !MultitenantConstants.SUPER_TENANT_DOMAIN_NAME.equals(tenantDomain)) {
                isTenantFlowStarted = true;
                PrivilegedCarbonContext.startTenantFlow();
                PrivilegedCarbonContext.getThreadLocalCarbonContext().setTenantDomain(tenantDomain, true);
            }
            APIIdentifier apiId = new APIIdentifier(provider, name, version);
            API api = getAPI(apiId);
            if (api != null) {
                APIStatus oldStatus = api.getStatus();
                APIStatus newStatus = APIUtil.getApiStatus(status);
                String currentUser = this.username;
                changeAPIStatus(api, newStatus, APIUtil.appendDomainWithUser(currentUser,tenantDomain), publishToGateway);

                if ((oldStatus.equals(APIStatus.CREATED) || oldStatus.equals(APIStatus.PROTOTYPED))
                        && newStatus.equals(APIStatus.PUBLISHED)) {
                    if (makeKeysForwardCompatible) {
                        makeAPIKeysForwardCompatible(api);
                    }
                    if (deprecateOldVersions) {
                        List<API> apiList = getAPIsByProvider(provider);
                        APIVersionComparator versionComparator = new APIVersionComparator();
                        for (API oldAPI : apiList) {
                            if (oldAPI.getId().getApiName().equals(name) &&
                                    versionComparator.compare(oldAPI, api) < 0 &&
                                    (oldAPI.getStatus().equals(APIStatus.PUBLISHED))) {
                                changeLifeCycleStatus(oldAPI.getId(), APIConstants.API_LC_ACTION_DEPRECATE);
                            }
                        }
                    }
                }
                success = true;
                if (log.isDebugEnabled()) {
                    log.debug("API status successfully updated to: " + newStatus + " in API Name: " + api.getId()
                            .getApiName() + ", API Version : " + api.getId().getVersion() + ", API context : " + api
                            .getContext());
                }
            } else {
                handleException("Couldn't find an API with the name-" + name + "version-" + version);
            }
        } catch (FaultGatewaysException e) {
            handleException("Error while publishing to/un-publishing from  API gateway", e);
            return false;
        } finally {
            if (isTenantFlowStarted) {
                PrivilegedCarbonContext.endTenantFlow();
            }
        }
        return success;
    }

    @Override
    public void changeAPIStatus(API api, APIStatus status, String userId, boolean updateGatewayConfig)
            throws APIManagementException, FaultGatewaysException {
        Map<String, Map<String,String>> failedGateways = new ConcurrentHashMap<String, Map<String, String>>();
        APIStatus currentStatus = api.getStatus();
        if (!currentStatus.equals(status)) {
            api.setStatus(status);
            try {
                //If API status changed to publish we should add it to recently added APIs list
                //this should happen in store-publisher cluster domain if deployment is distributed
                //IF new API published we will add it to recently added APIs
                Caching.getCacheManager(APIConstants.API_MANAGER_CACHE_MANAGER)
                        .getCache(APIConstants.RECENTLY_ADDED_API_CACHE_NAME).removeAll();

                APIManagerConfiguration config = ServiceReferenceHolder.getInstance()
                        .getAPIManagerConfigurationService().getAPIManagerConfiguration();
                String gatewayType = config.getFirstProperty(APIConstants.API_GATEWAY_TYPE);

                api.setAsPublishedDefaultVersion(
                        api.getId().getVersion().equals(apiMgtDAO.getPublishedDefaultVersion(api.getId())));

                if (APIConstants.API_GATEWAY_TYPE_SYNAPSE.equalsIgnoreCase(gatewayType) && updateGatewayConfig) {
                    if (APIStatus.PUBLISHED.equals(status) || APIStatus.DEPRECATED.equals(status) ||
                        APIStatus.BLOCKED.equals(status) || APIStatus.PROTOTYPED.equals(status)) {
                        Map<String, String> failedToPublishEnvironments = publishToGateway(api);
                        if (!failedToPublishEnvironments.isEmpty()) {
                            Set<String> publishedEnvironments = new HashSet<String>(api.getEnvironments());
                            publishedEnvironments.removeAll(new ArrayList<String>(failedToPublishEnvironments.keySet()));
                            api.setEnvironments(publishedEnvironments);
                            updateApiArtifact(api, true, false);
                            failedGateways.clear();
                            failedGateways.put("UNPUBLISHED", Collections.<String,String>emptyMap());
                            failedGateways.put("PUBLISHED", failedToPublishEnvironments);
                        }
                    } else { // API Status : RETIRED
                        Map<String, String> failedToRemoveEnvironments = removeFromGateway(api);
                        apiMgtDAO.removeAllSubscriptions(api.getId());
                        if (!failedToRemoveEnvironments.isEmpty()) {
                            Set<String> publishedEnvironments = new HashSet<String>(api.getEnvironments());
                            publishedEnvironments.addAll(failedToRemoveEnvironments.keySet());
                            api.setEnvironments(publishedEnvironments);
                            updateApiArtifact(api, true, false);
                            failedGateways.clear();

                            failedGateways.put("UNPUBLISHED", failedToRemoveEnvironments);
                            failedGateways.put("PUBLISHED", Collections.<String,String>emptyMap());
                        }
                    }
                }

                updateApiArtifact(api, false,false);
                apiMgtDAO.recordAPILifeCycleEvent(api.getId(), currentStatus, status, userId);

                if(api.isDefaultVersion() || api.isPublishedDefaultVersion()){ //published default version need to be changed
                    apiMgtDAO.updateDefaultAPIPublishedVersion(api.getId(), currentStatus, status);
                }

            } catch (APIManagementException e) {
            	handleException("Error occurred in the status change : " + api.getId().getApiName() + ". "
            	                                                                                + e.getMessage(), e);
            }
        }
        if (!failedGateways.isEmpty() &&
            (!failedGateways.get("UNPUBLISHED").isEmpty() || !failedGateways.get("PUBLISHED").isEmpty())) {
            throw new FaultGatewaysException(failedGateways);
        }
    }

    @Override
    public Map<String, String> propergateAPIStatusChangeToGateways(APIIdentifier identifier, APIStatus newStatus)
            throws APIManagementException {
        Map<String, String> failedGateways = new HashMap<String, String>();
        String provider = identifier.getProviderName();
        String providerTenantMode = identifier.getProviderName();
        provider = APIUtil.replaceEmailDomain(provider);
        String name = identifier.getApiName();
        String version = identifier.getVersion();
        boolean isTenantFlowStarted = false;
        try {
            String tenantDomain = MultitenantUtils.getTenantDomain(APIUtil.replaceEmailDomainBack(providerTenantMode));
            if (tenantDomain != null && !MultitenantConstants.SUPER_TENANT_DOMAIN_NAME.equals(tenantDomain)) {
                isTenantFlowStarted = true;
                PrivilegedCarbonContext.startTenantFlow();
                PrivilegedCarbonContext.getThreadLocalCarbonContext().setTenantDomain(tenantDomain, true);
            }

            APIIdentifier apiId = new APIIdentifier(provider, name, version);
            API api = getAPI(apiId);
            if (api != null) {
                APIStatus currentStatus = api.getStatus();
               
                if (!currentStatus.equals(newStatus)) {
                    api.setStatus(newStatus);

                    APIManagerConfiguration config = ServiceReferenceHolder.getInstance()
                            .getAPIManagerConfigurationService().getAPIManagerConfiguration();
                    String gatewayType = config.getFirstProperty(APIConstants.API_GATEWAY_TYPE);

                    api.setAsPublishedDefaultVersion(api.getId().getVersion()
                            .equals(apiMgtDAO.getPublishedDefaultVersion(api.getId())));

                    if (APIConstants.API_GATEWAY_TYPE_SYNAPSE.equalsIgnoreCase(gatewayType)) {
                        if (APIStatus.PUBLISHED.equals(newStatus) || APIStatus.DEPRECATED.equals(newStatus)
                            || APIStatus.BLOCKED.equals(newStatus) || APIStatus.PROTOTYPED.equals(newStatus)) {
                            failedGateways = publishToGateway(api);
                        } else { // API Status : RETIRED or CREATED
                            failedGateways = removeFromGateway(api);
                        }
                    }

                }
            } else {
                handleException("Couldn't find an API with the name-" + name + "version-" + version);
            }

        } finally {
            if (isTenantFlowStarted) {
                PrivilegedCarbonContext.endTenantFlow();
            }
        }

        return failedGateways;
    }

    @Override
    public boolean updateAPIforStateChange(APIIdentifier identifier, APIStatus newStatus,
            Map<String, String> failedGatewaysMap) throws APIManagementException, FaultGatewaysException {

        boolean isSuccess = false;
        Map<String, Map<String, String>> failedGateways = new ConcurrentHashMap<String, Map<String, String>>();
        String provider = identifier.getProviderName();
        String providerTenantMode = identifier.getProviderName();
        provider = APIUtil.replaceEmailDomain(provider);
        String name = identifier.getApiName();
        String version = identifier.getVersion();

        boolean isTenantFlowStarted = false;
        try {
            String tenantDomain = MultitenantUtils.getTenantDomain(APIUtil.replaceEmailDomainBack(providerTenantMode));
            if (tenantDomain != null && !MultitenantConstants.SUPER_TENANT_DOMAIN_NAME.equals(tenantDomain)) {
                isTenantFlowStarted = true;
                PrivilegedCarbonContext.startTenantFlow();
                PrivilegedCarbonContext.getThreadLocalCarbonContext().setTenantDomain(tenantDomain, true);
            }

            APIIdentifier apiId = new APIIdentifier(provider, name, version);
            API api = getAPI(apiId);
            if (api != null) {
                APIStatus currentStatus = api.getStatus();
             
                if (!currentStatus.equals(newStatus)) {
                    api.setStatus(newStatus);

                    // If API status changed to publish we should add it to recently added APIs list
                    // this should happen in store-publisher cluster domain if deployment is distributed
                    // IF new API published we will add it to recently added APIs
                    Caching.getCacheManager(APIConstants.API_MANAGER_CACHE_MANAGER)
                            .getCache(APIConstants.RECENTLY_ADDED_API_CACHE_NAME).removeAll();


                    api.setAsPublishedDefaultVersion(api.getId().getVersion()
                            .equals(apiMgtDAO.getPublishedDefaultVersion(api.getId())));

                    if (failedGatewaysMap != null) {

                        if (APIStatus.PUBLISHED.equals(newStatus) || APIStatus.DEPRECATED.equals(newStatus)
                            || APIStatus.BLOCKED.equals(newStatus) || APIStatus.PROTOTYPED.equals(newStatus)) {
                            Map<String, String> failedToPublishEnvironments = failedGatewaysMap;
                            if (!failedToPublishEnvironments.isEmpty()) {
                                Set<String> publishedEnvironments = new HashSet<String>(api.getEnvironments());
                                publishedEnvironments.removeAll(new ArrayList<String>(failedToPublishEnvironments
                                        .keySet()));
                                api.setEnvironments(publishedEnvironments);
                                updateApiArtifact(api, true, false);
                                failedGateways.clear();
                                failedGateways.put("UNPUBLISHED", Collections.<String, String> emptyMap());
                                failedGateways.put("PUBLISHED", failedToPublishEnvironments);

                            }
                        } else { // API Status : RETIRED or CREATED
                            Map<String, String> failedToRemoveEnvironments = failedGatewaysMap;
                            apiMgtDAO.removeAllSubscriptions(api.getId());
                            if (!failedToRemoveEnvironments.isEmpty()) {
                                Set<String> publishedEnvironments = new HashSet<String>(api.getEnvironments());
                                publishedEnvironments.addAll(failedToRemoveEnvironments.keySet());
                                api.setEnvironments(publishedEnvironments);
                                updateApiArtifact(api, true, false);
                                failedGateways.clear();
                                failedGateways.put("UNPUBLISHED", failedToRemoveEnvironments);
                                failedGateways.put("PUBLISHED", Collections.<String, String> emptyMap());

                            }
                        }
                    }

                    updateApiArtifact(api, false, false);

                    if (api.isDefaultVersion() || api.isPublishedDefaultVersion()) { // published default version need
                                                                                     // to be changed
                        apiMgtDAO.updateDefaultAPIPublishedVersion(api.getId(), currentStatus, newStatus);
                    }
                }
                isSuccess = true;
            } else {
                handleException("Couldn't find an API with the name-" + name + "version-" + version);
            }

        } finally {
            if (isTenantFlowStarted) {
                PrivilegedCarbonContext.endTenantFlow();
            }
        }

        if (!failedGateways.isEmpty()
                && (!failedGateways.get("UNPUBLISHED").isEmpty() || !failedGateways.get("PUBLISHED").isEmpty())) {
            throw new FaultGatewaysException(failedGateways);
        }
        return isSuccess;
    }

    /**
     * Function returns true if the specified API already exists in the registry
     * @param identifier
     * @return
     * @throws APIManagementException
     */
    public boolean checkIfAPIExists(APIIdentifier identifier) throws APIManagementException {
        String apiPath = APIUtil.getAPIPath(identifier);
        try {
            String tenantDomain = MultitenantUtils
                    .getTenantDomain(APIUtil.replaceEmailDomainBack(identifier.getProviderName()));
            Registry registry;
            if (!MultitenantConstants.SUPER_TENANT_DOMAIN_NAME.equals(tenantDomain)) {
                int id = ServiceReferenceHolder.getInstance().getRealmService().getTenantManager()
                        .getTenantId(tenantDomain);
                registry = ServiceReferenceHolder.getInstance().getRegistryService().getGovernanceSystemRegistry(id);
            } else {
                if (this.tenantDomain != null
                        && !MultitenantConstants.SUPER_TENANT_DOMAIN_NAME.equals(this.tenantDomain)) {
                    registry = ServiceReferenceHolder.getInstance().getRegistryService().getGovernanceUserRegistry(
                            identifier.getProviderName(), MultitenantConstants.SUPER_TENANT_ID);
                } else {
                    if (this.tenantDomain != null
                            && !MultitenantConstants.SUPER_TENANT_DOMAIN_NAME.equals(this.tenantDomain)) {
                        registry = ServiceReferenceHolder.getInstance().getRegistryService().getGovernanceUserRegistry(
                                identifier.getProviderName(), MultitenantConstants.SUPER_TENANT_ID);
                    } else {
                        registry = this.registry;
                    }
                }
            }

            return registry.resourceExists(apiPath);
        } catch (RegistryException e) {
            handleException("Failed to get API from : " + apiPath, e);
            return false;
        } catch (UserStoreException e) {
            handleException("Failed to get API from : " + apiPath, e);
            return false;
        }
    }

    public void makeAPIKeysForwardCompatible(API api) throws APIManagementException {
        String provider = api.getId().getProviderName();
        String apiName = api.getId().getApiName();
        Set<String> versions = getAPIVersions(provider, apiName);
        APIVersionComparator comparator = new APIVersionComparator();
        for (String version : versions) {
            API otherApi = getAPI(new APIIdentifier(provider, apiName, version));
            if (comparator.compare(otherApi, api) < 0 && !otherApi.getStatus().equals(APIStatus.RETIRED)) {
                apiMgtDAO.makeKeysForwardCompatible(provider, apiName, version,
                                                    api.getId().getVersion(), api.getContext());
            }
        }
    }

    private Map<String, String> publishToGateway(API api) throws APIManagementException {
        Map<String, String> failedEnvironment;
        APITemplateBuilder builder = null;
        String tenantDomain = null;
        if (api.getId().getProviderName().contains("AT")) {
            String provider = api.getId().getProviderName().replace("-AT-", "@");
            tenantDomain = MultitenantUtils.getTenantDomain( provider);
        }

        try{
            builder = getAPITemplateBuilder(api);
        }catch(Exception e){
            handleException("Error while publishing to Gateway ", e);
        }


        APIGatewayManager gatewayManager = APIGatewayManager.getInstance();
        failedEnvironment = gatewayManager.publishToGateway(api, builder, tenantDomain);
        if (log.isDebugEnabled()) {
            String logMessage = "API Name: " + api.getId().getApiName() + ", API Version " + api.getId().getVersion()
                    + " published to gateway";
            log.debug(logMessage);
        }
        return failedEnvironment;
    }

    private void validateAndSetTransports(API api) throws APIManagementException {
        String transports = api.getTransports();
        if(transports != null && !("null".equalsIgnoreCase(transports)))    {
            if (transports.contains(",")) {
                StringTokenizer st = new StringTokenizer(transports, ",");
                while (st.hasMoreTokens()) {
                    checkIfValidTransport(st.nextToken());
                }
            } else  {
                checkIfValidTransport(transports);
            }
        } else  {
            api.setTransports(Constants.TRANSPORT_HTTP + ',' + Constants.TRANSPORT_HTTPS);
        }
    }

    private void checkIfValidTransport(String transport) throws APIManagementException {
        if(!Constants.TRANSPORT_HTTP.equalsIgnoreCase(transport) && !Constants.TRANSPORT_HTTPS.equalsIgnoreCase(transport)){
            handleException("Unsupported Transport [" + transport + ']');
        }
    }

    private Map<String, String> removeFromGateway(API api) {
        String tenantDomain = null;
        Map<String, String> failedEnvironment;
        if (api.getId().getProviderName().contains("AT")) {
            String provider = api.getId().getProviderName().replace("-AT-", "@");
            tenantDomain = MultitenantUtils.getTenantDomain( provider);
        }

        APIGatewayManager gatewayManager = APIGatewayManager.getInstance();
        failedEnvironment = gatewayManager.removeFromGateway(api, tenantDomain);
        if (log.isDebugEnabled()) {
            String logMessage = "API Name: " + api.getId().getApiName() + ", API Version " + api.getId().getVersion()
                    + " deleted from gateway";
            log.debug(logMessage);
        }
        return failedEnvironment;
    }

    public Map<String, String> removeDefaultAPIFromGateway(API api) {
        String tenantDomain = null;
        if (api.getId().getProviderName().contains("AT")) {
            String provider = api.getId().getProviderName().replace("-AT-", "@");
            tenantDomain = MultitenantUtils.getTenantDomain( provider);
        }

        APIGatewayManager gatewayManager = APIGatewayManager.getInstance();
        return gatewayManager.removeDefaultAPIFromGateway(api, tenantDomain);

    }

    private boolean isAPIPublished(API api)throws APIManagementException {
            String tenantDomain = null;
			if (api.getId().getProviderName().contains("AT")) {
				String provider = api.getId().getProviderName().replace("-AT-", "@");
				tenantDomain = MultitenantUtils.getTenantDomain( provider);
			}
            APIGatewayManager gatewayManager = APIGatewayManager.getInstance();
            return gatewayManager.isAPIPublished(api, tenantDomain);
        }

    private APITemplateBuilder getAPITemplateBuilder(API api) throws APIManagementException {
        APITemplateBuilderImpl vtb = new APITemplateBuilderImpl(api);
        vtb.addHandler("org.wso2.carbon.apimgt.gateway.handlers.common.APIMgtLatencyStatsHandler", Collections
                .<String, String>emptyMap());
        Map<String, String> corsProperties = new HashMap<String, String>();
        corsProperties.put(APIConstants.CORSHeaders.IMPLEMENTATION_TYPE_HANDLER_VALUE, api.getImplementation());

        if (api.getCorsConfiguration() != null && api.getCorsConfiguration().isCorsConfigurationEnabled()) {
            CORSConfiguration corsConfiguration = api.getCorsConfiguration();
            if (corsConfiguration.getAccessControlAllowHeaders() != null) {
                StringBuilder allowHeaders = new StringBuilder();
                for (String header : corsConfiguration.getAccessControlAllowHeaders()) {
                    allowHeaders.append(header).append(',');
                }
                if (allowHeaders.length() != 0) {
                    allowHeaders.deleteCharAt(allowHeaders.length() - 1);
                    corsProperties.put(APIConstants.CORSHeaders.ALLOW_HEADERS_HANDLER_VALUE, allowHeaders.toString());
                }
            }
            if (corsConfiguration.getAccessControlAllowOrigins() != null) {
                StringBuilder allowOrigins = new StringBuilder();
                for (String origin : corsConfiguration.getAccessControlAllowOrigins()) {
                    allowOrigins.append(origin).append(',');
                }
                if (allowOrigins.length() != 0) {
                    allowOrigins.deleteCharAt(allowOrigins.length() - 1);
                    corsProperties.put(APIConstants.CORSHeaders.ALLOW_ORIGIN_HANDLER_VALUE, allowOrigins.toString());
                }
            }
            if (corsConfiguration.getAccessControlAllowMethods() != null) {
                StringBuilder allowedMethods = new StringBuilder();
                for (String methods : corsConfiguration.getAccessControlAllowMethods()) {
                    allowedMethods.append(methods).append(',');
                }
                if (allowedMethods.length() != 0) {
                    allowedMethods.deleteCharAt(allowedMethods.length() - 1);
                    corsProperties.put(APIConstants.CORSHeaders.ALLOW_METHODS_HANDLER_VALUE, allowedMethods.toString());
                }
            }
            if (corsConfiguration.isAccessControlAllowCredentials()) {
                corsProperties.put(APIConstants.CORSHeaders.ALLOW_CREDENTIALS_HANDLER_VALUE,
                                   String.valueOf(corsConfiguration.isAccessControlAllowCredentials()));
            }
            vtb.addHandler("org.wso2.carbon.apimgt.gateway.handlers.security.CORSRequestHandler", corsProperties);
        } else if (APIUtil.isCORSEnabled()) {
            vtb.addHandler("org.wso2.carbon.apimgt.gateway.handlers.security.CORSRequestHandler", corsProperties);
        }
        if(!api.getStatus().equals(APIStatus.PROTOTYPED)) {

            vtb.addHandler("org.wso2.carbon.apimgt.gateway.handlers.security.APIAuthenticationHandler",
                           Collections.<String,String>emptyMap());

            Map<String, String> properties = new HashMap<String, String>();

            APIManagerConfiguration config = ServiceReferenceHolder.getInstance().getAPIManagerConfigurationService()
                    .getAPIManagerConfiguration();
            boolean isGlobalThrottlingEnabled = Boolean.parseBoolean(config.getFirstProperty(APIConstants.API_GLOBAL_CEP_ENABLE));

            if(isGlobalThrottlingEnabled){
                vtb.addHandler("org.wso2.carbon.apimgt.gateway.handlers.throttling.CEPBasedThrottleHandler",
                        Collections.<String, String> emptyMap());
            } else {
                properties.put("id", "A");
                properties.put("policyKey", "gov:" + APIConstants.API_TIER_LOCATION);
                properties.put("policyKeyApplication", "gov:" + APIConstants.APP_TIER_LOCATION);
                properties.put("policyKeyResource", "gov:" + APIConstants.RES_TIER_LOCATION);

                if(api.getProductionMaxTps() != null){
                    properties.put("productionMaxCount",api.getProductionMaxTps());
                }

                if(api.getSandboxMaxTps() != null){
                    properties.put("sandboxMaxCount",api.getSandboxMaxTps());
                }

                vtb.addHandler("org.wso2.carbon.apimgt.gateway.handlers.throttling.APIThrottleHandler", properties);
            }

            vtb.addHandler("org.wso2.carbon.apimgt.usage.publisher.APIMgtUsageHandler", Collections.<String,String>emptyMap());

            properties = new HashMap<String, String>();
            properties.put("configKey", "gov:" + APIConstants.GA_CONFIGURATION_LOCATION);
            vtb.addHandler("org.wso2.carbon.apimgt.usage.publisher.APIMgtGoogleAnalyticsTrackingHandler", properties);

            String extensionHandlerPosition = getExtensionHandlerPosition();
            if (extensionHandlerPosition != null && "top".equalsIgnoreCase(extensionHandlerPosition)) {
                vtb.addHandlerPriority("org.wso2.carbon.apimgt.gateway.handlers.ext.APIManagerExtensionHandler",
                                       Collections.<String,String>emptyMap(), 0);
            } else {
                vtb.addHandler("org.wso2.carbon.apimgt.gateway.handlers.ext.APIManagerExtensionHandler",
                               Collections.<String,String>emptyMap());
            }
        }

        return vtb;
    }

    public void updateDefaultAPIInRegistry(APIIdentifier apiIdentifier,boolean value) throws APIManagementException{
        try {

            GenericArtifactManager artifactManager = APIUtil.getArtifactManager(registry,
                    APIConstants.API_KEY);
            String defaultAPIPath = APIConstants.API_LOCATION + RegistryConstants.PATH_SEPARATOR +
                    apiIdentifier.getProviderName() +
                    RegistryConstants.PATH_SEPARATOR + apiIdentifier.getApiName() +
                    RegistryConstants.PATH_SEPARATOR + apiIdentifier.getVersion() +
                    APIConstants.API_RESOURCE_NAME;

            Resource defaultAPISourceArtifact = registry.get(defaultAPIPath);
            GenericArtifact defaultAPIArtifact = artifactManager.getGenericArtifact(
                    defaultAPISourceArtifact.getUUID());
            defaultAPIArtifact.setAttribute(APIConstants.API_OVERVIEW_IS_DEFAULT_VERSION, String.valueOf(value));
            artifactManager.updateGenericArtifact(defaultAPIArtifact);

        } catch (RegistryException e) {
            String msg = "Failed to update default API version : " + apiIdentifier.getVersion() + " of : "
                    + apiIdentifier.getApiName();
            handleException(msg, e);
        }
    }

    /**
     * Add a file to a document of source type FILE 
     * 
     * @param apiId API identifier the document belongs to
     * @param documentation document
     * @param filename name of the file
     * @param content content of the file as an Input Stream
     * @param contentType content type of the file
     * @throws APIManagementException if failed to add the file
     */
    public void addFileToDocumentation(APIIdentifier apiId, Documentation documentation, String filename,
            InputStream content, String contentType) throws APIManagementException {
        if (Documentation.DocumentSourceType.FILE.equals(documentation.getSourceType())) {
            ResourceFile icon = new ResourceFile(content, contentType);
            String filePath = APIUtil.getDocumentationFilePath(apiId, filename);
            API api;
            try {
                api = getAPI(apiId);
                String visibleRolesList = api.getVisibleRoles();
                String[] visibleRoles = new String[0];
                if (visibleRolesList != null) {
                    visibleRoles = visibleRolesList.split(",");
                }
                APIUtil.setResourcePermissions(api.getId().getProviderName(), api.getVisibility(), visibleRoles,
                        filePath);
                documentation.setFilePath(addResourceFile(filePath, icon));
                APIUtil.setFilePermission(filePath);
            } catch (APIManagementException e) {
                handleException("Failed to add file to document " + documentation.getName(), e);
            }
        } else {
            String errorMsg = "Cannot add file to the Document. Document " + documentation.getName()
                    + "'s Source type is not FILE.";
            handleException(errorMsg);
        }
    }

    /**
     * Create a new version of the <code>api</code>, with version <code>newVersion</code>
     *
     * @param api        The API to be copied
     * @param newVersion The version of the new API
     * @throws org.wso2.carbon.apimgt.api.model.DuplicateAPIException
     *          If the API trying to be created already exists
     * @throws org.wso2.carbon.apimgt.api.APIManagementException
     *          If an error occurs while trying to create
     *          the new version of the API
     */
    public void createNewAPIVersion(API api, String newVersion) throws DuplicateAPIException,
                                                                       APIManagementException {
        String apiSourcePath = APIUtil.getAPIPath(api.getId());

        String targetPath = APIConstants.API_LOCATION + RegistryConstants.PATH_SEPARATOR +
                            api.getId().getProviderName() +
                            RegistryConstants.PATH_SEPARATOR + api.getId().getApiName() +
                            RegistryConstants.PATH_SEPARATOR + newVersion +
                            APIConstants.API_RESOURCE_NAME;

        boolean transactionCommitted = false;
        try {
            if (registry.resourceExists(targetPath)) {
                throw new DuplicateAPIException("API version already exist with version :" + newVersion);
            }
            registry.beginTransaction();
            Resource apiSourceArtifact = registry.get(apiSourcePath);
            GenericArtifactManager artifactManager = APIUtil.getArtifactManager(registry, APIConstants.API_KEY);
            GenericArtifact artifact = artifactManager.getGenericArtifact(apiSourceArtifact.getUUID());

            //Create new API version
            artifact.setId(UUID.randomUUID().toString());
            artifact.setAttribute(APIConstants.API_OVERVIEW_VERSION, newVersion);

            //Check the status of the existing api,if its not in 'CREATED' status set
            //the new api status as "CREATED"
            String status = artifact.getAttribute(APIConstants.API_OVERVIEW_STATUS);
            if (!APIConstants.CREATED.equals(status)) {
                artifact.setAttribute(APIConstants.API_OVERVIEW_STATUS, APIConstants.CREATED);
            }

            if(api.isDefaultVersion())  {
                artifact.setAttribute(APIConstants.API_OVERVIEW_IS_DEFAULT_VERSION, "true");
                //Check whether an existing API is set as default version.
                String defaultVersion = getDefaultVersion(api.getId());

                //if so, change its DefaultAPIVersion attribute to false

                if(defaultVersion!=null)    {
                    APIIdentifier defaultAPIId = new APIIdentifier(api.getId().getProviderName(),api.getId().getApiName(),
                                                                   defaultVersion);
                    updateDefaultAPIInRegistry(defaultAPIId,false);
                }
            } else  {
                artifact.setAttribute(APIConstants.API_OVERVIEW_IS_DEFAULT_VERSION, "false");
            }
            //Check whether the existing api has its own thumbnail resource and if yes,add that image
            //thumb to new API                                       thumbnail path as well.
            String thumbUrl = APIConstants.API_IMAGE_LOCATION + RegistryConstants.PATH_SEPARATOR +
                              api.getId().getProviderName() + RegistryConstants.PATH_SEPARATOR +
                              api.getId().getApiName() + RegistryConstants.PATH_SEPARATOR +
                              api.getId().getVersion() + RegistryConstants.PATH_SEPARATOR + APIConstants.API_ICON_IMAGE;
            if (registry.resourceExists(thumbUrl)) {
                Resource oldImage = registry.get(thumbUrl);
                apiSourceArtifact.getContentStream();
                APIIdentifier newApiId = new APIIdentifier(api.getId().getProviderName(),
                                                           api.getId().getApiName(), newVersion);
                ResourceFile icon = new ResourceFile(oldImage.getContentStream(), oldImage.getMediaType());
                artifact.setAttribute(APIConstants.API_OVERVIEW_THUMBNAIL_URL,
                                      addResourceFile(APIUtil.getIconPath(newApiId), icon));
            }
            // If the API has custom mediation policy, copy it to new version.

            String inSeqFilePath = APIUtil.getSequencePath(api.getId(), "in");

            if (registry.resourceExists(inSeqFilePath)) {

                APIIdentifier newApiId = new APIIdentifier(api.getId().getProviderName(),
                                                           api.getId().getApiName(), newVersion);

                String inSeqNewFilePath = APIUtil.getSequencePath(newApiId, "in");
                org.wso2.carbon.registry.api.Collection inSeqCollection =
                        (org.wso2.carbon.registry.api.Collection) registry.get(inSeqFilePath);
                if (inSeqCollection != null) {
                    String[] inSeqChildPaths = inSeqCollection.getChildren();
                    for (String inSeqChildPath : inSeqChildPaths)    {
                        Resource inSequence = registry.get(inSeqChildPath);

                        ResourceFile seqFile = new ResourceFile(inSequence.getContentStream(), inSequence.getMediaType());
                        OMElement seqElment = APIUtil.buildOMElement(inSequence.getContentStream());
                        String seqFileName = seqElment.getAttributeValue(new QName("name"));
                        addResourceFile(inSeqNewFilePath + seqFileName, seqFile);
                    }
                }
            }


            String outSeqFilePath = APIUtil.getSequencePath(api.getId(), "out");

            if (registry.resourceExists(outSeqFilePath)) {

                APIIdentifier newApiId = new APIIdentifier(api.getId().getProviderName(),
                                                           api.getId().getApiName(), newVersion);

                String outSeqNewFilePath = APIUtil.getSequencePath(newApiId, "out");
                org.wso2.carbon.registry.api.Collection outSeqCollection =
                        (org.wso2.carbon.registry.api.Collection) registry.get(outSeqFilePath);
                if (outSeqCollection != null) {
                    String[] outSeqChildPaths = outSeqCollection.getChildren();
                    for (String outSeqChildPath : outSeqChildPaths)    {
                        Resource outSequence = registry.get(outSeqChildPath);

                        ResourceFile seqFile = new ResourceFile(outSequence.getContentStream(), outSequence.getMediaType());
                        OMElement seqElment = APIUtil.buildOMElement(outSequence.getContentStream());
                        String seqFileName = seqElment.getAttributeValue(new QName("name"));
                        addResourceFile(outSeqNewFilePath + seqFileName, seqFile);
                    }
                }
            }



            // Here we keep the old context
            String oldContext =  artifact.getAttribute(APIConstants.API_OVERVIEW_CONTEXT);

            // We need to change the context by setting the new version
            // This is a change that is coming with the context version strategy
            String contextTemplate = artifact.getAttribute(APIConstants.API_OVERVIEW_CONTEXT_TEMPLATE);
            artifact.setAttribute(APIConstants.API_OVERVIEW_CONTEXT, contextTemplate.replace("{version}", newVersion));

            artifactManager.addGenericArtifact(artifact);
            String artifactPath = GovernanceUtils.getArtifactPath(registry, artifact.getId());
            //Attach the API lifecycle
            artifact.attachLifecycle(APIConstants.API_LIFE_CYCLE);
            registry.addAssociation(APIUtil.getAPIProviderPath(api.getId()), targetPath,
                                    APIConstants.PROVIDER_ASSOCIATION);
            String roles=artifact.getAttribute(APIConstants.API_OVERVIEW_VISIBLE_ROLES);
            String[] rolesSet = new String[0];
            if (roles != null) {
                rolesSet = roles.split(",");
            }
            APIUtil.setResourcePermissions(api.getId().getProviderName(), 
            		artifact.getAttribute(APIConstants.API_OVERVIEW_VISIBILITY), rolesSet, artifactPath);
            //Here we have to set permission specifically to image icon we added
            String iconPath = artifact.getAttribute(APIConstants.API_OVERVIEW_THUMBNAIL_URL);
            if (iconPath != null) {
            	iconPath=iconPath.substring(iconPath.lastIndexOf("/apimgt"));
                APIUtil.copyResourcePermissions(api.getId().getProviderName(),thumbUrl,iconPath);
            }
            // Retain the tags
            org.wso2.carbon.registry.core.Tag[] tags = registry.getTags(apiSourcePath);
            if (tags != null) {
                for (org.wso2.carbon.registry.core.Tag tag : tags) {
                    registry.applyTag(targetPath, tag.getTagName());
                }
            }
            
            
            // Retain the docs
            List<Documentation> docs = getAllDocumentation(api.getId());
            APIIdentifier newId = new APIIdentifier(api.getId().getProviderName(),
                                                    api.getId().getApiName(), newVersion);
            API newAPI = getAPI(newId,api.getId(), oldContext);

            if(api.isDefaultVersion()){
                newAPI.setAsDefaultVersion(true);
            }else{
                newAPI.setAsDefaultVersion(false);
            }

            for (Documentation doc : docs) {
                /* copying the file in registry for new api */
                Documentation.DocumentSourceType sourceType = doc.getSourceType();
                if (sourceType == Documentation.DocumentSourceType.FILE) {
                    String absoluteSourceFilePath = doc.getFilePath();
                    // extract the prepend
                    // ->/registry/resource/_system/governance/ and for
                    // tenant
                    // /t/my.com/registry/resource/_system/governance/
                    int prependIndex = absoluteSourceFilePath.indexOf(APIConstants.API_LOCATION);
                    String prependPath = absoluteSourceFilePath.substring(0, prependIndex);
                    // get the file name from absolute file path
                    int fileNameIndex = absoluteSourceFilePath.lastIndexOf(RegistryConstants.PATH_SEPARATOR);
                    String fileName = absoluteSourceFilePath.substring(fileNameIndex + 1);
                    // create relative file path of old location
                    String sourceFilePath = absoluteSourceFilePath.substring(prependIndex);
                    // create the relative file path where file should be
                    // copied
                    String targetFilePath =
                                            APIConstants.API_LOCATION + RegistryConstants.PATH_SEPARATOR +
                                                    newId.getProviderName() + RegistryConstants.PATH_SEPARATOR +
                                                    newId.getApiName() + RegistryConstants.PATH_SEPARATOR +
                                                    newId.getVersion() + RegistryConstants.PATH_SEPARATOR +
                                                    APIConstants.DOC_DIR + RegistryConstants.PATH_SEPARATOR +
                                                    APIConstants.DOCUMENT_FILE_DIR + RegistryConstants.PATH_SEPARATOR +
                                                    fileName;
                    // copy the file from old location to new location(for
                    // new api)
                    registry.copy(sourceFilePath, targetFilePath);
                    // update the filepath attribute in doc artifact to
                    // create new doc artifact for new version of api
                    doc.setFilePath(prependPath + targetFilePath);
                }
                createDocumentation(newAPI, doc);
                String content = getDocumentationContent(api.getId(), doc.getName());
                if (content != null) {
                    addDocumentationContent(newAPI, doc.getName(), content);
                }
            }

            //Copy Swagger 2.0 resources for New version. 
            String resourcePath = APIUtil.getSwagger20DefinitionFilePath(api.getId().getApiName(), 
                                                                         api.getId().getVersion(),
                                                                         api.getId().getProviderName());
            if (registry.resourceExists(resourcePath + APIConstants.API_DOC_2_0_RESOURCE_NAME)) {
                JSONObject swaggerObject = (JSONObject) new JSONParser()
                        .parse(definitionFromSwagger20.getAPIDefinition(api.getId(), registry));
                JSONObject infoObject = (JSONObject) swaggerObject.get("info");
                infoObject.remove("version");
                infoObject.put("version", newAPI.getId().getVersion());
                definitionFromSwagger20.saveAPIDefinition(newAPI, swaggerObject.toJSONString(), registry);
            }
            
            // Make sure to unset the isLatest flag on the old version
            GenericArtifact oldArtifact = artifactManager.getGenericArtifact(
                    apiSourceArtifact.getUUID());
            oldArtifact.setAttribute(APIConstants.API_OVERVIEW_IS_LATEST, "false");
            artifactManager.updateGenericArtifact(oldArtifact);

            int tenantId;
            String tenantDomain = MultitenantUtils.getTenantDomain(APIUtil.replaceEmailDomainBack(api.getId().getProviderName()));
            try {
                tenantId = ServiceReferenceHolder.getInstance().getRealmService().getTenantManager().getTenantId(tenantDomain);
            } catch (UserStoreException e) {
                throw new APIManagementException("Error in retrieving Tenant Information while adding api :"
                        +api.getId().getApiName(),e);
            }

            apiMgtDAO.addAPI(newAPI, tenantId);
            registry.commitTransaction();
            transactionCommitted = true;

            if(log.isDebugEnabled()) {
                String logMessage = "Successfully created new version : " + newVersion + " of : " + api.getId().getApiName();
                log.debug(logMessage);
            }

            try {
                String isNotificationEnabled = ServiceReferenceHolder.getInstance().getAPIManagerConfigurationService
                        ().getAPIManagerConfiguration().getFirstProperty(NotifierConstants.NOTIFICATION_ENABLED);

                if ("true".equalsIgnoreCase(isNotificationEnabled)) {
                    String notificationClass = ServiceReferenceHolder.getInstance().getAPIManagerConfigurationService
                            ().getAPIManagerConfiguration().getFirstProperty(NotifierConstants.NOTIFIER_CLASS);

                    EmailNotifier email = (EmailNotifier) APIUtil.getClassForName(notificationClass).newInstance();
                    Properties prop = new Properties();
                    prop.put(NotifierConstants.API_KEY, api.getId());
                    prop.put(NotifierConstants.NEW_API_KEY, newAPI.getId());
                    email.sendNotifications(new NotificationDTO(prop, NotifierConstants.NOTIFICATION_TYPE_NEW_VERSION));
                }
            } catch (APIManagementException e) {
                log.error(e.getMessage(), e);
            }

        } catch (ParseException e) {
            String msg = "Couldn't Create json Object from Swagger object for version" + newVersion + " of : " +
                                 api.getId().getApiName();
            handleException(msg, e);
        } catch (Exception e) {
            try {
                registry.rollbackTransaction();
            } catch (RegistryException re) {
                handleException("Error while rolling back the transaction for API: " + api.getId(), re);
            }
            String msg = "Failed to create new version : " + newVersion + " of : " + api.getId().getApiName();
            handleException(msg, e);
        } finally {
            try {
                if (!transactionCommitted) {
                    registry.rollbackTransaction();
                }
            } catch (RegistryException ex) {
                handleException("Error while rolling back the transaction for API: " + api.getId(), ex);
            }
        }
    }

    /**
     * Removes a given documentation
     *
     * @param apiId   APIIdentifier
     * @param docType the type of the documentation
     * @param docName name of the document
     * @throws org.wso2.carbon.apimgt.api.APIManagementException
     *          if failed to remove documentation
     */
    public void removeDocumentation(APIIdentifier apiId, String docName, String docType) throws APIManagementException {
        String docPath = APIUtil.getAPIDocPath(apiId) + docName;

        try {
            String apiArtifactId = registry.get(docPath).getUUID();
            GenericArtifactManager artifactManager = APIUtil.getArtifactManager(registry,APIConstants.DOCUMENTATION_KEY);
            GenericArtifact artifact = artifactManager.getGenericArtifact(apiArtifactId);
            String docFilePath =  artifact.getAttribute(APIConstants.DOC_FILE_PATH);

            if(docFilePath!=null)   {
                File tempFile = new File(docFilePath);
                String fileName = tempFile.getName();
                docFilePath = APIUtil.getDocumentationFilePath(apiId,fileName);
                if(registry.resourceExists(docFilePath))    {
                    registry.delete(docFilePath);
                }
            }

            Association[] associations = registry.getAssociations(docPath, APIConstants.DOCUMENTATION_KEY);
            for (Association association : associations) {
                registry.delete(association.getDestinationPath());
            }
        } catch (RegistryException e) {
            handleException("Failed to delete documentation", e);
        }
    }

    /**
     * 
     * @param apiId   APIIdentifier
     * @param docId UUID of the doc
     * @throws APIManagementException if failed to remove documentation
     */
    public void removeDocumentation(APIIdentifier apiId, String docId)
            throws APIManagementException {
        String docPath ;

        try {
            GenericArtifactManager artifactManager = APIUtil.getArtifactManager(registry,
                                                                                APIConstants.DOCUMENTATION_KEY);
            GenericArtifact artifact = artifactManager.getGenericArtifact(docId);
            docPath = artifact.getPath();
            String docFilePath =  artifact.getAttribute(APIConstants.DOC_FILE_PATH);

            if(docFilePath!=null)
            {
                File tempFile = new File(docFilePath);
                String fileName = tempFile.getName();
                docFilePath = APIUtil.getDocumentationFilePath(apiId,fileName);
                if(registry.resourceExists(docFilePath))
                {
                    registry.delete(docFilePath);
                }
            }

            Association[] associations = registry.getAssociations(docPath,
                                                                  APIConstants.DOCUMENTATION_KEY);

            for (Association association : associations) {
                registry.delete(association.getDestinationPath());
            }
        } catch (RegistryException e) {
            handleException("Failed to delete documentation", e);
        }
    }


    /**
     * Adds Documentation to an API
     *
     * @param apiId         APIIdentifier
     * @param documentation Documentation
     * @throws org.wso2.carbon.apimgt.api.APIManagementException
     *          if failed to add documentation
     */
    public void addDocumentation(APIIdentifier apiId, Documentation documentation) throws APIManagementException {
    	API api = getAPI(apiId);
    	createDocumentation(api, documentation);
    }

    /**
     * This method used to save the documentation content
     *
     * @param api,        API
     * @param documentationName, name of the inline documentation
     * @param text,              content of the inline documentation
     * @throws org.wso2.carbon.apimgt.api.APIManagementException
     *          if failed to add the document as a resource to registry
     */    
    public void addDocumentationContent(API api, String documentationName, String text) throws APIManagementException {
    	
    	APIIdentifier identifier = api.getId();
    	String documentationPath = APIUtil.getAPIDocPath(identifier) + documentationName;
    	String contentPath = APIUtil.getAPIDocPath(identifier) + APIConstants.INLINE_DOCUMENT_CONTENT_DIR +
    			RegistryConstants.PATH_SEPARATOR + documentationName;
        boolean isTenantFlowStarted = false;
        try {
            if (tenantDomain != null && !MultitenantConstants.SUPER_TENANT_DOMAIN_NAME.equals(tenantDomain)) {
                PrivilegedCarbonContext.startTenantFlow();
                isTenantFlowStarted = true;

                PrivilegedCarbonContext.getThreadLocalCarbonContext().setTenantDomain(tenantDomain, true);
            }

            Resource docResource = registry.get(documentationPath);
            GenericArtifactManager artifactManager = new GenericArtifactManager(registry,
                                                         APIConstants.DOCUMENTATION_KEY);
            GenericArtifact docArtifact = artifactManager.getGenericArtifact(docResource.getUUID());
            Documentation doc = APIUtil.getDocumentation(docArtifact);
            
            Resource docContent;
            
            if (!registry.resourceExists(contentPath)) {
            	docContent = registry.newResource();
            } else {
            	docContent = registry.get(contentPath);            	
            }
            
            /* This is a temporary fix for doc content replace issue. We need to add 
             * separate methods to add inline content resource in document update */
            if (!APIConstants.NO_CONTENT_UPDATE.equals(text)) {
            	docContent.setContent(text);
            }
            docContent.setMediaType(APIConstants.DOCUMENTATION_INLINE_CONTENT_TYPE);
            registry.put(contentPath, docContent);
            registry.addAssociation(documentationPath, contentPath, APIConstants.DOCUMENTATION_CONTENT_ASSOCIATION);
            String apiPath = APIUtil.getAPIPath(identifier);
            String[] authorizedRoles = getAuthorizedRoles(apiPath);
            String docVisibility=doc.getVisibility().name();
            String visibility=api.getVisibility();
            if(docVisibility!=null){
                if(APIConstants.DOC_SHARED_VISIBILITY.equalsIgnoreCase(docVisibility)){
                    authorizedRoles=null;
                    visibility=APIConstants.DOC_SHARED_VISIBILITY;
                } else if(APIConstants.DOC_OWNER_VISIBILITY.equalsIgnoreCase(docVisibility)){
                    authorizedRoles=null;
                    visibility=APIConstants.DOC_OWNER_VISIBILITY;
                }
            }

            APIUtil.setResourcePermissions(api.getId().getProviderName(),visibility, authorizedRoles,contentPath);
        } catch (RegistryException e) {
            String msg = "Failed to add the documentation content of : "
                         + documentationName + " of API :" + identifier.getApiName();
            handleException(msg, e);
        } catch (UserStoreException e) {
            String msg = "Failed to add the documentation content of : "
                         + documentationName + " of API :" + identifier.getApiName();
            handleException(msg, e);
        } finally {
            if (isTenantFlowStarted) {
                PrivilegedCarbonContext.endTenantFlow();
            }
        }
    }

    /**
     * Updates a given documentation
     *
     * @param apiId         APIIdentifier
     * @param documentation Documentation
     * @throws org.wso2.carbon.apimgt.api.APIManagementException
     *          if failed to update docs
     */
    public void updateDocumentation(APIIdentifier apiId, Documentation documentation) throws APIManagementException {

        String apiPath = APIUtil.getAPIPath(apiId);
        API api = getAPI(apiPath);
        String docPath = APIConstants.API_ROOT_LOCATION + RegistryConstants.PATH_SEPARATOR + apiId.getProviderName() +
                                 RegistryConstants.PATH_SEPARATOR + apiId.getApiName() +
                                 RegistryConstants.PATH_SEPARATOR + apiId.getVersion() +
                                 RegistryConstants.PATH_SEPARATOR + APIConstants.DOC_DIR +
                                 RegistryConstants.PATH_SEPARATOR + documentation.getName();

        try {
            String apiArtifactId = registry.get(docPath).getUUID();
            GenericArtifactManager artifactManager = APIUtil.getArtifactManager(registry,APIConstants.DOCUMENTATION_KEY);
            GenericArtifact artifact = artifactManager.getGenericArtifact(apiArtifactId);
            String docVisibility = documentation.getVisibility().name();
            String[] authorizedRoles = new String[0];
            String visibleRolesList = api.getVisibleRoles();
            if (visibleRolesList != null) {
                authorizedRoles = visibleRolesList.split(",");
            }
            String visibility = api.getVisibility();
            if (docVisibility != null) {
                if (APIConstants.DOC_SHARED_VISIBILITY.equalsIgnoreCase(docVisibility)) {
                    authorizedRoles = null;
                    visibility = APIConstants.DOC_SHARED_VISIBILITY;
                } else if (APIConstants.DOC_OWNER_VISIBILITY.equalsIgnoreCase(docVisibility)) {
                    authorizedRoles = null;
                    visibility = APIConstants.DOC_OWNER_VISIBILITY;
                }
            }
            
            GenericArtifact updateApiArtifact = APIUtil.createDocArtifactContent(artifact, apiId, documentation);
            artifactManager.updateGenericArtifact(updateApiArtifact);
            clearResourcePermissions(docPath, apiId);

            APIUtil.setResourcePermissions(api.getId().getProviderName(), visibility, authorizedRoles,
                                           artifact.getPath());

            String docFilePath = artifact.getAttribute(APIConstants.DOC_FILE_PATH);
            if (docFilePath != null && !"".equals(docFilePath)) {
                // The docFilePatch comes as
                // /t/tenanatdoman/registry/resource/_system/governance/apimgt/applicationdata..
                // We need to remove the
                // /t/tenanatdoman/registry/resource/_system/governance section
                // to set permissions.
                int startIndex = docFilePath.indexOf("governance") + "governance".length();
                String filePath = docFilePath.substring(startIndex, docFilePath.length());
                APIUtil.setResourcePermissions(api.getId().getProviderName(), visibility, authorizedRoles, filePath);
            }

        } catch (RegistryException e) {
            handleException("Failed to update documentation", e);
        }
    }

    /**
     * Copies current Documentation into another version of the same API.
     *
     * @param toVersion Version to which Documentation should be copied.
     * @param apiId     id of the APIIdentifier
     * @throws org.wso2.carbon.apimgt.api.APIManagementException
     *          if failed to copy docs
     */
    public void copyAllDocumentation(APIIdentifier apiId, String toVersion) throws APIManagementException {

        String oldVersion = APIUtil.getAPIDocPath(apiId);
        String newVersion = APIConstants.API_ROOT_LOCATION + RegistryConstants.PATH_SEPARATOR +
                            apiId.getProviderName() + RegistryConstants.PATH_SEPARATOR + apiId.getApiName() +
                            RegistryConstants.PATH_SEPARATOR + toVersion + RegistryConstants.PATH_SEPARATOR +
                            APIConstants.DOC_DIR;

        try {
            Resource resource = registry.get(oldVersion);
            if (resource instanceof org.wso2.carbon.registry.core.Collection) {
                String[] docsPaths = ((org.wso2.carbon.registry.core.Collection) resource).getChildren();
                for (String docPath : docsPaths) {
                    registry.copy(docPath, newVersion);
                }
            }
        } catch (RegistryException e) {
            handleException("Failed to copy docs to new version : " + newVersion, e);
        }
    }

    /**
     * Create an Api
     *
     * @param api API
     * @throws APIManagementException if failed to create API
     */
    private void createAPI(API api) throws APIManagementException {
        GenericArtifactManager artifactManager = APIUtil.getArtifactManager(registry, APIConstants.API_KEY);

        //Validate Transports
        validateAndSetTransports(api);
        boolean transactionCommitted = false;
        try {
            registry.beginTransaction();
            GenericArtifact genericArtifact =
                    artifactManager.newGovernanceArtifact(new QName(api.getId().getApiName()));
            GenericArtifact artifact = APIUtil.createAPIArtifactContent(genericArtifact, api);
            artifactManager.addGenericArtifact(artifact);
            //Attach the API lifecycle
            artifact.attachLifecycle(APIConstants.API_LIFE_CYCLE);
            String artifactPath = GovernanceUtils.getArtifactPath(registry, artifact.getId());
            String providerPath = APIUtil.getAPIProviderPath(api.getId());
            //provider ------provides----> API
            registry.addAssociation(providerPath, artifactPath, APIConstants.PROVIDER_ASSOCIATION);
            Set<String> tagSet = api.getTags();
            if (tagSet != null) {
                for (String tag : tagSet) {
                    registry.applyTag(artifactPath, tag);
                }
            }           
            if (APIUtil.isValidWSDLURL(api.getWsdlUrl(), false)) {
                String path = APIUtil.createWSDL(registry, api);
                if (path != null) {
                    registry.addAssociation(artifactPath, path, CommonConstants.ASSOCIATION_TYPE01);
                    artifact.setAttribute(APIConstants.API_OVERVIEW_WSDL, api.getWsdlUrl()); //reset the wsdl path to permlink
                    artifactManager.updateGenericArtifact(artifact); //update the  artifact
                }
            }

            if (api.getUrl() != null && !api.getUrl().isEmpty())    {
                String path = APIUtil.createEndpoint(api.getUrl(), registry);
                if (path != null) {
                    registry.addAssociation(artifactPath, path, CommonConstants.ASSOCIATION_TYPE01);
                }
            }
            //write API Status to a separate property. This is done to support querying APIs using custom query (SQL)
            //to gain performance
            String apiStatus = api.getStatus().getStatus();
            saveAPIStatus(artifactPath, apiStatus);
            String visibleRolesList = api.getVisibleRoles();
            String[] visibleRoles = new String[0];
            if (visibleRolesList != null) {
                visibleRoles = visibleRolesList.split(",");
            }
            APIUtil.setResourcePermissions(api.getId().getProviderName(), api.getVisibility(), visibleRoles,
                    artifactPath);
            registry.commitTransaction();
            transactionCommitted = true;

            if (log.isDebugEnabled()) {
                String logMessage =
                        "API Name: " + api.getId().getApiName() + ", API Version " + api.getId().getVersion()
                                + " created";
                log.debug(logMessage);
            }
        } catch (Exception e) {
        	 try {
                 registry.rollbackTransaction();
             } catch (RegistryException re) {
                 // Throwing an error here would mask the original exception
                 log.error("Error while rolling back the transaction for API: " +
                                 api.getId().getApiName(), re);
             }
             handleException("Error while performing registry transaction operation", e);
        } finally {
            try {
                if (!transactionCommitted) {
                    registry.rollbackTransaction();
                }
            } catch (RegistryException ex) {
                handleException("Error while rolling back the transaction for API: " + api.getId().getApiName(), ex);
            }
        }
    }

    /**
     * This function is to set resource permissions based on its visibility
     *
     * @param artifactPath API resource path
     * @throws APIManagementException Throwing exception
     */
    private void clearResourcePermissions(String artifactPath, APIIdentifier apiId) throws APIManagementException {
        try {
            String resourcePath = RegistryUtils.getAbsolutePath(RegistryContext.getBaseInstance(),
                    APIUtil.getMountedPath(RegistryContext.getBaseInstance(),
                            RegistryConstants.GOVERNANCE_REGISTRY_BASE_PATH) + artifactPath);
            String tenantDomain = MultitenantUtils
                    .getTenantDomain(APIUtil.replaceEmailDomainBack(apiId.getProviderName()));
            if (!MultitenantConstants.SUPER_TENANT_DOMAIN_NAME.equals(tenantDomain)) {
                AuthorizationManager authManager = ServiceReferenceHolder.getInstance().getRealmService()
                        .getTenantUserRealm(((UserRegistry) registry).getTenantId()).getAuthorizationManager();
                authManager.clearResourceAuthorizations(resourcePath);
            } else {
                RegistryAuthorizationManager authorizationManager = new RegistryAuthorizationManager(
                        ServiceReferenceHolder.getUserRealm());
                authorizationManager.clearResourceAuthorizations(resourcePath);
            }
        } catch (UserStoreException e) {
            handleException("Error while adding role permissions to API", e);
        }
    }
    /**
     * Create a documentation
     *
     * @param api         API
     * @param documentation Documentation
     * @throws APIManagementException if failed to add documentation
     */
    private void createDocumentation(API api, Documentation documentation) throws APIManagementException {
        try {
            APIIdentifier apiId = api.getId();
            GenericArtifactManager artifactManager = new GenericArtifactManager(registry,APIConstants.DOCUMENTATION_KEY);
            GenericArtifact artifact = artifactManager.newGovernanceArtifact(new QName(documentation.getName()));
            artifactManager.addGenericArtifact(APIUtil.createDocArtifactContent(artifact, apiId, documentation));
            String apiPath = APIUtil.getAPIPath(apiId);

            //Adding association from api to documentation . (API -----> doc)
            registry.addAssociation(apiPath, artifact.getPath(),APIConstants.DOCUMENTATION_ASSOCIATION);
            String docVisibility = documentation.getVisibility().name();
            String[] authorizedRoles = getAuthorizedRoles(apiPath);
            String visibility = api.getVisibility();
            if (docVisibility != null) {
                if (APIConstants.DOC_SHARED_VISIBILITY.equalsIgnoreCase(docVisibility)) {
                    authorizedRoles = null;
                    visibility = APIConstants.DOC_SHARED_VISIBILITY;
                } else if (APIConstants.DOC_OWNER_VISIBILITY.equalsIgnoreCase(docVisibility)) {
                    authorizedRoles = null;
                    visibility = APIConstants.DOC_OWNER_VISIBILITY;
                }
            }
            APIUtil.setResourcePermissions(api.getId().getProviderName(),visibility, authorizedRoles, artifact.getPath());
            String docFilePath = artifact.getAttribute(APIConstants.DOC_FILE_PATH);
            if (docFilePath != null && !"".equals(docFilePath)) {
                //The docFilePatch comes as /t/tenanatdoman/registry/resource/_system/governance/apimgt/applicationdata..
                //We need to remove the /t/tenanatdoman/registry/resource/_system/governance section to set permissions.
                int startIndex = docFilePath.indexOf("governance") + "governance".length();
                String filePath = docFilePath.substring(startIndex, docFilePath.length());
                APIUtil.setResourcePermissions(api.getId().getProviderName(),visibility, authorizedRoles, filePath);
                registry.addAssociation(artifact.getPath(), filePath,APIConstants.DOCUMENTATION_FILE_ASSOCIATION);
            }
            documentation.setId(artifact.getId());
        } catch (RegistryException e) {
            handleException("Failed to add documentation", e);
        } catch (UserStoreException e) {
            handleException("Failed to add documentation", e);
        }
    }



    private String[] getAuthorizedRoles(String artifactPath) throws UserStoreException {
        String resourcePath = RegistryUtils.getAbsolutePath(RegistryContext.getBaseInstance(),
                                                            APIUtil.getMountedPath(RegistryContext.getBaseInstance(),
                                                                                   RegistryConstants.GOVERNANCE_REGISTRY_BASE_PATH) +
                                                            artifactPath);

        if (!MultitenantConstants.SUPER_TENANT_DOMAIN_NAME.equals(tenantDomain)) {
            int tenantId = ServiceReferenceHolder.getInstance().getRealmService().
                    getTenantManager().getTenantId(tenantDomain);
            AuthorizationManager authManager = ServiceReferenceHolder.getInstance().getRealmService().
                    getTenantUserRealm(tenantId).getAuthorizationManager();
            return authManager.getAllowedRolesForResource(resourcePath,ActionConstants.GET);
        } else {
            RegistryAuthorizationManager authorizationManager = new RegistryAuthorizationManager
                    (ServiceReferenceHolder.getUserRealm());
            return authorizationManager.getAllowedRolesForResource(resourcePath,ActionConstants.GET);
        }
    }

    /**
     * Returns the details of all the life-cycle changes done per api
     *
     * @param apiId API Identifier
     * @return List of lifecycle events per given api
     * @throws org.wso2.carbon.apimgt.api.APIManagementException
     *          If failed to get Lifecycle Events
     */
    public List<LifeCycleEvent> getLifeCycleEvents(APIIdentifier apiId) throws APIManagementException {
        return apiMgtDAO.getLifeCycleEvents(apiId);
    }

    /**
     * Update the subscription status
     *
     * @param apiId API Identifier
     * @param subStatus Subscription Status
     * @param appId Application Id              *
     * @throws org.wso2.carbon.apimgt.api.APIManagementException
     *          If failed to update subscription status
     */
    public void updateSubscription(APIIdentifier apiId,String subStatus,int appId) throws APIManagementException {
        apiMgtDAO.updateSubscription(apiId,subStatus,appId);
    }

    /**
     * This method is used to update the subscription
     *
     * @param subscribedAPI subscribedAPI object that represents the new subscription detals
     * @throws APIManagementException if failed to update subscription
     */
    public void updateSubscription(SubscribedAPI subscribedAPI) throws APIManagementException {
        apiMgtDAO.updateSubscription(subscribedAPI);
    }

    public void deleteAPI(APIIdentifier identifier) throws APIManagementException {
        String path = APIConstants.API_ROOT_LOCATION + RegistryConstants.PATH_SEPARATOR +
                      identifier.getProviderName() + RegistryConstants.PATH_SEPARATOR +
                      identifier.getApiName()+RegistryConstants.PATH_SEPARATOR+identifier.getVersion();
        
        String apiArtifactPath = APIUtil.getAPIPath(identifier);
      
        try {

            long subsCount = apiMgtDAO.getAPISubscriptionCountByAPI(identifier);
            if(subsCount > 0){
                handleException("Cannot remove the API as active subscriptions exist.", null);
            }

            GovernanceUtils.loadGovernanceArtifacts((UserRegistry) registry);
            GenericArtifactManager artifactManager = APIUtil.getArtifactManager(registry, APIConstants.API_KEY);
            Resource apiResource = registry.get(path);
            String artifactId = apiResource.getUUID();
            
            Resource apiArtifactResource = registry.get(apiArtifactPath);
            String apiArtifactResourceId = apiArtifactResource.getUUID();
            if (artifactId == null) {
                throw new APIManagementException("artifact id is null for : " + path);
            }
           
            GenericArtifact apiArtifact = artifactManager.getGenericArtifact(apiArtifactResourceId);
            String inSequence = apiArtifact.getAttribute(APIConstants.API_OVERVIEW_INSEQUENCE);
            String outSequence = apiArtifact.getAttribute(APIConstants.API_OVERVIEW_OUTSEQUENCE);
            String environments = apiArtifact.getAttribute(APIConstants.API_OVERVIEW_ENVIRONMENTS);
            
            //Delete the dependencies associated  with the api artifact
			GovernanceArtifact[] dependenciesArray = apiArtifact.getDependencies();

			if (dependenciesArray.length > 0) {
                for (GovernanceArtifact artifact : dependenciesArray)   {
                    registry.delete(artifact.getPath());
                }
			}
            String isDefaultVersion = apiArtifact.getAttribute(APIConstants.API_OVERVIEW_IS_DEFAULT_VERSION);
            artifactManager.removeGenericArtifact(artifactId);

            String thumbPath = APIUtil.getIconPath(identifier);
            if (registry.resourceExists(thumbPath)) {
                registry.delete(thumbPath);
            }
            
            /*Remove API Definition Resource - swagger*/
            String apiDefinitionFilePath = APIConstants.API_DOC_LOCATION + RegistryConstants.PATH_SEPARATOR + 
            		identifier.getApiName() + '-'  + identifier.getVersion() + '-' + identifier.getProviderName();
            if (registry.resourceExists(apiDefinitionFilePath)) {
            	registry.delete(apiDefinitionFilePath);
            }

            APIManagerConfiguration config = ServiceReferenceHolder.getInstance().getAPIManagerConfigurationService()
                .getAPIManagerConfiguration();
            boolean gatewayExists = config.getApiGatewayEnvironments().size() > 0;
            String gatewayType = config.getFirstProperty(APIConstants.API_GATEWAY_TYPE);

            API api = new API(identifier);
            api.setAsDefaultVersion(Boolean.parseBoolean(isDefaultVersion));
            api.setAsPublishedDefaultVersion(api.getId().getVersion().equals(apiMgtDAO.getPublishedDefaultVersion(api.getId())));

            // gatewayType check is required when API Management is deployed on
            // other servers to avoid synapse
            if (gatewayExists && "Synapse".equals(gatewayType)) {
               
                api.setInSequence(inSequence); // need to remove the custom sequences
                api.setOutSequence(outSequence);
                api.setEnvironments(APIUtil.extractEnvironmentsForAPI(environments));
                removeFromGateway(api);
                if (api.isDefaultVersion()) {
                    removeDefaultAPIFromGateway(api);
                }
            
            } else {
                log.debug("Gateway is not existed for the current API Provider");
            }
            //Check if there are already published external APIStores.If yes,removing APIs from them.
            Set<APIStore> apiStoreSet = getPublishedExternalAPIStores(api.getId());
            WSO2APIPublisher wso2APIPublisher = new WSO2APIPublisher();
            if (apiStoreSet != null && !apiStoreSet.isEmpty()) {
                for (APIStore store : apiStoreSet) {
                    wso2APIPublisher.deleteFromStore(api.getId(), APIUtil.getExternalAPIStore(store.getName(), tenantId));
                }
            }

            //if manageAPIs == true
            if (APIUtil.isAPIManagementEnabled()) {
                Cache contextCache = APIUtil.getAPIContextCache();
                String context = apiMgtDAO.getAPIContext(identifier);
                contextCache.remove(context);
                contextCache.put(context, Boolean.FALSE);
            }

            apiMgtDAO.deleteAPI(identifier);

            if (log.isDebugEnabled()) {
                String logMessage =
                        "API Name: " + api.getId().getApiName() + ", API Version " + api.getId().getVersion()
                                + " successfully removed from the database.";
                log.debug(logMessage);
            }

            /*remove empty directories*/
            String apiCollectionPath = APIConstants.API_ROOT_LOCATION + RegistryConstants.PATH_SEPARATOR +
                identifier.getProviderName() + RegistryConstants.PATH_SEPARATOR + identifier.getApiName();
            if(registry.resourceExists(apiCollectionPath)){
            	Resource apiCollection=registry.get(apiCollectionPath);
            	CollectionImpl collection=(CollectionImpl)apiCollection;
            	//if there is no other versions of apis delete the directory of the api
            	if(collection.getChildCount() == 0){
                    if(log.isDebugEnabled()){
                        log.debug("No more versions of the API found, removing API collection from registry");
                    }
            		registry.delete(apiCollectionPath);		
            	}
            }

            String apiProviderPath=APIConstants.API_ROOT_LOCATION + RegistryConstants.PATH_SEPARATOR +
                                   identifier.getProviderName();
            if(registry.resourceExists(apiProviderPath)){
            	Resource providerCollection=registry.get(apiProviderPath);
            	CollectionImpl collection=(CollectionImpl)providerCollection;
            	//if there is no api for given provider delete the provider directory
            	if(collection.getChildCount() == 0){
                    if(log.isDebugEnabled()){
                        log.debug("No more APIs from the provider " + identifier.getProviderName() + " found. " +
                            "Removing provider collection from registry");
                    }
            		registry.delete(apiProviderPath);		
            	}
            }
        } catch (RegistryException e) {
            handleException("Failed to remove the API from : " + path, e);
        }
    }
  
    public Map<Documentation, API> searchAPIsByDoc(String searchTerm, String searchType) throws APIManagementException {
        return APIUtil.searchAPIsByDoc(registry, tenantId, username, searchTerm, APIConstants.PUBLISHER_CLIENT);
    }
    
    /**
     * Search APIs based on given search term
     * @param searchTerm
     * @param searchType
     * @param providerId
     * 
     * @throws APIManagementException
     */
    
	public List<API> searchAPIs(String searchTerm, String searchType, String providerId) throws APIManagementException {
		List<API> foundApiList = new ArrayList<API>();
		String regex = "(?i)[\\w.|-]*" + searchTerm.trim() + "[\\w.|-]*";
		Pattern pattern;
		Matcher matcher;
		String apiConstant = null;
		try {
			if (providerId != null) {
                List<API> apiList = getAPIsByProvider(providerId);
				if (apiList == null || apiList.isEmpty()) {
					return apiList;
				}
				pattern = Pattern.compile(regex);
				for (API api : apiList) {
					if ("Name".equalsIgnoreCase(searchType)) {
						apiConstant = api.getId().getApiName();
					} else if ("Provider".equalsIgnoreCase(searchType)) {
						apiConstant = api.getId().getProviderName();
					} else if ("Version".equalsIgnoreCase(searchType)) {
						apiConstant = api.getId().getVersion();
					} else if ("Context".equalsIgnoreCase(searchType)) {
						apiConstant = api.getContext();
					} else if ("Status".equalsIgnoreCase(searchType)) {
						apiConstant = api.getStatus().getStatus();
					} else if (APIConstants.THROTTLE_TIER_DESCRIPTION_ATTRIBUTE.equalsIgnoreCase(searchType)) {
						apiConstant = api.getDescription();
					}
					if (apiConstant != null) {
						matcher = pattern.matcher(apiConstant);
						if (matcher.find()) {
                            foundApiList.add(api);
						}
					}
					if ("Subcontext".equalsIgnoreCase(searchType)) {
						Set<URITemplate> urls = api.getUriTemplates();
						for (URITemplate url : urls) {
                            matcher = pattern.matcher(url.getUriTemplate());
                            if (matcher.find()) {
                                foundApiList.add(api);
                                break;
                            }
                        }
					}
				}
			} else {
                foundApiList = searchAPIs(searchTerm, searchType);
			}
		} catch (APIManagementException e) {
			handleException("Failed to search APIs with type", e);
		}
		Collections.sort(foundApiList, new APINameComparator());
		return foundApiList;
	}

	/**
	 * Search APIs 
	 * @param searchTerm
	 * @param searchType
	 * @return
	 * @throws APIManagementException
	 */
	 
	private List<API> searchAPIs(String searchTerm, String searchType) throws APIManagementException {
		List<API> apiList = new ArrayList<API>();

		Pattern pattern;
		Matcher matcher;
		String searchCriteria = APIConstants.API_OVERVIEW_NAME;
		boolean isTenantFlowStarted = false;
		String userName = this.username;
		try {
			if (tenantDomain != null && !MultitenantConstants.SUPER_TENANT_DOMAIN_NAME.equals(tenantDomain)) {
				isTenantFlowStarted = true;
				PrivilegedCarbonContext.startTenantFlow();
				PrivilegedCarbonContext.getThreadLocalCarbonContext().setTenantDomain(tenantDomain, true);
			}
			PrivilegedCarbonContext.getThreadLocalCarbonContext().setUsername(userName);
			GenericArtifactManager artifactManager = APIUtil.getArtifactManager(registry, APIConstants.API_KEY);
			if (artifactManager != null) {
				if ("Name".equalsIgnoreCase(searchType)) {
					searchCriteria = APIConstants.API_OVERVIEW_NAME;
				} else if ("Version".equalsIgnoreCase(searchType)) {
					searchCriteria = APIConstants.API_OVERVIEW_VERSION;
				} else if ("Context".equalsIgnoreCase(searchType)) {
					searchCriteria = APIConstants.API_OVERVIEW_CONTEXT;
				} else if (APIConstants.THROTTLE_TIER_DESCRIPTION_ATTRIBUTE.equalsIgnoreCase(searchType)) {
					searchCriteria = APIConstants.API_OVERVIEW_DESCRIPTION;
				} else if ("Provider".equalsIgnoreCase(searchType)) {
					searchCriteria = APIConstants.API_OVERVIEW_PROVIDER;
					searchTerm = searchTerm.replaceAll("@", "-AT-");
				} else if ("Status".equalsIgnoreCase(searchType)) {
					searchCriteria = APIConstants.API_OVERVIEW_STATUS;
				} 
				
				String regex = "(?i)[\\w.|-]*" + searchTerm.trim() + "[\\w.|-]*";
				pattern = Pattern.compile(regex);
				
				if ("Subcontext".equalsIgnoreCase(searchType)) {
					
					List<API> allAPIs = getAllAPIs();
					for (API api : allAPIs) {
						Set<URITemplate> urls = api.getUriTemplates();
						for (URITemplate url : urls) {
                            matcher = pattern.matcher(url.getUriTemplate());
                            if (matcher.find()) {
                                apiList.add(api);
                                break;
                            }
                        }
					}					
					
				} else {					
					GenericArtifact[] genericArtifacts = artifactManager.getAllGenericArtifacts();
					if (genericArtifacts == null || genericArtifacts.length == 0) {
						return apiList;
					}
					
					for (GenericArtifact artifact : genericArtifacts) {
						String value = artifact.getAttribute(searchCriteria);
						
						if (value != null) {
							matcher = pattern.matcher(value);
							if (matcher.find()) {
                                API resultAPI = APIUtil.getAPI(artifact, registry);
                                if (resultAPI != null) {
                                    apiList.add(resultAPI);
                                }
							}
						}				
				    }	
				} 

			}
		} catch (RegistryException e) {
			handleException("Failed to search APIs with type", e);
		} finally {
			if (isTenantFlowStarted) {
				PrivilegedCarbonContext.endTenantFlow();
			}
		}
		return apiList;
	}

    /**
     * Retrieves Extension Handler Position from the tenant-config.json
     *
     * @return ExtensionHandlerPosition
     * @throws APIManagementException
     */
    private String getExtensionHandlerPosition() throws APIManagementException {
        String extensionHandlerPosition = null;
        APIMRegistryService apimRegistryService = new APIMRegistryServiceImpl();
        try {
            String content = apimRegistryService.getConfigRegistryResourceContent(tenantDomain, APIConstants
                    .API_TENANT_CONF_LOCATION);
            if (content != null) {
                JSONParser jsonParser = new JSONParser();
                JSONObject tenantConf = (JSONObject) jsonParser.parse(content);
                extensionHandlerPosition = (String) tenantConf.get(APIConstants.EXTENSION_HANDLER_POSITION);
            }
        } catch (RegistryException e) {
            handleException("Couldn't read tenant configuration from tenant registry", e);
        }catch (UserStoreException  e) {
            handleException("Couldn't read tenant configuration from tenant registry", e);
        } catch (ParseException e) {
            handleException("Couldn't parse tenant configuration for reading extension handler position", e);
        }
        return extensionHandlerPosition;
    }

    /**
     * Update the Tier Permissions
     *
     * @param tierName Tier Name
     * @param permissionType Permission Type
     * @param roles Roles          
     * @throws org.wso2.carbon.apimgt.api.APIManagementException
     *          If failed to update subscription status
     */
    public void updateTierPermissions(String tierName, String permissionType, String roles) throws APIManagementException {
        apiMgtDAO.updateTierPermissions(tierName, permissionType, roles, tenantId);
    }

	@Override
	public Set<TierPermissionDTO> getTierPermissions() throws APIManagementException {
		return apiMgtDAO.getTierPermissions(tenantId);
	}

    /**
     * When enabled publishing to external APIStores support,publish the API to external APIStores
     * @param api The API which need to published
     * @param apiStoreSet The APIStores set to which need to publish API
     * @throws org.wso2.carbon.apimgt.api.APIManagementException
     *          If failed to update subscription status
     */
    @Override
    public void publishToExternalAPIStores(API api, Set<APIStore> apiStoreSet, boolean apiOlderVersionExist)
            throws APIManagementException {

        Set<APIStore> publishedStores = new HashSet<APIStore>();
        StringBuilder errorStatus = new StringBuilder("Failure to publish to External Stores : ");
        boolean failure = false;

        for (APIStore store : apiStoreSet) {
            org.wso2.carbon.apimgt.api.model.APIPublisher publisher = store.getPublisher();
            
            try {
                // First trying to publish the API to external APIStore
                boolean published;
                String version = ApiMgtDAO.getInstance().getLastPublishedAPIVersionFromAPIStore(api.getId(),
                                                                                                store.getName());

                if (apiOlderVersionExist && version != null) {
                    published = publisher.createVersionedAPIToStore(api, store, version);
                    publisher.updateToStore(api, store);
                } else {
                    published = publisher.publishToStore(api, store);
                }

                if (published) { // If published,then save to database.
                    publishedStores.add(store);
                }
            } catch (APIManagementException e) {
                failure = true;
                log.error(e);
                errorStatus.append(store.getDisplayName()).append(',');
            }
        }
        if (!publishedStores.isEmpty()) {
            addExternalAPIStoresDetails(api.getId(), publishedStores);
        }    
        
        if (failure) {
            throw new APIManagementException(errorStatus.substring(0, errorStatus.length() -2));
        }

    }
    /**
     * Update the API to external APIStores and database
     * @param api The API which need to published
     * @param apiStoreSet The APIStores set to which need to publish API
     * @throws org.wso2.carbon.apimgt.api.APIManagementException
     *          If failed to update subscription status
     */
    @Override
    public boolean updateAPIsInExternalAPIStores(API api, Set<APIStore> apiStoreSet, boolean apiOlderVersionExist)
            throws APIManagementException {
        Set<APIStore> publishedStores=getPublishedExternalAPIStores(api.getId());
        Set<APIStore> notPublishedAPIStores = new HashSet<APIStore>();
        Set<APIStore> modifiedPublishedApiStores = new HashSet<APIStore>();
        Set<APIStore> updateApiStores = new HashSet<APIStore>();
        Set<APIStore> removedApiStores = new HashSet<APIStore>();
        StringBuilder errorStatus = new StringBuilder("Failed to update External Stores : ");
        boolean failure = false;
        if(publishedStores != null){
            removedApiStores.addAll(publishedStores);
            removedApiStores.removeAll(apiStoreSet);
        }
        for (APIStore apiStore: apiStoreSet) {
            boolean publishedToStore = false;
            if (publishedStores != null) {
                for (APIStore store : publishedStores) {  //If selected external store in edit page is already saved in db
                    if (store.equals(apiStore)) { //Check if there's a modification happened in config file external store definition
                        try {
                            if (!isAPIAvailableInExternalAPIStore(api, apiStore)) {
                                // API is not available
                                continue;
                            }
                        } catch (APIManagementException e) {
                            failure = true;
                            log.error(e);
                            errorStatus.append(store.getDisplayName()).append(',');
                        }
                        if (!store.getEndpoint().equals(apiStore.getEndpoint())
                            || !store.getType().equals(apiStore.getType())
                            || !store.getDisplayName().equals(apiStore.getDisplayName())) {
                            //Include the store definition to update the db stored APIStore set
                            modifiedPublishedApiStores.add(APIUtil.getExternalAPIStore(store.getName(), tenantId));
                        }
                        publishedToStore=true; //Already the API has published to external APIStore

                        //In this case,the API is already added to external APIStore,thus we don't need to publish it again.
                        //We need to update the API in external Store.
                        //Include to update API in external APIStore
                        updateApiStores.add(APIUtil.getExternalAPIStore(store.getName(), tenantId));
                    }
                }
            }
            if (!publishedToStore) {  //If the API has not yet published to selected external APIStore
                notPublishedAPIStores.add(APIUtil.getExternalAPIStore(apiStore.getName(), tenantId));
            }
        }
        //Publish API to external APIStore which are not yet published
        try {
            publishToExternalAPIStores(api, notPublishedAPIStores, apiOlderVersionExist);
        } catch (APIManagementException e) {
            handleException("Failed to publish API to external Store. ", e);
        }
        //Update the APIs which are already exist in the external APIStore
        updateAPIInExternalAPIStores(api,updateApiStores);
        updateExternalAPIStoresDetails(api.getId(),modifiedPublishedApiStores); //Update database saved published APIStore details,if there are any
        //modifications in api-manager.xml

        deleteFromExternalAPIStores(api, removedApiStores);
        if (failure) {
            throw new APIManagementException(errorStatus.substring(0, errorStatus.length() -2));
        }
        return true;
    }

    private void deleteFromExternalAPIStores(API api, Set<APIStore> removedApiStores)  throws APIManagementException {
        Set<APIStore> removalCompletedStores = new HashSet<APIStore>();
        StringBuilder errorStatus = new StringBuilder("Failed to delete from External Stores : ");
        boolean failure = false;
        for (APIStore store : removedApiStores) {
            org.wso2.carbon.apimgt.api.model.APIPublisher publisher =
                    APIUtil.getExternalAPIStore(store.getName(), tenantId).getPublisher();
            try {
                boolean deleted = publisher.deleteFromStore(
                        api.getId(), APIUtil.getExternalAPIStore(store.getName(), tenantId));
                if (deleted) {
                    // If the attempt is successful, database will be
                    // changed deleting the External store mappings.
                    removalCompletedStores.add(store);
                }
            } catch (APIManagementException e) {
                failure = true;
                log.error(e);
                errorStatus.append(store.getDisplayName()).append(',');
            }
        }
        if (!removalCompletedStores.isEmpty()) {
            removeExternalAPIStoreDetails(api.getId(), removalCompletedStores);
        }

        if (failure) {
            throw new APIManagementException(errorStatus.substring(0, errorStatus.length() - 2));
        }
    }

    private void removeExternalAPIStoreDetails(APIIdentifier id, Set<APIStore> removalCompletedStores)
            throws APIManagementException {
        apiMgtDAO.deleteExternalAPIStoresDetails(id, removalCompletedStores);
    }

    private boolean isAPIAvailableInExternalAPIStore(API api, APIStore store) throws APIManagementException {
        org.wso2.carbon.apimgt.api.model.APIPublisher publisher = store.getPublisher();
        return publisher.isAPIAvailable(api, store);

    }


    /**
     * When enabled publishing to external APIStores support,updating the API existing in external APIStores
     * @param api The API which need to published
     * @param apiStoreSet The APIStores set to which need to publish API
     * @throws org.wso2.carbon.apimgt.api.APIManagementException
     *          If failed to update subscription status
     */

    private void updateAPIInExternalAPIStores(API api, Set<APIStore> apiStoreSet)
            throws APIManagementException {
        if (apiStoreSet != null && !apiStoreSet.isEmpty()) {
            StringBuilder errorStatus = new StringBuilder("Failed to update External Stores : ");
            boolean failure = false;
            for (APIStore store : apiStoreSet) {
                try {
                    org.wso2.carbon.apimgt.api.model.APIPublisher publisher = store.getPublisher();
                    publisher.updateToStore(api, store);
                } catch (APIManagementException e) {
                    failure = true;
                    log.error(e);
                    errorStatus.append(store.getDisplayName()).append(',');
                }
            }
            
            if (failure) {
                throw new APIManagementException(errorStatus.substring(0, errorStatus.length() -2));
            }
        }


    }
    /**
     * When enabled publishing to external APIStores support,update external apistores data in db
     * @param apiId The API Identifier which need to update in db
     * @param apiStoreSet The APIStores set which need to update in db
     * @throws org.wso2.carbon.apimgt.api.APIManagementException
     *          If failed to update subscription status
     */

    private void updateExternalAPIStoresDetails(APIIdentifier apiId, Set<APIStore> apiStoreSet)
            throws APIManagementException {
        apiMgtDAO.updateExternalAPIStoresDetails(apiId, apiStoreSet);


    }


    private boolean addExternalAPIStoresDetails(APIIdentifier apiId,Set<APIStore> apiStoreSet) throws APIManagementException {
        return apiMgtDAO.addExternalAPIStoresDetails(apiId,apiStoreSet);
    }
    /**
     * When enabled publishing to external APIStores support,get all the external apistore details which are
     * published and stored in db and which are not unpublished
     * @param apiId The API Identifier which need to update in db
     * @throws org.wso2.carbon.apimgt.api.APIManagementException
     *          If failed to update subscription status
     */
    @Override
    public Set<APIStore> getExternalAPIStores(APIIdentifier apiId)
            throws APIManagementException {
        if (APIUtil.isAPIsPublishToExternalAPIStores(tenantId)) {
            SortedSet<APIStore> sortedApiStores = new TreeSet<APIStore>(new APIStoreNameComparator());
            Set<APIStore> publishedStores = apiMgtDAO.getExternalAPIStoresDetails(apiId);
            sortedApiStores.addAll(publishedStores);
            return APIUtil.getExternalAPIStores(sortedApiStores, tenantId);
        } else {
            return null;
        }
    }
    /**
     * When enabled publishing to external APIStores support,get only the published external apistore details which are
     * stored in db
     * @param apiId The API Identifier which need to update in db
     * @throws org.wso2.carbon.apimgt.api.APIManagementException
     *          If failed to update subscription status
     */
    @Override
    public Set<APIStore> getPublishedExternalAPIStores(APIIdentifier apiId)
            throws APIManagementException {
        Set<APIStore> storesSet;
        SortedSet<APIStore> configuredAPIStores = new TreeSet<APIStore>(new APIStoreNameComparator());
        configuredAPIStores.addAll(APIUtil.getExternalStores(tenantId));        
        if (APIUtil.isAPIsPublishToExternalAPIStores(tenantId)) {
            storesSet =  apiMgtDAO.getExternalAPIStoresDetails(apiId);
            //Retains only the stores that contained in configuration
            storesSet.retainAll(configuredAPIStores);
            return storesSet;
        } else {
            return null;
        }
    }

	/**
	 * Get stored custom inSequences from governanceSystem registry
	 * 
	 * @throws APIManagementException
	 */

	public List<String> getCustomInSequences(APIIdentifier apiIdentifier) throws APIManagementException {

		List<String> sequenceList = new ArrayList<String>();
		try {
			UserRegistry registry = ServiceReferenceHolder.getInstance().getRegistryService().getGovernanceSystemRegistry(tenantId);
			if (registry.resourceExists(APIConstants.API_CUSTOM_INSEQUENCE_LOCATION)) {
	            org.wso2.carbon.registry.api.Collection inSeqCollection =
                        (org.wso2.carbon.registry.api.Collection) registry.get(APIConstants.API_CUSTOM_INSEQUENCE_LOCATION);
	            if (inSeqCollection != null) {
	                String[] inSeqChildPaths = inSeqCollection.getChildren();
                    for (String inSeqChildPath : inSeqChildPaths)    {
                        Resource inSequence = registry.get(inSeqChildPath);
                        OMElement seqElment = APIUtil.buildOMElement(inSequence.getContentStream());
                        sequenceList.add(seqElment.getAttributeValue(new QName("name")));
                    }
                }
            }

            String customInSeqFileLocation = APIUtil.getSequencePath(apiIdentifier, "in");

            if(registry.resourceExists(customInSeqFileLocation))    {
                org.wso2.carbon.registry.api.Collection inSeqCollection =
                        (org.wso2.carbon.registry.api.Collection) registry.get(customInSeqFileLocation);
                if (inSeqCollection != null) {
                    String[] inSeqChildPaths = inSeqCollection.getChildren();
                    for (String inSeqChildPath : inSeqChildPaths)    {
                        Resource inSequence = registry.get(inSeqChildPath);
                        OMElement seqElment = APIUtil.buildOMElement(inSequence.getContentStream());
                        sequenceList.add(seqElment.getAttributeValue(new QName("name")));
                    }
                }
            }


		} catch (Exception e) {
			handleException("Issue is in getting custom InSequences from the Registry", e);
		}
		return sequenceList;
	}

	/**
	 * Get stored custom outSequences from governanceSystem registry
	 * 
	 * @throws APIManagementException
	 */

	public List<String> getCustomOutSequences(APIIdentifier apiIdentifier) throws APIManagementException {

		List<String> sequenceList = new ArrayList<String>();
		try {
			UserRegistry registry = ServiceReferenceHolder.getInstance().getRegistryService()
			                                              .getGovernanceSystemRegistry(tenantId);
			if (registry.resourceExists(APIConstants.API_CUSTOM_OUTSEQUENCE_LOCATION)) {
	            org.wso2.carbon.registry.api.Collection outSeqCollection =
                        (org.wso2.carbon.registry.api.Collection) registry.get(APIConstants.API_CUSTOM_OUTSEQUENCE_LOCATION);
	            if (outSeqCollection !=null) {
	                String[] outSeqChildPaths = outSeqCollection.getChildren();
                    for (String childPath : outSeqChildPaths)   {
                        Resource outSequence = registry.get(childPath);
                        OMElement seqElment = APIUtil.buildOMElement(outSequence.getContentStream());
                        sequenceList.add(seqElment.getAttributeValue(new QName("name")));
                    }
                }
            }

            String customOutSeqFileLocation = APIUtil.getSequencePath(apiIdentifier, "out");

            if(registry.resourceExists(customOutSeqFileLocation))    {
                org.wso2.carbon.registry.api.Collection outSeqCollection =
                        (org.wso2.carbon.registry.api.Collection) registry.get(customOutSeqFileLocation);
                if (outSeqCollection != null) {
                    String[] outSeqChildPaths = outSeqCollection.getChildren();
                    for (String outSeqChildPath : outSeqChildPaths)    {
                        Resource outSequence = registry.get(outSeqChildPath);
                        OMElement seqElment = APIUtil.buildOMElement(outSequence.getContentStream());
                        sequenceList.add(seqElment.getAttributeValue(new QName("name")));
                    }
                }
            }

		} catch (Exception e) {
			handleException("Issue is in getting custom OutSequences from the Registry", e);
		}
		return sequenceList;
	}

    /**
     * Get stored custom fault sequences from governanceSystem registry
     *
     * @throws APIManagementException
     */

    public List<String> getCustomFaultSequences() throws APIManagementException {

        List<String> sequenceList = new ArrayList<String>();
        try {
            UserRegistry registry = ServiceReferenceHolder.getInstance().getRegistryService()
                    .getGovernanceSystemRegistry(tenantId);
            if (registry.resourceExists(APIConstants.API_CUSTOM_FAULTSEQUENCE_LOCATION)) {
                org.wso2.carbon.registry.api.Collection faultSeqCollection =
                        (org.wso2.carbon.registry.api.Collection) registry.get(APIConstants.API_CUSTOM_FAULTSEQUENCE_LOCATION);
                if (faultSeqCollection !=null) {
                    String[] faultSeqChildPaths = faultSeqCollection.getChildren();
                    for (String faultSeqChildPath : faultSeqChildPaths) {
                        Resource outSequence = registry.get(faultSeqChildPath);
                        OMElement seqElment = APIUtil.buildOMElement(outSequence.getContentStream());
                        sequenceList.add(seqElment.getAttributeValue(new QName("name")));
                    }

                }
            }

        } catch (Exception e) {
            handleException("Issue is in getting custom Fault Sequences from the Registry", e);
        }
        return sequenceList;
    }

    /**
     * This method is used to initiate the web service calls and cluster messages related to stats publishing status
     *
     * @param receiverUrl   event receiver url
     * @param user          username of the event receiver
     * @param password      password of the event receiver
     * @param updatedStatus status of the stat publishing state
     */
    public void callStatUpdateService(String receiverUrl, String user, String password, boolean updatedStatus) {

        //all mandatory parameters should not be null in order to start the process
        if (receiverUrl != null && user != null && password != null) {

            if (log.isDebugEnabled()) {
                log.debug("Updating Stats publishing status of Store/Publisher domain to : " + updatedStatus);
            }

            //get the cluster message agent to publisher-store domain
            ClusteringAgent clusteringAgent = ServiceReferenceHolder.getContextService().getServerConfigContext().
                    getAxisConfiguration().getClusteringAgent();

            if (clusteringAgent != null) {
                //changing stat publishing status at other nodes via a cluster message
                try {
                    clusteringAgent.sendMessage(new StatUpdateClusterMessage(updatedStatus,receiverUrl,user,password), true);
                } catch (ClusteringFault clusteringFault) {
                    //error is only logged because initially gateway has modified the status
                    String errorMessage = "Failed to send cluster message to Publisher/Store domain and " +
                            "update stats publishing status.";
                    log.error(errorMessage, clusteringFault);
                }
                if (log.isDebugEnabled()) {
                    log.debug("Successfully updated Stats publishing status to : " + updatedStatus);
                }
            }

            Map<String, Environment> gatewayEnvironments = ServiceReferenceHolder.getInstance().
                    getAPIManagerConfigurationService().getAPIManagerConfiguration().getApiGatewayEnvironments();

            Set gatewayEntries = gatewayEnvironments.entrySet();
            Iterator<Map.Entry<String,Environment>> gatewayIterator = gatewayEntries.iterator();

            while(gatewayIterator.hasNext()){

                Environment currentGatewayEnvironment = gatewayIterator.next().getValue();
                String gatewayServiceUrl = currentGatewayEnvironment.getServerURL();
                String gatewayUserName = currentGatewayEnvironment.getUserName();
                String gatewayPassword = currentGatewayEnvironment.getPassword();

                try {
                    //get the stub and the call the admin service with the credentials
                    GatewayStatsUpdateServiceStub stub =
                            new GatewayStatsUpdateServiceStub(gatewayServiceUrl + APIConstants.GATEWAY_STATS_SERVICE);
                    ServiceClient gatewayServiceClient = stub._getServiceClient();
                    CarbonUtils.setBasicAccessSecurityHeaders(gatewayUserName, gatewayPassword, gatewayServiceClient);
                    stub.updateStatPublishGateway(receiverUrl, user, password, updatedStatus);
                } catch (AxisFault e) {
                    //error is only logged because the process should be executed in all gateway environments
                    log.error("Error in calling Stats update web service in Gateway Environment : " +
                            currentGatewayEnvironment.getName(), e);
                } catch (RemoteException e) {
                    //error is only logged because the change is affected in gateway environments,
                    // and the process should be executed in all environments and domains
                    log.error("Error in updating Stats publish status in Gateway : " +
                            currentGatewayEnvironment.getName(), e);
                } catch (GatewayStatsUpdateServiceAPIManagementExceptionException e) {
                    //error is only logged because the process should continue in other gateways
                    log.error("Error in Stat Update web service call to Gateway : " +
                            currentGatewayEnvironment.getName(), e);
                } catch (GatewayStatsUpdateServiceClusteringFaultException e) {
                    //error is only logged because the status should be updated in other gateways
                    log.error("Failed to send cluster message to update stats publishing status in Gateway : " +
                            currentGatewayEnvironment.getName(), e);
                } catch (GatewayStatsUpdateServiceExceptionException e) {
                    //error is only logged because the process should continue in other gateways
                    log.error("Updating EventingConfiguration failed, a dirty Stat publishing status exists in : " +
                            currentGatewayEnvironment.getName(), e);
                }
            }
        } else {
            //if at least one mandatory parameter is null, the process is not initiated
            log.error("Event receiver URL and username and password all should not be null.");
        }
    }

	@Override
	public boolean isSynapseGateway() throws APIManagementException {
		APIManagerConfiguration config = ServiceReferenceHolder.getInstance().
                getAPIManagerConfigurationService().getAPIManagerConfiguration();
		String gatewayType = config.getFirstProperty(APIConstants.API_GATEWAY_TYPE);
        return APIConstants.API_GATEWAY_TYPE_SYNAPSE.equalsIgnoreCase(gatewayType);
	}

    /**
     * Returns the all the Consumer keys of applications which are subscribed to the given API
     *
     * @param apiIdentifier APIIdentifier
     * @return a String array of ConsumerKeys
     * @throws APIManagementException
     */
    public String[] getConsumerKeys(APIIdentifier apiIdentifier) throws APIManagementException {

        return apiMgtDAO.getConsumerKeys(apiIdentifier);
    }

    @Override
    public void saveSwagger20Definition(APIIdentifier apiId, String jsonText) throws APIManagementException {
        try {
            PrivilegedCarbonContext.startTenantFlow();
            PrivilegedCarbonContext.getThreadLocalCarbonContext().setTenantDomain(tenantDomain, true);
            definitionFromSwagger20.saveAPIDefinition(getAPI(apiId), jsonText, registry);

        } finally {
            PrivilegedCarbonContext.endTenantFlow();
        }
    }

    public boolean changeLifeCycleStatus(APIIdentifier apiIdentifier, String action)
            throws APIManagementException, FaultGatewaysException{
        try {
            PrivilegedCarbonContext.startTenantFlow();
            PrivilegedCarbonContext.getThreadLocalCarbonContext().setUsername(this.username);
            PrivilegedCarbonContext.getThreadLocalCarbonContext().setTenantDomain(this.tenantDomain, true);

            GenericArtifact apiArtifact = APIUtil.getAPIArtifact(apiIdentifier, registry);
            String targetStatus;
            if (apiArtifact != null) {
                String currentStatus = apiArtifact.getLifecycleState();
                targetStatus = "";
                if (!currentStatus.equalsIgnoreCase(action)) {
                    apiArtifact.invokeAction(action, APIConstants.API_LIFE_CYCLE);
                    targetStatus = apiArtifact.getLifecycleState();
                    if(!currentStatus.equals(targetStatus)){
                        apiMgtDAO.recordAPILifeCycleEvent(apiIdentifier, currentStatus.toUpperCase(), targetStatus.toUpperCase(),
                                this.username);
                    }
                }
                if (log.isDebugEnabled()) {
                    String logMessage =
                            "API Status changed successfully. API Name: " + apiIdentifier.getApiName() + ", API Version " +
                            apiIdentifier.getVersion() + ", New Status : " + targetStatus;
                    log.debug(logMessage);
                }
                return true;
            }
        } catch (GovernanceException e) {
            String cause = e.getCause().getMessage();
            if (!StringUtils.isEmpty(cause)) {
                if (cause.contains("FaultGatewaysException:")) {
                    Map<String, Map<String, String>> faultMap = new HashMap<String, Map<String, String>>();
                    String faultJsonString;
                    if (!StringUtils.isEmpty(cause) && cause.split("FaultGatewaysException:").length > 1) {
                        faultJsonString = cause.split("FaultGatewaysException:")[1];
                        try {
                            JSONObject faultGatewayJson = (JSONObject) new JSONParser().parse(faultJsonString);
                            faultMap.putAll(faultGatewayJson);
                            throw new FaultGatewaysException(faultMap);
                        } catch (ParseException e1) {
                            log.error("Couldn't parse the Failed Environment json", e);
                            handleException("Couldn't parse the Failed Environment json : " + e.getMessage(), e);
                        }
                    }
                } else if (cause.contains("APIManagementException:")) {
                    // This exception already logged from APIExecutor class hence this no need to logged again
                    handleException(
                            "Failed to change the life cycle status : " + cause.split("APIManagementException:")[1], e);
                } else {
                    /* This exception already logged from APIExecutor class hence this no need to logged again
                    This block handles the all the exception which not have custom cause message*/
                    handleException("Failed to change the life cycle status : " + e.getMessage(), e);
                }
            }
            return false;
        }
         finally {
            PrivilegedCarbonContext.endTenantFlow();
        }
        return false;
    }

    @Override
    public boolean changeAPILCCheckListItems(APIIdentifier apiIdentifier, int checkItem, boolean checkItemValue)
            throws APIManagementException {

        String providerTenantMode = apiIdentifier.getProviderName();

        boolean success = false;
        boolean isTenantFlowStarted = false;
        try {
            
            String tenantDomain = MultitenantUtils.getTenantDomain(APIUtil.replaceEmailDomainBack(providerTenantMode));
            if (tenantDomain != null && !MultitenantConstants.SUPER_TENANT_DOMAIN_NAME.equals(tenantDomain)) {
                isTenantFlowStarted = true;
                PrivilegedCarbonContext.startTenantFlow();
                PrivilegedCarbonContext.getThreadLocalCarbonContext().setTenantDomain(tenantDomain, true);
            }
            GenericArtifact apiArtifact = APIUtil.getAPIArtifact(apiIdentifier, registry);
            try {
                if (apiArtifact != null) {
                    if (checkItemValue && !apiArtifact.isLCItemChecked(checkItem, APIConstants.API_LIFE_CYCLE)) {
                        apiArtifact.checkLCItem(checkItem, APIConstants.API_LIFE_CYCLE);
                    } else if (!checkItemValue && apiArtifact.isLCItemChecked(checkItem, APIConstants.API_LIFE_CYCLE)) {
                        apiArtifact.uncheckLCItem(checkItem, APIConstants.API_LIFE_CYCLE);
                    }
                    success = true;
                }
            } catch (GovernanceException e) {
                handleException("Error while setting registry lifecycle checklist items for the API: " +
                        apiIdentifier.getApiName(), e);
            }
        } finally {
            if (isTenantFlowStarted) {
                PrivilegedCarbonContext.endTenantFlow();
            }
        }
        return success;
    }

    /**
     * This method is to set a lifecycle check list item given the APIIdentifier and the checklist item name.
     * If the given item not in the allowed lifecycle check items list or item is already checked, this will stay 
     * silent and return false. Otherwise, the checklist item will be updated and returns true.
     *
     * @param apiIdentifier APIIdentifier
     * @param checkItemName Name of the checklist item
     * @param checkItemValue Value to be set to the checklist item
     * @return boolean value representing success not not
     * @throws APIManagementException
     */
    @Override
    public boolean checkAndChangeAPILCCheckListItem(APIIdentifier apiIdentifier, String checkItemName,
            boolean checkItemValue)
            throws APIManagementException {
        Map<String, Object> lifeCycleData = getAPILifeCycleData(apiIdentifier);
        if (lifeCycleData != null && lifeCycleData.get(APIConstants.LC_CHECK_ITEMS) != null && lifeCycleData
                .get(APIConstants.LC_CHECK_ITEMS) instanceof ArrayList) {
            List checkListItems = (List) lifeCycleData.get(APIConstants.LC_CHECK_ITEMS);
            for (Object item : checkListItems) {
                if (item instanceof CheckListItem) {
                    CheckListItem checkListItem = (CheckListItem) item;
                    int index = Integer.parseInt(checkListItem.getOrder());
                    if (checkListItem.getName().equals(checkItemName)) {
                        changeAPILCCheckListItems(apiIdentifier, index, checkItemValue);
                        return true;
                    }
                }
            }
        }
        return false;
    }
    @Override
    /*
    * This method returns the lifecycle data for an API including current state,next states.
    *
    * @param apiId APIIdentifier
    * @return Map<String,Object> a map with lifecycle data
    */
    public Map<String, Object> getAPILifeCycleData(APIIdentifier apiId) throws APIManagementException {
        String path = APIUtil.getAPIPath(apiId);
        Map<String, Object> lcData = new HashMap<String, Object>();
    

        String providerTenantMode = apiId.getProviderName();

        boolean isTenantFlowStarted = false;
        try {
            String tenantDomain = MultitenantUtils.getTenantDomain(APIUtil.replaceEmailDomainBack(providerTenantMode));
            if (tenantDomain != null && !MultitenantConstants.SUPER_TENANT_DOMAIN_NAME.equals(tenantDomain)) {
                isTenantFlowStarted = true;
                PrivilegedCarbonContext.startTenantFlow();
                PrivilegedCarbonContext.getThreadLocalCarbonContext().setTenantDomain(tenantDomain, true);
            }
            Resource apiSourceArtifact = registry.get(path);
            GenericArtifactManager artifactManager = APIUtil.getArtifactManager(registry,
                    APIConstants.API_KEY);
            GenericArtifact artifact = artifactManager.getGenericArtifact(
                    apiSourceArtifact.getUUID());
            //Get all the actions corresponding to current state of the api artifact
            String[] actions = artifact.getAllLifecycleActions(APIConstants.API_LIFE_CYCLE);
            //Put next states into map
            lcData.put(APIConstants.LC_NEXT_STATES, actions);
            String lifeCycleState = artifact.getLifecycleState();
            LifecycleBean bean;

            bean = LifecycleBeanPopulator.getLifecycleBean(path, (UserRegistry) registry, configRegistry);
            if (bean != null) {
                ArrayList<CheckListItem> checkListItems = new ArrayList<CheckListItem>();
                ArrayList<String> permissionList = new ArrayList<String>();
                //Get lc properties
                Property[] lifecycleProps = bean.getLifecycleProperties();
                //Get roles of the current session holder
                String[] roleNames = bean.getRolesOfUser();
                for (Property property : lifecycleProps) {
                    String propName = property.getKey();
                    String[] propValues = property.getValues();
                    //Check for permission properties if any exists
                    if (propValues != null && propValues.length != 0) {
                        if (propName.startsWith(APIConstants.LC_PROPERTY_CHECKLIST_PREFIX) &&
                                propName.endsWith(APIConstants.LC_PROPERTY_PERMISSION_SUFFIX) &&
                                propName.contains(APIConstants.API_LIFE_CYCLE)) {
                            for (String role : roleNames) {
                                for (String propValue : propValues) {
                                    String key = propName.replace(APIConstants.LC_PROPERTY_CHECKLIST_PREFIX, "")
                                                 .replace(APIConstants.LC_PROPERTY_PERMISSION_SUFFIX, "");
                                    if (propValue.equals(role)) {
                                        permissionList.add(key);
                                    } else if (propValue.startsWith(APIConstants.LC_PROPERTY_CHECKLIST_PREFIX) &&
                                               propValue.endsWith(APIConstants.LC_PROPERTY_PERMISSION_SUFFIX)) {
                                        permissionList.add(key);
                                    }
                                }
                            }
                        }
                    }
                }
                //Check for lifecycle checklist item properties defined
                for (Property property : lifecycleProps) {
                    String propName = property.getKey();
                    String[] propValues = property.getValues();

                    if (propValues != null && propValues.length != 0) {

                        CheckListItem checkListItem = new CheckListItem();
                        checkListItem.setVisible("false");
                        if (propName.startsWith(APIConstants.LC_PROPERTY_CHECKLIST_PREFIX) &&
                                propName.endsWith(APIConstants.LC_PROPERTY_ITEM_SUFFIX) &&
                                propName.contains(APIConstants.API_LIFE_CYCLE)) {
                            if (propValues.length > 2) {
                                for (String param : propValues) {
                                    if (param.startsWith(APIConstants.LC_STATUS)) {
                                        checkListItem.setLifeCycleStatus(param.substring(7));
                                    } else if (param.startsWith(APIConstants.LC_CHECK_ITEM_NAME)) {
                                        checkListItem.setName(param.substring(5));
                                    } else if (param.startsWith(APIConstants.LC_CHECK_ITEM_VALUE)) {
                                        checkListItem.setValue(param.substring(6));
                                    } else if (param.startsWith(APIConstants.LC_CHECK_ITEM_ORDER)) {
                                        checkListItem.setOrder(param.substring(6));
                                    }
                                }
                            }

                            String key = propName.replace(APIConstants.LC_PROPERTY_CHECKLIST_PREFIX, "").
                                    replace(APIConstants.LC_PROPERTY_ITEM_SUFFIX, "");
                            if (permissionList.contains(key)) { //Set visible to true if the checklist item permits
                                checkListItem.setVisible("true");
                            }
                        }

                        if (checkListItem.matchLifeCycleStatus(lifeCycleState)) {
                            checkListItems.add(checkListItem);
                        }
                    }
                }
                lcData.put("items", checkListItems);
            }
        } catch (Exception e) {
            handleException(e.getMessage(), e);
        } finally {
            if (isTenantFlowStarted) {
                PrivilegedCarbonContext.endTenantFlow();
            }
        }
        return lcData;
    }

    @Override
    public String getAPILifeCycleStatus(APIIdentifier apiIdentifier) throws APIManagementException {
        try {
            PrivilegedCarbonContext.startTenantFlow();
            PrivilegedCarbonContext.getThreadLocalCarbonContext().setUsername(this.username);
            PrivilegedCarbonContext.getThreadLocalCarbonContext().setTenantDomain(this.tenantDomain, true);
            GenericArtifact apiArtifact = APIUtil.getAPIArtifact(apiIdentifier, registry);            
            return apiArtifact.getLifecycleState();
        } catch (GovernanceException e) {
            handleException("Failed to get the life cycle status : " + e.getMessage(), e);
            return null;
        } finally {
            PrivilegedCarbonContext.endTenantFlow();
        }
    }

    @Override
    public Map<String, Object> getAllPaginatedAPIs(String tenantDomain, int start, int end)
            throws APIManagementException {
        Map<String, Object> result = new HashMap<String, Object>();
        List<API> apiSortedList = new ArrayList<API>();
        int totalLength = 0;
        boolean isTenantFlowStarted = false;

        try {
            String paginationLimit = ServiceReferenceHolder.getInstance().getAPIManagerConfigurationService()
                                                           .getAPIManagerConfiguration()
                                                           .getFirstProperty(APIConstants.API_PUBLISHER_APIS_PER_PAGE);

            // If the Config exists use it to set the pagination limit
            final int maxPaginationLimit;
            if (paginationLimit != null) {
                // The additional 1 added to the maxPaginationLimit is to help us determine if more
                // APIs may exist so that we know that we are unable to determine the actual total
                // API count. We will subtract this 1 later on so that it does not interfere with
                // the logic of the rest of the application
                int pagination = Integer.parseInt(paginationLimit);
                // Because the store jaggery pagination logic is 10 results per a page we need to set pagination
                // limit to at least 11 or the pagination done at this level will conflict with the store pagination
                // leading to some of the APIs not being displayed
                if (pagination < 11) {
                    pagination = 11;
                    log.warn(
                            "Value of '" + APIConstants.API_PUBLISHER_APIS_PER_PAGE + "' is too low, defaulting to 11");
                }

                maxPaginationLimit = start + pagination + 1;
            }
            // Else if the config is not specifed we go with default functionality and load all
            else {
                maxPaginationLimit = Integer.MAX_VALUE;
            }
            Registry userRegistry;
            boolean isTenantMode = (tenantDomain != null);
            if ((isTenantMode && this.tenantDomain == null) ||
                (isTenantMode && isTenantDomainNotMatching(tenantDomain))) {
                if (!MultitenantConstants.SUPER_TENANT_DOMAIN_NAME.equals(tenantDomain)) {
                    PrivilegedCarbonContext.startTenantFlow();
                    PrivilegedCarbonContext.getThreadLocalCarbonContext().setTenantDomain(tenantDomain, true);
                    isTenantFlowStarted = true;
                }
                int tenantId = ServiceReferenceHolder.getInstance().getRealmService().getTenantManager()
                                                     .getTenantId(tenantDomain);
                APIUtil.loadTenantRegistry(tenantId);
                userRegistry = ServiceReferenceHolder.getInstance().
                        getRegistryService().getGovernanceUserRegistry(CarbonConstants.REGISTRY_ANONNYMOUS_USERNAME,
                                                                       tenantId);
                PrivilegedCarbonContext.getThreadLocalCarbonContext()
                                       .setUsername(CarbonConstants.REGISTRY_ANONNYMOUS_USERNAME);
            } else {
                userRegistry = registry;
                PrivilegedCarbonContext.getThreadLocalCarbonContext().setUsername(this.username);
            }
            PaginationContext.init(start, end, "ASC", APIConstants.PROVIDER_OVERVIEW_NAME, maxPaginationLimit);
            GenericArtifactManager artifactManager = APIUtil.getArtifactManager(userRegistry, APIConstants.API_KEY);
            Map<String, List<String>> listMap = new HashMap<String, List<String>>();

            if (artifactManager != null) {
                GenericArtifact[] genericArtifacts = artifactManager.findGenericArtifacts(listMap);
                totalLength = PaginationContext.getInstance().getLength();
                if (genericArtifacts == null || genericArtifacts.length == 0) {
                    result.put("apis", apiSortedList);
                    result.put("totalLength", totalLength);
                    return result;
                }
                // Check to see if we can speculate that there are more APIs to be loaded
                if (maxPaginationLimit == totalLength) {
                    // performance hit
                    --totalLength; // Remove the additional 1 we added earlier when setting max pagination limit
                }
                int tempLength = 0;
                for (GenericArtifact artifact : genericArtifacts) {

                    API api = APIUtil.getAPI(artifact);

                    if (api != null) {
                        apiSortedList.add(api);
                    }
                    tempLength++;
                    if (tempLength >= totalLength) {
                        break;
                    }
                }
                Collections.sort(apiSortedList, new APINameComparator());
            }

        } catch (RegistryException e) {
            handleException("Failed to get all APIs", e);
        } catch (UserStoreException e) {
            handleException("Failed to get all APIs", e);
        } finally {
            PaginationContext.destroy();
            if (isTenantFlowStarted) {
                PrivilegedCarbonContext.endTenantFlow();
            }
        }

        result.put("apis", apiSortedList);
        result.put("totalLength", totalLength);
        return result;
    }

    private boolean isTenantDomainNotMatching(String tenantDomain) {
        if (this.tenantDomain != null) {
            return !(this.tenantDomain.equals(tenantDomain));
        }
        return true;
    }

    /**
     * Deploy policy to global CEP and persist the policy object
     * @param policy policy object
     */

    public void addPolicy(Policy policy) throws APIManagementException {
        ThrottlePolicyTemplateBuilder policyBuilder = new ThrottlePolicyTemplateBuilder();
        List<String> policies = new ArrayList<String>();
        int policyId = 0;

        try {
            if (policy instanceof APIPolicy) {
                APIPolicy apiPolicy = (APIPolicy) policy;
                policies = policyBuilder.getThrottlePolicyForAPILevel(apiPolicy);
                apiMgtDAO.addAPIPolicy(apiPolicy);
            } else if (policy instanceof ApplicationPolicy) {
                ApplicationPolicy appPolicy = (ApplicationPolicy) policy;
                String policyString = policyBuilder.getThrottlePolicyForAppLevel(appPolicy);
                policies.add(policyString);
                apiMgtDAO.addApplicationPolicy(appPolicy);
            } else if (policy instanceof SubscriptionPolicy) {
                SubscriptionPolicy subPolicy = (SubscriptionPolicy) policy;
                String policyString = policyBuilder.getThrottlePolicyForSubscriptionLevel(subPolicy);
                policies.add(policyString);
                apiMgtDAO.addSubscriptionPolicy(subPolicy);
            } else if (policy instanceof GlobalPolicy) {
                GlobalPolicy globalPolicy = (GlobalPolicy) policy;
                String policyString = policyBuilder.getThrottlePolicyForGlobalLevel(globalPolicy);
                policies.add(policyString);
                apiMgtDAO.addGlobalPolicy(globalPolicy);
            }
<<<<<<< HEAD

=======
>>>>>>> 03406257
        } catch (APITemplateException e) {
            handleException("Error while generating policy");
        }

        // deploy in global cep and gateway manager
        ThrottlePolicyDeploymentManager manager = ThrottlePolicyDeploymentManager.getInstance();
        try {
            for (String policyString : policies) {
                if (!(policy instanceof GlobalPolicy)) {    //exclude global level policies deploying to GlobalCEP
                    manager.deployPolicyToGlobalCEP(policyString);
                }
                manager.deployPolicyToGatewayManager(policyString);
            }
        } catch (APIManagementException e) {

            // TODO rollback db if deployment failed
            handleException("Error while deploying policy");
        }
    }
    public void updatePolicy(Policy policy) throws APIManagementException {
        ThrottlePolicyTemplateBuilder policyBuilder = new ThrottlePolicyTemplateBuilder();
        List<String> policies = new ArrayList<String>();

        try {
            if (policy instanceof APIPolicy) {
                APIPolicy apiPolicy = (APIPolicy) policy;
                policies = policyBuilder.getThrottlePolicyForAPILevel(apiPolicy);
                apiMgtDAO.updateAPIPolicy(apiPolicy);
            } else if (policy instanceof ApplicationPolicy) {
                ApplicationPolicy appPolicy = (ApplicationPolicy) policy;
                String policyString = policyBuilder.getThrottlePolicyForAppLevel(appPolicy);
                policies.add(policyString);
                apiMgtDAO.updateApplicationPolicy(appPolicy);
            } else if (policy instanceof SubscriptionPolicy) {
                SubscriptionPolicy subPolicy = (SubscriptionPolicy) policy;
                String policyString = policyBuilder.getThrottlePolicyForSubscriptionLevel(subPolicy);
                policies.add(policyString);
                apiMgtDAO.updateSubscriptionPolicy(subPolicy);
            } else if (policy instanceof GlobalPolicy) {
                GlobalPolicy globalPolicy = (GlobalPolicy) policy;
                String policyString = policyBuilder.getThrottlePolicyForGlobalLevel(globalPolicy);
                policies.add(policyString);
                apiMgtDAO.updateGlobalPolicy(globalPolicy);
            }
        } catch (APITemplateException e) {
            handleException("Error while generating policy for update");
        }

        // Deploy in global cep and gateway manager
        ThrottlePolicyDeploymentManager deploymentManager = ThrottlePolicyDeploymentManager.getInstance();
        try {

            /* If single pipeline fails to deploy then whole deployment should fail.
             * Therefore for loop is wrapped inside a try catch block
             */
            for (String policyString : policies) {
                if (!(policy instanceof GlobalPolicy)) { // Exclude global level policies from deploying to GlobalCEP
                    deploymentManager.deployPolicyToGlobalCEP(policyString);
                }
                deploymentManager.deployPolicyToGatewayManager(policyString);
            }

            // TODO implement deployed flag
        } catch (APIManagementException e) {
            handleException("Error while deploying policy to gateway");
        }
    }

    /**
     *
     * @param ip ip address as a string
     * @return ip address in long
     */
    public long ipToLong(String ip) {
        long ipAddressinLong = 0;
        if (ip != null) {
            //convert ipaddress into a long
            String[] ipAddressArray = ip.split("\\.");    //split by "." and add to an array

            for (int i = 0; i < ipAddressArray.length; i++) {
                int power = 3 - i;
                long ipAddress = Long.parseLong(ipAddressArray[i]);   //parse to long
                ipAddressinLong += ipAddress * Math.pow(256, power);
            }
        }
        return ipAddressinLong;
    }

    /**
     *
     * @param username username to recognize tenant
     * @param level policy level to be applied
     * @return
     * @throws APIManagementException
     */
    public String[] getPolicyNames(String username, String level) throws APIManagementException {
        String[] policyNames = apiMgtDAO.getPolicyNames(level, username);
        return policyNames;
    }

    /**
     * @param username    username to recognize the tenant
     * @param policyLevel policy level
     * @param policyName  name of the policy to be deleted
     * @throws APIManagementException
     */
    public void deletePolicy(String username, String policyLevel, String policyName) throws APIManagementException {
        int tenantID = APIUtil.getTenantId(username);
        List<String> policyFileNames = new ArrayList<String>();
        String policyFile = null;
        if (PolicyConstants.POLICY_LEVEL_API.equals(policyLevel)) {
            //need to load whole policy object to get the pipelines
            APIPolicy policy = apiMgtDAO.getAPIPolicy(policyName, APIUtil.getTenantId(username));

            if (PolicyConstants.ACROSS_ALL.equals(policy.getUserLevel())) {
                policyFile = PolicyConstants.POLICY_LEVEL_API + "_" + policyName + "_all_";
            } else if (PolicyConstants.PER_USER.equals(policy.getUserLevel())) {
                policyFile = PolicyConstants.POLICY_LEVEL_API + "_" + policyName + "_per_";
            }
            //add default policy file name
            policyFileNames.add(policyFile + "elseCondition");

            for (int i = 0; i < policy.getPipelines().size(); i++) {
                policyFileNames.add(policyFile + "condition" + i);
            }

        } else if (PolicyConstants.POLICY_LEVEL_APP.equals(policyLevel)) {
            policyFile = PolicyConstants.POLICY_LEVEL_APP + "_" + policyName;
            policyFileNames.add(policyFile);
        } else if (PolicyConstants.POLICY_LEVEL_SUB.equals(policyLevel)) {
            policyFile = PolicyConstants.POLICY_LEVEL_SUB + "_" + policyName;
            policyFileNames.add(policyFile);
        } else if (PolicyConstants.POLICY_LEVEL_GLOBAL.equals(policyLevel)) {
        	policyFile = PolicyConstants.POLICY_LEVEL_GLOBAL + "_" + policyName;
            policyFileNames.add(policyFile);
        }

        ThrottlePolicyDeploymentManager manager = ThrottlePolicyDeploymentManager.getInstance();

        try {
            //undeploy from gateway
            manager.undeployPolicyFromGatewayManager(policyFileNames.toArray(new String[policyFileNames.size()]));
            //undeploy from global cep
            if (!PolicyConstants.POLICY_LEVEL_GLOBAL.equals(policyLevel)) { //exclude global level policies
                manager.undeployPolicyFromGlobalCEP(policyFileNames);
            }
        } catch (Exception e) {
            String msg = "Error while undeploying policy: ";
            log.error(msg, e);
            throw new APIManagementException(msg);
        }
        //remove from database
        apiMgtDAO.removeThrottlePolicy(policyLevel, policyName, tenantID);
    }
}<|MERGE_RESOLUTION|>--- conflicted
+++ resolved
@@ -1449,7 +1449,7 @@
                 checkIfValidTransport(transports);
             }
         } else  {
-            api.setTransports(Constants.TRANSPORT_HTTP + ',' + Constants.TRANSPORT_HTTPS);
+            api.setTransports(Constants.TRANSPORT_HTTP + "," + Constants.TRANSPORT_HTTPS);
         }
     }
 
@@ -1550,13 +1550,13 @@
 
             vtb.addHandler("org.wso2.carbon.apimgt.gateway.handlers.security.APIAuthenticationHandler",
                            Collections.<String,String>emptyMap());
-
+            
             Map<String, String> properties = new HashMap<String, String>();
-
+            
             APIManagerConfiguration config = ServiceReferenceHolder.getInstance().getAPIManagerConfigurationService()
                     .getAPIManagerConfiguration();
             boolean isGlobalThrottlingEnabled = Boolean.parseBoolean(config.getFirstProperty(APIConstants.API_GLOBAL_CEP_ENABLE));
-
+            
             if(isGlobalThrottlingEnabled){
                 vtb.addHandler("org.wso2.carbon.apimgt.gateway.handlers.throttling.CEPBasedThrottleHandler",
                         Collections.<String, String> emptyMap());
@@ -1576,7 +1576,7 @@
 
                 vtb.addHandler("org.wso2.carbon.apimgt.gateway.handlers.throttling.APIThrottleHandler", properties);
             }
-
+    
             vtb.addHandler("org.wso2.carbon.apimgt.usage.publisher.APIMgtUsageHandler", Collections.<String,String>emptyMap());
 
             properties = new HashMap<String, String>();
@@ -3633,7 +3633,7 @@
      * Deploy policy to global CEP and persist the policy object
      * @param policy policy object
      */
-
+    
     public void addPolicy(Policy policy) throws APIManagementException {
         ThrottlePolicyTemplateBuilder policyBuilder = new ThrottlePolicyTemplateBuilder();
         List<String> policies = new ArrayList<String>();
@@ -3660,10 +3660,7 @@
                 policies.add(policyString);
                 apiMgtDAO.addGlobalPolicy(globalPolicy);
             }
-<<<<<<< HEAD
-
-=======
->>>>>>> 03406257
+
         } catch (APITemplateException e) {
             handleException("Error while generating policy");
         }
