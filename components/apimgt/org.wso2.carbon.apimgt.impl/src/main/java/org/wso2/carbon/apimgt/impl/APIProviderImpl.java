/*
*  Copyright (c) 2005-2013, WSO2 Inc. (http://www.wso2.org) All Rights Reserved.
*
*  WSO2 Inc. licenses this file to you under the Apache License,
*  Version 2.0 (the "License"); you may not use this file except
*  in compliance with the License.
*  You may obtain a copy of the License at
*
*    http://www.apache.org/licenses/LICENSE-2.0
*
* Unless required by applicable law or agreed to in writing,
* software distributed under the License is distributed on an
* "AS IS" BASIS, WITHOUT WARRANTIES OR CONDITIONS OF ANY
* KIND, either express or implied.  See the License for the
* specific language governing permissions and limitations
* under the License.
*/

package org.wso2.carbon.apimgt.impl;

import com.fasterxml.jackson.core.JsonProcessingException;
import com.fasterxml.jackson.databind.ObjectMapper;
import com.google.gson.Gson;
import org.apache.axiom.om.OMAbstractFactory;
import org.apache.axiom.om.OMElement;
import org.apache.axiom.om.OMException;
import org.apache.axiom.om.OMFactory;
import org.apache.axiom.om.util.AXIOMUtil;
import org.apache.axis2.AxisFault;
import org.apache.axis2.Constants;
import org.apache.axis2.util.JavaUtils;
import org.apache.commons.collections.MapUtils;
import org.apache.commons.io.FileUtils;
import org.apache.commons.io.IOUtils;
import org.apache.commons.lang3.StringUtils;
import org.apache.commons.logging.Log;
import org.apache.commons.logging.LogFactory;
import org.apache.solr.client.solrj.util.ClientUtils;
import org.json.simple.JSONObject;
import org.json.simple.parser.JSONParser;
import org.json.simple.parser.ParseException;
import org.wso2.carbon.CarbonConstants;
import org.wso2.carbon.apimgt.api.APIDefinition;
import org.wso2.carbon.apimgt.api.APIDefinitionValidationResponse;
import org.wso2.carbon.apimgt.api.APIManagementException;
import org.wso2.carbon.apimgt.api.APIMgtResourceNotFoundException;
import org.wso2.carbon.apimgt.api.APIProvider;
import org.wso2.carbon.apimgt.api.ErrorItem;
import org.wso2.carbon.apimgt.api.ExceptionCodes;
import org.wso2.carbon.apimgt.api.FaultGatewaysException;
import org.wso2.carbon.apimgt.api.MonetizationException;
import org.wso2.carbon.apimgt.api.PolicyDeploymentFailureException;
import org.wso2.carbon.apimgt.api.UnsupportedPolicyTypeException;
import org.wso2.carbon.apimgt.api.WorkflowResponse;
import org.wso2.carbon.apimgt.api.doc.model.APIResource;
import org.wso2.carbon.apimgt.api.dto.CertificateInformationDTO;
import org.wso2.carbon.apimgt.api.dto.CertificateMetadataDTO;
import org.wso2.carbon.apimgt.api.dto.ClientCertificateDTO;
import org.wso2.carbon.apimgt.api.dto.KeyManagerConfigurationDTO;
import org.wso2.carbon.apimgt.api.dto.UserApplicationAPIUsage;
import org.wso2.carbon.apimgt.api.model.API;
import org.wso2.carbon.apimgt.api.model.APICategory;
import org.wso2.carbon.apimgt.api.model.APIIdentifier;
import org.wso2.carbon.apimgt.api.model.APIProduct;
import org.wso2.carbon.apimgt.api.model.APIProductIdentifier;
import org.wso2.carbon.apimgt.api.model.APIProductResource;
import org.wso2.carbon.apimgt.api.model.APIStateChangeResponse;
import org.wso2.carbon.apimgt.api.model.APIStatus;
import org.wso2.carbon.apimgt.api.model.APIStore;
import org.wso2.carbon.apimgt.api.model.ApiTypeWrapper;
import org.wso2.carbon.apimgt.api.model.BlockConditionsDTO;
import org.wso2.carbon.apimgt.api.model.CORSConfiguration;
import org.wso2.carbon.apimgt.api.model.Documentation;
import org.wso2.carbon.apimgt.api.model.DuplicateAPIException;
import org.wso2.carbon.apimgt.api.model.EndpointSecurity;
import org.wso2.carbon.apimgt.api.model.Identifier;
import org.wso2.carbon.apimgt.api.model.KeyManager;
import org.wso2.carbon.apimgt.api.model.Label;
import org.wso2.carbon.apimgt.api.model.LifeCycleEvent;
import org.wso2.carbon.apimgt.api.model.Monetization;
import org.wso2.carbon.apimgt.api.model.Provider;
import org.wso2.carbon.apimgt.api.model.ResourceFile;
import org.wso2.carbon.apimgt.api.model.ResourcePath;
import org.wso2.carbon.apimgt.api.model.Scope;
import org.wso2.carbon.apimgt.api.model.SharedScopeUsage;
import org.wso2.carbon.apimgt.api.model.SubscribedAPI;
import org.wso2.carbon.apimgt.api.model.Subscriber;
import org.wso2.carbon.apimgt.api.model.SwaggerData;
import org.wso2.carbon.apimgt.api.model.Tier;
import org.wso2.carbon.apimgt.api.model.URITemplate;
import org.wso2.carbon.apimgt.api.model.Usage;
import org.wso2.carbon.apimgt.api.model.policy.APIPolicy;
import org.wso2.carbon.apimgt.api.model.policy.ApplicationPolicy;
import org.wso2.carbon.apimgt.api.model.policy.Condition;
import org.wso2.carbon.apimgt.api.model.policy.GlobalPolicy;
import org.wso2.carbon.apimgt.api.model.policy.Pipeline;
import org.wso2.carbon.apimgt.api.model.policy.Policy;
import org.wso2.carbon.apimgt.api.model.policy.PolicyConstants;
import org.wso2.carbon.apimgt.api.model.policy.SubscriptionPolicy;
import org.wso2.carbon.apimgt.impl.certificatemgt.CertificateManager;
import org.wso2.carbon.apimgt.impl.certificatemgt.CertificateManagerImpl;
import org.wso2.carbon.apimgt.impl.certificatemgt.GatewayCertificateManager;
import org.wso2.carbon.apimgt.impl.certificatemgt.ResponseCode;
import org.wso2.carbon.apimgt.impl.clients.RegistryCacheInvalidationClient;
import org.wso2.carbon.apimgt.impl.clients.TierCacheInvalidationClient;
import org.wso2.carbon.apimgt.impl.dao.ApiMgtDAO;
import org.wso2.carbon.apimgt.impl.definitions.OAS3Parser;
import org.wso2.carbon.apimgt.impl.definitions.OASParserUtil;
import org.wso2.carbon.apimgt.impl.definitions.GraphQLSchemaDefinition;
import org.wso2.carbon.apimgt.impl.definitions.OASParserUtil;
import org.wso2.carbon.apimgt.impl.dto.Environment;
import org.wso2.carbon.apimgt.impl.dto.ThrottleProperties;
import org.wso2.carbon.apimgt.impl.dto.TierPermissionDTO;
import org.wso2.carbon.apimgt.impl.dto.WorkflowDTO;
import org.wso2.carbon.apimgt.impl.dto.WorkflowProperties;
import org.wso2.carbon.apimgt.impl.factory.KeyManagerHolder;
import org.wso2.carbon.apimgt.impl.internal.ServiceReferenceHolder;
import org.wso2.carbon.apimgt.impl.monetization.DefaultMonetizationImpl;
import org.wso2.carbon.apimgt.impl.notification.NotificationDTO;
import org.wso2.carbon.apimgt.impl.notification.NotificationExecutor;
import org.wso2.carbon.apimgt.impl.notification.NotifierConstants;
import org.wso2.carbon.apimgt.impl.notification.exception.NotificationException;
import org.wso2.carbon.apimgt.impl.notifier.events.APIEvent;
import org.wso2.carbon.apimgt.impl.notifier.events.ApplicationPolicyEvent;
import org.wso2.carbon.apimgt.impl.notifier.events.APIPolicyEvent;
import org.wso2.carbon.apimgt.impl.notifier.events.SubscriptionPolicyEvent;
import org.wso2.carbon.apimgt.impl.publishers.WSO2APIPublisher;
import org.wso2.carbon.apimgt.impl.template.APITemplateBuilder;
import org.wso2.carbon.apimgt.impl.template.APITemplateBuilderImpl;
import org.wso2.carbon.apimgt.impl.template.APITemplateException;
import org.wso2.carbon.apimgt.impl.template.ThrottlePolicyTemplateBuilder;
import org.wso2.carbon.apimgt.impl.token.ClaimsRetriever;
import org.wso2.carbon.apimgt.impl.utils.APIAuthenticationAdminClient;
import org.wso2.carbon.apimgt.impl.utils.APINameComparator;
import org.wso2.carbon.apimgt.impl.utils.APIStoreNameComparator;
import org.wso2.carbon.apimgt.impl.utils.APIUtil;
import org.wso2.carbon.apimgt.impl.utils.APIVersionComparator;
import org.wso2.carbon.apimgt.impl.utils.APIVersionStringComparator;
import org.wso2.carbon.apimgt.impl.utils.CertificateMgtUtils;
import org.wso2.carbon.apimgt.impl.utils.LocalEntryAdminClient;
import org.wso2.carbon.apimgt.impl.workflow.APIStateWorkflowDTO;
import org.wso2.carbon.apimgt.impl.workflow.WorkflowConstants;
import org.wso2.carbon.apimgt.impl.workflow.WorkflowException;
import org.wso2.carbon.apimgt.impl.workflow.WorkflowExecutor;
import org.wso2.carbon.apimgt.impl.workflow.WorkflowExecutorFactory;
import org.wso2.carbon.apimgt.impl.workflow.WorkflowStatus;
import org.wso2.carbon.context.PrivilegedCarbonContext;
import org.wso2.carbon.databridge.commons.Event;
import org.wso2.carbon.governance.api.common.dataobjects.GovernanceArtifact;
import org.wso2.carbon.governance.api.exception.GovernanceException;
import org.wso2.carbon.governance.api.generic.GenericArtifactManager;
import org.wso2.carbon.governance.api.generic.dataobjects.GenericArtifact;
import org.wso2.carbon.governance.api.util.GovernanceUtils;
import org.wso2.carbon.governance.custom.lifecycles.checklist.beans.LifecycleBean;
import org.wso2.carbon.governance.custom.lifecycles.checklist.util.CheckListItem;
import org.wso2.carbon.governance.custom.lifecycles.checklist.util.LifecycleBeanPopulator;
import org.wso2.carbon.governance.custom.lifecycles.checklist.util.Property;
import org.wso2.carbon.governance.lcm.util.CommonUtil;
import org.wso2.carbon.registry.common.CommonConstants;
import org.wso2.carbon.registry.core.Resource;
import org.wso2.carbon.registry.core.RegistryConstants;
import org.wso2.carbon.registry.core.ActionConstants;
import org.wso2.carbon.registry.core.Registry;
import org.wso2.carbon.registry.core.Association;
import org.wso2.carbon.registry.core.CollectionImpl;
import org.wso2.carbon.registry.core.config.RegistryContext;
import org.wso2.carbon.registry.core.exceptions.RegistryException;
import org.wso2.carbon.registry.core.jdbc.realm.RegistryAuthorizationManager;
import org.wso2.carbon.registry.core.pagination.PaginationContext;
import org.wso2.carbon.registry.core.service.RegistryService;
import org.wso2.carbon.registry.core.session.UserRegistry;
import org.wso2.carbon.registry.core.utils.RegistryUtils;
import org.wso2.carbon.user.api.AuthorizationManager;
import org.wso2.carbon.user.api.UserStoreException;
import org.wso2.carbon.utils.multitenancy.MultitenantConstants;
import org.wso2.carbon.utils.multitenancy.MultitenantUtils;

import java.io.ByteArrayInputStream;
import java.io.File;
import java.io.IOException;
import java.io.InputStream;
import java.io.StringWriter;
import java.nio.charset.Charset;
import java.util.ArrayList;
import java.util.Arrays;
import java.util.Collection;
import java.util.Collections;
import java.util.Enumeration;
import java.util.HashMap;
import java.util.HashSet;
import java.util.Iterator;
import java.util.LinkedHashMap;
import java.util.List;
import java.util.Map;
import java.util.Properties;
import java.util.Set;
import java.util.SortedMap;
import java.util.SortedSet;
import java.util.StringTokenizer;
import java.util.TreeSet;
import java.util.UUID;
import java.util.concurrent.ConcurrentHashMap;
import java.util.regex.Matcher;
import java.util.regex.Pattern;
import java.util.stream.Collectors;
import javax.cache.Cache;
import javax.cache.Caching;
import javax.xml.namespace.QName;
import javax.xml.stream.XMLStreamException;

import static org.wso2.carbon.apimgt.impl.utils.APIUtil.isAllowDisplayAPIsWithMultipleStatus;

/**
 * This class provides the core API provider functionality. It is implemented in a very
 * self-contained and 'pure' manner, without taking requirements like security into account,
 * which are subject to frequent change. Due to this 'pure' nature and the significance of
 * the class to the overall API management functionality, the visibility of the class has
 * been reduced to package level. This means we can still use it for internal purposes and
 * possibly even extend it, but it's totally off the limits of the users. Users wishing to
 * pragmatically access this functionality should use one of the extensions of this
 * class which is visible to them. These extensions may add additional features like
 * security to this class.
 */
class APIProviderImpl extends AbstractAPIManager implements APIProvider {

    private static final Log log = LogFactory.getLog(APIProviderImpl.class);

    private final String userNameWithoutChange;
    private CertificateManager certificateManager;

    public APIProviderImpl(String username) throws APIManagementException {
        super(username);
        this.userNameWithoutChange = username;
        certificateManager = CertificateManagerImpl.getInstance();
    }

    protected String getUserNameWithoutChange() {
        return userNameWithoutChange;
    }

    @Override
    public void addSwaggerToLocalEntry(API api, String jsonText) {
        if (log.isDebugEnabled()) {
            log.debug("Adding a new Local Entry for the API: " + api.getId().toString());
        }
        Map<String, Environment> environments;
        APIManagerConfiguration config = ServiceReferenceHolder.getInstance()
                .getAPIManagerConfigurationService()
                .getAPIManagerConfiguration();
        environments = config.getApiGatewayEnvironments();
        LocalEntryAdminClient localEntryAdminClient;
        for (String environmentName : api.getEnvironments()) {
            Environment environment = environments.get(environmentName);
            api.getEnvironments();
            try {
                localEntryAdminClient = new LocalEntryAdminClient(environment, tenantDomain);
                localEntryAdminClient.deleteEntry(api.getUUID());
                localEntryAdminClient.addLocalEntry("<localEntry key=\"" + api.getUUID() + "\">" +
                        jsonText.replaceAll("&(?!amp;)", "&amp;").
                                replaceAll("<","&lt;").replaceAll(">","&gt;") + "</localEntry>");
            } catch (AxisFault e) {
                log.error("Error occurred while Deleting the local entry for the API: " + api.getId().toString(), e);
            }
        }
    }

    @Override
    public void deleteSwaggerLocalEntry(API api) {
        if (log.isDebugEnabled()) {
            log.debug("Deleting the local entry for API: " + api.getId().toString());
        }
        Map<String, Environment> environments;
        APIManagerConfiguration config = ServiceReferenceHolder.getInstance().getAPIManagerConfigurationService()
                .getAPIManagerConfiguration();
        environments = config.getApiGatewayEnvironments();
        LocalEntryAdminClient localEntryAdminClient;
        for (String environmentName : api.getEnvironments()) {
            Environment environment = environments.get(environmentName);
            try {
                localEntryAdminClient = new LocalEntryAdminClient(environment, tenantDomain);
                localEntryAdminClient.deleteEntry(api.getUUID());
            } catch (AxisFault e) {
                log.error("Error occurred while Deleting the local entry ", e);
            }
        }
    }

    /**
     * Returns a list of all #{@link org.wso2.carbon.apimgt.api.model.Provider} available on the system.
     *
     * @return Set<Provider>
     * @throws org.wso2.carbon.apimgt.api.APIManagementException if failed to get Providers
     */
    @Override
    public Set<Provider> getAllProviders() throws APIManagementException {
        Set<Provider> providerSet = new HashSet<Provider>();
        GenericArtifactManager artifactManager = APIUtil.getArtifactManager(registry,
                APIConstants.PROVIDER_KEY);
        try {
            if (artifactManager == null) {
                String errorMessage = "Failed to retrieve artifact manager when fetching providers.";
                log.error(errorMessage);
                throw new APIManagementException(errorMessage);
            }
            GenericArtifact[] genericArtifact = artifactManager.getAllGenericArtifacts();
            if (genericArtifact == null || genericArtifact.length == 0) {
                return providerSet;
            }
            for (GenericArtifact artifact : genericArtifact) {
                Provider provider = new Provider(artifact.getAttribute(APIConstants.PROVIDER_OVERVIEW_NAME));
                provider.setDescription(APIConstants.PROVIDER_OVERVIEW_DESCRIPTION);
                provider.setEmail(APIConstants.PROVIDER_OVERVIEW_EMAIL);
                providerSet.add(provider);
            }
        } catch (GovernanceException e) {
            handleException("Failed to get all providers", e);
        }
        return providerSet;
    }

    /**
     * Get a list of APIs published by the given provider. If a given API has multiple APIs,
     * only the latest version will
     * be included in this list.
     *
     * @param providerId , provider id
     * @return set of API
     * @throws org.wso2.carbon.apimgt.api.APIManagementException if failed to get set of API
     */
    @Override
    public List<API> getAPIsByProvider(String providerId) throws APIManagementException {

        List<API> apiSortedList = new ArrayList<API>();

        try {
            providerId = APIUtil.replaceEmailDomain(providerId);
            String providerPath = APIConstants.API_ROOT_LOCATION + RegistryConstants.PATH_SEPARATOR + providerId;
            GenericArtifactManager artifactManager = APIUtil.getArtifactManager(registry, APIConstants.API_KEY);
            Association[] associations = registry.getAssociations(providerPath, APIConstants.PROVIDER_ASSOCIATION);
            for (Association association : associations) {
                String apiPath = association.getDestinationPath();
                if (registry.resourceExists(apiPath)) {
                    Resource resource = registry.get(apiPath);
                    String apiArtifactId = resource.getUUID();
                    if (apiArtifactId != null) {
                        GenericArtifact apiArtifact = artifactManager.getGenericArtifact(apiArtifactId);
                        if (apiArtifact != null) {
                            String type = apiArtifact.getAttribute(APIConstants.API_OVERVIEW_TYPE);
                            if (!APIConstants.API_PRODUCT.equals(type)) {
                                apiSortedList.add(getAPI(apiArtifact));
                            }
                        }
                    } else {
                        throw new GovernanceException("artifact id is null of " + apiPath);
                    }
                }
            }

        } catch (RegistryException e) {
            handleException("Failed to get APIs for provider : " + providerId, e);
        }
        Collections.sort(apiSortedList, new APINameComparator());

        return apiSortedList;

    }


    /**
     * Get a list of all the consumers for all APIs
     *
     * @param providerId if of the provider
     * @return Set<Subscriber>
     * @throws org.wso2.carbon.apimgt.api.APIManagementException if failed to get subscribed APIs of given provider
     */
    @Override
    public Set<Subscriber> getSubscribersOfProvider(String providerId) throws APIManagementException {

        Set<Subscriber> subscriberSet = null;
        try {
            subscriberSet = apiMgtDAO.getSubscribersOfProvider(providerId);
        } catch (APIManagementException e) {
            handleException("Failed to get Subscribers for : " + providerId, e);
        }
        return subscriberSet;
    }

    /**
     * get details of provider
     *
     * @param providerName name of the provider
     * @return Provider
     * @throws org.wso2.carbon.apimgt.api.APIManagementException if failed to get Provider
     */
    @Override
    public Provider getProvider(String providerName) throws APIManagementException {
        Provider provider = null;
        String providerPath = APIUtil.getMountedPath(RegistryContext.getBaseInstance(),
                RegistryConstants.GOVERNANCE_REGISTRY_BASE_PATH) +
                APIConstants.PROVIDERS_PATH + RegistryConstants.PATH_SEPARATOR + providerName;
        try {
            GenericArtifactManager artifactManager = APIUtil.getArtifactManager(registry, APIConstants.PROVIDER_KEY);
            if (artifactManager == null) {
                String errorMessage = "Failed to retrieve artifact manager when getting provider " + providerName;
                log.error(errorMessage);
                throw new APIManagementException(errorMessage);
            }
            Resource providerResource = registry.get(providerPath);
            String artifactId = providerResource.getUUID();
            if (artifactId == null) {
                throw new APIManagementException("artifact it is null");
            }
            GenericArtifact providerArtifact = artifactManager.getGenericArtifact(artifactId);
            provider = APIUtil.getProvider(providerArtifact);

        } catch (RegistryException e) {
            handleException("Failed to get Provider form : " + providerName, e);
        }
        return provider;
    }

    /**
     * Return Usage of given APIIdentifier
     *
     * @param apiIdentifier APIIdentifier
     * @return Usage
     */
    @Override
    public Usage getUsageByAPI(APIIdentifier apiIdentifier) {
        return null;
    }

    /**
     * Return Usage of given provider and API
     *
     * @param providerId if of the provider
     * @param apiName    name of the API
     * @return Usage
     */
    @Override
    public Usage getAPIUsageByUsers(String providerId, String apiName) {
        return null;
    }

    /**
     * Returns usage details of all APIs published by a provider
     *
     * @param providerName Provider Id
     * @return UserApplicationAPIUsages for given provider
     * @throws org.wso2.carbon.apimgt.api.APIManagementException If failed to get UserApplicationAPIUsage
     */
    @Override
    public UserApplicationAPIUsage[] getAllAPIUsageByProvider(String providerName) throws APIManagementException {
        return apiMgtDAO.getAllAPIUsageByProvider(providerName);
    }

    /**
     * Returns usage details of a particular API
     *
     * @param apiId API identifier
     * @return UserApplicationAPIUsages for given provider
     * @throws org.wso2.carbon.apimgt.api.APIManagementException If failed to get UserApplicationAPIUsage
     */
    @Override
    public List<SubscribedAPI> getAPIUsageByAPIId(APIIdentifier apiId) throws APIManagementException {
        APIIdentifier apiIdEmailReplaced = new APIIdentifier(APIUtil.replaceEmailDomain(apiId.getProviderName()),
                apiId.getApiName(), apiId.getVersion());
        UserApplicationAPIUsage[] allApiResult = apiMgtDAO.getAllAPIUsageByProvider(apiId.getProviderName());
        List<SubscribedAPI> subscribedAPIs = new ArrayList<SubscribedAPI>();
        for (UserApplicationAPIUsage usage : allApiResult) {
            for (SubscribedAPI apiSubscription : usage.getApiSubscriptions()) {
                APIIdentifier subsApiId = apiSubscription.getApiId();
                APIIdentifier subsApiIdEmailReplaced = new APIIdentifier(
                        APIUtil.replaceEmailDomain(subsApiId.getProviderName()), subsApiId.getApiName(),
                        subsApiId.getVersion());
                if (subsApiIdEmailReplaced.equals(apiIdEmailReplaced)) {
                    subscribedAPIs.add(apiSubscription);
                }
            }
        }
        return subscribedAPIs;
    }

    /**
     * Returns usage details of a particular API
     *
     * @param apiProductId API Product identifier
     * @return UserApplicationAPIUsages for given provider
     * @throws org.wso2.carbon.apimgt.api.APIManagementException If failed to get UserApplicationAPIUsage
     */
    @Override
    public List<SubscribedAPI> getAPIProductUsageByAPIProductId(APIProductIdentifier apiProductId) throws APIManagementException {
        APIProductIdentifier apiIdEmailReplaced = new APIProductIdentifier(APIUtil.replaceEmailDomain(apiProductId.getProviderName()),
                apiProductId.getName(), apiProductId.getVersion());
        UserApplicationAPIUsage[] allApiProductResult = apiMgtDAO.getAllAPIProductUsageByProvider(apiProductId.getProviderName());
        List<SubscribedAPI> subscribedAPIs = new ArrayList<>();
        for (UserApplicationAPIUsage usage : allApiProductResult) {
            for (SubscribedAPI apiSubscription : usage.getApiSubscriptions()) {
                APIProductIdentifier subsApiProductId = apiSubscription.getProductId();
                APIProductIdentifier subsApiProductIdEmailReplaced = new APIProductIdentifier(
                        APIUtil.replaceEmailDomain(subsApiProductId.getProviderName()), subsApiProductId.getName(),
                        subsApiProductId.getVersion());
                if (subsApiProductIdEmailReplaced.equals(apiIdEmailReplaced)) {
                    subscribedAPIs.add(apiSubscription);
                }
            }
        }
        return subscribedAPIs;
    }

    /**
     * Shows how a given consumer uses the given API.
     *
     * @param apiIdentifier APIIdentifier
     * @param consumerEmail E-mal Address of consumer
     * @return Usage
     */
    @Override
    public Usage getAPIUsageBySubscriber(APIIdentifier apiIdentifier, String consumerEmail) {
        return null;
    }

    /**
     * Returns full list of Subscribers of an API
     *
     * @param identifier APIIdentifier
     * @return Set<Subscriber>
     * @throws org.wso2.carbon.apimgt.api.APIManagementException if failed to get Subscribers
     */
    @Override
    public Set<Subscriber> getSubscribersOfAPI(APIIdentifier identifier) throws APIManagementException {

        Set<Subscriber> subscriberSet = null;
        try {
            subscriberSet = apiMgtDAO.getSubscribersOfAPI(identifier);
        } catch (APIManagementException e) {
            handleException("Failed to get subscribers for API : " + identifier.getApiName(), e);
        }
        return subscriberSet;
    }

    /**
     * Returns full list of subscriptions of an API
     *
     * @param apiName    Name of the API
     * @param apiVersion Version of the API
     * @param provider Name of API creator
     * @return All subscriptions of a given API
     * @throws APIManagementException if failed to get Subscribers
     */
    public List<SubscribedAPI> getSubscriptionsOfAPI(String apiName, String apiVersion, String provider)
            throws APIManagementException {
        return apiMgtDAO.getSubscriptionsOfAPI(apiName, apiVersion, provider);
    }

    /**
     * this method returns the Set<APISubscriptionCount> for given provider and api
     *
     * @param identifier APIIdentifier
     * @return Set<APISubscriptionCount>
     * @throws org.wso2.carbon.apimgt.api.APIManagementException if failed to get APISubscriptionCountByAPI
     */
    @Override
    public long getAPISubscriptionCountByAPI(APIIdentifier identifier) throws APIManagementException {
        long count = 0L;
        try {
            count = apiMgtDAO.getAPISubscriptionCountByAPI(identifier);
        } catch (APIManagementException e) {
            handleException("Failed to get APISubscriptionCount for: " + identifier.getApiName(), e);
        }
        return count;
    }

    @Override
    public void addTier(Tier tier) throws APIManagementException {
        addOrUpdateTier(tier, false);
    }

    @Override
    public void updateTier(Tier tier) throws APIManagementException {
        addOrUpdateTier(tier, true);
    }

    private void addOrUpdateTier(Tier tier, boolean update) throws APIManagementException {
        if (APIConstants.UNLIMITED_TIER.equals(tier.getName())) {
            throw new APIManagementException("Changes on the '" + APIConstants.UNLIMITED_TIER + "' " +
                    "tier are not allowed");
        }

        Set<Tier> tiers = getAllTiers();
        if (update && !tiers.contains(tier)) {
            throw new APIManagementException("No tier exists by the name: " + tier.getName());
        }

        Set<Tier> finalTiers = new HashSet<Tier>();
        for (Tier t : tiers) {
            if (!t.getName().equals(tier.getName())) {
                finalTiers.add(t);
            }
        }

        invalidateTierCache();

        finalTiers.add(tier);
        saveTiers(finalTiers);
    }

    /**
     * This method is to cleanup tier cache when update or deletion is performed
     */
    private void invalidateTierCache() {

        try {
            // Note that this call happens to store node in a distributed setup.
            TierCacheInvalidationClient tierCacheInvalidationClient = new TierCacheInvalidationClient();
            tierCacheInvalidationClient.clearCaches(tenantDomain);

            // Clear registry cache. Note that this call happens to gateway node in a distributed setup.
            RegistryCacheInvalidationClient registryCacheInvalidationClient = new RegistryCacheInvalidationClient();
            registryCacheInvalidationClient.clearTiersResourceCache(tenantDomain);
        } catch (APIManagementException e) {
            // This means that there is an exception when trying to clear the cache.
            // But we should not break the flow in such scenarios.
            // Hence we log the exception and continue to the flow
            log.error("Error while invalidating the tier cache", e);
        }
    }

    private void saveTiers(Collection<Tier> tiers) throws APIManagementException {
        OMFactory fac = OMAbstractFactory.getOMFactory();
        OMElement root = fac.createOMElement(APIConstants.POLICY_ELEMENT);
        OMElement assertion = fac.createOMElement(APIConstants.ASSERTION_ELEMENT);
        boolean isTenantFlowStarted = false;
        try {
            if (tenantDomain != null && !MultitenantConstants.SUPER_TENANT_DOMAIN_NAME.equals(tenantDomain)) {
                isTenantFlowStarted = true;
                PrivilegedCarbonContext.startTenantFlow();
                PrivilegedCarbonContext.getThreadLocalCarbonContext().setTenantDomain(tenantDomain, true);
            }
            Resource resource = registry.newResource();
            for (Tier tier : tiers) {
                // This is because we do not save the unlimited tier to the tiers.xml file.
                if (APIConstants.UNLIMITED_TIER.equals(tier.getName())) {
                    continue;
                }
                // This is a new tier. Hence the policyContent will be null
                if (tier.getPolicyContent() == null) {
                    // This means we have to create the policy from scratch.
                    assertion.addChild(createThrottlePolicy(tier));
                } else {
                    String policy = new String(tier.getPolicyContent(), Charset.defaultCharset());
                    assertion.addChild(AXIOMUtil.stringToOM(policy));
                }
            }
            root.addChild(assertion);
            resource.setContent(root.toString());
            registry.put(APIConstants.API_TIER_LOCATION, resource);
        } catch (XMLStreamException e) {
            handleException("Error while constructing tier policy file", e);
        } catch (RegistryException e) {
            handleException("Error while saving tier configurations to the registry", e);
        } finally {
            if (isTenantFlowStarted) {
                PrivilegedCarbonContext.endTenantFlow();
            }
        }
    }

    private OMElement createThrottlePolicy(Tier tier) throws APIManagementException {
        OMElement throttlePolicy = null;
        String policy = APIConstants.THROTTLE_POLICY_TEMPLATE;

        StringBuilder attributeBuilder = new StringBuilder();
        Map<String, Object> tierAttributes = tier.getTierAttributes();

        if (tierAttributes != null) {
            for (Map.Entry<String, Object> entry : tierAttributes.entrySet()) {
                if (entry.getValue() instanceof String) {
                    String attributeName = entry.getKey().trim();
                    String attributeValue = ((String) entry.getValue()).trim();

                    // We see whether the attribute name is empty.
                    if (!attributeName.isEmpty()) {
                        attributeBuilder.append(String.format(APIConstants.THROTTLE_POLICY_ATTRIBUTE_TEMPLATE,
                                attributeName, attributeValue, attributeName));
                    }
                } else {
                    if (log.isDebugEnabled()) {
                        log.debug("Unrecognized throttle attribute value : " + entry.getValue() +
                                " of attribute name : " + entry.getKey());
                    }
                }
            }
        }

        // We add the "description", "billing plan" and "stop on quota reach" as custom attributes
        attributeBuilder.append(String.format(APIConstants.THROTTLE_POLICY_ATTRIBUTE_TEMPLATE,
                APIConstants.THROTTLE_TIER_DESCRIPTION_ATTRIBUTE,
                tier.getDescription().trim(),
                APIConstants.THROTTLE_TIER_DESCRIPTION_ATTRIBUTE));

        attributeBuilder.append(String.format(APIConstants.THROTTLE_POLICY_ATTRIBUTE_TEMPLATE,
                APIConstants.THROTTLE_TIER_PLAN_ATTRIBUTE,
                tier.getTierPlan().trim(),
                APIConstants.THROTTLE_TIER_PLAN_ATTRIBUTE));

        attributeBuilder.append(String.format(APIConstants.THROTTLE_POLICY_ATTRIBUTE_TEMPLATE,
                APIConstants.THROTTLE_TIER_QUOTA_ACTION_ATTRIBUTE,
                String.valueOf(tier.isStopOnQuotaReached()),
                APIConstants.THROTTLE_TIER_QUOTA_ACTION_ATTRIBUTE));

        // Note: We assume that the unit time is in milliseconds.
        policy = String.format(policy, tier.getName(), tier.getRequestCount(), tier.getUnitTime(),
                attributeBuilder.toString());

        try {
            throttlePolicy = AXIOMUtil.stringToOM(policy);
        } catch (XMLStreamException e) {
            handleException("Invalid policy xml generated", e);
        }
        return throttlePolicy;
    }

    @Override
    public void removeTier(Tier tier) throws APIManagementException {
        if (APIConstants.UNLIMITED_TIER.equals(tier.getName())) {
            handleException("Changes on the '" + APIConstants.UNLIMITED_TIER + "' " +
                    "tier are not allowed");
        }

        Set<Tier> tiers = getAllTiers();
        // We need to see whether this used in any of the APIs
        GenericArtifact[] tierArtifacts = null;
        boolean isTenantFlowStarted = false;
        try {
            if (tenantDomain != null && !MultitenantConstants.SUPER_TENANT_DOMAIN_NAME.equals(tenantDomain)) {
                isTenantFlowStarted = true;
                PrivilegedCarbonContext.startTenantFlow();
                PrivilegedCarbonContext.getThreadLocalCarbonContext().setTenantDomain(tenantDomain, true);
            }
            PrivilegedCarbonContext.getThreadLocalCarbonContext().setUsername(this.username);
            GenericArtifactManager artifactManager = APIUtil.getArtifactManager(registry, APIConstants.API_KEY);
            try {
                if (artifactManager == null) {
                    String errorMessage = "Failed to retrieve artifact manager when removing tier " + tier.getName();
                    log.error(errorMessage);
                    throw new APIManagementException(errorMessage);
                }
                // The search name pattern is this
                // tier=Gold|| OR ||Gold||
                String query = "tier=\"" + tier.getName() + "\\||\" \"\\||" + tier.getName() + "\\||\" \"\\||" + tier
                        .getName() + '\"';
                tierArtifacts = artifactManager.findGovernanceArtifacts(query);
                if (tierArtifacts == null) {
                    String errorMessage = "Tier artifact is null when removing tier " + tier.getName() + " by user : "
                            + PrivilegedCarbonContext.getThreadLocalCarbonContext().getUsername() + " in domain : "
                            + tenantDomain;
                    log.error(errorMessage);
                }
            } catch (GovernanceException e) {
                handleException("Unable to check the usage of the tier ", e);
            }
        } catch (APIManagementException e) {
            handleException("Unable to delete the tier", e);
        } finally {
            if (isTenantFlowStarted) {
                PrivilegedCarbonContext.endTenantFlow();
            }
        }

        if (tierArtifacts != null && tierArtifacts.length > 0) {
            // This means that there is at least one API that is using this tier. Hence we can not delete.
            handleException("Unable to remove this tier. Tier in use");
        }

        if (tiers.remove(tier)) {
            saveTiers(tiers);
            invalidateTierCache();
        } else {
            handleException("No tier exists by the name: " + tier.getName());
        }
    }

    /**
     * Adds a new API to the Store
     *
     * @param api API
     * @throws org.wso2.carbon.apimgt.api.APIManagementException if failed to add API
     */
    @Override
    public void addAPI(API api) throws APIManagementException {
        validateApiInfo(api);
        String tenantDomain = MultitenantUtils
                .getTenantDomain(APIUtil.replaceEmailDomainBack(api.getId().getProviderName()));
        validateResourceThrottlingTiers(api, tenantDomain);
        validateKeyManagers(api);
        RegistryService registryService = ServiceReferenceHolder.getInstance().getRegistryService();

        //Add default API LC if it is not there
        try {
            if (!CommonUtil.lifeCycleExists(APIConstants.API_LIFE_CYCLE,
                    registryService.getConfigSystemRegistry(tenantId))) {
                String defaultLifecyclePath = CommonUtil.getDefaltLifecycleConfigLocation() + File.separator
                        + APIConstants.API_LIFE_CYCLE + APIConstants.XML_EXTENSION;
                File file = new File(defaultLifecyclePath);
                String content = null;
                if (file != null && file.exists()) {
                    content = FileUtils.readFileToString(file);
                }
                if (content != null) {
                    CommonUtil.addLifecycle(content, registryService.getConfigSystemRegistry(tenantId),
                            CommonUtil.getRootSystemRegistry(tenantId));
                }
            }
        } catch (RegistryException e) {
            handleException("Error occurred while adding default APILifeCycle.", e);
        } catch (IOException e) {
            handleException("Error occurred while loading APILifeCycle.xml.", e);
        } catch (XMLStreamException e) {
            handleException("Error occurred while adding default API LifeCycle.", e);
        }

        createAPI(api);

        if (log.isDebugEnabled()) {
            log.debug("API details successfully added to the registry. API Name: " + api.getId().getApiName()
                    + ", API Version : " + api.getId().getVersion() + ", API context : " + api.getContext());
        }

        int tenantId;
        try {
            tenantId = ServiceReferenceHolder.getInstance().getRealmService().getTenantManager()
                    .getTenantId(tenantDomain);
        } catch (UserStoreException e) {
            throw new APIManagementException(
                    "Error in retrieving Tenant Information while adding api :" + api.getId().getApiName(), e);
        }
        addAPI(api, tenantId);

        JSONObject apiLogObject = new JSONObject();
        apiLogObject.put(APIConstants.AuditLogConstants.NAME, api.getId().getApiName());
        apiLogObject.put(APIConstants.AuditLogConstants.CONTEXT, api.getContext());
        apiLogObject.put(APIConstants.AuditLogConstants.VERSION, api.getId().getVersion());
        apiLogObject.put(APIConstants.AuditLogConstants.PROVIDER, api.getId().getProviderName());

        APIUtil.logAuditMessage(APIConstants.AuditLogConstants.API, apiLogObject.toString(),
                APIConstants.AuditLogConstants.CREATED, this.username);

        if (log.isDebugEnabled()) {
            log.debug("API details successfully added to the API Manager Database. API Name: " + api.getId()
                    .getApiName() + ", API Version : " + api.getId().getVersion() + ", API context : " + api
                    .getContext());
        }

        if (APIUtil.isAPIManagementEnabled()) {
            Cache contextCache = APIUtil.getAPIContextCache();
            Boolean apiContext = null;

            Object cachedObject = contextCache.get(api.getContext());
            if (cachedObject != null) {
                apiContext = Boolean.valueOf(cachedObject.toString());
            }
            if (apiContext == null) {
                contextCache.put(api.getContext(), Boolean.TRUE);
            }
        }

        //notify key manager with API addition
        registerOrUpdateResourceInKeyManager(api, tenantDomain);
    }

    /**
     * Add API metadata, local scopes and URI templates to the database and KeyManager.
     *
     * @param api      API to add
     * @param tenantId Tenant Id
     * @throws APIManagementException if an error occurs while adding the API
     */
    private void addAPI(API api, int tenantId) throws APIManagementException {

        int apiId = apiMgtDAO.addAPI(api, tenantId);
        addLocalScopes(api.getId(), tenantId, api.getUriTemplates());
        addURITemplates(apiId, api, tenantId);
        String tenantDomain = MultitenantUtils
                .getTenantDomain(APIUtil.replaceEmailDomainBack(api.getId().getProviderName()));
        APIEvent apiEvent = new APIEvent(UUID.randomUUID().toString(), System.currentTimeMillis(),
                APIConstants.EventType.API_CREATE.name(), tenantId, tenantDomain, api.getId().getApiName(), apiId,
                api.getId().getVersion(), api.getType(), api.getContext(), api.getId().getProviderName(),
                api.getStatus());
        APIUtil.sendNotification(apiEvent, APIConstants.NotifierType.API.name());
    }

    /**
     * Add local scopes for the API if the scopes does not exist as shared scopes. The local scopes to add will be
     * take from the URI templates.
     *
     * @param apiIdentifier API Identifier
     * @param uriTemplates  URI Templates
     * @param tenantId      Tenant Id
     * @throws APIManagementException if fails to add local scopes for the API
     */
    private void addLocalScopes(APIIdentifier apiIdentifier, int tenantId, Set<URITemplate> uriTemplates)
            throws APIManagementException {

        String tenantDomain = APIUtil.getTenantDomainFromTenantId(tenantId);
        KeyManager keyManager = KeyManagerHolder.getKeyManagerInstance(tenantDomain);
        //Get the local scopes set to register for the API from URI templates
        Set<Scope> scopesToRegister = getScopesToRegisterFromURITemplates(apiIdentifier, tenantId, uriTemplates);
        //Register scopes
        for (Scope scope : scopesToRegister) {
            String scopeKey = scope.getKey();
            // Check if key already registered in KM. Scope Key may be already registered for a different version.
            if (!keyManager.isScopeExists(scopeKey)) {
                //register scope in KM
                keyManager.registerScope(scope);
            } else {
                if (log.isDebugEnabled()) {
                    log.debug("Scope: " + scopeKey + " already registered in KM. Skipping registering scope.");
                }
            }
        }
    }

    /**
     * Extract the scopes set from URI templates which needs to be registered as local scopes for the API.
     *
     * @param apiIdentifier API Identifier
     * @param tenantId      Tenant Id
     * @param uriTemplates  URI templates
     * @return Local Scopes set to register
     * @throws APIManagementException if fails to extract Scopes from URI templates
     */
    private Set<Scope> getScopesToRegisterFromURITemplates(APIIdentifier apiIdentifier, int tenantId,
                                                           Set<URITemplate> uriTemplates)
            throws APIManagementException {

        String tenantDomain = APIUtil.getTenantDomainFromTenantId(tenantId);
        Set<Scope> scopesToRegister = new HashSet<>();
        Set<Scope> uriTemplateScopes = new HashSet<>();
        //Get the attached scopes set from the URI templates
        for (URITemplate uriTemplate : uriTemplates) {
            List<Scope> scopesFromURITemplate = uriTemplate.retrieveAllScopes();
            for (Scope scopeFromURITemplate : scopesFromURITemplate) {
                if (scopeFromURITemplate == null) {
                    continue; // No scopes attached for the URI Template
                }
                uriTemplateScopes.add(scopeFromURITemplate);
            }
        }

        //Validate and extract only the local scopes which need to be registered in KM
        for (Scope scope : uriTemplateScopes) {
            String scopeKey = scope.getKey();
            //Check if it an existing shared scope, if so skip adding scope
            if (!isSharedScopeNameExists(scopeKey, tenantDomain)) {
                // Check if scope key is already assigned locally to a different API (Other than different versions of
                // the same API).
                if (!isScopeKeyAssignedLocally(apiIdentifier, scope.getKey(), tenantId)) {
                    scopesToRegister.add(scope);
                } else {
                    throw new APIManagementException("Error while adding local scopes for API " + apiIdentifier
                            + ". Scope: " + scopeKey + " already assigned locally for a different API.");
                }
            } else if (log.isDebugEnabled()) {
                log.debug("Scope " + scopeKey + " exists as a shared scope. Skip adding as a local scope.");
            }
        }
        return scopesToRegister;
    }

    /**
     * Add URI templates for the API.
     *
     * @param apiId    API Id
     * @param api      API
     * @param tenantId Tenant Id
     * @throws APIManagementException if fails to add URI templates for the API
     */
    private void addURITemplates(int apiId, API api, int tenantId) throws APIManagementException {

        String tenantDomain = APIUtil.getTenantDomainFromTenantId(tenantId);
        apiMgtDAO.addURITemplates(apiId, api, tenantId);
        KeyManagerHolder.getKeyManagerInstance(tenantDomain).attachResourceScopes(api, api.getUriTemplates());
    }


    /**
     * Notify the key manager with API update or addition
     *
     * @param api API
     * @param tenantDomain
     * @throws APIManagementException when error occurs when register/update API at Key Manager side
     */
    private void registerOrUpdateResourceInKeyManager(API api, String tenantDomain) throws APIManagementException {
        //get new key manager instance for  resource registration.
        KeyManager keyManager = KeyManagerHolder.getKeyManagerInstance(tenantDomain);
        Map registeredResource = keyManager.getResourceByApiId(api.getId().toString());
        if (registeredResource == null) {
            boolean isNewResourceRegistered = keyManager.registerNewResource(api, null);
            if (!isNewResourceRegistered) {
                handleException("APIResource registration is failed while adding the API- " + api.getId().getApiName()
                        + "-" + api.getId().getVersion());
            }
        } else {
            //update APIResource.
            String resourceId = (String) registeredResource.get("resourceId");
            if (resourceId == null) {
                handleException("APIResource update is failed because of empty resourceID.");
            }
            keyManager.updateRegisteredResource(api, registeredResource);
        }
    }


    /**
     * Validates the name and version of api against illegal characters.
     *
     * @param api API info object
     * @throws APIManagementException
     */
    private void validateApiInfo(API api) throws APIManagementException {
        String apiName = api.getId().getApiName();
        String apiVersion = api.getId().getVersion();
        if (apiName == null) {
            handleException("API Name is required.");
        } else if (containsIllegals(apiName)) {
            handleException("API Name contains one or more illegal characters  " +
                    "( " + APIConstants.REGEX_ILLEGAL_CHARACTERS_FOR_API_METADATA + " )");
        }
        if (apiVersion == null) {
            handleException("API Version is required.");
        } else if (containsIllegals(apiVersion)) {
            handleException("API Version contains one or more illegal characters  " +
                    "( " + APIConstants.REGEX_ILLEGAL_CHARACTERS_FOR_API_METADATA + " )");
        }
        if (!hasValidLength(apiName, APIConstants.MAX_LENGTH_API_NAME)
                || !hasValidLength(apiVersion, APIConstants.MAX_LENGTH_VERSION)
                || !hasValidLength(api.getId().getProviderName(), APIConstants.MAX_LENGTH_PROVIDER)
                || !hasValidLength(api.getContext(), APIConstants.MAX_LENGTH_CONTEXT)
                ) {
            throw new APIManagementException("Character length exceeds the allowable limit",
                    ExceptionCodes.LENGTH_EXCEEDS);
        }
    }

    /**
     * Check whether a string contains illegal charactersA
     *
     * @param toExamine string to examine for illegal characters
     * @return true if found illegal characters, else false
     */
    public boolean containsIllegals(String toExamine) {
        Pattern pattern = Pattern.compile(APIConstants.REGEX_ILLEGAL_CHARACTERS_FOR_API_METADATA);
        Matcher matcher = pattern.matcher(toExamine);
        return matcher.find();
    }


    /**
     * Check whether the provided information exceeds the maximum length
     * @param field text field to validate
     * @param maxLength maximum allowd length
     * @return true if the length is valid
     */
    public boolean hasValidLength(String field, int maxLength) {
        return field.length() <= maxLength;
    }

    /**
     * Persist API Status into a property of API Registry resource
     *
     * @param artifactId API artifact ID
     * @param apiStatus  Current status of the API
     * @throws APIManagementException on error
     */
    private void saveAPIStatus(String artifactId, String apiStatus) throws APIManagementException {
        try {
            Resource resource = registry.get(artifactId);
            if (resource != null) {
                String propValue = resource.getProperty(APIConstants.API_STATUS);
                if (propValue == null) {
                    resource.addProperty(APIConstants.API_STATUS, apiStatus);
                } else {
                    resource.setProperty(APIConstants.API_STATUS, apiStatus);
                }
                registry.put(artifactId, resource);
            }
        } catch (RegistryException e) {
            handleException("Error while adding API", e);
        }
    }

    @Override
    public String getDefaultVersion(APIIdentifier apiid) throws APIManagementException {

        String defaultVersion = null;
        try {
            defaultVersion = apiMgtDAO.getDefaultVersion(apiid);
        } catch (APIManagementException e) {
            handleException("Error while getting default version :" + apiid.getApiName(), e);
        }
        return defaultVersion;
    }


    public String getPublishedDefaultVersion(APIIdentifier apiid) throws APIManagementException {

        String defaultVersion = null;
        try {
            defaultVersion = apiMgtDAO.getPublishedDefaultVersion(apiid);
        } catch (APIManagementException e) {
            handleException("Error while getting published default version :" + apiid.getApiName(), e);
        }
        return defaultVersion;
    }


    /**
     * This method is used to save the wsdl file in the registry
     * This is used when user starts api creation with a soap endpoint
     *
     * @param api api object
     * @throws APIManagementException
     * @throws RegistryException
     */
    public void updateWsdlFromUrl(API api) throws APIManagementException {

        boolean transactionCommitted = false;
        try {
            registry.beginTransaction();
            String apiArtifactId = registry.get(APIUtil.getAPIPath(api.getId())).getUUID();
            GenericArtifactManager artifactManager = APIUtil.getArtifactManager(registry,
                    APIConstants.API_KEY);
            if (artifactManager == null) {
                String errorMessage = "Artifact manager is null when updating WSDL of API " + api.getId().getApiName();
                log.error(errorMessage);
                throw new APIManagementException(errorMessage);
            }
            GenericArtifact artifact = artifactManager.getGenericArtifact(apiArtifactId);
            GenericArtifact apiArtifact = APIUtil.createAPIArtifactContent(artifact, api);
            String artifactPath = GovernanceUtils.getArtifactPath(registry, apiArtifact.getId());
            if (APIUtil.isValidWSDLURL(api.getWsdlUrl(), false)) {
                String path = APIUtil.createWSDL(registry, api);
                updateWSDLUriInAPIArtifact(path, artifactManager, apiArtifact, artifactPath);
            }
            registry.commitTransaction();
            transactionCommitted = true;
        } catch (RegistryException e) {
            try {
                registry.rollbackTransaction();
            } catch (RegistryException ex) {
                handleException("Error occurred while rolling back the transaction.", ex);
            }
            throw new APIManagementException("Error occurred while saving the wsdl in the registry.", e);
        } finally {
            try {
                if (!transactionCommitted) {
                    registry.rollbackTransaction();
                }
            } catch (RegistryException ex) {
                handleException("Error occurred while rolling back the transaction.", ex);
            }
        }
    }

    public void updateWsdlFromResourceFile(API api) throws APIManagementException {

        boolean transactionCommitted = false;
        try {
            registry.beginTransaction();
            String apiArtifactId = registry.get(APIUtil.getAPIPath(api.getId())).getUUID();
            GenericArtifactManager artifactManager = APIUtil.getArtifactManager(registry, APIConstants.API_KEY);
            if (artifactManager == null) {
                String errorMessage = "Artifact manager is null when updating WSDL of API " + api.getId().getApiName();
                log.error(errorMessage);
                throw new APIManagementException(errorMessage);
            }
            GenericArtifact artifact = artifactManager.getGenericArtifact(apiArtifactId);
            GenericArtifact apiArtifact = APIUtil.createAPIArtifactContent(artifact, api);
            String artifactPath = GovernanceUtils.getArtifactPath(registry, apiArtifact.getId());
            if (api.getWsdlResource() != null) {
                String path = APIUtil.saveWSDLResource(registry, api);
                registry.addAssociation(artifactPath, path, CommonConstants.ASSOCIATION_TYPE01);
                apiArtifact.setAttribute(APIConstants.API_OVERVIEW_WSDL, api.getWsdlUrl()); //reset the wsdl path
                artifactManager.updateGenericArtifact(apiArtifact); //update the  artifact
                registry.commitTransaction();
                transactionCommitted = true;
            }
        } catch (RegistryException e) {
            try {
                registry.rollbackTransaction();
            } catch (RegistryException ex) {
                handleException("Error occurred while rolling back the transaction.", ex);
            }
        } finally {
            try {
                if (!transactionCommitted) {
                    registry.rollbackTransaction();
                }
            } catch (RegistryException ex) {
                handleException("Error occurred while rolling back the transaction.", ex);
            }
        }
    }

    public boolean isAPIUpdateValid(API api) throws APIManagementException {
        String apiSourcePath = APIUtil.getAPIPath(api.getId());
        boolean isValid = false;

        try {
            Resource apiSourceArtifact = registry.get(apiSourcePath);
            GenericArtifactManager artifactManager = APIUtil.getArtifactManager(registry, APIConstants.API_KEY);
            if (artifactManager == null) {
                String errorMessage =
                        "Failed to retrieve artifact manager when checking validity of API update for " + api.getId()
                                .getApiName();
                log.error(errorMessage);
                throw new APIManagementException(errorMessage);
            }
            GenericArtifact artifact = artifactManager.getGenericArtifact(apiSourceArtifact.getUUID());
            String status = APIUtil.getLcStateFromArtifact(artifact);

            if (!APIConstants.CREATED.equals(status) && !APIConstants.PROTOTYPED.equals(status)) {
                //api at least is in published status
                if (APIUtil.hasPermission(getUserNameWithoutChange(), APIConstants.Permissions.API_PUBLISH)) {
                    //user has publish permission
                    isValid = true;
                }
            } else if (APIConstants.CREATED.equals(status) || APIConstants.PROTOTYPED.equals(status)) {
                //api in create status
                if (APIUtil.hasPermission(getUserNameWithoutChange(), APIConstants.Permissions.API_CREATE) || APIUtil.hasPermission(getUserNameWithoutChange(), APIConstants.Permissions.API_PUBLISH)) {
                    //user has creat or publish permission
                    isValid = true;
                }
            }

        } catch (RegistryException ex) {
            handleException("Error while validate user for API publishing", ex);
        }
        return isValid;

    }


    /**
     * Updates an existing API
     *
     * @param api API
     * @throws org.wso2.carbon.apimgt.api.APIManagementException if failed to update API
     * @throws org.wso2.carbon.apimgt.api.FaultGatewaysException on Gateway Failure
     */
    @Override
    public void updateAPI(API api) throws APIManagementException, FaultGatewaysException {

        boolean isValid = isAPIUpdateValid(api);
        if (!isValid) {
            throw new APIManagementException(" User doesn't have permission for update");
        }
        validateKeyManagers(api);
        Map<String, Map<String, String>> failedGateways = new ConcurrentHashMap<>();
        API oldApi = getAPI(api.getId());
        Gson gson = new Gson();
        Map<String, String> oldMonetizationProperties = gson.fromJson(oldApi.getMonetizationProperties().toString(),
                HashMap.class);
        if (oldMonetizationProperties != null && !oldMonetizationProperties.isEmpty()) {
            Map<String, String> newMonetizationProperties = gson.fromJson(api.getMonetizationProperties().toString(),
                    HashMap.class);
            if (newMonetizationProperties != null) {
                for (Map.Entry<String, String> entry : oldMonetizationProperties.entrySet()) {
                    String newValue = newMonetizationProperties.get(entry.getKey());
                    if (StringUtils.isAllBlank(newValue)) {
                        newMonetizationProperties.put(entry.getKey(), entry.getValue());
                    }
                }
                JSONParser parser = new JSONParser();
                try {
                    JSONObject jsonObj = (JSONObject) parser.parse(gson.toJson(newMonetizationProperties));
                    api.setMonetizationProperties(jsonObj);
                } catch (ParseException e) {
                    throw new APIManagementException("Error when parsing monetization properties ", e);
                }
            }
        }

        if (oldApi.getStatus().equals(api.getStatus())) {

            String previousDefaultVersion = getDefaultVersion(api.getId());
            String publishedDefaultVersion = getPublishedDefaultVersion(api.getId());

            if (previousDefaultVersion != null) {

                APIIdentifier defaultAPIId = new APIIdentifier(api.getId().getProviderName(), api.getId().getApiName(),
                        previousDefaultVersion);
                if (api.isDefaultVersion() ^ api.getId().getVersion().equals(previousDefaultVersion)) { // A change has
                    // happen
                    // Remove the previous default API entry from the Registry
                    updateDefaultAPIInRegistry(defaultAPIId, false);
                    if (!api.isDefaultVersion()) {// default api tick is removed
                        // todo: if it is ok, these two variables can be put to the top of the function to remove
                        // duplication
                        String gatewayType = getAPIManagerConfiguration()
                                .getFirstProperty(APIConstants.API_GATEWAY_TYPE);
                        if (APIConstants.API_GATEWAY_TYPE_SYNAPSE.equalsIgnoreCase(gatewayType)) {
                            removeDefaultAPIFromGateway(api);
                        }
                    }
                }
            }

            //Update WSDL in the registry
            if (api.getWsdlUrl() != null && api.getWsdlResource() == null) {
                updateWsdlFromUrl(api);
            }

            if (api.getWsdlResource() != null) {
                updateWsdlFromResourceFile(api);
            }

            boolean updatePermissions = false;
            if (APIUtil.isAccessControlEnabled()) {
                if (!oldApi.getAccessControl().equals(api.getAccessControl()) || (APIConstants.API_RESTRICTED_VISIBILITY.equals(oldApi.getAccessControl()) &&
                        !api.getAccessControlRoles().equals(oldApi.getAccessControlRoles())) || !oldApi.getVisibility().equals(api.getVisibility()) ||
                        (APIConstants.API_RESTRICTED_VISIBILITY.equals(oldApi.getVisibility()) &&
                                !api.getVisibleRoles().equals(oldApi.getVisibleRoles()))) {
                    updatePermissions = true;
                }
            } else if (!oldApi.getVisibility().equals(api.getVisibility()) ||
                    (APIConstants.API_RESTRICTED_VISIBILITY.equals(oldApi.getVisibility()) &&
                            !api.getVisibleRoles().equals(oldApi.getVisibleRoles()))) {
                updatePermissions = true;
            }

            updateEndpointSecurity(oldApi, api);

            updateApiArtifact(api, true, updatePermissions);
            if (!oldApi.getContext().equals(api.getContext())) {
                api.setApiHeaderChanged(true);
            }

            int tenantId;
            String tenantDomain = MultitenantUtils
                    .getTenantDomain(APIUtil.replaceEmailDomainBack(api.getId().getProviderName()));
            try {
                tenantId = ServiceReferenceHolder.getInstance().getRealmService().getTenantManager()
                        .getTenantId(tenantDomain);
            } catch (UserStoreException e) {
                throw new APIManagementException(
                        "Error in retrieving Tenant Information while updating api :" + api.getId().getApiName(), e);
            }
            validateResourceThrottlingTiers(api, tenantDomain);

            //get product resource mappings on API before updating the API. Update uri templates on api will remove all
            //product mappings as well.
            List<APIProductResource> productResources = apiMgtDAO.getProductMappingsForAPI(api);
            updateAPI(api, tenantId, userNameWithoutChange);
            updateProductResourceMappings(api, productResources);

            if (log.isDebugEnabled()) {
                log.debug("Successfully updated the API: " + api.getId() + " in the database");
            }

            JSONObject apiLogObject = new JSONObject();
            apiLogObject.put(APIConstants.AuditLogConstants.NAME, api.getId().getApiName());
            apiLogObject.put(APIConstants.AuditLogConstants.CONTEXT, api.getContext());
            apiLogObject.put(APIConstants.AuditLogConstants.VERSION, api.getId().getVersion());
            apiLogObject.put(APIConstants.AuditLogConstants.PROVIDER, api.getId().getProviderName());

            APIUtil.logAuditMessage(APIConstants.AuditLogConstants.API, apiLogObject.toString(),
                    APIConstants.AuditLogConstants.UPDATED, this.username);

                APIManagerConfiguration config = ServiceReferenceHolder.getInstance().
                        getAPIManagerConfigurationService().getAPIManagerConfiguration();
                boolean gatewayExists = config.getApiGatewayEnvironments().size() > 0;
                String gatewayType = config.getFirstProperty(APIConstants.API_GATEWAY_TYPE);
                boolean isAPIPublished = false;
                // gatewayType check is required when API Management is deployed on other servers to avoid synapse
                if (APIConstants.API_GATEWAY_TYPE_SYNAPSE.equalsIgnoreCase(gatewayType)) {
                    isAPIPublished = isAPIPublished(api);
                    if (gatewayExists) {
                        if (isAPIPublished) {
                            API apiPublished = getAPI(api.getId());
                            apiPublished.setAsDefaultVersion(api.isDefaultVersion());
                            if (api.getId().getVersion().equals(previousDefaultVersion) && !api.isDefaultVersion()) {
                                // default version tick has been removed so a default api for current should not be
                                // added/updated
                                apiPublished.setAsPublishedDefaultVersion(false);
                            } else {
                                apiPublished.setAsPublishedDefaultVersion(
                                        api.getId().getVersion().equals(publishedDefaultVersion));
                            }
                            apiPublished.setOldInSequence(oldApi.getInSequence());
                            apiPublished.setOldOutSequence(oldApi.getOutSequence());
                            //old api contain what environments want to remove
                            Set<String> environmentsToRemove = new HashSet<String>(oldApi.getEnvironments());
                            //updated api contain what environments want to add
                            Set<String> environmentsToPublish = new HashSet<String>(apiPublished.getEnvironments());
                            Set<String> environmentsRemoved = new HashSet<String>(oldApi.getEnvironments());
                            if (!environmentsToPublish.isEmpty() && !environmentsToRemove.isEmpty()) {
                                // this block will sort what gateways have to remove and published
                                environmentsRemoved.retainAll(environmentsToPublish);
                                environmentsToRemove.removeAll(environmentsRemoved);
                            }
                            // map contain failed to publish Environments
                            Map<String, String> failedToPublishEnvironments = publishToGateway(apiPublished);
                            apiPublished.setEnvironments(environmentsToRemove);
                            // map contain failed to remove Environments
                            Map<String, String> failedToRemoveEnvironments = removeFromGateway(apiPublished);
                            environmentsToPublish.removeAll(failedToPublishEnvironments.keySet());
                            environmentsToPublish.addAll(failedToRemoveEnvironments.keySet());
                            apiPublished.setEnvironments(environmentsToPublish);
                            updateApiArtifact(apiPublished, true, false);
                            failedGateways.clear();
                            failedGateways.put("UNPUBLISHED", failedToRemoveEnvironments);
                            failedGateways.put("PUBLISHED", failedToPublishEnvironments);
                        } else if (!APIConstants.CREATED.equals(api.getStatus()) && !APIConstants.RETIRED
                                .equals(api.getStatus())) {
                            if ("INLINE".equals(api.getImplementation()) && api.getEnvironments().isEmpty()) {
                                api.setEnvironments(
                                        ServiceReferenceHolder.getInstance().getAPIManagerConfigurationService()
                                                .getAPIManagerConfiguration().getApiGatewayEnvironments().keySet());
                            }
                            if ("MARKDOWN".equals(api.getImplementation()) && api.getEnvironments().isEmpty()) {
                                api.setEnvironments(
                                        ServiceReferenceHolder.getInstance().getAPIManagerConfigurationService()
                                                .getAPIManagerConfiguration().getApiGatewayEnvironments().keySet());
                            }
                            Map<String, String> failedToPublishEnvironments = publishToGateway(api);
                            if (!failedToPublishEnvironments.isEmpty()) {
                                Set<String> publishedEnvironments =
                                        new HashSet<String>(api.getEnvironments());
                                publishedEnvironments.removeAll(failedToPublishEnvironments.keySet());
                                api.setEnvironments(publishedEnvironments);
                                updateApiArtifact(api, true, false);
                                failedGateways.clear();
                                failedGateways.put("PUBLISHED", failedToPublishEnvironments);
                                failedGateways.put("UNPUBLISHED", Collections.<String,String>emptyMap());
                            }
                        }
                    } else {
                        log.debug("Gateway is not existed for the current API Provider");
                    }
                }

            //If gateway(s) exist, remove resource paths saved on the cache.

            if (gatewayExists && isAPIPublished && !oldApi.getUriTemplates().equals(api.getUriTemplates())) {
                Set<URITemplate> resourceVerbs = api.getUriTemplates();


                    if (resourceVerbs != null) {
                            invalidateResourceCache(api.getContext(), api.getId().getVersion(),resourceVerbs);
                            if (log.isDebugEnabled()) {
                                log.debug("Calling invalidation cache");
                            }
                    }

            }


            // update apiContext cache
            if (APIUtil.isAPIManagementEnabled()) {
                Cache contextCache = APIUtil.getAPIContextCache();
                contextCache.remove(oldApi.getContext());
                contextCache.put(api.getContext(), Boolean.TRUE);
            }
            //update doc visibility
            List<Documentation> docsList = getAllDocumentation(api.getId());
            if (docsList != null) {
                Iterator it = docsList.iterator();
                while (it.hasNext()) {
                    Object docsObject = it.next();
                    Documentation docs = (Documentation) docsObject;
                    updateDocVisibility(api,docs);
                }
            }

        } else {
            // We don't allow API status updates via this method.
            // Use changeAPIStatus for that kind of updates.
            throw new APIManagementException("Invalid API update operation involving API status changes");
        }
        if (!failedGateways.isEmpty() &&
                (!failedGateways.get("UNPUBLISHED").isEmpty() || !failedGateways.get("PUBLISHED").isEmpty())) {
            throw new FaultGatewaysException(failedGateways);
        }

        //notify key manager with API update
        registerOrUpdateResourceInKeyManager(api, tenantDomain);

        int apiId = apiMgtDAO.getAPIID(api.getId(), null);

        APIEvent apiEvent = new APIEvent(UUID.randomUUID().toString(), System.currentTimeMillis(),
                APIConstants.EventType.API_UPDATE.name(), tenantId, tenantDomain, api.getId().getApiName(), apiId,
                api.getId().getVersion(), api.getType(), api.getContext(), api.getId().getProviderName(),
                api.getStatus());
        APIUtil.sendNotification(apiEvent, APIConstants.NotifierType.API.name());
    }

    private void validateKeyManagers(API api) throws APIManagementException {

        List<KeyManagerConfigurationDTO> keyManagerConfigurationsByTenant =
                apiMgtDAO.getKeyManagerConfigurationsByTenant(tenantDomain);
        List<String> configuredMissingKeyManagers = new ArrayList<>();
        for (String keyManager : api.getKeyManagers()) {
            if (!APIConstants.KeyManager.API_LEVEL_ALL_KEY_MANAGERS.equals(keyManager)) {
                KeyManagerConfigurationDTO selectedKeyManager = null;
                for (KeyManagerConfigurationDTO keyManagerConfigurationDTO : keyManagerConfigurationsByTenant) {
                    if (keyManager.equals(keyManagerConfigurationDTO.getName())) {
                        selectedKeyManager = keyManagerConfigurationDTO;
                        break;
                    }
                }
                if (selectedKeyManager == null) {
                    configuredMissingKeyManagers.add(keyManager);
                }
            }
        }
        if (!configuredMissingKeyManagers.isEmpty()) {
            throw new APIManagementException(
                    "Key Manager(s) Not found :" + String.join(" , ", configuredMissingKeyManagers),
                    ExceptionCodes.KEY_MANAGER_NOT_FOUND);
        }
    }

    /**
     * Update API metadata and resources.
     *
     * @param api      API to update
     * @param tenantId Tenant Id
     * @param username Username of the user who is updating
     * @throws APIManagementException If fails to update API.
     */
    private void updateAPI(API api, int tenantId, String username) throws APIManagementException {

        apiMgtDAO.updateAPI(api, username);
        if (log.isDebugEnabled()) {
            log.debug("Successfully updated the API: " + api.getId() + " metadata in the database");
        }
        updateAPIResources(api, tenantId);
    }

    /**
     * Update resources of the API including local scopes and resource to scope attachments.
     *
     * @param api      API
     * @param tenantId Tenant Id
     * @throws APIManagementException If fails to update local scopes of the API.
     */
    private void updateAPIResources(API api, int tenantId) throws APIManagementException {

        String tenantDomain = APIUtil.getTenantDomainFromTenantId(tenantId);
        APIIdentifier apiIdentifier = api.getId();
        // Get the new URI templates for the API
        Set<URITemplate> uriTemplates = api.getUriTemplates();
        // Get the existing local scope keys attached for the API
        Set<String> oldLocalScopeKeys = apiMgtDAO.getAllLocalScopeKeysForAPI(apiIdentifier, tenantId);
        // Get the existing URI templates for the API
        Set<URITemplate> oldURITemplates = apiMgtDAO.getURITemplatesOfAPI(apiIdentifier);
        // Get the new local scope keys from URI templates
        Set<Scope> newLocalScopes = getScopesToRegisterFromURITemplates(apiIdentifier, tenantId, uriTemplates);
        Set<String> newLocalScopeKeys = newLocalScopes.stream().map(Scope::getKey).collect(Collectors.toSet());
        // Get the existing versioned local scope keys attached for the API
        Set<String> oldVersionedLocalScopeKeys = apiMgtDAO.getVersionedLocalScopeKeysForAPI(apiIdentifier, tenantId);
        // Get the existing versioned local scope keys which needs to be removed (not updated) from the current updating
        // API and remove them from the oldLocalScopeKeys set before sending to KM, so that they will not be removed
        // from KM and can be still used by other versioned APIs.
        Iterator oldLocalScopesItr = oldLocalScopeKeys.iterator();
        while (oldLocalScopesItr.hasNext()) {
            String oldLocalScopeKey = (String) oldLocalScopesItr.next();
            // if the scope is used in versioned APIs and it is not in new local scope key set
            if (oldVersionedLocalScopeKeys.contains(oldLocalScopeKey)
                    && !newLocalScopeKeys.contains(oldLocalScopeKey)) {
                //remove from old local scope key set which will be send to KM
                oldLocalScopesItr.remove();
            }
        }
        apiMgtDAO.updateURITemplates(api, tenantId);
        if (log.isDebugEnabled()) {
            log.debug("Successfully updated the URI templates of API: " + apiIdentifier + " in the database");
        }
        // Update the resource scopes of the API in KM.
        // Need to remove the old local scopes and register new local scopes and, update the resource scope mappings
        // using the updated URI templates of the API.
        KeyManagerHolder.getKeyManagerInstance(tenantDomain).updateResourceScopes(api, oldLocalScopeKeys, newLocalScopes,
                oldURITemplates, uriTemplates);
        if (log.isDebugEnabled()) {
            log.debug("Successfully updated the resource scopes of API: " + apiIdentifier + " in Key Manager");
        }
    }

    private void updateEndpointSecurity(API oldApi, API api) throws APIManagementException {
        try {
            if (api.isEndpointSecured() && StringUtils.isBlank(api.getEndpointUTPassword()) &&
                    !StringUtils.isBlank(oldApi.getEndpointUTPassword())) {
                if (log.isDebugEnabled()) {
                    log.debug("Given endpoint security password is empty");
                }
                api.setEndpointUTUsername(oldApi.getEndpointUTUsername());
                api.setEndpointUTPassword(oldApi.getEndpointUTPassword());

                if (log.isDebugEnabled()) {
                    log.debug("Using the previous username and password for endpoint security");
                }
            } else {
                String endpointConfig = api.getEndpointConfig();
                String oldEndpointConfig = oldApi.getEndpointConfig();
                if (StringUtils.isNotEmpty(endpointConfig) && StringUtils.isNotEmpty(oldEndpointConfig)) {
                    JSONObject endpointConfigJson = (JSONObject) new JSONParser().parse(endpointConfig);
                    JSONObject oldEndpointConfigJson = (JSONObject) new JSONParser().parse(oldEndpointConfig);
                    if ((endpointConfigJson.get(APIConstants.ENDPOINT_SECURITY) != null) &&
                            (oldEndpointConfigJson.get(APIConstants.ENDPOINT_SECURITY) != null)) {
                        JSONObject endpointSecurityJson =
                                (JSONObject) endpointConfigJson.get(APIConstants.ENDPOINT_SECURITY);
                        JSONObject oldEndpointSecurityJson =
                                (JSONObject) oldEndpointConfigJson.get(APIConstants.ENDPOINT_SECURITY);
                        if (endpointSecurityJson.get(APIConstants.ENDPOINT_SECURITY_PRODUCTION) != null) {
                            if (oldEndpointSecurityJson.get(APIConstants.ENDPOINT_SECURITY_PRODUCTION) != null) {
                                EndpointSecurity endpointSecurity = new ObjectMapper().convertValue(
                                        endpointSecurityJson.get(APIConstants.ENDPOINT_SECURITY_PRODUCTION),
                                        EndpointSecurity.class);
                                EndpointSecurity oldEndpointSecurity = new ObjectMapper().convertValue(
                                        oldEndpointSecurityJson.get(APIConstants.ENDPOINT_SECURITY_PRODUCTION),
                                        EndpointSecurity.class);
                                if (endpointSecurity.isEnabled() && oldEndpointSecurity.isEnabled() &&
                                        StringUtils.isBlank(endpointSecurity.getPassword())) {
                                    endpointSecurity.setUsername(oldEndpointSecurity.getUsername());
                                    endpointSecurity.setPassword(oldEndpointSecurity.getPassword());
                                    if (endpointSecurity.getType().equals(APIConstants.ENDPOINT_SECURITY_TYPE_OAUTH)) {
                                        endpointSecurity.setUniqueIdentifier(oldEndpointSecurity.getUniqueIdentifier());
                                        endpointSecurity.setGrantType(oldEndpointSecurity.getGrantType());
                                        endpointSecurity.setTokenUrl(oldEndpointSecurity.getTokenUrl());
                                        endpointSecurity.setClientId(oldEndpointSecurity.getClientId());
                                        endpointSecurity.setClientSecret(oldEndpointSecurity.getClientSecret());
                                        endpointSecurity.setCustomParameters(oldEndpointSecurity.getCustomParameters());
                                    }
                                }
                                endpointSecurityJson.replace(APIConstants.ENDPOINT_SECURITY_PRODUCTION, new JSONParser()
                                        .parse(new ObjectMapper().writeValueAsString(endpointSecurity)));
                            }
                        }
                        if (endpointSecurityJson.get(APIConstants.ENDPOINT_SECURITY_SANDBOX) != null) {
                            if (oldEndpointSecurityJson.get(APIConstants.ENDPOINT_SECURITY_SANDBOX) != null) {
                                EndpointSecurity endpointSecurity = new ObjectMapper()
                                        .convertValue(endpointSecurityJson.get(APIConstants.ENDPOINT_SECURITY_SANDBOX),
                                                EndpointSecurity.class);
                                EndpointSecurity oldEndpointSecurity = new ObjectMapper()
                                        .convertValue(oldEndpointSecurityJson.get(APIConstants.ENDPOINT_SECURITY_SANDBOX),
                                                EndpointSecurity.class);
                                if (endpointSecurity.isEnabled() && oldEndpointSecurity.isEnabled() &&
                                        StringUtils.isBlank(endpointSecurity.getPassword())) {
                                    endpointSecurity.setUsername(oldEndpointSecurity.getUsername());
                                    endpointSecurity.setPassword(oldEndpointSecurity.getPassword());
                                    if (endpointSecurity.getType().equals(APIConstants.ENDPOINT_SECURITY_TYPE_OAUTH)) {
                                        endpointSecurity.setUniqueIdentifier(oldEndpointSecurity.getUniqueIdentifier());
                                        endpointSecurity.setGrantType(oldEndpointSecurity.getGrantType());
                                        endpointSecurity.setTokenUrl(oldEndpointSecurity.getTokenUrl());
                                        endpointSecurity.setClientId(oldEndpointSecurity.getClientId());
                                        endpointSecurity.setClientSecret(oldEndpointSecurity.getClientSecret());
                                        endpointSecurity.setCustomParameters(oldEndpointSecurity.getCustomParameters());
                                    }
                                }
                                endpointSecurityJson.replace(APIConstants.ENDPOINT_SECURITY_SANDBOX,
                                        new JSONParser()
                                                .parse(new ObjectMapper().writeValueAsString(endpointSecurity)));
                            }
                            endpointConfigJson.replace(APIConstants.ENDPOINT_SECURITY,endpointSecurityJson);
                        }
                    }
                    api.setEndpointConfig(endpointConfigJson.toJSONString());
                }
            }
        } catch (ParseException | JsonProcessingException e) {
            throw new APIManagementException(
                    "Error while processing endpoint security for API " + api.getId().toString(), e);
        }
    }

    @Override
    public void manageAPI(API api) throws APIManagementException, FaultGatewaysException {
        updateAPI(api);
    }

    private void updateApiArtifact(API api, boolean updateMetadata, boolean updatePermissions)
            throws APIManagementException {

        //Validate Transports
        validateAndSetTransports(api);
        validateAndSetAPISecurity(api);
        boolean transactionCommitted = false;
        try {
            registry.beginTransaction();
            String apiArtifactId = registry.get(APIUtil.getAPIPath(api.getId())).getUUID();
            GenericArtifactManager artifactManager = APIUtil.getArtifactManager(registry, APIConstants.API_KEY);
            GenericArtifact artifact = artifactManager.getGenericArtifact(apiArtifactId);
            if (artifactManager == null) {
                String errorMessage = "Artifact manager is null when updating API artifact ID " + api.getId();
                log.error(errorMessage);
                throw new APIManagementException(errorMessage);
            }

            //This is a fix for broken APIs after migrating from 1.10 to 2.0.0.
            //This sets the endpoint security of the APIs based on the old artifact.
            APIGatewayManager gatewayManager = APIGatewayManager.getInstance();
            if (gatewayManager.isAPIPublished(api, tenantDomain)) {
                if ((!api.isEndpointSecured() && !api.isEndpointAuthDigest())) {
                    boolean isSecured = Boolean.parseBoolean(
                            artifact.getAttribute(APIConstants.API_OVERVIEW_ENDPOINT_SECURED));
                    boolean isDigestSecured = Boolean.parseBoolean(
                            artifact.getAttribute(APIConstants.API_OVERVIEW_ENDPOINT_AUTH_DIGEST));
                    String userName = artifact.getAttribute(APIConstants.API_OVERVIEW_ENDPOINT_USERNAME);
                    String password = artifact.getAttribute(APIConstants.API_OVERVIEW_ENDPOINT_PASSWORD);

                    //Check for APIs marked as non-secured, but username is set.
                    if (!isSecured && !isDigestSecured && userName != null) {
                        String epAuthType = gatewayManager.getAPIEndpointSecurityType(api, tenantDomain);
                        if (APIConstants.APIEndpointSecurityConstants.DIGEST_AUTH.equalsIgnoreCase(epAuthType)) {
                            api.setEndpointSecured(true);
                            api.setEndpointAuthDigest(true);
                        } else if (APIConstants.APIEndpointSecurityConstants.BASIC_AUTH.equalsIgnoreCase(epAuthType)) {
                            api.setEndpointSecured(true);
                        }
                        api.setEndpointUTUsername(userName);
                        api.setEndpointUTPassword(password);
                    }

                }
            }

            String oldStatus = artifact.getAttribute(APIConstants.API_OVERVIEW_STATUS);
            Resource apiResource = registry.get(artifact.getPath());
            String oldAccessControlRoles = api.getAccessControlRoles();
            if (apiResource != null) {
                oldAccessControlRoles = registry.get(artifact.getPath()).getProperty(APIConstants.PUBLISHER_ROLES);
            }
            GenericArtifact updateApiArtifact = APIUtil.createAPIArtifactContent(artifact, api);
            String artifactPath = GovernanceUtils.getArtifactPath(registry, updateApiArtifact.getId());
            org.wso2.carbon.registry.core.Tag[] oldTags = registry.getTags(artifactPath);
            if (oldTags != null) {
                for (org.wso2.carbon.registry.core.Tag tag : oldTags) {
                    registry.removeTag(artifactPath, tag.getTagName());
                }
            }
            Set<String> tagSet = api.getTags();
            if (tagSet != null) {
                for (String tag : tagSet) {
                    registry.applyTag(artifactPath, tag);
                }
            }
            if (api.isDefaultVersion()) {
                updateApiArtifact.setAttribute(APIConstants.API_OVERVIEW_IS_DEFAULT_VERSION, "true");
            } else {
                updateApiArtifact.setAttribute(APIConstants.API_OVERVIEW_IS_DEFAULT_VERSION, "false");
            }

            if (updateMetadata && api.getEndpointConfig() != null && !api.getEndpointConfig().isEmpty()) {
                // If WSDL URL get change only we update registry WSDL resource. If its registry resource patch we
                // will skip registry update. Only if this API created with WSDL end point type we need to update
                // wsdls for each update.
                //check for wsdl endpoint
                org.json.JSONObject response1 = new org.json.JSONObject(api.getEndpointConfig());
                boolean isWSAPI = APIConstants.APITransportType.WS.toString().equals(api.getType());
                String wsdlURL;
                if (!isWSAPI && "wsdl".equalsIgnoreCase(response1.get("endpoint_type").toString()) && response1.has
                        ("production_endpoints")) {
                    wsdlURL = response1.getJSONObject("production_endpoints").get("url").toString();

                    if (APIUtil.isValidWSDLURL(wsdlURL, true)) {
                        String path = APIUtil.createWSDL(registry, api);
                        if (path != null) {
                            registry.addAssociation(artifactPath, path, CommonConstants.ASSOCIATION_TYPE01);
                            // reset the wsdl path to permlink
                            updateApiArtifact.setAttribute(APIConstants.API_OVERVIEW_WSDL, api.getWsdlUrl());
                        }
                    }
                }
            }
            artifactManager.updateGenericArtifact(updateApiArtifact);

            //write API Status to a separate property. This is done to support querying APIs using custom query (SQL)
            //to gain performance
            String apiStatus = api.getStatus().toUpperCase();
            saveAPIStatus(artifactPath, apiStatus);
            String[] visibleRoles = new String[0];
            String publisherAccessControlRoles = api.getAccessControlRoles();

            updateRegistryResources(artifactPath, publisherAccessControlRoles, api.getAccessControl(),
                    api.getAdditionalProperties());

            //propagate api status change and access control roles change to document artifact
            String newStatus = updateApiArtifact.getAttribute(APIConstants.API_OVERVIEW_STATUS);
            if (!StringUtils.equals(oldStatus, newStatus) || !StringUtils.equals(oldAccessControlRoles, publisherAccessControlRoles)) {
                APIUtil.notifyAPIStateChangeToAssociatedDocuments(artifact, registry);
            }

            if (updatePermissions) {
                APIUtil.clearResourcePermissions(artifactPath, api.getId(), ((UserRegistry) registry).getTenantId());
                String visibleRolesList = api.getVisibleRoles();

                if (visibleRolesList != null) {
                    visibleRoles = visibleRolesList.split(",");
                }
                APIUtil.setResourcePermissions(api.getId().getProviderName(), api.getVisibility(), visibleRoles,
                        artifactPath, registry);
            }
            //attaching api categories to the API
            List<APICategory> attachedApiCategories = api.getApiCategories();
            artifact.removeAttribute(APIConstants.API_CATEGORIES_CATEGORY_NAME);
            if (attachedApiCategories != null) {
                for (APICategory category : attachedApiCategories) {
                    artifact.addAttribute(APIConstants.API_CATEGORIES_CATEGORY_NAME, category.getName());
                }
            }
            registry.commitTransaction();
            transactionCommitted = true;
            if (updatePermissions) {
                APIManagerConfiguration config = getAPIManagerConfiguration();
                boolean isSetDocLevelPermissions = Boolean.parseBoolean(
                        config.getFirstProperty(APIConstants.API_PUBLISHER_ENABLE_API_DOC_VISIBILITY_LEVELS));
                String docRootPath = APIUtil.getAPIDocPath(api.getId());
                if (isSetDocLevelPermissions) {
                    // Retain the docs
                    List<Documentation> docs = getAllDocumentation(api.getId());

                    for (Documentation doc : docs) {
                        if ((APIConstants.DOC_API_BASED_VISIBILITY).equalsIgnoreCase(doc.getVisibility().name())) {
                            String documentationPath = APIUtil.getAPIDocPath(api.getId()) + doc.getName();
                            APIUtil.setResourcePermissions(api.getId().getProviderName(), api.getVisibility(),
                                    visibleRoles, documentationPath, registry);
                            if (Documentation.DocumentSourceType.INLINE.equals(doc.getSourceType()) || Documentation.DocumentSourceType.MARKDOWN.equals(doc.getSourceType())) {

                                String contentPath = APIUtil.getAPIDocContentPath(api.getId(), doc.getName());
                                APIUtil.setResourcePermissions(api.getId().getProviderName(), api.getVisibility(),
                                        visibleRoles, contentPath, registry);
                            } else if (Documentation.DocumentSourceType.FILE.equals(doc.getSourceType()) &&
                                    doc.getFilePath() != null) {
                                String filePath = APIUtil.getDocumentationFilePath(api.getId(), doc.getFilePath()
                                        .split("files" + RegistryConstants.PATH_SEPARATOR)[1]);
                                APIUtil.setResourcePermissions(api.getId().getProviderName(), api.getVisibility(),
                                        visibleRoles, filePath, registry);
                            }
                        }
                    }
                } else {
                    APIUtil.setResourcePermissions(api.getId().getProviderName(), api.getVisibility(), visibleRoles,
                            docRootPath, registry);
                }
            } else {
                //In order to support content search feature - we need to update resource permissions of document resources
                //if their visibility is set to API level.
                List<Documentation> docs = getAllDocumentation(api.getId());
                if (docs != null) {
                    for (Documentation doc : docs) {
                        if ((APIConstants.DOC_API_BASED_VISIBILITY).equalsIgnoreCase(doc.getVisibility().name())) {
                            String documentationPath = APIUtil.getAPIDocPath(api.getId()) + doc.getName();
                            APIUtil.setResourcePermissions(api.getId().getProviderName(), api.getVisibility(),
                                    visibleRoles, documentationPath, registry);
                        }
                    }
                }
            }
        } catch (Exception e) {
            try {
                registry.rollbackTransaction();
            } catch (RegistryException re) {
                // Throwing an error from this level will mask the original exception
                log.error("Error while rolling back the transaction for API: " + api.getId().getApiName(), re);
            }
            handleException("Error while performing registry transaction operation", e);
        } finally {
            try {
                if (!transactionCommitted) {
                    registry.rollbackTransaction();
                }
            } catch (RegistryException ex) {
                handleException("Error occurred while rolling back the transaction.", ex);
            }
        }
    }

    /**
     * @return true if the API was added successfully
     * @throws APIManagementException
     */
    @Override
    public boolean updateAPIStatus(APIIdentifier identifier, String status, boolean publishToGateway, boolean
            deprecateOldVersions
            , boolean makeKeysForwardCompatible)
            throws APIManagementException, FaultGatewaysException {
        boolean success = false;
        String provider = identifier.getProviderName();
        String providerTenantMode = identifier.getProviderName();
        provider = APIUtil.replaceEmailDomain(provider);
        String name = identifier.getApiName();
        String version = identifier.getVersion();
        boolean isTenantFlowStarted = false;
        try {
            String tenantDomain = MultitenantUtils.getTenantDomain(APIUtil.replaceEmailDomainBack(providerTenantMode));
            if (tenantDomain != null && !MultitenantConstants.SUPER_TENANT_DOMAIN_NAME.equals(tenantDomain)) {
                isTenantFlowStarted = true;
                PrivilegedCarbonContext.startTenantFlow();
                PrivilegedCarbonContext.getThreadLocalCarbonContext().setTenantDomain(tenantDomain, true);
            }
            APIIdentifier apiId = new APIIdentifier(provider, name, version);
            API api = getAPI(apiId);
            if (api != null) {
                String oldStatus = api.getStatus();
                String newStatus = status.toUpperCase();
                String currentUser = this.username;
                changeAPIStatus(api, newStatus, APIUtil.appendDomainWithUser(currentUser, tenantDomain), publishToGateway);

                if ((APIConstants.CREATED.equals(oldStatus) || APIConstants.PROTOTYPED.equals(oldStatus))
                        && APIConstants.PUBLISHED.equals(newStatus)) {
                    if (makeKeysForwardCompatible) {
                        makeAPIKeysForwardCompatible(api);
                    }
                    if (deprecateOldVersions) {
                        List<API> apiList = getAPIsByProvider(provider);
                        APIVersionComparator versionComparator = new APIVersionComparator();
                        for (API oldAPI : apiList) {
                            if (oldAPI.getId().getApiName().equals(name) &&
                                    versionComparator.compare(oldAPI, api) < 0 &&
                                    (APIConstants.PUBLISHED.equals(oldAPI.getStatus()))) {
                                changeLifeCycleStatus(oldAPI.getId(), APIConstants.API_LC_ACTION_DEPRECATE);
                            }
                        }
                    }
                }
                success = true;
                if (log.isDebugEnabled()) {
                    log.debug("API status successfully updated to: " + newStatus + " in API Name: " + api.getId()
                            .getApiName() + ", API Version : " + api.getId().getVersion() + ", API context : " + api
                            .getContext());
                }
            } else {
                handleException("Couldn't find an API with the name-" + name + "version-" + version);
            }
        } catch (FaultGatewaysException e) {
            handleException("Error while publishing to/un-publishing from  API gateway", e);
            return false;
        } finally {
            if (isTenantFlowStarted) {
                PrivilegedCarbonContext.endTenantFlow();
            }
        }
        return success;
    }

    @Override
    public void changeAPIStatus(API api, String status, String userId, boolean updateGatewayConfig)
            throws APIManagementException, FaultGatewaysException {
        Map<String, Map<String,String>> failedGateways = new ConcurrentHashMap<String, Map<String, String>>();
        String currentStatus = api.getStatus();
        if (!currentStatus.equals(status)) {
            api.setStatus(status);
            try {
                //If API status changed to publish we should add it to recently added APIs list
                //this should happen in store-publisher cluster domain if deployment is distributed
                //IF new API published we will add it to recently added APIs
                Caching.getCacheManager(APIConstants.API_MANAGER_CACHE_MANAGER)
                        .getCache(APIConstants.RECENTLY_ADDED_API_CACHE_NAME).removeAll();

                APIManagerConfiguration config = getAPIManagerConfiguration();
                String gatewayType = config.getFirstProperty(APIConstants.API_GATEWAY_TYPE);
                api.setAsPublishedDefaultVersion(
                        api.getId().getVersion().equals(apiMgtDAO.getPublishedDefaultVersion(api.getId())));

                if (APIConstants.API_GATEWAY_TYPE_SYNAPSE.equalsIgnoreCase(gatewayType) && updateGatewayConfig) {
                    if (APIConstants.PUBLISHED.equals(status) || APIConstants.DEPRECATED.equals(status) ||
                        APIConstants.BLOCKED.equals(status) || APIConstants.PROTOTYPED.equals(status)) {
                        Map<String, String> failedToPublishEnvironments = publishToGateway(api);
                        if (!failedToPublishEnvironments.isEmpty()) {
                            Set<String> publishedEnvironments = new HashSet<String>(api.getEnvironments());
                            publishedEnvironments.removeAll(new ArrayList<String>(failedToPublishEnvironments.keySet()));
                            api.setEnvironments(publishedEnvironments);
                            updateApiArtifact(api, true, false);
                            failedGateways.clear();
                            failedGateways.put("UNPUBLISHED", Collections.<String, String>emptyMap());
                            failedGateways.put("PUBLISHED", failedToPublishEnvironments);
                        }
                    } else { // API Status : RETIRED or CREATED
                        Map<String, String> failedToRemoveEnvironments = removeFromGateway(api);
                        if(!APIConstants.CREATED.equals(status)){
                            apiMgtDAO.removeAllSubscriptions(api.getId());
                        }
                        if (!failedToRemoveEnvironments.isEmpty()) {
                            Set<String> publishedEnvironments = new HashSet<String>(api.getEnvironments());
                            publishedEnvironments.addAll(failedToRemoveEnvironments.keySet());
                            api.setEnvironments(publishedEnvironments);
                            updateApiArtifact(api, true, false);
                            failedGateways.clear();

                            failedGateways.put("UNPUBLISHED", failedToRemoveEnvironments);
                            failedGateways.put("PUBLISHED", Collections.<String, String>emptyMap());
                        }
                    }
                }

                updateApiArtifact(api, false, false);
                apiMgtDAO.recordAPILifeCycleEvent(api.getId(), currentStatus, status, userId, this.tenantId);

                if (api.isDefaultVersion() || api.isPublishedDefaultVersion()) { //published default version need to be changed
                    apiMgtDAO.updateDefaultAPIPublishedVersion(api.getId(), currentStatus, status);
                }

            } catch (APIManagementException e) {
                handleException("Error occurred in the status change : " + api.getId().getApiName() + ". "
                        + e.getMessage(), e);
            }
        }
        if (!failedGateways.isEmpty() &&
                (!failedGateways.get("UNPUBLISHED").isEmpty() || !failedGateways.get("PUBLISHED").isEmpty())) {
            throw new FaultGatewaysException(failedGateways);
        }
    }

    @Override
    public void changeAPIStatus(API api, APIStatus status, String userId, boolean updateGatewayConfig)
            throws APIManagementException, FaultGatewaysException {
        changeAPIStatus(api, status.getStatus(), userId, updateGatewayConfig);
    }

    @Override
    public Map<String, String> propergateAPIStatusChangeToGateways(APIIdentifier identifier, String newStatus)
            throws APIManagementException {
        Map<String, String> failedGateways = new HashMap<String, String>();
        String provider = identifier.getProviderName();
        String providerTenantMode = identifier.getProviderName();
        provider = APIUtil.replaceEmailDomain(provider);
        String name = identifier.getApiName();
        String version = identifier.getVersion();
        boolean isTenantFlowStarted = false;
        try {
            String tenantDomain = MultitenantUtils.getTenantDomain(APIUtil.replaceEmailDomainBack(providerTenantMode));
            if (tenantDomain != null && !MultitenantConstants.SUPER_TENANT_DOMAIN_NAME.equals(tenantDomain)) {
                isTenantFlowStarted = true;
                PrivilegedCarbonContext.startTenantFlow();
                PrivilegedCarbonContext.getThreadLocalCarbonContext().setTenantDomain(tenantDomain, true);
            }

            APIIdentifier apiId = new APIIdentifier(provider, name, version);
            API api = getAPI(apiId);
            if (api != null) {
                String currentStatus = api.getStatus();

                if (APIConstants.PUBLISHED.equals(newStatus) || !currentStatus.equals(newStatus)) {
                    api.setStatus(newStatus);

                    APIManagerConfiguration config = getAPIManagerConfiguration();
                    String gatewayType = config.getFirstProperty(APIConstants.API_GATEWAY_TYPE);

                    api.setAsPublishedDefaultVersion(api.getId().getVersion()
                            .equals(apiMgtDAO.getPublishedDefaultVersion(api.getId())));

                    if (APIConstants.API_GATEWAY_TYPE_SYNAPSE.equalsIgnoreCase(gatewayType)) {
                        if (APIConstants.PUBLISHED.equals(newStatus) || APIConstants.DEPRECATED.equals(newStatus)
                            || APIConstants.BLOCKED.equals(newStatus) || APIConstants.PROTOTYPED.equals(newStatus)) {
                            failedGateways = publishToGateway(api);
                            //Sending Notifications to existing subscribers
                            if (APIConstants.PUBLISHED.equals(newStatus)) {
                                sendEmailNotification(api);
                            }
                        } else { // API Status : RETIRED or CREATED
                            failedGateways = removeFromGateway(api);
                        }
                    }

                }
            } else {
                handleException("Couldn't find an API with the name-" + name + "version-" + version);
            }

        } finally {
            if (isTenantFlowStarted) {
                PrivilegedCarbonContext.endTenantFlow();
            }
        }

        return failedGateways;
    }

    @Override
    public Map<String, String> propergateAPIStatusChangeToGateways(APIIdentifier identifier, APIStatus newStatus)
            throws APIManagementException {
        return propergateAPIStatusChangeToGateways(identifier, newStatus.getStatus());
    }

    @Override
    public boolean updateAPIforStateChange(APIIdentifier identifier, String newStatus,
            Map<String, String> failedGatewaysMap) throws APIManagementException, FaultGatewaysException {

        boolean isSuccess = false;
        Map<String, Map<String, String>> failedGateways = new ConcurrentHashMap<String, Map<String, String>>();
        String provider = identifier.getProviderName();
        String providerTenantMode = identifier.getProviderName();
        provider = APIUtil.replaceEmailDomain(provider);
        String name = identifier.getApiName();
        String version = identifier.getVersion();

        boolean isTenantFlowStarted = false;
        try {
            String tenantDomain = MultitenantUtils.getTenantDomain(APIUtil.replaceEmailDomainBack(providerTenantMode));
            if (tenantDomain != null && !MultitenantConstants.SUPER_TENANT_DOMAIN_NAME.equals(tenantDomain)) {
                isTenantFlowStarted = true;
                PrivilegedCarbonContext.startTenantFlow();
                PrivilegedCarbonContext.getThreadLocalCarbonContext().setTenantDomain(tenantDomain, true);
            }

            APIIdentifier apiId = new APIIdentifier(provider, name, version);
            API api = getAPI(apiId);
            if (api != null) {
                String currentStatus = api.getStatus();

                if (!currentStatus.equals(newStatus)) {
                    api.setStatus(newStatus);

                    // If API status changed to publish we should add it to recently added APIs list
                    // this should happen in store-publisher cluster domain if deployment is distributed
                    // IF new API published we will add it to recently added APIs
                    Caching.getCacheManager(APIConstants.API_MANAGER_CACHE_MANAGER)
                            .getCache(APIConstants.RECENTLY_ADDED_API_CACHE_NAME).removeAll();


                    api.setAsPublishedDefaultVersion(api.getId().getVersion()
                            .equals(apiMgtDAO.getPublishedDefaultVersion(api.getId())));

                    if (failedGatewaysMap != null) {

                        if (APIConstants.PUBLISHED.equals(newStatus) || APIConstants.DEPRECATED.equals(newStatus)
                            || APIConstants.BLOCKED.equals(newStatus) || APIConstants.PROTOTYPED.equals(newStatus)) {
                            Map<String, String> failedToPublishEnvironments = failedGatewaysMap;
                            if (!failedToPublishEnvironments.isEmpty()) {
                                Set<String> publishedEnvironments = new HashSet<String>(api.getEnvironments());
                                publishedEnvironments.removeAll(new ArrayList<String>(failedToPublishEnvironments
                                        .keySet()));
                                api.setEnvironments(publishedEnvironments);
                                updateApiArtifact(api, true, false);
                                failedGateways.clear();
                                failedGateways.put("UNPUBLISHED", Collections.<String, String>emptyMap());
                                failedGateways.put("PUBLISHED", failedToPublishEnvironments);

                            }
                        } else { // API Status : RETIRED or CREATED
                            Map<String, String> failedToRemoveEnvironments = failedGatewaysMap;
                            if(!APIConstants.CREATED.equals(newStatus)) {
                                cleanUpPendingSubscriptionCreationProcessesByAPI(api.getId());
                                apiMgtDAO.removeAllSubscriptions(api.getId());
                            }
                            if (!failedToRemoveEnvironments.isEmpty()) {
                                Set<String> publishedEnvironments = new HashSet<String>(api.getEnvironments());
                                publishedEnvironments.addAll(failedToRemoveEnvironments.keySet());
                                api.setEnvironments(publishedEnvironments);
                                updateApiArtifact(api, true, false);
                                failedGateways.clear();
                                failedGateways.put("UNPUBLISHED", failedToRemoveEnvironments);
                                failedGateways.put("PUBLISHED", Collections.<String, String>emptyMap());

                            }
                        }
                    }

                    updateApiArtifact(api, false, false);

                    if (api.isDefaultVersion() || api.isPublishedDefaultVersion()) { // published default version need
                        // to be changed
                        apiMgtDAO.updateDefaultAPIPublishedVersion(api.getId(), currentStatus, newStatus);
                    }
                }
                isSuccess = true;
            } else {
                handleException("Couldn't find an API with the name-" + name + "version-" + version);
            }

        } finally {
            if (isTenantFlowStarted) {
                PrivilegedCarbonContext.endTenantFlow();
            }
        }

        if (!failedGateways.isEmpty()
                && (!failedGateways.get("UNPUBLISHED").isEmpty() || !failedGateways.get("PUBLISHED").isEmpty())) {
            throw new FaultGatewaysException(failedGateways);
        }
        return isSuccess;
    }

    @Override
    public boolean updateAPIforStateChange(APIIdentifier identifier, APIStatus newStatus,
            Map<String, String> failedGatewaysMap) throws APIManagementException, FaultGatewaysException {
        return updateAPIforStateChange(identifier, newStatus.getStatus(), failedGatewaysMap);
    }

    /**
     * Function returns true if the specified API already exists in the registry
     *
     * @param identifier
     * @return
     * @throws APIManagementException
     */
    public boolean checkIfAPIExists(APIIdentifier identifier) throws APIManagementException {
        String apiPath = APIUtil.getAPIPath(identifier);
        try {
            String tenantDomain = MultitenantUtils
                    .getTenantDomain(APIUtil.replaceEmailDomainBack(identifier.getProviderName()));
            Registry registry;
            if (!MultitenantConstants.SUPER_TENANT_DOMAIN_NAME.equals(tenantDomain)) {
                int id = ServiceReferenceHolder.getInstance().getRealmService().getTenantManager()
                        .getTenantId(tenantDomain);
                registry = ServiceReferenceHolder.getInstance().getRegistryService().getGovernanceSystemRegistry(id);
            } else {
                if (this.tenantDomain != null
                        && !MultitenantConstants.SUPER_TENANT_DOMAIN_NAME.equals(this.tenantDomain)) {
                    registry = ServiceReferenceHolder.getInstance().getRegistryService().getGovernanceUserRegistry(
                            identifier.getProviderName(), MultitenantConstants.SUPER_TENANT_ID);
                } else {
                    if (this.tenantDomain != null
                            && !MultitenantConstants.SUPER_TENANT_DOMAIN_NAME.equals(this.tenantDomain)) {
                        registry = ServiceReferenceHolder.getInstance().getRegistryService().getGovernanceUserRegistry(
                                identifier.getProviderName(), MultitenantConstants.SUPER_TENANT_ID);
                    } else {
                        registry = this.registry;
                    }
                }
            }

            return registry.resourceExists(apiPath);
        } catch (RegistryException e) {
            handleException("Failed to get API from : " + apiPath, e);
            return false;
        } catch (UserStoreException e) {
            handleException("Failed to get API from : " + apiPath, e);
            return false;
        }
    }

    public void makeAPIKeysForwardCompatible(API api) throws APIManagementException {
        String provider = api.getId().getProviderName();
        String apiName = api.getId().getApiName();
        Set<String> versions = getAPIVersions(provider, apiName);
        APIVersionComparator comparator = new APIVersionComparator();
        List<API> sortedAPIs = new ArrayList<API>();
        for (String version : versions) {
            API otherApi = getAPI(new APIIdentifier(provider, apiName, version));
            if (comparator.compare(otherApi, api) < 0 && !APIConstants.RETIRED.equals(otherApi.getStatus())) {
                sortedAPIs.add(otherApi);
            }
        }

        // Get the subscriptions from the latest api version first
        Collections.sort(sortedAPIs, comparator);
        for (int i = sortedAPIs.size() - 1; i >= 0; i--) {
            String oldVersion = sortedAPIs.get(i).getId().getVersion();
            apiMgtDAO.makeKeysForwardCompatible(new ApiTypeWrapper(api), oldVersion
            );
        }
    }

    /**
     * Returns the subscriber name for the given subscription id.
     *
     * @param subscriptionId The subscription id of the subscriber to be returned
     * @return The subscriber or null if the requested subscriber does not exist
     * @throws APIManagementException if failed to get Subscriber
     */
    @Override
    public String getSubscriber(String subscriptionId) throws APIManagementException {
        return apiMgtDAO.getSubscriberName(subscriptionId);
    }

    /**
     * Returns the claims of subscriber for the given subscriber.
     *
     * @param subscriber The name of the subscriber to be returned
     * @return The looked up claims of the subscriber or null if the requested subscriber does not exist
     * @throws APIManagementException if failed to get Subscriber
     */
    @Override
    public Map<String, String> getSubscriberClaims(String subscriber) throws APIManagementException {
        String tenantDomain = MultitenantUtils.getTenantDomain(subscriber);
        int tenantId = 0;
        Map<String, String> claimMap = new HashMap<>();
        try {
            tenantId = getTenantId(tenantDomain);
        SortedMap<String, String> subscriberClaims =
                APIUtil.getClaims(subscriber, tenantId, ClaimsRetriever.DEFAULT_DIALECT_URI);
        APIManagerConfiguration configuration = getAPIManagerConfiguration();
        String configuredClaims = configuration
                .getFirstProperty(APIConstants.API_PUBLISHER_SUBSCRIBER_CLAIMS);
        if (subscriberClaims != null) {
            for (String claimURI : configuredClaims.split(",")) {
                claimMap.put(claimURI, subscriberClaims.get(claimURI));
            }
        }
        } catch (UserStoreException e) {
            throw new APIManagementException("Error while retrieving tenant id for tenant domain "
                    + tenantDomain, e);
        }
        return claimMap;
    }

    private Map<String, String> publishToGateway(API api) throws APIManagementException {
        Map<String, String> failedEnvironment;
        String tenantDomain = null;
        APITemplateBuilder builder = null;

        if (api.getType() != null && APIConstants.APITransportType.GRAPHQL.toString().equals(api.getType())){
            api.setGraphQLSchema(getGraphqlSchema(api.getId()));
        }

        if (api.getId().getProviderName().contains("AT")) {
            String provider = api.getId().getProviderName().replace("-AT-", "@");
            tenantDomain = MultitenantUtils.getTenantDomain(provider);
        } else {
            tenantDomain = PrivilegedCarbonContext.getThreadLocalCarbonContext().getTenantDomain();
        }
        //update the swagger definition with content-aware property for policies with bandwidth type.
        List<String> policyNames = apiMgtDAO
                .getNamesOfTierWithBandwidthQuotaType(APIUtil.getTenantIdFromTenantDomain(tenantDomain));
        String definition = OASParserUtil.getOASDefinitionWithTierContentAwareProperty(
                getOpenAPIDefinition(api.getId()), policyNames, api.getApiLevelPolicy());
        api.setSwaggerDefinition(definition);
        try {
            builder = getAPITemplateBuilder(api);
        } catch (Exception e) {
            handleException("Error while publishing to Gateway ", e);
        }

        APIGatewayManager gatewayManager = APIGatewayManager.getInstance();
        failedEnvironment = gatewayManager.publishToGateway(api, builder, tenantDomain);
        if (log.isDebugEnabled()) {
            String logMessage = "API Name: " + api.getId().getApiName() + ", API Version " + api.getId().getVersion()
                    + " published to gateway";
            log.debug(logMessage);
        }
        return failedEnvironment;
    }

    private Map<String, String> publishToGateway(APIProduct apiProduct) throws APIManagementException {
        Map<String, String> failedEnvironment;
        String tenantDomain = null;
        APITemplateBuilder builder = null;
        APIProductIdentifier apiProductId = apiProduct.getId();

        apiProduct.setDefinition(getOpenAPIDefinition(apiProduct.getId()));

        String provider = apiProductId.getProviderName();
        if (provider.contains("AT")) {
            provider = provider.replace("-AT-", "@");
            tenantDomain = MultitenantUtils.getTenantDomain(provider);
        } else {
            tenantDomain = PrivilegedCarbonContext.getThreadLocalCarbonContext().getTenantDomain();
        }

        APIGatewayManager gatewayManager = APIGatewayManager.getInstance();
        gatewayManager.setProductResourceSequences(this, apiProduct);

        try {
            builder = getAPITemplateBuilder(apiProduct);
        } catch (Exception e) {
            handleException("Error while publishing to Gateway ", e);
        }

        Set<API> associatedAPIs = getAssociatedAPIs(apiProduct);
        List<APIIdentifier> apisWithoutEndpoints = new ArrayList<>();

        for (API api : associatedAPIs) {
            String endpointConfig = api.getEndpointConfig();

            if (StringUtils.isEmpty(endpointConfig)) {
                apisWithoutEndpoints.add(api.getId());
            }
        }

        if (!apisWithoutEndpoints.isEmpty()) {
            throw new APIManagementException("Cannot publish API Product: " + apiProductId + " to gateway",
            ExceptionCodes.from(ExceptionCodes.API_PRODUCT_RESOURCE_ENDPOINT_UNDEFINED, apiProductId.toString(),
            apisWithoutEndpoints.toString()));
        }

        failedEnvironment = gatewayManager.publishToGateway(apiProduct, builder, tenantDomain, associatedAPIs);
        if (log.isDebugEnabled()) {
            String logMessage = "API Name: " + apiProductId.getName() + ", API Version " + apiProductId.getVersion()
                    + " published to gateway";
            log.debug(logMessage);
        }
        return failedEnvironment;
    }


    private Set<API> getAssociatedAPIs(APIProduct apiProduct) throws APIManagementException {
        List<APIProductResource> productResources = apiProduct.getProductResources();

        Set<API> apis = new HashSet<>();

        for (APIProductResource productResource : productResources) {
            API api = getAPI(productResource.getApiIdentifier());
            apis.add(api);
        }

        return apis;
    }

    /**
     * This method returns a list of previous versions of a given API
     *
     * @param api
     * @return oldPublishedAPIList
     * @throws APIManagementException
     */
    private List<APIIdentifier> getOldPublishedAPIList(API api) throws APIManagementException {
        List<APIIdentifier> oldPublishedAPIList = new ArrayList<APIIdentifier>();
        List<API> apiList = getAPIsByProvider(api.getId().getProviderName());
        APIVersionComparator versionComparator = new APIVersionComparator();
        for (API oldAPI : apiList) {
            if (oldAPI.getId().getApiName().equals(api.getId().getApiName()) &&
                    versionComparator.compare(oldAPI, api) < 0 &&
                    (oldAPI.getStatus().equals(APIConstants.PUBLISHED))) {
                oldPublishedAPIList.add(oldAPI.getId());
            }
        }

        return oldPublishedAPIList;
    }

    /**
     * This method used to send notifications to the previous subscribers of older versions of a given API
     *
     * @param api
     * @throws APIManagementException
     */
    private void sendEmailNotification(API api) throws APIManagementException {
        try {
            String isNotificationEnabled = "false";
            Registry configRegistry = ServiceReferenceHolder.getInstance().getRegistryService().
                    getConfigSystemRegistry(tenantId);
            if (configRegistry.resourceExists(APIConstants.API_TENANT_CONF_LOCATION)) {
                Resource resource = configRegistry.get(APIConstants.API_TENANT_CONF_LOCATION);
                String content = new String((byte[]) resource.getContent(), Charset.defaultCharset());
                if (content != null) {
                    JSONObject tenantConfig = (JSONObject) new JSONParser().parse(content);
                    isNotificationEnabled = (String) tenantConfig.get(NotifierConstants.NOTIFICATIONS_ENABLED);
                }
            }
            if (JavaUtils.isTrueExplicitly(isNotificationEnabled)) {
                List<APIIdentifier> apiIdentifiers = getOldPublishedAPIList(api);
                for (APIIdentifier oldAPI : apiIdentifiers) {
                    Properties prop = new Properties();
                    prop.put(NotifierConstants.API_KEY, oldAPI);
                    prop.put(NotifierConstants.NEW_API_KEY, api.getId());

                    Set<Subscriber> subscribersOfAPI = apiMgtDAO.getSubscribersOfAPI(oldAPI);
                    prop.put(NotifierConstants.SUBSCRIBERS_PER_API, subscribersOfAPI);

                    NotificationDTO notificationDTO = new NotificationDTO(prop,
                            NotifierConstants.NOTIFICATION_TYPE_NEW_VERSION);
                    notificationDTO.setTenantID(tenantId);
                    notificationDTO.setTenantDomain(tenantDomain);
                    new NotificationExecutor().sendAsyncNotifications(notificationDTO);
                }
            }
        } catch (NotificationException e) {
            log.error(e.getMessage(), e);
        } catch (RegistryException re) {
            handleException("Error while getting the tenant-config.json", re);
        } catch (ParseException e) {
            String msg = "Couldn't Create json Object from Swagger object for email notification";
            handleException(msg, e);
        }
    }

    /**
     * This method used to validate and set transports in api
     * @param api
     * @throws APIManagementException
     */
    private void validateAndSetTransports(API api) throws APIManagementException {
        String transports = api.getTransports();
        if (!StringUtils.isEmpty(transports) && !("null".equalsIgnoreCase(transports))) {
            if (transports.contains(",")) {
                StringTokenizer st = new StringTokenizer(transports, ",");
                while (st.hasMoreTokens()) {
                    checkIfValidTransport(st.nextToken());
                }
            } else {
                checkIfValidTransport(transports);
            }
        } else {
            api.setTransports(Constants.TRANSPORT_HTTP + ',' + Constants.TRANSPORT_HTTPS);
        }
    }

    /**
     * This method used to validate and set transports in api product
     * @param apiProduct
     * @throws APIManagementException
     */
    private void validateAndSetTransports(APIProduct apiProduct) throws APIManagementException {
        String transports = apiProduct.getTransports();
        if (!StringUtils.isEmpty(transports) && !("null".equalsIgnoreCase(transports))) {
            if (transports.contains(",")) {
                StringTokenizer st = new StringTokenizer(transports, ",");
                while (st.hasMoreTokens()) {
                    checkIfValidTransport(st.nextToken());
                }
            } else {
                checkIfValidTransport(transports);
            }
        } else {
            apiProduct.setTransports(Constants.TRANSPORT_HTTP + ',' + Constants.TRANSPORT_HTTPS);
        }
    }

    /**
     * This method used to select security level according to given api Security
     * @param apiSecurity
     * @return
     */
    private ArrayList<String> selectSecurityLevels(String apiSecurity) {
        ArrayList<String> securityLevels = new ArrayList<>();
        String[] apiSecurityLevels = apiSecurity.split(",");
        boolean isOauth2 = false;
        boolean isMutualSSL = false;
        boolean isBasicAuth = false;
        boolean isApiKey = false;
        boolean isMutualSSLMandatory = false;
        boolean isOauthBasicAuthMandatory = false;

        boolean securitySchemeFound = false;

        for (String apiSecurityLevel : apiSecurityLevels) {
            if (apiSecurityLevel.trim().equalsIgnoreCase(APIConstants.DEFAULT_API_SECURITY_OAUTH2)) {
                isOauth2 = true;
                securityLevels.add(APIConstants.DEFAULT_API_SECURITY_OAUTH2);
                securitySchemeFound = true;
            }
            if (apiSecurityLevel.trim().equalsIgnoreCase(APIConstants.API_SECURITY_MUTUAL_SSL)) {
                isMutualSSL = true;
                securityLevels.add(APIConstants.API_SECURITY_MUTUAL_SSL);
                securitySchemeFound = true;
            }
            if (apiSecurityLevel.trim().equalsIgnoreCase(APIConstants.API_SECURITY_BASIC_AUTH)) {
                isBasicAuth = true;
                securityLevels.add(APIConstants.API_SECURITY_BASIC_AUTH);
                securitySchemeFound = true;
            }
            if (apiSecurityLevel.trim().equalsIgnoreCase(APIConstants.API_SECURITY_API_KEY)){
                isApiKey = true;
                securityLevels.add(APIConstants.API_SECURITY_API_KEY);
                securitySchemeFound = true;
            }
            if (apiSecurityLevel.trim().equalsIgnoreCase(APIConstants.API_SECURITY_MUTUAL_SSL_MANDATORY)) {
                isMutualSSLMandatory = true;
                securityLevels.add(APIConstants.API_SECURITY_MUTUAL_SSL_MANDATORY);
            }
            if (apiSecurityLevel.trim().equalsIgnoreCase(APIConstants.API_SECURITY_OAUTH_BASIC_AUTH_API_KEY_MANDATORY)) {
                isOauthBasicAuthMandatory = true;
                securityLevels.add(APIConstants.API_SECURITY_OAUTH_BASIC_AUTH_API_KEY_MANDATORY);
            }
        }

        // If no security schema found, set OAuth2 as default
        if (!securitySchemeFound) {
            isOauth2 = true;
            securityLevels.add(APIConstants.DEFAULT_API_SECURITY_OAUTH2);
        }
        // If Only OAuth2/Basic-Auth specified, set it as mandatory
        if (!isMutualSSL && !isOauthBasicAuthMandatory) {
            securityLevels.add(APIConstants.API_SECURITY_OAUTH_BASIC_AUTH_API_KEY_MANDATORY);
        }
        // If Only Mutual SSL specified, set it as mandatory
        if (!isBasicAuth && !isOauth2 && !isApiKey && !isMutualSSLMandatory) {
            securityLevels.add(APIConstants.API_SECURITY_MUTUAL_SSL_MANDATORY);
        }
        // If OAuth2/Basic-Auth and Mutual SSL protected and not specified the mandatory scheme,
        // set OAuth2/Basic-Auth as mandatory
        if ((isOauth2 || isBasicAuth || isApiKey) && isMutualSSL && !isOauthBasicAuthMandatory && !isMutualSSLMandatory) {
            securityLevels.add(APIConstants.API_SECURITY_OAUTH_BASIC_AUTH_API_KEY_MANDATORY);
        }
        return securityLevels;
    }

    /**
     * To validate the API Security options and set it.
     *
     * @param api Relevant API that need to be validated.
     */
    private void validateAndSetAPISecurity(API api) {
        String apiSecurity = APIConstants.DEFAULT_API_SECURITY_OAUTH2;
        String security = api.getApiSecurity();
        if (security!= null) {
            apiSecurity = security;
            ArrayList<String> securityLevels = selectSecurityLevels(apiSecurity);
            apiSecurity = String.join(",", securityLevels);
        }
        if (log.isDebugEnabled()) {
            log.debug("API " + api.getId() + " has following enabled protocols : " + apiSecurity);
        }

        api.setApiSecurity(apiSecurity);
    }

    /**
     * To validate the API Security options and set it.
     *
     * @param apiProduct Relevant APIProduct that need to be validated.
     */
    private void validateAndSetAPISecurity(APIProduct apiProduct) {
        String apiSecurity = APIConstants.DEFAULT_API_SECURITY_OAUTH2;
        String security = apiProduct.getApiSecurity();
        if (security!= null) {
            apiSecurity = security;
            ArrayList<String> securityLevels = selectSecurityLevels(apiSecurity);
            apiSecurity = String.join(",", securityLevels);
        }
        if (log.isDebugEnabled()) {
            log.debug("APIProduct " + apiProduct.getId() + " has following enabled protocols : " + apiSecurity);
        }
        apiProduct.setApiSecurity(apiSecurity);
    }

    private void checkIfValidTransport(String transport) throws APIManagementException {
        if (!Constants.TRANSPORT_HTTP.equalsIgnoreCase(transport) && !Constants.TRANSPORT_HTTPS.equalsIgnoreCase(transport)) {
            handleException("Unsupported Transport [" + transport + ']');
        }
    }

    private Map<String, String> removeFromGateway(API api) {
        String tenantDomain = null;
        Map<String, String> failedEnvironment;
        if (api.getId().getProviderName().contains("AT")) {
            String provider = api.getId().getProviderName().replace("-AT-", "@");
            tenantDomain = MultitenantUtils.getTenantDomain(provider);
        } else {
            tenantDomain = PrivilegedCarbonContext.getThreadLocalCarbonContext().getTenantDomain();
        }

        failedEnvironment = removeFromGateway(api, tenantDomain);
        if (log.isDebugEnabled()) {
            String logMessage = "API Name: " + api.getId().getApiName() + ", API Version " + api.getId().getVersion()
                    + " deleted from gateway";
            log.debug(logMessage);
        }
        return failedEnvironment;
    }

    private Map<String, String> removeFromGateway(APIProduct apiProduct) throws APIManagementException {
        String tenantDomain = null;

        if (apiProduct.getId().getProviderName().contains("AT")) {
            String provider = apiProduct.getId().getProviderName().replace("-AT-", "@");
            tenantDomain = MultitenantUtils.getTenantDomain(provider);
        } else {
            tenantDomain = PrivilegedCarbonContext.getThreadLocalCarbonContext().getTenantDomain();
        }
        Map<String, String> failedEnvironment = removeFromGateway(apiProduct, tenantDomain);
        if (log.isDebugEnabled()) {
            String logMessage = "API Name: " + apiProduct.getId().getName() + ", API Version " + apiProduct.getId().getVersion()
                    + " deleted from gateway";
            log.debug(logMessage);
        }
        return failedEnvironment;
    }

    public Map<String, String> removeDefaultAPIFromGateway(API api) {
        String tenantDomain = null;
        if (api.getId().getProviderName().contains("AT")) {
            String provider = api.getId().getProviderName().replace("-AT-", "@");
            tenantDomain = MultitenantUtils.getTenantDomain(provider);
        } else {
            tenantDomain = PrivilegedCarbonContext.getThreadLocalCarbonContext().getTenantDomain();
        }

        APIGatewayManager gatewayManager = APIGatewayManager.getInstance();
        return gatewayManager.removeDefaultAPIFromGateway(api, tenantDomain);

    }

    private boolean isAPIPublished(API api) throws APIManagementException {
        String tenantDomain = null;
        if (api.getId().getProviderName().contains("AT")) {
            String provider = api.getId().getProviderName().replace("-AT-", "@");
            tenantDomain = MultitenantUtils.getTenantDomain(provider);
        } else {
            tenantDomain = PrivilegedCarbonContext.getThreadLocalCarbonContext().getTenantDomain();
        }
        APIGatewayManager gatewayManager = APIGatewayManager.getInstance();
        return gatewayManager.isAPIPublished(api, tenantDomain);
    }

    private APITemplateBuilder getAPITemplateBuilder(API api) throws APIManagementException {
        APITemplateBuilderImpl vtb = new APITemplateBuilderImpl(api);
        Map<String, String> latencyStatsProperties = new HashMap<String, String>();
        latencyStatsProperties.put(APIConstants.API_UUID, api.getUUID());
        vtb.addHandler(
                "org.wso2.carbon.apimgt.gateway.handlers.common.APIMgtLatencyStatsHandler",
                latencyStatsProperties);
        Map<String, String> corsProperties = new HashMap<String, String>();
        corsProperties.put(APIConstants.CORSHeaders.IMPLEMENTATION_TYPE_HANDLER_VALUE, api.getImplementation());

        //Get authorization header from the API object or from the tenant registry
        String authorizationHeader;
        if (!StringUtils.isBlank(api.getAuthorizationHeader())) {
            authorizationHeader = api.getAuthorizationHeader();
        } else {
            //Retrieves the auth configuration from tenant registry or api-manager.xml if not available
            // in tenant registry
            authorizationHeader = APIUtil.getOAuthConfiguration(tenantId, APIConstants.AUTHORIZATION_HEADER);
        }
        if (!StringUtils.isBlank(authorizationHeader)) {
            corsProperties.put(APIConstants.AUTHORIZATION_HEADER, authorizationHeader);
        }

        if (api.getCorsConfiguration() != null && api.getCorsConfiguration().isCorsConfigurationEnabled()) {
            CORSConfiguration corsConfiguration = api.getCorsConfiguration();
            if (corsConfiguration.getAccessControlAllowHeaders() != null) {
                StringBuilder allowHeaders = new StringBuilder();
                for (String header : corsConfiguration.getAccessControlAllowHeaders()) {
                    allowHeaders.append(header).append(',');
                }
                if (allowHeaders.length() != 0) {
                    allowHeaders.deleteCharAt(allowHeaders.length() - 1);
                    corsProperties.put(APIConstants.CORSHeaders.ALLOW_HEADERS_HANDLER_VALUE, allowHeaders.toString());
                }
            }
            if (corsConfiguration.getAccessControlAllowOrigins() != null) {
                StringBuilder allowOrigins = new StringBuilder();
                for (String origin : corsConfiguration.getAccessControlAllowOrigins()) {
                    allowOrigins.append(origin).append(',');
                }
                if (allowOrigins.length() != 0) {
                    allowOrigins.deleteCharAt(allowOrigins.length() - 1);
                    corsProperties.put(APIConstants.CORSHeaders.ALLOW_ORIGIN_HANDLER_VALUE, allowOrigins.toString());
                }
            }
            if (corsConfiguration.getAccessControlAllowMethods() != null) {
                StringBuilder allowedMethods = new StringBuilder();
                for (String methods : corsConfiguration.getAccessControlAllowMethods()) {
                    allowedMethods.append(methods).append(',');
                }
                if (allowedMethods.length() != 0) {
                    allowedMethods.deleteCharAt(allowedMethods.length() - 1);
                    corsProperties.put(APIConstants.CORSHeaders.ALLOW_METHODS_HANDLER_VALUE, allowedMethods.toString());
                }
            }
            if (corsConfiguration.isAccessControlAllowCredentials()) {
                corsProperties.put(APIConstants.CORSHeaders.ALLOW_CREDENTIALS_HANDLER_VALUE,
                        String.valueOf(corsConfiguration.isAccessControlAllowCredentials()));
            }
            vtb.addHandler("org.wso2.carbon.apimgt.gateway.handlers.security.CORSRequestHandler"
                    , corsProperties);
        } else if (APIUtil.isCORSEnabled()) {
            vtb.addHandler("org.wso2.carbon.apimgt.gateway.handlers.security.CORSRequestHandler"
                    , corsProperties);
        }
        if(!APIConstants.PROTOTYPED.equals(api.getStatus())) {

            List<ClientCertificateDTO> clientCertificateDTOS = null;
            if (isClientCertificateBasedAuthenticationConfigured()) {
                clientCertificateDTOS = certificateManager.searchClientCertificates(tenantId, null, api.getId());
            }
            Map<String, String> clientCertificateObject = null;
            CertificateMgtUtils certificateMgtUtils = CertificateMgtUtils.getInstance();
            if (clientCertificateDTOS != null) {
                clientCertificateObject = new HashMap<>();
                for (ClientCertificateDTO clientCertificateDTO : clientCertificateDTOS) {
                    clientCertificateObject.put(certificateMgtUtils
                                    .getUniqueIdentifierOfCertificate(clientCertificateDTO.getCertificate()),
                            clientCertificateDTO.getTierName());
                }
            }

            Map<String, String> authProperties = new HashMap<>();
            if (!StringUtils.isBlank(authorizationHeader)) {
                authProperties.put(APIConstants.AUTHORIZATION_HEADER, authorizationHeader);
            }
            String apiSecurity = api.getApiSecurity();
            String apiLevelPolicy = api.getApiLevelPolicy();
            authProperties.put(APIConstants.API_SECURITY, apiSecurity);
            authProperties.put(APIConstants.API_LEVEL_POLICY, apiLevelPolicy);
            if (clientCertificateObject != null) {
                authProperties.put(APIConstants.CERTIFICATE_INFORMATION, clientCertificateObject.toString());
            }
            //Get RemoveHeaderFromOutMessage from tenant registry or api-manager.xml
            String removeHeaderFromOutMessage = APIUtil
                    .getOAuthConfiguration(tenantId, APIConstants.REMOVE_OAUTH_HEADER_FROM_OUT_MESSAGE);
            if (!StringUtils.isBlank(removeHeaderFromOutMessage)) {
                authProperties.put(APIConstants.REMOVE_OAUTH_HEADER_FROM_OUT_MESSAGE, removeHeaderFromOutMessage);
            } else {
                authProperties.put(APIConstants.REMOVE_OAUTH_HEADER_FROM_OUT_MESSAGE,
                        APIConstants.REMOVE_OAUTH_HEADER_FROM_OUT_MESSAGE_DEFAULT);
            }
            authProperties.put(APIConstants.API_UUID, api.getUUID());
            authProperties.put("keyManagers", String.join(",", api.getKeyManagers()));
            if (APIConstants.GRAPHQL_API.equals(api.getType())) {
                Map<String, String> apiUUIDProperty = new HashMap<String, String>();
                apiUUIDProperty.put(APIConstants.API_UUID, api.getUUID());
                vtb.addHandler("org.wso2.carbon.apimgt.gateway.handlers.graphQL.GraphQLAPIHandler",
                        apiUUIDProperty);
            }
            vtb.addHandler("org.wso2.carbon.apimgt.gateway.handlers.security.APIAuthenticationHandler",
                    authProperties);

            if (APIConstants.GRAPHQL_API.equals(api.getType())) {
                vtb.addHandler("org.wso2.carbon.apimgt.gateway.handlers.graphQL.GraphQLQueryAnalysisHandler", Collections.<String, String>emptyMap());
            }

            Map<String, String> properties = new HashMap<String, String>();

            boolean isGlobalThrottlingEnabled = APIUtil.isAdvanceThrottlingEnabled();
            if (api.getProductionMaxTps() != null) {
                properties.put("productionMaxCount", api.getProductionMaxTps());
            }

            if (api.getSandboxMaxTps() != null) {
                properties.put("sandboxMaxCount", api.getSandboxMaxTps());
            }

            if (isGlobalThrottlingEnabled) {
                vtb.addHandler("org.wso2.carbon.apimgt.gateway.handlers.throttling.ThrottleHandler"
                        , properties);
            } else {
                properties.put("id", "A");
                properties.put("policyKey", "gov:" + APIConstants.API_TIER_LOCATION);
                properties.put("policyKeyApplication", "gov:" + APIConstants.APP_TIER_LOCATION);
                properties.put("policyKeyResource", "gov:" + APIConstants.RES_TIER_LOCATION);

                vtb.addHandler("org.wso2.carbon.apimgt.gateway.handlers.throttling.APIThrottleHandler"
                        , properties);
            }

            vtb.addHandler("org.wso2.carbon.apimgt.gateway.handlers.analytics.APIMgtUsageHandler"
                    , Collections.<String, String>emptyMap());

            properties = new HashMap<String, String>();
            properties.put("configKey", APIConstants.GA_CONF_KEY);
            vtb.addHandler(
                    "org.wso2.carbon.apimgt.gateway.handlers.analytics.APIMgtGoogleAnalyticsTrackingHandler"
                    , properties);

            String extensionHandlerPosition = getExtensionHandlerPosition();
            if (extensionHandlerPosition != null && "top".equalsIgnoreCase(extensionHandlerPosition)) {
                vtb.addHandlerPriority(
                        "org.wso2.carbon.apimgt.gateway.handlers.ext.APIManagerExtensionHandler",
                        Collections.<String, String>emptyMap(), 0);
            } else {
                vtb.addHandler("org.wso2.carbon.apimgt.gateway.handlers.ext.APIManagerExtensionHandler",
                        Collections.<String, String>emptyMap());
            }


        }

        return vtb;
    }


    private APITemplateBuilder getAPITemplateBuilder(APIProduct apiProduct) throws APIManagementException {
        APITemplateBuilderImpl vtb = new APITemplateBuilderImpl(apiProduct);
        Map<String, String> latencyStatsProperties = new HashMap<String, String>();
        latencyStatsProperties.put(APIConstants.API_UUID, apiProduct.getUuid());
        vtb.addHandler("org.wso2.carbon.apimgt.gateway.handlers.common.APIMgtLatencyStatsHandler",
                latencyStatsProperties);

        Map<String, String> corsProperties = new HashMap<>();
        corsProperties.put(APIConstants.CORSHeaders.IMPLEMENTATION_TYPE_HANDLER_VALUE,
                APIConstants.IMPLEMENTATION_TYPE_ENDPOINT);

        //Get authorization header from the API object or from the tenant registry
        String authorizationHeader;
        if (!StringUtils.isBlank(apiProduct.getAuthorizationHeader())) {
            authorizationHeader = apiProduct.getAuthorizationHeader();
        } else {
            //Retrieves the auth configuration from tenant registry or api-manager.xml if not available
            // in tenant registry
            authorizationHeader = APIUtil.getOAuthConfiguration(tenantId, APIConstants.AUTHORIZATION_HEADER);
        }
        if (!StringUtils.isBlank(authorizationHeader)) {
            corsProperties.put(APIConstants.AUTHORIZATION_HEADER, authorizationHeader);
        }

        if (apiProduct.getCorsConfiguration() != null &&
                apiProduct.getCorsConfiguration().isCorsConfigurationEnabled()) {
            CORSConfiguration corsConfiguration = apiProduct.getCorsConfiguration();
            if (corsConfiguration.getAccessControlAllowHeaders() != null) {
                StringBuilder allowHeaders = new StringBuilder();
                for (String header : corsConfiguration.getAccessControlAllowHeaders()) {
                    allowHeaders.append(header).append(',');
                }
                if (allowHeaders.length() != 0) {
                    allowHeaders.deleteCharAt(allowHeaders.length() - 1);
                    corsProperties.put(APIConstants.CORSHeaders.ALLOW_HEADERS_HANDLER_VALUE, allowHeaders.toString());
                }
            }
            if (corsConfiguration.getAccessControlAllowOrigins() != null) {
                StringBuilder allowOrigins = new StringBuilder();
                for (String origin : corsConfiguration.getAccessControlAllowOrigins()) {
                    allowOrigins.append(origin).append(',');
                }
                if (allowOrigins.length() != 0) {
                    allowOrigins.deleteCharAt(allowOrigins.length() - 1);
                    corsProperties.put(APIConstants.CORSHeaders.ALLOW_ORIGIN_HANDLER_VALUE, allowOrigins.toString());
                }
            }
            if (corsConfiguration.getAccessControlAllowMethods() != null) {
                StringBuilder allowedMethods = new StringBuilder();
                for (String methods : corsConfiguration.getAccessControlAllowMethods()) {
                    allowedMethods.append(methods).append(',');
                }
                if (allowedMethods.length() != 0) {
                    allowedMethods.deleteCharAt(allowedMethods.length() - 1);
                    corsProperties.put(APIConstants.CORSHeaders.ALLOW_METHODS_HANDLER_VALUE, allowedMethods.toString());
                }
            }
            if (corsConfiguration.isAccessControlAllowCredentials()) {
                corsProperties.put(APIConstants.CORSHeaders.ALLOW_CREDENTIALS_HANDLER_VALUE,
                        String.valueOf(corsConfiguration.isAccessControlAllowCredentials()));
            }
            vtb.addHandler("org.wso2.carbon.apimgt.gateway.handlers.security.CORSRequestHandler"
                    , corsProperties);
        } else if (APIUtil.isCORSEnabled()) {
            vtb.addHandler("org.wso2.carbon.apimgt.gateway.handlers.security.CORSRequestHandler"
                    , corsProperties);
        }

        APIIdentifier apiProductIdentifier = new APIIdentifier(apiProduct.getId().getProviderName(),
                apiProduct.getId().getName(), apiProduct.getId().getVersion());

        List<ClientCertificateDTO> clientCertificateDTOS = null;
        if (isClientCertificateBasedAuthenticationConfigured()) {
            clientCertificateDTOS = certificateManager.searchClientCertificates(tenantId, null, apiProductIdentifier);
        }
        Map<String, String> clientCertificateObject = null;
        CertificateMgtUtils certificateMgtUtils = CertificateMgtUtils.getInstance();
        if (clientCertificateDTOS != null) {
            clientCertificateObject = new HashMap<>();
            for (ClientCertificateDTO clientCertificateDTO : clientCertificateDTOS) {
                clientCertificateObject.put(certificateMgtUtils
                                .getUniqueIdentifierOfCertificate(clientCertificateDTO.getCertificate()),
                        clientCertificateDTO.getTierName());
            }
        }

        Map<String, String> authProperties = new HashMap<String, String>();
        if (!StringUtils.isBlank(authorizationHeader)) {
            authProperties.put(APIConstants.AUTHORIZATION_HEADER, authorizationHeader);
        }
        String apiSecurity = apiProduct.getApiSecurity();
        String apiLevelPolicy = apiProduct.getProductLevelPolicy();
        authProperties.put(APIConstants.API_SECURITY, apiSecurity);
        authProperties.put(APIConstants.API_LEVEL_POLICY, apiLevelPolicy);
        if (clientCertificateObject != null) {
            authProperties.put(APIConstants.CERTIFICATE_INFORMATION, clientCertificateObject.toString());
        }

        //Get RemoveHeaderFromOutMessage from tenant registry or api-manager.xml
        String removeHeaderFromOutMessage = APIUtil
                .getOAuthConfiguration(tenantId, APIConstants.REMOVE_OAUTH_HEADER_FROM_OUT_MESSAGE);
        if (!StringUtils.isBlank(removeHeaderFromOutMessage)) {
            authProperties.put(APIConstants.REMOVE_OAUTH_HEADER_FROM_OUT_MESSAGE, removeHeaderFromOutMessage);
        } else {
            authProperties.put(APIConstants.REMOVE_OAUTH_HEADER_FROM_OUT_MESSAGE,
                    APIConstants.REMOVE_OAUTH_HEADER_FROM_OUT_MESSAGE_DEFAULT);
        }

        authProperties.put("apiType", APIConstants.ApiTypes.PRODUCT_API.name());
        vtb.addHandler("org.wso2.carbon.apimgt.gateway.handlers.security.APIAuthenticationHandler",
                authProperties);
        Map<String, String> properties = new HashMap<String, String>();

        boolean isGlobalThrottlingEnabled = APIUtil.isAdvanceThrottlingEnabled();
        if (apiProduct.getProductionMaxTps() != null) {
            properties.put("productionMaxCount", apiProduct.getProductionMaxTps());
        }

        if (apiProduct.getSandboxMaxTps() != null) {
            properties.put("sandboxMaxCount", apiProduct.getSandboxMaxTps());
        }

        if (isGlobalThrottlingEnabled) {
            vtb.addHandler("org.wso2.carbon.apimgt.gateway.handlers.throttling.ThrottleHandler"
                    , properties);
        } else {
            properties.put("id", "A");
            properties.put("policyKey", "gov:" + APIConstants.API_TIER_LOCATION);
            properties.put("policyKeyApplication", "gov:" + APIConstants.APP_TIER_LOCATION);
            properties.put("policyKeyResource", "gov:" + APIConstants.RES_TIER_LOCATION);

            vtb.addHandler("org.wso2.carbon.apimgt.gateway.handlers.throttling.APIThrottleHandler"
                    , properties);
        }

        vtb.addHandler("org.wso2.carbon.apimgt.gateway.handlers.analytics.APIMgtUsageHandler"
                , Collections.<String, String>emptyMap());

        properties = new HashMap<String, String>();
        properties.put("configKey", APIConstants.GA_CONF_KEY);
        vtb.addHandler(
                "org.wso2.carbon.apimgt.gateway.handlers.analytics.APIMgtGoogleAnalyticsTrackingHandler"
                , properties);

        return vtb;
    }

    public void updateDefaultAPIInRegistry(APIIdentifier apiIdentifier, boolean value) throws APIManagementException {
        try {

            GenericArtifactManager artifactManager = APIUtil.getArtifactManager(registry,
                    APIConstants.API_KEY);
            if (artifactManager == null) {
                String errorMessage =
                        "Artifact manager is null when updating default API " + apiIdentifier.getApiName();
                log.error(errorMessage);
                throw new APIManagementException(errorMessage);
            }
            String defaultAPIPath = APIConstants.API_LOCATION + RegistryConstants.PATH_SEPARATOR +
                    apiIdentifier.getProviderName() +
                    RegistryConstants.PATH_SEPARATOR + apiIdentifier.getApiName() +
                    RegistryConstants.PATH_SEPARATOR + apiIdentifier.getVersion() +
                    APIConstants.API_RESOURCE_NAME;

            Resource defaultAPISourceArtifact = registry.get(defaultAPIPath);
            GenericArtifact defaultAPIArtifact = artifactManager.getGenericArtifact(
                    defaultAPISourceArtifact.getUUID());
            defaultAPIArtifact.setAttribute(APIConstants.API_OVERVIEW_IS_DEFAULT_VERSION, String.valueOf(value));
            artifactManager.updateGenericArtifact(defaultAPIArtifact);

        } catch (RegistryException e) {
            String msg = "Failed to update default API version : " + apiIdentifier.getVersion() + " of : "
                    + apiIdentifier.getApiName();
            handleException(msg, e);
        }
    }

    /**
     * Add a file to a document of source type FILE
     *
     * @param apiId         API identifier the document belongs to
     * @param documentation document
     * @param filename      name of the file
     * @param content       content of the file as an Input Stream
     * @param contentType   content type of the file
     * @throws APIManagementException if failed to add the file
     */
    public void addFileToDocumentation(APIIdentifier apiId, Documentation documentation, String filename,
                                       InputStream content, String contentType) throws APIManagementException {
        if (Documentation.DocumentSourceType.FILE.equals(documentation.getSourceType())) {
            ResourceFile icon = new ResourceFile(content, "application/force-download");
            String filePath = APIUtil.getDocumentationFilePath(apiId, filename);
            API api;
            try {
                api = getAPI(apiId);
                String visibleRolesList = api.getVisibleRoles();
                String[] visibleRoles = new String[0];
                if (visibleRolesList != null) {
                    visibleRoles = visibleRolesList.split(",");
                }
                APIUtil.setResourcePermissions(api.getId().getProviderName(), api.getVisibility(), visibleRoles,
                        filePath, registry);
                documentation.setFilePath(addResourceFile(apiId, filePath, icon));
                APIUtil.setFilePermission(filePath);
            } catch (APIManagementException e) {
                handleException("Failed to add file to document " + documentation.getName(), e);
            }
        } else {
            String errorMsg = "Cannot add file to the Document. Document " + documentation.getName()
                    + "'s Source type is not FILE.";
            handleException(errorMsg);
        }
    }

    /**
     * Create a new version of the <code>api</code>, with version <code>newVersion</code>
     *
     * @param api        The API to be copied
     * @param newVersion The version of the new API
     * @throws org.wso2.carbon.apimgt.api.model.DuplicateAPIException If the API trying to be created already exists
     * @throws org.wso2.carbon.apimgt.api.APIManagementException      If an error occurs while trying to create
     *                                                                the new version of the API
     */
    public void createNewAPIVersion(API api, String newVersion) throws DuplicateAPIException, APIManagementException {
        String apiSourcePath = APIUtil.getAPIPath(api.getId());

        String targetPath = APIConstants.API_LOCATION + RegistryConstants.PATH_SEPARATOR +
                api.getId().getProviderName() +
                RegistryConstants.PATH_SEPARATOR + api.getId().getApiName() +
                RegistryConstants.PATH_SEPARATOR + newVersion +
                APIConstants.API_RESOURCE_NAME;

        boolean transactionCommitted = false;
        try {
            if (registry.resourceExists(targetPath)) {
                throw new DuplicateAPIException("API already exists with version: " + newVersion);
            }
            registry.beginTransaction();
            Resource apiSourceArtifact = registry.get(apiSourcePath);
            GenericArtifactManager artifactManager = APIUtil.getArtifactManager(registry, APIConstants.API_KEY);
            if (artifactManager == null) {
                String errorMessage =
                        "Failed to retrieve artifact manager when creating new version for API " + api.getId()
                                .getApiName();
                log.error(errorMessage);
                throw new APIManagementException(errorMessage);
            }
            GenericArtifact artifact = artifactManager.getGenericArtifact(apiSourceArtifact.getUUID());

            //Create new API version
            artifact.setId(UUID.randomUUID().toString());
            artifact.setAttribute(APIConstants.API_OVERVIEW_VERSION, newVersion);

            //If the APIEndpointPasswordRegistryHandler is enabled set the endpoint password from the registry hidden
            // property
            if ((APIConstants.DEFAULT_MODIFIED_ENDPOINT_PASSWORD)
                    .equals(artifact.getAttribute(APIConstants.API_OVERVIEW_ENDPOINT_PASSWORD))) {
                artifact.setAttribute(APIConstants.API_OVERVIEW_ENDPOINT_PASSWORD,
                        apiSourceArtifact.getProperty(APIConstants.REGISTRY_HIDDEN_ENDPOINT_PROPERTY));
            }

            //Check the status of the existing api,if its not in 'CREATED' status set
            //the new api status as "CREATED"
            String status = APIUtil.getLcStateFromArtifact(artifact);
            if (!APIConstants.CREATED.equals(status)) {
                artifact.setAttribute(APIConstants.API_OVERVIEW_STATUS, APIConstants.CREATED);
            }

            if (api.isDefaultVersion()) {
                artifact.setAttribute(APIConstants.API_OVERVIEW_IS_DEFAULT_VERSION, "true");
                //Check whether an existing API is set as default version.
                String defaultVersion = getDefaultVersion(api.getId());

                //if so, change its DefaultAPIVersion attribute to false

                if (defaultVersion != null) {
                    APIIdentifier defaultAPIId = new APIIdentifier(api.getId().getProviderName(), api.getId().getApiName(),
                            defaultVersion);
                    updateDefaultAPIInRegistry(defaultAPIId, false);
                }
            } else {
                artifact.setAttribute(APIConstants.API_OVERVIEW_IS_DEFAULT_VERSION, "false");
            }
            //Check whether the existing api has its own thumbnail resource and if yes,add that image
            //thumb to new API                                       thumbnail path as well.
            String thumbUrl = APIConstants.API_IMAGE_LOCATION + RegistryConstants.PATH_SEPARATOR +
                    api.getId().getProviderName() + RegistryConstants.PATH_SEPARATOR +
                    api.getId().getApiName() + RegistryConstants.PATH_SEPARATOR +
                    api.getId().getVersion() + RegistryConstants.PATH_SEPARATOR + APIConstants.API_ICON_IMAGE;
            if (registry.resourceExists(thumbUrl)) {
                Resource oldImage = registry.get(thumbUrl);
                apiSourceArtifact.getContentStream();
                APIIdentifier newApiId = new APIIdentifier(api.getId().getProviderName(),
                        api.getId().getApiName(), newVersion);
                ResourceFile icon = new ResourceFile(oldImage.getContentStream(), oldImage.getMediaType());
                artifact.setAttribute(APIConstants.API_OVERVIEW_THUMBNAIL_URL,
                        addResourceFile(api.getId(), APIUtil.getIconPath(newApiId), icon));
            }
            // If the API has custom mediation policy, copy it to new version.
            copySequencesToNewVersion(api, newVersion, "in");
            copySequencesToNewVersion(api, newVersion, "out");
            copySequencesToNewVersion(api, newVersion, "fault");

            // Here we keep the old context
            String oldContext = artifact.getAttribute(APIConstants.API_OVERVIEW_CONTEXT);

            // We need to change the context by setting the new version
            // This is a change that is coming with the context version strategy
            String contextTemplate = artifact.getAttribute(APIConstants.API_OVERVIEW_CONTEXT_TEMPLATE);
            artifact.setAttribute(APIConstants.API_OVERVIEW_CONTEXT, contextTemplate.replace("{version}", newVersion));

            if ("true".equalsIgnoreCase(artifact.getAttribute(APIConstants.API_OVERVIEW_WEBSOCKET))) {
                APIGatewayManager.getInstance().createNewWebsocketApiVersion(artifact, api);
            }
            artifactManager.addGenericArtifact(artifact);
            String artifactPath = GovernanceUtils.getArtifactPath(registry, artifact.getId());
            //Attach the API lifecycle
            artifact.attachLifecycle(APIConstants.API_LIFE_CYCLE);
            registry.addAssociation(APIUtil.getAPIProviderPath(api.getId()), targetPath,
                    APIConstants.PROVIDER_ASSOCIATION);
            String roles = artifact.getAttribute(APIConstants.API_OVERVIEW_VISIBLE_ROLES);
            String[] rolesSet = new String[0];
            if (roles != null) {
                rolesSet = roles.split(",");
            }
            // Adding publisher access control permissions to new version.
            Resource apiTargetArtifact = null;
            if (registry.resourceExists(targetPath)) {
                apiTargetArtifact = registry.get(targetPath);
            }
            if (apiTargetArtifact != null) {
                // Copying all the properties.
                Properties properties = apiSourceArtifact.getProperties();
                if (properties != null) {
                    Enumeration propertyNames = properties.propertyNames();
                    while (propertyNames.hasMoreElements()) {
                        String propertyName = (String) propertyNames.nextElement();
                        if (propertyName.startsWith(APIConstants.API_RELATED_CUSTOM_PROPERTIES_PREFIX)) {
                            apiTargetArtifact.setProperty(propertyName, apiSourceArtifact.getProperty(propertyName));
                        }
                    }
                }
                apiTargetArtifact.setProperty(APIConstants.PUBLISHER_ROLES,
                        apiSourceArtifact.getProperty(APIConstants.PUBLISHER_ROLES));
                apiTargetArtifact.setProperty(APIConstants.DISPLAY_PUBLISHER_ROLES,
                        apiSourceArtifact.getProperty(APIConstants.DISPLAY_PUBLISHER_ROLES));
                apiTargetArtifact.setProperty(APIConstants.ACCESS_CONTROL,
                        apiSourceArtifact.getProperty(APIConstants.ACCESS_CONTROL));
                registry.put(targetPath, apiTargetArtifact);
            }

            APIUtil.setResourcePermissions(api.getId().getProviderName(),
                    artifact.getAttribute(APIConstants.API_OVERVIEW_VISIBILITY), rolesSet, artifactPath, registry);
            //Here we have to set permission specifically to image icon we added
            String iconPath = artifact.getAttribute(APIConstants.API_OVERVIEW_THUMBNAIL_URL);
            if (iconPath != null && iconPath.lastIndexOf("/apimgt") != -1) {
                iconPath = iconPath.substring(iconPath.lastIndexOf("/apimgt"));
                APIUtil.copyResourcePermissions(api.getId().getProviderName(), thumbUrl, iconPath);
            }
            // Retain the tags
            org.wso2.carbon.registry.core.Tag[] tags = registry.getTags(apiSourcePath);
            if (tags != null) {
                for (org.wso2.carbon.registry.core.Tag tag : tags) {
                    registry.applyTag(targetPath, tag.getTagName());
                }
            }


            // Retain the docs
            List<Documentation> docs = getAllDocumentation(api.getId());
            APIIdentifier newId = new APIIdentifier(api.getId().getProviderName(),
                    api.getId().getApiName(), newVersion);
            API newAPI = getAPI(newId, api.getId(), oldContext);

            if (api.isDefaultVersion()) {
                newAPI.setAsDefaultVersion(true);
            } else {
                newAPI.setAsDefaultVersion(false);
            }

            for (Documentation doc : docs) {
                /* copying the file in registry for new api */
                Documentation.DocumentSourceType sourceType = doc.getSourceType();
                if (sourceType == Documentation.DocumentSourceType.FILE) {
                    String absoluteSourceFilePath = doc.getFilePath();
                    // extract the prepend
                    // ->/registry/resource/_system/governance/ and for
                    // tenant
                    // /t/my.com/registry/resource/_system/governance/
                    int prependIndex = absoluteSourceFilePath.indexOf(APIConstants.API_LOCATION);
                    String prependPath = absoluteSourceFilePath.substring(0, prependIndex);
                    // get the file name from absolute file path
                    int fileNameIndex = absoluteSourceFilePath.lastIndexOf(RegistryConstants.PATH_SEPARATOR);
                    String fileName = absoluteSourceFilePath.substring(fileNameIndex + 1);
                    // create relative file path of old location
                    String sourceFilePath = absoluteSourceFilePath.substring(prependIndex);
                    // create the relative file path where file should be
                    // copied
                    String targetFilePath =
                            APIConstants.API_LOCATION + RegistryConstants.PATH_SEPARATOR +
                                    newId.getProviderName() + RegistryConstants.PATH_SEPARATOR +
                                    newId.getApiName() + RegistryConstants.PATH_SEPARATOR +
                                    newId.getVersion() + RegistryConstants.PATH_SEPARATOR +
                                    APIConstants.DOC_DIR + RegistryConstants.PATH_SEPARATOR +
                                    APIConstants.DOCUMENT_FILE_DIR + RegistryConstants.PATH_SEPARATOR +
                                    fileName;
                    // copy the file from old location to new location(for
                    // new api)
                    registry.copy(sourceFilePath, targetFilePath);
                    // update the filepath attribute in doc artifact to
                    // create new doc artifact for new version of api
                    doc.setFilePath(prependPath + targetFilePath);
                }
                createDocumentation(newAPI, doc);
                String content = getDocumentationContent(api.getId(), doc.getName());
                if (content != null) {
                    addDocumentationContent(newAPI, doc.getName(), content);
                }
            }

            //Copy Swagger 2.0 resources for New version.
            String resourcePath = APIUtil.getOpenAPIDefinitionFilePath(api.getId().getApiName(),
                    api.getId().getVersion(), api.getId().getProviderName());
            if (registry.resourceExists(resourcePath + APIConstants.API_OAS_DEFINITION_RESOURCE_NAME)) {
                String apiDefinition = OASParserUtil.getAPIDefinition(api.getId(), registry);
                LinkedHashMap apiDefinitionMap = new ObjectMapper().readValue(apiDefinition, LinkedHashMap.class);
                Map infoObject = (Map) apiDefinitionMap.get("info");
                infoObject.remove("version");
                infoObject.put("version", newAPI.getId().getVersion());
                String apiDefinitionMapToJson = new ObjectMapper().writeValueAsString(apiDefinitionMap);
                OASParserUtil.saveAPIDefinition(newAPI, apiDefinitionMapToJson, registry);
            }

            if (APIConstants.GRAPHQL_API.equals(api.getType())) {
                String schemaDefinition = getGraphqlSchema(api.getId());
                saveGraphqlSchemaDefinition(newAPI, schemaDefinition);
            }

            // copy wsdl in case of a SOAP API
            String existingWsdlResourcePath = APIUtil.getWSDLDefinitionFilePath(api.getId().getApiName(),
                    api.getId().getVersion(), api.getId().getProviderName());
            if (registry.resourceExists(existingWsdlResourcePath)) {
                String newWsdlResourcePath = APIUtil.getWSDLDefinitionFilePath(newAPI.getId().getApiName(), newAPI
                        .getId().getVersion(), newAPI.getId().getProviderName());
                registry.copy(existingWsdlResourcePath, newWsdlResourcePath);
            }

            // Make sure to unset the isLatest flag on the old version
            GenericArtifact oldArtifact = artifactManager.getGenericArtifact(
                    apiSourceArtifact.getUUID());
            oldArtifact.setAttribute(APIConstants.API_OVERVIEW_IS_LATEST, "false");
            artifactManager.updateGenericArtifact(oldArtifact);

            int tenantId;
            String tenantDomain = MultitenantUtils.getTenantDomain(APIUtil.replaceEmailDomainBack(api.getId().getProviderName()));
            try {
                tenantId = getTenantId(tenantDomain);
            } catch (UserStoreException e) {
                throw new APIManagementException("Error in retrieving Tenant Information while adding api :"
                        + api.getId().getApiName(), e);
            }

            addAPI(newAPI, tenantId);
            registry.commitTransaction();
            transactionCommitted = true;

            //notify key manager with API addition
            registerOrUpdateResourceInKeyManager(newAPI,tenantDomain);

            if (log.isDebugEnabled()) {
                String logMessage = "Successfully created new version : " + newVersion + " of : " + api.getId().getApiName();
                log.debug(logMessage);
            }
        } catch (DuplicateAPIException e) {
            throw e;
        } catch (ParseException e) {
            String msg = "Couldn't Create json Object from Swagger object for version" + newVersion + " of : " +
                    api.getId().getApiName();
            handleException(msg, e);
        } catch (Exception e) {
            try {
                registry.rollbackTransaction();
            } catch (RegistryException re) {
                handleException("Error while rolling back the transaction for API: " + api.getId(), re);
            }
            String msg = "Failed to create new version : " + newVersion + " of : " + api.getId().getApiName();
            handleException(msg, e);
        } finally {
            try {
                if (!transactionCommitted) {
                    registry.rollbackTransaction();
                }
            } catch (RegistryException ex) {
                handleException("Error while rolling back the transaction for API: " + api.getId(), ex);
            }
        }
    }

    private void copySequencesToNewVersion(API api, String newVersion, String pathFlow) throws Exception {
        String seqFilePath = APIUtil.getSequencePath(api.getId(), pathFlow);

        if (registry.resourceExists(seqFilePath)) {
            APIIdentifier newApiId = new APIIdentifier(api.getId().getProviderName(),
                    api.getId().getApiName(), newVersion);

            String seqNewFilePath = APIUtil.getSequencePath(newApiId, pathFlow);
            org.wso2.carbon.registry.api.Collection seqCollection =
                    (org.wso2.carbon.registry.api.Collection) registry.get(seqFilePath);

            if (seqCollection != null) {
                String[] seqChildPaths = seqCollection.getChildren();

                for (String seqChildPath : seqChildPaths) {
                    Resource sequence = registry.get(seqChildPath);

                    ResourceFile seqFile = new ResourceFile(sequence.getContentStream(), sequence.getMediaType());
                    OMElement seqElement = APIUtil.buildOMElement(sequence.getContentStream());
                    String seqFileName = seqElement.getAttributeValue(new QName("name"));
                    addResourceFile(api.getId(), seqNewFilePath + seqFileName, seqFile);
                }
            }
        }
    }

    /**
     * Removes a given documentation
     *
     * @param apiId   APIIdentifier
     * @param docType the type of the documentation
     * @param docName name of the document
     * @throws org.wso2.carbon.apimgt.api.APIManagementException if failed to remove documentation
     */
    public void removeDocumentation(APIIdentifier apiId, String docName, String docType) throws APIManagementException {
        String docPath = APIUtil.getAPIDocPath(apiId) + docName;

        try {
            String apiArtifactId = registry.get(docPath).getUUID();
            GenericArtifactManager artifactManager = APIUtil
                    .getArtifactManager(registry, APIConstants.DOCUMENTATION_KEY);
            if (artifactManager == null) {
                String errorMessage = "Failed to retrieve artifact manager when deleting documentation of API " + apiId
                        + " document type " + docType + " document name " + docName;
                log.error(errorMessage);
                throw new APIManagementException(errorMessage);
            }
            GenericArtifact artifact = artifactManager.getGenericArtifact(apiArtifactId);
            String docFilePath = artifact.getAttribute(APIConstants.DOC_FILE_PATH);

            if (docFilePath != null) {
                File tempFile = new File(docFilePath);
                String fileName = tempFile.getName();
                docFilePath = APIUtil.getDocumentationFilePath(apiId, fileName);
                if (registry.resourceExists(docFilePath)) {
                    registry.delete(docFilePath);
                }
            }

            Association[] associations = registry.getAssociations(docPath, APIConstants.DOCUMENTATION_KEY);
            for (Association association : associations) {
                registry.delete(association.getDestinationPath());
            }
        } catch (RegistryException e) {
            handleException("Failed to delete documentation", e);
        }
    }

    /**
     * @param id Identifier
     * @param docId UUID of the doc
     * @throws APIManagementException if failed to remove documentation
     */
    public void removeDocumentation(Identifier id, String docId)
            throws APIManagementException {
        String docPath;
        String identifierType = StringUtils.EMPTY;
        String artifactKey = StringUtils.EMPTY;

        if (id instanceof APIIdentifier) {
            identifierType = APIConstants.API_IDENTIFIER_TYPE;
            artifactKey = APIConstants.DOCUMENTATION_KEY;
        } else if (id instanceof APIProductIdentifier) {
            identifierType = APIConstants.API_PRODUCT_IDENTIFIER_TYPE;
            artifactKey = APIConstants.DOCUMENTATION_KEY;
        }

        try {
            GenericArtifactManager artifactManager = APIUtil
                    .getArtifactManager(registry, artifactKey);
            if (artifactManager == null) {
                String errorMessage =
                        "Failed to retrieve artifact manager when removing documentation of " + identifierType + " "
                                + id + " Document ID " + docId;
                log.error(errorMessage);
                throw new APIManagementException(errorMessage);
            }
            GenericArtifact artifact = artifactManager.getGenericArtifact(docId);
            docPath = artifact.getPath();
            String docFilePath = artifact.getAttribute(APIConstants.DOC_FILE_PATH);

            if (docFilePath != null) {
                File tempFile = new File(docFilePath);
                String fileName = tempFile.getName();
                docFilePath = APIUtil.getDocumentationFilePath(id, fileName);
                if (registry.resourceExists(docFilePath)) {
                    registry.delete(docFilePath);
                }
            }

            Association[] associations = registry.getAssociations(docPath,
                    APIConstants.DOCUMENTATION_ASSOCIATION);

            for (Association association : associations) {
                registry.delete(association.getDestinationPath());
            }
        } catch (RegistryException e) {
            handleException("Failed to delete documentation", e);
        }
    }


    /**
     * Adds Documentation to an API/Product
     *
     * @param id         API/Product Identifier
     * @param documentation Documentation
     * @throws org.wso2.carbon.apimgt.api.APIManagementException if failed to add documentation
     */
    public void addDocumentation(Identifier id, Documentation documentation) throws APIManagementException {
        if (id instanceof APIIdentifier) {
            API api = getAPI((APIIdentifier) id);
            createDocumentation(api, documentation);
        } else if (id instanceof APIProductIdentifier) {
            APIProduct product = getAPIProduct((APIProductIdentifier) id);
            createDocumentation(product, documentation);
        }

    }

    /**
     * This method used to save the documentation content
     *
     * @param api,               API
     * @param documentationName, name of the inline documentation
     * @param text,              content of the inline documentation
     * @throws org.wso2.carbon.apimgt.api.APIManagementException if failed to add the document as a resource to registry
     */
    public void addDocumentationContent(API api, String documentationName, String text) throws APIManagementException {

        APIIdentifier identifier = api.getId();
        String documentationPath = APIUtil.getAPIDocPath(identifier) + documentationName;
        String contentPath = APIUtil.getAPIDocPath(identifier) + APIConstants.INLINE_DOCUMENT_CONTENT_DIR +
                RegistryConstants.PATH_SEPARATOR + documentationName;
        boolean isTenantFlowStarted = false;
        try {
            if (tenantDomain != null && !MultitenantConstants.SUPER_TENANT_DOMAIN_NAME.equals(tenantDomain)) {
                PrivilegedCarbonContext.startTenantFlow();
                isTenantFlowStarted = true;

                PrivilegedCarbonContext.getThreadLocalCarbonContext().setTenantDomain(tenantDomain, true);
            }

            Resource docResource = registry.get(documentationPath);
            GenericArtifactManager artifactManager = new GenericArtifactManager(registry,
                    APIConstants.DOCUMENTATION_KEY);
            GenericArtifact docArtifact = artifactManager.getGenericArtifact(docResource.getUUID());
            Documentation doc = APIUtil.getDocumentation(docArtifact);

            Resource docContent;

            if (!registry.resourceExists(contentPath)) {
                docContent = registry.newResource();
            } else {
                docContent = registry.get(contentPath);
            }

            /* This is a temporary fix for doc content replace issue. We need to add
             * separate methods to add inline content resource in document update */
            if (!APIConstants.NO_CONTENT_UPDATE.equals(text)) {
                docContent.setContent(text);
            }
            docContent.setMediaType(APIConstants.DOCUMENTATION_INLINE_CONTENT_TYPE);
            registry.put(contentPath, docContent);
            registry.addAssociation(documentationPath, contentPath, APIConstants.DOCUMENTATION_CONTENT_ASSOCIATION);
            String apiPath = APIUtil.getAPIPath(identifier);
            String[] authorizedRoles = getAuthorizedRoles(apiPath);
            String docVisibility = doc.getVisibility().name();
            String visibility = api.getVisibility();
            if (docVisibility != null) {
                if (APIConstants.DOC_SHARED_VISIBILITY.equalsIgnoreCase(docVisibility)) {
                    authorizedRoles = null;
                    visibility = APIConstants.DOC_SHARED_VISIBILITY;
                } else if (APIConstants.DOC_OWNER_VISIBILITY.equalsIgnoreCase(docVisibility)) {
                    authorizedRoles = null;
                    visibility = APIConstants.DOC_OWNER_VISIBILITY;
                }
            }

            APIUtil.setResourcePermissions(api.getId().getProviderName(),visibility, authorizedRoles,contentPath, registry);
        } catch (RegistryException e) {
            String msg = "Failed to add the documentation content of : "
                    + documentationName + " of API :" + identifier.getApiName();
            handleException(msg, e);
        } catch (UserStoreException e) {
            String msg = "Failed to add the documentation content of : "
                    + documentationName + " of API :" + identifier.getApiName();
            handleException(msg, e);
        } finally {
            if (isTenantFlowStarted) {
                PrivilegedCarbonContext.endTenantFlow();
            }
        }
    }

    /**
     * Updates a visibility of the documentation
     *
     * @param api               API
     * @param documentation    Documentation
     * @throws APIManagementException if failed to update visibility
     */
    private void updateDocVisibility(API api, Documentation documentation) throws APIManagementException {
        try {
            GenericArtifactManager artifactManager = APIUtil.getArtifactManager(registry,APIConstants.DOCUMENTATION_KEY);
            if (artifactManager == null) {
                String errorMessage = "Artifact manager is null when updating documentation of API " +
                        api.getId().getApiName();
                throw new APIManagementException(errorMessage);
            }

            GenericArtifact artifact = artifactManager.getGenericArtifact(documentation.getId());
            String[] authorizedRoles = new String[0];
            String visibleRolesList = api.getVisibleRoles();
            if (visibleRolesList != null) {
                authorizedRoles = visibleRolesList.split(",");
            }

            int tenantId;
            String tenantDomain =
                    MultitenantUtils.getTenantDomain(APIUtil.replaceEmailDomainBack(api.getId().getProviderName()));
            try {
                tenantId = getTenantId(tenantDomain);

                GenericArtifact updateApiArtifact = APIUtil.createDocArtifactContent(artifact, api.getId(), documentation);
                artifactManager.updateGenericArtifact(updateApiArtifact);
                APIUtil.clearResourcePermissions(artifact.getPath(), api.getId(), tenantId);

                APIUtil.setResourcePermissions(api.getId().getProviderName(), api.getVisibility(), authorizedRoles,
                        artifact.getPath(), registry);
                String docType = artifact.getAttribute(APIConstants.DOC_SOURCE_TYPE);
                if (APIConstants.IMPLEMENTATION_TYPE_INLINE.equals(docType) ||
                        APIConstants.IMPLEMENTATION_TYPE_MARKDOWN.equals(docType)) {
                    String docContentPath = APIUtil.getAPIDocPath(api.getId()) + APIConstants
                            .INLINE_DOCUMENT_CONTENT_DIR + RegistryConstants.PATH_SEPARATOR
                            + artifact.getAttribute(APIConstants.DOC_NAME);
                    APIUtil.clearResourcePermissions(docContentPath, api.getId(), tenantId);
                    APIUtil.setResourcePermissions(api.getId().getProviderName(), api.getVisibility(),
                            authorizedRoles, docContentPath, registry);
                } else if (APIConstants.IMPLEMENTATION_TYPE_FILE.equals(docType)) {
                    String docFilePath = APIUtil.getDocumentationFilePath(api.getId(),
                            artifact.getAttribute(APIConstants.DOC_FILE_PATH).split(
                                    APIConstants.DOCUMENT_FILE_DIR + RegistryConstants.PATH_SEPARATOR)[1]);
                    APIUtil.clearResourcePermissions(docFilePath, api.getId(), tenantId);
                    APIUtil.setResourcePermissions(api.getId().getProviderName(), api.getVisibility(),
                            authorizedRoles, docFilePath, registry);
                }
            } catch (UserStoreException e) {
                throw new APIManagementException("Error in retrieving Tenant Information while adding api :"
                        + api.getId().getApiName(), e);
            }
        } catch (RegistryException e) {
            handleException("Failed to update visibility of documentation", e);
        }
    }
    /**
     * Updates a given documentation
     *
     * @param apiId         APIIdentifier
     * @param documentation Documentation
     * @throws org.wso2.carbon.apimgt.api.APIManagementException if failed to update docs
     */
    public void updateDocumentation(APIIdentifier apiId, Documentation documentation) throws APIManagementException {

        String apiPath = APIUtil.getAPIPath(apiId);
        API api = getAPI(apiPath);
        String docPath = APIConstants.API_ROOT_LOCATION + RegistryConstants.PATH_SEPARATOR + apiId.getProviderName() +
                RegistryConstants.PATH_SEPARATOR + apiId.getApiName() +
                RegistryConstants.PATH_SEPARATOR + apiId.getVersion() +
                RegistryConstants.PATH_SEPARATOR + APIConstants.DOC_DIR +
                RegistryConstants.PATH_SEPARATOR + documentation.getName();

        try {
            String apiArtifactId = registry.get(docPath).getUUID();
            GenericArtifactManager artifactManager = APIUtil.getArtifactManager(registry, APIConstants.DOCUMENTATION_KEY);
            GenericArtifact artifact = artifactManager.getGenericArtifact(apiArtifactId);
            String docVisibility = documentation.getVisibility().name();
            String[] authorizedRoles = new String[0];
            String visibleRolesList = api.getVisibleRoles();
            if (visibleRolesList != null) {
                authorizedRoles = visibleRolesList.split(",");
            }
            String visibility = api.getVisibility();
            if (docVisibility != null) {
                if (APIConstants.DOC_SHARED_VISIBILITY.equalsIgnoreCase(docVisibility)) {
                    authorizedRoles = null;
                    visibility = APIConstants.DOC_SHARED_VISIBILITY;
                } else if (APIConstants.DOC_OWNER_VISIBILITY.equalsIgnoreCase(docVisibility)) {
                    authorizedRoles = null;
                    visibility = APIConstants.DOC_OWNER_VISIBILITY;
                }
            }

            GenericArtifact updateApiArtifact = APIUtil.createDocArtifactContent(artifact, apiId, documentation);
            artifactManager.updateGenericArtifact(updateApiArtifact);
            APIUtil.clearResourcePermissions(docPath, apiId, ((UserRegistry) registry).getTenantId());

            APIUtil.setResourcePermissions(api.getId().getProviderName(), visibility, authorizedRoles,
                    artifact.getPath(), registry);

            String docFilePath = artifact.getAttribute(APIConstants.DOC_FILE_PATH);
            if (docFilePath != null && !"".equals(docFilePath)) {
                // The docFilePatch comes as
                // /t/tenanatdoman/registry/resource/_system/governance/apimgt/applicationdata..
                // We need to remove the
                // /t/tenanatdoman/registry/resource/_system/governance section
                // to set permissions.
                int startIndex = docFilePath.indexOf("governance") + "governance".length();
                String filePath = docFilePath.substring(startIndex, docFilePath.length());
                APIUtil.setResourcePermissions(api.getId().getProviderName(), visibility, authorizedRoles, filePath,
                        registry);
                registry.addAssociation(artifact.getPath(), filePath, APIConstants.DOCUMENTATION_FILE_ASSOCIATION);
            }

        } catch (RegistryException e) {
            handleException("Failed to update documentation", e);
        }
    }

    /**
     * Copies current Documentation into another version of the same API.
     *
     * @param toVersion Version to which Documentation should be copied.
     * @param apiId     id of the APIIdentifier
     * @throws org.wso2.carbon.apimgt.api.APIManagementException if failed to copy docs
     */
    public void copyAllDocumentation(APIIdentifier apiId, String toVersion) throws APIManagementException {

        String oldVersion = APIUtil.getAPIDocPath(apiId);
        String newVersion = APIConstants.API_ROOT_LOCATION + RegistryConstants.PATH_SEPARATOR +
                apiId.getProviderName() + RegistryConstants.PATH_SEPARATOR + apiId.getApiName() +
                RegistryConstants.PATH_SEPARATOR + toVersion + RegistryConstants.PATH_SEPARATOR +
                APIConstants.DOC_DIR;

        try {
            Resource resource = registry.get(oldVersion);
            if (resource instanceof org.wso2.carbon.registry.core.Collection) {
                String[] docsPaths = ((org.wso2.carbon.registry.core.Collection) resource).getChildren();
                for (String docPath : docsPaths) {
                    registry.copy(docPath, newVersion);
                }
            }
        } catch (RegistryException e) {
            handleException("Failed to copy docs to new version : " + newVersion, e);
        }
    }

    /**
     * Create an Api
     *
     * @param api API
     * @throws APIManagementException if failed to create API
     */
    protected void createAPI(API api) throws APIManagementException {
        GenericArtifactManager artifactManager = APIUtil.getArtifactManager(registry, APIConstants.API_KEY);

        if (artifactManager == null) {
            String errorMessage = "Failed to retrieve artifact manager when creating API " + api.getId().getApiName();
            log.error(errorMessage);
            throw new APIManagementException(errorMessage);
        }

        if (api.isEndpointSecured() && StringUtils.isEmpty(api.getEndpointUTPassword())) {
            String errorMessage = "Empty password is given for endpointSecurity when creating API "
                    + api.getId().getApiName();
            throw new APIManagementException(errorMessage);
        }

        //Validate Transports
        validateAndSetTransports(api);
        validateAndSetAPISecurity(api);
        boolean transactionCommitted = false;
        try {
            registry.beginTransaction();
            GenericArtifact genericArtifact =
                    artifactManager.newGovernanceArtifact(new QName(api.getId().getApiName()));
            if (genericArtifact == null) {
                String errorMessage = "Generic artifact is null when creating API " + api.getId().getApiName();
                log.error(errorMessage);
                throw new APIManagementException(errorMessage);
            }
            GenericArtifact artifact = APIUtil.createAPIArtifactContent(genericArtifact, api);
            artifactManager.addGenericArtifact(artifact);
            //Attach the API lifecycle
            artifact.attachLifecycle(APIConstants.API_LIFE_CYCLE);
            String artifactPath = GovernanceUtils.getArtifactPath(registry, artifact.getId());
            String providerPath = APIUtil.getAPIProviderPath(api.getId());
            //provider ------provides----> API
            registry.addAssociation(providerPath, artifactPath, APIConstants.PROVIDER_ASSOCIATION);
            Set<String> tagSet = api.getTags();
            if (tagSet != null) {
                for (String tag : tagSet) {
                    registry.applyTag(artifactPath, tag);
                }
            }
            if (APIUtil.isValidWSDLURL(api.getWsdlUrl(), false)) {
                String path = APIUtil.createWSDL(registry, api);
                updateWSDLUriInAPIArtifact(path, artifactManager, artifact, artifactPath);
            }

            if (api.getWsdlResource() != null) {
                String path = APIUtil.saveWSDLResource(registry, api);
                updateWSDLUriInAPIArtifact(path, artifactManager, artifact, artifactPath);
            }

            //attaching micro-gateway labels to the API
            APIUtil.attachLabelsToAPIArtifact(artifact, api, tenantDomain);

            //write API Status to a separate property. This is done to support querying APIs using custom query (SQL)
            //to gain performance
            String apiStatus = api.getStatus();
            saveAPIStatus(artifactPath, apiStatus);
            String visibleRolesList = api.getVisibleRoles();
            String[] visibleRoles = new String[0];
            if (visibleRolesList != null) {
                visibleRoles = visibleRolesList.split(",");
            }

            String publisherAccessControlRoles = api.getAccessControlRoles();
            updateRegistryResources(artifactPath, publisherAccessControlRoles, api.getAccessControl(),
                    api.getAdditionalProperties());
            APIUtil.setResourcePermissions(api.getId().getProviderName(), api.getVisibility(), visibleRoles,
                    artifactPath, registry);

            registry.commitTransaction();
            transactionCommitted = true;

            if (log.isDebugEnabled()) {
                String logMessage =
                        "API Name: " + api.getId().getApiName() + ", API Version " + api.getId().getVersion()
                                + " created";
                log.debug(logMessage);
            }
        } catch (RegistryException e) {
            try {
                registry.rollbackTransaction();
            } catch (RegistryException re) {
                // Throwing an error here would mask the original exception
                log.error("Error while rolling back the transaction for API: " + api.getId().getApiName(), re);
            }
            handleException("Error while performing registry transaction operation", e);
        } catch (APIManagementException e) {
            handleException("Error while creating API", e);
        } finally {
            try {
                if (!transactionCommitted) {
                    registry.rollbackTransaction();
                }
            } catch (RegistryException ex) {
                handleException("Error while rolling back the transaction for API: " + api.getId().getApiName(), ex);
            }
        }
    }

    /**
     * Update WSDLUri in the API Registry artifact
     *
     * @param wsdlPath WSDL Registry Path
     * @param artifactManager Artifact Manager
     * @param artifact API Artifact
     * @param artifactPath API Artifact path
     * @throws RegistryException when error occurred while updating WSDL path
     */
    private void updateWSDLUriInAPIArtifact(String wsdlPath, GenericArtifactManager artifactManager,
              GenericArtifact artifact, String artifactPath) throws RegistryException {
        if (wsdlPath != null) {
            registry.addAssociation(artifactPath, wsdlPath, CommonConstants.ASSOCIATION_TYPE01);
            artifact.setAttribute(APIConstants.API_OVERVIEW_WSDL, wsdlPath);
            artifactManager.updateGenericArtifact(artifact); //update the  artifact
        }
    }

    /**
     * Create a documentation
     *
     * @param api           API
     * @param documentation Documentation
     * @throws APIManagementException if failed to add documentation
     */
    private void createDocumentation(API api, Documentation documentation) throws APIManagementException {
        try {
            APIIdentifier apiId = api.getId();
            GenericArtifactManager artifactManager = new GenericArtifactManager(registry, APIConstants.DOCUMENTATION_KEY);
            GenericArtifact artifact = artifactManager.newGovernanceArtifact(new QName(documentation.getName()));
            artifactManager.addGenericArtifact(APIUtil.createDocArtifactContent(artifact, apiId, documentation));
            String apiPath = APIUtil.getAPIPath(apiId);

            //Adding association from api to documentation . (API -----> doc)
            registry.addAssociation(apiPath, artifact.getPath(), APIConstants.DOCUMENTATION_ASSOCIATION);
            String docVisibility = documentation.getVisibility().name();
            String[] authorizedRoles = getAuthorizedRoles(apiPath);
            String visibility = api.getVisibility();
            if (docVisibility != null) {
                if (APIConstants.DOC_SHARED_VISIBILITY.equalsIgnoreCase(docVisibility)) {
                    authorizedRoles = null;
                    visibility = APIConstants.DOC_SHARED_VISIBILITY;
                } else if (APIConstants.DOC_OWNER_VISIBILITY.equalsIgnoreCase(docVisibility)) {
                    authorizedRoles = null;
                    visibility = APIConstants.DOC_OWNER_VISIBILITY;
                }
            }
            APIUtil.setResourcePermissions(api.getId().getProviderName(),visibility, authorizedRoles, artifact
                    .getPath(), registry);
            String docFilePath = artifact.getAttribute(APIConstants.DOC_FILE_PATH);
            if (docFilePath != null && !"".equals(docFilePath)) {
                //The docFilePatch comes as /t/tenanatdoman/registry/resource/_system/governance/apimgt/applicationdata..
                //We need to remove the /t/tenanatdoman/registry/resource/_system/governance section to set permissions.
                int startIndex = docFilePath.indexOf("governance") + "governance".length();
                String filePath = docFilePath.substring(startIndex, docFilePath.length());
                APIUtil.setResourcePermissions(api.getId().getProviderName(),visibility, authorizedRoles, filePath, registry);
                registry.addAssociation(artifact.getPath(), filePath, APIConstants.DOCUMENTATION_FILE_ASSOCIATION);
            }
            documentation.setId(artifact.getId());
        } catch (RegistryException e) {
            handleException("Failed to add documentation", e);
        } catch (UserStoreException e) {
            handleException("Failed to add documentation", e);
        }
    }


    private String[] getAuthorizedRoles(String artifactPath) throws UserStoreException {
        String resourcePath = RegistryUtils.getAbsolutePath(RegistryContext.getBaseInstance(),
                APIUtil.getMountedPath(RegistryContext.getBaseInstance(),
                        RegistryConstants.GOVERNANCE_REGISTRY_BASE_PATH) +
                        artifactPath);

        if (!MultitenantConstants.SUPER_TENANT_DOMAIN_NAME.equals(tenantDomain)) {
            int tenantId = ServiceReferenceHolder.getInstance().getRealmService().
                    getTenantManager().getTenantId(tenantDomain);
            AuthorizationManager authManager = ServiceReferenceHolder.getInstance().getRealmService().
                    getTenantUserRealm(tenantId).getAuthorizationManager();
            return authManager.getAllowedRolesForResource(resourcePath, ActionConstants.GET);
        } else {
            RegistryAuthorizationManager authorizationManager = new RegistryAuthorizationManager
                    (ServiceReferenceHolder.getUserRealm());
            return authorizationManager.getAllowedRolesForResource(resourcePath, ActionConstants.GET);
        }
    }

    /**
     * Returns the details of all the life-cycle changes done per api
     *
     * @param apiId API Identifier
     * @return List of lifecycle events per given api
     * @throws org.wso2.carbon.apimgt.api.APIManagementException If failed to get Lifecycle Events
     */
    public List<LifeCycleEvent> getLifeCycleEvents(APIIdentifier apiId) throws APIManagementException {
        return apiMgtDAO.getLifeCycleEvents(apiId);
    }

    /**
     * Update the subscription status
     *
     * @param apiId     API Identifier
     * @param subStatus Subscription Status
     * @param appId     Application Id              *
     * @throws org.wso2.carbon.apimgt.api.APIManagementException If failed to update subscription status
     */
    public void updateSubscription(APIIdentifier apiId, String subStatus, int appId) throws APIManagementException {
        apiMgtDAO.updateSubscription(apiId, subStatus, appId);
    }

    /**
     * This method is used to update the subscription
     *
     * @param subscribedAPI subscribedAPI object that represents the new subscription detals
     * @throws APIManagementException if failed to update subscription
     */
    public void updateSubscription(SubscribedAPI subscribedAPI) throws APIManagementException {
        apiMgtDAO.updateSubscription(subscribedAPI);
    }

    public void deleteAPI(APIIdentifier identifier, String apiUuid) throws APIManagementException {
        String path = APIConstants.API_ROOT_LOCATION + RegistryConstants.PATH_SEPARATOR +
                identifier.getProviderName() + RegistryConstants.PATH_SEPARATOR +
                identifier.getApiName() + RegistryConstants.PATH_SEPARATOR + identifier.getVersion();

        String apiArtifactPath = APIUtil.getAPIPath(identifier);

        try {
            int apiId = apiMgtDAO.getAPIID(identifier, null);
            long subsCount = apiMgtDAO.getAPISubscriptionCountByAPI(identifier);
            if (subsCount > 0) {
                //Logging as a WARN since this isn't an error scenario.
                String message = "Cannot remove the API as active subscriptions exist.";
                log.warn(message);
                throw new APIManagementException(message);
            }

            GovernanceUtils.loadGovernanceArtifacts((UserRegistry) registry);
            GenericArtifactManager artifactManager = APIUtil.getArtifactManager(registry, APIConstants.API_KEY);
            if (artifactManager == null) {
                String errorMessage = "Failed to retrieve artifact manager when deleting API " + apiId;
                log.error(errorMessage);
                throw new APIManagementException(errorMessage);
            }
            Resource apiResource = registry.get(path);
            String artifactId = apiResource.getUUID();

            Resource apiArtifactResource = registry.get(apiArtifactPath);
            String apiArtifactResourceId = apiArtifactResource.getUUID();
            if (artifactId == null) {
                throw new APIManagementException("artifact id is null for : " + path);
            }

            GenericArtifact apiArtifact = artifactManager.getGenericArtifact(apiArtifactResourceId);
            String inSequence = apiArtifact.getAttribute(APIConstants.API_OVERVIEW_INSEQUENCE);
            String outSequence = apiArtifact.getAttribute(APIConstants.API_OVERVIEW_OUTSEQUENCE);
            String environments = apiArtifact.getAttribute(APIConstants.API_OVERVIEW_ENVIRONMENTS);
            String type = apiArtifact.getAttribute(APIConstants.API_OVERVIEW_TYPE);
            String context_val = apiArtifact.getAttribute(APIConstants.API_OVERVIEW_CONTEXT);
            String implementation = apiArtifact.getAttribute(APIConstants.PROTOTYPE_OVERVIEW_IMPLEMENTATION);
            //Delete the dependencies associated  with the api artifact
            GovernanceArtifact[] dependenciesArray = apiArtifact.getDependencies();

            if (dependenciesArray.length > 0) {
                for (GovernanceArtifact artifact : dependenciesArray) {
                    registry.delete(artifact.getPath());
                }
            }
            String isDefaultVersion = apiArtifact.getAttribute(APIConstants.API_OVERVIEW_IS_DEFAULT_VERSION);
            artifactManager.removeGenericArtifact(apiArtifact);
            artifactManager.removeGenericArtifact(artifactId);


            String thumbPath = APIUtil.getIconPath(identifier);
            if (registry.resourceExists(thumbPath)) {
                registry.delete(thumbPath);
            }

            String wsdlArchivePath = APIUtil.getWsdlArchivePath(identifier);
            if (registry.resourceExists(wsdlArchivePath)) {
                registry.delete(wsdlArchivePath);
            }

            /*Remove API Definition Resource - swagger*/
            String apiDefinitionFilePath = APIConstants.API_DOC_LOCATION + RegistryConstants.PATH_SEPARATOR +
                    identifier.getApiName() + '-' + identifier.getVersion() + '-' + identifier.getProviderName();
            if (registry.resourceExists(apiDefinitionFilePath)) {
                registry.delete(apiDefinitionFilePath);
            }

            APIManagerConfiguration config = getAPIManagerConfiguration();
            boolean gatewayExists = !config.getApiGatewayEnvironments().isEmpty();
            String gatewayType = config.getFirstProperty(APIConstants.API_GATEWAY_TYPE);

            API api = new API(identifier);
            api.setUUID(apiUuid);
            api.setAsDefaultVersion(Boolean.parseBoolean(isDefaultVersion));
            api.setAsPublishedDefaultVersion(api.getId().getVersion().equals(apiMgtDAO.getPublishedDefaultVersion(api.getId())));
            api.setType(type);
            api.setContext(context_val);
            api.setImplementation(implementation);
            // gatewayType check is required when API Management is deployed on
            // other servers to avoid synapse
            if (gatewayExists && "Synapse".equals(gatewayType)) {

                api.setInSequence(inSequence); // need to remove the custom sequences
                api.setOutSequence(outSequence);

                api.setEnvironments(APIUtil.extractEnvironmentsForAPI(environments));
                api.setEndpointConfig(apiArtifact.getAttribute(APIConstants.API_OVERVIEW_ENDPOINT_CONFIG));
                removeFromGateway(api);
                if (api.isDefaultVersion()) {
                    removeDefaultAPIFromGateway(api);
                }

            } else {
                log.debug("Gateway does not exist for the current API Provider");
            }
            //Check if there are already published external APIStores.If yes,removing APIs from them.
            Set<APIStore> apiStoreSet = getPublishedExternalAPIStores(api.getId());
            WSO2APIPublisher wso2APIPublisher = new WSO2APIPublisher();
            if (apiStoreSet != null && !apiStoreSet.isEmpty()) {
                for (APIStore store : apiStoreSet) {
                    wso2APIPublisher.deleteFromStore(api.getId(), APIUtil.getExternalAPIStore(store.getName(), tenantId));
                }
            }

            //if manageAPIs == true
            if (APIUtil.isAPIManagementEnabled()) {
                Cache contextCache = APIUtil.getAPIContextCache();
                String context = apiMgtDAO.getAPIContext(identifier);
                contextCache.remove(context);
                contextCache.put(context, Boolean.FALSE);
            }
            deleteAPI(api);
            if (log.isDebugEnabled()) {
                String logMessage =
                        "API Name: " + api.getId().getApiName() + ", API Version " + api.getId().getVersion()
                                + " successfully removed from the database.";
                log.debug(logMessage);
            }

            JSONObject apiLogObject = new JSONObject();
            apiLogObject.put(APIConstants.AuditLogConstants.NAME, identifier.getApiName());
            apiLogObject.put(APIConstants.AuditLogConstants.VERSION, identifier.getVersion());
            apiLogObject.put(APIConstants.AuditLogConstants.PROVIDER, identifier.getProviderName());

            APIUtil.logAuditMessage(APIConstants.AuditLogConstants.API, apiLogObject.toString(),
                    APIConstants.AuditLogConstants.DELETED, this.username);

            /*remove empty directories*/
            String apiCollectionPath = APIConstants.API_ROOT_LOCATION + RegistryConstants.PATH_SEPARATOR +
                    identifier.getProviderName() + RegistryConstants.PATH_SEPARATOR + identifier.getApiName();
            if (registry.resourceExists(apiCollectionPath)) {
                Resource apiCollection = registry.get(apiCollectionPath);
                CollectionImpl collection = (CollectionImpl) apiCollection;
                //if there is no other versions of apis delete the directory of the api
                if (collection.getChildCount() == 0) {
                    if (log.isDebugEnabled()) {
                        log.debug("No more versions of the API found, removing API collection from registry");
                    }
                    registry.delete(apiCollectionPath);
                }
            }

            String apiProviderPath = APIConstants.API_ROOT_LOCATION + RegistryConstants.PATH_SEPARATOR +
                    identifier.getProviderName();

            if (registry.resourceExists(apiProviderPath)) {
                Resource providerCollection = registry.get(apiProviderPath);
                CollectionImpl collection = (CollectionImpl) providerCollection;
                //if there is no api for given provider delete the provider directory
                if (collection.getChildCount() == 0) {
                    if (log.isDebugEnabled()) {
                        log.debug("No more APIs from the provider " + identifier.getProviderName() + " found. " +
                                "Removing provider collection from registry");
                    }
                    registry.delete(apiProviderPath);
                }
            }

            cleanUpPendingAPIStateChangeTask(apiId);
            //Run cleanup task for workflow
            /*
            WorkflowExecutor apiStateChangeWFExecutor = WorkflowExecutorFactory.getInstance().
                    getWorkflowExecutor(WorkflowConstants.WF_TYPE_AM_API_STATE);

            WorkflowDTO wfDTO = apiMgtDAO.retrieveWorkflowFromInternalReference(Integer.toString(apiId),
                    WorkflowConstants.WF_TYPE_AM_API_STATE);
            if(wfDTO != null && WorkflowStatus.CREATED == wfDTO.getStatus()){
                apiStateChangeWFExecutor.cleanUpPendingTask(wfDTO.getExternalWorkflowReference());
            }
            */
            KeyManager keyManager = KeyManagerHolder.getKeyManagerInstance(tenantDomain);
            if (identifier.toString() != null) {
                keyManager.deleteRegisteredResourceByAPIId(identifier.toString());
            }

            APIEvent apiEvent = new APIEvent(UUID.randomUUID().toString(), System.currentTimeMillis(),
                    APIConstants.EventType.API_DELETE.name(), tenantId, tenantDomain, api.getId().getApiName(), apiId,
                    api.getId().getVersion(), api.getType(), api.getContext(), api.getId().getProviderName(),
                    api.getStatus());
            APIUtil.sendNotification(apiEvent, APIConstants.NotifierType.API.name());

        } catch (RegistryException e) {
            handleException("Failed to remove the API from : " + path, e);
        } catch (WorkflowException e) {
            handleException("Failed to execute workflow cleanup task ", e);
        }
    }

    /**
     * Deletes API from the database and delete local scopes and resource scope attachments from KM.
     *
     * @param api API to delete
     * @throws APIManagementException if fails to delete the API
     */
    private void deleteAPI(API api) throws APIManagementException {

        APIIdentifier apiIdentifier = api.getId();
        int tenantId = APIUtil.getTenantId(APIUtil.replaceEmailDomainBack(apiIdentifier.getProviderName()));
        String tenantDomain = APIUtil.getTenantDomainFromTenantId(tenantId);
        // Get local scopes for the given API which are not already assigned for different versions of the same API
        Set<String> localScopeKeysToDelete = apiMgtDAO.getUnversionedLocalScopeKeysForAPI(apiIdentifier, tenantId);
        // Get the URI Templates for the given API to detach the resources scopes from
        Set<URITemplate> uriTemplates = apiMgtDAO.getURITemplatesOfAPI(apiIdentifier);
        // Detach all the resource scopes from the API resources in KM
        KeyManagerHolder.getKeyManagerInstance(tenantDomain).detachResourceScopes(api, uriTemplates);
        if (log.isDebugEnabled()) {
            log.debug("Resource scopes are successfully detached for the API : " + apiIdentifier
                    + " from KeyManager.");
        }
        // remove the local scopes from the KM
        for (String localScope : localScopeKeysToDelete) {
            KeyManagerHolder.getKeyManagerInstance(tenantDomain).deleteScope(localScope);
        }
        if (log.isDebugEnabled()) {
            log.debug("Local scopes are successfully deleted for the API : " + apiIdentifier
                    + " from KeyManager.");
        }
        apiMgtDAO.deleteAPI(apiIdentifier);
        if (log.isDebugEnabled()) {
            log.debug("API : " + apiIdentifier + " is successfully deleted from the database and KeyManager.");
        }
    }

    public Map<Documentation, API> searchAPIsByDoc(String searchTerm, String searchType) throws APIManagementException {
        return searchAPIDoc(registry, tenantId, username, searchTerm);
    }

    /**
     * Search APIs based on given search term
     *
     * @param searchTerm
     * @param searchType
     * @param providerId
     * @throws APIManagementException
     */

    public List<API> searchAPIs(String searchTerm, String searchType, String providerId) throws APIManagementException {
        List<API> foundApiList = new ArrayList<API>();
        String regex = "(?i)[\\w.|-]*" + searchTerm.trim() + "[\\w.|-]*";
        Pattern pattern;
        Matcher matcher;
        String apiConstant = null;
        try {
            if (providerId != null) {
                List<API> apiList = getAPIsByProvider(providerId);
                if (apiList == null || apiList.isEmpty()) {
                    return apiList;
                }
                pattern = Pattern.compile(regex);
                for (API api : apiList) {
                    if ("Name".equalsIgnoreCase(searchType)) {
                        apiConstant = api.getId().getApiName();
                    } else if ("Provider".equalsIgnoreCase(searchType)) {
                        apiConstant = api.getId().getProviderName();
                    } else if ("Version".equalsIgnoreCase(searchType)) {
                        apiConstant = api.getId().getVersion();
                    } else if ("Context".equalsIgnoreCase(searchType)) {
                        apiConstant = api.getContext();
                    } else if ("Status".equalsIgnoreCase(searchType)) {
                        apiConstant = api.getStatus();
                    } else if (APIConstants.THROTTLE_TIER_DESCRIPTION_ATTRIBUTE.equalsIgnoreCase(searchType)) {
                        apiConstant = api.getDescription();
                    }
                    if (apiConstant != null) {
                        matcher = pattern.matcher(apiConstant);
                        if (matcher.find()) {
                            foundApiList.add(api);
                        }
                    }
                    if ("Subcontext".equalsIgnoreCase(searchType)) {
                        Set<URITemplate> urls = api.getUriTemplates();
                        for (URITemplate url : urls) {
                            matcher = pattern.matcher(url.getUriTemplate());
                            if (matcher.find()) {
                                foundApiList.add(api);
                                break;
                            }
                        }
                    }
                }
            } else {
                foundApiList = searchAPIs(searchTerm, searchType);
            }
        } catch (APIManagementException e) {
            handleException("Failed to search APIs with type", e);
        }
        Collections.sort(foundApiList, new APINameComparator());
        return foundApiList;
    }

    /**
     * Search APIs
     *
     * @param searchTerm
     * @param searchType
     * @return
     * @throws APIManagementException
     */

    private List<API> searchAPIs(String searchTerm, String searchType) throws APIManagementException {
        List<API> apiList = new ArrayList<API>();

        Pattern pattern;
        Matcher matcher;
        String searchCriteria = APIConstants.API_OVERVIEW_NAME;
        boolean isTenantFlowStarted = false;
        String userName = this.username;
        try {
            if (tenantDomain != null && !MultitenantConstants.SUPER_TENANT_DOMAIN_NAME.equals(tenantDomain)) {
                isTenantFlowStarted = true;
                PrivilegedCarbonContext.startTenantFlow();
                PrivilegedCarbonContext.getThreadLocalCarbonContext().setTenantDomain(tenantDomain, true);
            }
            PrivilegedCarbonContext.getThreadLocalCarbonContext().setUsername(userName);
            GenericArtifactManager artifactManager = APIUtil.getArtifactManager(registry, APIConstants.API_KEY);
            if (artifactManager != null) {
                if ("Name".equalsIgnoreCase(searchType)) {
                    searchCriteria = APIConstants.API_OVERVIEW_NAME;
                } else if ("Version".equalsIgnoreCase(searchType)) {
                    searchCriteria = APIConstants.API_OVERVIEW_VERSION;
                } else if ("Context".equalsIgnoreCase(searchType)) {
                    searchCriteria = APIConstants.API_OVERVIEW_CONTEXT;
                } else if (APIConstants.THROTTLE_TIER_DESCRIPTION_ATTRIBUTE.equalsIgnoreCase(searchType)) {
                    searchCriteria = APIConstants.API_OVERVIEW_DESCRIPTION;
                } else if ("Provider".equalsIgnoreCase(searchType)) {
                    searchCriteria = APIConstants.API_OVERVIEW_PROVIDER;
                    searchTerm = searchTerm.replaceAll("@", "-AT-");
                } else if ("Status".equalsIgnoreCase(searchType)) {
                    searchCriteria = APIConstants.API_OVERVIEW_STATUS;
                }

                String regex = "(?i)[\\w.|-]*" + searchTerm.trim() + "[\\w.|-]*";
                pattern = Pattern.compile(regex);

                if ("Subcontext".equalsIgnoreCase(searchType)) {

                    List<API> allAPIs = getAllAPIs();
                    for (API api : allAPIs) {
                        Set<URITemplate> urls = api.getUriTemplates();
                        for (URITemplate url : urls) {
                            matcher = pattern.matcher(url.getUriTemplate());
                            if (matcher.find()) {
                                apiList.add(api);
                                break;
                            }
                        }
                    }

                } else {
                    GenericArtifact[] genericArtifacts = artifactManager.getAllGenericArtifacts();
                    if (genericArtifacts == null || genericArtifacts.length == 0) {
                        return apiList;
                    }

                    for (GenericArtifact artifact : genericArtifacts) {
                        String value = artifact.getAttribute(searchCriteria);

                        if (value != null) {
                            matcher = pattern.matcher(value);
                            if (matcher.find()) {
                                API resultAPI = getAPI(artifact);
                                if (resultAPI != null) {
                                    apiList.add(resultAPI);
                                }
                            }
                        }
                    }
                }

            } else {
                String errorMessage = "Failed to retrieve artifact manager when searching APIs for term " + searchTerm
                        + " in tenant domain " + tenantDomain;
                log.error(errorMessage);
                throw new APIManagementException(errorMessage);
            }
        } catch (RegistryException e) {
            handleException("Failed to search APIs with type", e);
        } finally {
            if (isTenantFlowStarted) {
                PrivilegedCarbonContext.endTenantFlow();
            }
        }
        return apiList;
    }

    /**
     * Retrieves Extension Handler Position from the tenant-config.json
     *
     * @return ExtensionHandlerPosition
     * @throws APIManagementException
     */
    private String getExtensionHandlerPosition() throws APIManagementException {
        String extensionHandlerPosition = null;
        APIMRegistryService apimRegistryService = new APIMRegistryServiceImpl();
        try {
            String content = getTenantConfigContent();
            if (content != null) {
                JSONParser jsonParser = new JSONParser();
                JSONObject tenantConf = (JSONObject) jsonParser.parse(content);
                extensionHandlerPosition = (String) tenantConf.get(APIConstants.EXTENSION_HANDLER_POSITION);
            }
        } catch (RegistryException e) {
            handleException("Couldn't read tenant configuration from tenant registry", e);
        } catch (UserStoreException e) {
            handleException("Couldn't read tenant configuration from tenant registry", e);
        } catch (ParseException e) {
            handleException("Couldn't parse tenant configuration for reading extension handler position", e);
        }
        return extensionHandlerPosition;
    }

    /**
     * Update the Tier Permissions
     *
     * @param tierName       Tier Name
     * @param permissionType Permission Type
     * @param roles          Roles
     * @throws org.wso2.carbon.apimgt.api.APIManagementException If failed to update subscription status
     */
    public void updateTierPermissions(String tierName, String permissionType, String roles) throws APIManagementException {
        apiMgtDAO.updateTierPermissions(tierName, permissionType, roles, tenantId);
    }

    @Override
    public Set<TierPermissionDTO> getTierPermissions() throws APIManagementException {
        return apiMgtDAO.getTierPermissions(tenantId);
    }


    /**
     * Update the Tier Permissions
     *
     * @param tierName       Tier Name
     * @param permissionType Permission Type
     * @param roles          Roles
     * @throws org.wso2.carbon.apimgt.api.APIManagementException If failed to update subscription status
     */
    public void updateThrottleTierPermissions(String tierName, String permissionType, String roles) throws
            APIManagementException {
        apiMgtDAO.updateThrottleTierPermissions(tierName, permissionType, roles, tenantId);
    }

    @Override
    public Set<TierPermissionDTO> getThrottleTierPermissions() throws APIManagementException {
        return apiMgtDAO.getThrottleTierPermissions(tenantId);
    }

    /**
     * Publish API to external stores given by external store Ids
     *
     * @param api              API which need to published
     * @param externalStoreIds APIStore Ids which need to publish API
     * @throws APIManagementException If failed to publish to external stores
     */
    @Override
    public boolean publishToExternalAPIStores(API api, List<String> externalStoreIds) throws APIManagementException {

        Set<APIStore> inputStores = new HashSet<>();
        boolean apiOlderVersionExist = false;
        APIIdentifier apiIdentifier = api.getId();
        for (String store : externalStoreIds) {
            if (StringUtils.isNotEmpty(store)) {
                APIStore inputStore = APIUtil.getExternalAPIStore(store,
                        APIUtil.getTenantIdFromTenantDomain(tenantDomain));
                if (inputStore == null) {
                    String errorMessage = "Error while publishing to external stores. Invalid External Store Id: "
                            + store;
                    log.error(errorMessage);
                    ExceptionCodes exceptionCode = ExceptionCodes.EXTERNAL_STORE_ID_NOT_FOUND;
                    throw new APIManagementException(errorMessage,
                            new ErrorItem(exceptionCode.getErrorMessage(), errorMessage, exceptionCode.getErrorCode(),
                                    exceptionCode.getHttpStatusCode()));
                }
                inputStores.add(inputStore);
            }
        }
        Set<String> versions = getAPIVersions(apiIdentifier.getProviderName(),
                apiIdentifier.getName());
        APIVersionStringComparator comparator = new APIVersionStringComparator();
        for (String tempVersion : versions) {
            if (comparator.compare(tempVersion, apiIdentifier.getVersion()) < 0) {
                apiOlderVersionExist = true;
                break;
            }
        }
        return updateAPIsInExternalAPIStores(api, inputStores, apiOlderVersionExist);
    }

    /**
     * When enabled publishing to external APIStores support,publish the API to external APIStores
     *
     * @param api         The API which need to published
     * @param apiStoreSet The APIStores set to which need to publish API
     * @throws org.wso2.carbon.apimgt.api.APIManagementException If failed to update subscription status
     */
    @Override
    public void publishToExternalAPIStores(API api, Set<APIStore> apiStoreSet, boolean apiOlderVersionExist)
            throws APIManagementException {

        Set<APIStore> publishedStores = new HashSet<APIStore>();
        StringBuilder errorStatus = new StringBuilder("Failure to publish to External Stores : ");
        boolean failure = false;

        for (APIStore store : apiStoreSet) {
            org.wso2.carbon.apimgt.api.model.APIPublisher publisher = store.getPublisher();

            try {
                // First trying to publish the API to external APIStore
                boolean published;
                String version = ApiMgtDAO.getInstance().getLastPublishedAPIVersionFromAPIStore(api.getId(),
                        store.getName());

                if (apiOlderVersionExist && version != null && !(publisher instanceof WSO2APIPublisher)) {
                    published = publisher.createVersionedAPIToStore(api, store, version);
                    publisher.updateToStore(api, store);
                } else {
                    published = publisher.publishToStore(api, store);
                }

                if (published) { // If published,then save to database.
                    publishedStores.add(store);
                }
            } catch (APIManagementException e) {
                failure = true;
                log.error(e);
                errorStatus.append(store.getDisplayName()).append(',');
            }
        }
        if (!publishedStores.isEmpty()) {
            addExternalAPIStoresDetails(api.getId(), publishedStores);
        }

        if (failure) {
            throw new APIManagementException(errorStatus.substring(0, errorStatus.length() - 2));
        }

    }

    /**
     * Update the API to external APIStores and database
     *
     * @param api         The API which need to published
     * @param apiStoreSet The APIStores set to which need to publish API
     * @throws org.wso2.carbon.apimgt.api.APIManagementException If failed to update subscription status
     */
    @Override
    public boolean updateAPIsInExternalAPIStores(API api, Set<APIStore> apiStoreSet, boolean apiOlderVersionExist)
            throws APIManagementException {
        Set<APIStore> publishedStores = getPublishedExternalAPIStores(api.getId());
        Set<APIStore> notPublishedAPIStores = new HashSet<APIStore>();
        Set<APIStore> updateApiStores = new HashSet<APIStore>();
        Set<APIStore> removedApiStores = new HashSet<APIStore>();
        StringBuilder errorStatus = new StringBuilder("Failed to update External Stores : ");
        boolean failure = false;
        if (publishedStores != null) {
            removedApiStores.addAll(publishedStores);
            removedApiStores.removeAll(apiStoreSet);
        }
        for (APIStore apiStore : apiStoreSet) {
            boolean publishedToStore = false;
            if (publishedStores != null) {
                for (APIStore store : publishedStores) {  //If selected external store in edit page is already saved in db
                    if (store.equals(apiStore)) { //Check if there's a modification happened in config file external store definition
                        try {
                            if (!isAPIAvailableInExternalAPIStore(api, apiStore)) {
                                // API is not available
                                continue;
                            }
                        } catch (APIManagementException e) {
                            failure = true;
                            log.error(e);
                            errorStatus.append(store.getDisplayName()).append(',');
                        }
                        publishedToStore = true; //Already the API has published to external APIStore

                        //In this case,the API is already added to external APIStore,thus we don't need to publish it again.
                        //We need to update the API in external Store.
                        //Include to update API in external APIStore
                        updateApiStores.add(APIUtil.getExternalAPIStore(store.getName(), tenantId));
                    }
                }
            }
            if (!publishedToStore) {  //If the API has not yet published to selected external APIStore
                notPublishedAPIStores.add(APIUtil.getExternalAPIStore(apiStore.getName(), tenantId));
            }
        }
        //Publish API to external APIStore which are not yet published
        try {
            publishToExternalAPIStores(api, notPublishedAPIStores, apiOlderVersionExist);
        } catch (APIManagementException e) {
            handleException("Failed to publish API to external Store. ", e);
        }
        //Update the APIs which are already exist in the external APIStore
        updateAPIInExternalAPIStores(api, updateApiStores);
        //Update database saved published APIStore details
        updateExternalAPIStoresDetails(api.getId(), updateApiStores);

        deleteFromExternalAPIStores(api, removedApiStores);
        if (failure) {
            throw new APIManagementException(errorStatus.substring(0, errorStatus.length() - 2));
        }
        return true;
    }

    private void deleteFromExternalAPIStores(API api, Set<APIStore> removedApiStores) throws APIManagementException {
        Set<APIStore> removalCompletedStores = new HashSet<APIStore>();
        StringBuilder errorStatus = new StringBuilder("Failed to delete from External Stores : ");
        boolean failure = false;
        for (APIStore store : removedApiStores) {
            org.wso2.carbon.apimgt.api.model.APIPublisher publisher =
                    APIUtil.getExternalAPIStore(store.getName(), tenantId).getPublisher();
            try {
                boolean deleted = publisher.deleteFromStore(
                        api.getId(), APIUtil.getExternalAPIStore(store.getName(), tenantId));
                if (deleted) {
                    // If the attempt is successful, database will be
                    // changed deleting the External store mappings.
                    removalCompletedStores.add(store);
                }
            } catch (APIManagementException e) {
                failure = true;
                log.error(e);
                errorStatus.append(store.getDisplayName()).append(',');
            }
        }
        if (!removalCompletedStores.isEmpty()) {
            removeExternalAPIStoreDetails(api.getId(), removalCompletedStores);
        }

        if (failure) {
            throw new APIManagementException(errorStatus.substring(0, errorStatus.length() - 2));
        }
    }

    private void removeExternalAPIStoreDetails(APIIdentifier id, Set<APIStore> removalCompletedStores)
            throws APIManagementException {
        apiMgtDAO.deleteExternalAPIStoresDetails(id, removalCompletedStores);
    }

    private boolean isAPIAvailableInExternalAPIStore(API api, APIStore store) throws APIManagementException {
        org.wso2.carbon.apimgt.api.model.APIPublisher publisher = store.getPublisher();
        return publisher.isAPIAvailable(api, store);

    }


    /**
     * When enabled publishing to external APIStores support,updating the API existing in external APIStores
     *
     * @param api         The API which need to published
     * @param apiStoreSet The APIStores set to which need to publish API
     * @throws org.wso2.carbon.apimgt.api.APIManagementException If failed to update subscription status
     */

    private void updateAPIInExternalAPIStores(API api, Set<APIStore> apiStoreSet)
            throws APIManagementException {
        if (apiStoreSet != null && !apiStoreSet.isEmpty()) {
            StringBuilder errorStatus = new StringBuilder("Failed to update External Stores : ");
            boolean failure = false;
            for (APIStore store : apiStoreSet) {
                try {
                    org.wso2.carbon.apimgt.api.model.APIPublisher publisher = store.getPublisher();
                    publisher.updateToStore(api, store);
                } catch (APIManagementException e) {
                    failure = true;
                    log.error(e);
                    errorStatus.append(store.getDisplayName()).append(',');
                }
            }

            if (failure) {
                throw new APIManagementException(errorStatus.substring(0, errorStatus.length() - 2));
            }
        }


    }

    /**
     * When enabled publishing to external APIStores support,update external apistores data in db
     *
     * @param apiId       The API Identifier which need to update in db
     * @param apiStoreSet The APIStores set which need to update in db
     * @throws org.wso2.carbon.apimgt.api.APIManagementException If failed to update subscription status
     */

    private void updateExternalAPIStoresDetails(APIIdentifier apiId, Set<APIStore> apiStoreSet)
            throws APIManagementException {
        apiMgtDAO.updateExternalAPIStoresDetails(apiId, apiStoreSet);


    }


    private boolean addExternalAPIStoresDetails(APIIdentifier apiId, Set<APIStore> apiStoreSet) throws APIManagementException {
        return apiMgtDAO.addExternalAPIStoresDetails(apiId, apiStoreSet);
    }

    /**
     * When enabled publishing to external APIStores support,get all the external apistore details which are
     * published and stored in db and which are not unpublished
     *
     * @param apiId The API Identifier which need to update in db
     * @throws org.wso2.carbon.apimgt.api.APIManagementException If failed to update subscription status
     */
    @Override
    public Set<APIStore> getExternalAPIStores(APIIdentifier apiId)
            throws APIManagementException {
        if (APIUtil.isAPIsPublishToExternalAPIStores(tenantId)) {
            SortedSet<APIStore> sortedApiStores = new TreeSet<APIStore>(new APIStoreNameComparator());
            Set<APIStore> publishedStores = apiMgtDAO.getExternalAPIStoresDetails(apiId);
            sortedApiStores.addAll(publishedStores);
            return APIUtil.getExternalAPIStores(sortedApiStores, tenantId);
        } else {
            return null;
        }
    }

    /**
     * When enabled publishing to external APIStores support,get only the published external apistore details which are
     * stored in db
     *
     * @param apiId The API Identifier which need to update in db
     * @throws org.wso2.carbon.apimgt.api.APIManagementException If failed to update subscription status
     */
    @Override
    public Set<APIStore> getPublishedExternalAPIStores(APIIdentifier apiId) throws APIManagementException {
        Set<APIStore> storesSet;
        SortedSet<APIStore> configuredAPIStores = new TreeSet<>(new APIStoreNameComparator());
        configuredAPIStores.addAll(APIUtil.getExternalStores(tenantId));
        if (APIUtil.isAPIsPublishToExternalAPIStores(tenantId)) {
            storesSet = apiMgtDAO.getExternalAPIStoresDetails(apiId);
            //Retains only the stores that contained in configuration
            storesSet.retainAll(configuredAPIStores);
            return storesSet;
        }
        return null;
    }

    /**
     * Get stored custom inSequences from governanceSystem registry
     *
     * @throws APIManagementException
     */

    public List<String> getCustomInSequences(APIIdentifier apiIdentifier) throws APIManagementException {

        List<String> sequenceList = new ArrayList<String>();
        boolean isTenantFlowStarted = false;
        try {
            String tenantDomain = null;
            if (apiIdentifier.getProviderName().contains("-AT-")) {
                String provider = apiIdentifier.getProviderName().replace("-AT-", "@");
                tenantDomain = MultitenantUtils.getTenantDomain(provider);
            }
            PrivilegedCarbonContext.startTenantFlow();
            isTenantFlowStarted = true;
            if (!StringUtils.isEmpty(tenantDomain)) {
                PrivilegedCarbonContext.getThreadLocalCarbonContext().setTenantDomain(tenantDomain, true);
            } else {
                PrivilegedCarbonContext.getThreadLocalCarbonContext().setTenantDomain
                        (MultitenantConstants.SUPER_TENANT_DOMAIN_NAME, true);
            }
            UserRegistry registry = ServiceReferenceHolder.getInstance().getRegistryService().getGovernanceSystemRegistry(tenantId);
            if (registry.resourceExists(APIConstants.API_CUSTOM_INSEQUENCE_LOCATION)) {
                org.wso2.carbon.registry.api.Collection inSeqCollection =
                        (org.wso2.carbon.registry.api.Collection) registry.get(APIConstants.API_CUSTOM_INSEQUENCE_LOCATION);
                if (inSeqCollection != null) {
                    String[] inSeqChildPaths = inSeqCollection.getChildren();
                    Arrays.sort(inSeqChildPaths);
                    for (String inSeqChildPath : inSeqChildPaths) {
                        Resource inSequence = registry.get(inSeqChildPath);
                        try {
                            OMElement seqElment = APIUtil.buildOMElement(inSequence.getContentStream());
                            sequenceList.add(seqElment.getAttributeValue(new QName("name")));
                        } catch (OMException e) {
                            log.info("Error occurred when reading the sequence '" + inSeqChildPath + "' from the registry.", e);
                        }
                    }
                }
            }

            String customInSeqFileLocation = APIUtil.getSequencePath(apiIdentifier, "in");

            if (registry.resourceExists(customInSeqFileLocation)) {
                org.wso2.carbon.registry.api.Collection inSeqCollection =
                        (org.wso2.carbon.registry.api.Collection) registry.get(customInSeqFileLocation);
                if (inSeqCollection != null) {
                    String[] inSeqChildPaths = inSeqCollection.getChildren();
                    Arrays.sort(inSeqChildPaths);
                    for (String inSeqChildPath : inSeqChildPaths) {
                        Resource inSequence = registry.get(inSeqChildPath);
                        try {
                            OMElement seqElment = APIUtil.buildOMElement(inSequence.getContentStream());
                            sequenceList.add(seqElment.getAttributeValue(new QName("name")));
                        } catch (OMException e) {
                            log.info("Error occurred when reading the sequence '" + inSeqChildPath + "' from the registry.", e);
                        }
                    }
                }
            }
        } catch (Exception e) {
            handleException("Issue is in getting custom InSequences from the Registry", e);
        } finally {
            if (isTenantFlowStarted) {
                PrivilegedCarbonContext.endTenantFlow();
            }
        }
        return sequenceList;
    }

    /**
     * Get stored custom outSequences from governanceSystem registry
     *
     * @throws APIManagementException
     */

    public List<String> getCustomOutSequences(APIIdentifier apiIdentifier) throws APIManagementException {

        List<String> sequenceList = new ArrayList<String>();
        boolean isTenantFlowStarted = false;
        try {
            String tenantDomain = null;
            if (apiIdentifier.getProviderName().contains("-AT-")) {
                String provider = apiIdentifier.getProviderName().replace("-AT-", "@");
                tenantDomain = MultitenantUtils.getTenantDomain(provider);
            }
            PrivilegedCarbonContext.startTenantFlow();
            isTenantFlowStarted = true;
            if (!StringUtils.isEmpty(tenantDomain)) {
                PrivilegedCarbonContext.getThreadLocalCarbonContext().setTenantDomain(tenantDomain, true);
            } else {
                PrivilegedCarbonContext.getThreadLocalCarbonContext().setTenantDomain
                        (MultitenantConstants.SUPER_TENANT_DOMAIN_NAME, true);
            }
            UserRegistry registry = ServiceReferenceHolder.getInstance().getRegistryService()
                    .getGovernanceSystemRegistry(tenantId);
            if (registry.resourceExists(APIConstants.API_CUSTOM_OUTSEQUENCE_LOCATION)) {
                org.wso2.carbon.registry.api.Collection outSeqCollection =
                        (org.wso2.carbon.registry.api.Collection) registry.get(APIConstants.API_CUSTOM_OUTSEQUENCE_LOCATION);
                if (outSeqCollection != null) {
                    String[] outSeqChildPaths = outSeqCollection.getChildren();
                    Arrays.sort(outSeqChildPaths);
                    for (String childPath : outSeqChildPaths) {
                        Resource outSequence = registry.get(childPath);
                        try {
                            OMElement seqElment = APIUtil.buildOMElement(outSequence.getContentStream());
                            sequenceList.add(seqElment.getAttributeValue(new QName("name")));
                        } catch (OMException e) {
                            log.info("Error occurred when reading the sequence '" + childPath + "' from the registry.", e);
                        }
                    }
                }
            }

            String customOutSeqFileLocation = APIUtil.getSequencePath(apiIdentifier, "out");

            if (registry.resourceExists(customOutSeqFileLocation)) {
                org.wso2.carbon.registry.api.Collection outSeqCollection =
                        (org.wso2.carbon.registry.api.Collection) registry.get(customOutSeqFileLocation);
                if (outSeqCollection != null) {
                    String[] outSeqChildPaths = outSeqCollection.getChildren();
                    Arrays.sort(outSeqChildPaths);
                    for (String outSeqChildPath : outSeqChildPaths) {
                        Resource outSequence = registry.get(outSeqChildPath);
                        try {
                            OMElement seqElment = APIUtil.buildOMElement(outSequence.getContentStream());
                            sequenceList.add(seqElment.getAttributeValue(new QName("name")));
                        } catch (OMException e) {
                            log.info("Error occurred when reading the sequence '" + outSeqChildPath + "' from the registry.", e);
                        }
                    }
                }
            }

        } catch (Exception e) {
            handleException("Issue is in getting custom OutSequences from the Registry", e);
        } finally {
            if (isTenantFlowStarted) {
                PrivilegedCarbonContext.endTenantFlow();
            }
        }
        return sequenceList;
    }

    /**
     * Get the list of Custom InSequences including API defined in sequences.
     *
     * @return List of available sequences
     * @throws APIManagementException
     */
    public List<String> getCustomInSequences() throws APIManagementException {
        Set<String> sequenceList = new TreeSet<>();
        try {
            UserRegistry registry = ServiceReferenceHolder.getInstance().getRegistryService()
                    .getGovernanceSystemRegistry(tenantId);
            if (registry.resourceExists(APIConstants.API_CUSTOM_INSEQUENCE_LOCATION)) {
                org.wso2.carbon.registry.api.Collection inSeqCollection =
                        (org.wso2.carbon.registry.api.Collection) registry.get(APIConstants.API_CUSTOM_INSEQUENCE_LOCATION);
                if (inSeqCollection != null) {
                    String[] inSeqChildPaths = inSeqCollection.getChildren();
                    Arrays.sort(inSeqChildPaths);
                    for (String inSeqChildPath : inSeqChildPaths) {
                        Resource inSequence = registry.get(inSeqChildPath);
                        try {
                            OMElement seqElment = APIUtil.buildOMElement(inSequence.getContentStream());
                            sequenceList.add(seqElment.getAttributeValue(new QName("name")));
                        } catch (OMException e) {
                            log.info("Error occurred when reading the sequence '" + inSeqChildPath + "' from the registry.", e);
                        }
                    }

                }
            }

        } catch (RegistryException e) {
            String msg = "Error while retrieving registry for tenant " + tenantId;
            log.error(msg);
            throw new APIManagementException(msg, e);
        } catch (org.wso2.carbon.registry.api.RegistryException e) {
            String msg = "Error while processing the " + APIConstants.API_CUSTOM_SEQUENCE_TYPE_IN + " in the registry";
            log.error(msg);
            throw new APIManagementException(msg, e);
        } catch (Exception e) {
            log.error(e.getMessage());
            throw new APIManagementException(e.getMessage(), e);
        }
        return new ArrayList<>(sequenceList);
    }


    /**
     * Get the list of Custom InSequences including API defined in sequences.
     *
     * @return List of available sequences
     * @throws APIManagementException
     */
    public List<String> getCustomOutSequences() throws APIManagementException {
        Set<String> sequenceList = new TreeSet<>();
        try {
            UserRegistry registry = ServiceReferenceHolder.getInstance().getRegistryService()
                    .getGovernanceSystemRegistry(tenantId);
            if (registry.resourceExists(APIConstants.API_CUSTOM_OUTSEQUENCE_LOCATION)) {
                org.wso2.carbon.registry.api.Collection outSeqCollection =
                        (org.wso2.carbon.registry.api.Collection) registry.get(APIConstants.API_CUSTOM_OUTSEQUENCE_LOCATION);
                if (outSeqCollection != null) {
                    String[] outSeqChildPaths = outSeqCollection.getChildren();
                    Arrays.sort(outSeqChildPaths);
                    for (String outSeqChildPath : outSeqChildPaths) {
                        Resource outSequence = registry.get(outSeqChildPath);
                        try {
                            OMElement seqElment = APIUtil.buildOMElement(outSequence.getContentStream());
                            sequenceList.add(seqElment.getAttributeValue(new QName("name")));
                        } catch (OMException e) {
                            log.info("Error occurred when reading the sequence '" + outSeqChildPath + "' from the registry.", e);
                        }
                    }

                }
            }

        } catch (RegistryException e) {
            String msg = "Error while retrieving registry for tenant " + tenantId;
            log.error(msg);
            throw new APIManagementException(msg, e);
        } catch (org.wso2.carbon.registry.api.RegistryException e) {
            String msg = "Error while processing the " + APIConstants.API_CUSTOM_SEQUENCE_TYPE_OUT + " in the registry";
            log.error(msg);
            throw new APIManagementException(msg, e);
        } catch (Exception e) {
            log.error(e.getMessage());
            throw new APIManagementException(e.getMessage(), e);
        }
        return new ArrayList<>(sequenceList);
    }

    /**
     * Get stored custom fault sequences from governanceSystem registry
     *
     * @throws APIManagementException
     */
    @Deprecated
    public List<String> getCustomFaultSequences() throws APIManagementException {

        Set<String> sequenceList = new TreeSet<>();
        try {
            UserRegistry registry = ServiceReferenceHolder.getInstance().getRegistryService()
                    .getGovernanceSystemRegistry(tenantId);
            if (registry.resourceExists(APIConstants.API_CUSTOM_FAULTSEQUENCE_LOCATION)) {
                org.wso2.carbon.registry.api.Collection faultSeqCollection =
                        (org.wso2.carbon.registry.api.Collection) registry.get(APIConstants.API_CUSTOM_FAULTSEQUENCE_LOCATION);
                if (faultSeqCollection != null) {
                    String[] faultSeqChildPaths = faultSeqCollection.getChildren();
                    Arrays.sort(faultSeqChildPaths);
                    for (String faultSeqChildPath : faultSeqChildPaths) {
                        Resource outSequence = registry.get(faultSeqChildPath);
                        try {
                            OMElement seqElment = APIUtil.buildOMElement(outSequence.getContentStream());
                            sequenceList.add(seqElment.getAttributeValue(new QName("name")));
                        } catch (OMException e) {
                            log.info("Error occurred when reading the sequence '" + faultSeqChildPath + "' from the registry.", e);
                        }
                    }
                }
            }

        } catch (RegistryException e) {
            String msg = "Error while retrieving registry for tenant " + tenantId;
            log.error(msg);
            throw new APIManagementException(msg, e);
        } catch (org.wso2.carbon.registry.api.RegistryException e) {
            String msg = "Error while processing the " + APIConstants.API_CUSTOM_SEQUENCE_TYPE_FAULT + " in the registry";
            log.error(msg);
            throw new APIManagementException(msg, e);
        } catch (Exception e) {
            log.error(e.getMessage());
            throw new APIManagementException(e.getMessage(), e);
        }
        return new ArrayList<>(sequenceList);
    }

    /**
     * Get stored custom fault sequences from governanceSystem registry
     *
     * @throws APIManagementException
     */

    public List<String> getCustomFaultSequences(APIIdentifier apiIdentifier) throws APIManagementException {

        List<String> sequenceList = new ArrayList<String>();
        boolean isTenantFlowStarted = false;
        try {
            String tenantDomain = null;
            if (apiIdentifier.getProviderName().contains("-AT-")) {
                String provider = apiIdentifier.getProviderName().replace("-AT-", "@");
                tenantDomain = MultitenantUtils.getTenantDomain(provider);
            }
            PrivilegedCarbonContext.startTenantFlow();
            isTenantFlowStarted = true;
            if (!StringUtils.isEmpty(tenantDomain)) {
                PrivilegedCarbonContext.getThreadLocalCarbonContext().setTenantDomain(tenantDomain, true);
            } else {
                PrivilegedCarbonContext.getThreadLocalCarbonContext().setTenantDomain
                        (MultitenantConstants.SUPER_TENANT_DOMAIN_NAME, true);
            }
            UserRegistry registry = ServiceReferenceHolder.getInstance().getRegistryService()
                    .getGovernanceSystemRegistry(tenantId);
            if (registry.resourceExists(APIConstants.API_CUSTOM_FAULTSEQUENCE_LOCATION)) {
                org.wso2.carbon.registry.api.Collection faultSeqCollection =
                        (org.wso2.carbon.registry.api.Collection) registry.get(
                                APIConstants.API_CUSTOM_FAULTSEQUENCE_LOCATION);
                if (faultSeqCollection != null) {
                    String[] faultSeqChildPaths = faultSeqCollection.getChildren();
                    Arrays.sort(faultSeqChildPaths);
                    for (String faultSeqChildPath : faultSeqChildPaths) {
                        Resource outSequence = registry.get(faultSeqChildPath);
                        try {
                            OMElement seqElment = APIUtil.buildOMElement(outSequence.getContentStream());
                            sequenceList.add(seqElment.getAttributeValue(new QName("name")));
                        } catch (OMException e) {
                            log.info("Error occurred when reading the sequence '" + faultSeqChildPath
                                    + "' from the registry.", e);
                        }
                    }

                }
            }

            String customOutSeqFileLocation = APIUtil.getSequencePath(apiIdentifier,
                    APIConstants.API_CUSTOM_SEQUENCE_TYPE_FAULT);

            if (registry.resourceExists(customOutSeqFileLocation)) {
                org.wso2.carbon.registry.api.Collection faultSeqCollection =
                        (org.wso2.carbon.registry.api.Collection) registry.get(customOutSeqFileLocation);
                if (faultSeqCollection != null) {
                    String[] faultSeqChildPaths = faultSeqCollection.getChildren();
                    Arrays.sort(faultSeqChildPaths);
                    for (String faultSeqChildPath : faultSeqChildPaths) {
                        Resource faultSequence = registry.get(faultSeqChildPath);
                        try {
                            OMElement seqElment = APIUtil.buildOMElement(faultSequence.getContentStream());
                            sequenceList.add(seqElment.getAttributeValue(new QName("name")));
                        } catch (OMException e) {
                            log.info("Error occurred when reading the sequence '" + faultSeqChildPath
                                    + "' from the registry.", e);
                        }
                    }
                }
            }

        } catch (RegistryException e) {
            String msg = "Error while retrieving registry for tenant " + tenantId;
            log.error(msg);
            throw new APIManagementException(msg, e);
        } catch (org.wso2.carbon.registry.api.RegistryException e) {
            String msg = "Error while processing the " + APIConstants.API_CUSTOM_SEQUENCE_TYPE_FAULT
                    + " sequences of " + apiIdentifier + " in the registry";
            log.error(msg);
            throw new APIManagementException(msg, e);
        } catch (Exception e) {
            log.error(e.getMessage());
            throw new APIManagementException(e.getMessage(), e);
        } finally {
            if (isTenantFlowStarted) {
                PrivilegedCarbonContext.endTenantFlow();
            }
        }
        return sequenceList;
    }


    /**
     * Get the list of Custom in sequences of API.
     *
     * @return List of in sequences
     * @throws APIManagementException
     */

    public List<String> getCustomApiInSequences(APIIdentifier apiIdentifier) throws APIManagementException {
        Set<String> sequenceList = new TreeSet<>();
        boolean isTenantFlowStarted = false;
        try {
            String tenantDomain = null;
            if (apiIdentifier.getProviderName().contains("-AT-")) {
                String provider = apiIdentifier.getProviderName().replace("-AT-", "@");
                tenantDomain = MultitenantUtils.getTenantDomain(provider);
            }
            PrivilegedCarbonContext.startTenantFlow();
            isTenantFlowStarted = true;
            if (!StringUtils.isEmpty(tenantDomain)) {
                PrivilegedCarbonContext.getThreadLocalCarbonContext().setTenantDomain(tenantDomain, true);
            } else {
                PrivilegedCarbonContext.getThreadLocalCarbonContext().setTenantDomain
                        (MultitenantConstants.SUPER_TENANT_DOMAIN_NAME, true);
            }
            UserRegistry registry = ServiceReferenceHolder.getInstance().getRegistryService()
                    .getGovernanceSystemRegistry(tenantId);
            String customInSeqFileLocation = APIUtil
                    .getSequencePath(apiIdentifier, APIConstants.API_CUSTOM_SEQUENCE_TYPE_IN);
            if (registry.resourceExists(customInSeqFileLocation)) {
                org.wso2.carbon.registry.api.Collection inSeqCollection = (org.wso2.carbon.registry.api.Collection) registry
                        .get(customInSeqFileLocation);
                if (inSeqCollection != null) {
                    String[] inSeqChildPaths = inSeqCollection.getChildren();
                    Arrays.sort(inSeqChildPaths);
                    for (String inSeqChildPath : inSeqChildPaths) {
                        Resource outSequence = registry.get(inSeqChildPath);
                        try {
                            OMElement seqElment = APIUtil.buildOMElement(outSequence.getContentStream());
                            sequenceList.add(seqElment.getAttributeValue(new QName("name")));
                        } catch (OMException e) {
                            log.info("Error occurred when reading the sequence '" + inSeqChildPath
                                    + "' from the registry.", e);
                        }
                    }
                }
            }
        } catch (RegistryException e) {
            String msg = "Error while retrieving registry for tenant " + tenantId;
            log.error(msg);
            throw new APIManagementException(msg, e);
        } catch (org.wso2.carbon.registry.api.RegistryException e) {
            String msg = "Error while processing the " + APIConstants.API_CUSTOM_SEQUENCE_TYPE_IN
                    + " sequences of " + apiIdentifier + " in the registry";
            log.error(msg);
            throw new APIManagementException(msg, e);
        } catch (Exception e) {
            log.error(e.getMessage());
            throw new APIManagementException(e.getMessage(), e);
        } finally {
            if (isTenantFlowStarted) {
                PrivilegedCarbonContext.endTenantFlow();
            }
        }
        return new ArrayList<>(sequenceList);
    }

    /**
     * Get the list of Custom out Sequences of API
     *
     * @return List of available out sequences
     * @throws APIManagementException
     */

    public List<String> getCustomApiOutSequences(APIIdentifier apiIdentifier) throws APIManagementException {
        Set<String> sequenceList = new TreeSet<>();
        boolean isTenantFlowStarted = false;
        try {
            String tenantDomain = null;
            if (apiIdentifier.getProviderName().contains("-AT-")) {
                String provider = apiIdentifier.getProviderName().replace("-AT-", "@");
                tenantDomain = MultitenantUtils.getTenantDomain(provider);
            }
            PrivilegedCarbonContext.startTenantFlow();
            isTenantFlowStarted = true;
            if (!StringUtils.isEmpty(tenantDomain)) {
                PrivilegedCarbonContext.getThreadLocalCarbonContext().setTenantDomain(tenantDomain, true);
            } else {
                PrivilegedCarbonContext.getThreadLocalCarbonContext().setTenantDomain
                        (MultitenantConstants.SUPER_TENANT_DOMAIN_NAME, true);
            }
            UserRegistry registry = ServiceReferenceHolder.getInstance().getRegistryService()
                    .getGovernanceSystemRegistry(tenantId);
            String customOutSeqFileLocation = APIUtil.getSequencePath(apiIdentifier,
                    APIConstants.API_CUSTOM_SEQUENCE_TYPE_OUT);
            if (registry.resourceExists(customOutSeqFileLocation)) {
                org.wso2.carbon.registry.api.Collection outSeqCollection =
                        (org.wso2.carbon.registry.api.Collection) registry.get(customOutSeqFileLocation);
                if (outSeqCollection != null) {
                    String[] outSeqChildPaths = outSeqCollection.getChildren();
                    Arrays.sort(outSeqChildPaths);
                    for (String outSeqChildPath : outSeqChildPaths) {
                        Resource outSequence = registry.get(outSeqChildPath);
                        try {
                            OMElement seqElment = APIUtil.buildOMElement(outSequence.getContentStream());
                            sequenceList.add(seqElment.getAttributeValue(new QName("name")));
                        } catch (OMException e) {
                            log.info("Error occurred when reading the sequence '" + outSeqChildPath
                                    + "' from the registry.", e);
                        }
                    }
                }
            }
        } catch (RegistryException e) {
            String msg = "Error while retrieving registry for tenant " + tenantId;
            log.error(msg);
            throw new APIManagementException(msg, e);
        } catch (org.wso2.carbon.registry.api.RegistryException e) {
            String msg = "Error while processing the " + APIConstants.API_CUSTOM_SEQUENCE_TYPE_OUT
                    + " sequences of " + apiIdentifier + " in the registry";
            log.error(msg);
            throw new APIManagementException(msg, e);
        } catch (Exception e) {
            log.error(e.getMessage());
            throw new APIManagementException(e.getMessage(), e);
        } finally {
            if (isTenantFlowStarted) {
                PrivilegedCarbonContext.endTenantFlow();
            }
        }
        return new ArrayList<>(sequenceList);
    }

    /**
     * Get the list of Custom Fault Sequences of API.
     *
     * @return List of available fault sequences
     * @throws APIManagementException
     */
    public List<String> getCustomApiFaultSequences(APIIdentifier apiIdentifier) throws APIManagementException {
        Set<String> sequenceList = new TreeSet<>();
        boolean isTenantFlowStarted = false;
        try {
            String tenantDomain = null;
            if (apiIdentifier.getProviderName().contains("-AT-")) {
                String provider = apiIdentifier.getProviderName().replace("-AT-", "@");
                tenantDomain = MultitenantUtils.getTenantDomain(provider);
            }
            PrivilegedCarbonContext.startTenantFlow();
            isTenantFlowStarted = true;
            if (!StringUtils.isEmpty(tenantDomain)) {
                PrivilegedCarbonContext.getThreadLocalCarbonContext().setTenantDomain(tenantDomain, true);
            } else {
                PrivilegedCarbonContext.getThreadLocalCarbonContext().setTenantDomain
                        (MultitenantConstants.SUPER_TENANT_DOMAIN_NAME, true);
            }
            UserRegistry registry = ServiceReferenceHolder.getInstance().getRegistryService()
                    .getGovernanceSystemRegistry(tenantId);
            String customOutSeqFileLocation = APIUtil.getSequencePath(apiIdentifier,
                    APIConstants.API_CUSTOM_SEQUENCE_TYPE_FAULT);
            if (registry.resourceExists(customOutSeqFileLocation)) {
                org.wso2.carbon.registry.api.Collection faultSeqCollection = (org.wso2.carbon.registry.api.Collection) registry
                        .get(customOutSeqFileLocation);
                if (faultSeqCollection != null) {
                    String[] faultSeqChildPaths = faultSeqCollection.getChildren();
                    Arrays.sort(faultSeqChildPaths);
                    for (String faultSeqChildPath : faultSeqChildPaths) {
                        Resource faultSequence = registry.get(faultSeqChildPath);
                        try {
                            OMElement seqElment = APIUtil.buildOMElement(faultSequence.getContentStream());
                            sequenceList.add(seqElment.getAttributeValue(new QName("name")));
                        } catch (OMException e) {
                            log.info("Error occurred when reading the sequence '" + faultSeqChildPath
                                    + "' from the registry.", e);
                        }
                    }
                }
            }
        } catch (RegistryException e) {
            String msg = "Error while retrieving registry for tenant " + tenantId;
            log.error(msg);
            throw new APIManagementException(msg, e);
        } catch (org.wso2.carbon.registry.api.RegistryException e) {
            String msg = "Error while processing the " + APIConstants.API_CUSTOM_SEQUENCE_TYPE_FAULT
                    + " sequences of " + apiIdentifier + " in the registry";
            log.error(msg);
            throw new APIManagementException(msg, e);
        } catch (Exception e) {
            log.error(e.getMessage());
            throw new APIManagementException(e.getMessage(), e);
        } finally {
            if (isTenantFlowStarted) {
                PrivilegedCarbonContext.endTenantFlow();
            }
        }
        return new ArrayList<>(sequenceList);
    }


    @Override
    public boolean isSynapseGateway() throws APIManagementException {
        APIManagerConfiguration config = getAPIManagerConfiguration();
        String gatewayType = config.getFirstProperty(APIConstants.API_GATEWAY_TYPE);
        return APIConstants.API_GATEWAY_TYPE_SYNAPSE.equalsIgnoreCase(gatewayType);
    }

    /**
     * Returns the all the Consumer keys of applications which are subscribed to the given API
     *
     * @param apiIdentifier APIIdentifier
     * @return a String array of ConsumerKeys
     * @throws APIManagementException
     */
    public String[] getConsumerKeys(APIIdentifier apiIdentifier) throws APIManagementException {

        return apiMgtDAO.getConsumerKeys(apiIdentifier);
    }

    @Override
    public void validateResourceThrottlingTiers(API api, String tenantDomain) throws APIManagementException {
        if (log.isDebugEnabled()) {
            log.debug("Validating x-throttling tiers defined in swagger api definition resource");
        }
        Map<String, Tier> tierMap = APIUtil.getTiers(APIConstants.TIER_RESOURCE_TYPE, tenantDomain);
        if (tierMap != null) {
            Set<URITemplate> uriTemplates = api.getUriTemplates();
            for (URITemplate template : uriTemplates) {
                if (template.getThrottlingTier() != null && !tierMap.containsKey(template.getThrottlingTier())) {
                    String message = "Invalid x-throttling tier " + template.getThrottlingTier() +
                            " found in api definition for resource " + template.getHTTPVerb() + " " +
                            template.getUriTemplate();
                    log.error(message);
                    throw new APIManagementException(message);
                }
            }
        }
    }

    @Override
    public void saveSwagger20Definition(APIIdentifier apiId, String jsonText) throws APIManagementException {

        try {
            PrivilegedCarbonContext.startTenantFlow();
            PrivilegedCarbonContext.getThreadLocalCarbonContext().setTenantDomain(tenantDomain, true);
            saveSwaggerDefinition(getAPI(apiId), jsonText);
        } finally {
            PrivilegedCarbonContext.endTenantFlow();
        }
    }

    @Override
    public void saveSwaggerDefinition(API api, String jsonText) throws APIManagementException {
        try {
            PrivilegedCarbonContext.startTenantFlow();
            PrivilegedCarbonContext.getThreadLocalCarbonContext().setTenantDomain(tenantDomain, true);
            OASParserUtil.saveAPIDefinition(api, jsonText, registry);

        } finally {
            PrivilegedCarbonContext.endTenantFlow();
        }
    }

    @Override
    public void saveGraphqlSchemaDefinition(API api, String schemaDefinition) throws APIManagementException {
        try {
            PrivilegedCarbonContext.startTenantFlow();
            PrivilegedCarbonContext.getThreadLocalCarbonContext().setTenantDomain(tenantDomain, true);
            GraphQLSchemaDefinition schemaDef = new GraphQLSchemaDefinition();
            schemaDef.saveGraphQLSchemaDefinition(api, schemaDefinition, registry);
        } finally {
            PrivilegedCarbonContext.endTenantFlow();
        }
    }

    /**
     * Returns all labels associated with given tenant domain.
     *
     * @param tenantDomain tenant domain
     * @return List<Label>  List of label of given tenant domain.
     * @throws APIManagementException
     */
    @Override
    public List<Label> getAllLabels(String tenantDomain) throws APIManagementException {
        return apiMgtDAO.getAllLabels(tenantDomain);
    }

    @Override
    public void saveSwagger20Definition(APIProductIdentifier apiId, String jsonText) throws APIManagementException {
        try {
            PrivilegedCarbonContext.startTenantFlow();
            PrivilegedCarbonContext.getThreadLocalCarbonContext().setTenantDomain(tenantDomain, true);
            saveAPIDefinition(getAPIProduct(apiId), jsonText, registry);
        } finally {
            PrivilegedCarbonContext.endTenantFlow();
        }
    }

    @Override
    public void saveSwaggerDefinition(APIProduct apiProduct, String jsonText) throws APIManagementException {
        try {
            PrivilegedCarbonContext.startTenantFlow();
            PrivilegedCarbonContext.getThreadLocalCarbonContext().setTenantDomain(tenantDomain, true);
            saveAPIDefinition(apiProduct, jsonText, registry);

        } finally {
            PrivilegedCarbonContext.endTenantFlow();
        }
    }

    private void saveAPIDefinition(APIProduct apiProduct, String apiDefinitionJSON,
                                   org.wso2.carbon.registry.api.Registry registry) throws APIManagementException {
        String apiName = apiProduct.getId().getName();
        String apiVersion = apiProduct.getId().getVersion();
        String apiProviderName = apiProduct.getId().getProviderName();

        try {
            String resourcePath = APIUtil.getAPIProductOpenAPIDefinitionFilePath(apiName, apiVersion, apiProviderName);
            resourcePath = resourcePath + APIConstants.API_OAS_DEFINITION_RESOURCE_NAME;
            org.wso2.carbon.registry.api.Resource resource;
            if (!registry.resourceExists(resourcePath)) {
                resource = registry.newResource();
            } else {
                resource = registry.get(resourcePath);
            }
            resource.setContent(apiDefinitionJSON);
            resource.setMediaType("application/json");
            registry.put(resourcePath, resource);

            String[] visibleRoles = null;
            if (apiProduct.getVisibleRoles() != null) {
                visibleRoles = apiProduct.getVisibleRoles().split(",");
            }

            //Need to set anonymous if the visibility is public
            APIUtil.clearResourcePermissions(resourcePath, apiProduct.getId(), ((UserRegistry) registry).getTenantId());
            APIUtil.setResourcePermissions(apiProviderName, apiProduct.getVisibility(), visibleRoles, resourcePath);

        } catch (org.wso2.carbon.registry.api.RegistryException e) {
            handleException("Error while adding Swagger Definition for " + apiName + '-' + apiVersion, e);
        }
    }

    @Override
    public void addAPIProductSwagger(Map<API, List<APIProductResource>> apiToProductResourceMapping, APIProduct apiProduct)
            throws APIManagementException {
        APIDefinition parser = new OAS3Parser();
        SwaggerData swaggerData = new SwaggerData(apiProduct);
        String apiProductSwagger = parser.generateAPIDefinition(swaggerData);

        apiProductSwagger = OASParserUtil.updateAPIProductSwaggerOperations(apiToProductResourceMapping, apiProductSwagger);

        saveSwagger20Definition(apiProduct.getId(), apiProductSwagger);
        apiProduct.setDefinition(apiProductSwagger);
    }

    @Override
    public void updateAPIProductSwagger(Map<API, List<APIProductResource>> apiToProductResourceMapping, APIProduct apiProduct)
            throws APIManagementException, FaultGatewaysException {
        APIDefinition parser = new OAS3Parser();
        SwaggerData updatedData = new SwaggerData(apiProduct);
        String existingProductSwagger = getAPIDefinitionOfAPIProduct(apiProduct);
        String updatedProductSwagger = parser.generateAPIDefinition(updatedData, existingProductSwagger);

        updatedProductSwagger = OASParserUtil.updateAPIProductSwaggerOperations(apiToProductResourceMapping,
                updatedProductSwagger);

        saveSwagger20Definition(apiProduct.getId(), updatedProductSwagger);
        apiProduct.setDefinition(updatedProductSwagger);

        updateLocalEntry(apiProduct);
    }

    public APIStateChangeResponse changeLifeCycleStatus(APIIdentifier apiIdentifier, String action)
            throws APIManagementException, FaultGatewaysException {
        APIStateChangeResponse response = new APIStateChangeResponse();
        try {
            PrivilegedCarbonContext.startTenantFlow();
            PrivilegedCarbonContext.getThreadLocalCarbonContext().setUsername(this.username);
            PrivilegedCarbonContext.getThreadLocalCarbonContext().setTenantDomain(this.tenantDomain, true);

            GenericArtifact apiArtifact = getAPIArtifact(apiIdentifier);
            String targetStatus;
            if (apiArtifact != null) {

                String providerName = apiArtifact.getAttribute(APIConstants.API_OVERVIEW_PROVIDER);
                String apiName = apiArtifact.getAttribute(APIConstants.API_OVERVIEW_NAME);
                String apiContext = apiArtifact.getAttribute(APIConstants.API_OVERVIEW_CONTEXT);
                String apiType = apiArtifact.getAttribute(APIConstants.API_OVERVIEW_TYPE);
                String apiVersion = apiArtifact.getAttribute(APIConstants.API_OVERVIEW_VERSION);
                String currentStatus = apiArtifact.getLifecycleState();

                int apiId = apiMgtDAO.getAPIID(apiIdentifier, null);

                WorkflowStatus apiWFState = null;
                WorkflowDTO wfDTO = apiMgtDAO.retrieveWorkflowFromInternalReference(Integer.toString(apiId),
                        WorkflowConstants.WF_TYPE_AM_API_STATE);
                if (wfDTO != null) {
                    apiWFState = wfDTO.getStatus();
                }

                // if the workflow has started, then executor should not fire again
                if (!WorkflowStatus.CREATED.equals(apiWFState)) {

                    try {
                        WorkflowProperties workflowProperties = getAPIManagerConfiguration().getWorkflowProperties();
                        WorkflowExecutor apiStateWFExecutor = WorkflowExecutorFactory.getInstance()
                                .getWorkflowExecutor(WorkflowConstants.WF_TYPE_AM_API_STATE);
                        APIStateWorkflowDTO apiStateWorkflow = new APIStateWorkflowDTO();
                        apiStateWorkflow.setApiCurrentState(currentStatus);
                        apiStateWorkflow.setApiLCAction(action);
                        apiStateWorkflow.setApiName(apiName);
                        apiStateWorkflow.setApiContext(apiContext);
                        apiStateWorkflow.setApiType(apiType);
                        apiStateWorkflow.setApiVersion(apiVersion);
                        apiStateWorkflow.setApiProvider(providerName);
                        apiStateWorkflow.setCallbackUrl(workflowProperties.getWorkflowCallbackAPI());
                        apiStateWorkflow.setExternalWorkflowReference(apiStateWFExecutor.generateUUID());
                        apiStateWorkflow.setTenantId(tenantId);
                        apiStateWorkflow.setTenantDomain(this.tenantDomain);
                        apiStateWorkflow.setWorkflowType(WorkflowConstants.WF_TYPE_AM_API_STATE);
                        apiStateWorkflow.setStatus(WorkflowStatus.CREATED);
                        apiStateWorkflow.setCreatedTime(System.currentTimeMillis());
                        apiStateWorkflow.setWorkflowReference(Integer.toString(apiId));
                        apiStateWorkflow.setInvoker(this.username);
                        String workflowDescription = "Pending lifecycle state change action: " + action;
                        apiStateWorkflow.setWorkflowDescription(workflowDescription);

                        WorkflowResponse workflowResponse = apiStateWFExecutor.execute(apiStateWorkflow);
                        response.setWorkflowResponse(workflowResponse);
                    } catch (WorkflowException e) {
                        handleException("Failed to execute workflow for life cycle status change : " + e.getMessage(),
                                e);
                    }

                    // get the workflow state once the executor is executed.
                    wfDTO = apiMgtDAO.retrieveWorkflowFromInternalReference(Integer.toString(apiId),
                            WorkflowConstants.WF_TYPE_AM_API_STATE);
                    if (wfDTO != null) {
                        apiWFState = wfDTO.getStatus();
                        response.setStateChangeStatus(apiWFState.toString());
                    } else {
                        response.setStateChangeStatus(WorkflowStatus.APPROVED.toString());
                    }
                }

                // only change the lifecycle if approved
                // apiWFState is null when simple wf executor is used because wf state is not stored in the db.
                if (WorkflowStatus.APPROVED.equals(apiWFState) || apiWFState == null) {
                    targetStatus = "";
                    apiArtifact.invokeAction(action, APIConstants.API_LIFE_CYCLE);
                    targetStatus = apiArtifact.getLifecycleState();
                    if (!currentStatus.equals(targetStatus)) {
                        apiMgtDAO.recordAPILifeCycleEvent(apiIdentifier, currentStatus.toUpperCase(),
                                targetStatus.toUpperCase(), this.username, this.tenantId);
                    }
                    if (log.isDebugEnabled()) {
                        String logMessage = "API Status changed successfully. API Name: " + apiIdentifier.getApiName()
                                + ", API Version " + apiIdentifier.getVersion() + ", New Status : " + targetStatus;
                        log.debug(logMessage);
                    }
                    APIEvent apiEvent = new APIEvent(UUID.randomUUID().toString(), System.currentTimeMillis(),
                            APIConstants.EventType.API_LIFECYCLE_CHANGE.name(), tenantId, tenantDomain, apiName, apiId,
                            apiVersion, apiType, apiContext, providerName, targetStatus);
                    APIUtil.sendNotification(apiEvent, APIConstants.NotifierType.API.name());
                    return response;
                }
            }
        } catch (GovernanceException e) {
            String cause = e.getCause().getMessage();
            if (!StringUtils.isEmpty(cause)) {
                if (cause.contains("FaultGatewaysException:")) {
                    Map<String, Map<String, String>> faultMap = new HashMap<String, Map<String, String>>();
                    String faultJsonString;
                    if (!StringUtils.isEmpty(cause) && cause.split("FaultGatewaysException:").length > 1) {
                        faultJsonString = cause.split("FaultGatewaysException:")[1];
                        try {
                            JSONObject faultGatewayJson = (JSONObject) new JSONParser().parse(faultJsonString);
                            faultMap.putAll(faultGatewayJson);
                            throw new FaultGatewaysException(faultMap);
                        } catch (ParseException e1) {
                            log.error("Couldn't parse the Failed Environment json", e);
                            handleException("Couldn't parse the Failed Environment json : " + e.getMessage(), e);
                        }
                    }
                } else if (cause.contains("APIManagementException:")) {
                    // This exception already logged from APIExecutor class hence this no need to logged again
                    handleException(
                            "Failed to change the life cycle status : " + cause.split("APIManagementException:")[1], e);
                } else {
                    /* This exception already logged from APIExecutor class hence this no need to logged again
                    This block handles the all the exception which not have custom cause message*/
                    handleException("Failed to change the life cycle status : " + e.getMessage(), e);
                }
            }
            return response;
        } finally {
            PrivilegedCarbonContext.endTenantFlow();
        }
        return response;
    }

    /**
     * To get the API artifact from the registry
     *
     * @param apiIdentifier API den
     * @return API artifact, if the relevant artifact exists
     * @throws APIManagementException API Management Exception.
     */
    protected GenericArtifact getAPIArtifact(APIIdentifier apiIdentifier) throws APIManagementException {
        return APIUtil.getAPIArtifact(apiIdentifier, registry);
    }

    @Override
    public boolean changeAPILCCheckListItems(APIIdentifier apiIdentifier, int checkItem, boolean checkItemValue)
            throws APIManagementException {

        String providerTenantMode = apiIdentifier.getProviderName();

        boolean success = false;
        boolean isTenantFlowStarted = false;
        try {

            String tenantDomain = MultitenantUtils.getTenantDomain(APIUtil.replaceEmailDomainBack(providerTenantMode));
            if (tenantDomain != null && !MultitenantConstants.SUPER_TENANT_DOMAIN_NAME.equals(tenantDomain)) {
                isTenantFlowStarted = true;
                PrivilegedCarbonContext.startTenantFlow();
                PrivilegedCarbonContext.getThreadLocalCarbonContext().setTenantDomain(tenantDomain, true);
            }
            GenericArtifact apiArtifact = getAPIArtifact(apiIdentifier);
            String status = null;
            try {
                if (apiArtifact != null) {
                    if (checkItemValue && !apiArtifact.isLCItemChecked(checkItem, APIConstants.API_LIFE_CYCLE)) {
                        apiArtifact.checkLCItem(checkItem, APIConstants.API_LIFE_CYCLE);
                    } else if (!checkItemValue && apiArtifact.isLCItemChecked(checkItem, APIConstants.API_LIFE_CYCLE)) {
                        apiArtifact.uncheckLCItem(checkItem, APIConstants.API_LIFE_CYCLE);
                    }
                    success = true;
                }
            } catch (GovernanceException e) {
                handleException("Error while setting registry lifecycle checklist items for the API: " +
                        apiIdentifier.getApiName(), e);
            }
        } finally {
            if (isTenantFlowStarted) {
                PrivilegedCarbonContext.endTenantFlow();
            }
        }
        return success;
    }

    /**
     * This method is to set a lifecycle check list item given the APIIdentifier and the checklist item name.
     * If the given item not in the allowed lifecycle check items list or item is already checked, this will stay
     * silent and return false. Otherwise, the checklist item will be updated and returns true.
     *
     * @param apiIdentifier  APIIdentifier
     * @param checkItemName  Name of the checklist item
     * @param checkItemValue Value to be set to the checklist item
     * @return boolean value representing success not not
     * @throws APIManagementException
     */
    @Override
    public boolean checkAndChangeAPILCCheckListItem(APIIdentifier apiIdentifier, String checkItemName,
                                                    boolean checkItemValue)
            throws APIManagementException {
        Map<String, Object> lifeCycleData = getAPILifeCycleData(apiIdentifier);
        if (lifeCycleData != null && lifeCycleData.get(APIConstants.LC_CHECK_ITEMS) != null && lifeCycleData
                .get(APIConstants.LC_CHECK_ITEMS) instanceof ArrayList) {
            List checkListItems = (List) lifeCycleData.get(APIConstants.LC_CHECK_ITEMS);
            for (Object item : checkListItems) {
                if (item instanceof CheckListItem) {
                    CheckListItem checkListItem = (CheckListItem) item;
                    int index = Integer.parseInt(checkListItem.getOrder());
                    if (checkListItem.getName().equals(checkItemName)) {
                        changeAPILCCheckListItems(apiIdentifier, index, checkItemValue);
                        return true;
                    }
                }
            }
        }
        return false;
    }

    @Override
    /*
    * This method returns the lifecycle data for an API including current state,next states.
    *
    * @param apiId APIIdentifier
    * @return Map<String,Object> a map with lifecycle data
    */
    public Map<String, Object> getAPILifeCycleData(APIIdentifier apiId) throws APIManagementException {
        String path = APIUtil.getAPIPath(apiId);
        Map<String, Object> lcData = new HashMap<String, Object>();


        String providerTenantMode = apiId.getProviderName();

        boolean isTenantFlowStarted = false;
        try {
            String tenantDomain = MultitenantUtils.getTenantDomain(APIUtil.replaceEmailDomainBack(providerTenantMode));
            if (tenantDomain != null && !MultitenantConstants.SUPER_TENANT_DOMAIN_NAME.equals(tenantDomain)) {
                isTenantFlowStarted = true;
                PrivilegedCarbonContext.startTenantFlow();
                PrivilegedCarbonContext.getThreadLocalCarbonContext().setTenantDomain(tenantDomain, true);
            }
            Resource apiSourceArtifact = registry.get(path);
            GenericArtifactManager artifactManager = APIUtil.getArtifactManager(registry,
                    APIConstants.API_KEY);
            if (artifactManager == null) {
                String errorMessage =
                        "Failed to retrieve artifact manager when getting lifecycle data for API " + apiId;
                log.error(errorMessage);
                throw new APIManagementException(errorMessage);
            }
            GenericArtifact artifact = artifactManager.getGenericArtifact(
                    apiSourceArtifact.getUUID());
            //Get all the actions corresponding to current state of the api artifact
            String[] actions = artifact.getAllLifecycleActions(APIConstants.API_LIFE_CYCLE);
            //Put next states into map
            lcData.put(APIConstants.LC_NEXT_STATES, actions);
            String lifeCycleState = artifact.getLifecycleState();
            lcData.put(APIConstants.LC_STATUS, lifeCycleState);

            LifecycleBean bean;
            bean = LifecycleBeanPopulator.getLifecycleBean(path, (UserRegistry) registry, configRegistry);
            if (bean != null) {
                ArrayList<CheckListItem> checkListItems = new ArrayList<CheckListItem>();
                ArrayList<String> permissionList = new ArrayList<String>();
                //Get lc properties
                Property[] lifecycleProps = bean.getLifecycleProperties();
                //Get roles of the current session holder
                String[] roleNames = bean.getRolesOfUser();
                for (Property property : lifecycleProps) {
                    String propName = property.getKey();
                    String[] propValues = property.getValues();
                    //Check for permission properties if any exists
                    if (propValues != null && propValues.length != 0) {
                        if (propName.startsWith(APIConstants.LC_PROPERTY_CHECKLIST_PREFIX) &&
                                propName.endsWith(APIConstants.LC_PROPERTY_PERMISSION_SUFFIX) &&
                                propName.contains(APIConstants.API_LIFE_CYCLE)) {
                            for (String role : roleNames) {
                                for (String propValue : propValues) {
                                    String key = propName.replace(APIConstants.LC_PROPERTY_CHECKLIST_PREFIX, "")
                                            .replace(APIConstants.LC_PROPERTY_PERMISSION_SUFFIX, "");
                                    if (propValue.equals(role)) {
                                        permissionList.add(key);
                                    } else if (propValue.startsWith(APIConstants.LC_PROPERTY_CHECKLIST_PREFIX) &&
                                            propValue.endsWith(APIConstants.LC_PROPERTY_PERMISSION_SUFFIX)) {
                                        permissionList.add(key);
                                    }
                                }
                            }
                        }
                    }
                }
                //Check for lifecycle checklist item properties defined
                for (Property property : lifecycleProps) {
                    String propName = property.getKey();
                    String[] propValues = property.getValues();

                    if (propValues != null && propValues.length != 0) {

                        CheckListItem checkListItem = new CheckListItem();
                        checkListItem.setVisible("false");
                        if (propName.startsWith(APIConstants.LC_PROPERTY_CHECKLIST_PREFIX) &&
                                propName.endsWith(APIConstants.LC_PROPERTY_ITEM_SUFFIX) &&
                                propName.contains(APIConstants.API_LIFE_CYCLE)) {
                            if (propValues.length > 2) {
                                for (String param : propValues) {
                                    if (param.startsWith(APIConstants.LC_STATUS)) {
                                        checkListItem.setLifeCycleStatus(param.substring(7));
                                    } else if (param.startsWith(APIConstants.LC_CHECK_ITEM_NAME)) {
                                        checkListItem.setName(param.substring(5));
                                    } else if (param.startsWith(APIConstants.LC_CHECK_ITEM_VALUE)) {
                                        checkListItem.setValue(param.substring(6));
                                    } else if (param.startsWith(APIConstants.LC_CHECK_ITEM_ORDER)) {
                                        checkListItem.setOrder(param.substring(6));
                                    }
                                }
                            }

                            String key = propName.replace(APIConstants.LC_PROPERTY_CHECKLIST_PREFIX, "").
                                    replace(APIConstants.LC_PROPERTY_ITEM_SUFFIX, "");
                            if (permissionList.contains(key)) { //Set visible to true if the checklist item permits
                                checkListItem.setVisible("true");
                            }
                        }

                        if (checkListItem.matchLifeCycleStatus(lifeCycleState)) {
                            checkListItems.add(checkListItem);
                        }
                    }
                }
                lcData.put("items", checkListItems);
            }
        } catch (Exception e) {
            handleException(e.getMessage(), e);
        } finally {
            if (isTenantFlowStarted) {
                PrivilegedCarbonContext.endTenantFlow();
            }
        }
        return lcData;
    }

    @Override
    public String getAPILifeCycleStatus(APIIdentifier apiIdentifier) throws APIManagementException {
        try {
            PrivilegedCarbonContext.startTenantFlow();
            PrivilegedCarbonContext.getThreadLocalCarbonContext().setUsername(this.username);
            PrivilegedCarbonContext.getThreadLocalCarbonContext().setTenantDomain(this.tenantDomain, true);
            GenericArtifact apiArtifact = APIUtil.getAPIArtifact(apiIdentifier, registry);
            if (apiArtifact == null) {
                String errorMessage =
                        "API artifact is null when retrieving lifecycle status of API " + apiIdentifier.getApiName();
                log.error(errorMessage);
                throw new APIManagementException(errorMessage);
            }
            return apiArtifact.getLifecycleState();
        } catch (GovernanceException e) {
            handleException("Failed to get the life cycle status : " + e.getMessage(), e);
            return null;
        } finally {
            PrivilegedCarbonContext.endTenantFlow();
        }
    }

    @Override
    public Map<String, Object> getAllPaginatedAPIs(String tenantDomain, int start, int end)
            throws APIManagementException {
        Map<String, Object> result = new HashMap<String, Object>();
        List<API> apiSortedList = new ArrayList<API>();
        int totalLength = 0;
        boolean isTenantFlowStarted = false;

        try {
            String paginationLimit = getAPIManagerConfiguration()
                    .getFirstProperty(APIConstants.API_PUBLISHER_APIS_PER_PAGE);

            // If the Config exists use it to set the pagination limit
            final int maxPaginationLimit;
            if (paginationLimit != null) {
                // The additional 1 added to the maxPaginationLimit is to help us determine if more
                // APIs may exist so that we know that we are unable to determine the actual total
                // API count. We will subtract this 1 later on so that it does not interfere with
                // the logic of the rest of the application
                int pagination = Integer.parseInt(paginationLimit);
                // Because the store jaggery pagination logic is 10 results per a page we need to set pagination
                // limit to at least 11 or the pagination done at this level will conflict with the store pagination
                // leading to some of the APIs not being displayed
                if (pagination < 11) {
                    pagination = 11;
                    log.warn(
                            "Value of '" + APIConstants.API_PUBLISHER_APIS_PER_PAGE + "' is too low, defaulting to 11");
                }

                maxPaginationLimit = start + pagination + 1;
            }
            // Else if the config is not specifed we go with default functionality and load all
            else {
                maxPaginationLimit = Integer.MAX_VALUE;
            }
            Registry userRegistry;
            boolean isTenantMode = (tenantDomain != null);
            if ((isTenantMode && this.tenantDomain == null) ||
                    (isTenantMode && isTenantDomainNotMatching(tenantDomain))) {
                if (!MultitenantConstants.SUPER_TENANT_DOMAIN_NAME.equals(tenantDomain)) {
                    PrivilegedCarbonContext.startTenantFlow();
                    PrivilegedCarbonContext.getThreadLocalCarbonContext().setTenantDomain(tenantDomain, true);
                    isTenantFlowStarted = true;
                }
                int tenantId = ServiceReferenceHolder.getInstance().getRealmService().getTenantManager()
                        .getTenantId(tenantDomain);
                APIUtil.loadTenantRegistry(tenantId);
                userRegistry = ServiceReferenceHolder.getInstance().
                        getRegistryService().getGovernanceUserRegistry(CarbonConstants.REGISTRY_ANONNYMOUS_USERNAME,
                        tenantId);
                PrivilegedCarbonContext.getThreadLocalCarbonContext()
                        .setUsername(CarbonConstants.REGISTRY_ANONNYMOUS_USERNAME);
            } else {
                userRegistry = registry;
                PrivilegedCarbonContext.getThreadLocalCarbonContext().setUsername(this.username);
            }
            PaginationContext.init(start, end, "ASC", APIConstants.PROVIDER_OVERVIEW_NAME, maxPaginationLimit);
            GenericArtifactManager artifactManager = APIUtil.getArtifactManager(userRegistry, APIConstants.API_KEY);

            if (artifactManager != null) {
                List<GovernanceArtifact> genericArtifacts = null;

                if (isAccessControlRestrictionEnabled && !APIUtil.hasPermission(userNameWithoutChange, APIConstants
                        .Permissions.APIM_ADMIN)) {
                    genericArtifacts = GovernanceUtils.findGovernanceArtifacts(getUserRoleListQuery(), userRegistry,
                            APIConstants.API_RXT_MEDIA_TYPE, true);
                } else {
                    genericArtifacts = GovernanceUtils
                            .findGovernanceArtifacts(new HashMap<String, List<String>>(), userRegistry,
                                    APIConstants.API_RXT_MEDIA_TYPE);
                }
                totalLength = PaginationContext.getInstance().getLength();
                if (genericArtifacts == null || genericArtifacts.isEmpty()) {
                    result.put("apis", apiSortedList);
                    result.put("totalLength", totalLength);
                    return result;
                }
                // Check to see if we can speculate that there are more APIs to be loaded
                if (maxPaginationLimit == totalLength) {
                    // performance hit
                    --totalLength; // Remove the additional 1 we added earlier when setting max pagination limit
                }
                int tempLength = 0;
                for (GovernanceArtifact artifact : genericArtifacts) {

                    API api = APIUtil.getAPI(artifact);

                    if (api != null) {
                        apiSortedList.add(api);
                    }
                    tempLength++;
                    if (tempLength >= totalLength) {
                        break;
                    }
                }
                Collections.sort(apiSortedList, new APINameComparator());
            } else {
                String errorMessage =
                        "Failed to retrieve artifact manager when getting paginated APIs of tenant " + tenantDomain;
                log.error(errorMessage);
                throw new APIManagementException(errorMessage);
            }

        } catch (RegistryException e) {
            handleException("Failed to get all APIs", e);
        } catch (UserStoreException e) {
            handleException("Failed to get all APIs", e);
        } finally {
            PaginationContext.destroy();
            if (isTenantFlowStarted) {
                PrivilegedCarbonContext.endTenantFlow();
            }
        }

        result.put("apis", apiSortedList);
        result.put("totalLength", totalLength);
        return result;
    }

    private boolean isTenantDomainNotMatching(String tenantDomain) {
        if (this.tenantDomain != null) {
            return !(this.tenantDomain.equals(tenantDomain));
        }
        return true;
    }

    /**
     * Deploy policy to global CEP and persist the policy object
     *
     * @param policy policy object
     */
    public void addPolicy(Policy policy) throws APIManagementException {

        ThrottlePolicyDeploymentManager manager = ThrottlePolicyDeploymentManager.getInstance();
        ThrottlePolicyTemplateBuilder policyBuilder = getThrottlePolicyTemplateBuilder();
        Map<String, String> executionFlows = new HashMap<String, String>();
        String policyLevel = null;

        try {
            if (policy instanceof APIPolicy) {
                APIPolicy apiPolicy = (APIPolicy) policy;
                //Check if there's a policy exists before adding the new policy
                Policy existingPolicy = getAPIPolicy(userNameWithoutChange, apiPolicy.getPolicyName());
                if (existingPolicy != null) {
                    handleException("Advanced Policy with name " + apiPolicy.getPolicyName() + " already exists");
                }
                apiPolicy.setUserLevel(PolicyConstants.ACROSS_ALL);
                apiPolicy = apiMgtDAO.addAPIPolicy(apiPolicy);
                executionFlows = policyBuilder.getThrottlePolicyForAPILevel(apiPolicy);
                String defaultPolicy = policyBuilder.getThrottlePolicyForAPILevelDefault(apiPolicy);
                String policyFile = apiPolicy.getTenantDomain() + "_" + PolicyConstants.POLICY_LEVEL_RESOURCE + "_" + apiPolicy.getPolicyName();
                String defaultPolicyName = policyFile + "_default";
                executionFlows.put(defaultPolicyName, defaultPolicy);
                policyLevel = PolicyConstants.POLICY_LEVEL_API;
                APIPolicyEvent apiPolicyEvent = new APIPolicyEvent(UUID.randomUUID().toString(),
                        System.currentTimeMillis(), APIConstants.EventType.POLICY_CREATE.name(), tenantId,
                        apiPolicy.getTenantDomain(), apiPolicy.getPolicyId(), apiPolicy.getPolicyName(),
                        apiPolicy.getDefaultQuotaPolicy().getType());
                APIUtil.sendNotification(apiPolicyEvent, APIConstants.NotifierType.POLICY.name());
            } else if (policy instanceof ApplicationPolicy) {
                ApplicationPolicy appPolicy = (ApplicationPolicy) policy;
                //Check if there's a policy exists before adding the new policy
                Policy existingPolicy = getApplicationPolicy(userNameWithoutChange, appPolicy.getPolicyName());
                if (existingPolicy != null) {
                    handleException("Application Policy with name " + appPolicy.getPolicyName() + " already exists");
                }
                String policyString = policyBuilder.getThrottlePolicyForAppLevel(appPolicy);
                String policyFile = appPolicy.getTenantDomain() + "_" + PolicyConstants.POLICY_LEVEL_APP + "_" + appPolicy.getPolicyName();
                executionFlows.put(policyFile, policyString);
                apiMgtDAO.addApplicationPolicy(appPolicy);
                policyLevel = PolicyConstants.POLICY_LEVEL_APP;
                //policy id is not set. retrieving policy to get the id. 
                ApplicationPolicy retrievedPolicy = apiMgtDAO.getApplicationPolicy(appPolicy.getPolicyName(), tenantId);
                ApplicationPolicyEvent applicationPolicyEvent = new ApplicationPolicyEvent(UUID.randomUUID().toString(),
                        System.currentTimeMillis(), APIConstants.EventType.POLICY_CREATE.name(), tenantId,
                        appPolicy.getTenantDomain(), retrievedPolicy.getPolicyId(), appPolicy.getPolicyName(),
                        appPolicy.getDefaultQuotaPolicy().getType());
                APIUtil.sendNotification(applicationPolicyEvent, APIConstants.NotifierType.POLICY.name());
            } else if (policy instanceof SubscriptionPolicy) {
                SubscriptionPolicy subPolicy = (SubscriptionPolicy) policy;
                //Check if there's a policy exists before adding the new policy
                Policy existingPolicy = getSubscriptionPolicy(userNameWithoutChange, subPolicy.getPolicyName());
                if (existingPolicy != null) {
                    handleException("Subscription Policy with name " + subPolicy.getPolicyName() + " already exists");
                }
                String policyString = policyBuilder.getThrottlePolicyForSubscriptionLevel(subPolicy);
                String policyFile = subPolicy.getTenantDomain() + "_" + PolicyConstants.POLICY_LEVEL_APP + "_" + subPolicy.getPolicyName();
                executionFlows.put(policyFile, policyString);
                apiMgtDAO.addSubscriptionPolicy(subPolicy);
                String monetizationPlan = subPolicy.getMonetizationPlan();
                Map<String, String> monetizationPlanProperties = subPolicy.getMonetizationPlanProperties();
                if (StringUtils.isNotBlank(monetizationPlan) && MapUtils.isNotEmpty(monetizationPlanProperties)) {
                    createMonetizationPlan(subPolicy);
                }
                policyLevel = PolicyConstants.POLICY_LEVEL_SUB;
<<<<<<< HEAD
                SubscriptionPolicyEvent subscriptionPolicyEvent = new SubscriptionPolicyEvent(UUID.randomUUID().toString(),
                        System.currentTimeMillis(), APIConstants.EventType.POLICY_CREATE.name(), tenantId,subPolicy.getPolicyId(),
                        subPolicy.getPolicyName(), subPolicy.getDefaultQuotaPolicy().getType(),
                        subPolicy.getRateLimitCount(),subPolicy.getRateLimitTimeUnit(), subPolicy.isStopOnQuotaReach(),
                        subPolicy.getGraphQLMaxDepth(),subPolicy.getGraphQLMaxComplexity());
=======
                
                //policy id is not set. retrieving policy to get the id. 
                SubscriptionPolicy retrievedPolicy = apiMgtDAO.getSubscriptionPolicy(subPolicy.getPolicyName(), tenantId);
                SubscriptionPolicyEvent subscriptionPolicyEvent = new SubscriptionPolicyEvent(
                        UUID.randomUUID().toString(), System.currentTimeMillis(),
                        APIConstants.EventType.POLICY_CREATE.name(), tenantId, subPolicy.getTenantDomain(),
                        retrievedPolicy.getPolicyId(), subPolicy.getPolicyName(), subPolicy.getDefaultQuotaPolicy().getType(),
                        subPolicy.getRateLimitCount(), subPolicy.getRateLimitTimeUnit(),
                        subPolicy.isStopOnQuotaReach());
>>>>>>> a2b93e95
                APIUtil.sendNotification(subscriptionPolicyEvent, APIConstants.NotifierType.POLICY.name());
            } else if (policy instanceof GlobalPolicy) {
                GlobalPolicy globalPolicy = (GlobalPolicy) policy;
                String policyString = policyBuilder.getThrottlePolicyForGlobalLevel(globalPolicy);

                // validating custom execution plan
                if (!manager.validateExecutionPlan(policyString)) {
                    throw new APIManagementException("Invalid Execution Plan");
                }

                // checking if policy already exist
                Policy existingPolicy = getGlobalPolicy(globalPolicy.getPolicyName());
                if (existingPolicy != null) {
                    throw new APIManagementException("Policy name already exists");
                }

                String policyFile = PolicyConstants.POLICY_LEVEL_GLOBAL + "_" + globalPolicy.getPolicyName();
                executionFlows.put(policyFile, policyString);

                apiMgtDAO.addGlobalPolicy(globalPolicy);

                publishKeyTemplateEvent(globalPolicy.getKeyTemplate(), "add");
                policyLevel = PolicyConstants.POLICY_LEVEL_GLOBAL;
            } else {
                String msg = "Policy type " + policy.getClass().getName() + " is not supported";
                log.error(msg);
                throw new UnsupportedPolicyTypeException(msg);
            }
        } catch (APITemplateException e) {
            handleException("Error while generating policy", e);
        }

        // deploy in global cep and gateway manager
        try {
            Iterator iterator = executionFlows.entrySet().iterator();
            while (iterator.hasNext()) {
                Map.Entry<String, String> entry = (Map.Entry<String, String>) iterator.next();
                String policyName = entry.getKey();
                String flowString = entry.getValue();
                manager.deployPolicyToGlobalCEP(flowString);
            }
            apiMgtDAO.setPolicyDeploymentStatus(policyLevel, policy.getPolicyName(), policy.getTenantId(), true);
        } catch (APIManagementException e) {
            String msg = "Error while deploying policy";
            // Add deployment fail flag to database and throw the exception
            apiMgtDAO.setPolicyDeploymentStatus(policyLevel, policy.getPolicyName(), policy.getTenantId(), false);
            throw new PolicyDeploymentFailureException(msg, e);
        }
    }

    @Override
    public void configureMonetizationInAPIArtifact(API api) throws APIManagementException {

        boolean transactionCommitted = false;
        try {
            registry.beginTransaction();
            String apiArtifactId = registry.get(APIUtil.getAPIPath(api.getId())).getUUID();
            GenericArtifactManager artifactManager = APIUtil.getArtifactManager(registry, APIConstants.API_KEY);
            if (artifactManager == null) {
                handleException("Artifact manager is null when updating monetization data for API ID " + api.getId());
            }
            GenericArtifact artifact = artifactManager.getGenericArtifact(apiArtifactId);
            //set monetization status (i.e - enabled or disabled)
            artifact.setAttribute(APIConstants.Monetization.API_MONETIZATION_STATUS,
                    Boolean.toString(api.getMonetizationStatus()));
            //clear existing monetization properties
            artifact.removeAttribute(APIConstants.Monetization.API_MONETIZATION_PROPERTIES);
            //set new additional monetization data
            if (api.getMonetizationProperties() != null) {
                artifact.setAttribute(APIConstants.Monetization.API_MONETIZATION_PROPERTIES,
                        api.getMonetizationProperties().toJSONString());
            }
            artifactManager.updateGenericArtifact(artifact);
            registry.commitTransaction();
            transactionCommitted = true;
        } catch (Exception e) {
            try {
                registry.rollbackTransaction();
            } catch (RegistryException re) {
                handleException("Error while rolling back the transaction (monetization status update) for API: " +
                        api.getId().getApiName(), re);
            }
            handleException("Error while performing registry transaction (monetization status update) operation", e);
        } finally {
            try {
                if (!transactionCommitted) {
                    registry.rollbackTransaction();
                }
            } catch (RegistryException e) {
                handleException("Error occurred while rolling back the transaction (monetization status update).", e);
            }
        }
    }

    @Override
    public void configureMonetizationInAPIProductArtifact(APIProduct apiProduct) throws APIManagementException {

        boolean transactionCommitted = false;
        try {
            registry.beginTransaction();
            String apiArtifactId = registry.get(APIUtil.getAPIProductPath(apiProduct.getId())).getId();
            GenericArtifactManager artifactManager = APIUtil.getArtifactManager(registry, APIConstants.API_KEY);
            if (artifactManager == null) {
                handleException("Artifact manager is null when updating monetization data for API ID " + apiProduct.getId());
            }
            GenericArtifact artifact = artifactManager.getGenericArtifact(apiProduct.getUuid());
            //set monetization status (i.e - enabled or disabled)
            artifact.setAttribute(APIConstants.Monetization.API_MONETIZATION_STATUS,
                    Boolean.toString(apiProduct.getMonetizationStatus()));
            //clear existing monetization properties
            artifact.removeAttribute(APIConstants.Monetization.API_MONETIZATION_PROPERTIES);
            //set new additional monetization data
            if (apiProduct.getMonetizationProperties() != null) {
                artifact.setAttribute(APIConstants.Monetization.API_MONETIZATION_PROPERTIES,
                        apiProduct.getMonetizationProperties().toJSONString());
            }
            artifactManager.updateGenericArtifact(artifact);
            registry.commitTransaction();
            transactionCommitted = true;
        } catch (Exception e) {
            try {
                registry.rollbackTransaction();
            } catch (RegistryException re) {
                handleException("Error while rolling back the transaction (monetization status update) for API product : " +
                        apiProduct.getId().getName(), re);
            }
            handleException("Error while performing registry transaction (monetization status update) operation", e);
        } finally {
            try {
                if (!transactionCommitted) {
                    registry.rollbackTransaction();
                }
            } catch (RegistryException e) {
                handleException("Error occurred while rolling back the transaction (monetization status update).", e);
            }
        }
    }

    /**
     * This methods creates a monetization plan for a given subscription policy
     *
     * @param subPolicy subscription policy
     * @return true if successful, false otherwise
     * @throws APIManagementException if failed to create a monetization plan
     */
    private boolean createMonetizationPlan(SubscriptionPolicy subPolicy) throws APIManagementException {

        Monetization monetizationImplementation = getMonetizationImplClass();
        if (monetizationImplementation != null) {
            try {
                return monetizationImplementation.createBillingPlan(subPolicy);
            } catch (MonetizationException e) {
                APIUtil.handleException("Failed to create monetization plan for : " + subPolicy.getPolicyName(), e);
            }
        }
        return false;
    }

    /**
     * This methods updates the monetization plan for a given subscription policy
     *
     * @param subPolicy subscription policy
     * @return true if successful, false otherwise
     * @throws APIManagementException if failed to update the plan
     */
    private boolean updateMonetizationPlan(SubscriptionPolicy subPolicy) throws APIManagementException {

        Monetization monetizationImplementation = getMonetizationImplClass();
        if (monetizationImplementation != null) {
            try {
                return monetizationImplementation.updateBillingPlan(subPolicy);
            } catch (MonetizationException e) {
                APIUtil.handleException("Failed to update monetization plan for : " + subPolicy.getPolicyName(), e);
            }
        }
        return false;
    }

    /**
     * This methods delete the monetization plan for a given subscription policy
     *
     * @param subPolicy subscription policy
     * @return true if successful, false otherwise
     * @throws APIManagementException if failed to delete the plan
     */
    private boolean deleteMonetizationPlan(SubscriptionPolicy subPolicy) throws APIManagementException {

        Monetization monetizationImplementation = getMonetizationImplClass();
        if (monetizationImplementation != null) {
            try {
                return monetizationImplementation.deleteBillingPlan(subPolicy);
            } catch (MonetizationException e) {
                APIUtil.handleException("Failed to delete monetization plan of : " + subPolicy.getPolicyName(), e);
            }
        }
        return false;
    }

    /**
     * This methods loads the monetization implementation class
     *
     * @return monetization implementation class
     * @throws APIManagementException if failed to load monetization implementation class
     */
    public Monetization getMonetizationImplClass() throws APIManagementException {

        APIManagerConfiguration configuration = org.wso2.carbon.apimgt.impl.internal.ServiceReferenceHolder.
                getInstance().getAPIManagerConfigurationService().getAPIManagerConfiguration();
        Monetization monetizationImpl = null;
        if (configuration == null) {
            log.error("API Manager configuration is not initialized.");
        } else {
            String monetizationImplClass = configuration.getFirstProperty(APIConstants.Monetization.MONETIZATION_IMPL);
            if (monetizationImplClass == null) {
                monetizationImpl = new DefaultMonetizationImpl();
            } else {
                try {
                    monetizationImpl = (Monetization) APIUtil.getClassForName(monetizationImplClass).newInstance();
                } catch (ClassNotFoundException | IllegalAccessException | InstantiationException e) {
                    APIUtil.handleException("Failed to load monetization implementation class.", e);
                }
            }
        }
        return monetizationImpl;
    }

    public void updatePolicy(Policy policy) throws APIManagementException {

        ThrottlePolicyDeploymentManager deploymentManager = ThrottlePolicyDeploymentManager.getInstance();
        ThrottlePolicyTemplateBuilder policyBuilder = getThrottlePolicyTemplateBuilder();
        Map<String, String> executionFlows = new HashMap<String, String>();
        String policyLevel = null;
        String oldKeyTemplate = null;
        String newKeyTemplate = null;
        String policyName = policy.getPolicyName();
        List<String> policiesToUndeploy = new ArrayList<String>();
        try {
            if (policy instanceof APIPolicy) {
                APIPolicy apiPolicy = (APIPolicy) policy;
                apiPolicy.setUserLevel(PolicyConstants.ACROSS_ALL);
                //TODO this has done due to update policy method not deleting the second level entries when delete on cascade
                //TODO Need to fix appropriately
                List<Pipeline> pipelineList = apiPolicy.getPipelines();
                if (pipelineList != null && pipelineList.size() != 0) {
                    Iterator<Pipeline> pipelineIterator = pipelineList.iterator();
                    while (pipelineIterator.hasNext()) {
                        Pipeline pipeline = pipelineIterator.next();
                        if (!pipeline.isEnabled()) {
                            pipelineIterator.remove();
                        } else {
                            if (pipeline.getConditions() != null && pipeline.getConditions().size() != 0) {
                                Iterator<Condition> conditionIterator = pipeline.getConditions().iterator();
                                while (conditionIterator.hasNext()) {
                                    Condition condition = conditionIterator.next();
                                    if (JavaUtils.isFalseExplicitly(condition.getConditionEnabled())) {
                                        conditionIterator.remove();
                                    }
                                }
                            } else {
                                pipelineIterator.remove();
                            }
                        }
                    }
                }
                APIPolicy existingPolicy = apiMgtDAO.getAPIPolicy(policy.getPolicyName(), policy.getTenantId());
                apiPolicy = apiMgtDAO.updateAPIPolicy(apiPolicy);
                executionFlows = policyBuilder.getThrottlePolicyForAPILevel(apiPolicy);
                String defaultPolicy = policyBuilder.getThrottlePolicyForAPILevelDefault(apiPolicy);
                //TODO rename level to  resource or appropriate name
                String policyFile = apiPolicy.getTenantDomain() + "_" + PolicyConstants.POLICY_LEVEL_RESOURCE + "_" + policyName;
                String defaultPolicyName = policyFile + "_default";
                executionFlows.put(defaultPolicyName, defaultPolicy);
                //add default policy file name
                policiesToUndeploy.add(defaultPolicyName);
                for (int i = 0; i < existingPolicy.getPipelines().size(); i++) {
                    policiesToUndeploy.add(policyFile + "_condition_" + existingPolicy.getPipelines().get(i).getId());
                }
                policyLevel = PolicyConstants.POLICY_LEVEL_API;

                APIManagerConfiguration config = getAPIManagerConfiguration();
                if (log.isDebugEnabled()) {
                        log.debug("Calling invalidation cache for API Policy for tenant ");
                    }
                    String policyContext = APIConstants.POLICY_CACHE_CONTEXT + "/t/" + apiPolicy.getTenantDomain()
                            + "/";
                    invalidateResourceCache(policyContext, null, Collections.EMPTY_SET);
                APIPolicyEvent apiPolicyEvent = new APIPolicyEvent(UUID.randomUUID().toString(),
                        System.currentTimeMillis(), APIConstants.EventType.POLICY_UPDATE.name(), tenantId,
                        apiPolicy.getTenantDomain(), apiPolicy.getPolicyId(), apiPolicy.getPolicyName(),
                        apiPolicy.getDefaultQuotaPolicy().getType());
                APIUtil.sendNotification(apiPolicyEvent, APIConstants.NotifierType.POLICY.name());
            } else if (policy instanceof ApplicationPolicy) {
                ApplicationPolicy appPolicy = (ApplicationPolicy) policy;
                String policyString = policyBuilder.getThrottlePolicyForAppLevel(appPolicy);
                apiMgtDAO.updateApplicationPolicy(appPolicy);
                String policyFile = appPolicy.getTenantDomain() + "_" + PolicyConstants.POLICY_LEVEL_APP + "_" + policyName;
                executionFlows.put(policyFile, policyString);
                policiesToUndeploy.add(policyFile);
                policyLevel = PolicyConstants.POLICY_LEVEL_APP;
                //policy id is not set. retrieving policy to get the id. 
                ApplicationPolicy retrievedPolicy = apiMgtDAO.getApplicationPolicy(appPolicy.getPolicyName(), tenantId);
                ApplicationPolicyEvent applicationPolicyEvent = new ApplicationPolicyEvent(UUID.randomUUID().toString(),
                        System.currentTimeMillis(), APIConstants.EventType.POLICY_UPDATE.name(), tenantId,
                        appPolicy.getTenantDomain(), retrievedPolicy.getPolicyId(), appPolicy.getPolicyName(),
                        appPolicy.getDefaultQuotaPolicy().getType());
                APIUtil.sendNotification(applicationPolicyEvent, APIConstants.NotifierType.POLICY.name());
            } else if (policy instanceof SubscriptionPolicy) {
                SubscriptionPolicy subPolicy = (SubscriptionPolicy) policy;
                String policyString = policyBuilder.getThrottlePolicyForSubscriptionLevel(subPolicy);
                apiMgtDAO.updateSubscriptionPolicy(subPolicy);
                String monetizationPlan = subPolicy.getMonetizationPlan();
                Map<String, String> monetizationPlanProperties = subPolicy.getMonetizationPlanProperties();
                //call the monetization extension point to create plans (if any)
                if (StringUtils.isNotBlank(monetizationPlan) && MapUtils.isNotEmpty(monetizationPlanProperties)) {
                    updateMonetizationPlan(subPolicy);
                }
                String policyFile = subPolicy.getTenantDomain() + "_" + PolicyConstants.POLICY_LEVEL_SUB + "_" + policyName;
                policiesToUndeploy.add(policyFile);
                executionFlows.put(policyFile, policyString);
                policyLevel = PolicyConstants.POLICY_LEVEL_SUB;
<<<<<<< HEAD
                SubscriptionPolicyEvent subscriptionPolicyEvent = new SubscriptionPolicyEvent(UUID.randomUUID().toString(),
                        System.currentTimeMillis(), APIConstants.EventType.POLICY_UPDATE.name(), tenantId,subPolicy.getPolicyId(),
                        subPolicy.getPolicyName(), subPolicy.getDefaultQuotaPolicy().getType(),
                        subPolicy.getRateLimitCount(),subPolicy.getRateLimitTimeUnit(), subPolicy.isStopOnQuotaReach(),subPolicy.getGraphQLMaxDepth(),
                        subPolicy.getGraphQLMaxComplexity());
=======
                //policy id is not set. retrieving policy to get the id. 
                SubscriptionPolicy retrievedPolicy = apiMgtDAO.getSubscriptionPolicy(subPolicy.getPolicyName(), tenantId);
                SubscriptionPolicyEvent subscriptionPolicyEvent = new SubscriptionPolicyEvent(
                        UUID.randomUUID().toString(), System.currentTimeMillis(),
                        APIConstants.EventType.POLICY_UPDATE.name(), tenantId, subPolicy.getTenantDomain(),
                        retrievedPolicy.getPolicyId(), subPolicy.getPolicyName(), subPolicy.getDefaultQuotaPolicy().getType(),
                        subPolicy.getRateLimitCount(),subPolicy.getRateLimitTimeUnit(), subPolicy.isStopOnQuotaReach());
>>>>>>> a2b93e95
                APIUtil.sendNotification(subscriptionPolicyEvent, APIConstants.NotifierType.POLICY.name());
            } else if (policy instanceof GlobalPolicy) {
                GlobalPolicy globalPolicy = (GlobalPolicy) policy;
                String policyString = policyBuilder.getThrottlePolicyForGlobalLevel(globalPolicy);

                // validating custom execution plan
                if (!deploymentManager.validateExecutionPlan(policyString)) {
                    throw new APIManagementException("Invalid Execution Plan");
                }

                // getting key templates before updating database
                GlobalPolicy oldGlobalPolicy = apiMgtDAO.getGlobalPolicy(policy.getPolicyName());
                oldKeyTemplate = oldGlobalPolicy.getKeyTemplate();
                newKeyTemplate = globalPolicy.getKeyTemplate();

                apiMgtDAO.updateGlobalPolicy(globalPolicy);
                String policyFile = PolicyConstants.POLICY_LEVEL_GLOBAL + "_" + policyName;
                executionFlows.put(policyFile, policyString);
                policiesToUndeploy.add(policyFile);
                policyLevel = PolicyConstants.POLICY_LEVEL_GLOBAL;
            } else {
                String msg = "Policy type " + policy.getClass().getName() + " is not supported";
                log.error(msg);
                throw new UnsupportedPolicyTypeException(msg);
            }
        } catch (APITemplateException e) {
            handleException("Error while generating policy for update");
        }
        // Deploy in global cep and gateway manager
        try {
            /* If single pipeline fails to deploy then whole deployment should fail.
             * Therefore for loop is wrapped inside a try catch block
             */
            if (PolicyConstants.POLICY_LEVEL_API.equalsIgnoreCase(policyLevel)) {
                for (String flowName : policiesToUndeploy) {
                    deploymentManager.undeployPolicyFromGlobalCEP(flowName);
                }
            }

            Iterator iterator = executionFlows.entrySet().iterator();
            while (iterator.hasNext()) {
                Map.Entry<String, String> pair = (Map.Entry<String, String>) iterator.next();
                String policyPlanName = pair.getKey();
                String flowString = pair.getValue();
                deploymentManager.updatePolicyToGlobalCEP(policyPlanName, flowString);

                //publishing keytemplate after update
                if (oldKeyTemplate != null && newKeyTemplate != null) {
                    publishKeyTemplateEvent(oldKeyTemplate, "remove");
                    publishKeyTemplateEvent(newKeyTemplate, "add");
                }
            }

            apiMgtDAO.setPolicyDeploymentStatus(policyLevel, policy.getPolicyName(), policy.getTenantId(), true);
        } catch (APIManagementException e) {
            String msg = "Error while deploying policy to gateway";
            // Add deployment fail flag to database and throw the exception
            apiMgtDAO.setPolicyDeploymentStatus(policyLevel, policy.getPolicyName(), policy.getTenantId(), false);
            throw new PolicyDeploymentFailureException(msg, e);
        }
    }

    /**
     * @param username username to recognize tenant
     * @param level    policy level to be applied
     * @return
     * @throws APIManagementException
     */
    public String[] getPolicyNames(String username, String level) throws APIManagementException {
        String[] policyNames = apiMgtDAO.getPolicyNames(level, username);
        return policyNames;
    }

    /**
     * @param username    username to recognize the tenant
     * @param policyLevel policy level
     * @param policyName  name of the policy to be deleted
     * @throws APIManagementException
     */
    public void deletePolicy(String username, String policyLevel, String policyName) throws APIManagementException {
        int tenantID = APIUtil.getTenantId(username);
        List<String> policyFileNames = new ArrayList<String>();
        String policyFile = null;

        if (PolicyConstants.POLICY_LEVEL_API.equals(policyLevel)) {
            //need to load whole policy object to get the pipelines
            APIPolicy policy = apiMgtDAO.getAPIPolicy(policyName, APIUtil.getTenantId(username));

            //add default policy file name
            if (policy.isDeployed()) {
                policyFile = policy.getTenantDomain() + "_" + PolicyConstants.POLICY_LEVEL_RESOURCE + "_" + policyName;
                policyFileNames.add(policyFile + "_default");
                for (Pipeline pipeline : policy.getPipelines()) {
                    policyFileNames.add(policyFile + "_condition_" + pipeline.getId());
                }
            }
            APIPolicyEvent apiPolicyEvent = new APIPolicyEvent(UUID.randomUUID().toString(), System.currentTimeMillis(),
                    APIConstants.EventType.POLICY_DELETE.name(), tenantId, policy.getTenantDomain(),
                    policy.getPolicyId(), policy.getPolicyName(), policy.getDefaultQuotaPolicy().getType());
            APIUtil.sendNotification(apiPolicyEvent, APIConstants.NotifierType.POLICY.name());

        } else if (PolicyConstants.POLICY_LEVEL_APP.equals(policyLevel)) {
            ApplicationPolicy appPolicy = apiMgtDAO.getApplicationPolicy(policyName, tenantID);
            if (appPolicy.isDeployed()) {
                policyFile = appPolicy.getTenantDomain() + "_" + PolicyConstants.POLICY_LEVEL_APP + "_" + policyName;
                policyFileNames.add(policyFile);
            }
            ApplicationPolicyEvent applicationPolicyEvent = new ApplicationPolicyEvent(UUID.randomUUID().toString(),
                    System.currentTimeMillis(), APIConstants.EventType.POLICY_DELETE.name(), tenantId,
                    appPolicy.getTenantDomain(), appPolicy.getPolicyId(), appPolicy.getPolicyName(),
                    appPolicy.getDefaultQuotaPolicy().getType());
            APIUtil.sendNotification(applicationPolicyEvent, APIConstants.NotifierType.POLICY.name());
        } else if (PolicyConstants.POLICY_LEVEL_SUB.equals(policyLevel)) {
            SubscriptionPolicy subscriptionPolicy = apiMgtDAO.getSubscriptionPolicy(policyName, tenantID);
            if (subscriptionPolicy.isDeployed()) {
                policyFile = subscriptionPolicy.getTenantDomain() + "_" + PolicyConstants.POLICY_LEVEL_SUB + "_" +
                        policyName;
                policyFileNames.add(policyFile);
            }
            //call the monetization extension point to delete plans if any
            deleteMonetizationPlan(subscriptionPolicy);
            SubscriptionPolicyEvent subscriptionPolicyEvent = new SubscriptionPolicyEvent(UUID.randomUUID().toString(),
                    System.currentTimeMillis(), APIConstants.EventType.POLICY_DELETE.name(), tenantId,
                    subscriptionPolicy.getTenantDomain(), subscriptionPolicy.getPolicyId(),
                    subscriptionPolicy.getPolicyName(), subscriptionPolicy.getDefaultQuotaPolicy().getType(),
<<<<<<< HEAD
                    subscriptionPolicy.getRateLimitCount(),subscriptionPolicy.getRateLimitTimeUnit(),
                    subscriptionPolicy.isStopOnQuotaReach(),subscriptionPolicy.getGraphQLMaxDepth(),subscriptionPolicy.getGraphQLMaxComplexity());
=======
                    subscriptionPolicy.getRateLimitCount(), subscriptionPolicy.getRateLimitTimeUnit(),
                    subscriptionPolicy.isStopOnQuotaReach());
>>>>>>> a2b93e95
            APIUtil.sendNotification(subscriptionPolicyEvent, APIConstants.NotifierType.POLICY.name());
        } else if (PolicyConstants.POLICY_LEVEL_GLOBAL.equals(policyLevel)) {
            GlobalPolicy globalPolicy = apiMgtDAO.getGlobalPolicy(policyName);
            if (globalPolicy.isDeployed()) {
                policyFile = PolicyConstants.POLICY_LEVEL_GLOBAL + "_" + policyName;
                policyFileNames.add(policyFile);
            }
        }

        ThrottlePolicyDeploymentManager manager = ThrottlePolicyDeploymentManager.getInstance();
        try {
            manager.undeployPolicyFromGatewayManager(policyFileNames.toArray(new String[policyFileNames.size()]));

        } catch (Exception e) {
            String msg = "Error while undeploying policy: ";
            log.error(msg, e);
            throw new APIManagementException(msg);
        }

        GlobalPolicy globalPolicy = null;
        if (PolicyConstants.POLICY_LEVEL_GLOBAL.equals(policyLevel)) {
            globalPolicy = apiMgtDAO.getGlobalPolicy(policyName);
        }
        //remove from database
        apiMgtDAO.removeThrottlePolicy(policyLevel, policyName, tenantID);

        if (globalPolicy != null) {
            publishKeyTemplateEvent(globalPolicy.getKeyTemplate(), "remove");
        }
    }

    /**
     * Returns true if key template given by the global policy already exists.
     * But this check will exclude the policy represented by the policy name
     *
     * @param policy Global policy
     * @return true if Global policy key template already exists
     */
    public boolean isGlobalPolicyKeyTemplateExists(GlobalPolicy policy) throws APIManagementException {
        return apiMgtDAO.isKeyTemplatesExist(policy);
    }

    public boolean hasAttachments(String username, String policyName, String policyType) throws APIManagementException {
        int tenantID = APIUtil.getTenantId(username);
        String tenantDomain = MultitenantUtils.getTenantDomain(username);
        String tenantDomainWithAt = username;
        if (APIUtil.getSuperTenantId() != tenantID) {
            tenantDomainWithAt = "@" + tenantDomain;
        }

        boolean hasSubscription = apiMgtDAO.hasSubscription(policyName, tenantDomainWithAt, policyType);
        return hasSubscription;
    }

    @Override
    public List<BlockConditionsDTO> getBlockConditions() throws APIManagementException {
        return apiMgtDAO.getBlockConditions(tenantDomain);
    }

    @Override
    public BlockConditionsDTO getBlockCondition(int conditionId) throws APIManagementException {
        return apiMgtDAO.getBlockCondition(conditionId);
    }

    @Override
    public BlockConditionsDTO getBlockConditionByUUID(String uuid) throws APIManagementException {
        BlockConditionsDTO blockCondition = apiMgtDAO.getBlockConditionByUUID(uuid);
        if (blockCondition == null) {
            handleBlockConditionNotFoundException("Block condition: " + uuid + " was not found.");
        }
        return blockCondition;
    }

    @Override
    public boolean updateBlockCondition(int conditionId, String state) throws APIManagementException {
        boolean updateState = apiMgtDAO.updateBlockConditionState(conditionId, state);
        BlockConditionsDTO blockConditionsDTO = apiMgtDAO.getBlockCondition(conditionId);
        if (updateState) {
            publishBlockingEventUpdate(blockConditionsDTO);
        }
        return updateState;
    }

    @Override
    public boolean updateBlockConditionByUUID(String uuid, String state) throws APIManagementException {

        boolean updateState = apiMgtDAO.updateBlockConditionStateByUUID(uuid, state);
        BlockConditionsDTO blockConditionsDTO = apiMgtDAO.getBlockConditionByUUID(uuid);
        if (updateState && blockConditionsDTO != null) {
            publishBlockingEventUpdate(blockConditionsDTO);
        }
        return updateState;
    }

    @Override
    public String addBlockCondition(String conditionType, String conditionValue) throws APIManagementException {

        if (APIConstants.BLOCKING_CONDITIONS_USER.equals(conditionType)) {
            conditionValue = MultitenantUtils.getTenantAwareUsername(conditionValue);
            conditionValue = conditionValue + "@" + tenantDomain;
        }
        BlockConditionsDTO blockConditionsDTO = new BlockConditionsDTO();
        blockConditionsDTO.setConditionType(conditionType);
        blockConditionsDTO.setConditionValue(conditionValue);
        blockConditionsDTO.setTenantDomain(tenantDomain);
        blockConditionsDTO.setEnabled(true);
        blockConditionsDTO.setUUID(UUID.randomUUID().toString());
        BlockConditionsDTO createdBlockConditionsDto = apiMgtDAO.addBlockConditions(blockConditionsDTO);

        if (createdBlockConditionsDto != null) {
            publishBlockingEvent(createdBlockConditionsDto, "true");
        }

        return createdBlockConditionsDto.getUUID();
    }

    /**
     * Add Block Condition with condition status
     *
     * @param conditionType type of the condition (IP, Context .. )
     * @param conditionValue value of the condition
     * @param conditionStatus status of the condition
     */
    public String addBlockCondition(String conditionType, String conditionValue, boolean conditionStatus)
            throws APIManagementException {

        if (APIConstants.BLOCKING_CONDITIONS_USER.equals(conditionType)) {
            conditionValue = MultitenantUtils.getTenantAwareUsername(conditionValue);
            conditionValue = conditionValue + "@" + tenantDomain;
        }
        BlockConditionsDTO blockConditionsDTO = new BlockConditionsDTO();
        blockConditionsDTO.setConditionType(conditionType);
        blockConditionsDTO.setConditionValue(conditionValue);
        blockConditionsDTO.setTenantDomain(tenantDomain);
        blockConditionsDTO.setEnabled(conditionStatus);
        blockConditionsDTO.setUUID(UUID.randomUUID().toString());
        BlockConditionsDTO createdBlockConditionsDto = apiMgtDAO.addBlockConditions(blockConditionsDTO);

        if (createdBlockConditionsDto != null) {
            publishBlockingEvent(createdBlockConditionsDto, "true");
        }

        return createdBlockConditionsDto.getUUID();
    }

    @Override
    public boolean deleteBlockCondition(int conditionId) throws APIManagementException {

        BlockConditionsDTO blockCondition = apiMgtDAO.getBlockCondition(conditionId);
        boolean deleteState = apiMgtDAO.deleteBlockCondition(conditionId);
        if (deleteState && blockCondition != null) {
            unpublishBlockCondition(blockCondition);
        }
        return deleteState;
    }

    @Override
    public boolean deleteBlockConditionByUUID(String uuid) throws APIManagementException {
        boolean deleteState = false;
        BlockConditionsDTO blockCondition = apiMgtDAO.getBlockConditionByUUID(uuid);
        if (blockCondition != null) {
            deleteState = apiMgtDAO.deleteBlockCondition(blockCondition.getConditionId());
            if (deleteState) {
                unpublishBlockCondition(blockCondition);
            }
        }
        return deleteState;
    }

    /**
     * Unpublish a blocking condition.
     *
     * @param blockCondition Block Condition object
     */
    private void unpublishBlockCondition(BlockConditionsDTO blockCondition) {
        String blockingConditionType = blockCondition.getConditionType();
        String blockingConditionValue = blockCondition.getConditionValue();
        if (APIConstants.BLOCKING_CONDITIONS_USER.equalsIgnoreCase(blockingConditionType)) {
            blockingConditionValue = MultitenantUtils.getTenantAwareUsername(blockingConditionValue);
            blockingConditionValue = blockingConditionValue + "@" + tenantDomain;
            blockCondition.setConditionValue(blockingConditionValue);
        }
        publishBlockingEvent(blockCondition, "delete");
    }

    @Override
    public APIPolicy getAPIPolicy(String username, String policyName) throws APIManagementException {
        return apiMgtDAO.getAPIPolicy(policyName, APIUtil.getTenantId(username));
    }

    @Override
    public APIPolicy getAPIPolicyByUUID(String uuid) throws APIManagementException {
        APIPolicy policy = apiMgtDAO.getAPIPolicyByUUID(uuid);
        if (policy == null) {
            handlePolicyNotFoundException("Advanced Policy: " + uuid + " was not found.");
        }
        return policy;
    }

    @Override
    public ApplicationPolicy getApplicationPolicy(String username, String policyName) throws APIManagementException {
        return apiMgtDAO.getApplicationPolicy(policyName, APIUtil.getTenantId(username));
    }

    @Override
    public ApplicationPolicy getApplicationPolicyByUUID(String uuid) throws APIManagementException {
        ApplicationPolicy policy = apiMgtDAO.getApplicationPolicyByUUID(uuid);
        if (policy == null) {
            handlePolicyNotFoundException("Application Policy: " + uuid + " was not found.");
        }
        return policy;
    }

    @Override
    public SubscriptionPolicy getSubscriptionPolicy(String username, String policyName) throws APIManagementException {
        return apiMgtDAO.getSubscriptionPolicy(policyName, APIUtil.getTenantId(username));
    }

    @Override
    public SubscriptionPolicy getSubscriptionPolicyByUUID(String uuid) throws APIManagementException {
        SubscriptionPolicy policy = apiMgtDAO.getSubscriptionPolicyByUUID(uuid);
        if (policy == null) {
            handlePolicyNotFoundException("Subscription Policy: " + uuid + " was not found.");
        }
        return policy;
    }

    @Override
    public GlobalPolicy getGlobalPolicy(String policyName) throws APIManagementException {
        return apiMgtDAO.getGlobalPolicy(policyName);
    }

    @Override
    public GlobalPolicy getGlobalPolicyByUUID(String uuid) throws APIManagementException {
        GlobalPolicy policy = apiMgtDAO.getGlobalPolicyByUUID(uuid);
        if (policy == null) {
            handlePolicyNotFoundException("Global Policy: " + uuid + " was not found.");
        }
        return policy;
    }

    /**
     * Publishes the changes on blocking conditions.
     *
     * @param blockCondition Block Condition object
     * @throws APIManagementException
     */
    private void publishBlockingEventUpdate(BlockConditionsDTO blockCondition) throws APIManagementException {
        if (blockCondition != null) {
            String blockingConditionType = blockCondition.getConditionType();
            String blockingConditionValue = blockCondition.getConditionValue();
            if (APIConstants.BLOCKING_CONDITIONS_USER.equalsIgnoreCase(blockingConditionType)) {
                blockingConditionValue = MultitenantUtils.getTenantAwareUsername(blockingConditionValue);
                blockingConditionValue = blockingConditionValue + "@" + tenantDomain;
                blockCondition.setConditionValue(blockingConditionValue);
            }

            publishBlockingEvent(blockCondition, Boolean.toString(blockCondition.isEnabled()));
        }
    }

    /**
     * Publishes the changes on blocking conditions.
     * @param blockConditionsDTO Blockcondition Dto event
     */
    private void publishBlockingEvent(BlockConditionsDTO blockConditionsDTO, String state) {
        Object[] objects = new Object[]{blockConditionsDTO.getConditionId(), blockConditionsDTO.getConditionType(),
                blockConditionsDTO.getConditionValue(),state, tenantDomain};
        Event blockingMessage = new Event(APIConstants.BLOCKING_CONDITIONS_STREAM_ID, System.currentTimeMillis(),
                null, null, objects);
        ThrottleProperties throttleProperties = getAPIManagerConfiguration().getThrottleProperties();

        if (throttleProperties.getDataPublisher() != null && throttleProperties.getDataPublisher().isEnabled()) {
            APIUtil.publishEvent(APIConstants.BLOCKING_EVENT_PUBLISHER, Collections.EMPTY_MAP, blockingMessage);
        }
    }

    private void publishKeyTemplateEvent(String templateValue, String state) {
        Object[] objects = new Object[]{templateValue,state};
        Event keyTemplateMessage = new Event(APIConstants.KEY_TEMPLATE_STREM_ID, System.currentTimeMillis(),
                null, null, objects);

        ThrottleProperties throttleProperties = getAPIManagerConfiguration().getThrottleProperties();


        if (throttleProperties.getDataPublisher() != null && throttleProperties.getDataPublisher().isEnabled()) {
            APIUtil.publishEvent(APIConstants.BLOCKING_EVENT_PUBLISHER, Collections.EMPTY_MAP, keyTemplateMessage);
        }
    }

    public String getLifecycleConfiguration(String tenantDomain) throws APIManagementException {
        boolean isTenantFlowStarted = false;
        try {
            if (tenantDomain != null && !MultitenantConstants.SUPER_TENANT_DOMAIN_NAME.equals(tenantDomain)) {
                isTenantFlowStarted = true;
                PrivilegedCarbonContext.startTenantFlow();
                PrivilegedCarbonContext.getThreadLocalCarbonContext().setTenantDomain(tenantDomain, true);
            }
            APIUtil utils = new APIUtil();
            return utils.getFullLifeCycleData(configRegistry);
        } catch (XMLStreamException e) {
            handleException("Parsing error while getting the lifecycle configuration content.", e);
            return null;
        } catch (RegistryException e) {
            handleException("Registry error while getting the lifecycle configuration content.", e);
            return null;
        } finally {
            if (isTenantFlowStarted) {
                PrivilegedCarbonContext.endTenantFlow();
            }
        }

    }

    public String getExternalWorkflowReferenceId(int subscriptionId) throws APIManagementException {
        return apiMgtDAO.getExternalWorkflowReferenceForSubscription(subscriptionId);
    }

    @Override
    public int addCertificate(String userName, String certificate, String alias, String endpoint)
            throws APIManagementException {

        ResponseCode responseCode = ResponseCode.INTERNAL_SERVER_ERROR;
        String tenantDomain = MultitenantUtils.getTenantDomain(userName);

        try {
            int tenantId = ServiceReferenceHolder.getInstance().getRealmService().getTenantManager()
                    .getTenantId(tenantDomain);
            responseCode = certificateManager
                    .addCertificateToParentNode(certificate, alias, endpoint, tenantId);

            if (responseCode == ResponseCode.SUCCESS) {
                //Get the gateway manager and add the certificate to gateways.
                GatewayCertificateManager gatewayCertificateManager = GatewayCertificateManager.getInstance();
                gatewayCertificateManager.addToGateways(certificate, alias);
            } else {
                log.error("Adding certificate to the Publisher node is failed. No certificate changes will be " +
                        "affected.");
            }
        } catch (UserStoreException e) {
            handleException("Error while reading tenant information", e);
        }
        return responseCode.getResponseCode();
    }

    @Override
    public int addClientCertificate(String userName, APIIdentifier apiIdentifier, String certificate, String alias,
            String tierName) throws APIManagementException {

        ResponseCode responseCode = ResponseCode.INTERNAL_SERVER_ERROR;
        String tenantDomain = MultitenantUtils.getTenantDomain(userName);

        try {
            int tenantId = ServiceReferenceHolder.getInstance().getRealmService().getTenantManager()
                    .getTenantId(tenantDomain);
            responseCode = certificateManager
                    .addClientCertificate(apiIdentifier, certificate, alias, tierName, tenantId);
        } catch (UserStoreException e) {
            handleException("Error while reading tenant information, client certificate addition failed for the API "
                    + apiIdentifier.toString(), e);
        }
        return responseCode.getResponseCode();
    }

    @Override
    public int deleteCertificate(String userName, String alias, String endpoint) throws APIManagementException {

        ResponseCode responseCode = ResponseCode.INTERNAL_SERVER_ERROR;
        String tenantDomain = MultitenantUtils.getTenantDomain(userName);

        try {
            int tenantId = ServiceReferenceHolder.getInstance().getRealmService().getTenantManager()
                    .getTenantId(tenantDomain);
            responseCode = certificateManager.deleteCertificateFromParentNode(alias, endpoint, tenantId);

            if (responseCode == ResponseCode.SUCCESS) {
                //Get the gateway manager and remove the certificate from gateways.
                GatewayCertificateManager gatewayCertificateManager = GatewayCertificateManager.getInstance();
                gatewayCertificateManager.removeFromGateways(alias);
            } else {
                log.error("Removing the certificate from Publisher node is failed. No certificate changes will "
                        + "be affected.");
            }
        } catch (UserStoreException e) {
            handleException("Error while reading tenant information", e);
        }
        return responseCode.getResponseCode();
    }

    @Override
    public int deleteClientCertificate(String userName, APIIdentifier apiIdentifier, String alias)
            throws APIManagementException {

        ResponseCode responseCode = ResponseCode.INTERNAL_SERVER_ERROR;
        String tenantDomain = MultitenantUtils.getTenantDomain(userName);

        try {
            int tenantId = ServiceReferenceHolder.getInstance().getRealmService().getTenantManager()
                    .getTenantId(tenantDomain);
            responseCode = certificateManager.deleteClientCertificateFromParentNode(apiIdentifier, alias, tenantId);
        } catch (UserStoreException e) {
            handleException(
                    "Error while reading tenant information while trying to delete client certificate with alias "
                            + alias + " for the API " + apiIdentifier.toString(), e);
        }
        return responseCode.getResponseCode();
    }

    @Override
    public boolean isConfigured() {
        return certificateManager.isConfigured();
    }

    @Override
    public boolean isClientCertificateBasedAuthenticationConfigured() {
        return certificateManager.isClientCertificateBasedAuthenticationConfigured();
    }

    @Override
    public List<CertificateMetadataDTO> getCertificates(String userName) throws APIManagementException {
        int tenantId = 0;
        try {
            tenantId = ServiceReferenceHolder.getInstance().getRealmService().getTenantManager()
                    .getTenantId(tenantDomain);
        } catch (UserStoreException e) {
            handleException("Error while reading tenant information", e);
        }
        return certificateManager.getCertificates(tenantId);
    }

    @Override
    public List<CertificateMetadataDTO> searchCertificates(int tenantId, String alias, String endpoint) throws
            APIManagementException {
        return certificateManager.getCertificates(tenantId, alias, endpoint);
    }

    @Override
    public List<ClientCertificateDTO> searchClientCertificates(int tenantId, String alias, APIIdentifier apiIdentifier)
            throws APIManagementException {
        return certificateManager.searchClientCertificates(tenantId, alias, apiIdentifier);
    }

    @Override
    public List<ClientCertificateDTO> searchClientCertificates(int tenantId, String alias, APIProductIdentifier apiProductIdentifier)
            throws APIManagementException {
        APIIdentifier apiIdentifier = new APIIdentifier(apiProductIdentifier.getProviderName(),
                apiProductIdentifier.getName(), apiProductIdentifier.getVersion());
        return certificateManager.searchClientCertificates(tenantId, alias, apiIdentifier);
    }

    @Override
    public boolean isCertificatePresent(int tenantId, String alias) throws APIManagementException {
        return certificateManager.isCertificatePresent(tenantId, alias);
    }

    @Override
    public ClientCertificateDTO getClientCertificate(int tenantId, String alias) throws APIManagementException {
        List<ClientCertificateDTO> clientCertificateDTOS = certificateManager
                .searchClientCertificates(tenantId, alias, null);
        if (clientCertificateDTOS != null && clientCertificateDTOS.size() > 0) {
            return clientCertificateDTOS.get(0);
        }
        return null;
    }

    @Override
    public ClientCertificateDTO getClientCertificate(int tenantId, String alias, APIIdentifier apiIdentifier)
            throws APIManagementException {
        List<ClientCertificateDTO> clientCertificateDTOS = certificateManager
                .searchClientCertificates(tenantId, alias, apiIdentifier);
        if (clientCertificateDTOS != null && clientCertificateDTOS.size() > 0) {
            return clientCertificateDTOS.get(0);
        }
        return null;
    }

    @Override
    public CertificateInformationDTO getCertificateStatus(String alias) throws APIManagementException {
        return certificateManager.getCertificateInformation(alias);
    }

    @Override
    public int updateCertificate(String certificateString, String alias) throws APIManagementException {

        ResponseCode responseCode = certificateManager.updateCertificate(certificateString, alias);

        if (ResponseCode.SUCCESS == responseCode) {
            GatewayCertificateManager gatewayCertificateManager = GatewayCertificateManager.getInstance();
            gatewayCertificateManager.removeFromGateways(alias);
            gatewayCertificateManager.addToGateways(certificateString, alias);
        }
        return responseCode != null ? responseCode.getResponseCode() :
                ResponseCode.INTERNAL_SERVER_ERROR.getResponseCode();
    }


    @Override
    public int updateClientCertificate(String certificate, String alias, APIIdentifier apiIdentifier,
            String tier, int tenantId) throws APIManagementException {
        ResponseCode responseCode = certificateManager.updateClientCertificate(certificate, alias, tier, tenantId);
        return responseCode != null ?
                responseCode.getResponseCode() :
                ResponseCode.INTERNAL_SERVER_ERROR.getResponseCode();
    }

    @Override
    public int getCertificateCountPerTenant(int tenantId) throws APIManagementException {
        return certificateManager.getCertificateCount(tenantId);
    }

    @Override
    public int getClientCertificateCount(int tenantId) throws APIManagementException {
        return certificateManager.getClientCertificateCount(tenantId);
    }

    @Override
    public ByteArrayInputStream getCertificateContent(String alias) throws APIManagementException {
        return certificateManager.getCertificateContent(alias);
    }

    /**
     * Get the workflow status information for the given api for the given workflow type
     *
     * @param apiIdentifier Api identifier
     * @param workflowType  workflow type
     * @return WorkflowDTO
     * @throws APIManagementException
     */
    public WorkflowDTO getAPIWorkflowStatus(APIIdentifier apiIdentifier, String workflowType)
            throws APIManagementException {
        return APIUtil.getAPIWorkflowStatus(apiIdentifier, workflowType);
    }

    @Override
    public void deleteWorkflowTask(APIIdentifier apiIdentifier) throws APIManagementException {
        int apiId;
        try {
            apiId = apiMgtDAO.getAPIID(apiIdentifier, null);
            cleanUpPendingAPIStateChangeTask(apiId);
        } catch (APIManagementException e) {
            handleException("Error while deleting the workflow task.", e);
        } catch (WorkflowException e) {
            handleException("Error while deleting the workflow task.", e);
        }
    }

    private void cleanUpPendingAPIStateChangeTask(int apiId) throws WorkflowException, APIManagementException {
        //Run cleanup task for workflow
        WorkflowExecutor apiStateChangeWFExecutor = getWorkflowExecutor(WorkflowConstants.WF_TYPE_AM_API_STATE);

        WorkflowDTO wfDTO = apiMgtDAO.retrieveWorkflowFromInternalReference(Integer.toString(apiId),
                WorkflowConstants.WF_TYPE_AM_API_STATE);
        if (wfDTO != null && WorkflowStatus.CREATED == wfDTO.getStatus()) {
            apiStateChangeWFExecutor.cleanUpPendingTask(wfDTO.getExternalWorkflowReference());
        }
    }

    /**
     * Clean-up pending subscriptions of a given API
     *
     * @param apiId API Identifier
     * @throws APIManagementException
     */
    private void cleanUpPendingSubscriptionCreationProcessesByAPI(APIIdentifier apiId) throws APIManagementException {

        WorkflowExecutor createSubscriptionWFExecutor = getWorkflowExecutor(
                WorkflowConstants.WF_TYPE_AM_SUBSCRIPTION_CREATION);
        Set<Integer> pendingSubscriptions = apiMgtDAO.getPendingSubscriptionsByAPIId(apiId);
        String workflowExtRef = null;

        for (int subscription : pendingSubscriptions) {
            try {
                workflowExtRef = apiMgtDAO.getExternalWorkflowReferenceForSubscription(subscription);
                createSubscriptionWFExecutor.cleanUpPendingTask(workflowExtRef);
            } catch (APIManagementException ex) {
                // failed clean-up processes are ignored to prevent failures in API state change flow
                log.warn("Failed to retrieve external workflow reference for subscription for subscription ID: "
                        + subscription);
            } catch (WorkflowException ex) {
                // failed clean-up processes are ignored to prevent failures in API state change flow
                log.warn("Failed to clean-up pending subscription approval task for subscription ID: " + subscription);
            }
        }
    }

    /**
     * Returns the given workflow executor
     *
     * @param workflowType Workflow executor type
     * @return WorkflowExecutor of given type
     * @throws WorkflowException if an error occurred while getting WorkflowExecutor
     */
    protected WorkflowExecutor getWorkflowExecutor(String workflowType) throws APIManagementException {
        try {
            return WorkflowExecutorFactory.getInstance().getWorkflowExecutor(workflowType);
        } catch (WorkflowException e) {
            handleException("Error while obtaining WorkflowExecutor instance for workflow type :" + workflowType);
        }
        return null;
    }


    protected String getTenantConfigContent() throws RegistryException, UserStoreException {
        APIMRegistryService apimRegistryService = new APIMRegistryServiceImpl();

        return apimRegistryService
                .getConfigRegistryResourceContent(tenantDomain, APIConstants.API_TENANT_CONF_LOCATION);
    }

    protected Map<String, String> publishToGateway(API api, String tenantDomain) throws APIManagementException {
        APITemplateBuilder builder = null;
        String definition = "";

        try {
            builder = getAPITemplateBuilder(api);
        } catch (Exception e) {
            handleException("Error while publishing to Gateway ", e);
        }

        if (APIConstants.GRAPHQL_API.equals(api.getType())) {
            api.setGraphQLSchema(getGraphqlSchema(api.getId()));
            api.setType(APIConstants.GRAPHQL_API);
        }
        api.setSwaggerDefinition(getOpenAPIDefinition(api.getId()));
        APIGatewayManager gatewayManager = APIGatewayManager.getInstance();
        return gatewayManager.publishToGateway(api, builder, tenantDomain);
    }

    protected Map<String, String> removeFromGateway(API api, String tenantDomain) {
        APIGatewayManager gatewayManager = APIGatewayManager.getInstance();
        return gatewayManager.removeFromGateway(api, tenantDomain);
    }

    protected Map<String, String> removeFromGateway(APIProduct apiProduct, String tenantDomain) throws APIManagementException {
        APIGatewayManager gatewayManager = APIGatewayManager.getInstance();
        Set<API> associatedAPIs = getAssociatedAPIs(apiProduct);
        return gatewayManager.removeFromGateway(apiProduct, tenantDomain, associatedAPIs);
    }

    protected int getTenantId(String tenantDomain) throws UserStoreException {
        return ServiceReferenceHolder.getInstance().getRealmService().getTenantManager().getTenantId(tenantDomain);
    }

    protected void sendAsncNotification(NotificationDTO notificationDTO) throws NotificationException {
        new NotificationExecutor().sendAsyncNotifications(notificationDTO);

    }

    protected void invalidateResourceCache(String apiContext, String apiVersion,Set<URITemplate> uriTemplates) {
        APIAuthenticationAdminClient client = new APIAuthenticationAdminClient();
        client.invalidateResourceCache(apiContext, apiVersion, uriTemplates);
    }

    protected ThrottlePolicyTemplateBuilder getThrottlePolicyTemplateBuilder() {
        return new ThrottlePolicyTemplateBuilder();
    }

    /**
     * To add API/Product roles restrictions and add additional properties.
     *
     * @param artifactPath                Path of the API/Product artifact.
     * @param publisherAccessControlRoles Role specified for the publisher access control.
     * @param publisherAccessControl      Publisher Access Control restriction.
     * @param additionalProperties        Additional properties that is related with an API/Product.
     * @throws RegistryException Registry Exception.
     */
    private void updateRegistryResources(String artifactPath, String publisherAccessControlRoles,
                                         String publisherAccessControl, Map<String, String> additionalProperties) throws RegistryException {
        publisherAccessControlRoles = (publisherAccessControlRoles == null || publisherAccessControlRoles.trim()
                .isEmpty()) ? APIConstants.NULL_USER_ROLE_LIST : publisherAccessControlRoles;
        if (publisherAccessControlRoles.equalsIgnoreCase(APIConstants.NULL_USER_ROLE_LIST)) {
            publisherAccessControl = APIConstants.NO_ACCESS_CONTROL;
        }
        if (!registry.resourceExists(artifactPath)) {
            return;
        }

        Resource apiResource = registry.get(artifactPath);
        if (apiResource != null) {
            if (additionalProperties != null) {
                // Removing all the properties, before updating new properties.
                Properties properties = apiResource.getProperties();
                if (properties != null) {
                    Enumeration propertyNames = properties.propertyNames();
                    while (propertyNames.hasMoreElements()) {
                        String propertyName = (String) propertyNames.nextElement();
                        if (propertyName.startsWith(APIConstants.API_RELATED_CUSTOM_PROPERTIES_PREFIX)) {
                            apiResource.removeProperty(propertyName);
                        }
                    }
                }
            }
            // We are changing to lowercase, as registry search only supports lower-case characters.
            apiResource.setProperty(APIConstants.PUBLISHER_ROLES, publisherAccessControlRoles.toLowerCase());

            // This property will be only used for display proposes in the Publisher UI so that the original case of
            // the roles that were specified can be maintained.
            apiResource.setProperty(APIConstants.DISPLAY_PUBLISHER_ROLES, publisherAccessControlRoles);
            apiResource.setProperty(APIConstants.ACCESS_CONTROL, publisherAccessControl);
            apiResource.removeProperty(APIConstants.CUSTOM_API_INDEXER_PROPERTY);
            if (additionalProperties != null && additionalProperties.size() != 0) {
                for (Map.Entry<String, String> entry : additionalProperties.entrySet()) {
                    apiResource.setProperty(
                            (APIConstants.API_RELATED_CUSTOM_PROPERTIES_PREFIX + entry.getKey()),
                            entry.getValue());
                }
            }
            registry.put(artifactPath, apiResource);
        }
    }

    @Override
    protected Map<String, Object> searchAPIsByURLPattern(Registry registry, String searchTerm, int start, int end)
            throws APIManagementException {
        if (!isAccessControlRestrictionEnabled || APIUtil
                .hasPermission(userNameWithoutChange, APIConstants.Permissions.APIM_ADMIN)) {
            return super.searchAPIsByURLPattern(registry, searchTerm, start, end);
        }
        SortedSet<API> apiSet = new TreeSet<API>(new APINameComparator());
        List<API> apiList = new ArrayList<API>();
        final String searchValue = searchTerm.trim();
        Map<String, Object> result = new HashMap<String, Object>();
        int totalLength = 0;
        StringBuilder criteria = new StringBuilder();
        List<GovernanceArtifact> governanceArtifacts = new ArrayList<GovernanceArtifact>();
        GenericArtifactManager artifactManager = null;
        try {
            artifactManager = APIUtil.getArtifactManager(registry, APIConstants.API_KEY);
            PaginationContext.init(0, 10000, "ASC", APIConstants.API_OVERVIEW_NAME, Integer.MAX_VALUE);
            if (artifactManager != null) {
                for (int i = 0; i < 20; i++) { //This need to fix in future.We don't have a way to get max value of
                    // "url_template" entry stores in registry,unless we search in each API
                    criteria = new StringBuilder(getUserRoleListQuery());
                    criteria.append("&");
                    criteria.append(APIConstants.API_URI_PATTERN).append(i).append("=").append(searchValue);
                    List<GovernanceArtifact> governanceArtifactList = GovernanceUtils
                            .findGovernanceArtifacts(criteria.toString(), registry, APIConstants.API_RXT_MEDIA_TYPE);
                    if (governanceArtifactList != null && !governanceArtifactList.isEmpty()) {
                        governanceArtifacts.addAll(governanceArtifactList);
                    }
                }
                governanceArtifacts = GovernanceUtils
                        .findGovernanceArtifacts(criteria.toString(), registry, APIConstants.API_RXT_MEDIA_TYPE);
                if (governanceArtifacts == null || governanceArtifacts.isEmpty()) {
                    result.put("apis", apiSet);
                    result.put("length", 0);
                    return result;
                }
                totalLength = governanceArtifacts.size();
                StringBuilder apiNames = new StringBuilder();
                for (GovernanceArtifact artifact : governanceArtifacts) {
                    if (apiNames.indexOf(artifact.getAttribute(APIConstants.API_OVERVIEW_NAME)) < 0) {
                        String status = artifact.getAttribute(APIConstants.API_OVERVIEW_STATUS);
                        if (isAllowDisplayAPIsWithMultipleStatus()) {
                            if (APIConstants.PUBLISHED.equals(status) || APIConstants.DEPRECATED.equals(status)) {
                                API api = APIUtil.getAPI(artifact, registry);
                                if (api != null) {
                                    APIUtil.updateAPIProductDependencies(api, registry);
                                    apiList.add(api);
                                    apiNames.append(api.getId().getApiName());
                                }
                            }
                        } else {
                            if (APIConstants.PUBLISHED.equals(status)) {
                                API api = APIUtil.getAPI(artifact, registry);
                                if (api != null) {
                                    APIUtil.updateAPIProductDependencies(api, registry);
                                    apiList.add(api);
                                    apiNames.append(api.getId().getApiName());
                                }
                            }
                        }
                    }
                    totalLength = apiList.size();
                }
                if (totalLength <= ((start + end) - 1)) {
                    end = totalLength;
                }
                for (int i = start; i < end; i++) {
                    apiSet.add(apiList.get(i));
                }
            } else {
                String errorMessage =
                        "Failed to retrieve artifact manager when searching APIs by URL pattern " + searchTerm;
                log.error(errorMessage);
                throw new APIManagementException(errorMessage);
            }
        } catch (APIManagementException e) {
            handleException("Failed to search APIs with input url-pattern", e);
        } catch (GovernanceException e) {
            handleException("Failed to search APIs with input url-pattern", e);
        }
        result.put("apis", apiSet);
        result.put("length", totalLength);
        return result;
    }

    /**
     * To get the query to retrieve user role list query based on current role list.
     *
     * @return the query with user role list.
     * @throws APIManagementException API Management Exception.
     */
    private String getUserRoleListQuery() throws APIManagementException {
        StringBuilder rolesQuery = new StringBuilder();
        rolesQuery.append('(');
        rolesQuery.append(APIConstants.NULL_USER_ROLE_LIST);
        String[] userRoles = APIUtil.getListOfRoles(userNameWithoutChange);
        String skipRolesByRegex = APIUtil.getSkipRolesByRegex();
        if (StringUtils.isNotEmpty(skipRolesByRegex)) {
            List<String> filteredUserRoles = new ArrayList<>(Arrays.asList(userRoles));
            String[] regexList = skipRolesByRegex.split(",");
            for (int i = 0; i < regexList.length; i++) {
                Pattern p = Pattern.compile(regexList[i]);
                Iterator<String> itr = filteredUserRoles.iterator();
                while(itr.hasNext()) {
                    String role = itr.next();
                    Matcher m = p.matcher(role);
                    if (m.matches()) {
                        itr.remove();
                    }
                }
            }
            userRoles = filteredUserRoles.toArray(new String[0]);
        }
        if (userRoles != null) {
            for (String userRole : userRoles) {
                rolesQuery.append(" OR ");
                rolesQuery.append(ClientUtils.escapeQueryChars(APIUtil.sanitizeUserRole(userRole.toLowerCase())));
            }
        }
        rolesQuery.append(")");
        if(log.isDebugEnabled()) {
        	log.debug("User role list solr query " + APIConstants.PUBLISHER_ROLES + "=" + rolesQuery.toString());
        }
        return APIConstants.PUBLISHER_ROLES + "=" + rolesQuery.toString();
    }

    @Override
    protected String getSearchQuery(String searchQuery) throws APIManagementException {
        if (!isAccessControlRestrictionEnabled || APIUtil.hasPermission(userNameWithoutChange, APIConstants.Permissions
                .APIM_ADMIN)) {
            return searchQuery;
        }
        String criteria = getUserRoleListQuery();
        if (searchQuery != null && !searchQuery.trim().isEmpty()) {
            criteria = criteria + "&" + searchQuery;
        }
        return criteria;
    }

    /**
     * Method to get the user specified mediation sequence.
     *
     * @param apiIdentifier : The identifier of the api.
     * @param type          : Mediation type. {in, out, fault}
     * @param name          : The name of the sequence that needed.
     * @return : The content of the mediation sequence.
     */
    public String getSequenceFileContent(APIIdentifier apiIdentifier, String type, String name) throws
            APIManagementException {

        Resource requiredSequence;
        InputStream sequenceStream;
        String sequenceText = "";

        try {
            if (apiIdentifier != null && type != null && name != null) {
                if (log.isDebugEnabled()) {
                    log.debug("Check the default " + type + "sequences for " + name);
                }
                requiredSequence = getDefaultSequence(type, name);
                if (requiredSequence == null) {
                    if (log.isDebugEnabled()) {
                        log.debug("Check the custom " + type +" sequences for " + name);
                    }
                    requiredSequence = getCustomSequence(apiIdentifier, type, name);
                }

                //Convert the content stream to a string.
                if (requiredSequence != null) {
                    sequenceStream = requiredSequence.getContentStream();
                    StringWriter stringWriter = new StringWriter();
                    IOUtils.copy(sequenceStream, stringWriter);
                    sequenceText = stringWriter.toString();
                } else {
                    log.error("No sequence for the name " + name + "is found!");
                }
            } else {
                log.error("Invalid arguments.");
            }
        } catch (APIManagementException e) {
            log.error(e.getMessage());
            throw new APIManagementException(e);
        } catch (RegistryException e) {
            log.error(e.getMessage());
            throw new APIManagementException(e);
        } catch (IOException e) {
            log.error(e.getMessage());
            throw new APIManagementException(e);
        }
        return sequenceText;
    }

    /**
     * Get the mediation sequence which matches the given type and name from the custom sequences.
     *
     * @param type : The sequence type.
     * @param name : The name of the sequence.
     * @return : The mediation sequence which matches the given parameters. Returns null if no matching sequence is
     * found.
     */
    private Resource getDefaultSequence(String type, String name) throws APIManagementException {
        String defaultSequenceFileLocation = "";

        try {
            UserRegistry registry = ServiceReferenceHolder.getInstance().getRegistryService()
                    .getGovernanceSystemRegistry(tenantId);

            if (APIConstants.FAULT_SEQUENCE.equals(type)) {
                defaultSequenceFileLocation = APIConstants.API_CUSTOM_FAULTSEQUENCE_LOCATION;
            } else if (APIConstants.OUT_SEQUENCE.equals(type)) {
                defaultSequenceFileLocation = APIConstants.API_CUSTOM_OUTSEQUENCE_LOCATION;
            } else {
                defaultSequenceFileLocation = APIConstants.API_CUSTOM_INSEQUENCE_LOCATION;
            }
            if (registry.resourceExists(defaultSequenceFileLocation)) {
                org.wso2.carbon.registry.api.Collection defaultSeqCollection =
                        (org.wso2.carbon.registry.api.Collection) registry.get(defaultSequenceFileLocation);
                if (defaultSeqCollection != null) {
                    String[] faultSeqChildPaths = defaultSeqCollection.getChildren();
                    for (String defaultSeqChildPath : faultSeqChildPaths) {
                        Resource defaultSequence = registry.get(defaultSeqChildPath);
                        OMElement seqElement = APIUtil.buildOMElement(defaultSequence.getContentStream());
                        if (name.equals(seqElement.getAttributeValue(new QName("name")))) {
                            return defaultSequence;
                        }
                    }
                }
            }
        } catch (RegistryException e) {
            throw new APIManagementException("Error while retrieving registry for tenant " + tenantId, e);
        } catch (org.wso2.carbon.registry.api.RegistryException e) {
            throw new APIManagementException("Error while processing the " + defaultSequenceFileLocation +
                    " in the registry", e);
        } catch (Exception e) {
            throw new APIManagementException("Error while building the OMElement from the sequence " + name, e);
        }
        return null;
    }

    /**
     * Get the resource which matches the user selected resource type and the name from the custom uploaded sequences.
     *
     * @param identifier : The API Identifier.
     * @param type       : The sequence type.
     * @return : Resource object which matches the parameters. If no resource found, return null.
     */
    private Resource getCustomSequence(APIIdentifier identifier, String type, String name) throws
            APIManagementException {
        Resource customSequence = null;
        boolean isTenantFlowStarted = false;
        try {
            String tenantDomain = null;
            if (identifier.getProviderName().contains("-AT-")) {
                String provider = identifier.getProviderName().replace("-AT-", "@");
                tenantDomain = MultitenantUtils.getTenantDomain(provider);
            }
            if (!MultitenantConstants.SUPER_TENANT_DOMAIN_NAME.equals(tenantDomain)) {
                PrivilegedCarbonContext.startTenantFlow();
                isTenantFlowStarted = true;
            }
            if (!StringUtils.isEmpty(tenantDomain)) {
                PrivilegedCarbonContext.getThreadLocalCarbonContext().setTenantDomain(tenantDomain, true);
            } else {
                PrivilegedCarbonContext.getThreadLocalCarbonContext().setTenantDomain
                        (MultitenantConstants.SUPER_TENANT_DOMAIN_NAME, true);
            }
            UserRegistry registry = ServiceReferenceHolder.getInstance().getRegistryService()
                    .getGovernanceSystemRegistry(tenantId);

            String customSeqFileLocation = "";
            if (APIConstants.FAULT_SEQUENCE.equals(type)) {
                customSeqFileLocation = APIUtil.getSequencePath(identifier,
                        APIConstants.API_CUSTOM_SEQUENCE_TYPE_FAULT);
            } else if (APIConstants.OUT_SEQUENCE.equals(type)) {
                customSeqFileLocation = APIUtil.getSequencePath(identifier,
                        APIConstants.API_CUSTOM_SEQUENCE_TYPE_OUT);
            } else {
                customSeqFileLocation = APIUtil.getSequencePath(identifier,
                        APIConstants.API_CUSTOM_SEQUENCE_TYPE_IN);
            }

            if (registry.resourceExists(customSeqFileLocation)) {
                org.wso2.carbon.registry.api.Collection customSeqCollection =
                        (org.wso2.carbon.registry.api.Collection) registry.get(customSeqFileLocation);
                if (customSeqCollection != null) {
                    String[] faultSeqChildPaths = customSeqCollection.getChildren();
                    for (String customSeqChildPath : faultSeqChildPaths) {
                        customSequence = registry.get(customSeqChildPath);
                        OMElement seqElement = APIUtil.buildOMElement(customSequence.getContentStream());
                        if (name.equals(seqElement.getAttributeValue(new QName("name")))) {
                            return customSequence;
                        }

                    }
                }
            }
        } catch (RegistryException e) {
            throw new APIManagementException("Error while retrieving registry for tenant " + tenantId, e);
        } catch (org.wso2.carbon.registry.api.RegistryException e) {
            throw new APIManagementException("Error while processing the " + type + " sequences of " + identifier +
                    " in the registry", e);
        } catch (Exception e) {
            throw new APIManagementException("Error while building the OMElement from the sequence " + name, e);
        } finally {
            if (isTenantFlowStarted) {
                PrivilegedCarbonContext.endTenantFlow();
            }
        }
        return null;
    }
     /* To check authorization of the API against current logged in user. If the user is not authorized an exception
     * will be thrown.
     *
     * @param identifier API identifier
     * @throws APIManagementException APIManagementException
     */
    protected void checkAccessControlPermission(Identifier identifier) throws APIManagementException {
        if (identifier == null || !isAccessControlRestrictionEnabled) {
            if (!isAccessControlRestrictionEnabled && log.isDebugEnabled()) {
                log.debug("Publisher access control restriction is not enabled. Hence the API " + identifier
                        + " can be editable and viewable by all the API publishers and creators.");
            }
            return;
        }
        String resourcePath = StringUtils.EMPTY;
        String identifierType = StringUtils.EMPTY;
        if (identifier instanceof APIIdentifier) {
            resourcePath = APIUtil.getAPIPath((APIIdentifier) identifier);
            identifierType = APIConstants.API_IDENTIFIER_TYPE;
        } else if (identifier instanceof APIProductIdentifier) {
            resourcePath = APIUtil.getAPIProductPath((APIProductIdentifier) identifier);
            identifierType = APIConstants.API_PRODUCT_IDENTIFIER_TYPE;
        }

        try {
            // Need user name with tenant domain to get correct domain name from
            // MultitenantUtils.getTenantDomain(username)
            String userNameWithTenantDomain = (userNameWithoutChange != null) ? userNameWithoutChange : username;
            if (!registry.resourceExists(resourcePath)) {
                if (log.isDebugEnabled()) {
                    log.debug("Resource does not exist in the path : " + resourcePath + " this can happen if this is in the "
                            + "middle of the new " + identifierType + " creation, hence not checking the access control");
                }
                return;
            }
            Resource resource = registry.get(resourcePath);
            if (resource == null) {
                return;
            }
            String accessControlProperty = resource.getProperty(APIConstants.ACCESS_CONTROL);
            if (accessControlProperty == null || accessControlProperty.trim().isEmpty() || accessControlProperty
                    .equalsIgnoreCase(APIConstants.NO_ACCESS_CONTROL)) {
                if (log.isDebugEnabled()) {
                    log.debug(identifierType + " in the path  " + resourcePath + " does not have any access control restriction");
                }
                return;
            }
            if (APIUtil.hasPermission(userNameWithTenantDomain, APIConstants.Permissions.APIM_ADMIN)) {
                return;
            }
            String publisherAccessControlRoles = resource.getProperty(APIConstants.DISPLAY_PUBLISHER_ROLES);
            if (publisherAccessControlRoles != null && !publisherAccessControlRoles.trim().isEmpty()) {
                String[] accessControlRoleList = publisherAccessControlRoles.replaceAll("\\s+", "").split(",");
                if (log.isDebugEnabled()) {
                    log.debug(identifierType + " has restricted access to creators and publishers with the roles : " + Arrays
                            .toString(accessControlRoleList));
                }
                String[] userRoleList = APIUtil.getListOfRoles(userNameWithTenantDomain);
                if (log.isDebugEnabled()) {
                    log.debug("User " + username + " has roles " + Arrays.toString(userRoleList));
                }
                for (String role : accessControlRoleList) {
                    if (!role.equalsIgnoreCase(APIConstants.NULL_USER_ROLE_LIST) && APIUtil
                            .compareRoleList(userRoleList, role)) {
                        return;
                    }
                }
                if (log.isDebugEnabled()) {
                    log.debug(identifierType + " " + identifier + " cannot be accessed by user '" + username + "'. It "
                            + "has a publisher access control restriction");
                }
                throw new APIManagementException(
                        APIConstants.UN_AUTHORIZED_ERROR_MESSAGE + " view or modify the " + identifierType + " " + identifier);
            }
        } catch (RegistryException e) {
            throw new APIManagementException(
                    "Registry Exception while trying to check the access control restriction of " + identifierType + " " + identifier
                            .getName(), e);
        }
    }

    @Override
    public Map<API, List<APIProductResource>> addAPIProductWithoutPublishingToGateway(APIProduct product) throws APIManagementException {
        Map<API, List<APIProductResource>> apiToProductResourceMapping = new HashMap<>();

        validateApiProductInfo(product);
        String tenantDomain = MultitenantUtils
                .getTenantDomain(APIUtil.replaceEmailDomainBack(product.getId().getProviderName()));

        if (log.isDebugEnabled()) {
            log.debug("API Product details successfully added to the registry. API Product Name: " + product.getId().getName()
                    + ", API Product Version : " + product.getId().getVersion() + ", API Product context : " + "change"); //todo: log context
        }

        List<APIProductResource> resources = product.getProductResources();

        // list to hold resources which are actually in an existing api. If user has created an API product with invalid
        // API or invalid resource of a valid API, that content will be removed .validResources array will have only
        // legitimate apis
        List<APIProductResource> validResources = new ArrayList<APIProductResource>();
        for (APIProductResource apiProductResource : resources) {
            API api;
            if (apiProductResource.getProductIdentifier() != null) {
                APIIdentifier productAPIIdentifier = apiProductResource.getApiIdentifier();
                String emailReplacedAPIProviderName = APIUtil.replaceEmailDomain(productAPIIdentifier.getProviderName());
                APIIdentifier emailReplacedAPIIdentifier = new APIIdentifier(emailReplacedAPIProviderName,
                        productAPIIdentifier.getApiName(), productAPIIdentifier.getVersion());
                api = super.getAPI(emailReplacedAPIIdentifier);
            } else {
                api = super.getAPIbyUUID(apiProductResource.getApiId(), tenantDomain);
                // if API does not exist, getLightweightAPIByUUID() method throws exception.
            }
            if (api != null) {
                validateApiLifeCycleForApiProducts(api);

                api.setSwaggerDefinition(getOpenAPIDefinition(api.getId()));
                if (!apiToProductResourceMapping.containsKey(api)) {
                    apiToProductResourceMapping.put(api, new ArrayList<>());
                }

                List<APIProductResource> apiProductResources = apiToProductResourceMapping.get(api);
                apiProductResources.add(apiProductResource);

                apiProductResource.setApiIdentifier(api.getId());
                apiProductResource.setProductIdentifier(product.getId());
                apiProductResource.setEndpointConfig(api.getEndpointConfig());
                apiProductResource.setEndpointSecurityMap(APIUtil.setEndpointSecurityForAPIProduct(api));
                URITemplate uriTemplate = apiProductResource.getUriTemplate();

                Map<String, URITemplate> templateMap = apiMgtDAO.getURITemplatesForAPI(api);
                if (uriTemplate == null) {
                    //if no resources are define for the API, we ingore that api for the product
                } else {
                    String key = uriTemplate.getHTTPVerb() + ":" + uriTemplate.getResourceURI();
                    if (templateMap.containsKey(key)) {

                        //Since the template ID is not set from the request, we manually set it.
                        uriTemplate.setId(templateMap.get(key).getId());
                        //request has a valid API id and a valid resource. we add it to valid resource map
                        validResources.add(apiProductResource);

                    } else {
                        //ignore
                        log.warn("API with id " + apiProductResource.getApiId()
                                + " does not have a resource " + uriTemplate.getResourceURI()
                                + " with http method " + uriTemplate.getHTTPVerb());

                    }
                }
            }
        }
        //set the valid resources only
        product.setProductResources(validResources);
        //now we have validated APIs and it's resources inside the API product. Add it to database

        // Create registry artifact
        createAPIProduct(product);

        // Add to database
        apiMgtDAO.addAPIProduct(product, tenantDomain);

        return apiToProductResourceMapping;
    }


    @Override
    public void saveToGateway(APIProduct product) throws FaultGatewaysException, APIManagementException {
        Map<String, Map<String, String>> failedGateways = new ConcurrentHashMap<String, Map<String, String>>();

        List<APIProductResource> productResources = product.getProductResources();

        //Only publish to gateways if the state is in Published state and has atleast one resource
        if("PUBLISHED".equals(product.getState()) && !productResources.isEmpty()) {
            Map<String, String> failedToPublishEnvironments = publishToGateway(product);
            if (!failedToPublishEnvironments.isEmpty()) {
                Set<String> publishedEnvironments =
                        new HashSet<String>(product.getEnvironments());
                publishedEnvironments.removeAll(failedToPublishEnvironments.keySet());
                product.setEnvironments(publishedEnvironments);
                failedGateways.put("PUBLISHED", failedToPublishEnvironments);
                failedGateways.put("UNPUBLISHED", Collections.<String,String>emptyMap());
            }
        }

        if (!failedGateways.isEmpty() &&
                (!failedGateways.get("UNPUBLISHED").isEmpty() || !failedGateways.get("PUBLISHED").isEmpty())) {
            throw new FaultGatewaysException(failedGateways);
        }
    }

    @Override
    public void deleteAPIProduct(APIProductIdentifier identifier, String apiProductUUID) throws APIManagementException {
        //this is the product resource collection path
        String productResourcePath = APIConstants.API_ROOT_LOCATION + RegistryConstants.PATH_SEPARATOR +
                identifier.getProviderName() + RegistryConstants.PATH_SEPARATOR +
                identifier.getName() + RegistryConstants.PATH_SEPARATOR + identifier.getVersion();

        //this is the product rxt instance path
        String apiProductArtifactPath = APIUtil.getAPIProductPath(identifier);

        try {
            //int apiId = apiMgtDAO.getAPIID(identifier, null);
            long subsCount = apiMgtDAO.getAPISubscriptionCountByAPI(identifier);
            if (subsCount > 0) {
                //Logging as a WARN since this isn't an error scenario.
                String message = "Cannot remove the API Product as active subscriptions exist.";
                log.warn(message);
                throw new APIManagementException(message);
            }

            GovernanceUtils.loadGovernanceArtifacts((UserRegistry) registry);
            GenericArtifactManager artifactManager = APIUtil.getArtifactManager(registry, APIConstants.API_KEY);
            if (artifactManager == null) {
                String errorMessage = "Failed to retrieve artifact manager when deleting API Product" + identifier;
                log.error(errorMessage);
                throw new APIManagementException(errorMessage);
            }

            Resource apiProductResource = registry.get(productResourcePath);
            String productResourceUUID = apiProductResource.getUUID();

            if (productResourceUUID == null) {
                throw new APIManagementException("artifact id is null for : " + productResourcePath);
            }

            Resource apiArtifactResource = registry.get(apiProductArtifactPath);
            String apiArtifactResourceUUID = apiArtifactResource.getUUID();

            if (apiArtifactResourceUUID == null) {
                throw new APIManagementException("artifact id is null for : " + apiProductArtifactPath);
            }

            GenericArtifact apiProductArtifact = artifactManager.getGenericArtifact(apiArtifactResourceUUID);
            String environments = apiProductArtifact.getAttribute(APIConstants.API_OVERVIEW_ENVIRONMENTS);

            APIManagerConfiguration config = getAPIManagerConfiguration();
            boolean gatewayExists = !config.getApiGatewayEnvironments().isEmpty();
            String gatewayType = config.getFirstProperty(APIConstants.API_GATEWAY_TYPE);

            APIProduct apiProduct = new APIProduct(identifier);
            apiProduct.setUuid(apiProductUUID);
            // gatewayType check is required when API Management is deployed on
            // other servers to avoid synapse
            if (gatewayExists && "Synapse".equals(gatewayType)) {
                apiProduct.setEnvironments(APIUtil.extractEnvironmentsForAPI(environments));
                List<APIProductResource> resourceMappings = apiMgtDAO.getAPIProductResourceMappings(identifier);
                apiProduct.setProductResources(resourceMappings);
                removeFromGateway(apiProduct);

            } else {
                log.debug("Gateway is not existed for the current API Provider");
            }

            //Delete the dependencies associated  with the api product artifact
            GovernanceArtifact[] dependenciesArray = apiProductArtifact.getDependencies();
            if (dependenciesArray.length > 0) {
                for (GovernanceArtifact artifact : dependenciesArray) {
                    registry.delete(artifact.getPath());
                }
            }

            //delete registry resources
            artifactManager.removeGenericArtifact(apiProductArtifact);
            artifactManager.removeGenericArtifact(productResourceUUID);

            apiMgtDAO.deleteAPIProduct(identifier);
            if (log.isDebugEnabled()) {
                String logMessage =
                        "API Product Name: " + identifier.getName() + ", API Product Version " + identifier.getVersion()
                                + " successfully removed from the database.";
                log.debug(logMessage);
            }

            JSONObject apiLogObject = new JSONObject();
            apiLogObject.put(APIConstants.AuditLogConstants.NAME, identifier.getName());
            apiLogObject.put(APIConstants.AuditLogConstants.VERSION, identifier.getVersion());
            apiLogObject.put(APIConstants.AuditLogConstants.PROVIDER, identifier.getProviderName());

            APIUtil.logAuditMessage(APIConstants.AuditLogConstants.API_PRODUCT, apiLogObject.toString(),
                    APIConstants.AuditLogConstants.DELETED, this.username);

            /*remove empty directories*/
            String apiProductCollectionPath = APIConstants.API_ROOT_LOCATION + RegistryConstants.PATH_SEPARATOR +
                    identifier.getProviderName() + RegistryConstants.PATH_SEPARATOR + identifier.getName();
            if (registry.resourceExists(apiProductCollectionPath)) {
                //at the moment product versioning is not supported so we are directly deleting this collection as
                // this is known to be empty
                registry.delete(apiProductCollectionPath);
            }

            String productProviderPath = APIConstants.API_ROOT_LOCATION + RegistryConstants.PATH_SEPARATOR +
                    identifier.getProviderName() + RegistryConstants.PATH_SEPARATOR + identifier.getName();

            if (registry.resourceExists(productProviderPath)) {
                Resource providerCollection = registry.get(productProviderPath);
                CollectionImpl collection = (CollectionImpl) providerCollection;
                //if there is no api product for given provider delete the provider directory
                if (collection.getChildCount() == 0) {
                    if (log.isDebugEnabled()) {
                        log.debug("No more API Products from the provider " + identifier.getProviderName() + " found. " +
                                "Removing provider collection from registry");
                    }
                    registry.delete(productProviderPath);
                }
            }

        } catch (RegistryException e) {
            handleException("Failed to remove the API from : " + productResourcePath, e);
        }
    }

    @Override
    public Map<API, List<APIProductResource>> updateAPIProduct(APIProduct product) throws APIManagementException, FaultGatewaysException {
        Map<API, List<APIProductResource>> apiToProductResourceMapping = new HashMap<>();
        //validate resources and set api identifiers and resource ids to product
        List<APIProductResource> resources = product.getProductResources();
        for (APIProductResource apiProductResource : resources) {
            API api;
            APIProductIdentifier productIdentifier = apiProductResource.getProductIdentifier();
            if (productIdentifier != null) {
                APIIdentifier productAPIIdentifier = apiProductResource.getApiIdentifier();
                String emailReplacedAPIProviderName = APIUtil.replaceEmailDomain(productAPIIdentifier.getProviderName());
                APIIdentifier emailReplacedAPIIdentifier = new APIIdentifier(emailReplacedAPIProviderName,
                        productAPIIdentifier.getApiName(), productAPIIdentifier.getVersion());
                api = super.getAPI(emailReplacedAPIIdentifier);
            } else {
                api = super.getAPIbyUUID(apiProductResource.getApiId(), tenantDomain);
            }

            api.setSwaggerDefinition(getOpenAPIDefinition(api.getId()));

            if (!apiToProductResourceMapping.containsKey(api)) {
                apiToProductResourceMapping.put(api, new ArrayList<>());
            }

            List<APIProductResource> apiProductResources = apiToProductResourceMapping.get(api);
            apiProductResources.add(apiProductResource);

            // if API does not exist, getLightweightAPIByUUID() method throws exception. so no need to handle NULL
            apiProductResource.setApiIdentifier(api.getId());
            apiProductResource.setProductIdentifier(product.getId());
            apiProductResource.setEndpointConfig(api.getEndpointConfig());
            apiProductResource.setEndpointSecurityMap(APIUtil.setEndpointSecurityForAPIProduct(api));
            URITemplate uriTemplate = apiProductResource.getUriTemplate();

            Map<String, URITemplate> templateMap = apiMgtDAO.getURITemplatesForAPI(api);
            if (uriTemplate == null) {
                // TODO handle if no resource is defined. either throw an error or add all the resources of that API
                // to the product
            } else {
                String key = uriTemplate.getHTTPVerb() + ":" + uriTemplate.getUriTemplate();
                if (templateMap.containsKey(key)) {

                    //Since the template ID is not set from the request, we manually set it.
                    uriTemplate.setId(templateMap.get(key).getId());

                } else {
                    throw new APIManagementException("API with id " + apiProductResource.getApiId()
                            + " does not have a resource " + uriTemplate.getUriTemplate()
                            + " with http method " + uriTemplate.getHTTPVerb());
                }
            }
        }

        Map<String, Map<String, String>> failedGateways = new ConcurrentHashMap<String, Map<String, String>>();

        if (resources.size() > 0) {
            Map<String, String> failedToPublishEnvironments = publishToGateway(product);
            if (!failedToPublishEnvironments.isEmpty()) {
                Set<String> publishedEnvironments = new HashSet<String>(product.getEnvironments());
                publishedEnvironments.removeAll(failedToPublishEnvironments.keySet());
                product.setEnvironments(publishedEnvironments);
                failedGateways.put("PUBLISHED", failedToPublishEnvironments);
                failedGateways.put("UNPUBLISHED", Collections.<String, String>emptyMap());
            }
        }

        APIProduct oldApi = getAPIProduct(product.getId());
        Gson gson = new Gson();
        Map<String, String> oldMonetizationProperties = gson.fromJson(oldApi.getMonetizationProperties().toString(),
                HashMap.class);
        if (oldMonetizationProperties != null && !oldMonetizationProperties.isEmpty()) {
            Map<String, String> newMonetizationProperties = gson.fromJson(product.getMonetizationProperties().toString(),
                    HashMap.class);
            if (newMonetizationProperties != null) {
                for (Map.Entry<String, String> entry : oldMonetizationProperties.entrySet()) {
                    String newValue = newMonetizationProperties.get(entry.getKey());
                    if (StringUtils.isAllBlank(newValue)) {
                        newMonetizationProperties.put(entry.getKey(), entry.getValue());
                    }
                }
                JSONParser parser = new JSONParser();
                try {
                    JSONObject jsonObj = (JSONObject) parser.parse(gson.toJson(newMonetizationProperties));
                    product.setMonetizationProperties(jsonObj);
                } catch (ParseException e) {
                    throw new APIManagementException("Error when parsing monetization properties ", e);
                }
            }
        }

        //todo : check whether permissions need to be updated and pass it along
        updateApiProductArtifact(product, true, true);
        apiMgtDAO.updateAPIProduct(product, userNameWithoutChange);

        if (!failedGateways.isEmpty() &&
                (!failedGateways.get("UNPUBLISHED").isEmpty() || !failedGateways.get("PUBLISHED").isEmpty())) {
            throw new FaultGatewaysException(failedGateways);
        }

        return apiToProductResourceMapping;
    }

    @Override
    public void updateLocalEntry(APIProduct product) throws FaultGatewaysException {
        APIProductIdentifier apiProductId = product.getId();

        String provider = apiProductId.getProviderName();
        if (provider.contains("AT")) {
            provider = provider.replace("-AT-", "@");
            tenantDomain = MultitenantUtils.getTenantDomain(provider);
        } else {
            tenantDomain = PrivilegedCarbonContext.getThreadLocalCarbonContext().getTenantDomain();
        }

        APIGatewayManager gatewayManager = APIGatewayManager.getInstance();
        Map<String, String> failedToPublishEnvironments = gatewayManager.updateLocalEntry(product, tenantDomain);

        Map<String, Map<String, String>> failedGateways = new ConcurrentHashMap<String, Map<String, String>>();

        if (!failedToPublishEnvironments.isEmpty()) {
            Set<String> publishedEnvironments = new HashSet<String>(product.getEnvironments());
            publishedEnvironments.removeAll(failedToPublishEnvironments.keySet());
            product.setEnvironments(publishedEnvironments);
            failedGateways.put("PUBLISHED", failedToPublishEnvironments);
            failedGateways.put("UNPUBLISHED", Collections.<String, String>emptyMap());
        }

        if (!failedGateways.isEmpty() &&
                (!failedGateways.get("UNPUBLISHED").isEmpty() || !failedGateways.get("PUBLISHED").isEmpty())) {
            throw new FaultGatewaysException(failedGateways);
        }
    }

    @Override
    public List<ResourcePath> getResourcePathsOfAPI(APIIdentifier apiId) throws APIManagementException {
        return apiMgtDAO.getResourcePathsOfAPI(apiId);
    }

    private void validateApiLifeCycleForApiProducts(API api) throws APIManagementException {
        String status = api.getStatus();

        if (APIConstants.BLOCKED.equals(status) ||
            APIConstants.PROTOTYPED.equals(status) ||
            APIConstants.DEPRECATED.equals(status) ||
            APIConstants.RETIRED.equals(status)) {
            throw new APIManagementException("Cannot create API Product using API with following status: " + status,
                    ExceptionCodes.from(ExceptionCodes.API_PRODUCT_WITH_UNSUPPORTED_LIFECYCLE_API, status));
        }
    }

    /**
     * Validates the name of api product against illegal characters.
     *
     * @param product APIProduct info object
     * @throws APIManagementException
     */
    private void validateApiProductInfo(APIProduct product) throws APIManagementException {
        String apiName = product.getId().getName();
        if (apiName == null) {
            handleException("API Name is required.");
        } else if (containsIllegals(apiName)) {
            handleException("API Name contains one or more illegal characters  " +
                    "( " + APIConstants.REGEX_ILLEGAL_CHARACTERS_FOR_API_METADATA + " )");
        }
        //version is not a mandatory field for now
        if (!hasValidLength(apiName, APIConstants.MAX_LENGTH_API_NAME)
                || !hasValidLength(product.getId().getVersion(), APIConstants.MAX_LENGTH_VERSION)
                || !hasValidLength(product.getId().getProviderName(), APIConstants.MAX_LENGTH_PROVIDER)
                || !hasValidLength(product.getContext(), APIConstants.MAX_LENGTH_CONTEXT)) {
            throw new APIManagementException("Character length exceeds the allowable limit",
                    ExceptionCodes.LENGTH_EXCEEDS);
        }
    }

    /**
     * Create an Api Product
     *
     * @param apiProduct API Product
     * @throws APIManagementException if failed to create APIProduct
     */
    protected void createAPIProduct(APIProduct apiProduct) throws APIManagementException {
        GenericArtifactManager artifactManager = APIUtil.getArtifactManager(registry, APIConstants.API_KEY);

        if (artifactManager == null) {
            String errorMessage = "Failed to retrieve artifact manager when creating API Product" + apiProduct.getId().getName();
            log.error(errorMessage);
            throw new APIManagementException(errorMessage);
        }

        //Validate Transports and Security
        validateAndSetTransports(apiProduct);
        validateAndSetAPISecurity(apiProduct);

        boolean transactionCommitted = false;
        try {
            registry.beginTransaction();
            GenericArtifact genericArtifact =
                    artifactManager.newGovernanceArtifact(new QName(apiProduct.getId().getName()));
            if (genericArtifact == null) {
                String errorMessage = "Generic artifact is null when creating API Product" + apiProduct.getId().getName();
                log.error(errorMessage);
                throw new APIManagementException(errorMessage);
            }
            GenericArtifact artifact = APIUtil.createAPIProductArtifactContent(genericArtifact, apiProduct);
            artifactManager.addGenericArtifact(artifact);
            artifact.attachLifecycle(APIConstants.API_LIFE_CYCLE);
            String artifactPath = GovernanceUtils.getArtifactPath(registry, artifact.getId());
            String providerPath = APIUtil.getAPIProductProviderPath(apiProduct.getId());
            //provider ------provides----> APIProduct
            registry.addAssociation(providerPath, artifactPath, APIConstants.PROVIDER_ASSOCIATION);

            // Make the LC status of the API Product published by default
            saveAPIStatus(artifactPath, APIConstants.PUBLISHED);

            String visibleRolesList = apiProduct.getVisibleRoles();
            String[] visibleRoles = new String[0];
            if (visibleRolesList != null) {
                visibleRoles = visibleRolesList.split(",");
            }

            String publisherAccessControlRoles = apiProduct.getAccessControlRoles();
            updateRegistryResources(artifactPath, publisherAccessControlRoles, apiProduct.getAccessControl(),
                    apiProduct.getAdditionalProperties());
            APIUtil.setResourcePermissions(apiProduct.getId().getProviderName(), apiProduct.getVisibility(), visibleRoles,
                    artifactPath, registry);

            registry.commitTransaction();
            transactionCommitted = true;

            if (log.isDebugEnabled()) {
                String logMessage =
                        "API Product Name: " + apiProduct.getId().getName() + ", API Product Version " + apiProduct.getId().getVersion()
                                + " created";
                log.debug(logMessage);
            }
            changeLifeCycleStatusToPublish(apiProduct.getId());
        } catch (RegistryException e) {
            try {
                registry.rollbackTransaction();
            } catch (RegistryException re) {
                // Throwing an error here would mask the original exception
                log.error("Error while rolling back the transaction for API Product : " + apiProduct.getId().getName(), re);
            }
            handleException("Error while performing registry transaction operation", e);
        } catch (APIManagementException e) {
            handleException("Error while creating API Product", e);
        } finally {
            try {
                if (!transactionCommitted) {
                    registry.rollbackTransaction();
                }
            } catch (RegistryException ex) {
                handleException("Error while rolling back the transaction for API Product : " + apiProduct.getId().getName(), ex);
            }
        }
    }

    private void changeLifeCycleStatusToPublish(APIProductIdentifier apiIdentifier) throws APIManagementException {
        try {
            PrivilegedCarbonContext.startTenantFlow();
            PrivilegedCarbonContext.getThreadLocalCarbonContext().setUsername(this.username);
            PrivilegedCarbonContext.getThreadLocalCarbonContext().setTenantDomain(this.tenantDomain, true);

            String productArtifactId = registry.get(APIUtil.getAPIProductPath(apiIdentifier)).getUUID();
            GenericArtifactManager artifactManager = APIUtil.getArtifactManager(registry, APIConstants.API_KEY);
            GenericArtifact apiArtifact = artifactManager.getGenericArtifact(productArtifactId);

            if (apiArtifact != null) {
                apiArtifact.invokeAction("Publish", APIConstants.API_LIFE_CYCLE);
                if (log.isDebugEnabled()) {
                    String logMessage = "API Product Status changed successfully. API Product Name: "
                            + apiIdentifier.getName();
                    log.debug(logMessage);
                }
            }
        } catch (RegistryException e) {
            throw new APIManagementException("Error while Changing Lifecycle status of API Product "
                    + apiIdentifier.getName(), e);
        } finally {
            PrivilegedCarbonContext.endTenantFlow();
        }
    }

    /**
     * Update API Product Artifact in Registry
     *
     * @param apiProduct
     * @param updateMetadata
     * @param updatePermissions
     * @throws APIManagementException
     */
    private void updateApiProductArtifact(APIProduct apiProduct, boolean updateMetadata, boolean updatePermissions)
            throws APIManagementException {

        //Validate Transports and Security
        validateAndSetTransports(apiProduct);
        validateAndSetAPISecurity(apiProduct);

        boolean transactionCommitted = false;
        try {
            registry.beginTransaction();
            String productArtifactId = registry.get(APIUtil.getAPIProductPath(apiProduct.getId())).getUUID();
            GenericArtifactManager artifactManager = APIUtil.getArtifactManager(registry, APIConstants.API_KEY);
            GenericArtifact artifact = artifactManager.getGenericArtifact(productArtifactId);
            if (artifactManager == null) {
                String errorMessage =
                        "Artifact manager is null when updating API Product with artifact ID " + apiProduct.getId();
                log.error(errorMessage);
                throw new APIManagementException(errorMessage);
            }

            GenericArtifact updateApiProductArtifact = APIUtil.createAPIProductArtifactContent(artifact, apiProduct);
            String artifactPath = GovernanceUtils.getArtifactPath(registry, updateApiProductArtifact.getId());

            artifactManager.updateGenericArtifact(updateApiProductArtifact);

            String visibleRolesList = apiProduct.getVisibleRoles();
            String[] visibleRoles = new String[0];
            if (visibleRolesList != null) {
                visibleRoles = visibleRolesList.split(",");
            }
            org.wso2.carbon.registry.core.Tag[] oldTags = registry.getTags(artifactPath);
            if (oldTags != null) {
                for (org.wso2.carbon.registry.core.Tag tag : oldTags) {
                    registry.removeTag(artifactPath, tag.getTagName());
                }
            }
            Set<String> tagSet = apiProduct.getTags();
            if (tagSet != null) {
                for (String tag : tagSet) {
                    registry.applyTag(artifactPath, tag);
                }
            }
            String publisherAccessControlRoles = apiProduct.getAccessControlRoles();
            updateRegistryResources(artifactPath, publisherAccessControlRoles, apiProduct.getAccessControl(),
                    apiProduct.getAdditionalProperties());
            APIUtil.setResourcePermissions(apiProduct.getId().getProviderName(), apiProduct.getVisibility(), visibleRoles,
                    artifactPath, registry);
            registry.commitTransaction();
            transactionCommitted = true;
        } catch (Exception e) {
            try {
                registry.rollbackTransaction();
            } catch (RegistryException re) {
                // Throwing an error from this level will mask the original exception
                log.error("Error while rolling back the transaction for API Product: " + apiProduct.getId().getName(), re);
            }
            handleException("Error while performing registry transaction operation", e);
        } finally {
            try {
                if (!transactionCommitted) {
                    registry.rollbackTransaction();
                }
            } catch (RegistryException ex) {
                handleException("Error occurred while rolling back the transaction.", ex);
            }
        }
    }

    public void updateProductResourceMappings(API api, List<APIProductResource> productResources) throws APIManagementException {
        //get uri templates of API again
        Map<String, URITemplate> apiResources = apiMgtDAO.getURITemplatesForAPI(api);

        for (APIProductResource productResource : productResources) {
            URITemplate uriTemplate = productResource.getUriTemplate();
            String productResourceKey = uriTemplate.getHTTPVerb() + ":" + uriTemplate.getUriTemplate();

            //set new uri template ID to the product resource
            int updatedURITemplateId = apiResources.get(productResourceKey).getId();
            uriTemplate.setId(updatedURITemplateId);
        }

        apiMgtDAO.addAPIProductResourceMappings(productResources, null);
    }

    /**
     * Create a product documentation
     *
     * @param product           APIProduct
     * @param documentation Documentation
     * @throws APIManagementException if failed to add documentation
     */
    private void createDocumentation(APIProduct product, Documentation documentation) throws APIManagementException {
        try {
            APIProductIdentifier productId = product.getId();
            GenericArtifactManager artifactManager = new GenericArtifactManager(registry, APIConstants.DOCUMENTATION_KEY);
            GenericArtifact artifact = artifactManager.newGovernanceArtifact(new QName(documentation.getName()));
            artifactManager.addGenericArtifact(APIUtil.createDocArtifactContent(artifact, productId, documentation));
            String productPath = APIUtil.getAPIProductPath(productId);

            //Adding association from api to documentation . (API Product -----> doc)
            registry.addAssociation(productPath, artifact.getPath(), APIConstants.DOCUMENTATION_ASSOCIATION);
            String docVisibility = documentation.getVisibility().name();
            String[] authorizedRoles = getAuthorizedRoles(productPath);
            String visibility = product.getVisibility();
            if (docVisibility != null) {
                if (APIConstants.DOC_SHARED_VISIBILITY.equalsIgnoreCase(docVisibility)) {
                    authorizedRoles = null;
                    visibility = APIConstants.DOC_SHARED_VISIBILITY;
                } else if (APIConstants.DOC_OWNER_VISIBILITY.equalsIgnoreCase(docVisibility)) {
                    authorizedRoles = null;
                    visibility = APIConstants.DOC_OWNER_VISIBILITY;
                }
            }
            APIUtil.setResourcePermissions(product.getId().getProviderName(),visibility, authorizedRoles, artifact
                    .getPath(), registry);
            String docFilePath = artifact.getAttribute(APIConstants.DOC_FILE_PATH);
            if (docFilePath != null && !StringUtils.EMPTY.equals(docFilePath)) {
                //The docFilePatch comes as /t/tenanatdoman/registry/resource/_system/governance/apimgt/applicationdata..
                //We need to remove the /t/tenanatdoman/registry/resource/_system/governance section to set permissions.
                int startIndex = docFilePath.indexOf("governance") + "governance".length();
                String filePath = docFilePath.substring(startIndex, docFilePath.length());
                APIUtil.setResourcePermissions(product.getId().getProviderName(),visibility, authorizedRoles, filePath, registry);
                registry.addAssociation(artifact.getPath(), filePath, APIConstants.DOCUMENTATION_FILE_ASSOCIATION);
            }
            documentation.setId(artifact.getId());
        } catch (RegistryException e) {
            handleException("Failed to add documentation", e);
        } catch (UserStoreException e) {
            handleException("Failed to add documentation", e);
        }
    }

    /**
     * Updates a given api product documentation
     *
     * @param productId         APIProductIdentifier
     * @param documentation Documentation
     * @throws org.wso2.carbon.apimgt.api.APIManagementException if failed to update docs
     */
    public void updateDocumentation(APIProductIdentifier productId, Documentation documentation) throws APIManagementException {

        String productPath = APIUtil.getAPIProductPath(productId);
        APIProduct product = getAPIProduct(productPath);
        String docPath = APIUtil.getProductDocPath(productId) + documentation.getName();
        try {
            String docArtifactId = registry.get(docPath).getUUID();
            GenericArtifactManager artifactManager = APIUtil.getArtifactManager(registry, APIConstants.DOCUMENTATION_KEY);
            GenericArtifact artifact = artifactManager.getGenericArtifact(docArtifactId);
            String docVisibility = documentation.getVisibility().name();
            String[] authorizedRoles = new String[0];
            String visibleRolesList = product.getVisibleRoles();
            if (visibleRolesList != null) {
                authorizedRoles = visibleRolesList.split(",");
            }
            String visibility = product.getVisibility();
            if (docVisibility != null) {
                if (APIConstants.DOC_SHARED_VISIBILITY.equalsIgnoreCase(docVisibility)) {
                    authorizedRoles = null;
                    visibility = APIConstants.DOC_SHARED_VISIBILITY;
                } else if (APIConstants.DOC_OWNER_VISIBILITY.equalsIgnoreCase(docVisibility)) {
                    authorizedRoles = null;
                    visibility = APIConstants.DOC_OWNER_VISIBILITY;
                }
            }

            GenericArtifact updateDocArtifact = APIUtil.createDocArtifactContent(artifact, productId, documentation);
            artifactManager.updateGenericArtifact(updateDocArtifact);
            APIUtil.clearResourcePermissions(docPath, productId, ((UserRegistry) registry).getTenantId());

            APIUtil.setResourcePermissions(product.getId().getProviderName(), visibility, authorizedRoles,
                    artifact.getPath(), registry);

            String docFilePath = artifact.getAttribute(APIConstants.DOC_FILE_PATH);
            if (docFilePath != null && !"".equals(docFilePath)) {
                // The docFilePatch comes as
                // /t/tenanatdoman/registry/resource/_system/governance/apimgt/applicationdata..
                // We need to remove the
                // /t/tenanatdoman/registry/resource/_system/governance section
                // to set permissions.
                int startIndex = docFilePath.indexOf("governance") + "governance".length();
                String filePath = docFilePath.substring(startIndex, docFilePath.length());
                APIUtil.setResourcePermissions(product.getId().getProviderName(), visibility, authorizedRoles, filePath,
                        registry);
            }

        } catch (RegistryException e) {
            handleException("Failed to update documentation", e);
        }
    }

    /**
     * Add a file to a product document of source type FILE
     *
     * @param productId         APIProduct identifier the document belongs to
     * @param documentation document
     * @param filename      name of the file
     * @param content       content of the file as an Input Stream
     * @param contentType   content type of the file
     * @throws APIManagementException if failed to add the file
     */
    public void addFileToProductDocumentation(APIProductIdentifier productId, Documentation documentation, String filename,
            InputStream content, String contentType) throws APIManagementException {
        if (Documentation.DocumentSourceType.FILE.equals(documentation.getSourceType())) {
            contentType = "application/force-download";
            ResourceFile icon = new ResourceFile(content, contentType);
            String filePath = APIUtil.getDocumentationFilePath(productId, filename);
            APIProduct apiProduct;
            try {
                apiProduct = getAPIProduct(productId);
                String visibleRolesList = apiProduct.getVisibleRoles();
                String[] visibleRoles = new String[0];
                if (visibleRolesList != null) {
                    visibleRoles = visibleRolesList.split(",");
                }
                APIUtil.setResourcePermissions(apiProduct.getId().getProviderName(), apiProduct.getVisibility(), visibleRoles,
                        filePath, registry);
                documentation.setFilePath(addResourceFile(productId, filePath, icon));
                APIUtil.setFilePermission(filePath);
            } catch (APIManagementException e) {
                handleException("Failed to add file to product document " + documentation.getName(), e);
            }
        } else {
            String errorMsg = "Cannot add file to the Product Document. Document " + documentation.getName()
                    + "'s Source type is not FILE.";
            handleException(errorMsg);
        }
    }

    /**
     * This method used to save the product documentation content
     *
     * @param apiProduct,               API Product
     * @param documentationName, name of the inline documentation
     * @param text,              content of the inline documentation
     * @throws org.wso2.carbon.apimgt.api.APIManagementException if failed to add the document as a resource to registry
     */
    public void addProductDocumentationContent(APIProduct apiProduct, String documentationName, String text) throws APIManagementException {

        APIProductIdentifier identifier = apiProduct.getId();
        String documentationPath = APIUtil.getProductDocPath(identifier) + documentationName;
        String contentPath = APIUtil.getProductDocPath(identifier) +
                APIConstants.INLINE_DOCUMENT_CONTENT_DIR +
                RegistryConstants.PATH_SEPARATOR + documentationName;
        boolean isTenantFlowStarted = false;
        try {
            if (tenantDomain != null && !MultitenantConstants.SUPER_TENANT_DOMAIN_NAME.equals(tenantDomain)) {
                PrivilegedCarbonContext.startTenantFlow();
                isTenantFlowStarted = true;

                PrivilegedCarbonContext.getThreadLocalCarbonContext().setTenantDomain(tenantDomain, true);
            }

            Resource docResource = registry.get(documentationPath);
            GenericArtifactManager artifactManager = new GenericArtifactManager(registry,
                    APIConstants.DOCUMENTATION_KEY);
            GenericArtifact docArtifact = artifactManager.getGenericArtifact(docResource.getUUID());
            Documentation doc = APIUtil.getDocumentation(docArtifact);

            Resource docContent;

            if (!registry.resourceExists(contentPath)) {
                docContent = registry.newResource();
            } else {
                docContent = registry.get(contentPath);
            }

            /* This is a temporary fix for doc content replace issue. We need to add
             * separate methods to add inline content resource in document update */
            if (!APIConstants.NO_CONTENT_UPDATE.equals(text)) {
                docContent.setContent(text);
            }
            docContent.setMediaType(APIConstants.DOCUMENTATION_INLINE_CONTENT_TYPE);
            registry.put(contentPath, docContent);
            registry.addAssociation(documentationPath, contentPath, APIConstants.DOCUMENTATION_CONTENT_ASSOCIATION);
            String productPath = APIUtil.getAPIProductPath(identifier);
            String[] authorizedRoles = getAuthorizedRoles(productPath);
            String docVisibility = doc.getVisibility().name();
            String visibility = apiProduct.getVisibility();
            if (docVisibility != null) {
                if (APIConstants.DOC_SHARED_VISIBILITY.equalsIgnoreCase(docVisibility)) {
                    authorizedRoles = null;
                    visibility = APIConstants.DOC_SHARED_VISIBILITY;
                } else if (APIConstants.DOC_OWNER_VISIBILITY.equalsIgnoreCase(docVisibility)) {
                    authorizedRoles = null;
                    visibility = APIConstants.DOC_OWNER_VISIBILITY;
                }
            }

            APIUtil.setResourcePermissions(apiProduct.getId().getProviderName(),visibility, authorizedRoles,contentPath, registry);
        } catch (RegistryException e) {
            String msg = "Failed to add the documentation content of : "
                    + documentationName + " of API Product :" + identifier.getName();
            handleException(msg, e);
        } catch (UserStoreException e) {
            String msg = "Failed to add the documentation content of : "
                    + documentationName + " of API Product :" + identifier.getName();
            handleException(msg, e);
        } finally {
            if (isTenantFlowStarted) {
                PrivilegedCarbonContext.endTenantFlow();
            }
        }
    }

    @Override
    public String getGraphqlSchema(APIIdentifier apiId) throws APIManagementException {
        return getGraphqlSchemaDefinition(apiId);
    }

    /**
     * Check whether the given scope name exists as a shared scope in the tenant domain.
     *
     * @param scopeName    Shared Scope name
     * @param tenantDomain Tenant Domain
     * @return Scope availability
     * @throws APIManagementException if failed to check the availability
     */
    @Override
    public boolean isSharedScopeNameExists(String scopeName, String tenantDomain) throws APIManagementException {

        if (log.isDebugEnabled()) {
            log.debug("Checking whether scope name: " + scopeName + " exists as a shared scope in tenant: "
                    + tenantDomain);
        }
        int tenantId = APIUtil.getTenantIdFromTenantDomain(tenantDomain);
        return ApiMgtDAO.getInstance().isSharedScopeExists(scopeName, tenantId);
    }

    /**
     * Add Shared Scope by registering it in the KM and adding the scope as a Shared Scope in AM DB.
     *
     * @param scope        Shared Scope
     * @param tenantDomain Tenant domain
     * @return UUId of the added Shared Scope object
     * @throws APIManagementException if failed to add a scope
     */
    @Override
    public String addSharedScope(Scope scope, String tenantDomain) throws APIManagementException {

        KeyManagerHolder.getKeyManagerInstance(tenantDomain).registerScope(scope);
        if (log.isDebugEnabled()) {
            log.debug("Adding shared scope mapping: " + scope.getKey());
        }
        return ApiMgtDAO.getInstance().addSharedScope(scope, tenantDomain);
    }

    /**
     * Get all available shared scopes.
     *
     * @param tenantDomain tenant domain
     * @return Shared Scope list
     * @throws APIManagementException if failed to get the scope list
     */
    @Override
    public List<Scope> getAllSharedScopes(String tenantDomain) throws APIManagementException {

        if (log.isDebugEnabled()) {
            log.debug("Retrieving all the shared scopes for tenant: " + tenantDomain);
        }
        //Get all shared scopes
        List<Scope> allSharedScopes = ApiMgtDAO.getInstance().getAllSharedScopes(tenantDomain);
        //Get all scopes from KM
        Map<String, Scope> allScopes = KeyManagerHolder.getKeyManagerInstance(tenantDomain).getAllScopes();
        //Set name, roles and description to shared scopes
        for (Scope scope : allSharedScopes) {
            if (!allScopes.containsKey(scope.getKey())) {
                log.error("No matching scope found in authorization server for shared scope name: " + scope.getKey());
            } else {
                Scope kmScope = allScopes.get(scope.getKey());
                scope.setName(kmScope.getName());
                scope.setRoles(kmScope.getRoles());
                scope.setDescription(kmScope.getDescription());
            }
        }
        return allSharedScopes;
    }

    /**
     * Get all available shared scope keys.
     *
     * @param tenantDomain tenant domain
     * @return Shared Scope Keyset
     * @throws APIManagementException if failed to get the scope key set
     */
    @Override
    public Set<String> getAllSharedScopeKeys(String tenantDomain) throws APIManagementException {

        //Get all shared scope keys
        return ApiMgtDAO.getInstance().getAllSharedScopeKeys(tenantDomain);
    }

    /**
     * Get shared scope by UUID.
     *
     * @param sharedScopeId Shared scope Id
     * @param tenantDomain  tenant domain
     * @return Shared Scope
     * @throws APIManagementException If failed to get the scope
     */
    @Override
    public Scope getSharedScopeByUUID(String sharedScopeId, String tenantDomain) throws APIManagementException {

        Scope sharedScope;
        if (log.isDebugEnabled()) {
            log.debug("Retrieving shared scope: " + sharedScopeId);
        }
        String scopeKey = ApiMgtDAO.getInstance().getSharedScopeKeyByUUID(sharedScopeId);
        if (scopeKey != null) {
            sharedScope = KeyManagerHolder.getKeyManagerInstance(tenantDomain).getScopeByName(scopeKey);
            sharedScope.setId(sharedScopeId);
        } else {
            throw new APIMgtResourceNotFoundException("Shared Scope not found for scope ID: " + sharedScopeId,
                    ExceptionCodes.from(ExceptionCodes.SHARED_SCOPE_NOT_FOUND, sharedScopeId));
        }
        return sharedScope;
    }

    /**
     * Delete shared scope.
     *
     * @param scopeName    Shared scope name
     * @param tenantDomain tenant domain
     * @throws APIManagementException If failed to delete the scope
     */
    @Override
    public void deleteSharedScope(String scopeName, String tenantDomain) throws APIManagementException {

        if (log.isDebugEnabled()) {
            log.debug("Deleting shared scope " + scopeName);
        }
        KeyManagerHolder.getKeyManagerInstance(tenantDomain).deleteScope(scopeName);
        ApiMgtDAO.getInstance().deleteSharedScope(scopeName, tenantDomain);
    }

    /**
     * Update a shared scope.
     *
     * @param sharedScope  Shared Scope
     * @param tenantDomain tenant domain
     * @throws APIManagementException If failed to update
     */
    @Override
    public void updateSharedScope(Scope sharedScope, String tenantDomain) throws APIManagementException {

        KeyManagerHolder.getKeyManagerInstance(tenantDomain).updateScope(sharedScope);
    }

    /**
     * Validate a shared scopes set. Add the additional attributes (scope description, bindings etc).
     *
     * @param scopes Shared scopes set
     * @throws APIManagementException If failed to validate
     */
    @Override
    public void validateSharedScopes(Set<Scope> scopes, String tenantDomain) throws APIManagementException {

        KeyManagerHolder.getKeyManagerInstance(tenantDomain).validateScopes(scopes);
    }

    @Override
    /**
     * Get the API and URI usages of the given shared scope
     *
     * @param uuid       UUID of the shared scope
     * @param tenantId ID of the Tenant domain
     * @throws APIManagementException If failed to validate
     */
    public SharedScopeUsage getSharedScopeUsage(String uuid, int tenantId) throws APIManagementException {
        return ApiMgtDAO.getInstance().getSharedScopeUsage(uuid, tenantId);
    }

    /**
     * This method returns the security audit properties
     *
     * @param userId user id
     * @return JSONObject security audit properties
     * @throws APIManagementException
     */
    public JSONObject getSecurityAuditAttributesFromConfig(String userId) throws APIManagementException {
        String tenantDomain = MultitenantUtils.getTenantDomain(userId);

        int tenantId = 0;
        try {
            tenantId = getTenantId(tenantDomain);
        } catch (UserStoreException e) {
            handleException("Error in getting tenantId of: " + tenantDomain, e);
        }
        JSONObject securityAuditConfig = APIUtil.getSecurityAuditAttributesFromRegistry(tenantId);
        if (securityAuditConfig != null) {
            if ((securityAuditConfig.get(APIConstants.SECURITY_AUDIT_OVERRIDE_GLOBAL) != null) &&
                    securityAuditConfig.get(APIConstants.SECURITY_AUDIT_OVERRIDE_GLOBAL) instanceof Boolean &&
                    (Boolean) securityAuditConfig.get(APIConstants.SECURITY_AUDIT_OVERRIDE_GLOBAL)) {
                String apiToken = (String) securityAuditConfig.get(APIConstants.SECURITY_AUDIT_API_TOKEN);
                String collectionId = (String) securityAuditConfig.get(APIConstants.SECURITY_AUDIT_COLLECTION_ID);
                JSONObject tenantProperties = new JSONObject();

                if (StringUtils.isNotEmpty(apiToken) && StringUtils.isNotEmpty(collectionId)) {
                    tenantProperties.put(APIConstants.SECURITY_AUDIT_API_TOKEN, apiToken);
                    tenantProperties.put(APIConstants.SECURITY_AUDIT_COLLECTION_ID, collectionId);
                    return tenantProperties;
                }
            } else {
                return getSecurityAuditConfigurationProperties(tenantDomain);
            }
        } else {
            return getSecurityAuditConfigurationProperties(tenantDomain);
        }
        return null;
    }

    /**
     * This method returns security audit properties from the API Manager Configuration
     *
     * @param tenantDomain tenant domain name
     * @return JSONObject security audit properties
     */
    private JSONObject getSecurityAuditConfigurationProperties(String tenantDomain) {
        APIManagerConfiguration configuration = ServiceReferenceHolder.getInstance()
                .getAPIManagerConfigurationService().getAPIManagerConfiguration();
        String apiToken = configuration.getFirstProperty(APIConstants.API_SECURITY_AUDIT_API_TOKEN);
        String collectionId = configuration.getFirstProperty(APIConstants.API_SECURITY_AUDIT_CID);
        String baseUrl = configuration.getFirstProperty(APIConstants.API_SECURITY_AUDIT_BASE_URL);
        boolean isGlobal = Boolean.parseBoolean(configuration.getFirstProperty(APIConstants.API_SECURITY_AUDIT_GLOBAL));
        JSONObject configProperties = new JSONObject();

        if (StringUtils.isNotEmpty(apiToken) && StringUtils.isNotEmpty(collectionId)) {
            configProperties.put(APIConstants.SECURITY_AUDIT_API_TOKEN, apiToken);
            configProperties.put(APIConstants.SECURITY_AUDIT_COLLECTION_ID, collectionId);
            configProperties.put(APIConstants.SECURITY_AUDIT_BASE_URL, baseUrl);
            if (isGlobal || "carbon.super".equals(tenantDomain)) {
                return configProperties;
            } else {
                return null;
            }
        }
        return null;
    }

    @Override
    public List<APIResource> getResourcesToBeRemovedFromAPIProducts(APIIdentifier apiId, String swaggerContent)
            throws APIManagementException {
        API existingAPI = getAPI(apiId);
        APIDefinitionValidationResponse response = OASParserUtil
                .validateAPIDefinition(swaggerContent, true);
        APIDefinition oasParser = response.getParser();
        String apiDefinition = response.getJsonContent();
        Set<URITemplate> uriTemplates = null;
        try {
            uriTemplates = oasParser.getURITemplates(apiDefinition);
        } catch (APIManagementException e) {
            // catch APIManagementException inside again to capture validation error
            log.error("Swagger validation error");
        }
        if(uriTemplates == null || uriTemplates.isEmpty()) {
            log.error("No resources found");
        }

        List<APIResource> removedProductResources = getRemovedProductResources(uriTemplates, existingAPI);
        return removedProductResources;
    }

    @Override
    public List<APIResource> getRemovedProductResources(Set<URITemplate> updatedUriTemplates, API existingAPI) {
        Set<URITemplate> existingUriTemplates = existingAPI.getUriTemplates();
        List<APIResource> removedReusedResources = new ArrayList<>();

        for (URITemplate existingUriTemplate : existingUriTemplates) {

            // If existing URITemplate is used by any API Products
            if (!existingUriTemplate.retrieveUsedByProducts().isEmpty()) {
                String existingVerb = existingUriTemplate.getHTTPVerb();
                String existingPath = existingUriTemplate.getUriTemplate();
                boolean isReusedResourceRemoved = true;

                for (URITemplate updatedUriTemplate : updatedUriTemplates) {
                    String updatedVerb = updatedUriTemplate.getHTTPVerb();
                    String updatedPath = updatedUriTemplate.getUriTemplate();

                    //Check if existing reused resource is among updated resources
                    if (existingVerb.equalsIgnoreCase(updatedVerb) &&
                            existingPath.equalsIgnoreCase(updatedPath)) {
                        isReusedResourceRemoved = false;
                        break;
                    }
                }

                // Existing reused resource is not among updated resources
                if (isReusedResourceRemoved) {
                    APIResource removedResource = new APIResource(existingVerb, existingPath);
                    removedReusedResources.add(removedResource);
                }
            }
        }
        return removedReusedResources;
    }
}<|MERGE_RESOLUTION|>--- conflicted
+++ resolved
@@ -5980,23 +5980,13 @@
                     createMonetizationPlan(subPolicy);
                 }
                 policyLevel = PolicyConstants.POLICY_LEVEL_SUB;
-<<<<<<< HEAD
+                //policy id is not set. retrieving policy to get the id. 
+                SubscriptionPolicy retrievedPolicy = apiMgtDAO.getSubscriptionPolicy(subPolicy.getPolicyName(), tenantId);
                 SubscriptionPolicyEvent subscriptionPolicyEvent = new SubscriptionPolicyEvent(UUID.randomUUID().toString(),
-                        System.currentTimeMillis(), APIConstants.EventType.POLICY_CREATE.name(), tenantId,subPolicy.getPolicyId(),
+                        System.currentTimeMillis(), APIConstants.EventType.POLICY_CREATE.name(), tenantId, subPolicy.getTenantDomain(), retrievedPolicy.getPolicyId(),
                         subPolicy.getPolicyName(), subPolicy.getDefaultQuotaPolicy().getType(),
                         subPolicy.getRateLimitCount(),subPolicy.getRateLimitTimeUnit(), subPolicy.isStopOnQuotaReach(),
                         subPolicy.getGraphQLMaxDepth(),subPolicy.getGraphQLMaxComplexity());
-=======
-                
-                //policy id is not set. retrieving policy to get the id. 
-                SubscriptionPolicy retrievedPolicy = apiMgtDAO.getSubscriptionPolicy(subPolicy.getPolicyName(), tenantId);
-                SubscriptionPolicyEvent subscriptionPolicyEvent = new SubscriptionPolicyEvent(
-                        UUID.randomUUID().toString(), System.currentTimeMillis(),
-                        APIConstants.EventType.POLICY_CREATE.name(), tenantId, subPolicy.getTenantDomain(),
-                        retrievedPolicy.getPolicyId(), subPolicy.getPolicyName(), subPolicy.getDefaultQuotaPolicy().getType(),
-                        subPolicy.getRateLimitCount(), subPolicy.getRateLimitTimeUnit(),
-                        subPolicy.isStopOnQuotaReach());
->>>>>>> a2b93e95
                 APIUtil.sendNotification(subscriptionPolicyEvent, APIConstants.NotifierType.POLICY.name());
             } else if (policy instanceof GlobalPolicy) {
                 GlobalPolicy globalPolicy = (GlobalPolicy) policy;
@@ -6317,21 +6307,13 @@
                 policiesToUndeploy.add(policyFile);
                 executionFlows.put(policyFile, policyString);
                 policyLevel = PolicyConstants.POLICY_LEVEL_SUB;
-<<<<<<< HEAD
+                //policy id is not set. retrieving policy to get the id. 
+                SubscriptionPolicy retrievedPolicy = apiMgtDAO.getSubscriptionPolicy(subPolicy.getPolicyName(), tenantId);
                 SubscriptionPolicyEvent subscriptionPolicyEvent = new SubscriptionPolicyEvent(UUID.randomUUID().toString(),
-                        System.currentTimeMillis(), APIConstants.EventType.POLICY_UPDATE.name(), tenantId,subPolicy.getPolicyId(),
+                        System.currentTimeMillis(), APIConstants.EventType.POLICY_UPDATE.name(), tenantId,subPolicy.getTenantDomain(), retrievedPolicy.getPolicyId(),
                         subPolicy.getPolicyName(), subPolicy.getDefaultQuotaPolicy().getType(),
                         subPolicy.getRateLimitCount(),subPolicy.getRateLimitTimeUnit(), subPolicy.isStopOnQuotaReach(),subPolicy.getGraphQLMaxDepth(),
                         subPolicy.getGraphQLMaxComplexity());
-=======
-                //policy id is not set. retrieving policy to get the id. 
-                SubscriptionPolicy retrievedPolicy = apiMgtDAO.getSubscriptionPolicy(subPolicy.getPolicyName(), tenantId);
-                SubscriptionPolicyEvent subscriptionPolicyEvent = new SubscriptionPolicyEvent(
-                        UUID.randomUUID().toString(), System.currentTimeMillis(),
-                        APIConstants.EventType.POLICY_UPDATE.name(), tenantId, subPolicy.getTenantDomain(),
-                        retrievedPolicy.getPolicyId(), subPolicy.getPolicyName(), subPolicy.getDefaultQuotaPolicy().getType(),
-                        subPolicy.getRateLimitCount(),subPolicy.getRateLimitTimeUnit(), subPolicy.isStopOnQuotaReach());
->>>>>>> a2b93e95
                 APIUtil.sendNotification(subscriptionPolicyEvent, APIConstants.NotifierType.POLICY.name());
             } else if (policy instanceof GlobalPolicy) {
                 GlobalPolicy globalPolicy = (GlobalPolicy) policy;
@@ -6457,13 +6439,9 @@
                     System.currentTimeMillis(), APIConstants.EventType.POLICY_DELETE.name(), tenantId,
                     subscriptionPolicy.getTenantDomain(), subscriptionPolicy.getPolicyId(),
                     subscriptionPolicy.getPolicyName(), subscriptionPolicy.getDefaultQuotaPolicy().getType(),
-<<<<<<< HEAD
-                    subscriptionPolicy.getRateLimitCount(),subscriptionPolicy.getRateLimitTimeUnit(),
-                    subscriptionPolicy.isStopOnQuotaReach(),subscriptionPolicy.getGraphQLMaxDepth(),subscriptionPolicy.getGraphQLMaxComplexity());
-=======
                     subscriptionPolicy.getRateLimitCount(), subscriptionPolicy.getRateLimitTimeUnit(),
-                    subscriptionPolicy.isStopOnQuotaReach());
->>>>>>> a2b93e95
+                    subscriptionPolicy.isStopOnQuotaReach(), subscriptionPolicy.getGraphQLMaxDepth(),
+                    subscriptionPolicy.getGraphQLMaxComplexity());
             APIUtil.sendNotification(subscriptionPolicyEvent, APIConstants.NotifierType.POLICY.name());
         } else if (PolicyConstants.POLICY_LEVEL_GLOBAL.equals(policyLevel)) {
             GlobalPolicy globalPolicy = apiMgtDAO.getGlobalPolicy(policyName);
