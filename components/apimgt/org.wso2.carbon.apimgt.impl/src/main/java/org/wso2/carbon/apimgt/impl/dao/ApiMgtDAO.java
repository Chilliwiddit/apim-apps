--- conflicted
+++ resolved
@@ -248,12 +248,8 @@
 
 
         String registrationEntry = "INSERT INTO " +
-<<<<<<< HEAD
-                " AM_APPLICATION_REGISTRATION (SUBSCRIBER_ID,WF_REF,APP_ID,TOKEN_TYPE,ALLOWED_DOMAINS,VALIDITY_PERIOD,INPUTS) " +
-=======
-                " AM_APPLICATION_REGISTRATION (SUBSCRIBER_ID,WF_REF,APP_ID,TOKEN_TYPE,ALLOWED_DOMAINS,VALIDITY_PERIOD,TOKEN_SCOPE) " +
->>>>>>> 431bb46e
-                "  VALUES(?,?,?,?,?,?,?)";
+                " AM_APPLICATION_REGISTRATION (SUBSCRIBER_ID,WF_REF,APP_ID,TOKEN_TYPE,ALLOWED_DOMAINS,VALIDITY_PERIOD,TOKEN_SCOPE,INPUTS) " +
+                "  VALUES(?,?,?,?,?,?,?,?)";
 
         String keyMappingEntry = "INSERT INTO " +
                 "AM_APPLICATION_KEY_MAPPING (APPLICATION_ID,KEY_TYPE,STATE) " +
@@ -272,11 +268,8 @@
                 ps.setString(4, dto.getKeyType());
                 ps.setString(5, dto.getDomainList());
                 ps.setLong(6, dto.getValidityTime());
-<<<<<<< HEAD
-                ps.setString(7,jsonString);
-=======
-	            ps.setString(7, dto.getKeyDetails().getTokenScope());
->>>>>>> 431bb46e
+		        ps.setString(7,jsonString);
+	            ps.setString(8, dto.getKeyDetails().getTokenScope());
                 ps.execute();
                 ps.close();
             }
@@ -2563,12 +2556,8 @@
         String statement = " IAT.CONSUMER_KEY AS CONSUMER_KEY," +
                         " IAT.ACCESS_TOKEN AS ACCESS_TOKEN," +
                         " IAT.VALIDITY_PERIOD AS VALIDITY_PERIOD," +
-<<<<<<< HEAD
-                        " AKM .KEY_TYPE AS TOKEN_TYPE, " +
-=======
                         " IAT.TOKEN_SCOPE AS TOKEN_SCOPE," +
                         " AKM.KEY_TYPE AS TOKEN_TYPE, " +
->>>>>>> 431bb46e
                         " AKM.STATE AS STATE "+
                         "FROM" +
                         " AM_APPLICATION_KEY_MAPPING AKM," +
@@ -2638,12 +2627,10 @@
                 //String consumerSecret = resultSet.getString("CONSUMER_SECRET");
                 //apiKey.setConsumerSecret(APIUtil.decryptToken(consumerSecret));
                 apiKey.setAccessToken(accessToken);
-<<<<<<< HEAD
+
+                apiKey.setTokenScope(tokenScope);
                 authorizedDomains = getAuthorizedDomainsByConsumerKey(consumerKey);
-=======
-                apiKey.setTokenScope(tokenScope);
-                authorizedDomains = getAuthorizedDomains(accessToken);
->>>>>>> 431bb46e
+
                 apiKey.setType(resultSet.getString("TOKEN_TYPE"));
                 apiKey.setAuthorizedDomains(authorizedDomains);
                 apiKey.setValidityPeriod(resultSet.getLong("VALIDITY_PERIOD"));
@@ -2664,11 +2651,12 @@
         ResultSet resultSet = null;
 
         //The part of the sql query that remain common across databases.
-<<<<<<< HEAD
+
         //The part of the sql query that remain common across databases.
         String statement = " IAT.CONSUMER_KEY AS CONSUMER_KEY," +
                 " IAT.ACCESS_TOKEN AS ACCESS_TOKEN," +
                 " IAT.VALIDITY_PERIOD AS VALIDITY_PERIOD," +
+		" IAT.TOKEN_SCOPE AS TOKEN_SCOPE," +
                 " AKM.KEY_TYPE AS TOKEN_TYPE, " +
                 " AKM.STATE AS STATE "+
                 "FROM" +
@@ -2678,40 +2666,16 @@
                 " AKM.APPLICATION_ID = ? AND" +
                 " IAT.CONSUMER_KEY = AKM.CONSUMER_KEY AND" +
                 " AKM.KEY_TYPE = 'SANDBOX'" ;
-=======
-        String statement =
-                " ICA.CONSUMER_KEY AS CONSUMER_KEY," +
-                        " ICA.CONSUMER_SECRET AS CONSUMER_SECRET," +
-                        " IAT.ACCESS_TOKEN AS ACCESS_TOKEN," +
-                        " IAT.VALIDITY_PERIOD AS VALIDITY_PERIOD," +
-                        " IAT.TOKEN_SCOPE AS TOKEN_SCOPE," +
-                        " AKM.KEY_TYPE AS TOKEN_TYPE " +
-                        "FROM" +
-                        " AM_APPLICATION_KEY_MAPPING AKM," +
-                        accessTokenStoreTable + " IAT," +
-                        " IDN_OAUTH_CONSUMER_APPS ICA " +
-                        "WHERE" +
-                        " AKM.APPLICATION_ID = ? AND" +
-                        " ICA.USERNAME = ? AND" +
-                        " IAT.USER_TYPE = ? AND" +
-                        " ICA.CONSUMER_KEY = AKM.CONSUMER_KEY AND" +
-                        " IAT.CONSUMER_KEY = ICA.CONSUMER_KEY AND" +
-                        " AKM.KEY_TYPE = 'SANDBOX' AND" +
-                        " ICA.USERNAME = IAT.AUTHZ_USER AND" +
-                        " (IAT.TOKEN_STATE = 'ACTIVE' OR" +
-                        " IAT.TOKEN_STATE = 'EXPIRED' OR" +
-                        " IAT.TOKEN_STATE = 'REVOKED')" +
-                        " ORDER BY IAT.TIME_CREATED DESC";
->>>>>>> 431bb46e
+
 
         String sql = null, oracleSQL = null, mySQLSQL = null, msSQL = null,postgreSQL = null;
 
         //Construct database specific sql statements.
-<<<<<<< HEAD
         oracleSQL = "SELECT IAT.CONSUMER_KEY AS CONSUMER_KEY," +
 
                 " IAT.ACCESS_TOKEN AS ACCESS_TOKEN," +
                 " IAT.VALIDITY_PERIOD AS VALIDITY_PERIOD," +
+		" IAT.TOKEN_SCOPE AS TOKEN_SCOPE," +
                 " AKM.KEY_TYPE AS TOKEN_TYPE, " +
                 " AKM.STATE AS STATE "+
                 " FROM" +
@@ -2722,32 +2686,6 @@
                 " IAT.CONSUMER_KEY = AKM.CONSUMER_KEY AND" +
                 " AKM.KEY_TYPE = 'SANDBOX'" +
                 " AND ROWNUM < 2 " ;
-=======
-        oracleSQL =  "SELECT ICA.CONSUMER_KEY AS CONSUMER_KEY," +
-                        " ICA.CONSUMER_SECRET AS CONSUMER_SECRET," +
-                        " IAT.ACCESS_TOKEN AS ACCESS_TOKEN," +
-                        " IAT.VALIDITY_PERIOD AS VALIDITY_PERIOD," +
-                        " IAT.TOKEN_SCOPE AS TOKEN_SCOPE," +
-                        " AKM.KEY_TYPE AS TOKEN_TYPE " +
-                        "FROM" +
-                        " AM_APPLICATION_KEY_MAPPING AKM," +
-                        accessTokenStoreTable + " IAT," +
-                        " IDN_OAUTH_CONSUMER_APPS ICA " +
-                        "WHERE" +
-                        " AKM.APPLICATION_ID = ? AND" +
-                        " ICA.USERNAME = ? AND" +
-                        " IAT.USER_TYPE = ? AND" +
-                        " ICA.CONSUMER_KEY = AKM.CONSUMER_KEY AND" +
-                        " IAT.CONSUMER_KEY = ICA.CONSUMER_KEY AND" +
-                        " AKM.KEY_TYPE = 'SANDBOX' AND" +
-                        " ICA.USERNAME = IAT.AUTHZ_USER AND" +
-                        " (IAT.TOKEN_STATE = 'ACTIVE' OR" +
-                        " IAT.TOKEN_STATE = 'EXPIRED' OR" +
-                        " IAT.TOKEN_STATE = 'REVOKED')" +
-                        " AND ROWNUM < 2 " +
-                        " ORDER BY IAT.TIME_CREATED DESC ";
-
->>>>>>> 431bb46e
         mySQLSQL = "SELECT" + statement + " LIMIT 1";
 
         msSQL = "SELECT TOP 1" + statement;
@@ -2788,12 +2726,8 @@
                 //String consumerSecret = resultSet.getString("CONSUMER_SECRET");
                 //apiKey.setConsumerSecret(APIUtil.decryptToken(consumerSecret));
                 apiKey.setAccessToken(accessToken);
-<<<<<<< HEAD
+                apiKey.setTokenScope(tokenScope);
                 authorizedDomains = getAuthorizedDomainsByConsumerKey(consumerKey);
-=======
-                apiKey.setTokenScope(tokenScope);
-                authorizedDomains = getAuthorizedDomains(accessToken);
->>>>>>> 431bb46e
                 apiKey.setType(resultSet.getString("TOKEN_TYPE"));
                 apiKey.setAuthorizedDomains(authorizedDomains);
                 apiKey.setValidityPeriod(resultSet.getLong("VALIDITY_PERIOD"));
@@ -6989,15 +6923,14 @@
                 application.setTier(rs.getString("APPLICATION_TIER"));
                 workflowDTO.setApplication(application);
                 workflowDTO.setKeyType(rs.getString("TOKEN_TYPE"));
-	            ApplicationKeysDTO appKeys = new ApplicationKeysDTO();
-	            appKeys.setTokenScope(rs.getString("TOKEN_SCOPE"));
-	            workflowDTO.setKeyDetails(appKeys);
+	            //ApplicationKeysDTO appKeys = new ApplicationKeysDTO();
+	            //appKeys.setTokenScope(rs.getString("TOKEN_SCOPE"));
+	            //workflowDTO.setKeyDetails(appKeys);
                 workflowDTO.setUserName(subscriber.getName());
                 workflowDTO.setDomainList(rs.getString("ALLOWED_DOMAINS"));
                 workflowDTO.setValidityTime(rs.getLong("VALIDITY_PERIOD"));
                 OauthAppRequest request = ApplicationUtils.createOauthAppRequest(application.getName(),
-                                                                                 application.getCallbackUrl(),
-                                                                                 rs.getString("INPUTS"));
+                        application.getCallbackUrl(), rs.getString("TOKEN_SCOPE"),rs.getString("INPUTS"));
                 workflowDTO.setAppInfoDTO(request);
 
             }
@@ -7060,55 +6993,56 @@
     public ApplicationRegistrationWorkflowDTO populateAppRegistrationWorkflowDTO(Application application) throws
                                                                                           APIManagementException {
 
-        Connection conn = null;
-        PreparedStatement ps = null;
-        ResultSet rs = null;
-
-        ApplicationRegistrationWorkflowDTO workflowDTO = null;
-
-
-        //TODO: Need to create a different Entity for holding Registration Info.
-        String registrationEntry = "SELECT " +
-                                   "REG.TOKEN_TYPE," +
-                                   "REG.ALLOWED_DOMAINS," +
-                                   "REG.VALIDITY_PERIOD," +
-                                   "APP.NAME," +
-                                   "INPUTS" +
-                                   " FROM " +
-                                   "AM_APPLICATION_REGISTRATION REG, " +
-                                   "AM_APPLICATION APP " +
-                                   " WHERE " +
-                                   "REG.APP_ID = APP.APPLICATION_ID AND APP.APPLICATION_ID=?";
-
-
-        try {
-            conn = APIMgtDBUtil.getConnection();
-            ps = conn.prepareStatement(registrationEntry);
-            ps.setInt(1, application.getId());
-            rs = ps.executeQuery();
-
-            while (rs.next()) {
-                workflowDTO = (ApplicationRegistrationWorkflowDTO)
-                        WorkflowExecutorFactory.getInstance().createWorkflowDTO(WorkflowConstants.WF_TYPE_AM_APPLICATION_REGISTRATION_PRODUCTION);
-                workflowDTO.setKeyType(rs.getString("TOKEN_TYPE"));
-                workflowDTO.setDomainList(rs.getString("ALLOWED_DOMAINS"));
-                workflowDTO.setValidityTime(rs.getLong("VALIDITY_PERIOD"));
-                OauthAppRequest request = ApplicationUtils.createOauthAppRequest(application.getName(),
-                                                                                 application.getCallbackUrl(),
-                                                                                 rs.getString("INPUTS"));
-                workflowDTO.setApplicationInfo(request.getoAuthApplicationInfo());
-                workflowDTO.setAppInfoDTO(request);
-
-            }
-
-            ps.close();
-        } catch (SQLException e) {
-            handleException("Error occurred while retrieving an " +
-                            "Application Registration Entry for Application : " + application.getName(), e);
-        } finally {
-            APIMgtDBUtil.closeAllConnections(ps, conn, rs);
-        }
-        return workflowDTO;
+//        Connection conn = null;
+//        PreparedStatement ps = null;
+//        ResultSet rs = null;
+//
+//        ApplicationRegistrationWorkflowDTO workflowDTO = null;
+//
+//
+//        //TODO: Need to create a different Entity for holding Registration Info.
+//        String registrationEntry = "SELECT " +
+//                                   "REG.TOKEN_TYPE," +
+//                                   "REG.ALLOWED_DOMAINS," +
+//                                   "REG.VALIDITY_PERIOD," +
+//                                   "APP.NAME," +
+//                                   "INPUTS" +
+//                                   " FROM " +
+//                                   "AM_APPLICATION_REGISTRATION REG, " +
+//                                   "AM_APPLICATION APP " +
+//                                   " WHERE " +
+//                                   "REG.APP_ID = APP.APPLICATION_ID AND APP.APPLICATION_ID=?";
+//
+//
+//        try {
+//            conn = APIMgtDBUtil.getConnection();
+//            ps = conn.prepareStatement(registrationEntry);
+//            ps.setInt(1, application.getId());
+//            rs = ps.executeQuery();
+//
+//            while (rs.next()) {
+//                workflowDTO = (ApplicationRegistrationWorkflowDTO)
+//                        WorkflowExecutorFactory.getInstance().createWorkflowDTO(WorkflowConstants.WF_TYPE_AM_APPLICATION_REGISTRATION_PRODUCTION);
+//                workflowDTO.setKeyType(rs.getString("TOKEN_TYPE"));
+//                workflowDTO.setDomainList(rs.getString("ALLOWED_DOMAINS"));
+//                workflowDTO.setValidityTime(rs.getLong("VALIDITY_PERIOD"));
+//                OauthAppRequest request = ApplicationUtils.createOauthAppRequest(application.getName(),
+//                                                                                 application.getCallbackUrl(),
+//                                                                                 rs.getString("INPUTS"));
+//                workflowDTO.setApplicationInfo(request.getoAuthApplicationInfo());
+//                workflowDTO.setAppInfoDTO(request);
+//
+//            }
+//
+//            ps.close();
+//        } catch (SQLException e) {
+//            handleException("Error occurred while retrieving an " +
+//                            "Application Registration Entry for Application : " + application.getName(), e);
+//        } finally {
+//            APIMgtDBUtil.closeAllConnections(ps, conn, rs);
+//        }
+        //return workflowDTO;
+        return null;
     }
 
     public int getApplicationIdForAppRegistration(String workflowReference) throws APIManagementException {
