--- conflicted
+++ resolved
@@ -8049,14 +8049,9 @@
 
             policyStatement = conn.prepareStatement(addQuery, PreparedStatement.RETURN_GENERATED_KEYS);
             setCommonParametersForPolicy(policyStatement, policy);
-<<<<<<< HEAD
             //When design API policy, unit time is always 1
             policyStatement.setLong(7, 1);
-            policyStatement.setString(10, policy.getUserLevel());
-=======
             policyStatement.setString(11, policy.getUserLevel());
->>>>>>> b91eca8a
-
             if (policyId != -1) {
 
                 // Assume policy is deployed if update request is recieved
@@ -9196,13 +9191,8 @@
             policyStatement.setLong(5, limit.getDataAmount());
             policyStatement.setString(6, limit.getDataUnit());
         }
-<<<<<<< HEAD
+
         policyStatement.setLong(7, policy.getDefaultQuotaPolicy().getLimit().getUnitTime());
-        policyStatement.setBoolean(9, APIUtil.isContentAwarePolicy(policy));
-=======
-
-        policyStatement.setLong(7, policy.getDefaultQuotaPolicy().getLimit().getUnitTime());
->>>>>>> b91eca8a
         policyStatement.setString(8, policy.getDefaultQuotaPolicy().getLimit().getTimeUnit());
         policyStatement.setBoolean(9, APIUtil.isContentAwarePolicy(policy));
         policyStatement.setBoolean(10, false);
