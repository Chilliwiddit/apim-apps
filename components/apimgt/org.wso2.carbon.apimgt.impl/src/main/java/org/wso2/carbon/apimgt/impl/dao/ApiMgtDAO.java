--- conflicted
+++ resolved
@@ -1354,7 +1354,6 @@
         int apiId = -1;
         String uuid;
         try {
-            conn = APIMgtDBUtil.getConnection();
             apiId = getAPIID(identifier, conn);
 
             String subscriptionUUIDQuery = "SELECT " +
@@ -1371,44 +1370,57 @@
             if (resultSet.next())   {
                 uuid = resultSet.getString("UUID");
                 SubscribedAPI subscribedAPI = new SubscribedAPI(uuid);
-                removeSubscription(subscribedAPI);
+                removeSubscription(subscribedAPI, conn);
             } else {
                 throw new APIManagementException(
                         "UUID does not exist for the given apiId:" + apiId + " and application id:" + applicationId);
             }
 
         } catch (SQLException e) {
-            if (conn != null) {
-                try {
-                    conn.rollback();
-                } catch (SQLException e1) {
-                    log.error("Failed to rollback the add subscription ", e);
-                }
-            }
             handleException("Failed to add subscriber data ", e);
         } finally {
-            APIMgtDBUtil.closeAllConnections(ps, conn, resultSet);
+            APIMgtDBUtil.closeAllConnections(ps, null, resultSet);
         }
     }
 
     /** Removes a subscription specified by SubscribedAPI object
-     * 
+     *
      * @param subscription SubscribedAPI object
      * @throws APIManagementException
      */
     public void removeSubscription(SubscribedAPI subscription) throws APIManagementException {
         Connection conn = null;
+        try {
+            conn = APIMgtDBUtil.getConnection();
+            conn.setAutoCommit(false);
+            removeSubscription(subscription, conn);
+            conn.commit();
+        } catch (SQLException e) {
+            handleException("Failed to add subscriber data ", e);
+        } finally {
+            try {
+                if (conn != null) {
+                    conn.close();
+                }
+            } catch (SQLException e) {
+                log.error("Couldn't close database connection for removing subscription", e);
+            }
+        }
+    }
+
+    /** Removes a subscription specified by SubscribedAPI object
+     * 
+     * @param subscription SubscribedAPI object
+     * @param conn database connection object
+     * @throws APIManagementException
+     */
+    public void removeSubscription(SubscribedAPI subscription, Connection conn) throws APIManagementException {
         ResultSet resultSet = null;
         PreparedStatement ps = null;
         PreparedStatement preparedStForUpdateOrDelete = null;
         String subStatus = null;
 
         try {
-<<<<<<< HEAD
-            apiId = getAPIID(identifier, conn);
-=======
-            conn = APIMgtDBUtil.getConnection();
->>>>>>> 04cae998
             String subscriptionStatusQuery = "SELECT " +
                     "SUB_STATUS FROM AM_SUBSCRIPTION" +
                     " WHERE" +
@@ -1421,11 +1433,6 @@
             if (resultSet.next())   {
                 subStatus = resultSet.getString("SUB_STATUS");
             }
-<<<<<<< HEAD
-=======
-
-            conn.setAutoCommit(false);
->>>>>>> 04cae998
 
             // If the user was unblocked, remove the entry from DB, else change the status and keep the entry.
             String updateQuery = "UPDATE AM_SUBSCRIPTION " +
@@ -1448,12 +1455,6 @@
             }
 
             preparedStForUpdateOrDelete.executeUpdate();
-<<<<<<< HEAD
-=======
-
-            // finally commit transaction
-            conn.commit();
->>>>>>> 04cae998
 
         } catch (SQLException e) {
             log.error("Failed to add subscriber data ", e);
@@ -1478,20 +1479,12 @@
             conn = APIMgtDBUtil.getConnection();
             conn.setAutoCommit(false);
 
-<<<<<<< HEAD
-=======
-            // Remove entry from AM_SUBSCRIPTION table
->>>>>>> 04cae998
             String sqlQuery = "DELETE FROM AM_SUBSCRIPTION WHERE SUBSCRIPTION_ID = ?";
 
             ps = conn.prepareStatement(sqlQuery);
             ps.setInt(1, subscription_id);
             ps.executeUpdate();
 
-<<<<<<< HEAD
-=======
-            // Commit transaction
->>>>>>> 04cae998
             conn.commit();
         } catch (SQLException e) {
             if (conn != null) {
@@ -1808,55 +1801,31 @@
         Connection connection = null;
         PreparedStatement ps = null;
         ResultSet result = null;
-<<<<<<< HEAD
-        String sqlQuery = "SELECT " +
-                "   SUBS.SUBSCRIPTION_ID" +
-                "   ,API.API_PROVIDER AS API_PROVIDER"+
-                "   ,API.API_NAME AS API_NAME" +
+        String sqlQuery = "SELECT " + 
+                "   SUBS.SUBSCRIPTION_ID AS SUBS_ID" +
+                "   ,API.API_PROVIDER AS API_PROVIDER" +
+                "   ,API.API_NAME AS API_NAME" + 
                 "   ,API.API_VERSION AS API_VERSION" +
                 "   ,SUBS.TIER_ID AS TIER_ID" +
-                "   ,APP.APPLICATION_ID AS APP_ID"+
+                "   ,APP.APPLICATION_ID AS APP_ID" +
                 "   ,SUBS.LAST_ACCESSED AS LAST_ACCESSED" +
-                "   ,SUBS.SUB_STATUS AS SUB_STATUS"+
+                "   ,SUBS.SUB_STATUS AS SUB_STATUS" +
                 "   ,SUBS.SUBS_CREATE_STATE AS SUBS_CREATE_STATE" +
-                "   ,APP.NAME AS APP_NAME "+
-                "   ,APP.CALLBACK_URL AS CALLBACK_URL " +
-                "FROM " +
-                "   AM_SUBSCRIBER SUB,"+
-                "   AM_APPLICATION APP, " +
-                "   AM_SUBSCRIPTION SUBS, " +
-                "   AM_API API " +
-                "WHERE "+
-                "   SUB.TENANT_ID = ? "+
-                "   AND APP.APPLICATION_ID=SUBS.APPLICATION_ID " +
-                "   AND API.API_ID=SUBS.API_ID"+
-=======
-        String sqlQuery = "SELECT " + 
-                "   SUBS.SUBSCRIPTION_ID AS SUBS_ID" + 
-                "   ,API.API_PROVIDER AS API_PROVIDER"+ 
-                "   ,API.API_NAME AS API_NAME" + 
-                "   ,API.API_VERSION AS API_VERSION" + 
-                "   ,SUBS.TIER_ID AS TIER_ID" + 
-                "   ,APP.APPLICATION_ID AS APP_ID"+ 
-                "   ,SUBS.LAST_ACCESSED AS LAST_ACCESSED" + 
-                "   ,SUBS.SUB_STATUS AS SUB_STATUS"+ 
-                "   ,SUBS.SUBS_CREATE_STATE AS SUBS_CREATE_STATE" + 
-                "   ,APP.NAME AS APP_NAME "+ 
+                "   ,APP.NAME AS APP_NAME " +
                 "   ,APP.CALLBACK_URL AS CALLBACK_URL " +
                 "   ,SUBS.UUID AS SUB_UUID " +
                 "   ,APP.UUID AS APP_UUID " +
                 "FROM " + 
-                "   AM_SUBSCRIBER SUB,"+ 
-                "   AM_APPLICATION APP, " + 
-                "   AM_SUBSCRIPTION SUBS, " + 
-                "   AM_API API " + 
+                "   AM_SUBSCRIBER SUB," +
+                "   AM_APPLICATION APP, " +
+                "   AM_SUBSCRIPTION SUBS, " +
+                "   AM_API API " +
                 "WHERE "+ 
-                "   SUB.TENANT_ID = ? "+ 
-                "   AND APP.APPLICATION_ID=SUBS.APPLICATION_ID " + 
-                "   AND API.API_ID=SUBS.API_ID"+ 
->>>>>>> 04cae998
+                "   SUB.TENANT_ID = ? " +
+                "   AND APP.APPLICATION_ID=SUBS.APPLICATION_ID " +
+                "   AND API.API_ID=SUBS.API_ID" +
                 "   AND APP.NAME= ? " +
-                "   AND SUBS.SUBS_CREATE_STATE = '"+
+                "   AND SUBS.SUBS_CREATE_STATE = '" +
                 APIConstants.SubscriptionCreatedStatus.SUBSCRIBE + "'";
 
         String whereClausewithGroupId = " AND (APP.GROUP_ID = ? OR (APP.GROUP_ID = '' AND SUB.USER_ID = ?))" ;
@@ -1906,16 +1875,11 @@
                 subscribedAPI.setSubscriptionId(result.getInt("SUBS_ID"));
                 subscribedAPI.setSubStatus(result.getString("SUB_STATUS"));
                 subscribedAPI.setSubCreatedStatus(result.getString("SUBS_CREATE_STATE"));
-<<<<<<< HEAD
-                subscribedAPI.setTier(new Tier(result.getString(APIConstants.SUBSCRIPTION_FIELD_TIER_ID)));
-                subscribedAPI.setLastAccessed(result.getDate(APIConstants.SUBSCRIPTION_FIELD_LAST_ACCESS));
-=======
                 subscribedAPI.setUUID(result.getString("SUB_UUID"));
                 subscribedAPI.setTier(new Tier(
                         result.getString(APIConstants.SUBSCRIPTION_FIELD_TIER_ID)));
                 subscribedAPI.setLastAccessed(result.getDate(
                         APIConstants.SUBSCRIPTION_FIELD_LAST_ACCESS));
->>>>>>> 04cae998
 
                 Application application = new Application(result.getString("APP_NAME"), subscriber);
                 application.setUUID(result.getString("APP_UUID"));
@@ -2210,13 +2174,10 @@
                 subscribedAPI.setSubCreatedStatus(result.getString("SUBS_CREATE_STATE"));
                 String tierName=result.getString(APIConstants.SUBSCRIPTION_FIELD_TIER_ID);
                 subscribedAPI.setTier(new Tier(tierName));
-<<<<<<< HEAD
-                subscribedAPI.setLastAccessed(result.getDate(APIConstants.SUBSCRIPTION_FIELD_LAST_ACCESS));
-=======
                 subscribedAPI.setLastAccessed(result.getDate(
                         APIConstants.SUBSCRIPTION_FIELD_LAST_ACCESS));
                 subscribedAPI.setUUID(result.getString("SUB_UUID"));
->>>>>>> 04cae998
+                subscribedAPI.setLastAccessed(result.getDate(APIConstants.SUBSCRIPTION_FIELD_LAST_ACCESS));
                 //setting NULL for subscriber. If needed, Subscriber object should be constructed &
                 // passed in
                 int applicationId = result.getInt("APP_ID");
@@ -2225,11 +2186,7 @@
                     application = new Application(result.getString("APP_NAME"), subscriber);
                     application.setId(result.getInt("APP_ID"));
                     application.setCallbackUrl(result.getString("CALLBACK_URL"));
-<<<<<<< HEAD
-=======
                     application.setUUID(result.getString("APP_UUID"));
-                    //String tenantAwareUserId = MultitenantUtils.getTenantAwareUsername(subscriber.getName());
->>>>>>> 04cae998
                     String tenantAwareUserId = subscriber.getName();
                     Set<APIKey> keys = getApplicationKeys(tenantAwareUserId, applicationId);
                     for (APIKey key : keys) {
@@ -5014,13 +4971,8 @@
             conn = APIMgtDBUtil.getConnection();
             conn.setAutoCommit(false);
 
-<<<<<<< HEAD
-            String sqlQuery = "SELECT   APPLICATION_STATUS FROM   AM_APPLICATION " + "WHERE "
-                            + "   APPLICATION_ID= ?";
-=======
             String sqlQuery = "SELECT APPLICATION_STATUS FROM AM_APPLICATION " + "WHERE "
                     + "   APPLICATION_ID= ?";
->>>>>>> 04cae998
 
             ps = conn.prepareStatement(sqlQuery);
             ps.setInt(1, applicationId);
@@ -6694,12 +6646,8 @@
                     "APP.DESCRIPTION, " +
                     "APP.SUBSCRIBER_ID,"+
                     "APP.APPLICATION_STATUS, " +
-<<<<<<< HEAD
-                    "SUB.USER_ID " +
-=======
                     "SUB.USER_ID, " +
                     "APP.UUID " +
->>>>>>> 04cae998
                     "FROM " +
                     "AM_SUBSCRIBER SUB," +
                     "AM_APPLICATION APP " +
