/*
*  Copyright (c) 2005-2011, WSO2 Inc. (http://www.wso2.org) All Rights Reserved.
*
*  WSO2 Inc. licenses this file to you under the Apache License,
*  Version 2.0 (the "License"); you may not use this file except
*  in compliance with the License.
*  You may obtain a copy of the License at
*
*    http://www.apache.org/licenses/LICENSE-2.0
*
* Unless required by applicable law or agreed to in writing,
* software distributed under the License is distributed on an
* "AS IS" BASIS, WITHOUT WARRANTIES OR CONDITIONS OF ANY
* KIND, either express or implied.  See the License for the
* specific language governing permissions and limitations
* under the License.
*/

package org.wso2.carbon.apimgt.impl.dao;


import org.apache.axis2.util.JavaUtils;
import org.apache.commons.lang.StringUtils;
import org.apache.commons.logging.Log;
import org.apache.commons.logging.LogFactory;
import org.wso2.carbon.apimgt.api.APIManagementException;
import org.wso2.carbon.apimgt.api.SubscriptionAlreadyExistingException;
import org.wso2.carbon.apimgt.api.dto.UserApplicationAPIUsage;
import org.wso2.carbon.apimgt.api.model.API;
import org.wso2.carbon.apimgt.api.model.APIIdentifier;
import org.wso2.carbon.apimgt.api.model.APIKey;
import org.wso2.carbon.apimgt.api.model.APIStatus;
import org.wso2.carbon.apimgt.api.model.APIStore;
import org.wso2.carbon.apimgt.api.model.Application;
import org.wso2.carbon.apimgt.api.model.ApplicationConstants;
import org.wso2.carbon.apimgt.api.model.Comment;
import org.wso2.carbon.apimgt.api.model.KeyManager;
import org.wso2.carbon.apimgt.api.model.LifeCycleEvent;
import org.wso2.carbon.apimgt.api.model.OAuthAppRequest;
import org.wso2.carbon.apimgt.api.model.OAuthApplicationInfo;
import org.wso2.carbon.apimgt.api.model.Scope;
import org.wso2.carbon.apimgt.api.model.SubscribedAPI;
import org.wso2.carbon.apimgt.api.model.Subscriber;
import org.wso2.carbon.apimgt.api.model.Tier;
import org.wso2.carbon.apimgt.api.model.URITemplate;
import org.wso2.carbon.apimgt.api.model.policy.*;
import org.wso2.carbon.apimgt.impl.APIConstants;
import org.wso2.carbon.apimgt.impl.APIManagerConfiguration;
import org.wso2.carbon.apimgt.impl.ThrottlePolicyConstants;
import org.wso2.carbon.apimgt.impl.dao.constants.SQLConstants;
import org.wso2.carbon.apimgt.impl.dto.APIInfoDTO;
import org.wso2.carbon.apimgt.impl.dto.APIKeyInfoDTO;
import org.wso2.carbon.apimgt.impl.dto.APIKeyValidationInfoDTO;
import org.wso2.carbon.apimgt.impl.dto.ApplicationRegistrationWorkflowDTO;
import org.wso2.carbon.apimgt.impl.dto.TierPermissionDTO;
import org.wso2.carbon.apimgt.impl.dto.WorkflowDTO;
import org.wso2.carbon.apimgt.impl.factory.KeyManagerHolder;
import org.wso2.carbon.apimgt.impl.internal.ServiceReferenceHolder;
import org.wso2.carbon.apimgt.impl.token.JWTGenerator;
import org.wso2.carbon.apimgt.impl.token.TokenGenerator;
import org.wso2.carbon.apimgt.impl.utils.APIMgtDBUtil;
import org.wso2.carbon.apimgt.impl.utils.APIUtil;
import org.wso2.carbon.apimgt.impl.utils.APIVersionComparator;
import org.wso2.carbon.apimgt.impl.utils.ApplicationUtils;
import org.wso2.carbon.apimgt.impl.utils.LRUCache;
import org.wso2.carbon.apimgt.impl.utils.RemoteUserManagerClient;
import org.wso2.carbon.apimgt.impl.workflow.WorkflowConstants;
import org.wso2.carbon.apimgt.impl.workflow.WorkflowExecutorFactory;
import org.wso2.carbon.apimgt.impl.workflow.WorkflowStatus;
import org.wso2.carbon.core.util.CryptoException;
import org.wso2.carbon.identity.core.util.IdentityTenantUtil;
import org.wso2.carbon.identity.core.util.IdentityUtil;
import org.wso2.carbon.identity.oauth.IdentityOAuthAdminException;
import org.wso2.carbon.identity.oauth.OAuthUtil;
import org.wso2.carbon.identity.oauth.common.OAuthConstants;
import org.wso2.carbon.identity.oauth.config.OAuthServerConfiguration;
import org.wso2.carbon.user.core.util.UserCoreUtil;
import org.wso2.carbon.utils.multitenancy.MultitenantConstants;
import org.wso2.carbon.utils.multitenancy.MultitenantUtils;

import java.io.ByteArrayInputStream;
import java.io.InputStream;
import java.math.BigDecimal;
import java.nio.charset.Charset;
import java.sql.Connection;
import java.sql.Date;
import java.sql.PreparedStatement;
import java.sql.ResultSet;
import java.sql.SQLException;
import java.sql.Timestamp;
import java.sql.Types;
import java.text.ParseException;
import java.text.SimpleDateFormat;
import java.util.ArrayList;
import java.util.Arrays;
import java.util.Calendar;
import java.util.Collections;
import java.util.Comparator;
import java.util.HashMap;
import java.util.HashSet;
import java.util.Iterator;
import java.util.LinkedHashMap;
import java.util.LinkedHashSet;
import java.util.List;
import java.util.Locale;
import java.util.Map;
import java.util.Set;
import java.util.TimeZone;
import java.util.TreeMap;
import java.util.TreeSet;
import java.util.UUID;
import java.util.regex.Matcher;
import java.util.regex.Pattern;

/**
 * This class represent the ApiMgtDAO.
 */
public class ApiMgtDAO {
    private static final Log log = LogFactory.getLog(ApiMgtDAO.class);

    private TokenGenerator tokenGenerator = null;
    private boolean forceCaseInsensitiveComparisons = false;

    private ApiMgtDAO() {
        APIManagerConfiguration configuration = ServiceReferenceHolder.getInstance()
                .getAPIManagerConfigurationService().getAPIManagerConfiguration();

        if (configuration == null) {
            log.error("API Manager configuration is not initialized");
        } else {
            String enableJWTGeneration = configuration.getFirstProperty(APIConstants.ENABLE_JWT_GENERATION);
            if (enableJWTGeneration != null && JavaUtils.isTrueExplicitly(enableJWTGeneration)) {
                String clazz = configuration.getFirstProperty(APIConstants.TOKEN_GENERATOR_IMPL);
                if (clazz == null) {
                    tokenGenerator = new JWTGenerator();
                } else {
                    try {
                        tokenGenerator = (TokenGenerator) APIUtil.getClassForName(clazz).newInstance();
                    } catch (InstantiationException e) {
                        log.error("Error while instantiating class " + clazz, e);
                    } catch (IllegalAccessException e) {
                        log.error(e);
                    } catch (ClassNotFoundException e) {
                        log.error("Cannot find the class " + clazz + e);
                    }
                }
            }
        }

        String caseSensitiveComparison = ServiceReferenceHolder.getInstance().
                getAPIManagerConfigurationService().getAPIManagerConfiguration().getFirstProperty(APIConstants.API_STORE_FORCE_CI_COMPARISIONS);
        if (caseSensitiveComparison != null) {
            forceCaseInsensitiveComparisons = Boolean.parseBoolean(caseSensitiveComparison);
        }
    }

    /**
     * This is an inner class to hold the instance of the ApiMgtDAO.
     * The reason for writing it like this is to guarantee that only one instance would be created.
     * ref: Initialization-on-demand holder idiom
     */
    private static class ApiMgtDAOHolder {
        private static final ApiMgtDAO INSTANCE = new ApiMgtDAO();
    }
    /**
     * Method to get the instance of the ApiMgtDAO.
     *
     * @return {@link ApiMgtDAO} instance
     */
    public static ApiMgtDAO getInstance() {
        return ApiMgtDAOHolder.INSTANCE;
    }

    /**
     * Get access token key for given userId and API Identifier
     *
     * @param userId          id of the user
     * @param applicationName name of the Application
     * @param identifier      APIIdentifier
     * @param keyType         Type of the key required
     * @return Access token
     * @throws APIManagementException if failed to get Access token
     */
    public String getAccessKeyForAPI(String userId, String applicationName, APIInfoDTO identifier, String keyType)
            throws APIManagementException {
        Connection conn = null;
        PreparedStatement ps = null;
        ResultSet rs = null;

        String accessKey = null;
        String loginUserName = getLoginUserName(userId);

        //get the tenant id for the corresponding domain
        String tenantAwareUserId = MultitenantUtils.getTenantAwareUsername(loginUserName);
        int tenantId = APIUtil.getTenantId(loginUserName);

        if (log.isDebugEnabled()) {
            log.debug("Searching for: " + identifier.getAPIIdentifier() + ", User: " + tenantAwareUserId +
                      ", ApplicationName: " + applicationName + ", Tenant ID: " + tenantId);
        }

        String sqlQuery = SQLConstants.GET_ACCESS_KEY_FOR_API_SQL;
        if (forceCaseInsensitiveComparisons) {
            sqlQuery = SQLConstants.GET_ACCESS_KEY_FOR_API_CASE_INSENSITIVE_SQL;
        }
        try {
            conn = APIMgtDBUtil.getConnection();
            ps = conn.prepareStatement(sqlQuery);
            ps.setString(1, tenantAwareUserId);
            ps.setInt(2, tenantId);
            ps.setString(3, APIUtil.replaceEmailDomainBack(identifier.getProviderId()));
            ps.setString(4, identifier.getApiName());
            ps.setString(5, identifier.getVersion());
            ps.setString(6, applicationName);
            ps.setString(7, keyType);

            rs = ps.executeQuery();

            while (rs.next()) {
                accessKey = APIUtil.decryptToken(rs.getString(APIConstants.SUBSCRIPTION_FIELD_ACCESS_TOKEN));
            }
        } catch (SQLException e) {
            handleException("Error when executing the SQL query to read the access key for user : " + loginUserName +
                            "of tenant(id) : " + tenantId, e);
        } catch (CryptoException e) {
            handleException("Error when decrypting access key for user : " + loginUserName + "of tenant(id) : " +
                            tenantId, e);
        } finally {
            APIMgtDBUtil.closeAllConnections(ps, conn, rs);
        }
        return accessKey;
    }

    /**
     * Persist the details of the token generation request (allowed domains & validity period) to be used back
     * when approval has been granted.
     *
     * @param dto                 DTO related to Application Registration.
     * @param onlyKeyMappingEntry When this flag is enabled, only AM_APPLICATION_KEY_MAPPING will get affected.
     * @throws APIManagementException if failed to create entries in  AM_APPLICATION_REGISTRATION and
     *                                AM_APPLICATION_KEY_MAPPING tables.
     */
    public void createApplicationRegistrationEntry(ApplicationRegistrationWorkflowDTO dto, boolean onlyKeyMappingEntry)
            throws APIManagementException {
        Connection conn = null;
        PreparedStatement ps = null;
        PreparedStatement queryPs = null;

        Application application = dto.getApplication();
        Subscriber subscriber = application.getSubscriber();
        String jsonString = dto.getAppInfoDTO().getOAuthApplicationInfo().getJsonString();

        String registrationQuery = SQLConstants.GET_APPLICATION_REGISTRATION_SQL;
        String registrationEntry = SQLConstants.ADD_APPLICATION_REGISTRATION_SQL;
        String keyMappingEntry = SQLConstants.ADD_APPLICATION_KEY_MAPPING_SQL;

        try {
            conn = APIMgtDBUtil.getConnection();
            conn.setAutoCommit(false);

            queryPs = conn.prepareStatement(registrationQuery);
            queryPs.setInt(1, subscriber.getId());
            queryPs.setInt(2, application.getId());
            queryPs.setString(3, dto.getKeyType());
            ResultSet resultSet = queryPs.executeQuery();

            if (resultSet.next()) {
                throw new APIManagementException("Application '" + application.getName() + "' is already registered.");
            }

            if (!onlyKeyMappingEntry) {
                ps = conn.prepareStatement(registrationEntry);
                ps.setInt(1, subscriber.getId());
                ps.setString(2, dto.getWorkflowReference());
                ps.setInt(3, application.getId());
                ps.setString(4, dto.getKeyType());
                ps.setString(5, dto.getDomainList());
                ps.setLong(6, dto.getValidityTime());
                ps.setString(7, (String) dto.getAppInfoDTO().getOAuthApplicationInfo().getParameter("tokenScope"));
                ps.setString(8, jsonString);
                ps.execute();
                ps.close();
            }

            ps = conn.prepareStatement(keyMappingEntry);
            ps.setInt(1, application.getId());
            ps.setString(2, dto.getKeyType());
            ps.setString(3, dto.getStatus().toString());
            ps.execute();

            conn.commit();
        } catch (SQLException e) {
            try {
                if (conn != null) {
                    conn.rollback();
                }
            } catch (SQLException e1) {
                handleException("Error occurred while Rolling back changes done on Application Registration", e1);
            }
            handleException("Error occurred while creating an " +
                            "Application Registration Entry for Application : " + application.getName(), e);
        } finally {
            APIMgtDBUtil.closeAllConnections(queryPs, null, null);
            APIMgtDBUtil.closeAllConnections(ps, conn, null);
        }
    }

    public OAuthApplicationInfo getOAuthApplication(String consumerKey) throws APIManagementException {
        OAuthApplicationInfo oAuthApplicationInfo = new OAuthApplicationInfo();
        Connection conn = null;
        PreparedStatement ps = null;
        ResultSet rs = null;
        String sqlQuery = SQLConstants.GET_OAUTH_APPLICATION_SQL;

        try {
            conn = APIMgtDBUtil.getConnection();
            ps = conn.prepareStatement(sqlQuery);
            ps.setString(1, consumerKey);
            rs = ps.executeQuery();
            while (rs.next()) {
                oAuthApplicationInfo.setClientId(consumerKey);
                oAuthApplicationInfo.setCallBackURL(rs.getString("CALLBACK_URL"));
                oAuthApplicationInfo.setClientSecret(APIUtil.decryptToken(rs.getString("CONSUMER_SECRET")));
                oAuthApplicationInfo.addParameter(ApplicationConstants.OAUTH_REDIRECT_URIS, rs.getString
                        ("CALLBACK_URL"));
                oAuthApplicationInfo.addParameter(ApplicationConstants.OAUTH_CLIENT_NAME, rs.getString("APP_NAME"));
                oAuthApplicationInfo.addParameter(ApplicationConstants.OAUTH_CLIENT_GRANT, rs.getString("GRANT_TYPES"));
            }
        } catch (SQLException e) {
            handleException("Error while executing SQL for getting OAuth application info", e);
        } catch (CryptoException e) {
            handleException("Unable to decrypt consumer secret of consumer key " + consumerKey, e);
        } finally {
            APIMgtDBUtil.closeAllConnections(ps, conn, rs);
        }
        return oAuthApplicationInfo;
    }

    /**
     * Get the creator of the OAuth App.
     *
     * @param consumerKey Client ID of the OAuth App
     * @return {@code Subscriber} with name and TenantId set.
     * @throws APIManagementException
     */
    public Subscriber getOwnerForConsumerApp(String consumerKey) throws APIManagementException {
        Connection conn = null;
        PreparedStatement ps = null;
        ResultSet rs = null;
        String username;
        Subscriber subscriber = null;

        String sqlQuery = SQLConstants.GET_OWNER_FOR_CONSUMER_APP_SQL;
        try {
            conn = APIMgtDBUtil.getConnection();
            ps = conn.prepareStatement(sqlQuery);
            ps.setString(1, consumerKey);
            rs = ps.executeQuery();
            while (rs.next()) {
                username = rs.getString("USERNAME");
                String domainName = rs.getString(APIConstants.IDENTITY_OAUTH2_FIELD_USER_DOMAIN);
                String endUsernameWithDomain = UserCoreUtil.addDomainToName(username, domainName);
                subscriber = new Subscriber(endUsernameWithDomain);
                subscriber.setTenantId(rs.getInt("TENANT_ID"));
            }
        } catch (SQLException e) {
            handleException("Error while executing SQL for getting User Id : SQL " + sqlQuery, e);
        } finally {
            APIMgtDBUtil.closeAllConnections(ps, conn, rs);
        }
        return subscriber;
    }

    /**
     * Get Subscribed APIs for given userId
     *
     * @param userId id of the user
     * @return APIInfoDTO[]
     * @throws APIManagementException if failed to get Subscribed APIs
     */
    public APIInfoDTO[] getSubscribedAPIsOfUser(String userId) throws APIManagementException {
        List<APIInfoDTO> apiInfoDTOList = new ArrayList<APIInfoDTO>();
        Connection conn = null;
        PreparedStatement ps = null;
        ResultSet rs = null;

        //identify logged in user
        String loginUserName = getLoginUserName(userId);
        String tenantAwareUsername = MultitenantUtils.getTenantAwareUsername(loginUserName);
        int tenantId = APIUtil.getTenantId(loginUserName);

        String sqlQuery = SQLConstants.GET_SUBSCRIBED_APIS_OF_USER_SQL;
        if (forceCaseInsensitiveComparisons) {
            sqlQuery = SQLConstants.GET_SUBSCRIBED_APIS_OF_USER_CASE_INSENSITIVE_SQL;
        }

        try {
            conn = APIMgtDBUtil.getConnection();
            ps = conn.prepareStatement(sqlQuery);
            ps.setString(1, tenantAwareUsername);
            ps.setInt(2, tenantId);
            rs = ps.executeQuery();
            while (rs.next()) {
                APIInfoDTO infoDTO = new APIInfoDTO();
                infoDTO.setProviderId(APIUtil.replaceEmailDomain(rs.getString("API_PROVIDER")));
                infoDTO.setApiName(rs.getString("API_NAME"));
                infoDTO.setVersion(rs.getString("API_VERSION"));
                apiInfoDTOList.add(infoDTO);
            }
        } catch (SQLException e) {
            handleException("Error while executing SQL", e);
        } finally {
            APIMgtDBUtil.closeAllConnections(ps, conn, rs);
        }
        return apiInfoDTOList.toArray(new APIInfoDTO[apiInfoDTOList.size()]);
    }

    /**
     * Get API key information for given API
     *
     * @param apiInfoDTO API info
     * @return APIKeyInfoDTO[]
     * @throws APIManagementException if failed to get key info for given API
     */
    public APIKeyInfoDTO[] getSubscribedUsersForAPI(APIInfoDTO apiInfoDTO) throws APIManagementException {
        APIKeyInfoDTO[] apiKeyInfoDTOs = null;
        Connection conn = null;
        PreparedStatement ps = null;
        ResultSet rs = null;
        List<APIKeyInfoDTO> apiKeyInfoList = new ArrayList<APIKeyInfoDTO>();

        String sqlQuery = SQLConstants.GET_SUBSCRIBED_USERS_FOR_API_SQL;
        try {
            conn = APIMgtDBUtil.getConnection();
            ps = conn.prepareStatement(sqlQuery);
            ps.setString(1, APIUtil.replaceEmailDomainBack(apiInfoDTO.getProviderId()));
            ps.setString(2, apiInfoDTO.getApiName());
            ps.setString(3, apiInfoDTO.getVersion());
            rs = ps.executeQuery();
            while (rs.next()) {
                String userId = rs.getString(APIConstants.SUBSCRIBER_FIELD_USER_ID);
                APIKeyInfoDTO apiKeyInfoDTO = new APIKeyInfoDTO();
                apiKeyInfoDTO.setUserId(userId);
                apiKeyInfoList.add(apiKeyInfoDTO);
            }
            apiKeyInfoDTOs = apiKeyInfoList.toArray(new APIKeyInfoDTO[apiKeyInfoList.size()]);
        } catch (SQLException e) {
            handleException("Error while executing SQL", e);
        } finally {
            APIMgtDBUtil.closeAllConnections(ps, conn, rs);
        }
        return apiKeyInfoDTOs;
    }

    /**
     * This method is to update the access token
     *
     * @param userId     id of the user
     * @param apiInfoDTO Api info
     * @param statusEnum Status of the access key
     * @throws APIManagementException if failed to update the access token
     */
    public void changeAccessTokenStatus(String userId, APIInfoDTO apiInfoDTO, String statusEnum)
            throws APIManagementException {
        Connection conn = null;
        PreparedStatement ps = null;

        String tenantAwareUsername = MultitenantUtils.getTenantAwareUsername(userId);
        int tenantId = APIUtil.getTenantId(userId);

        String accessTokenStoreTable = APIConstants.ACCESS_TOKEN_STORE_TABLE;
        accessTokenStoreTable = getAccessTokenStoreTableNameOfUserId(userId, accessTokenStoreTable);

        String sqlQuery = SQLConstants.CHANGE_ACCESS_TOKEN_STATUS_PREFIX +
                          accessTokenStoreTable + SQLConstants.CHANGE_ACCESS_TOKEN_STATUS_DEFAULT_SUFFIX;

        if (forceCaseInsensitiveComparisons) {
            sqlQuery = SQLConstants.CHANGE_ACCESS_TOKEN_STATUS_PREFIX +
                       accessTokenStoreTable + SQLConstants.CHANGE_ACCESS_TOKEN_STATUS_CASE_INSENSITIVE_SUFFIX;
        }

        try {
            conn = APIMgtDBUtil.getConnection();
            conn.setAutoCommit(false);

            ps = conn.prepareStatement(sqlQuery);
            ps.setString(1, statusEnum);
            ps.setString(2, tenantAwareUsername);
            ps.setInt(3, tenantId);
            ps.setString(4, APIUtil.replaceEmailDomainBack(apiInfoDTO.getProviderId()));
            ps.setString(5, apiInfoDTO.getApiName());
            ps.setString(6, apiInfoDTO.getVersion());

            int count = ps.executeUpdate();
            if (log.isDebugEnabled()) {
                log.debug("Number of rows being updated : " + count);
            }
            conn.commit();
        } catch (SQLException e) {
            try {
                if (conn != null) {
                    conn.rollback();
                }
            } catch (SQLException e1) {
                log.error("Failed to rollback the changeAccessTokenStatus operation", e1);
            }
            handleException("Error while executing SQL", e);
        } finally {
            APIMgtDBUtil.closeAllConnections(ps, conn, null);
        }
    }

    /**
     * Validate the provided key against the given API. First it will validate the key is valid
     * , ACTIVE and not expired.
     *
     * @param context     Requested Context
     * @param version     version of the API
     * @param accessToken Provided Access Token
     * @return APIKeyValidationInfoDTO instance with authorization status and tier information if
     * authorized.
     * @throws APIManagementException Error when accessing the database or registry.
     */
    public APIKeyValidationInfoDTO validateKey(String context, String version, String accessToken,
                                               String requiredAuthenticationLevel) throws APIManagementException {
        Connection conn = null;
        PreparedStatement ps = null;
        ResultSet rs = null;

        String tier;
        String status;
        String type;
        String userType;
        String subscriberName;
        String subscriptionStatus;
        String applicationId;
        String applicationName;
        String applicationTier;
        String endUserName;
        String domainName;
        long validityPeriod;
        long issuedTime;
        long timestampSkew;
        long currentTime;
        String apiName;
        String consumerKey;
        String apiPublisher;

        boolean defaultVersionInvoked = false;

        if (log.isDebugEnabled()) {
            log.debug("A request is received to process the token : " + accessToken + " to access" +
                      " the context URL : " + context);
        }
        APIKeyValidationInfoDTO keyValidationInfoDTO = new APIKeyValidationInfoDTO();
        keyValidationInfoDTO.setAuthorized(false);

        //Check if the api version has been prefixed with _default_
        if (version != null && version.startsWith(APIConstants.DEFAULT_VERSION_PREFIX)) {
            defaultVersionInvoked = true;
            //Remove the prefix from the version.
            version = version.split(APIConstants.DEFAULT_VERSION_PREFIX)[1];
        }

        String accessTokenStoreTable = APIConstants.ACCESS_TOKEN_STORE_TABLE;
        accessTokenStoreTable = getAccessTokenStoreTableFromAccessToken(accessToken, accessTokenStoreTable);

        String applicationSqlQuery;
        if (defaultVersionInvoked) {
            applicationSqlQuery = SQLConstants.VALIDATE_KEY_SQL_PREFIX + accessTokenStoreTable + SQLConstants
                    .VALIDATE_KEY_DEFAULT_SUFFIX;
        } else {
            applicationSqlQuery = SQLConstants.VALIDATE_KEY_SQL_PREFIX + accessTokenStoreTable + SQLConstants
                    .VALIDATE_KEY_VERSION_SUFFIX;
        }

        try {
            conn = APIMgtDBUtil.getConnection();
            conn.setAutoCommit(false);

            ps = conn.prepareStatement(applicationSqlQuery);
            String encryptedAccessToken = APIUtil.encryptToken(accessToken);
            ps.setString(1, encryptedAccessToken);
            ps.setString(2, context);

            //We only do the version check for non-default version API invocations
            if (!defaultVersionInvoked) {
                ps.setString(3, version);
            }
            rs = ps.executeQuery();
            if (rs.next()) {
                status = rs.getString(APIConstants.IDENTITY_OAUTH2_FIELD_TOKEN_STATE);
                tier = rs.getString(APIConstants.SUBSCRIPTION_FIELD_TIER_ID);
                type = rs.getString(APIConstants.SUBSCRIPTION_KEY_TYPE);
                userType = rs.getString(APIConstants.SUBSCRIPTION_USER_TYPE);
                subscriberName = rs.getString(APIConstants.SUBSCRIBER_FIELD_USER_ID);
                applicationId = rs.getString(APIConstants.APPLICATION_ID);
                applicationName = rs.getString(APIConstants.APPLICATION_NAME);
                applicationTier = rs.getString(APIConstants.APPLICATION_TIER);
                endUserName = rs.getString(APIConstants.IDENTITY_OAUTH2_FIELD_AUTHORIZED_USER);
                domainName = rs.getString(APIConstants.IDENTITY_OAUTH2_FIELD_USER_DOMAIN);
                issuedTime = rs.getTimestamp(APIConstants.IDENTITY_OAUTH2_FIELD_TIME_CREATED, Calendar.getInstance
                        (TimeZone.getTimeZone("UTC"))).getTime();
                validityPeriod = rs.getLong(APIConstants.IDENTITY_OAUTH2_FIELD_VALIDITY_PERIOD);
                timestampSkew = OAuthServerConfiguration.getInstance().getTimeStampSkewInSeconds() * 1000;
                currentTime = System.currentTimeMillis();
                subscriptionStatus = rs.getString(APIConstants.SUBSCRIPTION_FIELD_SUB_STATUS);
                apiName = rs.getString(APIConstants.FIELD_API_NAME);
                consumerKey = rs.getString(APIConstants.FIELD_CONSUMER_KEY);
                apiPublisher = rs.getString(APIConstants.FIELD_API_PUBLISHER);

                String endUsernameWithDomain = UserCoreUtil.addDomainToName(endUserName, domainName);

                keyValidationInfoDTO.setApiName(apiName);
                keyValidationInfoDTO.setApiPublisher(apiPublisher);
                keyValidationInfoDTO.setApplicationId(applicationId);
                keyValidationInfoDTO.setApplicationName(applicationName);
                keyValidationInfoDTO.setApplicationTier(applicationTier);
                keyValidationInfoDTO.setConsumerKey(consumerKey);
                keyValidationInfoDTO.setEndUserName(endUsernameWithDomain);
                keyValidationInfoDTO.setIssuedTime(issuedTime);
                keyValidationInfoDTO.setTier(tier);
                keyValidationInfoDTO.setType(type);
                keyValidationInfoDTO.setUserType(userType);
                keyValidationInfoDTO.setValidityPeriod(validityPeriod);
                keyValidationInfoDTO.setSubscriber(subscriberName);

                //keyValidationInfoDTO.setAuthorizedDomains(getAuthorizedDomainList(accessToken));
                keyValidationInfoDTO.setConsumerKey(consumerKey);
                Set<String> scopes = new HashSet<String>();

                do {
                    String scope = rs.getString(APIConstants.IDENTITY_OAUTH2_FIELD_TOKEN_SCOPE);
                    if (scope != null && !scope.isEmpty()) {
                        scopes.add(scope);
                    }
                } while (rs.next());

                keyValidationInfoDTO.setScopes(scopes);
                
                /* If Subscription Status is PROD_ONLY_BLOCKED, block production access only */
                if (APIConstants.SubscriptionStatus.BLOCKED.equals(subscriptionStatus)) {
                    keyValidationInfoDTO.setValidationStatus(APIConstants.KeyValidationStatus.API_BLOCKED);
                    keyValidationInfoDTO.setAuthorized(false);
                    return keyValidationInfoDTO;
                } else if (APIConstants.SubscriptionStatus.ON_HOLD.equals(subscriptionStatus) || APIConstants
                        .SubscriptionStatus.REJECTED.equals(subscriptionStatus)) {
                    keyValidationInfoDTO.setValidationStatus(APIConstants.KeyValidationStatus.SUBSCRIPTION_INACTIVE);
                    keyValidationInfoDTO.setAuthorized(false);
                    return keyValidationInfoDTO;
                } else if (APIConstants.SubscriptionStatus.PROD_ONLY_BLOCKED.equals(subscriptionStatus) &&
                           !APIConstants.API_KEY_TYPE_SANDBOX.equals(type)) {
                    keyValidationInfoDTO.setValidationStatus(APIConstants.KeyValidationStatus.API_BLOCKED);
                    keyValidationInfoDTO.setAuthorized(false);
                    return keyValidationInfoDTO;
                }

                //check if 'requiredAuthenticationLevel' & the one associated with access token matches
                //This check should only be done for 'Application' and 'Application_User' levels
                if (APIConstants.AUTH_APPLICATION_LEVEL_TOKEN.equals(requiredAuthenticationLevel) || APIConstants
                        .AUTH_APPLICATION_USER_LEVEL_TOKEN.equals(requiredAuthenticationLevel)) {
                    if (log.isDebugEnabled()) {
                        log.debug("Access token's userType : " + userType + ".Required type : " +
                                  requiredAuthenticationLevel);
                    }

                    if (!(userType.equalsIgnoreCase(requiredAuthenticationLevel))) {
                        keyValidationInfoDTO.setValidationStatus(APIConstants.KeyValidationStatus
                                                                         .API_AUTH_INCORRECT_ACCESS_TOKEN_TYPE);
                        keyValidationInfoDTO.setAuthorized(false);
                        return keyValidationInfoDTO;
                    }
                }

                // Check whether the token is ACTIVE
                if (APIConstants.TokenStatus.ACTIVE.equals(status)) {
                    if (log.isDebugEnabled()) {
                        log.debug("Checking Access token: " + accessToken + " for validity." +
                                  "((currentTime - timestampSkew) > (issuedTime + validityPeriod)) : " +
                                  "((" + currentTime + '-' + timestampSkew + ')' + " > (" + issuedTime + " + " +
                                  validityPeriod + "))");
                    }
                    if (validityPeriod != Long.MAX_VALUE && (currentTime - timestampSkew) > (issuedTime +
                                                                                             validityPeriod)) {
                        keyValidationInfoDTO.setValidationStatus(APIConstants.KeyValidationStatus
                                                                         .API_AUTH_INVALID_CREDENTIALS);
                        if (log.isDebugEnabled()) {
                            log.debug("Access token: " + accessToken + " has expired. " +
                                      "Reason ((currentTime - timestampSkew) > (issuedTime + validityPeriod)) : " +
                                      "((" + currentTime + '-' + timestampSkew + ')' + " > (" + issuedTime + " + " +
                                      validityPeriod + "))");
                        }
                        //update token status as expired
                        updateTokenState(accessToken, conn, ps);
                        conn.commit();
                    } else {
                        keyValidationInfoDTO.setAuthorized(true);

                        if (tokenGenerator != null) {
                            String jwtToken = generateJWTToken(keyValidationInfoDTO, context, version, accessToken);
                            keyValidationInfoDTO.setEndUserToken(jwtToken);
                        }
                    }
                } else {
                    keyValidationInfoDTO.setValidationStatus(APIConstants.KeyValidationStatus
                                                                     .API_AUTH_INVALID_CREDENTIALS);
                    if (log.isDebugEnabled()) {
                        log.debug("Access token: " + accessToken + " is inactive");
                    }
                }
            } else {
                //no record found. Invalid access token received
                keyValidationInfoDTO.setValidationStatus(APIConstants.KeyValidationStatus.API_AUTH_INVALID_CREDENTIALS);
                if (log.isDebugEnabled()) {
                    log.debug("Access token: " + accessToken + " is invalid");
                }
            }
        } catch (SQLException e) {
            handleException("Error when executing the SQL ", e);
        } catch (CryptoException e) {
            handleException("Error when encrypting/decrypting token(s)", e);
        } finally {
            APIMgtDBUtil.closeAllConnections(ps, conn, rs);
        }
        return keyValidationInfoDTO;
    }

    @Deprecated
    public Map<String, Object> getSubscriptionDetails(String context, String version, String consumerKey)
            throws APIManagementException {

        String sql = "SELECT " +
                     "   SUB.TIER_ID," +
                     "   SUBS.USER_ID," +
                     "   SUB.SUB_STATUS," +
                     "   APP.APPLICATION_ID," +
                     "   APP.NAME," +
                     "   APP.APPLICATION_TIER," +
                     "   AKM.KEY_TYPE," +
                     "   API.API_NAME," +
                     "   API.API_PROVIDER" +
                     " FROM " +
                     "   AM_SUBSCRIPTION SUB," +
                     "   AM_SUBSCRIBER SUBS," +
                     "   AM_APPLICATION APP," +
                     "   AM_APPLICATION_KEY_MAPPING AKM," +
                     "   AM_API API" +
                     " WHERE " +
                     " API.CONTEXT = ? " +
                     " AND API.API_VERSION = ? " +
                     " AND AKM.CONSUMER_KEY = ? " +
                     "   AND SUB.APPLICATION_ID = APP.APPLICATION_ID" +
                     "   AND APP.SUBSCRIBER_ID = SUBS.SUBSCRIBER_ID" +
                     "   AND API.API_ID = SUB.API_ID" +
                     "   AND AKM.APPLICATION_ID=APP.APPLICATION_ID";
        Connection conn = null;
        PreparedStatement ps = null;
        ResultSet rs = null;
        Map<String, Object> results = null;
        try {
            conn = APIMgtDBUtil.getConnection();
            ps = conn.prepareStatement(sql);
            ps.setString(1, context);
            ps.setString(2, version);
            ps.setString(3, consumerKey);
            rs = ps.executeQuery();
            if (rs.next()) {
                results = new HashMap<String, Object>();

                results.put("tier_id", rs.getString("TIER_ID"));
                results.put("user_id", rs.getString("USER_ID"));
                results.put("subs_status", rs.getString("SUB_STATUS"));
                results.put("app_id", rs.getString("APPLICATION_ID"));
                results.put("key_type", rs.getString("KEY_TYPE"));
                results.put("api_name", rs.getString("API_NAME"));
                results.put("api_provider", rs.getString("API_PROVIDER"));
                results.put("app_name", rs.getString("NAME"));
                results.put("app_tier", rs.getString("APPLICATION_TIER"));
            }
        } catch (SQLException e) {
            handleException("Error occurred while reading subscription details from the database.", e);
        } finally {
            APIMgtDBUtil.closeAllConnections(ps, conn, rs);
        }
        return results;
    }

    public boolean validateSubscriptionDetails(String context, String version, String consumerKey,
                                               APIKeyValidationInfoDTO infoDTO) throws APIManagementException {
        boolean defaultVersionInvoked = false;

        //Check if the api version has been prefixed with _default_
        if (version != null && version.startsWith(APIConstants.DEFAULT_VERSION_PREFIX)) {
            defaultVersionInvoked = true;
            //Remove the prefix from the version.
            version = version.split(APIConstants.DEFAULT_VERSION_PREFIX)[1];
        }
        String sql;
        if (defaultVersionInvoked) {
            sql = SQLConstants.VALIDATE_SUBSCRIPTION_KEY_DEFAULT_SQL;
        } else {
            sql = SQLConstants.VALIDATE_SUBSCRIPTION_KEY_VERSION_SQL;
        }

        Connection conn = null;
        PreparedStatement ps = null;
        ResultSet rs = null;
        try {
            conn = APIMgtDBUtil.getConnection();
            ps = conn.prepareStatement(sql);
            ps.setString(1, context);
            ps.setString(2, consumerKey);
            if (!defaultVersionInvoked) {
                ps.setString(3, version);
            }
            rs = ps.executeQuery();
            if (rs.next()) {
                String subscriptionStatus = rs.getString("SUB_STATUS");
                String type = rs.getString("KEY_TYPE");
                if (APIConstants.SubscriptionStatus.BLOCKED.equals(subscriptionStatus)) {
                    infoDTO.setValidationStatus(APIConstants.KeyValidationStatus.API_BLOCKED);
                    infoDTO.setAuthorized(false);
                    return false;
                } else if (APIConstants.SubscriptionStatus.ON_HOLD.equals(subscriptionStatus) || APIConstants
                        .SubscriptionStatus.REJECTED.equals(subscriptionStatus)) {
                    infoDTO.setValidationStatus(APIConstants.KeyValidationStatus.SUBSCRIPTION_INACTIVE);
                    infoDTO.setAuthorized(false);
                    return false;
                } else if (APIConstants.SubscriptionStatus.PROD_ONLY_BLOCKED.equals(subscriptionStatus) &&
                           !APIConstants.API_KEY_TYPE_SANDBOX.equals(type)) {
                    infoDTO.setValidationStatus(APIConstants.KeyValidationStatus.API_BLOCKED);
                    infoDTO.setType(type);
                    infoDTO.setAuthorized(false);
                    return false;
                }

                infoDTO.setTier(rs.getString("TIER_ID"));
                infoDTO.setSubscriber(rs.getString("USER_ID"));
                infoDTO.setApplicationId(rs.getString("APPLICATION_ID"));
                infoDTO.setApiName(rs.getString("API_NAME"));
                infoDTO.setApiPublisher(rs.getString("API_PROVIDER"));
                infoDTO.setApplicationName(rs.getString("NAME"));
                infoDTO.setApplicationTier(rs.getString("APPLICATION_TIER"));
                infoDTO.setType(type);

                //check "API_POLICY" or "TIER_ID" or "APPLICATION_TIER" related policy is content aware
                boolean isContentAware = isAnyPolicyContentAware(conn, rs.getString("API_PROVIDER"),
                        null, rs.getString("APPLICATION_TIER"), rs.getString("TIER_ID"));


                infoDTO.setContentAware(isContentAware);

                //TODO this must implement as a part of throttling implementation.
                String apiLevelThrottlingKey = "api_level_throttling_key";
                List<String> list = new ArrayList<String>();
                list.add(apiLevelThrottlingKey);
                infoDTO.setApiTier("API_LEVEL_TIER");
                //We also need to set throttling data list associated with given API. This need to have policy id and
                // condition id list for all throttling tiers associated with this API.
                infoDTO.setThrottlingDataList(list);
                return true;
            }
            infoDTO.setAuthorized(false);
            infoDTO.setValidationStatus(APIConstants.KeyValidationStatus.API_AUTH_RESOURCE_FORBIDDEN);
        } catch (SQLException e) {
            handleException("Exception occurred while validating Subscription.", e);
        } finally {
            APIMgtDBUtil.closeAllConnections(ps, conn, rs);
        }
        return false;
    }

    /*private boolean isAnyPolicyContentAware(Connection conn, String userName, String apiPolicy, String appPolicy,
            String subPolicy) throws APIManagementException {
        boolean isAnyContentAware = false;

        APIManagerConfiguration config = ServiceReferenceHolder.getInstance().getAPIManagerConfigurationService()
                .getAPIManagerConfiguration();
        boolean isGlobalThrottlingEnabled = Boolean
                .parseBoolean(config.getFirstProperty(APIConstants.API_GLOBAL_CEP_ENABLE));
        //only check if using CEP based throttling.
        if(isGlobalThrottlingEnabled){

            ResultSet resultSet = null;
            PreparedStatement ps = null;
            String sqlQuery;
            if(apiPolicy == null){
                sqlQuery = SQLConstants.IS_ANY_POLICY_CONTENT_AWARE_WITHOUT_API_POLICY_SQL;
            } else {
                sqlQuery = SQLConstants.IS_ANY_POLICY_CONTENT_AWARE_SQL;
            }

            try {

                ps = conn.prepareStatement(sqlQuery);

                ps.setInt(1, APIUtil.getTenantId(userName));
                ps.setString(2, appPolicy);
                ps.setString(3, subPolicy);

                if(apiPolicy != null) {
                    ps.setString(4, apiPolicy);
                }

                resultSet = ps.executeQuery();
                // We only expect one result if all are not content aware.
                if (resultSet.next()) {
                    isAnyContentAware = false;
                } else {
                    isAnyContentAware = true;
                }
            } catch (SQLException e) {
                handleException("Failed to get content awareness of the policies ", e);
            } finally {
                APIMgtDBUtil.closeAllConnections(ps, null, resultSet);
            }

        }

        return isAnyContentAware;
    }*/

    private boolean isAnyPolicyContentAware(Connection conn, String userName, String apiPolicy, String appPolicy,
            String subPolicy) throws APIManagementException {
        boolean isAnyContentAware = false;

        APIManagerConfiguration config = ServiceReferenceHolder.getInstance().getAPIManagerConfigurationService()
                .getAPIManagerConfiguration();
        boolean isGlobalThrottlingEnabled = Boolean
                .parseBoolean(config.getFirstProperty(APIConstants.API_GLOBAL_CEP_ENABLE));
        //only check if using CEP based throttling.
        if(isGlobalThrottlingEnabled){

            ResultSet resultSet = null;
            PreparedStatement ps = null;
            String sqlQuery;
            if(apiPolicy == null){
            	sqlQuery = SQLConstants.ThrottleSQLConstants.IS_ANY_POLICY_CONTENT_AWARE_WITHOUT_API_POLICY_SQL;

            } else {
            	sqlQuery = SQLConstants.ThrottleSQLConstants.IS_ANY_POLICY_CONTENT_AWARE_SQL;
            }

            try {

                ps = conn.prepareStatement(sqlQuery);

                ps.setInt(1, APIUtil.getTenantId(userName));
                ps.setString(2, appPolicy);
                ps.setString(3, subPolicy);

                if(apiPolicy != null) {
                    ps.setString(4, apiPolicy);
                }

                resultSet = ps.executeQuery();
                // We only expect one result if all are not content aware.
                if(resultSet == null){
                	throw new APIManagementException(" Result set Null");
                }

                String quotaType = null;

                if (resultSet.next()) {
                	if(apiPolicy == null){
                		quotaType = resultSet.getString("QUOTA_TYPE");
                	}else{
                		quotaType = resultSet.getString("DEFAULT_QUOTA_TYPE");
                	}
                }

                if(quotaType == null || StringUtils.isEmpty(quotaType)){
                	throw new APIManagementException(" Quata Type can not be null ");
                }

                if(quotaType.equalsIgnoreCase(SQLConstants.ThrottleSQLConstants.QUOTA_TYPE_BANDWIDTH)){
                	isAnyContentAware = true;
                }

                if(quotaType.equalsIgnoreCase(SQLConstants.ThrottleSQLConstants.QUOTA_TYPE_REQUESTCOUNT)){
                	isAnyContentAware = false;
                }

            } catch (SQLException e) {
                handleException("Failed to get content awareness of the policies ", e);
            } finally {
                APIMgtDBUtil.closeAllConnections(ps, null, resultSet);
            }

        }

        return isAnyContentAware;
    }



    private String generateJWTToken(APIKeyValidationInfoDTO keyValidationInfoDTO, String context, String version)
            throws APIManagementException {
        return tokenGenerator.generateToken(keyValidationInfoDTO, context, version);
    }


    private String generateJWTToken(APIKeyValidationInfoDTO keyValidationInfoDTO, String context, String version,
                                    String accessToken) throws APIManagementException {
        return tokenGenerator.generateToken(keyValidationInfoDTO, context, version, accessToken);
    }

    private void updateTokenState(String accessToken, Connection conn, PreparedStatement ps)
            throws SQLException, APIManagementException, CryptoException {
        String accessTokenStoreTable = APIConstants.ACCESS_TOKEN_STORE_TABLE;
        accessTokenStoreTable = getAccessTokenStoreTableFromAccessToken(accessToken, accessTokenStoreTable);
        String encryptedAccessToken = APIUtil.encryptToken(accessToken);
        String updateTokeStateSql = SQLConstants.UPDATE_TOKEN_PREFIX + accessTokenStoreTable +
                                    SQLConstants.UPDATE_TOKEN_SUFFIX;

        ps = conn.prepareStatement(updateTokeStateSql);
        ps.setString(1, "EXPIRED");
        ps.setString(2, UUID.randomUUID().toString());
        ps.setString(3, encryptedAccessToken);
        ps.executeUpdate();
    }

    public void addSubscriber(Subscriber subscriber, String groupingId) throws APIManagementException {
        Connection conn = null;
        ResultSet rs = null;
        PreparedStatement ps = null;
        try {
            conn = APIMgtDBUtil.getConnection();
            conn.setAutoCommit(false);

            String query = SQLConstants.ADD_SUBSCRIBER_SQL;
            ps = conn.prepareStatement(query, new String[]{"subscriber_id"});

            ps.setString(1, subscriber.getName());
            ps.setInt(2, subscriber.getTenantId());
            ps.setString(3, subscriber.getEmail());
            ps.setTimestamp(4, new Timestamp(subscriber.getSubscribedDate().getTime()));
            ps.setString(5, subscriber.getName());
            ps.setTimestamp(6, new Timestamp(subscriber.getSubscribedDate().getTime()));
            ps.executeUpdate();

            int subscriberId = 0;
            rs = ps.getGeneratedKeys();
            if (rs.next()) {
                subscriberId = Integer.parseInt(rs.getString(1));
            }
            subscriber.setId(subscriberId);
            conn.commit();

            //Add default application.
            //It will not be shared within in the group 
            Application defaultApp = new Application(APIConstants.DEFAULT_APPLICATION_NAME, subscriber);
            defaultApp.setTier(APIConstants.UNLIMITED_TIER);
            defaultApp.setGroupId("");
            addApplication(defaultApp, subscriber.getName(), conn);
        } catch (SQLException e) {
            if (conn != null) {
                try {
                    conn.rollback();
                } catch (SQLException e1) {
                    log.error("Error while rolling back the failed operation", e1);
                }
            }
            handleException("Error in adding new subscriber: " + e.getMessage(), e);
        } finally {
            APIMgtDBUtil.closeAllConnections(ps, conn, rs);
        }
    }

    public void updateSubscriber(Subscriber subscriber) throws APIManagementException {
        Connection conn = null;
        PreparedStatement ps = null;
        try {
            conn = APIMgtDBUtil.getConnection();
            conn.setAutoCommit(false);

            String query = SQLConstants.UPDATE_SUBSCRIBER_SQL;

            ps = conn.prepareStatement(query);
            ps.setString(1, subscriber.getName());
            ps.setInt(2, subscriber.getTenantId());
            ps.setString(3, subscriber.getEmail());
            ps.setTimestamp(4, new Timestamp(subscriber.getSubscribedDate().getTime()));
            ps.setString(5, subscriber.getName());
            ps.setTimestamp(6, new Timestamp(System.currentTimeMillis()));
            ps.setInt(7, subscriber.getId());
            ps.executeUpdate();

            conn.commit();
        } catch (SQLException e) {
            if (conn != null) {
                try {
                    conn.rollback();
                } catch (SQLException e1) {
                    log.error("Error while rolling back the failed operation", e1);
                }
            }
            handleException("Error in updating subscriber: " + e.getMessage(), e);
        } finally {
            APIMgtDBUtil.closeAllConnections(ps, conn, null);
        }
    }

    public Subscriber getSubscriber(int subscriberId) throws APIManagementException {
        Connection conn = null;
        ResultSet rs = null;
        PreparedStatement ps = null;
        try {
            conn = APIMgtDBUtil.getConnection();
            String query = SQLConstants.GET_SUBSCRIBER_SQL;

            ps = conn.prepareStatement(query);
            ps.setInt(1, subscriberId);
            rs = ps.executeQuery();
            if (rs.next()) {
                Subscriber subscriber = new Subscriber(rs.getString("USER_ID"));
                subscriber.setId(subscriberId);
                subscriber.setTenantId(rs.getInt("TENANT_ID"));
                subscriber.setEmail(rs.getString("EMAIL_ADDRESS"));
                subscriber.setSubscribedDate(new java.util.Date(rs.getTimestamp("DATE_SUBSCRIBED").getTime()));
                return subscriber;
            }
        } catch (SQLException e) {
            handleException("Error while retrieving subscriber: " + e.getMessage(), e);
        } finally {
            APIMgtDBUtil.closeAllConnections(ps, conn, rs);
        }
        return null;
    }

    public int addSubscription(APIIdentifier identifier, String context, int applicationId, String status)
            throws APIManagementException {
        Connection conn = null;
        ResultSet resultSet = null;
        PreparedStatement ps = null;
        PreparedStatement preparedStForInsert = null;
        ResultSet rs = null;
        int subscriptionId = -1;
        int apiId;

        try {
            conn = APIMgtDBUtil.getConnection();
            conn.setAutoCommit(false);
            apiId = getAPIID(identifier, conn);

            //Query to check if this subscription already exists
            String checkDuplicateQuery = SQLConstants.CHECK_EXISTING_SUBSCRIPTION_SQL;
            ps = conn.prepareStatement(checkDuplicateQuery);
            ps.setInt(1, apiId);
            ps.setInt(2, applicationId);
            ps.setString(3, identifier.getTier());

            resultSet = ps.executeQuery();

            //If the subscription already exists
            if (resultSet.next()) {
                String subStatus = resultSet.getString("SUB_STATUS");
                String subCreationStatus = resultSet.getString("SUBS_CREATE_STATE");

                String applicationName = getApplicationNameFromId(applicationId);

                if (APIConstants.SubscriptionStatus.UNBLOCKED.equals(subStatus) && APIConstants
                        .SubscriptionCreatedStatus.SUBSCRIBE.equals(subCreationStatus)) {

                    //Throw error saying subscription already exists.
                    log.error("Subscription already exists for API " + identifier.getApiName() + " in Application " +
                              applicationName);
                    throw new SubscriptionAlreadyExistingException("Subscription already exists for API " +
                                                                   identifier.getApiName() + " in Application " +
                                                                   applicationName);
                } else if (APIConstants.SubscriptionStatus.UNBLOCKED.equals(subStatus) && APIConstants
                        .SubscriptionCreatedStatus.UN_SUBSCRIBE.equals(subCreationStatus)) {
                    deleteSubscriptionByApiIDAndAppID(apiId, applicationId, conn);
                } else if (APIConstants.SubscriptionStatus.BLOCKED.equals(subStatus) || APIConstants
                        .SubscriptionStatus.PROD_ONLY_BLOCKED.equals(subStatus)) {
                    log.error("Subscription to API " + identifier.getApiName() + " through application " +
                              applicationName + " was blocked");
                    throw new APIManagementException("Subscription to API " + identifier.getApiName() + " through " +
                                                     "application " + applicationName + " was blocked");
                }
            }

            //This query to update the AM_SUBSCRIPTION table
            String sqlQuery = SQLConstants.ADD_SUBSCRIPTION_SQL;

            //Adding data to the AM_SUBSCRIPTION table
            //ps = conn.prepareStatement(sqlQuery, Statement.RETURN_GENERATED_KEYS);
            preparedStForInsert = conn.prepareStatement(sqlQuery, new String[]{"SUBSCRIPTION_ID"});
            if (conn.getMetaData().getDriverName().contains("PostgreSQL")) {
                preparedStForInsert = conn.prepareStatement(sqlQuery, new String[]{"subscription_id"});
            }

            preparedStForInsert.setString(1, identifier.getTier());
            preparedStForInsert.setInt(2, apiId);
            preparedStForInsert.setInt(3, applicationId);
            preparedStForInsert.setString(4, status != null ? status : APIConstants.SubscriptionStatus.UNBLOCKED);
            preparedStForInsert.setString(5, APIConstants.SubscriptionCreatedStatus.SUBSCRIBE);
            //TODO Need to find logged in user who perform this subscription
            preparedStForInsert.setString(6, null);
            preparedStForInsert.setTimestamp(7, new Timestamp(System.currentTimeMillis()));
            preparedStForInsert.setString(8, UUID.randomUUID().toString());

            preparedStForInsert.executeUpdate();
            rs = preparedStForInsert.getGeneratedKeys();
            while (rs.next()) {
                //subscriptionId = rs.getInt(1);
                subscriptionId = Integer.parseInt(rs.getString(1));
            }

            // finally commit transaction
            conn.commit();
        } catch (SQLException e) {
            if (conn != null) {
                try {
                    conn.rollback();
                } catch (SQLException e1) {
                    log.error("Failed to rollback the add subscription ", e1);
                }
            }
            handleException("Failed to add subscriber data ", e);
        } finally {
            APIMgtDBUtil.closeAllConnections(ps, conn, resultSet);
            APIMgtDBUtil.closeAllConnections(preparedStForInsert, null, rs);
        }
        return subscriptionId;
    }

    /**
     * Removes the subscription entry from AM_SUBSCRIPTIONS for identifier.
     *
     * @param identifier    APIIdentifier
     * @param applicationId ID of the application which has the subscription
     * @throws APIManagementException
     */
    public void removeSubscription(APIIdentifier identifier, int applicationId)
            throws APIManagementException {
        Connection conn = null;
        ResultSet resultSet = null;
        PreparedStatement ps = null;
        int apiId = -1;
        String uuid;
        try {
            conn = APIMgtDBUtil.getConnection();
            conn.setAutoCommit(false);
            apiId = getAPIID(identifier, conn);

            String subscriptionUUIDQuery = SQLConstants.GET_SUBSCRIPTION_UUID_SQL;

            ps = conn.prepareStatement(subscriptionUUIDQuery);
            ps.setInt(1, apiId);
            ps.setInt(2, applicationId);
            resultSet = ps.executeQuery();

            if (resultSet.next()) {
                uuid = resultSet.getString("UUID");
                SubscribedAPI subscribedAPI = new SubscribedAPI(uuid);
                removeSubscription(subscribedAPI, conn);
            } else {
                throw new APIManagementException("UUID does not exist for the given apiId:" + apiId + " and " +
                                                 "application id:" + applicationId);
            }

            conn.commit();
        } catch (SQLException e) {
            if (conn != null) {
                try {
                    conn.rollback();
                } catch (SQLException ex) {
                    log.error("Failed to rollback the add subscription ", ex);
                }
            }
            handleException("Failed to add subscriber data ", e);
        } finally {
            APIMgtDBUtil.closeAllConnections(ps, null, resultSet);
        }
    }

    /**
     * Removes a subscription specified by SubscribedAPI object
     *
     * @param subscription SubscribedAPI object
     * @param conn         database connection object
     * @throws APIManagementException
     */
    public void removeSubscription(SubscribedAPI subscription, Connection conn) throws APIManagementException {
        ResultSet resultSet = null;
        PreparedStatement ps = null;
        PreparedStatement preparedStForUpdateOrDelete = null;
        String subStatus = null;

        try {
            String subscriptionStatusQuery = SQLConstants.GET_SUBSCRIPTION_STATUS_BY_UUID_SQL;

            ps = conn.prepareStatement(subscriptionStatusQuery);
            ps.setString(1, subscription.getUUID());
            resultSet = ps.executeQuery();

            if (resultSet.next()) {
                subStatus = resultSet.getString("SUB_STATUS");
            }

            // If the user was unblocked, remove the entry from DB, else change the status and keep the entry.
            String updateQuery = SQLConstants.UPDATE_SUBSCRIPTION_SQL;
            String deleteQuery = SQLConstants.REMOVE_SUBSCRIPTION_SQL;

            if (APIConstants.SubscriptionStatus.BLOCKED.equals(subStatus) || APIConstants.SubscriptionStatus
                    .PROD_ONLY_BLOCKED.equals(subStatus)) {
                preparedStForUpdateOrDelete = conn.prepareStatement(updateQuery);
                preparedStForUpdateOrDelete.setString(1, subscription.getUUID());
            } else {
                preparedStForUpdateOrDelete = conn.prepareStatement(deleteQuery);
                preparedStForUpdateOrDelete.setString(1, subscription.getUUID());
            }
            preparedStForUpdateOrDelete.executeUpdate();
        } catch (SQLException e) {
            log.error("Failed to add subscriber data ", e);
            handleException("Failed to add subscriber data ", e);
        } finally {
            APIMgtDBUtil.closeAllConnections(ps, null, resultSet);
            APIMgtDBUtil.closeAllConnections(preparedStForUpdateOrDelete, null, null);
        }
    }


    /**
     * Removes a subscription by id by force without considering the subscription blocking state of the user
     *
     * @param subscription_id id of subscription
     * @throws APIManagementException
     */
    public void removeSubscriptionById(int subscription_id) throws APIManagementException {
        Connection conn = null;
        PreparedStatement ps = null;

        try {
            conn = APIMgtDBUtil.getConnection();
            conn.setAutoCommit(false);

            String sqlQuery = SQLConstants.REMOVE_SUBSCRIPTION_BY_ID_SQL;

            ps = conn.prepareStatement(sqlQuery);
            ps.setInt(1, subscription_id);
            ps.executeUpdate();

            conn.commit();
        } catch (SQLException e) {
            if (conn != null) {
                try {
                    conn.rollback();
                } catch (SQLException e1) {
                    log.error("Failed to rollback remove subscription ", e1);
                }
            }
            handleException("Failed to remove subscription data ", e);
        } finally {
            APIMgtDBUtil.closeAllConnections(ps, conn, null);
        }
    }

    public void removeAllSubscriptions(APIIdentifier apiIdentifier) throws APIManagementException {
        Connection conn = null;
        PreparedStatement ps = null;
        int apiId;

        try {
            conn = APIMgtDBUtil.getConnection();
            conn.setAutoCommit(false);
            apiId = getAPIID(apiIdentifier, conn);

            String sqlQuery = SQLConstants.REMOVE_ALL_SUBSCRIPTIONS_SQL;

            ps = conn.prepareStatement(sqlQuery);
            ps.setInt(1, apiId);
            ps.executeUpdate();

            conn.commit();
        } catch (SQLException e) {
            if (conn != null) {
                try {
                    conn.rollback();
                } catch (SQLException e1) {
                    log.error("Failed to rollback remove all subscription ", e1);
                }
            }
            handleException("Failed to remove all subscriptions data ", e);
        } finally {
            APIMgtDBUtil.closeAllConnections(ps, conn, null);
        }
    }

    public String getSubscriptionStatusById(int subscriptionId) throws APIManagementException {

        Connection conn = null;
        ResultSet resultSet = null;
        PreparedStatement ps = null;
        String subscriptionStatus = null;

        try {
            conn = APIMgtDBUtil.getConnection();
            String getApiQuery = SQLConstants.GET_SUBSCRIPTION_STATUS_BY_ID_SQL;
            ps = conn.prepareStatement(getApiQuery);
            ps.setInt(1, subscriptionId);
            resultSet = ps.executeQuery();
            if (resultSet.next()) {
                subscriptionStatus = resultSet.getString("SUB_STATUS");
            }
            return subscriptionStatus;
        } catch (SQLException e) {
            handleException("Failed to retrieve subscription status", e);
        } finally {
            APIMgtDBUtil.closeAllConnections(ps, conn, resultSet);
        }
        return null;
    }

    /**
     * returns the SubscribedAPI object which is related to the subscriptionId
     *
     * @param subscriptionId subscription id
     * @return {@link SubscribedAPI} Object which contains the subscribed API information.
     * @throws APIManagementException
     */
    public SubscribedAPI getSubscriptionById(int subscriptionId) throws APIManagementException {
        Connection conn = null;
        ResultSet resultSet = null;
        PreparedStatement ps = null;

        try {
            conn = APIMgtDBUtil.getConnection();
            String getSubscriptionQuery = SQLConstants.GET_SUBSCRIPTION_BY_ID_SQL;
            ps = conn.prepareStatement(getSubscriptionQuery);
            ps.setInt(1, subscriptionId);
            resultSet = ps.executeQuery();
            SubscribedAPI subscribedAPI = null;
            if (resultSet.next()) {
                APIIdentifier apiIdentifier = new APIIdentifier(APIUtil.replaceEmailDomain(resultSet.getString
                        ("API_PROVIDER")), resultSet.getString("API_NAME"), resultSet.getString("API_VERSION"));

                int applicationId = resultSet.getInt("APPLICATION_ID");
                Application application = getApplicationById(applicationId);
                subscribedAPI = new SubscribedAPI(application.getSubscriber(), apiIdentifier);
                subscribedAPI.setSubscriptionId(resultSet.getInt("SUBSCRIPTION_ID"));
                subscribedAPI.setSubStatus(resultSet.getString("SUB_STATUS"));
                subscribedAPI.setSubCreatedStatus(resultSet.getString("SUBS_CREATE_STATE"));
                subscribedAPI.setTier(new Tier(resultSet.getString("TIER_ID")));
                subscribedAPI.setLastAccessed(resultSet.getDate("LAST_ACCESSED"));
                subscribedAPI.setUUID(resultSet.getString("UUID"));
                subscribedAPI.setApplication(application);
            }
            return subscribedAPI;
        } catch (SQLException e) {
            handleException("Failed to retrieve subscription from subscription id", e);
        } finally {
            APIMgtDBUtil.closeAllConnections(ps, conn, resultSet);
        }
        return null;
    }

    /**
     * returns the SubscribedAPI object which is related to the UUID
     *
     * @param uuid UUID of Application
     * @return {@link SubscribedAPI} Object which contains the subscribed API information.
     * @throws APIManagementException
     */
    public SubscribedAPI getSubscriptionByUUID(String uuid) throws APIManagementException {
        Connection conn = null;
        ResultSet resultSet = null;
        PreparedStatement ps = null;

        try {
            conn = APIMgtDBUtil.getConnection();
            String getSubscriptionQuery = SQLConstants.GET_SUBSCRIPTION_BY_UUID_SQL;
            ps = conn.prepareStatement(getSubscriptionQuery);
            ps.setString(1, uuid);
            resultSet = ps.executeQuery();
            SubscribedAPI subscribedAPI = null;
            if (resultSet.next()) {
                APIIdentifier apiIdentifier = new APIIdentifier(APIUtil.replaceEmailDomain(resultSet.getString
                        ("API_PROVIDER")), resultSet.getString("API_NAME"), resultSet.getString("API_VERSION"));

                int applicationId = resultSet.getInt("APPLICATION_ID");
                Application application = getApplicationById(applicationId);
                subscribedAPI = new SubscribedAPI(application.getSubscriber(), apiIdentifier);
                subscribedAPI.setUUID(resultSet.getString("UUID"));
                subscribedAPI.setSubscriptionId(resultSet.getInt("SUBSCRIPTION_ID"));
                subscribedAPI.setSubStatus(resultSet.getString("SUB_STATUS"));
                subscribedAPI.setSubCreatedStatus(resultSet.getString("SUBS_CREATE_STATE"));
                subscribedAPI.setTier(new Tier(resultSet.getString("TIER_ID")));
                subscribedAPI.setLastAccessed(resultSet.getDate("LAST_ACCESSED"));
                subscribedAPI.setApplication(application);
            }
            return subscribedAPI;
        } catch (SQLException e) {
            handleException("Failed to retrieve subscription from subscription id", e);
        } finally {
            APIMgtDBUtil.closeAllConnections(ps, conn, resultSet);
        }
        return null;
    }

    /**
     * This method used tot get Subscriber from subscriberId.
     *
     * @param subscriberName id
     * @return Subscriber
     * @throws APIManagementException if failed to get Subscriber from subscriber id
     */
    public Subscriber getSubscriber(String subscriberName) throws APIManagementException {
        Connection conn = null;
        Subscriber subscriber = null;
        PreparedStatement ps = null;
        ResultSet result = null;

        int tenantId = APIUtil.getTenantId(subscriberName);

        String sqlQuery = SQLConstants.GET_TENANT_SUBSCRIBER_SQL;
        if (forceCaseInsensitiveComparisons) {
            sqlQuery = SQLConstants.GET_TENANT_SUBSCRIBER_CASE_INSENSITIVE_SQL;
        }

        try {
            conn = APIMgtDBUtil.getConnection();

            ps = conn.prepareStatement(sqlQuery);
            ps.setString(1, subscriberName);
            ps.setInt(2, tenantId);
            result = ps.executeQuery();

            if (result.next()) {
                subscriber = new Subscriber(result.getString(APIConstants.SUBSCRIBER_FIELD_EMAIL_ADDRESS));
                subscriber.setEmail(result.getString("EMAIL_ADDRESS"));
                subscriber.setId(result.getInt("SUBSCRIBER_ID"));
                subscriber.setName(subscriberName);
                subscriber.setSubscribedDate(result.getDate(APIConstants.SUBSCRIBER_FIELD_DATE_SUBSCRIBED));
                subscriber.setTenantId(result.getInt("TENANT_ID"));
            }
        } catch (SQLException e) {
            handleException("Failed to get Subscriber for :" + subscriberName, e);
        } finally {
            APIMgtDBUtil.closeAllConnections(ps, conn, result);
        }
        return subscriber;
    }

    public Set<APIIdentifier> getAPIByConsumerKey(String accessToken) throws APIManagementException {
        Connection connection = null;
        PreparedStatement ps = null;
        ResultSet result = null;

        String getAPISql = SQLConstants.GET_API_BY_CONSUMER_KEY_SQL;

        Set<APIIdentifier> apiSet = new HashSet<APIIdentifier>();
        try {
            connection = APIMgtDBUtil.getConnection();
            ps = connection.prepareStatement(getAPISql);
            String encryptedAccessToken = APIUtil.encryptToken(accessToken);
            ps.setString(1, encryptedAccessToken);
            result = ps.executeQuery();
            while (result.next()) {
                apiSet.add(new APIIdentifier(result.getString("API_PROVIDER"), result.getString("API_NAME"), result
                        .getString("API_VERSION")));
            }
        } catch (SQLException e) {
            handleException("Failed to get API ID for token: " + accessToken, e);
        } catch (CryptoException e) {
            handleException("Failed to get API ID for token: " + accessToken, e);
        } finally {
            APIMgtDBUtil.closeAllConnections(ps, connection, result);
        }
        return apiSet;
    }

    /**
     * This method returns the set of APIs for given subscriber, subscribed under the specified application.
     *
     * @param subscriber      subscriber
     * @param applicationName Application Name
     * @return Set<API>
     * @throws org.wso2.carbon.apimgt.api.APIManagementException if failed to get SubscribedAPIs
     */
    public Set<SubscribedAPI> getSubscribedAPIs(Subscriber subscriber, String applicationName, String groupingId)
            throws APIManagementException {
        Set<SubscribedAPI> subscribedAPIs = new LinkedHashSet<SubscribedAPI>();
        Connection connection = null;
        PreparedStatement ps = null;
        ResultSet result = null;
        String sqlQuery = SQLConstants.GET_SUBSCRIBED_APIS_SQL;

        String whereClauseWithGroupId = " AND (APP.GROUP_ID = ? OR (APP.GROUP_ID = '' AND SUB.USER_ID = ?))";
        String whereClauseWithGroupIdorceCaseInsensitiveComp = " AND (APP.GROUP_ID = ? OR (APP.GROUP_ID = '' " + "AND" +
                                                               " LOWER(SUB.USER_ID) = LOWER(?)))";
        String whereClause = " AND SUB.USER_ID = ? ";
        String whereClauseCaseSensitive = " AND LOWER(SUB.USER_ID) = LOWER(?) ";

        try {
            connection = APIMgtDBUtil.getConnection();
            if (groupingId != null && !"null".equals(groupingId) && !groupingId.isEmpty()) {
                if (forceCaseInsensitiveComparisons) {
                    sqlQuery += whereClauseWithGroupIdorceCaseInsensitiveComp;
                } else {
                    sqlQuery += whereClauseWithGroupId;
                }
            } else {
                if (forceCaseInsensitiveComparisons) {
                    sqlQuery += whereClauseCaseSensitive;
                } else {
                    sqlQuery += whereClause;
                }
            }

            ps = connection.prepareStatement(sqlQuery);
            int tenantId = APIUtil.getTenantId(subscriber.getName());
            ps.setInt(1, tenantId);
            ps.setString(2, applicationName);

            if (groupingId != null && !"null".equals(groupingId) && !groupingId.isEmpty()) {
                ps.setString(3, groupingId);
                ps.setString(4, subscriber.getName());
            } else {
                ps.setString(3, subscriber.getName());
            }
            result = ps.executeQuery();

            while (result.next()) {
                APIIdentifier apiIdentifier = new APIIdentifier(APIUtil.replaceEmailDomain(result.getString
                        ("API_PROVIDER")), result.getString("API_NAME"), result.getString("API_VERSION"));

                SubscribedAPI subscribedAPI = new SubscribedAPI(subscriber, apiIdentifier);
                subscribedAPI.setSubscriptionId(result.getInt("SUBS_ID"));
                subscribedAPI.setSubStatus(result.getString("SUB_STATUS"));
                subscribedAPI.setSubCreatedStatus(result.getString("SUBS_CREATE_STATE"));
                subscribedAPI.setUUID(result.getString("SUB_UUID"));
                subscribedAPI.setTier(new Tier(result.getString(APIConstants.SUBSCRIPTION_FIELD_TIER_ID)));
                subscribedAPI.setLastAccessed(result.getDate(APIConstants.SUBSCRIPTION_FIELD_LAST_ACCESS));

                Application application = new Application(result.getString("APP_NAME"), subscriber);
                application.setUUID(result.getString("APP_UUID"));
                subscribedAPI.setApplication(application);
                subscribedAPIs.add(subscribedAPI);
            }
        } catch (SQLException e) {
            handleException("Failed to get SubscribedAPI of :" + subscriber.getName(), e);
        } finally {
            APIMgtDBUtil.closeAllConnections(ps, connection, result);
        }
        return subscribedAPIs;
    }

    public Integer getSubscriptionCount(Subscriber subscriber, String applicationName, String groupingId)
            throws APIManagementException {
        Integer subscriptionCount = 0;
        Connection connection = null;
        PreparedStatement ps = null;
        ResultSet result = null;

        try {
            connection = APIMgtDBUtil.getConnection();

            String sqlQuery = SQLConstants.GET_SUBSCRIPTION_COUNT_SQL;
            if (forceCaseInsensitiveComparisons) {
                sqlQuery = SQLConstants.GET_SUBSCRIPTION_COUNT_CASE_INSENSITIVE_SQL;
            }

            String whereClauseWithGroupId = " AND APP.GROUP_ID = ? ";
            String whereClauseWithUserId = " AND SUB.USER_ID = ? ";
            String whereClauseCaseSensitive = " AND LOWER(SUB.USER_ID) = LOWER(?) ";
            String appIdentifier;

            if (groupingId != null && !"null".equals(groupingId) && !groupingId.isEmpty()) {
                sqlQuery += whereClauseWithGroupId;
                appIdentifier = groupingId;
            } else {
                appIdentifier = subscriber.getName();
                if (forceCaseInsensitiveComparisons) {
                    sqlQuery += whereClauseCaseSensitive;
                } else {
                    sqlQuery += whereClauseWithUserId;
                }
            }
            int tenantId = APIUtil.getTenantId(subscriber.getName());

            ps = connection.prepareStatement(sqlQuery);
            ps.setString(1, applicationName);
            ps.setInt(2, tenantId);
            ps.setString(3, appIdentifier);
            result = ps.executeQuery();

            while (result.next()) {
                subscriptionCount = result.getInt("SUB_COUNT");
            }
        } catch (SQLException e) {
            handleException("Failed to get SubscribedAPI of :" + subscriber.getName(), e);
        } finally {
            APIMgtDBUtil.closeAllConnections(ps, connection, result);
        }
        return subscriptionCount;
    }


    /**
     * Gets the subscribed API's, by the group for the application.
     *
     * @param subscriber      the subscriber subscribing for the api
     * @param applicationName the application to which the api's are subscribed
     * @param startSubIndex   the start index for pagination
     * @param endSubIndex     end index for pagination
     * @param groupingId      the group id of the application
     * @return the set of subscribed API's.
     * @throws APIManagementException
     */
    public Set<SubscribedAPI> getPaginatedSubscribedAPIs(Subscriber subscriber, String applicationName,
                                                         int startSubIndex, int endSubIndex, String groupingId)
            throws APIManagementException {
        Set<SubscribedAPI> subscribedAPIs = new LinkedHashSet<SubscribedAPI>();
        Connection connection = null;
        PreparedStatement ps = null;
        ResultSet result = null;

        String sqlQuery = SQLConstants.GET_PAGINATED_SUBSCRIBED_APIS_SQL;

        String whereClause = " AND  SUB.USER_ID = ? ";
        String whereClauseForceCaseInsensitiveComp = " AND LOWER(SUB.USER_ID) = LOWER(?)  ";
        String whereClauseWithGroupId = " AND (APP.GROUP_ID = ? OR (APP.GROUP_ID = '' AND SUB.USER_ID = ?))";
        String whereClauseWithGroupIdorceCaseInsensitiveComp = " AND (APP.GROUP_ID = ? OR (APP.GROUP_ID = '' " + "AND" +
                                                               " LOWER(SUB.USER_ID) = LOWER(?)))";
        try {
            connection = APIMgtDBUtil.getConnection();
            int tenantId = APIUtil.getTenantId(subscriber.getName());
            if (groupingId != null && !"null".equals(groupingId) && !groupingId.isEmpty()) {
                if (forceCaseInsensitiveComparisons) {
                    sqlQuery += whereClauseWithGroupIdorceCaseInsensitiveComp;
                } else {
                    sqlQuery += whereClauseWithGroupId;
                }

                ps = connection.prepareStatement(sqlQuery);
                ps.setInt(1, tenantId);
                ps.setString(2, applicationName);
                ps.setString(3, groupingId);
                ps.setString(4, subscriber.getName());
            } else {
                if (forceCaseInsensitiveComparisons) {
                    sqlQuery += whereClauseForceCaseInsensitiveComp;
                } else {
                    sqlQuery += whereClause;
                }

                ps = connection.prepareStatement(sqlQuery);
                ps.setInt(1, tenantId);
                ps.setString(2, applicationName);
                ps.setString(3, subscriber.getName());
            }
            result = ps.executeQuery();

            int index = 0;
            while (result.next()) {
                if (index >= startSubIndex && index < endSubIndex) {
                    APIIdentifier apiIdentifier = new APIIdentifier(APIUtil.replaceEmailDomain(result.getString
                            ("API_PROVIDER")), result.getString("API_NAME"), result.getString("API_VERSION"));

                    SubscribedAPI subscribedAPI = new SubscribedAPI(subscriber, apiIdentifier);
                    subscribedAPI.setSubStatus(result.getString("SUB_STATUS"));
                    subscribedAPI.setSubCreatedStatus(result.getString("SUBS_CREATE_STATE"));
                    subscribedAPI.setTier(new Tier(result.getString(APIConstants.SUBSCRIPTION_FIELD_TIER_ID)));
                    subscribedAPI.setLastAccessed(result.getDate(APIConstants.SUBSCRIPTION_FIELD_LAST_ACCESS));

                    Application application = new Application(result.getString("APP_NAME"), subscriber);
                    subscribedAPI.setApplication(application);
                    subscribedAPIs.add(subscribedAPI);
                    if (index == endSubIndex - 1) {
                        break;
                    }
                }
                index++;
            }
        } catch (SQLException e) {
            handleException("Failed to get SubscribedAPI of :" + subscriber.getName(), e);
        } finally {
            APIMgtDBUtil.closeAllConnections(ps, connection, result);
        }
        return subscribedAPIs;
    }

    /**
     * This method returns the set of APIs for given subscriber
     *
     * @param subscriber subscriber
     * @return Set<API>
     * @throws org.wso2.carbon.apimgt.api.APIManagementException if failed to get SubscribedAPIs
     */
    public Set<SubscribedAPI> getSubscribedAPIs(Subscriber subscriber, String groupingId)
            throws APIManagementException {
        Set<SubscribedAPI> subscribedAPIs = new LinkedHashSet<SubscribedAPI>();
        Connection connection = null;
        PreparedStatement ps = null;
        ResultSet result = null;

        //identify subscribeduser used email/ordinalusername
        String subscribedUserName = getLoginUserName(subscriber.getName());
        subscriber.setName(subscribedUserName);

        String sqlQuery = SQLConstants.GET_SUBSCRIBED_APIS_OF_SUBSCRIBER_SQL;
        String whereClause = " AND  SUB.USER_ID = ? ";
        String whereClauseCaseInSensitive = " AND  LOWER(SUB.USER_ID) = LOWER(?) ";
        String whereClauseWithGroupId = " AND (APP.GROUP_ID = ? OR (APP.GROUP_ID = '' AND SUB.USER_ID = ?))";
        String whereClauseWithGroupIdorceCaseInsensitiveComp = " AND (APP.GROUP_ID = ? OR (APP.GROUP_ID = '' " + "AND" +
                                                               " LOWER(SUB.USER_ID) = LOWER(?)))";
        try {
            connection = APIMgtDBUtil.getConnection();

            if (groupingId != null && !"null".equals(groupingId) && !groupingId.isEmpty()) {
                if (forceCaseInsensitiveComparisons) {
                    sqlQuery += whereClauseWithGroupIdorceCaseInsensitiveComp;
                } else {
                    sqlQuery += whereClauseWithGroupId;
                }
            } else {
                if (forceCaseInsensitiveComparisons) {
                    sqlQuery += whereClauseCaseInSensitive;
                } else {
                    sqlQuery += whereClause;
                }
            }

            ps = connection.prepareStatement(sqlQuery);
            int tenantId = APIUtil.getTenantId(subscriber.getName());
            ps.setInt(1, tenantId);
            if (groupingId != null && !"null".equals(groupingId) && !groupingId.isEmpty()) {
                ps.setString(2, groupingId);
                ps.setString(3, subscriber.getName());
            } else {
                ps.setString(2, subscriber.getName());
            }

            result = ps.executeQuery();

            Map<String, Set<SubscribedAPI>> map = new TreeMap<String, Set<SubscribedAPI>>();
            LRUCache<Integer, Application> applicationCache = new LRUCache<Integer, Application>(100);

            while (result.next()) {
                APIIdentifier apiIdentifier = new APIIdentifier(APIUtil.replaceEmailDomain(result.getString
                        ("API_PROVIDER")), result.getString("API_NAME"), result.getString("API_VERSION"));

                SubscribedAPI subscribedAPI = new SubscribedAPI(subscriber, apiIdentifier);
                subscribedAPI.setSubscriptionId(result.getInt("SUBS_ID"));
                subscribedAPI.setSubStatus(result.getString("SUB_STATUS"));
                subscribedAPI.setSubCreatedStatus(result.getString("SUBS_CREATE_STATE"));
                String tierName = result.getString(APIConstants.SUBSCRIPTION_FIELD_TIER_ID);
                subscribedAPI.setTier(new Tier(tierName));
                subscribedAPI.setLastAccessed(result.getDate(APIConstants.SUBSCRIPTION_FIELD_LAST_ACCESS));
                subscribedAPI.setUUID(result.getString("SUB_UUID"));
                subscribedAPI.setLastAccessed(result.getDate(APIConstants.SUBSCRIPTION_FIELD_LAST_ACCESS));
                //setting NULL for subscriber. If needed, Subscriber object should be constructed &
                // passed in
                int applicationId = result.getInt("APP_ID");
                Application application = applicationCache.get(applicationId);
                if (application == null) {
                    application = new Application(result.getString("APP_NAME"), subscriber);
                    application.setId(result.getInt("APP_ID"));
                    application.setCallbackUrl(result.getString("CALLBACK_URL"));
                    application.setUUID(result.getString("APP_UUID"));
                    String tenantAwareUserId = subscriber.getName();
                    Set<APIKey> keys = getApplicationKeys(tenantAwareUserId, applicationId);
                    for (APIKey key : keys) {
                        application.addKey(key);
                    }
                    Map<String, OAuthApplicationInfo> oauthApps = getOAuthApplications(applicationId);

                    for (Map.Entry<String, OAuthApplicationInfo> entry : oauthApps.entrySet()) {
                        application.addOAuthApp(entry.getKey(), entry.getValue());
                    }

                    applicationCache.put(applicationId, application);
                }
                subscribedAPI.setApplication(application);

                int subscriptionId = result.getInt("SUBS_ID");
                Set<APIKey> apiKeys = getAPIKeysBySubscription(subscriptionId);
                for (APIKey key : apiKeys) {
                    subscribedAPI.addKey(key);
                }

                if (!map.containsKey(application.getName())) {
                    map.put(application.getName(), new TreeSet<SubscribedAPI>(new Comparator<SubscribedAPI>() {
                        public int compare(SubscribedAPI o1, SubscribedAPI o2) {
                            int placement = o1.getApiId().getApiName().compareTo(o2.getApiId().getApiName());
                            if (placement == 0) {
                                return new APIVersionComparator().compare(new API(o1.getApiId()), new API(o2.getApiId
                                        ()));
                            }
                            return placement;
                        }
                    }));
                }
                map.get(application.getName()).add(subscribedAPI);
            }

            for (Map.Entry<String, Set<SubscribedAPI>> entry : map.entrySet()) {
                subscribedAPIs.addAll(entry.getValue());
            }
        } catch (SQLException e) {
            handleException("Failed to get SubscribedAPI of :" + subscriber.getName(), e);
        } finally {
            APIMgtDBUtil.closeAllConnections(ps, connection, result);
        }
        return subscribedAPIs;
    }

    private Set<APIKey> getAPIKeysBySubscription(int subscriptionId) throws APIManagementException {
        Connection connection = null;
        PreparedStatement ps = null;
        ResultSet result = null;

        String getKeysSql = SQLConstants.GET_API_KEY_BY_SUBSCRIPTION_SQL;
        Set<APIKey> apiKeys = new HashSet<APIKey>();
        try {
            connection = APIMgtDBUtil.getConnection();
            ps = connection.prepareStatement(getKeysSql);
            ps.setInt(1, subscriptionId);
            result = ps.executeQuery();
            while (result.next()) {
                APIKey apiKey = new APIKey();
                String decryptedAccessToken = APIUtil.decryptToken(result.getString("ACCESS_TOKEN"));
                apiKey.setAccessToken(decryptedAccessToken);
                apiKey.setType(result.getString("TOKEN_TYPE"));
                apiKeys.add(apiKey);
            }
        } catch (SQLException e) {
            handleException("Failed to get API keys for subscription: " + subscriptionId, e);
        } catch (CryptoException e) {
            handleException("Failed to get API keys for subscription: " + subscriptionId, e);
        } finally {
            APIMgtDBUtil.closeAllConnections(ps, connection, result);
        }
        return apiKeys;
    }

    public String getTokenScope(String consumerKey) throws APIManagementException {
        String tokenScope = null;

        if (APIUtil.checkAccessTokenPartitioningEnabled() && APIUtil.checkUserNameAssertionEnabled()) {
            String[] keyStoreTables = APIUtil.getAvailableKeyStoreTables();
            if (keyStoreTables != null) {
                for (String keyStoreTable : keyStoreTables) {
                    tokenScope = getTokenScope(consumerKey, getScopeSql(keyStoreTable));
                    if (tokenScope != null) {
                        break;
                    }
                }
            }
        } else {
            tokenScope = getTokenScope(consumerKey, getScopeSql(null));
        }
        return tokenScope;
    }

    private String getTokenScope(String consumerKey, String getScopeSql) throws APIManagementException {
        Connection connection = null;
        PreparedStatement ps = null;
        ResultSet result = null;
        String tokenScope = null;

        try {

            connection = APIMgtDBUtil.getConnection();
            ps = connection.prepareStatement(getScopeSql);
            ps.setString(1, consumerKey);
            result = ps.executeQuery();
            ArrayList<String> scopes = new ArrayList<String>();
            while (result.next()) {
                scopes.add(result.getString(APIConstants.IDENTITY_OAUTH2_FIELD_TOKEN_SCOPE));
            }
            tokenScope = getScopeString(scopes);
        } catch (SQLException e) {
            handleException("Failed to get token scope from consumer key: " + consumerKey, e);
        } finally {
            APIMgtDBUtil.closeAllConnections(ps, connection, result);
        }
        return tokenScope;
    }

    private String getScopeSql(String accessTokenStoreTable) {
        String tokenStoreTable = APIConstants.ACCESS_TOKEN_STORE_TABLE;
        String scopeAssociationTable = APIConstants.TOKEN_SCOPE_ASSOCIATION_TABLE;
        if (accessTokenStoreTable != null) {
            tokenStoreTable = accessTokenStoreTable;
        }

        //TODO : this wont work due to 'IAT.AUTHZ_USER = ICA.USERNAME' changes
        return "SELECT" +
               " ISAT.TOKEN_SCOPE AS TOKEN_SCOPE " +
               "FROM " +
               tokenStoreTable + " IAT, " +
               scopeAssociationTable + " ISAT, " +
               " IDN_OAUTH_CONSUMER_APPS ICA " +
               "WHERE" +
               " ICA.CONSUMER_KEY = ?" +
               " AND IAT.CONSUMER_KEY_ID = ICA.ID" +
               " AND IAT.TOKEN_ID = ISAT.TOKEN_ID " +
               " AND IAT.AUTHZ_USER = ICA.USERNAME " +
               " AND IAT.USER_DOMAIN = ICA.USER_DOMAIN";
    }

    public String getScopesByToken(String accessToken) throws APIManagementException {
        Connection connection = null;
        PreparedStatement ps = null;
        ResultSet result = null;
        String tokenScope = null;

        String getScopeSql = SQLConstants.GET_SCOPE_BY_TOKEN_SQL;
        try {
            connection = APIMgtDBUtil.getConnection();
            ps = connection.prepareStatement(getScopeSql);
            ps.setString(1, accessToken);
            result = ps.executeQuery();
            List<String> scopes = new ArrayList<String>();
            while (result.next()) {
                scopes.add(result.getString(APIConstants.IDENTITY_OAUTH2_FIELD_TOKEN_SCOPE));
            }
            tokenScope = getScopeString(scopes);
        } catch (SQLException e) {
            handleException("Failed to get token scope from access token : " + accessToken, e);
        } finally {
            APIMgtDBUtil.closeAllConnections(ps, connection, result);
        }
        return tokenScope;
    }

    public boolean isAccessTokenExists(String accessToken) throws APIManagementException {
        Connection connection = null;
        PreparedStatement ps = null;
        ResultSet result = null;

        String accessTokenStoreTable = APIConstants.ACCESS_TOKEN_STORE_TABLE;
        accessTokenStoreTable = getAccessTokenStoreTableFromAccessToken(accessToken, accessTokenStoreTable);

        String getTokenSql = SQLConstants.IS_ACCESS_TOKEN_EXISTS_PREFIX + accessTokenStoreTable +
                             SQLConstants.IS_ACCESS_TOKEN_EXISTS_SUFFIX;
        boolean tokenExists = false;
        try {
            connection = APIMgtDBUtil.getConnection();
            ps = connection.prepareStatement(getTokenSql);
            String encryptedAccessToken = APIUtil.encryptToken(accessToken);
            ps.setString(1, encryptedAccessToken);
            result = ps.executeQuery();
            while (result.next()) {
                tokenExists = true;
            }
        } catch (SQLException e) {
            handleException("Failed to check availability of the access token. ", e);
        } catch (CryptoException e) {
            handleException("Failed to check availability of the access token. ", e);
        } finally {
            APIMgtDBUtil.closeAllConnections(ps, connection, result);
        }
        return tokenExists;
    }

    public boolean isAccessTokenRevoked(String accessToken) throws APIManagementException {
        Connection connection = null;
        PreparedStatement ps = null;
        ResultSet result = null;

        String accessTokenStoreTable = APIConstants.ACCESS_TOKEN_STORE_TABLE;
        accessTokenStoreTable = getAccessTokenStoreTableFromAccessToken(accessToken, accessTokenStoreTable);

        String getTokenSql = SQLConstants.IS_ACCESS_TOKEN_REVOKED_PREFIX + accessTokenStoreTable +
                             SQLConstants.IS_ACCESS_TOKE_REVOKED_SUFFIX;
        boolean tokenExists = false;
        try {
            connection = APIMgtDBUtil.getConnection();
            ps = connection.prepareStatement(getTokenSql);
            String encryptedAccessToken = APIUtil.encryptToken(accessToken);
            ps.setString(1, encryptedAccessToken);
            result = ps.executeQuery();
            while (result.next()) {
                if (!"REVOKED".equals(result.getString("TOKEN_STATE"))) {
                    tokenExists = true;
                }
            }
        } catch (SQLException e) {
            handleException("Failed to check availability of the access token. ", e);
        } catch (CryptoException e) {
            handleException("Failed to check availability of the access token. ", e);
        } finally {
            APIMgtDBUtil.closeAllConnections(ps, connection, result);
        }
        return tokenExists;
    }

    public APIKey getAccessTokenData(String accessToken) throws APIManagementException {
        Connection connection = null;
        PreparedStatement ps = null;
        ResultSet result = null;
        APIKey apiKey = new APIKey();

        String accessTokenStoreTable = APIConstants.ACCESS_TOKEN_STORE_TABLE;
        accessTokenStoreTable = getAccessTokenStoreTableFromAccessToken(accessToken, accessTokenStoreTable);

        String getTokenSql = SQLConstants.GET_ACCESS_TOKEN_DATA_PREFIX + accessTokenStoreTable + SQLConstants
                .GET_ACCESS_TOKEN_DATA_SUFFIX;
        try {
            connection = APIMgtDBUtil.getConnection();
            ps = connection.prepareStatement(getTokenSql);
            ps.setString(1, APIUtil.encryptToken(accessToken));
            result = ps.executeQuery();
            if (result.next()) {
                String decryptedAccessToken = APIUtil.decryptToken(result.getString("ACCESS_TOKEN")); // todo - check

                String endUserName = result.getString(APIConstants.IDENTITY_OAUTH2_FIELD_AUTHORIZED_USER);
                String domainName = result.getString(APIConstants.IDENTITY_OAUTH2_FIELD_USER_DOMAIN);
                String endUsernameWithDomain = UserCoreUtil.addDomainToName(endUserName, domainName);
                apiKey.setAuthUser(endUsernameWithDomain);

                apiKey.setAccessToken(decryptedAccessToken);
                apiKey.setCreatedDate(result.getTimestamp("TIME_CREATED").toString().split("\\.")[0]);
                String consumerKey = result.getString("CONSUMER_KEY");
                apiKey.setConsumerKey(consumerKey);
                apiKey.setValidityPeriod(result.getLong("VALIDITY_PERIOD"));
                List<String> scopes = new ArrayList<String>();
                do {
                    scopes.add(result.getString(APIConstants.IDENTITY_OAUTH2_FIELD_TOKEN_SCOPE));
                } while (result.next());
                apiKey.setTokenScope(getScopeString(scopes));
            }
        } catch (SQLException e) {
            handleException("Failed to get the access token data. ", e);
        } catch (CryptoException e) {
            handleException("Failed to get the access token data. ", e);
        } finally {
            APIMgtDBUtil.closeAllConnections(ps, connection, result);
        }
        return apiKey;
    }

    public Map<Integer, APIKey> getAccessTokens(String query) throws APIManagementException {
        Map<Integer, APIKey> tokenDataMap = new HashMap<Integer, APIKey>();
        if (APIUtil.checkAccessTokenPartitioningEnabled() && APIUtil.checkUserNameAssertionEnabled()) {
            String[] keyStoreTables = APIUtil.getAvailableKeyStoreTables();
            if (keyStoreTables != null) {
                for (String keyStoreTable : keyStoreTables) {
                    Map<Integer, APIKey> tokenDataMapTmp = getAccessTokens(query, getTokenSql(keyStoreTable));
                    tokenDataMap.putAll(tokenDataMapTmp);
                }
            }
        } else {
            tokenDataMap = getAccessTokens(query, getTokenSql(null));
        }
        return tokenDataMap;
    }

    private Map<Integer, APIKey> getAccessTokens(String query, String getTokenSql) throws APIManagementException {
        Connection connection = null;
        PreparedStatement ps = null;
        ResultSet result = null;
        Map<Integer, APIKey> tokenDataMap = new HashMap<Integer, APIKey>();

        try {
            connection = APIMgtDBUtil.getConnection();
            ps = connection.prepareStatement(getTokenSql);
            result = ps.executeQuery();
            boolean accessTokenRowBreaker = false;

            Integer i = 0;
            while (accessTokenRowBreaker || result.next()) {
                accessTokenRowBreaker = false;
                String accessToken = APIUtil.decryptToken(result.getString("ACCESS_TOKEN"));
                String regex = "(?i)[a-zA-Z0-9_.-|]*" + query.trim() + "(?i)[a-zA-Z0-9_.-|]*";
                Pattern pattern;
                Matcher matcher;
                pattern = Pattern.compile(regex);
                matcher = pattern.matcher(accessToken);
                if (matcher.matches()) {
                    APIKey apiKey = new APIKey();
                    apiKey.setAccessToken(accessToken);

                    String username = result.getString(APIConstants.IDENTITY_OAUTH2_FIELD_AUTHORIZED_USER);
                    String domainName = result.getString(APIConstants.IDENTITY_OAUTH2_FIELD_USER_DOMAIN);
                    String endUsernameWithDomain = UserCoreUtil.addDomainToName(username, domainName);
                    apiKey.setAuthUser(endUsernameWithDomain);

                    apiKey.setCreatedDate(result.getTimestamp("TIME_CREATED").toString().split("\\.")[0]);
                    String consumerKey = result.getString("CONSUMER_KEY");
                    apiKey.setConsumerKey(consumerKey);
                    apiKey.setValidityPeriod(result.getLong("VALIDITY_PERIOD"));
                    // Load all the rows to in memory and build the scope string
                    List<String> scopes = new ArrayList<String>();
                    String tokenString = result.getString("ACCESS_TOKEN");
                    do {
                        String currentRowTokenString = result.getString("ACCESS_TOKEN");
                        if (tokenString.equals(currentRowTokenString)) {
                            scopes.add(result.getString(APIConstants.IDENTITY_OAUTH2_FIELD_TOKEN_SCOPE));
                        } else {
                            accessTokenRowBreaker = true;
                            break;
                        }
                    } while (result.next());
                    apiKey.setTokenScope(getScopeString(scopes));
                    tokenDataMap.put(i, apiKey);
                    i++;
                }
            }
        } catch (SQLException e) {
            handleException("Failed to get access token data. ", e);
        } catch (CryptoException e) {
            handleException("Failed to get access token data. ", e);
        } finally {
            APIMgtDBUtil.closeAllConnections(ps, connection, result);
        }
        return tokenDataMap;
    }

    private String getTokenSql(String accessTokenStoreTable) {
        String tokenStoreTable = APIConstants.ACCESS_TOKEN_STORE_TABLE;
        if (accessTokenStoreTable != null) {
            tokenStoreTable = accessTokenStoreTable;
        }
        return SQLConstants.GET_TOKEN_SQL_PREFIX + tokenStoreTable + SQLConstants.GET_TOKEN_SQL_SUFFIX;
    }

    public Map<Integer, APIKey> getAccessTokensByUser(String user, String loggedInUser) throws APIManagementException {
        Connection connection = null;
        PreparedStatement ps = null;
        ResultSet result = null;
        Map<Integer, APIKey> tokenDataMap = new HashMap<Integer, APIKey>();

        String accessTokenStoreTable = APIConstants.ACCESS_TOKEN_STORE_TABLE;
        accessTokenStoreTable = getAccessTokenStoreTableNameOfUserId(user, accessTokenStoreTable);

        String getTokenSql = SQLConstants.GET_ACCESS_TOKEN_BY_USER_PREFIX + accessTokenStoreTable + SQLConstants
                .GET_ACCESS_TOKEN_BY_USER_SUFFIX;
        try {
            connection = APIMgtDBUtil.getConnection();
            ps = connection.prepareStatement(getTokenSql);
            ps.setString(1, user);
            result = ps.executeQuery();
            Integer i = 0;
            boolean accessTokenRowBreaker = false;
            while (accessTokenRowBreaker || result.next()) {
                accessTokenRowBreaker = false;
                String username = result.getString(APIConstants.IDENTITY_OAUTH2_FIELD_AUTHORIZED_USER);
                String domainName = result.getString(APIConstants.IDENTITY_OAUTH2_FIELD_USER_DOMAIN);
                String authorizedUserWithDomain = UserCoreUtil.addDomainToName(username, domainName);

                if (APIUtil.isLoggedInUserAuthorizedToRevokeToken(loggedInUser, authorizedUserWithDomain)) {
                    String accessToken = APIUtil.decryptToken(result.getString("ACCESS_TOKEN"));
                    APIKey apiKey = new APIKey();
                    apiKey.setAccessToken(accessToken);
                    apiKey.setAuthUser(authorizedUserWithDomain);
                    apiKey.setCreatedDate(result.getTimestamp("TIME_CREATED").toString().split("\\.")[0]);
                    String consumerKey = result.getString("CONSUMER_KEY");
                    apiKey.setConsumerKey(consumerKey);
                    apiKey.setValidityPeriod(result.getLong("VALIDITY_PERIOD"));
                    // Load all the rows to in memory and build the scope string
                    List<String> scopes = new ArrayList<String>();
                    String tokenString = result.getString("ACCESS_TOKEN");
                    do {
                        String currentRowTokenString = result.getString("ACCESS_TOKEN");
                        if (tokenString.equals(currentRowTokenString)) {
                            scopes.add(result.getString(APIConstants.IDENTITY_OAUTH2_FIELD_TOKEN_SCOPE));
                        } else {
                            accessTokenRowBreaker = true;
                            break;
                        }
                    } while (result.next());
                    apiKey.setTokenScope(getScopeString(scopes));
                    tokenDataMap.put(i, apiKey);
                    i++;
                }
            }
        } catch (SQLException e) {
            handleException("Failed to get access token data. ", e);
        } catch (CryptoException e) {
            handleException("Failed to get access token data. ", e);
        } finally {
            APIMgtDBUtil.closeAllConnections(ps, connection, result);
        }
        return tokenDataMap;
    }

    public Map<Integer, APIKey> getAccessTokensByDate(String date, boolean latest, String loggedInUser)
            throws APIManagementException {
        Map<Integer, APIKey> tokenDataMap = new HashMap<Integer, APIKey>();

        if (APIUtil.checkAccessTokenPartitioningEnabled() && APIUtil.checkUserNameAssertionEnabled()) {
            String[] keyStoreTables = APIUtil.getAvailableKeyStoreTables();
            if (keyStoreTables != null) {
                for (String keyStoreTable : keyStoreTables) {
                    Map<Integer, APIKey> tokenDataMapTmp = getAccessTokensByDate(date, latest, getTokenByDateSqls
                            (keyStoreTable), loggedInUser);
                    tokenDataMap.putAll(tokenDataMapTmp);
                }
            }
        } else {
            tokenDataMap = getAccessTokensByDate(date, latest, getTokenByDateSqls(null), loggedInUser);
        }
        return tokenDataMap;
    }

    public Map<Integer, APIKey> getAccessTokensByDate(String date, boolean latest, String[] querySql,
                                                      String loggedInUser) throws APIManagementException {
        Connection connection = null;
        PreparedStatement ps = null;
        ResultSet result = null;
        Map<Integer, APIKey> tokenDataMap = new HashMap<Integer, APIKey>();

        try {
            SimpleDateFormat fmt = new SimpleDateFormat("yyyy-MM-dd", Locale.ENGLISH);
            java.util.Date searchDate = fmt.parse(date);
            Date sqlDate = new Date(searchDate.getTime());
            connection = APIMgtDBUtil.getConnection();
            if (latest) {
                ps = connection.prepareStatement(querySql[0]);
            } else {
                ps = connection.prepareStatement(querySql[1]);
            }
            ps.setDate(1, sqlDate);

            result = ps.executeQuery();
            Integer i = 0;
            boolean accessTokenRowBreaker = false;
            while (accessTokenRowBreaker || result.next()) {
                accessTokenRowBreaker = true;

                String username = result.getString(APIConstants.IDENTITY_OAUTH2_FIELD_AUTHORIZED_USER);
                String domainName = result.getString(APIConstants.IDENTITY_OAUTH2_FIELD_USER_DOMAIN);
                String authorizedUserWithDomain = UserCoreUtil.addDomainToName(username, domainName);

                if (APIUtil.isLoggedInUserAuthorizedToRevokeToken(loggedInUser, authorizedUserWithDomain)) {
                    String accessToken = APIUtil.decryptToken(result.getString("ACCESS_TOKEN"));
                    APIKey apiKey = new APIKey();
                    apiKey.setAccessToken(accessToken);
                    apiKey.setAuthUser(authorizedUserWithDomain);
                    apiKey.setCreatedDate(result.getTimestamp("TIME_CREATED").toString().split("\\.")[0]);
                    String consumerKey = result.getString("CONSUMER_KEY");
                    apiKey.setConsumerKey(consumerKey);
                    apiKey.setValidityPeriod(result.getLong("VALIDITY_PERIOD"));
                    // Load all the rows to in memory and build the scope string
                    List<String> scopes = new ArrayList<String>();
                    String tokenString = result.getString("ACCESS_TOKEN");
                    do {
                        String currentRowTokenString = result.getString("ACCESS_TOKEN");
                        if (tokenString.equals(currentRowTokenString)) {
                            scopes.add(result.getString(APIConstants.IDENTITY_OAUTH2_FIELD_TOKEN_SCOPE));
                        } else {
                            accessTokenRowBreaker = true;
                            break;
                        }
                    } while (result.next());
                    apiKey.setTokenScope(getScopeString(scopes));
                    tokenDataMap.put(i, apiKey);
                    i++;
                }
            }
        } catch (SQLException e) {
            handleException("Failed to get access token data. ", e);
        } catch (ParseException e) {
            handleException("Failed to get access token data. ", e);
        } catch (CryptoException e) {
            handleException("Failed to get access token data. ", e);
        } finally {
            APIMgtDBUtil.closeAllConnections(ps, connection, result);
        }
        return tokenDataMap;
    }

    public String[] getTokenByDateSqls(String accessTokenStoreTable) {
        String[] querySqlArr = new String[2];
        String tokenStoreTable = APIConstants.ACCESS_TOKEN_STORE_TABLE;
        if (accessTokenStoreTable != null) {
            tokenStoreTable = accessTokenStoreTable;
        }

        querySqlArr[0] = SQLConstants.GET_TOKEN_BY_DATE_PREFIX + tokenStoreTable + SQLConstants
                .GET_TOKEN_BY_DATE_AFTER_SUFFIX;

        querySqlArr[1] = SQLConstants.GET_TOKEN_BY_DATE_PREFIX + tokenStoreTable + SQLConstants
                .GET_TOKEN_BY_DATE_BEFORE_SUFFIX;
        return querySqlArr;
    }

    private Set<APIKey> getApplicationKeys(String username, int applicationId) throws APIManagementException {

        String accessTokenStoreTable = APIConstants.ACCESS_TOKEN_STORE_TABLE;
        accessTokenStoreTable = getAccessTokenStoreTableNameOfUserId(username, accessTokenStoreTable);

        Set<APIKey> apiKeys = new HashSet<APIKey>();

        try {
            APIKey productionKey = getProductionKeyOfApplication(applicationId, accessTokenStoreTable);
            if (productionKey != null) {
                apiKeys.add(productionKey);
            } else {
                productionKey = getKeyStatusOfApplication(APIConstants.API_KEY_TYPE_PRODUCTION, applicationId);
                if (productionKey != null) {
                    productionKey.setType(APIConstants.API_KEY_TYPE_PRODUCTION);
                    apiKeys.add(productionKey);
                }
            }

            APIKey sandboxKey = getSandboxKeyOfApplication(applicationId, accessTokenStoreTable);
            if (sandboxKey != null) {
                apiKeys.add(sandboxKey);
            } else {
                sandboxKey = getKeyStatusOfApplication(APIConstants.API_KEY_TYPE_SANDBOX, applicationId);
                if (sandboxKey != null) {
                    sandboxKey.setType(APIConstants.API_KEY_TYPE_SANDBOX);
                    apiKeys.add(sandboxKey);
                }
            }
        } catch (SQLException e) {
            handleException("Failed to get keys for application: " + applicationId, e);
        } catch (CryptoException e) {
            handleException("Failed to get keys for application: " + applicationId, e);
        }
        return apiKeys;
    }

    private Map<String, OAuthApplicationInfo> getOAuthApplications(int applicationId) throws APIManagementException {
        Map<String, OAuthApplicationInfo> map = new HashMap<String, OAuthApplicationInfo>();
        OAuthApplicationInfo prodApp = getClientOfApplication(applicationId, "PRODUCTION");
        if (prodApp != null) {
            map.put("PRODUCTION", prodApp);
        }

        OAuthApplicationInfo sandboxApp = getClientOfApplication(applicationId, "SANDBOX");
        if (sandboxApp != null) {
            map.put("SANDBOX", sandboxApp);
        }

        return map;
    }

    public OAuthApplicationInfo getClientOfApplication(int applicationID, String keyType)
            throws APIManagementException {
        String sqlQuery = SQLConstants.GET_CLIENT_OF_APPLICATION_SQL;

        KeyManager keyManager = null;
        OAuthApplicationInfo oAuthApplication = null;
        Connection connection = null;
        PreparedStatement ps = null;
        ResultSet rs = null;
        String consumerKey = null;
        try {
            connection = APIMgtDBUtil.getConnection();
            ps = connection.prepareStatement(sqlQuery);
            ps.setInt(1, applicationID);
            ps.setString(2, keyType);
            rs = ps.executeQuery();

            while (rs.next()) {
                consumerKey = rs.getString(1);
            }

            if (consumerKey != null) {
                keyManager = KeyManagerHolder.getKeyManagerInstance();
                oAuthApplication = keyManager.retrieveApplication(consumerKey);
            }
        } catch (SQLException e) {
            handleException("Failed to get  client of application. SQL error", e);
        } finally {
            APIMgtDBUtil.closeAllConnections(ps, connection, rs);
        }

        return oAuthApplication;
    }

    private APIKey getKeyStatusOfApplication(String keyType, int applicationId) throws APIManagementException {
        Connection connection = null;
        PreparedStatement preparedStatement = null;
        ResultSet resultSet = null;
        APIKey key = null;

        String sqlQuery = SQLConstants.GET_KEY_STATUS_OF_APPLICATION_SQL;
        try {
            connection = APIMgtDBUtil.getConnection();
            preparedStatement = connection.prepareStatement(sqlQuery);
            preparedStatement.setInt(1, applicationId);
            preparedStatement.setString(2, keyType);

            resultSet = preparedStatement.executeQuery();
            while (resultSet.next()) {
                key = new APIKey();
                key.setState(resultSet.getString("STATE"));
            }
        } catch (SQLException e) {
            handleException("Error occurred while getting the State of Access Token", e);
        } finally {
            APIMgtDBUtil.closeAllConnections(preparedStatement, connection, resultSet);
        }
        return key;
    }

    /**
     * Gets ConsumerKeys when given the Application ID.
     *
     * @param applicationId
     * @return {@link java.util.Set} containing ConsumerKeys
     * @throws APIManagementException
     */
    public Set<String> getConsumerKeysOfApplication(int applicationId) throws APIManagementException {
        Connection connection = null;
        PreparedStatement preparedStatement = null;
        ResultSet resultSet = null;
        Set<String> consumerKeys = new HashSet<String>();

        String sqlQuery = SQLConstants.GET_CONSUMER_KEYS_OF_APPLICATION_SQL;
        try {
            connection = APIMgtDBUtil.getConnection();
            preparedStatement = connection.prepareStatement(sqlQuery);
            preparedStatement.setInt(1, applicationId);
            resultSet = preparedStatement.executeQuery();
            while (resultSet.next()) {
                String consumerKey = resultSet.getString("CONSUMER_KEY");
                if (consumerKey != null) {
                    consumerKeys.add(consumerKey);
                }
            }
        } catch (SQLException e) {
            handleException("Error occurred while getting the State of Access Token", e);
        } finally {
            APIMgtDBUtil.closeAllConnections(preparedStatement, connection, resultSet);
        }

        return consumerKeys;
    }

    private APIKey getProductionKeyOfApplication(int applicationId, String accessTokenStoreTable)
            throws SQLException, CryptoException, APIManagementException {

        Connection connection = null;
        PreparedStatement preparedStatement = null;
        ResultSet resultSet = null;
        //The part of the sql query that remain common across databases.
        String statement = SQLConstants.GET_PRODUCTION_KEYS_OF_APPLICATION_PREFIX +
                           accessTokenStoreTable + SQLConstants.GET_PRODUCTION_KEYS_OF_APPLICATION_SUFFIX;


        String oracleSQL = SQLConstants.GET_PRODUCTION_KEYS_OF_APPLICATION_ORACLE_PREFIX +
                           accessTokenStoreTable + SQLConstants.GET_PRODUCTION_KEYS_OF_APPLICATION_ORACLE_SUFFIX;

        String mySQL = "SELECT" + statement;//+ " LIMIT 1";
        String db2SQL = "SELECT" + statement; //+ " FETCH FIRST 1 ROWS ONLY";
        String msSQL = "SELECT " + statement;
        String postgreSQL = "SELECT * FROM (SELECT" + statement + ") AS TOKEN";

        String authorizedDomains;
        String accessToken;
        String sql;

        try {
            connection = APIMgtDBUtil.getConnection();

            if (connection.getMetaData().getDriverName().contains("MySQL") || connection.getMetaData().getDriverName
                    ().contains("H2")) {
                sql = mySQL;
            } else if (connection.getMetaData().getDatabaseProductName().contains("DB2")) {
                sql = db2SQL;
            } else if (connection.getMetaData().getDriverName().contains("MS SQL")) {
                sql = msSQL;
            } else if (connection.getMetaData().getDriverName().contains("Microsoft")) {
                sql = msSQL;
            } else if (connection.getMetaData().getDriverName().contains("PostgreSQL")) {
                sql = postgreSQL;
            } else {
                sql = oracleSQL;
            }

            preparedStatement = connection.prepareStatement(sql);
            preparedStatement.setInt(1, applicationId);
            preparedStatement.setString(2, APIConstants.ACCESS_TOKEN_USER_TYPE_APPLICATION);
            resultSet = preparedStatement.executeQuery();
            if (resultSet.next()) {
                APIKey apiKey = new APIKey();
                accessToken = APIUtil.decryptToken(resultSet.getString("ACCESS_TOKEN"));
                String consumerKey = resultSet.getString("CONSUMER_KEY");
                apiKey.setConsumerKey(consumerKey);
                String consumerSecret = resultSet.getString("CONSUMER_SECRET");
                apiKey.setConsumerSecret(APIUtil.decryptToken(consumerSecret));
                apiKey.setAccessToken(accessToken);

                //authorizedDomains = getAuthorizedDomains(accessToken);
                apiKey.setType(resultSet.getString("TOKEN_TYPE"));
                //apiKey.setAuthorizedDomains(authorizedDomains);
                apiKey.setValidityPeriod(resultSet.getLong("VALIDITY_PERIOD") / 1000);
                apiKey.setState(resultSet.getString("STATE"));

                // Load all the rows to in memory and build the scope string
                List<String> scopes = new ArrayList<String>();
                String tokenString = resultSet.getString("ACCESS_TOKEN");

                do {
                    String currentRowTokenString = resultSet.getString("ACCESS_TOKEN");
                    if (tokenString.equals(currentRowTokenString)) {
                        scopes.add(resultSet.getString(APIConstants.IDENTITY_OAUTH2_FIELD_TOKEN_SCOPE));
                    }
                } while (resultSet.next());
                apiKey.setTokenScope(getScopeString(scopes));
                return apiKey;
            }
            return null;
        } finally {
            APIMgtDBUtil.closeAllConnections(preparedStatement, connection, resultSet);
        }
    }

    private APIKey getSandboxKeyOfApplication(int applicationId, String accessTokenStoreTable)
            throws SQLException, CryptoException, APIManagementException {

        Connection connection = null;
        PreparedStatement preparedStatement = null;
        ResultSet resultSet = null;

        //The part of the sql query that remain common across databases.
        String statement = SQLConstants.GET_SANDBOX_KEYS_OF_APPLICATION_PREFIX +
                           accessTokenStoreTable + SQLConstants.GET_SANDBOX_KEYS_OF_APPLICATION_SUFFIX;

        //Construct database specific sql statements.
        String oracleSQL = SQLConstants.GET_SANDBOX_KEYS_OF_APPLICATION_ORACLE_PREFIX +
                           accessTokenStoreTable + SQLConstants.GET_SANDBOX_KEYS_OF_APPLICATION_ORACLE_SUFFIX;

        String mySQL = "SELECT" + statement;// + " LIMIT 1";
        String db2SQL = "SELECT" + statement;// + " FETCH FIRST 1 ROWS ONLY";
        String msSQL = "SELECT " + statement;
        String postgreSQL = "SELECT * FROM (SELECT" + statement + ") AS TOKEN";

        String authorizedDomains;
        String accessToken;
        String sql;
        try {
            connection = APIMgtDBUtil.getConnection();

            if (connection.getMetaData().getDriverName().contains("MySQL") || connection.getMetaData().getDriverName
                    ().contains("H2")) {
                sql = mySQL;
            } else if (connection.getMetaData().getDatabaseProductName().contains("DB2")) {
                sql = db2SQL;
            } else if (connection.getMetaData().getDriverName().contains("MS SQL")) {
                sql = msSQL;
            } else if (connection.getMetaData().getDriverName().contains("Microsoft")) {
                sql = msSQL;
            } else if (connection.getMetaData().getDriverName().contains("PostgreSQL")) {
                sql = postgreSQL;
            } else {
                sql = oracleSQL;
            }

            preparedStatement = connection.prepareStatement(sql);
            preparedStatement.setInt(1, applicationId);
            preparedStatement.setString(2, APIConstants.ACCESS_TOKEN_USER_TYPE_APPLICATION);
            resultSet = preparedStatement.executeQuery();
            while (resultSet.next()) {
                APIKey apiKey = new APIKey();
                accessToken = APIUtil.decryptToken(resultSet.getString("ACCESS_TOKEN"));
                String consumerKey = resultSet.getString("CONSUMER_KEY");
                apiKey.setConsumerKey(consumerKey);
                String consumerSecret = resultSet.getString("CONSUMER_SECRET");
                apiKey.setConsumerSecret(APIUtil.decryptToken(consumerSecret));
                apiKey.setAccessToken(accessToken);
                apiKey.setType(resultSet.getString("TOKEN_TYPE"));
                apiKey.setValidityPeriod(resultSet.getLong("VALIDITY_PERIOD") / 1000);

                // Load all the rows to in memory and build the scope string
                List<String> scopes = new ArrayList<String>();
                String tokenString = resultSet.getString("ACCESS_TOKEN");

                do {
                    String currentRowTokenString = resultSet.getString("ACCESS_TOKEN");
                    if (tokenString.equals(currentRowTokenString)) {
                        scopes.add(resultSet.getString(APIConstants.IDENTITY_OAUTH2_FIELD_TOKEN_SCOPE));
                    }
                } while (resultSet.next());
                apiKey.setTokenScope(getScopeString(scopes));
                return apiKey;
            }
            return null;
        } finally {
            APIMgtDBUtil.closeAllConnections(preparedStatement, connection, resultSet);
        }
    }

    public Set<String> getApplicationKeys(int applicationId) throws APIManagementException {
        Set<String> apiKeys = new HashSet<String>();
        if (APIUtil.checkAccessTokenPartitioningEnabled() && APIUtil.checkUserNameAssertionEnabled()) {
            String[] keyStoreTables = APIUtil.getAvailableKeyStoreTables();
            if (keyStoreTables != null) {
                for (String keyStoreTable : keyStoreTables) {
                    apiKeys = getApplicationKeys(applicationId, getKeysSql(keyStoreTable));
                    if (apiKeys.size() > 0) {
                        break;
                    }
                }
            }
        } else {
            apiKeys = getApplicationKeys(applicationId, getKeysSql(null));
        }
        return apiKeys;
    }

    public void updateTierPermissions(String tierName, String permissionType, String roles, int tenantId)
            throws APIManagementException {
        Connection conn = null;
        PreparedStatement ps = null;
        PreparedStatement insertOrUpdatePS = null;
        ResultSet resultSet = null;
        int tierPermissionId = -1;

        try {
            conn = APIMgtDBUtil.getConnection();
            conn.setAutoCommit(false);

            String getTierPermissionQuery = SQLConstants.GET_TIER_PERMISSION_ID_SQL;
            ps = conn.prepareStatement(getTierPermissionQuery);
            ps.setString(1, tierName);
            ps.setInt(2, tenantId);
            resultSet = ps.executeQuery();
            if (resultSet.next()) {
                tierPermissionId = resultSet.getInt("TIER_PERMISSIONS_ID");
            }

            if (tierPermissionId == -1) {
                String query = SQLConstants.ADD_TIER_PERMISSION_SQL;
                insertOrUpdatePS = conn.prepareStatement(query);
                insertOrUpdatePS.setString(1, tierName);
                insertOrUpdatePS.setString(2, permissionType);
                insertOrUpdatePS.setString(3, roles);
                insertOrUpdatePS.setInt(4, tenantId);
                insertOrUpdatePS.execute();
            } else {
                String query = SQLConstants.UPDATE_TIER_PERMISSION_SQL;
                insertOrUpdatePS = conn.prepareStatement(query);
                insertOrUpdatePS.setString(1, tierName);
                insertOrUpdatePS.setString(2, permissionType);
                insertOrUpdatePS.setString(3, roles);
                insertOrUpdatePS.setInt(4, tierPermissionId);
                insertOrUpdatePS.setInt(5, tenantId);
                insertOrUpdatePS.executeUpdate();
            }
            conn.commit();
        } catch (SQLException e) {
            handleException("Error in updating tier permissions: " + e.getMessage(), e);
        } finally {
            APIMgtDBUtil.closeAllConnections(ps, conn, resultSet);
            APIMgtDBUtil.closeAllConnections(insertOrUpdatePS, null, null);
        }
    }

    public Set<TierPermissionDTO> getTierPermissions(int tenantId) throws APIManagementException {
        Connection conn = null;
        PreparedStatement ps = null;
        ResultSet resultSet = null;

        Set<TierPermissionDTO> tierPermissions = new HashSet<TierPermissionDTO>();

        try {
            String getTierPermissionQuery = SQLConstants.GET_TIER_PERMISSIONS_SQL;

            conn = APIMgtDBUtil.getConnection();
            ps = conn.prepareStatement(getTierPermissionQuery);
            ps.setInt(1, tenantId);

            resultSet = ps.executeQuery();
            while (resultSet.next()) {
                TierPermissionDTO tierPermission = new TierPermissionDTO();
                tierPermission.setTierName(resultSet.getString("TIER"));
                tierPermission.setPermissionType(resultSet.getString("PERMISSIONS_TYPE"));
                String roles = resultSet.getString("ROLES");
                if (roles != null && !roles.isEmpty()) {
                    String roleList[] = roles.split(",");
                    tierPermission.setRoles(roleList);
                }
                tierPermissions.add(tierPermission);
            }
        } catch (SQLException e) {
            handleException("Failed to get Tier permission information ", e);
        } finally {
            APIMgtDBUtil.closeAllConnections(ps, conn, resultSet);
        }
        return tierPermissions;
    }

    public TierPermissionDTO getTierPermission(String tierName, int tenantId) throws APIManagementException {
        Connection conn = null;
        PreparedStatement ps = null;
        ResultSet resultSet = null;

        TierPermissionDTO tierPermission = null;
        try {
            String getTierPermissionQuery = SQLConstants.GET_PERMISSION_OF_TIER_SQL;
            conn = APIMgtDBUtil.getConnection();
            ps = conn.prepareStatement(getTierPermissionQuery);

            ps.setString(1, tierName);
            ps.setInt(2, tenantId);

            resultSet = ps.executeQuery();
            while (resultSet.next()) {
                tierPermission = new TierPermissionDTO();
                tierPermission.setTierName(tierName);
                tierPermission.setPermissionType(resultSet.getString("PERMISSIONS_TYPE"));
                String roles = resultSet.getString("ROLES");
                if (roles != null) {
                    String roleList[] = roles.split(",");
                    tierPermission.setRoles(roleList);
                }
            }
        } catch (SQLException e) {
            handleException("Failed to get Tier permission information for Tier " + tierName, e);
        } finally {
            APIMgtDBUtil.closeAllConnections(ps, conn, resultSet);
        }
        return tierPermission;
    }

    private Set<String> getApplicationKeys(int applicationId, String getKeysSql) throws APIManagementException {
        Connection connection = null;
        PreparedStatement ps = null;
        ResultSet result = null;
        Set<String> apiKeys = new HashSet<String>();
        try {
            connection = APIMgtDBUtil.getConnection();
            ps = connection.prepareStatement(getKeysSql);
            ps.setInt(1, applicationId);
            result = ps.executeQuery();
            while (result.next()) {
                apiKeys.add(APIUtil.decryptToken(result.getString("ACCESS_TOKEN")));
            }
        } catch (SQLException e) {
            handleException("Failed to get keys for application: " + applicationId, e);
        } catch (CryptoException e) {
            handleException("Failed to get keys for application: " + applicationId, e);
        } finally {
            APIMgtDBUtil.closeAllConnections(ps, connection, result);
        }
        return apiKeys;
    }

    private String getKeysSql(String accessTokenStoreTable) {
        String tokenStoreTable = APIConstants.ACCESS_TOKEN_STORE_TABLE;
        if (accessTokenStoreTable != null) {
            tokenStoreTable = accessTokenStoreTable;
        }

        return SQLConstants.GET_KEY_SQL_PREFIX + tokenStoreTable + SQLConstants.GET_KEY_SQL_SUFFIX;
    }

    /**
     * Get access token data based on application ID
     *
     * @param subscriptionId Subscription Id
     * @return access token data
     * @throws APIManagementException
     */
    public Map<String, String> getAccessTokenData(int subscriptionId) throws APIManagementException {
        Map<String, String> apiKeys = new HashMap<String, String>();

        if (APIUtil.checkAccessTokenPartitioningEnabled() && APIUtil.checkUserNameAssertionEnabled()) {
            String[] keyStoreTables = APIUtil.getAvailableKeyStoreTables();
            if (keyStoreTables != null) {
                for (String keyStoreTable : keyStoreTables) {
                    apiKeys = getAccessTokenData(subscriptionId, getKeysSqlUsingSubscriptionId(keyStoreTable));
                    if (apiKeys.size() > 0) {
                        break;
                    }
                }
            }
        } else {
            apiKeys = getAccessTokenData(subscriptionId, getKeysSqlUsingSubscriptionId(null));
        }
        return apiKeys;
    }

    private Map<String, String> getAccessTokenData(int subscriptionId, String getKeysSql)
            throws APIManagementException {
        Connection connection = null;
        PreparedStatement ps = null;
        ResultSet result = null;
        Map<String, String> apiKeys = new HashMap<String, String>();
        try {
            connection = APIMgtDBUtil.getConnection();
            ps = connection.prepareStatement(getKeysSql);
            ps.setInt(1, subscriptionId);
            result = ps.executeQuery();
            while (result.next()) {
                apiKeys.put("token", APIUtil.decryptToken(result.getString("ACCESS_TOKEN")));
                apiKeys.put("status", result.getString("TOKEN_STATE"));
            }
        } catch (SQLException e) {
            handleException("Failed to get keys for application: " + subscriptionId, e);
        } catch (CryptoException e) {
            handleException("Failed to get keys for application: " + subscriptionId, e);
        } finally {
            APIMgtDBUtil.closeAllConnections(ps, connection, result);
        }
        return apiKeys;
    }

    private String getKeysSqlUsingSubscriptionId(String accessTokenStoreTable) {
        String tokenStoreTable = APIConstants.ACCESS_TOKEN_STORE_TABLE;
        if (accessTokenStoreTable != null) {
            tokenStoreTable = accessTokenStoreTable;
        }

        return SQLConstants.GET_KEY_SQL_OF_SUBSCRIPTION_ID_PREFIX +
               tokenStoreTable + SQLConstants.GET_KEY_SQL_OF_SUBSCRIPTION_ID_SUFFIX;
    }

    /**
     * This method returns the set of Subscribers for given provider
     *
     * @param providerName name of the provider
     * @return Set<Subscriber>
     * @throws APIManagementException if failed to get subscribers for given provider
     */
    public Set<Subscriber> getSubscribersOfProvider(String providerName) throws APIManagementException {

        Set<Subscriber> subscribers = new HashSet<Subscriber>();
        Connection connection = null;
        PreparedStatement ps = null;
        ResultSet result = null;

        try {
            String sqlQuery = SQLConstants.GET_SUBSCRIBERS_OF_PROVIDER_SQL;
            connection = APIMgtDBUtil.getConnection();

            ps = connection.prepareStatement(sqlQuery);
            ps.setString(1, APIUtil.replaceEmailDomainBack(providerName));
            result = ps.executeQuery();

            while (result.next()) {
                // Subscription table should have API_VERSION AND API_PROVIDER
                Subscriber subscriber = new Subscriber(result.getString(APIConstants.SUBSCRIBER_FIELD_EMAIL_ADDRESS));
                subscriber.setName(result.getString(APIConstants.SUBSCRIBER_FIELD_USER_ID));
                subscriber.setSubscribedDate(result.getDate(APIConstants.SUBSCRIBER_FIELD_DATE_SUBSCRIBED));
                subscribers.add(subscriber);
            }

        } catch (SQLException e) {
            handleException("Failed to subscribers for :" + providerName, e);
        } finally {
            APIMgtDBUtil.closeAllConnections(ps, connection, result);
        }
        return subscribers;
    }

    public Set<Subscriber> getSubscribersOfAPI(APIIdentifier identifier) throws APIManagementException {

        Set<Subscriber> subscribers = new HashSet<Subscriber>();
        Connection connection = null;
        PreparedStatement ps = null;
        ResultSet result = null;

        try {
            String sqlQuery = SQLConstants.GET_SUBSCRIBERS_OF_API_SQL;
            connection = APIMgtDBUtil.getConnection();

            ps = connection.prepareStatement(sqlQuery);
            ps.setString(1, APIUtil.replaceEmailDomainBack(identifier.getProviderName()));
            ps.setString(2, identifier.getApiName());
            ps.setString(3, identifier.getVersion());
            result = ps.executeQuery();
            while (result.next()) {
                Subscriber subscriber = new Subscriber(result.getString(APIConstants.SUBSCRIBER_FIELD_USER_ID));
                subscriber.setSubscribedDate(result.getTimestamp(APIConstants.SUBSCRIBER_FIELD_DATE_SUBSCRIBED));
                subscribers.add(subscriber);
            }
        } catch (SQLException e) {
            handleException("Failed to get subscribers for :" + identifier.getApiName(), e);
        } finally {
            APIMgtDBUtil.closeAllConnections(ps, connection, result);
        }
        return subscribers;
    }

    public long getAPISubscriptionCountByAPI(APIIdentifier identifier) throws APIManagementException {

        String sqlQuery = SQLConstants.GET_API_SUBSCRIPTION_COUNT_BY_API_SQL;
        long subscriptions = 0;

        Connection connection = null;
        PreparedStatement ps = null;
        ResultSet result = null;

        try {
            connection = APIMgtDBUtil.getConnection();

            ps = connection.prepareStatement(sqlQuery);
            ps.setString(1, APIUtil.replaceEmailDomainBack(identifier.getProviderName()));
            ps.setString(2, identifier.getApiName());
            ps.setString(3, identifier.getVersion());
            result = ps.executeQuery();
            while (result.next()) {
                subscriptions = result.getLong("SUB_ID");
            }
        } catch (SQLException e) {
            handleException("Failed to get subscription count for API", e);
        } finally {
            APIMgtDBUtil.closeAllConnections(ps, connection, result);
        }
        return subscriptions;
    }

    /**
     * This method is used to update the subscriber
     *
     * @param identifier    APIIdentifier
     * @param context       Context of the API
     * @param applicationId Application id
     * @throws org.wso2.carbon.apimgt.api.APIManagementException if failed to update subscriber
     */
    public void updateSubscriptions(APIIdentifier identifier, String context, int applicationId)
            throws APIManagementException {
        addSubscription(identifier, context, applicationId, APIConstants.SubscriptionStatus.UNBLOCKED);
    }

    /**
     * This method is used to update the subscription
     *
     * @param identifier    APIIdentifier
     * @param subStatus     Subscription Status[BLOCKED/UNBLOCKED]
     * @param applicationId Application id
     * @throws org.wso2.carbon.apimgt.api.APIManagementException if failed to update subscriber
     */
    public void updateSubscription(APIIdentifier identifier, String subStatus, int applicationId)
            throws APIManagementException {

        Connection conn = null;
        ResultSet resultSet = null;
        PreparedStatement ps = null;
        PreparedStatement updatePs = null;
        int apiId = -1;

        try {
            conn = APIMgtDBUtil.getConnection();
            conn.setAutoCommit(false);

            String getApiQuery = SQLConstants.GET_API_ID_SQL;
            ps = conn.prepareStatement(getApiQuery);
            ps.setString(1, APIUtil.replaceEmailDomainBack(identifier.getProviderName()));
            ps.setString(2, identifier.getApiName());
            ps.setString(3, identifier.getVersion());
            resultSet = ps.executeQuery();
            if (resultSet.next()) {
                apiId = resultSet.getInt("API_ID");
            }

            if (apiId == -1) {
                String msg = "Unable to get the API ID for: " + identifier;
                log.error(msg);
                throw new APIManagementException(msg);
            }

            String subsCreateStatus = getSubscriptionCreaeteStatus(identifier, applicationId, conn);

            if (APIConstants.SubscriptionCreatedStatus.UN_SUBSCRIBE.equals(subsCreateStatus)) {
                deleteSubscriptionByApiIDAndAppID(apiId, applicationId, conn);
            }


            //This query to update the AM_SUBSCRIPTION table
            String sqlQuery = SQLConstants.UPDATE_SUBSCRIPTION_OF_APPLICATION_SQL;

            //Updating data to the AM_SUBSCRIPTION table
            updatePs = conn.prepareStatement(sqlQuery);
            updatePs.setString(1, subStatus);
            //TODO Need to find logged in user who does this update.
            updatePs.setString(2, null);
            updatePs.setTimestamp(3, new Timestamp(System.currentTimeMillis()));
            updatePs.setInt(4, apiId);
            updatePs.setInt(5, applicationId);
            updatePs.execute();

            // finally commit transaction
            conn.commit();
        } catch (SQLException e) {
            if (conn != null) {
                try {
                    conn.rollback();
                } catch (SQLException e1) {
                    log.error("Failed to rollback the add subscription ", e1);
                }
            }
            handleException("Failed to update subscription data ", e);
        } finally {
            APIMgtDBUtil.closeAllConnections(ps, conn, resultSet);
            APIMgtDBUtil.closeAllConnections(updatePs, null, null);
        }
    }

    /**
     * This method is used to update the subscription
     *
     * @param subscribedAPI subscribedAPI object that represents the new subscription detals
     * @throws APIManagementException if failed to update subscription
     */
    public void updateSubscription(SubscribedAPI subscribedAPI) throws APIManagementException {
        Connection conn = null;
        PreparedStatement ps = null;

        try {
            conn = APIMgtDBUtil.getConnection();
            conn.setAutoCommit(false);

            //This query to update the AM_SUBSCRIPTION table
            String sqlQuery = SQLConstants.UPDATE_SUBSCRIPTION_OF_UUID_SQL;

            //Updating data to the AM_SUBSCRIPTION table
            ps = conn.prepareStatement(sqlQuery);
            ps.setString(1, subscribedAPI.getSubStatus());
            //TODO Need to find logged in user who does this update.
            ps.setString(2, null);
            ps.setTimestamp(3, new Timestamp(System.currentTimeMillis()));
            ps.setString(4, subscribedAPI.getUUID());
            ps.execute();

            // finally commit transaction
            conn.commit();
        } catch (SQLException e) {
            if (conn != null) {
                try {
                    conn.rollback();
                } catch (SQLException e1) {
                    log.error("Failed to rollback the update subscription ", e1);
                }
            }
            handleException("Failed to update subscription data ", e);
        } finally {
            APIMgtDBUtil.closeAllConnections(ps, conn, null);
        }
    }

    public void updateSubscriptionStatus(int subscriptionId, String status) throws APIManagementException {
        Connection conn = null;
        PreparedStatement ps = null;

        try {
            conn = APIMgtDBUtil.getConnection();
            conn.setAutoCommit(false);

            //This query is to update the AM_SUBSCRIPTION table
            String sqlQuery = SQLConstants.UPDATE_SUBSCRIPTION_STATUS_SQL;

            ps = conn.prepareStatement(sqlQuery);
            ps.setString(1, status);
            ps.setInt(2, subscriptionId);
            ps.execute();

            //Commit transaction
            conn.commit();
        } catch (SQLException e) {
            if (conn != null) {
                try {
                    conn.rollback();
                } catch (SQLException e1) {
                    log.error("Failed to rollback subscription status update ", e1);
                }
            }
            handleException("Failed to update subscription status ", e);
        } finally {
            APIMgtDBUtil.closeAllConnections(ps, conn, null);
        }
    }

    /**
     * Update refreshed ApplicationAccesstoken's usertype
     *
     * @param keyType
     * @param newAccessToken
     * @param validityPeriod
     * @return
     * @throws APIManagementException
     */
    public void updateRefreshedApplicationAccessToken(String keyType, String newAccessToken, long validityPeriod)
            throws APIManagementException {

        String accessTokenStoreTable = APIConstants.ACCESS_TOKEN_STORE_TABLE;
        accessTokenStoreTable = getAccessTokenStoreTableFromAccessToken(newAccessToken, accessTokenStoreTable);
        // Update Access Token
        String sqlUpdateNewAccessToken = SQLConstants.UPDATE_REFRESHED_APPLICATION_ACCESS_TOKEN_PREFIX +
                                         accessTokenStoreTable +
                                         SQLConstants.UPDATE_REFRESHED_APPLICATION_ACCESS_TOKEN_SUFFIX;

        Connection connection = null;
        PreparedStatement prepStmt = null;
        try {
            connection = APIMgtDBUtil.getConnection();
            connection.setAutoCommit(false);

            prepStmt = connection.prepareStatement(sqlUpdateNewAccessToken);
            prepStmt.setString(1, APIConstants.ACCESS_TOKEN_USER_TYPE_APPLICATION);
            if (validityPeriod < 0) {
                prepStmt.setLong(2, Long.MAX_VALUE);
            } else {
                prepStmt.setLong(2, validityPeriod * 1000);
            }
            prepStmt.setString(3, APIUtil.encryptToken(newAccessToken));
            // prepStmt.setString(4, keyType);

            prepStmt.execute();
            connection.commit();

        } catch (SQLException e) {
            log.error(e.getMessage(), e);
            if (connection != null) {
                try {
                    connection.rollback();
                } catch (SQLException e1) {
                    log.error("Failed to rollback the add access token ", e1);
                }
            }
        } catch (CryptoException e) {
            log.error(e.getMessage(), e);
            if (connection != null) {
                try {
                    connection.rollback();
                } catch (SQLException e1) {
                    log.error("Failed to rollback the add access token ", e1);
                }
            }
        } finally {
            APIMgtDBUtil.closeAllConnections(prepStmt, connection, null);
        }

    }

    public String getRegistrationApprovalState(int appId, String keyType) throws APIManagementException {
        Connection conn = null;
        ResultSet resultSet = null;
        PreparedStatement ps = null;
        String state = null;

        try {
            conn = APIMgtDBUtil.getConnection();
            String sqlQuery = SQLConstants.GET_REGISTRATION_APPROVAL_STATUS_SQL;

            ps = conn.prepareStatement(sqlQuery);
            ps.setInt(1, appId);
            ps.setString(2, keyType);
            resultSet = ps.executeQuery();

            while (resultSet.next()) {
                state = resultSet.getString("STATE");
            }
        } catch (SQLException e) {
            handleException("Error while getting Application Registration State.", e);
        } finally {
            APIMgtDBUtil.closeAllConnections(ps, conn, resultSet);
        }
        return state;
    }

    /**
     * Update the consumer key and application status for the given key type and application.
     *
     * @param application
     * @param keyType
     */
    public void updateApplicationKeyTypeMapping(Application application, String keyType) throws APIManagementException {
        OAuthApplicationInfo app = application.getOAuthApp(keyType);
        String consumerKey = null;
        if (app != null) {
            consumerKey = app.getClientId();
        }

        if (consumerKey != null && application.getId() != -1) {
            String addApplicationKeyMapping = SQLConstants.UPDATE_APPLICAITON_KEY_TYPE_MAPPINGS_SQL;

            Connection connection = null;
            PreparedStatement ps = null;
            try {
                connection = APIMgtDBUtil.getConnection();
                connection.setAutoCommit(false);
                ps = connection.prepareStatement(addApplicationKeyMapping);
                ps.setString(1, consumerKey);
                ps.setInt(2, application.getId());
                ps.setString(3, keyType);
                ps.executeUpdate();
                connection.commit();
            } catch (SQLException e) {
                handleException("Error updating the CONSUMER KEY of the AM_APPLICATION_KEY_MAPPING table where " +
                                "APPLICATION_ID = " + application.getId() + " and KEY_TYPE = " + keyType, e);
            } finally {
                APIMgtDBUtil.closeAllConnections(ps, connection, null);
            }
        }
    }

    /**
     * This method will create a new client at key-manager side.further it will add new record to
     * the AM_APPLICATION_KEY_MAPPING table
     *
     * @param keyType
     * @param applicationName apim application name.
     * @param userName        apim user name
     * @param clientId        this is the consumner key.
     * @throws APIManagementException
     */
    public void createApplicationKeyTypeMappingForManualClients(String keyType, String applicationName, String userName,
                                                                String clientId) throws APIManagementException {
        String consumerKey = null;
        if (clientId != null) {
            consumerKey = clientId;
        }
        Connection connection = null;
        PreparedStatement ps = null;

        //APIM application id.
        int applicationId = getApplicationId(applicationName, userName);

        if (consumerKey != null) {
            String addApplicationKeyMapping = SQLConstants.ADD_APPLICATION_KEY_TYPE_MAPPING_SQL;
            try {
                connection = APIMgtDBUtil.getConnection();
                connection.setAutoCommit(false);
                ps = connection.prepareStatement(addApplicationKeyMapping);
                ps.setInt(1, applicationId);
                ps.setString(2, consumerKey);
                ps.setString(3, keyType);
                ps.setString(4, APIConstants.AppRegistrationStatus.REGISTRATION_COMPLETED);
                // If the CK/CS pair is pasted on the screen set this to MAPPED
                ps.setString(5, "MAPPED");
                ps.execute();
                connection.commit();

            } catch (SQLException e) {
                handleException("Error while inserting record to the AM_APPLICATION_KEY_MAPPING table,  " +
                                "error is =  " + e.getMessage(), e);
            } finally {
                APIMgtDBUtil.closeAllConnections(ps, connection, null);
            }
        }
    }


    /**
     * Updates the state of the Application Registration.
     *
     * @param state   State of the registration.
     * @param keyType PRODUCTION | SANDBOX
     * @param appId   ID of the Application.
     * @throws APIManagementException if updating fails.
     */
    public void updateApplicationRegistration(String state, String keyType, int appId) throws APIManagementException {
        Connection conn = null;
        PreparedStatement ps = null;

        String sqlStmt = SQLConstants.UPDATE_APPLICATION_KEY_MAPPING_SQL;
        try {
            conn = APIMgtDBUtil.getConnection();
            conn.setAutoCommit(false);

            ps = conn.prepareStatement(sqlStmt);
            ps.setString(1, state);
            ps.setInt(2, appId);
            ps.setString(3, keyType);
            ps.execute();

            conn.commit();
        } catch (SQLException e) {
            handleException("Error while updating registration entry.", e);
        } finally {
            APIMgtDBUtil.closeAllConnections(ps, conn, null);
        }
    }


    /**
     * @param apiIdentifier APIIdentifier
     * @param userId        User Id
     * @return true if user subscribed for given APIIdentifier
     * @throws APIManagementException if failed to check subscribed or not
     */
    public boolean isSubscribed(APIIdentifier apiIdentifier, String userId) throws APIManagementException {
        boolean isSubscribed = false;
        String loginUserName = getLoginUserName(userId);

        Connection conn = null;
        PreparedStatement ps = null;
        ResultSet rs = null;
        String sqlQuery = SQLConstants.GET_SUBSCRIPTION_SQL;

        if (forceCaseInsensitiveComparisons) {
            sqlQuery = SQLConstants.GET_SUBSCRIPTION_CASE_INSENSITIVE_SQL;
        }

        try {
            conn = APIMgtDBUtil.getConnection();
            ps = conn.prepareStatement(sqlQuery);
            ps.setString(1, APIUtil.replaceEmailDomainBack(apiIdentifier.getProviderName()));
            ps.setString(2, apiIdentifier.getApiName());
            ps.setString(3, apiIdentifier.getVersion());
            ps.setString(4, loginUserName);
            int tenantId;
            tenantId = APIUtil.getTenantId(loginUserName);
            ps.setInt(5, tenantId);

            rs = ps.executeQuery();

            if (rs.next()) {
                isSubscribed = true;
            }
        } catch (SQLException e) {
            handleException("Error while checking if user has subscribed to the API ", e);
        } finally {
            APIMgtDBUtil.closeAllConnections(ps, conn, rs);
        }
        return isSubscribed;
    }

    /**
     * @param providerName Name of the provider
     * @return UserApplicationAPIUsage of given provider
     * @throws org.wso2.carbon.apimgt.api.APIManagementException if failed to get
     *                                                           UserApplicationAPIUsage for given provider
     */
    public UserApplicationAPIUsage[] getAllAPIUsageByProvider(String providerName) throws APIManagementException {
        Connection connection = null;
        PreparedStatement ps = null;
        ResultSet result = null;

        try {
            String sqlQuery = SQLConstants.GET_APP_API_USAGE_BY_PROVIDER_SQL;
            connection = APIMgtDBUtil.getConnection();

            ps = connection.prepareStatement(sqlQuery);
            ps.setString(1, APIUtil.replaceEmailDomainBack(providerName));
            result = ps.executeQuery();

            Map<String, UserApplicationAPIUsage> userApplicationUsages = new TreeMap<String, UserApplicationAPIUsage>();
            while (result.next()) {
                int subId = result.getInt("SUBSCRIPTION_ID");
                Map<String, String> keyData = getAccessTokenData(subId);
                String accessToken = keyData.get("token");
                String tokenStatus = keyData.get("status");
                String userId = result.getString("USER_ID");
                String application = result.getString("APPNAME");
                int appId = result.getInt("APPLICATION_ID");
                String subStatus = result.getString("SUB_STATUS");
                String subsCreateState = result.getString("SUBS_CREATE_STATE");
                String key = userId + "::" + application;
                UserApplicationAPIUsage usage = userApplicationUsages.get(key);
                if (usage == null) {
                    usage = new UserApplicationAPIUsage();
                    usage.setUserId(userId);
                    usage.setApplicationName(application);
                    usage.setAppId(appId);
                    usage.setAccessToken(accessToken);
                    usage.setAccessTokenStatus(tokenStatus);
                    userApplicationUsages.put(key, usage);
                }
                APIIdentifier apiId = new APIIdentifier(result.getString("API_PROVIDER"), result.getString
                        ("API_NAME"), result.getString("API_VERSION"));
                SubscribedAPI apiSubscription = new SubscribedAPI(new Subscriber(userId), apiId);
                apiSubscription.setSubStatus(subStatus);
                apiSubscription.setSubCreatedStatus(subsCreateState);
                apiSubscription.setUUID(result.getString("SUB_UUID"));
                apiSubscription.setTier(new Tier(result.getString("SUB_TIER_ID")));
                Application applicationObj = new Application(result.getString("APP_UUID"));
                apiSubscription.setApplication(applicationObj);
                usage.addApiSubscriptions(apiSubscription);
            }
            return userApplicationUsages.values().toArray(new UserApplicationAPIUsage[userApplicationUsages.size()]);
        } catch (SQLException e) {
            handleException("Failed to find API Usage for :" + providerName, e);
            return null;
        } finally {
            APIMgtDBUtil.closeAllConnections(ps, connection, result);
        }
    }

    /**
     * return the subscriber for given access token
     *
     * @param accessToken AccessToken
     * @return Subscriber
     * @throws APIManagementException if failed to get subscriber for given access token
     */
    public Subscriber getSubscriberById(String accessToken) throws APIManagementException {
        Connection connection = null;
        PreparedStatement ps = null;
        ResultSet result = null;
        Subscriber subscriber = null;
        String query = SQLConstants.GET_SUBSCRIBER_BY_ID_SQL;

        try {
            connection = APIMgtDBUtil.getConnection();
            ps = connection.prepareStatement(query);
            ps.setString(1, APIUtil.encryptToken(accessToken));

            result = ps.executeQuery();
            while (result.next()) {
                subscriber = new Subscriber(result.getString(APIConstants.SUBSCRIBER_FIELD_USER_ID));
                subscriber.setSubscribedDate(result.getDate(APIConstants.SUBSCRIBER_FIELD_DATE_SUBSCRIBED));
            }
        } catch (SQLException e) {
            handleException("Failed to get Subscriber for accessToken", e);
        } catch (CryptoException e) {
            handleException("Failed to get Subscriber for accessToken", e);
        } finally {
            APIMgtDBUtil.closeAllConnections(ps, connection, result);
        }
        return subscriber;
    }

    @Deprecated
    public String[] addOAuthConsumer(String username, int tenantId, String appName, String callbackUrl)
            throws IdentityOAuthAdminException, APIManagementException {

        Connection connection = null;
        PreparedStatement prepStmt = null;
        String loginUserName = getLoginUserName(username);

        ResultSet rs = null;
        String consumerKey = null;
        String consumerSecret = null;

        String sqlCheckStmt = SQLConstants.GET_OAUTH_CONSUMER_SQL;
        try {
            connection = APIMgtDBUtil.getConnection();
            connection.setAutoCommit(false);

            prepStmt = connection.prepareStatement(sqlCheckStmt);
            prepStmt.setString(1, loginUserName.toLowerCase());
            prepStmt.setInt(2, tenantId);
            prepStmt.setString(3, appName);

            rs = prepStmt.executeQuery();

            if (rs.next()) {
                consumerKey = rs.getString("CONSUMER_KEY");
                consumerSecret = rs.getString("CONSUMER_SECRET");
                consumerSecret = APIUtil.encryptToken(consumerSecret);
            } else {
                String sqlStmt = SQLConstants.ADD_OAUTH_CONSUMER_SQL;
                consumerSecret = OAuthUtil.getRandomNumber();
                do {
                    consumerKey = OAuthUtil.getRandomNumber();
                } while (isDuplicateConsumer(consumerKey));

                consumerSecret = APIUtil.encryptToken(consumerSecret);

                prepStmt = connection.prepareStatement(sqlStmt);
                prepStmt.setString(1, consumerKey);
                prepStmt.setString(2, consumerSecret);
                prepStmt.setString(3, loginUserName.toLowerCase());
                prepStmt.setInt(4, tenantId);
                prepStmt.setString(5, OAuthConstants.OAuthVersions.VERSION_2);
                prepStmt.setString(6, appName);
                prepStmt.setString(7, callbackUrl);
                prepStmt.execute();
            }
            connection.commit();
        } catch (SQLException e) {
            handleException("Error when adding a new OAuth consumer.", e);
        } catch (CryptoException e) {
            handleException("Error while attempting to encrypt consumer-secret.", e);
        } finally {
            APIMgtDBUtil.closeAllConnections(prepStmt, connection, rs);
        }
        try {
            return new String[]{consumerKey, APIUtil.decryptToken(consumerSecret)};
        } catch (CryptoException e) {
            handleException("Error while decrypting consumer-secret", e);
        }
        return null;
    }


    private void updateOAuthConsumerApp(String appName, String callbackUrl)
            throws IdentityOAuthAdminException, APIManagementException {
        Connection connection = null;
        PreparedStatement prepStmt = null;
        String sqlStmt = SQLConstants.UPDATE_OAUTH_CONSUMER_SQL;
        try {
            connection = APIMgtDBUtil.getConnection();
            connection.setAutoCommit(false);

            prepStmt = connection.prepareStatement(sqlStmt);
            prepStmt.setString(1, callbackUrl);
            prepStmt.setString(2, appName);
            prepStmt.execute();

            connection.commit();
        } catch (SQLException e) {
            handleException("Error when updating OAuth consumer App for " + appName, e);
        } finally {
            APIMgtDBUtil.closeAllConnections(prepStmt, connection, null);
        }
    }

    private boolean isDuplicateConsumer(String consumerKey) throws APIManagementException {
        Connection connection = null;
        PreparedStatement prepStmt = null;
        ResultSet rSet = null;
        String sqlQuery = SQLConstants.GET_ALL_OAUTH_CONSUMER_APPS_SQL;

        boolean isDuplicateConsumer = false;
        try {
            connection = APIMgtDBUtil.getConnection();
            prepStmt = connection.prepareStatement(sqlQuery);
            prepStmt.setString(1, consumerKey);

            rSet = prepStmt.executeQuery();
            if (rSet.next()) {
                isDuplicateConsumer = true;
            }
        } catch (SQLException e) {
            handleException("Error when reading the application information from" + " the persistence store.", e);
        } finally {
            APIMgtDBUtil.closeAllConnections(prepStmt, connection, rSet);
        }
        return isDuplicateConsumer;
    }

    public int addApplication(Application application, String userId) throws APIManagementException {
        Connection conn = null;
        int applicationId = 0;
        String loginUserName = getLoginUserName(userId);
        try {
            conn = APIMgtDBUtil.getConnection();
            conn.setAutoCommit(false);
            applicationId = addApplication(application, loginUserName, conn);

            conn.commit();
        } catch (SQLException e) {
            if (conn != null) {
                try {
                    conn.rollback();
                } catch (SQLException e1) {
                    log.error("Failed to rollback the add Application ", e1);
                }
            }
            handleException("Failed to add Application", e);
        } finally {
            APIMgtDBUtil.closeAllConnections(null, conn, null);
        }
        return applicationId;
    }

    public void addRating(APIIdentifier apiId, int rating, String user) throws APIManagementException {
        Connection conn = null;
        try {
            conn = APIMgtDBUtil.getConnection();
            conn.setAutoCommit(false);
            addRating(apiId, rating, user, conn);

            conn.commit();
        } catch (SQLException e) {
            if (conn != null) {
                try {
                    conn.rollback();
                } catch (SQLException e1) {
                    log.error("Failed to rollback the add Application ", e1);
                }
            }
            handleException("Failed to add Application", e);
        } finally {
            APIMgtDBUtil.closeAllConnections(null, conn, null);
        }
    }

    /**
     * @param apiIdentifier API Identifier
     * @param userId        User Id
     * @throws APIManagementException if failed to add Application
     */
    public void addRating(APIIdentifier apiIdentifier, int rating, String userId, Connection conn)
            throws APIManagementException, SQLException {
        PreparedStatement ps = null;
        PreparedStatement psSelect = null;
        ResultSet rs = null;

        try {
            int tenantId;
            tenantId = APIUtil.getTenantId(userId);
            //Get subscriber Id
            Subscriber subscriber = getSubscriber(userId, tenantId, conn);
            if (subscriber == null) {
                String msg = "Could not load Subscriber records for: " + userId;
                log.error(msg);
                throw new APIManagementException(msg);
            }
            int apiId;
            apiId = getAPIID(apiIdentifier, conn);
            if (apiId == -1) {
                String msg = "Could not load API record for: " + apiIdentifier.getApiName();
                log.error(msg);
                throw new APIManagementException(msg);
            }
            boolean userRatingExists = false;
            //This query to check the ratings already exists for the user in the AM_API_RATINGS table
            String sqlQuery = SQLConstants.GET_API_RATING_SQL;

            psSelect = conn.prepareStatement(sqlQuery);
            psSelect.setInt(1, apiId);
            psSelect.setInt(2, subscriber.getId());
            rs = psSelect.executeQuery();

            while (rs.next()) {
                userRatingExists = true;
            }

            String sqlAddQuery;
            if (!userRatingExists) {
                //This query to update the AM_API_RATINGS table
                sqlAddQuery = SQLConstants.APP_API_RATING_SQL;
            } else {
                //This query to insert into the AM_API_RATINGS table
                sqlAddQuery = SQLConstants.UPDATE_API_RATING_SQL;
            }
            // Adding data to the AM_API_RATINGS  table
            ps = conn.prepareStatement(sqlAddQuery);
            ps.setInt(1, rating);
            ps.setInt(2, apiId);
            ps.setInt(3, subscriber.getId());
            ps.executeUpdate();

        } catch (SQLException e) {
            handleException("Failed to add API rating of the user:" + userId, e);
        } finally {
            APIMgtDBUtil.closeAllConnections(ps, null, rs);
            APIMgtDBUtil.closeAllConnections(psSelect, null, null);
        }
    }

    public void removeAPIRating(APIIdentifier apiId, String user) throws APIManagementException {
        Connection conn = null;
        try {
            conn = APIMgtDBUtil.getConnection();
            conn.setAutoCommit(false);

            removeAPIRating(apiId, user, conn);

            conn.commit();
        } catch (SQLException e) {
            if (conn != null) {
                try {
                    conn.rollback();
                } catch (SQLException e1) {
                    log.error("Failed to rollback the add Application ", e1);
                }
            }
            handleException("Failed to add Application", e);
        } finally {
            APIMgtDBUtil.closeAllConnections(null, conn, null);
        }
    }

    /**
     * @param apiIdentifier API Identifier
     * @param userId        User Id
     * @throws APIManagementException if failed to add Application
     */
    public void removeAPIRating(APIIdentifier apiIdentifier, String userId, Connection conn)
            throws APIManagementException, SQLException {
        PreparedStatement ps = null;
        PreparedStatement psSelect = null;
        ResultSet rs = null;

        try {
            int tenantId;
            int rateId = -1;
            tenantId = APIUtil.getTenantId(userId);
            //Get subscriber Id
            Subscriber subscriber = getSubscriber(userId, tenantId, conn);
            if (subscriber == null) {
                String msg = "Could not load Subscriber records for: " + userId;
                log.error(msg);
                throw new APIManagementException(msg);
            }
            //Get API Id
            int apiId = -1;
            apiId = getAPIID(apiIdentifier, conn);
            if (apiId == -1) {
                String msg = "Could not load API record for: " + apiIdentifier.getApiName();
                log.error(msg);
                throw new APIManagementException(msg);
            }

            //This query to check the ratings already exists for the user in the AM_API_RATINGS table
            String sqlQuery = SQLConstants.GET_RATING_ID_SQL;

            psSelect = conn.prepareStatement(sqlQuery);
            psSelect.setInt(1, apiId);
            psSelect.setInt(2, subscriber.getId());
            rs = psSelect.executeQuery();

            while (rs.next()) {
                rateId = rs.getInt("RATING_ID");
            }
            String sqlAddQuery;
            if (rateId != -1) {
                //This query to delete the specific rate row from the AM_API_RATINGS table
                sqlAddQuery = SQLConstants.REMOVE_RATING_SQL;
                // Adding data to the AM_API_RATINGS  table
                ps = conn.prepareStatement(sqlAddQuery);
                ps.setInt(1, rateId);
                ps.executeUpdate();
            }
        } catch (SQLException e) {
            handleException("Failed to delete API rating", e);
        } finally {
            APIMgtDBUtil.closeAllConnections(ps, null, null);
            APIMgtDBUtil.closeAllConnections(psSelect, null, rs);
        }
    }

    public int getUserRating(APIIdentifier apiId, String user) throws APIManagementException {
        Connection conn = null;
        int userRating = 0;
        try {
            conn = APIMgtDBUtil.getConnection();
            conn.setAutoCommit(false);

            userRating = getUserRating(apiId, user, conn);

            conn.commit();
        } catch (SQLException e) {
            if (conn != null) {
                try {
                    conn.rollback();
                } catch (SQLException e1) {
                    log.error("Failed to rollback getting user ratings ", e1);
                }
            }
            handleException("Failed to get user ratings", e);
        } finally {
            APIMgtDBUtil.closeAllConnections(null, conn, null);
        }
        return userRating;
    }

    /**
     * @param apiIdentifier API Identifier
     * @param userId        User Id
     * @throws APIManagementException if failed to add Application
     */
    public int getUserRating(APIIdentifier apiIdentifier, String userId, Connection conn)
            throws APIManagementException, SQLException {
        PreparedStatement ps = null;
        ResultSet rs = null;
        int userRating = 0;
        try {
            int tenantId;
            tenantId = APIUtil.getTenantId(userId);
            //Get subscriber Id
            Subscriber subscriber = getSubscriber(userId, tenantId, conn);
            if (subscriber == null) {
                String msg = "Could not load Subscriber records for: " + userId;
                log.error(msg);
                throw new APIManagementException(msg);
            }
            //Get API Id
            int apiId = -1;
            apiId = getAPIID(apiIdentifier, conn);
            if (apiId == -1) {
                String msg = "Could not load API record for: " + apiIdentifier.getApiName();
                log.error(msg);
                throw new APIManagementException(msg);
            }
            //This query to update the AM_API_RATINGS table
            String sqlQuery = SQLConstants.GET_RATING_SQL;
            // Adding data to the AM_API_RATINGS  table
            ps = conn.prepareStatement(sqlQuery);
            ps.setInt(1, subscriber.getId());
            ps.setInt(2, apiId);
            rs = ps.executeQuery();

            while (rs.next()) {
                userRating = rs.getInt("RATING");
            }

        } catch (SQLException e) {
            handleException("Failed to add Application", e);
        } finally {
            APIMgtDBUtil.closeAllConnections(ps, null, rs);
        }
        return userRating;
    }

    public float getAverageRating(APIIdentifier apiId) throws APIManagementException {
        Connection conn = null;
        float avrRating = 0;
        try {
            conn = APIMgtDBUtil.getConnection();
            conn.setAutoCommit(false);

            avrRating = getAverageRating(apiId, conn);
        } catch (SQLException e) {
            if (conn != null) {
                try {
                    conn.rollback();
                } catch (SQLException e1) {
                    log.error("Failed to rollback getting user ratings ", e1);
                }
            }
            handleException("Failed to get user ratings", e);
        } finally {
            APIMgtDBUtil.closeAllConnections(null, conn, null);
        }
        return avrRating;
    }

    public float getAverageRating(int apiId) throws APIManagementException {
        Connection conn = null;
        float avrRating = 0;
        PreparedStatement ps = null;
        ResultSet rs = null;
        try {
            conn = APIMgtDBUtil.getConnection();
            conn.setAutoCommit(false);

            if (apiId == -1) {
                String msg = "Invalid APIId : " + apiId;
                log.error(msg);
                return Float.NEGATIVE_INFINITY;
            }
            //This query to update the AM_API_RATINGS table
            String sqlQuery = SQLConstants.GET_AVERAGE_RATING_SQL;

            ps = conn.prepareStatement(sqlQuery);
            ps.setInt(1, apiId);
            rs = ps.executeQuery();

            while (rs.next()) {
                avrRating = rs.getFloat("RATING");
            }
        } catch (SQLException e) {
            if (conn != null) {
                try {
                    conn.rollback();
                } catch (SQLException e1) {
                    log.error("Failed to rollback getting user ratings ", e1);
                }
            }
            handleException("Failed to get user ratings", e);
        } finally {
            APIMgtDBUtil.closeAllConnections(ps, conn, rs);
        }
        return avrRating;
    }

    /**
     * @param apiIdentifier API Identifier
     * @throws APIManagementException if failed to add Application
     */
    public float getAverageRating(APIIdentifier apiIdentifier, Connection conn)
            throws APIManagementException, SQLException {
        PreparedStatement ps = null;
        ResultSet rs = null;
        float avrRating = 0;
        try {
            //Get API Id
            int apiId;
            apiId = getAPIID(apiIdentifier, conn);
            if (apiId == -1) {
                String msg = "Could not load API record for: " + apiIdentifier.getApiName();
                log.error(msg);
                return Float.NEGATIVE_INFINITY;
            }
            //This query to update the AM_API_RATINGS table
            String sqlQuery = SQLConstants.GET_AVERAGE_RATING_SQL;

            ps = conn.prepareStatement(sqlQuery);
            ps.setInt(1, apiId);
            rs = ps.executeQuery();

            while (rs.next()) {
                avrRating = rs.getFloat("RATING");
            }

        } catch (SQLException e) {
            handleException("Failed to add Application", e);
        } finally {
            APIMgtDBUtil.closeAllConnections(ps, null, rs);
        }

        BigDecimal decimal = new BigDecimal(avrRating);
        return Float.parseFloat(decimal.setScale(1, BigDecimal.ROUND_UP).toString());
    }

    /**
     * @param application Application
     * @param userId      User Id
     * @throws APIManagementException if failed to add Application
     */
    public int addApplication(Application application, String userId, Connection conn)
            throws APIManagementException, SQLException {
        PreparedStatement ps = null;
        conn.setAutoCommit(false);
        ResultSet rs = null;

        int applicationId = 0;
        try {
            int tenantId;
            tenantId = APIUtil.getTenantId(userId);

            //Get subscriber Id
            Subscriber subscriber = getSubscriber(userId, tenantId, conn);
            if (subscriber == null) {
                String msg = "Could not load Subscriber records for: " + userId;
                log.error(msg);
                throw new APIManagementException(msg);
            }
            //This query to update the AM_APPLICATION table
            String sqlQuery = SQLConstants.APP_APPLICATION_SQL;
            // Adding data to the AM_APPLICATION  table
            //ps = conn.prepareStatement(sqlQuery);
            ps = conn.prepareStatement(sqlQuery, new String[]{"APPLICATION_ID"});
            if (conn.getMetaData().getDriverName().contains("PostgreSQL")) {
                ps = conn.prepareStatement(sqlQuery, new String[]{"application_id"});
            }

            ps.setString(1, application.getName());
            ps.setInt(2, subscriber.getId());
            ps.setString(3, application.getTier());
            ps.setString(4, application.getCallbackUrl());
            ps.setString(5, application.getDescription());

            if (APIConstants.DEFAULT_APPLICATION_NAME.equals(application.getName())) {
                ps.setString(6, APIConstants.ApplicationStatus.APPLICATION_APPROVED);
            } else {
                ps.setString(6, APIConstants.ApplicationStatus.APPLICATION_CREATED);
            }
            ps.setString(7, application.getGroupId());
            ps.setString(8, subscriber.getName());
            ps.setTimestamp(9, new Timestamp(System.currentTimeMillis()));
            ps.setString(10, UUID.randomUUID().toString());
            ps.executeUpdate();

            rs = ps.getGeneratedKeys();
            while (rs.next()) {
                applicationId = Integer.parseInt(rs.getString(1));
            }

            conn.commit();
        } catch (SQLException e) {
            handleException("Failed to add Application", e);
        } finally {
            APIMgtDBUtil.closeAllConnections(ps, null, rs);
        }
        return applicationId;
    }

    public void updateApplication(Application application) throws APIManagementException {
        Connection conn = null;
        PreparedStatement ps = null;

        try {
            conn = APIMgtDBUtil.getConnection();
            conn.setAutoCommit(false);

            //This query to update the AM_APPLICATION table
            String sqlQuery = SQLConstants.UPDATE_APPLICATION_SQL;
            // Adding data to the AM_APPLICATION  table
            ps = conn.prepareStatement(sqlQuery);
            ps.setString(1, application.getName());
            ps.setString(2, application.getTier());
            ps.setString(3, application.getCallbackUrl());
            ps.setString(4, application.getDescription());
            //TODO need to find the proper user who updates this application.
            ps.setString(5, null);
            ps.setTimestamp(6, new Timestamp(System.currentTimeMillis()));
            ps.setInt(7, application.getId());

            ps.executeUpdate();
            conn.commit();

            updateOAuthConsumerApp(application.getName(), application.getCallbackUrl());
        } catch (SQLException e) {
            if (conn != null) {
                try {
                    conn.rollback();
                } catch (SQLException e1) {
                    log.error("Failed to rollback the update Application ", e1);
                }
            }
            handleException("Failed to update Application", e);
        } catch (IdentityOAuthAdminException e) {
            handleException("Failed to update OAuth Consumer Application", e);
        } finally {
            APIMgtDBUtil.closeAllConnections(ps, conn, null);
        }
    }

    /**
     * Update the status of the Application creation process
     *
     * @param applicationId
     * @param status
     * @throws APIManagementException
     */
    public void updateApplicationStatus(int applicationId, String status) throws APIManagementException {
        Connection conn = null;
        PreparedStatement ps = null;

        try {
            conn = APIMgtDBUtil.getConnection();
            conn.setAutoCommit(false);

            String updateSqlQuery = SQLConstants.UPDATE_APPLICATION_STATUS_SQL;

            ps = conn.prepareStatement(updateSqlQuery);
            ps.setString(1, status);
            ps.setInt(2, applicationId);

            ps.executeUpdate();

            conn.commit();
        } catch (SQLException e) {
            if (conn != null) {
                try {
                    conn.rollback();
                } catch (SQLException e1) {
                    log.error("Failed to rollback the update Application ", e1);
                }
            }
            handleException("Failed to update Application", e);
        } finally {
            APIMgtDBUtil.closeAllConnections(ps, conn, null);
        }
    }

    /**
     * get the status of the Application creation process
     *
     * @param appName
     * @return
     * @throws APIManagementException
     */
    public String getApplicationStatus(String appName, String userId) throws APIManagementException {
        int applicationId = getApplicationId(appName, userId);
        return getApplicationStatusById(applicationId);
    }

    /**
     * get the status of the Application creation process given the application Id
     *
     * @param applicationId Id of the Application
     * @return
     * @throws APIManagementException
     */
    public String getApplicationStatusById(int applicationId) throws APIManagementException {
        Connection conn = null;
        ResultSet resultSet = null;
        PreparedStatement ps = null;
        String status = null;
        try {
            conn = APIMgtDBUtil.getConnection();
            conn.setAutoCommit(false);

            String sqlQuery = SQLConstants.GET_APPLICATION_STATUS_BY_ID_SQL;

            ps = conn.prepareStatement(sqlQuery);
            ps.setInt(1, applicationId);
            resultSet = ps.executeQuery();
            while (resultSet.next()) {
                status = resultSet.getString("APPLICATION_STATUS");
            }

            conn.commit();
        } catch (SQLException e) {
            if (conn != null) {
                try {
                    conn.rollback();
                } catch (SQLException e1) {
                    log.error("Failed to rollback the update Application ", e1);
                }
            }
            handleException("Failed to update Application", e);
        } finally {
            APIMgtDBUtil.closeAllConnections(ps, conn, resultSet);
        }
        return status;
    }

    /**
     * Check whether given application name is available under current subscriber or group
     *
     * @param appName  application name
     * @param username subscriber
     * @param groupId  group of the subscriber
     * @return true if application is available for the subscriber
     * @throws APIManagementException if failed to get applications for given subscriber
     */
    public boolean isApplicationExist(String appName, String username, String groupId) throws APIManagementException {
        if (username == null) {
            return false;
        }
        Subscriber subscriber = getSubscriber(username);

        Connection connection = null;
        PreparedStatement preparedStatement = null;
        ResultSet resultSet = null;
        int appId = 0;

        String sqlQuery = SQLConstants.GET_APPLICATION_ID_PREFIX;

        String whereClauseWithGroupId = " AND (APP.GROUP_ID = ? OR (APP.GROUP_ID = '' AND SUB.USER_ID = ?))";
        String whereClauseWithGroupIdCaseInsensitive = " AND (APP.GROUP_ID = ? OR (APP.GROUP_ID = '' " + "AND LOWER" +
                                                       "(SUB.USER_ID) = LOWER(?)))";
        String whereClause = " AND SUB.USER_ID = ? ";
        String whereClauseCaseInsensitive = " AND LOWER(SUB.USER_ID) = LOWER(?) ";

        try {
            connection = APIMgtDBUtil.getConnection();

            if (!StringUtils.isEmpty(groupId)) {
                if (forceCaseInsensitiveComparisons) {
                    sqlQuery += whereClauseWithGroupIdCaseInsensitive;
                } else {
                    sqlQuery += whereClauseWithGroupId;
                }
            } else {
                if (forceCaseInsensitiveComparisons) {
                    sqlQuery += whereClauseCaseInsensitive;
                } else {
                    sqlQuery += whereClause;
                }
            }

            preparedStatement = connection.prepareStatement(sqlQuery);
            preparedStatement.setString(1, appName);

            if (!StringUtils.isEmpty(groupId)) {
                preparedStatement.setString(2, groupId);
                preparedStatement.setString(3, subscriber.getName());
            } else {
                preparedStatement.setString(2, subscriber.getName());
            }

            resultSet = preparedStatement.executeQuery();

            if (resultSet.next()) {
                appId = resultSet.getInt("APPLICATION_ID");
            }

            if (appId > 0) {
                return true;
            }

        } catch (SQLException e) {
            handleException("Error while getting the id  of " + appName + " from the persistence store.", e);
        } finally {
            APIMgtDBUtil.closeAllConnections(preparedStatement, connection, resultSet);
        }
        return false;
    }


    /**
     * @param username Subscriber
     * @return ApplicationId for given appname.
     * @throws APIManagementException if failed to get Applications for given subscriber.
     */
    public int getApplicationId(String appName, String username) throws APIManagementException {
        if (username == null) {
            return 0;
        }
        Subscriber subscriber = getSubscriber(username);

        Connection connection = null;
        PreparedStatement prepStmt = null;
        ResultSet rs = null;
        int appId = 0;

        String sqlQuery = SQLConstants.GET_APPLICATION_ID_SQL;
        try {
            connection = APIMgtDBUtil.getConnection();
            prepStmt = connection.prepareStatement(sqlQuery);
            prepStmt.setInt(1, subscriber.getId());
            prepStmt.setString(2, appName);
            rs = prepStmt.executeQuery();


            while (rs.next()) {
                appId = rs.getInt("APPLICATION_ID");
            }

        } catch (SQLException e) {
            handleException("Error when getting the application id from" + " the persistence store.", e);
        } finally {
            APIMgtDBUtil.closeAllConnections(prepStmt, connection, rs);
        }
        return appId;
    }

    /**
     * Find the name of the application by Id
     *
     * @param applicationId - applicatoin id
     * @return - application name
     * @throws APIManagementException
     */
    public String getApplicationNameFromId(int applicationId) throws APIManagementException {

        Connection connection = null;
        PreparedStatement prepStmt = null;
        ResultSet rs = null;
        String appName = null;

        String sqlQuery = SQLConstants.GET_APPLICATION_NAME_FROM_ID_SQL;

        try {
            connection = APIMgtDBUtil.getConnection();
            prepStmt = connection.prepareStatement(sqlQuery);
            prepStmt.setInt(1, applicationId);
            rs = prepStmt.executeQuery();

            while (rs.next()) {
                appName = rs.getString("NAME");
            }

        } catch (SQLException e) {
            handleException("Error when getting the application name for id " + applicationId, e);
        } finally {
            APIMgtDBUtil.closeAllConnections(prepStmt, connection, rs);
        }
        return appName;
    }

    /**
     * This method will give basic Application Details like name, Application tier, call back url and description.
     * Applications returned by this method will not have Access Tokens populated. This method can be used to check
     * existency of an app.
     *
     * @param subscriberName Name of the Application Owner
     * @param groupingId     Grouping ID
     * @return List of {@code Application}s having basic details populated.
     * @throws APIManagementException
     */
    @Deprecated
    public List<Application> getBasicApplicationDetails(String subscriberName, String groupingId)
            throws APIManagementException {
        Connection connection = null;
        PreparedStatement prepStmt = null;
        ResultSet rs = null;
        ArrayList<Application> applications = null;
        String sqlQuery = SQLConstants.GET_BASIC_APPLICATION_DETAILS_PREFIX;
        String whereClauseWithGroupId = "   AND " + "     (GROUP_ID= ? " + "      OR " + "     (GROUP_ID='' AND SUB" +
                                        ".USER_ID=?))";
        String whereClause = "   AND " + " SUB.USER_ID=?";

        if (groupingId != null && !"null".equals(groupingId) && !groupingId.isEmpty()) {
            sqlQuery += whereClauseWithGroupId;
        } else {
            sqlQuery += whereClause;
        }
        try {
            connection = APIMgtDBUtil.getConnection();
            prepStmt = connection.prepareStatement(sqlQuery);
            if (groupingId != null && !"null".equals(groupingId) && !groupingId.isEmpty()) {
                prepStmt.setString(1, groupingId);
                prepStmt.setString(2, subscriberName);
            } else {
                prepStmt.setString(1, subscriberName);
            }
            rs = prepStmt.executeQuery();

            Application application = null;
            while (rs.next()) {
                application = new Application(rs.getString("NAME"), new Subscriber(subscriberName));
                application.setId(rs.getInt("APPLICATION_ID"));
                application.setTier(rs.getString("APPLICATION_TIER"));
                application.setCallbackUrl(rs.getString("CALLBACK_URL"));
                application.setDescription(rs.getString("DESCRIPTION"));
                application.setStatus(rs.getString("APPLICATION_STATUS"));
            }

            if (application != null) {
                applications = new ArrayList<Application>();
                applications.add(application);
            }
        } catch (SQLException e) {
            handleException("Error when reading the application information from" + " the persistence store.", e);
        } finally {
            APIMgtDBUtil.closeAllConnections(prepStmt, connection, rs);
        }
        return applications;
    }

    public Application[] getApplications(Subscriber subscriber, String groupingId) throws APIManagementException {

        Connection connection = null;
        PreparedStatement prepStmt = null;
        ResultSet rs = null;
        Application[] applications = null;
        String sqlQuery = SQLConstants.GET_APPLICATIONS_PREFIX;

        String whereClauseWithGroupId;

        if (forceCaseInsensitiveComparisons) {
            whereClauseWithGroupId = "   AND " + "     (GROUP_ID= ? " + "      OR " + "     (GROUP_ID='' AND LOWER" +
                                     "(SUB.USER_ID) = LOWER(?)))";
        } else {
            whereClauseWithGroupId = "   AND " + "     (GROUP_ID= ? " + "      OR " + "     (GROUP_ID='' AND SUB" +
                                     ".USER_ID=?))";
        }

        String whereClause;
        if (forceCaseInsensitiveComparisons) {
            whereClause = "   AND " + " LOWER(SUB.USER_ID) = LOWER(?)";
        } else {
            whereClause = "   AND " + " SUB.USER_ID = ?";
        }

        if (groupingId != null && !"null".equals(groupingId) && !groupingId.isEmpty()) {
            sqlQuery += whereClauseWithGroupId;
        } else {
            sqlQuery += whereClause;
        }
        try {
            connection = APIMgtDBUtil.getConnection();
            prepStmt = connection.prepareStatement(sqlQuery);
            if (groupingId != null && !"null".equals(groupingId) && !groupingId.isEmpty()) {
                prepStmt.setString(1, groupingId);
                prepStmt.setString(2, subscriber.getName());
            } else {
                prepStmt.setString(1, subscriber.getName());
            }
            rs = prepStmt.executeQuery();
            ArrayList<Application> applicationsList = new ArrayList<Application>();
            Application application;
            while (rs.next()) {
                application = new Application(rs.getString("NAME"), subscriber);
                application.setId(rs.getInt("APPLICATION_ID"));
                application.setTier(rs.getString("APPLICATION_TIER"));
                application.setCallbackUrl(rs.getString("CALLBACK_URL"));
                application.setDescription(rs.getString("DESCRIPTION"));
                application.setStatus(rs.getString("APPLICATION_STATUS"));
                application.setGroupId(rs.getString("GROUP_ID"));
                application.setUUID(rs.getString("UUID"));

                Set<APIKey> keys = getApplicationKeys(subscriber.getName(), application.getId());
                Map<String, OAuthApplicationInfo> keyMap = getOAuthApplications(application.getId());

                for (Map.Entry<String, OAuthApplicationInfo> entry : keyMap.entrySet()) {
                    application.addOAuthApp(entry.getKey(), entry.getValue());
                }

                for (APIKey key : keys) {
                    application.addKey(key);
                }
                applicationsList.add(application);

            }
            Collections.sort(applicationsList, new Comparator<Application>() {
                public int compare(Application o1, Application o2) {
                    return o1.getName().compareToIgnoreCase(o2.getName());
                }
            });
            applications = applicationsList.toArray(new Application[applicationsList.size()]);
        } catch (SQLException e) {
            handleException("Error when reading the application information from" + " the persistence store.", e);
        } finally {
            APIMgtDBUtil.closeAllConnections(prepStmt, connection, rs);
        }
        return applications;
    }

    /**
     * Returns all the consumerkeys of application which are subscribed for the given api
     *
     * @param identifier APIIdentifier
     * @return Consumerkeys
     * @throws org.wso2.carbon.apimgt.api.APIManagementException if failed to get Applications for given subscriber.
     */
    public String[] getConsumerKeys(APIIdentifier identifier) throws APIManagementException {

        Set<String> consumerKeys = new HashSet<String>();

        Connection connection = null;
        PreparedStatement prepStmt = null;
        ResultSet rs = null;

        int apiId;
        String sqlQuery = SQLConstants.GET_CONSUMER_KEYS_SQL;

        try {

            connection = APIMgtDBUtil.getConnection();
            apiId = getAPIID(identifier, connection);

            prepStmt = connection.prepareStatement(sqlQuery);
            prepStmt.setInt(1, apiId);
            rs = prepStmt.executeQuery();

            while (rs.next()) {
                consumerKeys.add(rs.getString("CONSUMER_KEY"));
            }

        } catch (SQLException e) {
            handleException("Error when reading application subscription information", e);
        } finally {
            APIMgtDBUtil.closeAllConnections(prepStmt, connection, rs);
        }

        return consumerKeys.toArray(new String[consumerKeys.size()]);
    }

    /**
     * Deletes an Application along with subscriptions, keys and registration data
     *
     * @param application Application object to be deleted from the database which has the application Id
     * @throws APIManagementException
     */
    public void deleteApplication(Application application) throws APIManagementException {
        Connection connection = null;
        PreparedStatement deleteMappingQuery = null;
        PreparedStatement prepStmt = null;
        PreparedStatement prepStmtGetConsumerKey = null;
        PreparedStatement deleteRegistrationQuery = null;
        PreparedStatement deleteSubscription = null;
        PreparedStatement deleteDomainApp = null;
        PreparedStatement deleteAppKey = null;
        PreparedStatement deleteApp = null;
        ResultSet rs = null;

        String getSubscriptionsQuery = SQLConstants.GET_SUBSCRIPTION_ID_OF_APPLICATION_SQL;

        String getConsumerKeyQuery = SQLConstants.GET_CONSUMER_KEY_OF_APPLICATION_SQL;

        String deleteKeyMappingQuery = SQLConstants.REMOVE_APPLICATION_FROM_SUBSCRIPTION_KEY_MAPPINGS_SQL;
        String deleteSubscriptionsQuery = SQLConstants.REMOVE_APPLICATION_FROM_SUBSCRIPTIONS_SQL;
        String deleteApplicationKeyQuery = SQLConstants.REMOVE_APPLICATION_FROM_APPLICATION_KEY_MAPPINGS_SQL;
        String deleteDomainAppQuery = SQLConstants.REMOVE_APPLICATION_FROM_DOMAIN_MAPPINGS_SQL;
        String deleteApplicationQuery = SQLConstants.REMOVE_APPLICATION_FROM_APPLICATIONS_SQL;
        String deleteRegistrationEntry = SQLConstants.REMOVE_APPLICATION_FROM_APPLICATION_REGISTRATIONS_SQL;

        try {
            connection = APIMgtDBUtil.getConnection();
            connection.setAutoCommit(false);
            prepStmt = connection.prepareStatement(getSubscriptionsQuery);
            prepStmt.setInt(1, application.getId());
            rs = prepStmt.executeQuery();

            List<Integer> subscriptions = new ArrayList<Integer>();
            while (rs.next()) {
                subscriptions.add(rs.getInt("SUBSCRIPTION_ID"));
            }

            deleteMappingQuery = connection.prepareStatement(deleteKeyMappingQuery);
            for (Integer subscriptionId : subscriptions) {
                deleteMappingQuery.setInt(1, subscriptionId);
                deleteMappingQuery.addBatch();
            }
            deleteMappingQuery.executeBatch();

            if (log.isDebugEnabled()) {
                log.debug("Subscription Key mapping details are deleted successfully for Application - " +
                          application.getName());
            }

            deleteRegistrationQuery = connection.prepareStatement(deleteRegistrationEntry);
            deleteRegistrationQuery.setInt(1, application.getId());
            deleteRegistrationQuery.execute();

            if (log.isDebugEnabled()) {
                log.debug("Application Registration details are deleted successfully for Application - " +
                          application.getName());
            }

            deleteSubscription = connection.prepareStatement(deleteSubscriptionsQuery);
            deleteSubscription.setInt(1, application.getId());
            deleteSubscription.execute();

            if (log.isDebugEnabled()) {
                log.debug("Subscription details are deleted successfully for Application - " + application.getName());
            }

            prepStmtGetConsumerKey = connection.prepareStatement(getConsumerKeyQuery);
            prepStmtGetConsumerKey.setInt(1, application.getId());
            rs = prepStmtGetConsumerKey.executeQuery();
            ArrayList<String> consumerKeys = new ArrayList<String>();

            deleteDomainApp = connection.prepareStatement(deleteDomainAppQuery);
            while (rs.next()) {
                String consumerKey = rs.getString("CONSUMER_KEY");

                // This is true when OAuth app has been created by pasting consumer key/secret in the screen.
                String mode = rs.getString("CREATE_MODE");
                if (consumerKey != null) {
                    deleteDomainApp.setString(1, consumerKey);
                    deleteDomainApp.addBatch();

                    KeyManagerHolder.getKeyManagerInstance().deleteMappedApplication(consumerKey);
                    // OAuth app is deleted if only it has been created from API Store. For mapped clients we don't
                    // call delete.
                    if (!"MAPPED".equals(mode)) {
                        // Adding clients to be deleted.
                        consumerKeys.add(consumerKey);
                    }

                }
            }
            deleteDomainApp.executeBatch();

            deleteAppKey = connection.prepareStatement(deleteApplicationKeyQuery);
            deleteAppKey.setInt(1, application.getId());
            deleteAppKey.execute();

            if (log.isDebugEnabled()) {
                log.debug("Application Key Mapping details are deleted successfully for Application - " + application
                        .getName());
            }

            deleteApp = connection.prepareStatement(deleteApplicationQuery);
            deleteApp.setInt(1, application.getId());
            deleteApp.execute();

            if (log.isDebugEnabled()) {
                log.debug("Application " + application.getName() + " is deleted successfully.");
            }

            connection.commit();

            for (String consumerKey : consumerKeys) {
                //delete on oAuthorization server.
                KeyManagerHolder.getKeyManagerInstance().deleteApplication(consumerKey);
            }
        } catch (SQLException e) {
            handleException("Error while removing application details from the database", e);
        } finally {
            APIMgtDBUtil.closeAllConnections(prepStmtGetConsumerKey, connection, rs);
            APIMgtDBUtil.closeAllConnections(prepStmt, null, rs);
            APIMgtDBUtil.closeAllConnections(deleteApp, null, null);
            APIMgtDBUtil.closeAllConnections(deleteAppKey, null, null);
            APIMgtDBUtil.closeAllConnections(deleteMappingQuery, null, null);
            APIMgtDBUtil.closeAllConnections(deleteRegistrationQuery, null, null);
            APIMgtDBUtil.closeAllConnections(deleteSubscription, null, null);
            APIMgtDBUtil.closeAllConnections(deleteDomainApp, null, null);
            APIMgtDBUtil.closeAllConnections(deleteAppKey, null, null);
            APIMgtDBUtil.closeAllConnections(deleteApp, null, null);

        }
    }

    public APIKey[] getConsumerKeysWithMode(int appId, String mode) throws APIManagementException {

        Connection connection = null;
        PreparedStatement prepStmt = null;
        ResultSet rs = null;
        ArrayList<APIKey> consumerKeys = new ArrayList<APIKey>();

        String getConsumerKeyQuery = SQLConstants.GET_CONSUMER_KEY_WITH_MODE_SLQ;

        try {
            connection = APIMgtDBUtil.getConnection();
            connection.setAutoCommit(false);
            prepStmt = connection.prepareStatement(getConsumerKeyQuery);
            prepStmt.setInt(1, appId);
            prepStmt.setString(2, mode);
            rs = prepStmt.executeQuery();
            while (rs.next()) {
                String consumerKey = rs.getString("CONSUMER_KEY");

                if (consumerKey != null && !consumerKey.isEmpty()) {
                    APIKey apiKey = new APIKey();
                    apiKey.setConsumerKey(consumerKey);
                    apiKey.setType(rs.getString("KEY_TYPE"));
                    consumerKeys.add(apiKey);
                }
            }
        } catch (SQLException e) {
            String msg = "Error occurred while getting consumer keys";
            log.error(msg, e);
            throw new APIManagementException(msg, e);
        } finally {
            APIMgtDBUtil.closeAllConnections(prepStmt, connection, rs);
        }
        return consumerKeys.toArray(new APIKey[consumerKeys.size()]);
    }

    /**
     * Returns the consumer Key for a given Application Name, Subscriber Name, Key Type, Grouping Id combination.
     *
     * @param applicationName Name of the Application.
     * @param subscriberId    Name of Subscriber.
     * @param keyType         PRODUCTION | SANDBOX.
     * @param groupingId      Grouping ID. When set to null query will be performed using the other three values.
     * @return Consumer Key matching the provided combination.
     * @throws APIManagementException
     */
    public String getConsumerKeyForApplicationKeyType(String applicationName, String subscriberId, String keyType,
                                                      String groupingId) throws APIManagementException {

        String consumerKey = null;
        Connection connection = null;
        PreparedStatement prepStmt = null;
        ResultSet rs = null;
        String sqlQuery = SQLConstants.GET_CONSUMER_KEY_FOR_APPLICATION_KEY_TYPE_SQL;
        String whereClauseWithGroupId = "   AND " + "     (GROUP_ID= ? " + "      OR " + "     (GROUP_ID='' AND SUB" +
                                        ".USER_ID=?))";
        String whereClause = "   AND " + " SUB.USER_ID=?";

        if (groupingId != null && !"null".equals(groupingId) && !groupingId.isEmpty()) {
            sqlQuery += whereClauseWithGroupId;
        } else {
            sqlQuery += whereClause;
        }
        try {
            connection = APIMgtDBUtil.getConnection();
            prepStmt = connection.prepareStatement(sqlQuery);
            prepStmt.setString(1, applicationName);
            prepStmt.setString(2, keyType);
            if (groupingId != null && !"null".equals(groupingId) && !groupingId.isEmpty()) {
                prepStmt.setString(3, groupingId);
                prepStmt.setString(4, subscriberId);

            } else {
                prepStmt.setString(3, subscriberId);
            }
            rs = prepStmt.executeQuery();

            while (rs.next()) {
                consumerKey = rs.getString("CONSUMER_KEY");
            }
        } catch (SQLException e) {
            handleException("Error when reading the application information from" + " the persistence store.", e);
        } finally {
            APIMgtDBUtil.closeAllConnections(prepStmt, connection, rs);
        }
        return consumerKey;
    }

    /**
     * This method will return a java Map that contains application ID and token type.
     *
     * @param consumerKey consumer key of the oAuth application.
     * @return Map.
     * @throws APIManagementException
     */
    public Map<String, String> getApplicationIdAndTokenTypeByConsumerKey(String consumerKey)
            throws APIManagementException {
        Map<String, String> appIdAndConsumerKey = new HashMap<String, String>();

        if (log.isDebugEnabled()) {
            log.debug("fetching application id and token type by consumer key " + consumerKey);
        }

        Connection connection = null;
        PreparedStatement prepStmt = null;
        ResultSet rs = null;

        String sqlQuery = SQLConstants.GET_APPLICATION_ID_BY_CONSUMER_KEY_SQL;
        try {
            connection = APIMgtDBUtil.getConnection();

            prepStmt = connection.prepareStatement(sqlQuery);
            prepStmt.setString(1, consumerKey);
            rs = prepStmt.executeQuery();
            while (rs.next()) {
                appIdAndConsumerKey.put("application_id", rs.getString("APPLICATION_ID"));
                appIdAndConsumerKey.put("token_type", rs.getString("KEY_TYPE"));
            }
        } catch (SQLException e) {
            handleException("Error when reading application subscription information", e);
        } finally {
            APIMgtDBUtil.closeAllConnections(prepStmt, connection, rs);
        }
        return appIdAndConsumerKey;
    }

    /*
        Delete mapping record by given consumer key
     */
    public void deleteApplicationKeyMappingByConsumerKey(String consumerKey) throws APIManagementException {

        Connection connection = null;
        PreparedStatement ps = null;
        try {
            connection = APIMgtDBUtil.getConnection();
            connection.setAutoCommit(false);
            String deleteKeyMappingQuery = SQLConstants.DELETE_APPLICATION_KEY_MAPPING_BY_CONSUMER_KEY_SQL;
            if (log.isDebugEnabled()) {
                log.debug("trying to delete key mapping for consumer id " + consumerKey);
            }
            ps = connection.prepareStatement(deleteKeyMappingQuery);
            ps.setString(1, consumerKey);
            ps.executeUpdate();
            connection.commit();
        } catch (SQLException e) {
            handleException("Error while removing application mapping table", e);
        } finally {
            APIMgtDBUtil.closeAllConnections(ps, connection, null);
        }
    }

    /**
     * This method will delete a record from AM_APPLICATION_REGISTRATION
     *
     * @param applicationId
     * @param tokenType
     */
    public void deleteApplicationKeyMappingByApplicationIdAndType(String applicationId, String tokenType)
            throws APIManagementException {

        Connection connection = null;
        PreparedStatement ps = null;
        try {
            connection = APIMgtDBUtil.getConnection();
            connection.setAutoCommit(false);
            String deleteRegistrationEntry = SQLConstants.DELETE_APPLICATION_KEY_MAPPING_BY_APPLICATION_ID_SQL;

            if (log.isDebugEnabled()) {
                log.debug("trying to delete a record from AM_APPLICATION_KEY_MAPPING table by application ID " +
                          applicationId + " and Token type" + tokenType);
            }
            ps = connection.prepareStatement(deleteRegistrationEntry);
            ps.setInt(1, Integer.parseInt(applicationId));
            ps.setString(2, tokenType);
            ps.executeUpdate();
            connection.commit();
        } catch (SQLException e) {
            handleException("Error while removing AM_APPLICATION_KEY_MAPPING table", e);
        } finally {
            APIMgtDBUtil.closeAllConnections(ps, connection, null);
        }
    }

    /**
     * Delete a record from AM_APPLICATION_REGISTRATION table by application ID and token type.
     *
     * @param applicationId APIM application ID.
     * @param tokenType     Token type (PRODUCTION || SANDBOX)
     * @throws APIManagementException if failed to delete the record.
     */
    public void deleteApplicationRegistration(String applicationId, String tokenType) throws APIManagementException {

        Connection connection = null;
        PreparedStatement ps = null;
        try {
            connection = APIMgtDBUtil.getConnection();
            String deleteRegistrationEntry = SQLConstants.REMOVE_FROM_APPLICATION_REGISTRANTS_SQL;

            if (log.isDebugEnabled()) {
                log.debug("trying to delete a record from AM_APPLICATION_REGISTRATION table by application ID " +
                          applicationId + " and Token type" + tokenType);
            }
            ps = connection.prepareStatement(deleteRegistrationEntry);
            ps.setInt(1, Integer.parseInt(applicationId));
            ps.setString(2, tokenType);
            ps.executeUpdate();
            connection.commit();
        } catch (SQLException e) {
            handleException("Error while removing AM_APPLICATION_REGISTRATION table", e);
        } finally {
            APIMgtDBUtil.closeAllConnections(ps, connection, null);
        }
    }

    /**
     * returns a subscriber record for given username,tenant Id
     *
     * @param username   UserName
     * @param tenantId   Tenant Id
     * @param connection
     * @return Subscriber
     * @throws APIManagementException if failed to get subscriber
     */
    private Subscriber getSubscriber(String username, int tenantId, Connection connection)
            throws APIManagementException {
        PreparedStatement prepStmt = null;
        ResultSet rs = null;
        Subscriber subscriber = null;
        String sqlQuery;

        if (forceCaseInsensitiveComparisons) {
            sqlQuery = SQLConstants.GET_SUBSCRIBER_CASE_INSENSITIVE_SQL;
        } else {
            sqlQuery = SQLConstants.GET_SUBSCRIBER_DETAILS_SQL;
        }

        try {
            prepStmt = connection.prepareStatement(sqlQuery);
            prepStmt.setString(1, username);
            prepStmt.setInt(2, tenantId);
            rs = prepStmt.executeQuery();

            if (rs.next()) {
                subscriber = new Subscriber(rs.getString("USER_ID"));
                subscriber.setEmail(rs.getString("EMAIL_ADDRESS"));
                subscriber.setId(rs.getInt("SUBSCRIBER_ID"));
                subscriber.setSubscribedDate(rs.getDate("DATE_SUBSCRIBED"));
                subscriber.setTenantId(rs.getInt("TENANT_ID"));
                return subscriber;
            }
        } catch (SQLException e) {
            handleException("Error when reading the application information from" + " the persistence store.", e);
        } finally {
            APIMgtDBUtil.closeAllConnections(prepStmt, null, rs);
        }
        return subscriber;
    }

    public void recordAPILifeCycleEvent(APIIdentifier identifier, APIStatus oldStatus, APIStatus newStatus,
                                        String userId) throws APIManagementException {
        Connection conn = null;
        try {
            conn = APIMgtDBUtil.getConnection();
            recordAPILifeCycleEvent(identifier, oldStatus.toString(), newStatus.toString(), userId, conn);
        } catch (SQLException e) {
            handleException("Failed to record API state change", e);
        } finally {
            APIMgtDBUtil.closeAllConnections(null, conn, null);
        }
    }

    public void recordAPILifeCycleEvent(APIIdentifier identifier, String oldStatus, String newStatus, String userId)
            throws APIManagementException {
        Connection conn = null;
        try {
            conn = APIMgtDBUtil.getConnection();
            recordAPILifeCycleEvent(identifier, oldStatus, newStatus, userId, conn);
        } catch (SQLException e) {
            handleException("Failed to record API state change", e);
        } finally {
            APIMgtDBUtil.closeAllConnections(null, conn, null);
        }
    }

    public void recordAPILifeCycleEvent(APIIdentifier identifier, String oldStatus, String newStatus, String userId,
                                        Connection conn) throws APIManagementException {
        //Connection conn = null;
        ResultSet resultSet = null;
        PreparedStatement ps = null;
        PreparedStatement selectQuerySt = null;

        int tenantId;
        int apiId = -1;
        tenantId = APIUtil.getTenantId(userId);

        if (oldStatus == null && !newStatus.equals(APIStatus.CREATED.toString())) {
            String msg = "Invalid old and new state combination";
            log.error(msg);
            throw new APIManagementException(msg);
        } else if (oldStatus != null && oldStatus.equals(newStatus)) {
            String msg = "No measurable differences in API state";
            log.error(msg);
            throw new APIManagementException(msg);
        }

        String getAPIQuery = SQLConstants.GET_API_ID_SQL;
        String sqlQuery = SQLConstants.ADD_API_LIFECYCLE_EVENT_SQL;
        try {
            conn.setAutoCommit(false);

            selectQuerySt = conn.prepareStatement(getAPIQuery);
            selectQuerySt.setString(1, APIUtil.replaceEmailDomainBack(identifier.getProviderName()));
            selectQuerySt.setString(2, identifier.getApiName());
            selectQuerySt.setString(3, identifier.getVersion());
            resultSet = selectQuerySt.executeQuery();
            if (resultSet.next()) {
                apiId = resultSet.getInt("API_ID");
            }

            if (apiId == -1) {
                String msg = "Unable to find the API: " + identifier + " in the database";
                log.error(msg);
                throw new APIManagementException(msg);
            }

            ps = conn.prepareStatement(sqlQuery);
            ps.setInt(1, apiId);
            if (oldStatus != null) {
                ps.setString(2, oldStatus);
            } else {
                ps.setNull(2, Types.VARCHAR);
            }
            ps.setString(3, newStatus);
            ps.setString(4, userId);
            ps.setInt(5, tenantId);
            ps.setTimestamp(6, new Timestamp(System.currentTimeMillis()));

            ps.executeUpdate();

            // finally commit transaction
            conn.commit();
        } catch (SQLException e) {
            if (conn != null) {
                try {
                    conn.rollback();
                } catch (SQLException e1) {
                    log.error("Failed to rollback the API state change record", e1);
                }
            }
            handleException("Failed to record API state change", e);
        } finally {
            APIMgtDBUtil.closeAllConnections(selectQuerySt, null, null);
            APIMgtDBUtil.closeAllConnections(ps, null, resultSet);
        }
    }

    public void updateDefaultAPIPublishedVersion(APIIdentifier identifier, APIStatus oldStatus, APIStatus newStatus)
            throws APIManagementException {

        Connection conn = null;
        try {
            conn = APIMgtDBUtil.getConnection();
            conn.setAutoCommit(false);

            if (!oldStatus.equals(newStatus)) {
                if ((newStatus.equals(APIStatus.CREATED) || newStatus.equals(APIStatus.RETIRED)) && (oldStatus.equals
                        (APIStatus.PUBLISHED) || oldStatus.equals(APIStatus.DEPRECATED) || oldStatus.equals(APIStatus.BLOCKED))) {
                    setPublishedDefVersion(identifier, conn, null);
                } else if (newStatus.equals(APIStatus.PUBLISHED) || newStatus.equals(APIStatus.DEPRECATED) ||
                           newStatus.equals(APIStatus.BLOCKED)) {
                    setPublishedDefVersion(identifier, conn, identifier.getVersion());
                }
            }

            conn.commit();

        } catch (SQLException e) {
            handleException("Failed to update published default API state change", e);
        } finally {
            APIMgtDBUtil.closeAllConnections(null, conn, null);
        }
    }

    public List<LifeCycleEvent> getLifeCycleEvents(APIIdentifier apiId) throws APIManagementException {
        Connection connection = null;
        PreparedStatement prepStmt = null;
        ResultSet rs = null;
        String sqlQuery = SQLConstants.GET_LIFECYCLE_EVENT_SQL;

        List<LifeCycleEvent> events = new ArrayList<LifeCycleEvent>();
        try {
            connection = APIMgtDBUtil.getConnection();
            prepStmt = connection.prepareStatement(sqlQuery);
            prepStmt.setString(1, APIUtil.replaceEmailDomainBack(apiId.getProviderName()));
            prepStmt.setString(2, apiId.getApiName());
            prepStmt.setString(3, apiId.getVersion());
            rs = prepStmt.executeQuery();

            while (rs.next()) {
                LifeCycleEvent event = new LifeCycleEvent();
                event.setApi(apiId);
                String oldState = rs.getString("PREVIOUS_STATE");
                //event.setOldStatus(oldState != null ? APIStatus.valueOf(oldState) : null);
                event.setOldStatus(oldState != null ? oldState : null);
                //event.setNewStatus(APIStatus.valueOf(rs.getString("NEW_STATE")));
                event.setNewStatus(rs.getString("NEW_STATE"));
                event.setUserId(rs.getString("USER_ID"));
                event.setDate(rs.getTimestamp("EVENT_DATE"));
                events.add(event);
            }

            Collections.sort(events, new Comparator<LifeCycleEvent>() {
                public int compare(LifeCycleEvent o1, LifeCycleEvent o2) {
                    return o1.getDate().compareTo(o2.getDate());
                }
            });
        } catch (SQLException e) {
            handleException("Error when executing the SQL : " + sqlQuery, e);
        } finally {
            APIMgtDBUtil.closeAllConnections(prepStmt, connection, rs);
        }
        return events;
    }

    public void makeKeysForwardCompatible(String provider, String apiName, String oldVersion, String newVersion,
                                          String context) throws APIManagementException {

        Connection connection = null;
        PreparedStatement prepStmt = null;
        PreparedStatement addSubKeySt = null;
        PreparedStatement getAppSt = null;
        ResultSet rs = null;

        String getSubscriptionDataQuery = SQLConstants.GET_SUBSCRIPTION_DATA_SQL;
        String addSubKeyMapping = SQLConstants.ADD_SUBSCRIPTION_KEY_MAPPING_SQL;
        String getApplicationDataQuery = SQLConstants.GET_APPLICATION_DATA_SQL;

        try {
            // Retrieve all the existing subscription for the old version
            connection = APIMgtDBUtil.getConnection();

            prepStmt = connection.prepareStatement(getSubscriptionDataQuery);
            prepStmt.setString(1, APIUtil.replaceEmailDomainBack(provider));
            prepStmt.setString(2, apiName);
            prepStmt.setString(3, oldVersion);
            rs = prepStmt.executeQuery();

            List<SubscriptionInfo> subscriptionData = new ArrayList<SubscriptionInfo>();
            Set<Integer> subscribedApplications = new HashSet<Integer>();
            while (rs.next() && !(APIConstants.SubscriptionStatus.ON_HOLD.equals(rs.getString("SUB_STATUS")))) {
                SubscriptionInfo info = new SubscriptionInfo();
                info.subscriptionId = rs.getInt("SUBSCRIPTION_ID");
                info.tierId = rs.getString("TIER_ID");
                info.applicationId = rs.getInt("APPLICATION_ID");
                info.accessToken = rs.getString("ACCESS_TOKEN");  // no decryption needed.
                info.tokenType = rs.getString("KEY_TYPE");
                subscriptionData.add(info);
            }

            Map<Integer, Integer> subscriptionIdMap = new HashMap<Integer, Integer>();
            APIIdentifier apiId = new APIIdentifier(provider, apiName, newVersion);

            for (SubscriptionInfo info : subscriptionData) {
                try {
                    if (!subscriptionIdMap.containsKey(info.subscriptionId)) {
                        apiId.setTier(info.tierId);
                        int subscriptionId = addSubscription(apiId, context, info.applicationId, APIConstants
                                .SubscriptionStatus.UNBLOCKED);
                        if (subscriptionId == -1) {
                            String msg = "Unable to add a new subscription for the API: " + apiName +
                                         ":v" + newVersion;
                            log.error(msg);
                            throw new APIManagementException(msg);
                        }
                        subscriptionIdMap.put(info.subscriptionId, subscriptionId);
                    }
                    int subscriptionId = subscriptionIdMap.get(info.subscriptionId);
                    connection.setAutoCommit(false);

                    addSubKeySt = connection.prepareStatement(addSubKeyMapping);
                    addSubKeySt.setInt(1, subscriptionId);
                    addSubKeySt.setString(2, info.accessToken);
                    addSubKeySt.setString(3, info.tokenType);
                    addSubKeySt.execute();
                    connection.commit();

                    subscribedApplications.add(info.applicationId);
                    // catching the exception because when copy the api without the option "require re-subscription"
                    // need to go forward rather throwing the exception
                } catch (SubscriptionAlreadyExistingException e) {
                    log.error("Error while adding subscription " + e.getMessage(), e);
                }
            }

            getAppSt = connection.prepareStatement(getApplicationDataQuery);
            getAppSt.setString(1, APIUtil.replaceEmailDomainBack(provider));
            getAppSt.setString(2, apiName);
            getAppSt.setString(3, oldVersion);
            rs = getAppSt.executeQuery();
            while (rs.next() && !(APIConstants.SubscriptionStatus.ON_HOLD.equals(rs.getString("SUB_STATUS")))) {
                int applicationId = rs.getInt("APPLICATION_ID");
                if (!subscribedApplications.contains(applicationId)) {
                    apiId.setTier(rs.getString("TIER_ID"));
                    try {
                        addSubscription(apiId, rs.getString("CONTEXT"), applicationId, APIConstants
                                .SubscriptionStatus.UNBLOCKED);
                        // catching the exception because when copy the api without the option "require re-subscription"
                        // need to go forward rather throwing the exception
                    } catch (SubscriptionAlreadyExistingException e) {
                        //Not handled as an error because same subscription can be there in many previous versions. 
                        //Ex: if previous version was created by another older version and if the subscriptions are
                        //Forwarded, then the third one will get same subscription from previous two versions.
                        log.info("Subscription already exists: " + e.getMessage());
                    }
                }
            }
        } catch (SQLException e) {
            handleException("Error when executing the SQL queries", e);
        } finally {
            APIMgtDBUtil.closeAllConnections(getAppSt, null, null);
            APIMgtDBUtil.closeAllConnections(addSubKeySt, null, null);
            APIMgtDBUtil.closeAllConnections(prepStmt, connection, rs);
        }
    }

    public void addAPI(API api, int tenantId) throws APIManagementException {
        Connection connection = null;
        PreparedStatement prepStmt = null;
        ResultSet rs = null;

        String query = SQLConstants.ADD_API_SQL;
        try {
            connection = APIMgtDBUtil.getConnection();
            connection.setAutoCommit(false);

            prepStmt = connection.prepareStatement(query, new String[]{"api_id"});
            prepStmt.setString(1, APIUtil.replaceEmailDomainBack(api.getId().getProviderName()));
            prepStmt.setString(2, api.getId().getApiName());
            prepStmt.setString(3, api.getId().getVersion());
            prepStmt.setString(4, api.getContext());
            String contextTemplate = api.getContextTemplate();
            //If the context template ends with {version} this means that the version will be at the end of the context.
            if (contextTemplate.endsWith("/" + APIConstants.VERSION_PLACEHOLDER)) {
                //Remove the {version} part from the context template.
                contextTemplate = contextTemplate.split(Pattern.quote("/" + APIConstants.VERSION_PLACEHOLDER))[0];
            }
            prepStmt.setString(5, contextTemplate);
            prepStmt.setString(6, APIUtil.replaceEmailDomainBack(api.getId().getProviderName()));
            prepStmt.setTimestamp(7, new Timestamp(System.currentTimeMillis()));
            prepStmt.execute();

            rs = prepStmt.getGeneratedKeys();
            int applicationId = -1;
            if (rs.next()) {
                applicationId = rs.getInt(1);
            }

            connection.commit();

            if (api.getScopes() != null) {
                addScopes(api.getScopes(), applicationId, tenantId);
            }
            addURLTemplates(applicationId, api, connection);
            recordAPILifeCycleEvent(api.getId(), null, APIStatus.CREATED.toString(), APIUtil.replaceEmailDomainBack
                    (api.getId().getProviderName()), connection);
            //If the api is selected as default version, it is added/replaced into AM_API_DEFAULT_VERSION table
            if (api.isDefaultVersion()) {
                addUpdateAPIAsDefaultVersion(api, connection);
            }
            connection.commit();
        } catch (SQLException e) {
            handleException("Error while adding the API: " + api.getId() + " to the database", e);
        } finally {
            APIMgtDBUtil.closeAllConnections(prepStmt, connection, rs);
        }
    }

    public String getDefaultVersion(APIIdentifier apiId) throws APIManagementException {
        Connection connection = null;
        PreparedStatement prepStmt = null;
        ResultSet rs = null;
        String oldDefaultVersion = null;

        String query = SQLConstants.GET_DEFAULT_VERSION_SQL;
        try {

            connection = APIMgtDBUtil.getConnection();
            prepStmt = connection.prepareStatement(query);
            prepStmt.setString(1, apiId.getApiName());
            prepStmt.setString(2, APIUtil.replaceEmailDomainBack(apiId.getProviderName()));

            rs = prepStmt.executeQuery();

            if (rs.next()) {
                oldDefaultVersion = rs.getString("DEFAULT_API_VERSION");
            }
        } catch (SQLException e) {
            handleException("Error while getting default version for " + apiId.getApiName(), e);
        } finally {
            APIMgtDBUtil.closeAllConnections(prepStmt, connection, rs);
        }
        return oldDefaultVersion;
    }

    /**
     * Persists WorkflowDTO to Database
     *
     * @param workflow
     * @throws APIManagementException
     */
    public void addWorkflowEntry(WorkflowDTO workflow) throws APIManagementException {
        Connection connection = null;
        PreparedStatement prepStmt = null;

        String query = SQLConstants.ADD_WORKFLOW_ENTRY_SQL;
        try {
            Timestamp cratedDateStamp = new Timestamp(workflow.getCreatedTime());

            connection = APIMgtDBUtil.getConnection();
            connection.setAutoCommit(false);

            prepStmt = connection.prepareStatement(query);
            prepStmt.setString(1, workflow.getWorkflowReference());
            prepStmt.setString(2, workflow.getWorkflowType());
            prepStmt.setString(3, workflow.getStatus().toString());
            prepStmt.setTimestamp(4, cratedDateStamp);
            prepStmt.setString(5, workflow.getWorkflowDescription());
            prepStmt.setInt(6, workflow.getTenantId());
            prepStmt.setString(7, workflow.getTenantDomain());
            prepStmt.setString(8, workflow.getExternalWorkflowReference());

            prepStmt.execute();

            connection.commit();
        } catch (SQLException e) {
            handleException("Error while adding Workflow : " + workflow.getExternalWorkflowReference() + " to the " +
                            "database", e);
        } finally {
            APIMgtDBUtil.closeAllConnections(prepStmt, connection, null);
        }
    }

    public void updateWorkflowStatus(WorkflowDTO workflowDTO) throws APIManagementException {
        Connection connection = null;
        PreparedStatement prepStmt = null;

        String query = SQLConstants.UPDATE_WORKFLOW_ENTRY_SQL;
        try {
            Timestamp updatedTimeStamp = new Timestamp(workflowDTO.getUpdatedTime());

            connection = APIMgtDBUtil.getConnection();
            connection.setAutoCommit(false);

            prepStmt = connection.prepareStatement(query);
            prepStmt.setString(1, workflowDTO.getStatus().toString());
            prepStmt.setString(2, workflowDTO.getWorkflowDescription());
            prepStmt.setTimestamp(3, updatedTimeStamp);
            prepStmt.setString(4, workflowDTO.getExternalWorkflowReference());

            prepStmt.execute();

            connection.commit();
        } catch (SQLException e) {
            handleException("Error while updating Workflow Status of workflow " + workflowDTO
                    .getExternalWorkflowReference(), e);
        } finally {
            APIMgtDBUtil.closeAllConnections(prepStmt, connection, null);
        }
    }

    /**
     * Returns a workflow object for a given external workflow reference.
     *
     * @param workflowReference
     * @return
     * @throws APIManagementException
     */
    public WorkflowDTO retrieveWorkflow(String workflowReference) throws APIManagementException {
        Connection connection = null;
        PreparedStatement prepStmt = null;
        ResultSet rs = null;
        WorkflowDTO workflowDTO = null;

        String query = SQLConstants.GET_ALL_WORKFLOW_ENTRY_SQL;
        try {
            connection = APIMgtDBUtil.getConnection();
            prepStmt = connection.prepareStatement(query);
            prepStmt.setString(1, workflowReference);

            rs = prepStmt.executeQuery();
            while (rs.next()) {
                workflowDTO = WorkflowExecutorFactory.getInstance().createWorkflowDTO(rs.getString("WF_TYPE"));
                workflowDTO.setStatus(WorkflowStatus.valueOf(rs.getString("WF_STATUS")));
                workflowDTO.setExternalWorkflowReference(rs.getString("WF_EXTERNAL_REFERENCE"));
                workflowDTO.setCreatedTime(rs.getTimestamp("WF_CREATED_TIME").getTime());
                workflowDTO.setWorkflowReference(rs.getString("WF_REFERENCE"));
                workflowDTO.setTenantDomain(rs.getString("TENANT_DOMAIN"));
                workflowDTO.setTenantId(rs.getInt("TENANT_ID"));
                workflowDTO.setWorkflowDescription(rs.getString("WF_STATUS_DESC"));
            }
        } catch (SQLException e) {
            handleException("Error while retrieving workflow details for " + workflowReference, e);
        } finally {
            APIMgtDBUtil.closeAllConnections(prepStmt, connection, rs);
        }
        return workflowDTO;
    }

    private void setPublishedDefVersion(APIIdentifier apiId, Connection connection, String value)
            throws APIManagementException {
        String queryDefaultVersionUpdate = SQLConstants.UPDATE_PUBLISHED_DEFAULT_VERSION_SQL;

        PreparedStatement prepStmtDefVersionUpdate = null;
        try {
            prepStmtDefVersionUpdate = connection.prepareStatement(queryDefaultVersionUpdate);
            prepStmtDefVersionUpdate.setString(1, value);
            prepStmtDefVersionUpdate.setString(2, apiId.getApiName());
            prepStmtDefVersionUpdate.setString(3, APIUtil.replaceEmailDomainBack(apiId.getProviderName()));
            prepStmtDefVersionUpdate.execute();
        } catch (SQLException e) {
            handleException("Error while deleting the API default version entry: " + apiId.getApiName() + " from the " +
                            "database", e);
        } finally {
            APIMgtDBUtil.closeAllConnections(prepStmtDefVersionUpdate, null, null);
        }
    }

    /**
     * Sets/removes default api entry such that api will not represent as default api further.
     * If the api's version is the same as the published version, then the whole entry will be removed.
     * Otherwise only the default version attribute is set to null.
     *
     * @param apiId
     * @param connection
     * @return
     * @throws APIManagementException
     */
    public void removeAPIFromDefaultVersion(APIIdentifier apiId, Connection connection) throws APIManagementException {

        String queryDefaultVersionDelete = SQLConstants.REMOVE_API_DEFAULT_VERSION_SQL;

        PreparedStatement prepStmtDefVersionDelete = null;
        try {
            prepStmtDefVersionDelete = connection.prepareStatement(queryDefaultVersionDelete);
            prepStmtDefVersionDelete.setString(1, apiId.getApiName());
            prepStmtDefVersionDelete.setString(2, APIUtil.replaceEmailDomainBack(apiId.getProviderName()));
            prepStmtDefVersionDelete.execute();
        } catch (SQLException e) {
            handleException("Error while deleting the API default version entry: " + apiId.getApiName() + " from the " +
                            "database", e);
        } finally {
            APIMgtDBUtil.closeAllConnections(prepStmtDefVersionDelete, null, null);
        }
    }

    public String getPublishedDefaultVersion(APIIdentifier apiId) throws APIManagementException {
        Connection connection = null;
        PreparedStatement prepStmt = null;
        ResultSet rs = null;
        String publishedDefaultVersion = null;

        String query = SQLConstants.GET_PUBLISHED_DEFAULT_VERSION_SQL;
        try {
            connection = APIMgtDBUtil.getConnection();
            prepStmt = connection.prepareStatement(query);
            prepStmt.setString(1, apiId.getApiName());
            prepStmt.setString(2, APIUtil.replaceEmailDomainBack(apiId.getProviderName()));

            rs = prepStmt.executeQuery();

            while (rs.next()) {
                publishedDefaultVersion = rs.getString("PUBLISHED_DEFAULT_API_VERSION");
            }
        } catch (SQLException e) {
            handleException("Error while getting default version for " + apiId.getApiName(), e);
        } finally {
            APIMgtDBUtil.closeAllConnections(prepStmt, connection, rs);
        }
        return publishedDefaultVersion;
    }

    public void addUpdateAPIAsDefaultVersion(API api, Connection connection) throws APIManagementException {
        String publishedDefaultVersion = getPublishedDefaultVersion(api.getId());
        removeAPIFromDefaultVersion(api.getId(), connection);

        PreparedStatement prepStmtDefVersionAdd = null;
        String queryDefaultVersionAdd = SQLConstants.ADD_API_DEFAULT_VERSION_SQL;
        try {
            prepStmtDefVersionAdd = connection.prepareStatement(queryDefaultVersionAdd);
            prepStmtDefVersionAdd.setString(1, api.getId().getApiName());
            prepStmtDefVersionAdd.setString(2, APIUtil.replaceEmailDomainBack(api.getId().getProviderName()));
            prepStmtDefVersionAdd.setString(3, api.getId().getVersion());
            APIStatus apistatus = api.getStatus();
            if (apistatus.equals(APIStatus.PUBLISHED) || apistatus.equals(APIStatus.DEPRECATED) || apistatus.equals
                    (APIStatus.BLOCKED)) {
                prepStmtDefVersionAdd.setString(4, api.getId().getVersion());
            } else {
                prepStmtDefVersionAdd.setString(4, publishedDefaultVersion);
            }

            prepStmtDefVersionAdd.execute();
        } catch (SQLException e) {
            handleException("Error while adding the API default version entry: " + api.getId().getApiName() + " to " +
                            "the database", e);
        } finally {
            APIMgtDBUtil.closeAllConnections(prepStmtDefVersionAdd, null, null);
        }
    }

    /**
     * Adds URI templates define for an API
     *
     * @param apiId
     * @param api
     * @param connection
     * @throws APIManagementException
     */
    public void addURLTemplates(int apiId, API api, Connection connection) throws APIManagementException {
        if (apiId == -1) {
            //application addition has failed
            return;
        }
        PreparedStatement prepStmt = null;
        PreparedStatement scopePrepStmt = null;

        String query = SQLConstants.ADD_URL_MAPPING_SQL;
        String scopeQuery = SQLConstants.ADD_OAUTH2_RESOURCE_SCOPE_SQL;
        try {
            //connection = APIMgtDBUtil.getConnection();
            prepStmt = connection.prepareStatement(query);
            scopePrepStmt = connection.prepareStatement(scopeQuery);

            Iterator<URITemplate> uriTemplateIterator = api.getUriTemplates().iterator();
            URITemplate uriTemplate;
            for (; uriTemplateIterator.hasNext(); ) {
                uriTemplate = uriTemplateIterator.next();

                prepStmt.setInt(1, apiId);
                prepStmt.setString(2, uriTemplate.getHTTPVerb());
                prepStmt.setString(3, uriTemplate.getAuthType());
                prepStmt.setString(4, uriTemplate.getUriTemplate());
                prepStmt.setString(5, uriTemplate.getThrottlingTier());
                InputStream is;
                if (uriTemplate.getMediationScript() != null) {
                    is = new ByteArrayInputStream(uriTemplate.getMediationScript().getBytes(Charset.defaultCharset()));
                } else {
                    is = null;
                }
                if (connection.getMetaData().getDriverName().contains("PostgreSQL") || connection.getMetaData()
                        .getDatabaseProductName().contains("DB2")) {
                    if (uriTemplate.getMediationScript() != null) {
                        prepStmt.setBinaryStream(6, is, uriTemplate.getMediationScript().getBytes(Charset.defaultCharset()).length);
                    } else {
                        prepStmt.setBinaryStream(6, is, 0);
                    }
                } else {
                    prepStmt.setBinaryStream(6, is);
                }
                prepStmt.addBatch();
                if (uriTemplate.getScope() != null) {
                    scopePrepStmt.setString(1, APIUtil.getResourceKey(api, uriTemplate));
                    scopePrepStmt.setInt(2, uriTemplate.getScope().getId());
                    scopePrepStmt.addBatch();
                }
            }
            prepStmt.executeBatch();
            prepStmt.clearBatch();
            scopePrepStmt.executeBatch();
            scopePrepStmt.clearBatch();
        } catch (SQLException e) {
            handleException("Error while adding URL template(s) to the database for API : " + api.getId(), e);
        } finally {
            APIMgtDBUtil.closeAllConnections(prepStmt, null, null);
            APIMgtDBUtil.closeAllConnections(scopePrepStmt, null, null);
        }
    }

    /**
     * Fetches an Application by name.
     *
     * @param applicationName Name of the Application
     * @param userId          Name of the User.
     * @throws APIManagementException
     */
    public Application getApplicationByName(String applicationName, String userId, String groupId)
            throws APIManagementException {
        //mysql> select APP.APPLICATION_ID, APP.NAME, APP.SUBSCRIBER_ID,APP.APPLICATION_TIER,APP.CALLBACK_URL,APP
        // .DESCRIPTION,
        // APP.APPLICATION_STATUS from AM_SUBSCRIBER as SUB,AM_APPLICATION as APP
        // where SUB.user_id='admin' AND APP.name='DefaultApplication' AND SUB.SUBSCRIBER_ID=APP.SUBSCRIBER_ID;
        Connection connection = null;
        PreparedStatement prepStmt = null;
        ResultSet rs = null;

        Application application = null;
        try {
            connection = APIMgtDBUtil.getConnection();

            String query = SQLConstants.GET_APPLICATION_BY_NAME_PREFIX;
            String whereClause = "  WHERE SUB.USER_ID =? AND APP.NAME=? AND SUB.SUBSCRIBER_ID=APP.SUBSCRIBER_ID";
            String whereClauseCaseInSensitive = "  WHERE LOWER(SUB.USER_ID) =LOWER(?) AND APP.NAME=? AND SUB" + "" +
                                                ".SUBSCRIBER_ID=APP.SUBSCRIBER_ID";
            String whereClauseWithGroupId = "  WHERE  (APP.GROUP_ID = ? OR (APP.GROUP_ID = '' AND SUB.USER_ID = ?)) " +
                                            "AND " + "APP.NAME = ? AND SUB.SUBSCRIBER_ID = APP.SUBSCRIBER_ID";

            if (groupId != null && !"null".equals(groupId) && !groupId.isEmpty()) {
                query += whereClauseWithGroupId;
            } else {
                if (forceCaseInsensitiveComparisons) {
                    query = query + whereClauseCaseInSensitive;
                } else {
                    query = query + whereClause;
                }
            }

            prepStmt = connection.prepareStatement(query);

            if (groupId != null && !"null".equals(groupId) && !groupId.isEmpty()) {
                prepStmt.setString(1, groupId);
                prepStmt.setString(2, userId);
                prepStmt.setString(3, applicationName);
            } else {
                prepStmt.setString(1, userId);
                prepStmt.setString(2, applicationName);
            }

            rs = prepStmt.executeQuery();
            while (rs.next()) {
                String subscriberId = rs.getString("SUBSCRIBER_ID");
                String subscriberName = rs.getString("USER_ID");

                Subscriber subscriber = new Subscriber(subscriberName);
                subscriber.setId(Integer.parseInt(subscriberId));
                application = new Application(applicationName, subscriber);

                application.setDescription(rs.getString("DESCRIPTION"));
                application.setStatus(rs.getString("APPLICATION_STATUS"));
                application.setCallbackUrl(rs.getString("CALLBACK_URL"));
                application.setId(rs.getInt("APPLICATION_ID"));
                application.setTier(rs.getString("APPLICATION_TIER"));
                application.setUUID(rs.getString("UUID"));
                application.setGroupId(rs.getString("GROUP_ID"));
            }
        } catch (SQLException e) {
            handleException("Error while obtaining details of the Application : " + applicationName, e);
        } finally {
            APIMgtDBUtil.closeAllConnections(prepStmt, connection, rs);
        }
        return application;
    }

    public Application getApplicationById(int applicationId) throws APIManagementException {
        Connection connection = null;
        PreparedStatement prepStmt = null;
        ResultSet rs = null;

        Application application = null;
        try {
            connection = APIMgtDBUtil.getConnection();

            String query = SQLConstants.GET_APPLICATION_BY_ID_SQL;
            prepStmt = connection.prepareStatement(query);
            prepStmt.setInt(1, applicationId);

            rs = prepStmt.executeQuery();
            if (rs.next()) {
                String applicationName = rs.getString("NAME");
                String subscriberId = rs.getString("SUBSCRIBER_ID");
                String subscriberName = rs.getString("USER_ID");

                Subscriber subscriber = new Subscriber(subscriberName);
                subscriber.setId(Integer.parseInt(subscriberId));
                application = new Application(applicationName, subscriber);

                application.setDescription(rs.getString("DESCRIPTION"));
                application.setStatus(rs.getString("APPLICATION_STATUS"));
                application.setCallbackUrl(rs.getString("CALLBACK_URL"));
                application.setId(rs.getInt("APPLICATION_ID"));
                application.setGroupId(rs.getString("GROUP_ID"));
                application.setUUID(rs.getString("UUID"));
                application.setTier(rs.getString("APPLICATION_TIER"));
                subscriber.setId(rs.getInt("SUBSCRIBER_ID"));
            }
        } catch (SQLException e) {
            handleException("Error while obtaining details of the Application : " + applicationId, e);
        } finally {
            APIMgtDBUtil.closeAllConnections(prepStmt, connection, rs);
        }
        return application;
    }

    /**
     * Retrieves the Application which is corresponding to the given UUID String
     *
     * @param uuid UUID of Application
     * @return
     * @throws APIManagementException
     */
    public Application getApplicationByUUID(String uuid) throws APIManagementException {
        Connection connection = null;
        PreparedStatement prepStmt = null;
        ResultSet rs = null;

        Application application = null;
        try {
            connection = APIMgtDBUtil.getConnection();
            String query = SQLConstants.GET_APPLICATION_BY_UUID_SQL;

            prepStmt = connection.prepareStatement(query);
            prepStmt.setString(1, uuid);

            rs = prepStmt.executeQuery();
            if (rs.next()) {
                String applicationName = rs.getString("NAME");
                String subscriberId = rs.getString("SUBSCRIBER_ID");
                String subscriberName = rs.getString("USER_ID");

                Subscriber subscriber = new Subscriber(subscriberName);
                subscriber.setId(Integer.parseInt(subscriberId));
                application = new Application(applicationName, subscriber);

                application.setDescription(rs.getString("DESCRIPTION"));
                application.setStatus(rs.getString("APPLICATION_STATUS"));
                application.setCallbackUrl(rs.getString("CALLBACK_URL"));
                application.setId(rs.getInt("APPLICATION_ID"));
                application.setGroupId(rs.getString("GROUP_ID"));
                application.setUUID(rs.getString("UUID"));
                application.setTier(rs.getString("APPLICATION_TIER"));
                subscriber.setId(rs.getInt("SUBSCRIBER_ID"));

                Set<APIKey> keys = getApplicationKeys(subscriber.getName(), application.getId());
                for (APIKey key : keys) {
                    application.addKey(key);
                }
            }
        } catch (SQLException e) {
            handleException("Error while obtaining details of the Application : " + uuid, e);
        } finally {
            APIMgtDBUtil.closeAllConnections(prepStmt, connection, rs);
        }
        return application;
    }

    /**
     * update URI templates define for an API
     *
     * @param api
     * @throws APIManagementException
     */
    public void updateURLTemplates(API api) throws APIManagementException {

        Connection connection = null;
        PreparedStatement prepStmt = null;
        int apiId;

        String deleteOldMappingsQuery = SQLConstants.REMOVE_FROM_URI_TEMPLATES_SQL;
        try {
            connection = APIMgtDBUtil.getConnection();
            connection.setAutoCommit(false);

            apiId = getAPIID(api.getId(), connection);
            if (apiId == -1) {
                //application addition has failed
                return;
            }
            prepStmt = connection.prepareStatement(deleteOldMappingsQuery);
            prepStmt.setInt(1, apiId);
            prepStmt.execute();

            addURLTemplates(apiId, api, connection);

            connection.commit();
        } catch (SQLException e) {
            handleException("Error while deleting URL template(s) for API : " + api.getId(), e);
        } finally {
            APIMgtDBUtil.closeAllConnections(prepStmt, connection, null);
        }
    }

    /**
     * returns all URL templates define for all active(PUBLISHED) APIs.
     */
	public ArrayList<URITemplate> getAllURITemplates(String apiContext, String version) throws APIManagementException {
		Connection connection = null;
		PreparedStatement prepStmt = null;
		ResultSet rs = null;
		ArrayList<URITemplate> uriTemplates = new ArrayList<URITemplate>();

		// TODO : FILTER RESULTS ONLY FOR ACTIVE APIs
		String query = SQLConstants.ThrottleSQLConstants.GET_CONDITION_GROUPS_FOR_POLICIES_SQL;
		try {
			connection = APIMgtDBUtil.getConnection();
			prepStmt = connection.prepareStatement(query);
			prepStmt.setString(1, apiContext);
			prepStmt.setString(2, version);

			rs = prepStmt.executeQuery();

			// THROTTLING_TIER == POLICY_NAME
			// Map<String,URITemplate> mapByHttpVerbURLPattern = new
			// HashMap<String,URITemplate>();
			Map<String, Set<String>> mapByHttpVerbURLPatternToId = new HashMap<String, Set<String>>();

			while (rs != null && rs.next()) {

				String httpVerb = rs.getString("HTTP_METHOD");
				String authType = rs.getString("AUTH_SCHEME");
				String urlPattern = rs.getString("URL_PATTERN");
				String policyName = rs.getString("THROTTLING_TIER");
				String conditionGroupId = rs.getString("CONDITION_GROUP_ID");
				String policyConditionGroupId = policyName + ":" + conditionGroupId;

				String key = httpVerb + ":" + urlPattern;
				if (mapByHttpVerbURLPatternToId.containsKey(key)) {
					if (conditionGroupId == null || conditionGroupId.trim().length() == 0) {
						continue;
					}
					mapByHttpVerbURLPatternToId.get(key).add(policyConditionGroupId);
				} else {
					String script = null;
					URITemplate uriTemplate = new URITemplate();
					uriTemplate.setThrottlingTier(policyName);
					uriTemplate.setAuthType(authType);
					uriTemplate.setHTTPVerb(httpVerb);
					uriTemplate.setUriTemplate(urlPattern);

					InputStream mediationScriptBlob = rs.getBinaryStream("MEDIATION_SCRIPT");
					if (mediationScriptBlob != null) {
						script = APIMgtDBUtil.getStringFromInputStream(mediationScriptBlob);
					}
					uriTemplate.setMediationScript(script);

					Set<String> conditionGroupIdSet = new HashSet<String>();
					mapByHttpVerbURLPatternToId.put(key, conditionGroupIdSet);
					uriTemplates.add(uriTemplate);
					if (conditionGroupId == null || conditionGroupId.trim().length() == 0) {
						continue;
					}
					conditionGroupIdSet.add(policyConditionGroupId);
				}

			}

			for (URITemplate uriTemplate : uriTemplates) {
				String key = uriTemplate.getHTTPVerb() + ":" + uriTemplate.getUriTemplate();
				if (mapByHttpVerbURLPatternToId.containsKey(key)) {
					if (!mapByHttpVerbURLPatternToId.get(key).isEmpty()) {
						uriTemplate.getThrottlingConditions().addAll(mapByHttpVerbURLPatternToId.get(key));
					}

				}

				if (uriTemplate.getThrottlingConditions().isEmpty()) {
					uriTemplate.getThrottlingConditions().add(uriTemplate.getThrottlingTier() + ":" + "default");
				}

			}
		} catch (SQLException e) {
			handleException("Error while fetching all URL Templates", e);
		} finally {
			APIMgtDBUtil.closeAllConnections(prepStmt, connection, rs);
		}
		return uriTemplates;
	}


    public void updateAPI(API api, int tenantId) throws APIManagementException {
        Connection connection = null;
        PreparedStatement prepStmt = null;

        String previousDefaultVersion = getDefaultVersion(api.getId());

        String query = SQLConstants.UPDATE_API_SQL;
        try {
            connection = APIMgtDBUtil.getConnection();
            connection.setAutoCommit(false);

            if (api.isApiHeaderChanged()) {
                prepStmt = connection.prepareStatement(query);
                prepStmt.setString(1, api.getContext());
                String contextTemplate = api.getContextTemplate();
                //If the context template ends with {version} this means that the version will be at the end of the
                // context.
                if (contextTemplate.endsWith("/" + APIConstants.VERSION_PLACEHOLDER)) {
                    //Remove the {version} part from the context template.
                    contextTemplate = contextTemplate.split(Pattern.quote("/" + APIConstants.VERSION_PLACEHOLDER))[0];
                }
                prepStmt.setString(2, contextTemplate);
                //TODO Need to find who exactly does this update.
                prepStmt.setString(3, null);
                prepStmt.setTimestamp(4, new Timestamp(System.currentTimeMillis()));
                prepStmt.setString(5, APIUtil.replaceEmailDomainBack(api.getId().getProviderName()));
                prepStmt.setString(6, api.getId().getApiName());
                prepStmt.setString(7, api.getId().getVersion());
                prepStmt.execute();
            }

            if (api.isDefaultVersion() ^ api.getId().getVersion().equals(previousDefaultVersion)) { //A change has
                // happen
                //If the api is selected as default version, it is added/replaced into AM_API_DEFAULT_VERSION table
                if (api.isDefaultVersion()) {
                    addUpdateAPIAsDefaultVersion(api, connection);
                } else { //tick is removed
                    removeAPIFromDefaultVersion(api.getId(), connection);
                }
            }
            connection.commit();

            updateScopes(api, tenantId);
            updateURLTemplates(api);
        } catch (SQLException e) {
            handleException("Error while updating the API: " + api.getId() + " in the database", e);
        } finally {
            APIMgtDBUtil.closeAllConnections(prepStmt, connection, null);
        }
    }

    public int getAPIID(APIIdentifier apiId, Connection connection) throws APIManagementException {
        boolean created = false;
        PreparedStatement prepStmt = null;
        ResultSet rs = null;

        int id = -1;
        String getAPIQuery = SQLConstants.GET_API_ID_SQL;

        try {
            if (connection == null) {

                // If connection is not provided a new one will be created.
                connection = APIMgtDBUtil.getConnection();
                created = true;
            }

            prepStmt = connection.prepareStatement(getAPIQuery);
            prepStmt.setString(1, APIUtil.replaceEmailDomainBack(apiId.getProviderName()));
            prepStmt.setString(2, apiId.getApiName());
            prepStmt.setString(3, apiId.getVersion());
            rs = prepStmt.executeQuery();
            if (rs.next()) {
                id = rs.getInt("API_ID");
            }
            if (id == -1) {
                String msg = "Unable to find the API: " + apiId + " in the database";
                log.error(msg);
                throw new APIManagementException(msg);
            }
        } catch (SQLException e) {
            handleException("Error while locating API: " + apiId + " from the database", e);
        } finally {
            if (created) {
                APIMgtDBUtil.closeAllConnections(prepStmt, connection, rs);
            } else {
                APIMgtDBUtil.closeAllConnections(prepStmt, null, rs);
            }
        }
        return id;
    }

    /**
     * Delete a record from AM_APPLICATION_KEY_MAPPING table
     *
     * @param consumerKey
     * @throws APIManagementException
     */
    public void deleteApplicationMappingByConsumerKey(String consumerKey) throws APIManagementException {
        Connection connection = null;
        PreparedStatement prepStmt = null;

        String deleteApplicationKeyQuery = SQLConstants.REMOVE_APPLICATION_MAPPINGS_BY_CONSUMER_KEY_SQL;
        try {
            connection = APIMgtDBUtil.getConnection();
            connection.setAutoCommit(false);
            prepStmt = connection.prepareStatement(deleteApplicationKeyQuery);
            prepStmt.setString(1, consumerKey);
            prepStmt.execute();
            connection.commit();
        } catch (SQLException e) {
            handleException("Error while deleting mapping: consumer key " + consumerKey + " from the database", e);
        } finally {
            APIMgtDBUtil.closeAllConnections(prepStmt, connection, null);
        }
    }

    public void deleteAPI(APIIdentifier apiId) throws APIManagementException {
        Connection connection = null;
        PreparedStatement prepStmt = null;
        int id;

        String deleteLCEventQuery = SQLConstants.REMOVE_FROM_API_LIFECYCLE_SQL;
        String deleteCommentQuery = SQLConstants.REMOVE_FROM_API_COMMENT_SQL;
        String deleteRatingsQuery = SQLConstants.REMOVE_FROM_API_RATING_SQL;
        String deleteSubscriptionQuery = SQLConstants.REMOVE_FROM_API_SUBSCRIPTION_SQL;
        String deleteExternalAPIStoresQuery = SQLConstants.REMOVE_FROM_EXTERNAL_STORES_SQL;
        String deleteAPIQuery = SQLConstants.REMOVE_FROM_API_SQL;
        String deleteURLTemplateQuery = SQLConstants.REMOVE_FROM_API_URL_MAPPINGS_SQL;

        try {
            connection = APIMgtDBUtil.getConnection();
            connection.setAutoCommit(false);

            id = getAPIID(apiId, connection);

            removeAPIScope(apiId);

            prepStmt = connection.prepareStatement(deleteSubscriptionQuery);
            prepStmt.setInt(1, id);
            prepStmt.execute();
            prepStmt.close();//If exception occurs at execute, this statement will close in finally else here

            //Delete all comments associated with given API
            prepStmt = connection.prepareStatement(deleteCommentQuery);
            prepStmt.setInt(1, id);
            prepStmt.execute();
            prepStmt.close();//If exception occurs at execute, this statement will close in finally else here

            prepStmt = connection.prepareStatement(deleteRatingsQuery);
            prepStmt.setInt(1, id);
            prepStmt.execute();
            prepStmt.close();//If exception occurs at execute, this statement will close in finally else here

            prepStmt = connection.prepareStatement(deleteLCEventQuery);
            prepStmt.setInt(1, id);
            prepStmt.execute();
            prepStmt.close();//If exception occurs at execute, this statement will close in finally else here

            //Delete all external APIStore details associated with a given API
            prepStmt = connection.prepareStatement(deleteExternalAPIStoresQuery);
            prepStmt.setInt(1, id);
            prepStmt.execute();
            prepStmt.close();//If exception occurs at execute, this statement will close in finally else here

            prepStmt = connection.prepareStatement(deleteAPIQuery);
            prepStmt.setString(1, APIUtil.replaceEmailDomainBack(apiId.getProviderName()));
            prepStmt.setString(2, apiId.getApiName());
            prepStmt.setString(3, apiId.getVersion());
            prepStmt.execute();
            prepStmt.close();//If exception occurs at execute, this statement will close in finally else here

            prepStmt = connection.prepareStatement(deleteURLTemplateQuery);
            prepStmt.setInt(1, id);
            prepStmt.execute();

            String curDefaultVersion = getDefaultVersion(apiId);
            String pubDefaultVersion = getPublishedDefaultVersion(apiId);
            if (apiId.getVersion().equals(curDefaultVersion)) {
                removeAPIFromDefaultVersion(apiId, connection);
            } else if (apiId.getVersion().equals(pubDefaultVersion)) {
                setPublishedDefVersion(apiId, connection, null);
            }

            connection.commit();
        } catch (SQLException e) {
            handleException("Error while removing the API: " + apiId + " from the database", e);
        } finally {
            APIMgtDBUtil.closeAllConnections(prepStmt, connection, null);
        }
    }

    /**
     * Change access token status in to revoked in database level.
     *
     * @param key API Key to be revoked
     * @throws APIManagementException on error in revoking access token
     */
    public void revokeAccessToken(String key) throws APIManagementException {
        String accessTokenStoreTable = APIConstants.ACCESS_TOKEN_STORE_TABLE;
        accessTokenStoreTable = getAccessTokenStoreTableFromAccessToken(key, accessTokenStoreTable);
        Connection conn = null;
        PreparedStatement ps = null;
        try {
            conn = APIMgtDBUtil.getConnection();
            conn.setAutoCommit(false);

            String query = SQLConstants.REMOVE_ACCESS_TOKEN_PREFIX + accessTokenStoreTable + SQLConstants
                    .REVOKE_ACCESS_TOKEN_SUFFIX;
            ps = conn.prepareStatement(query);
            ps.setString(1, APIUtil.encryptToken(key));
            ps.execute();

            conn.commit();
        } catch (SQLException e) {
            handleException("Error in revoking access token: " + e.getMessage(), e);
        } catch (CryptoException e) {
            handleException("Error in revoking access token: " + e.getMessage(), e);
        } finally {
            APIMgtDBUtil.closeAllConnections(ps, conn, null);
        }
    }

    /**
     * Get APIIdentifiers Associated with access token - access token associated with application
     * which has multiple APIs. so this returns all APIs associated with a access token
     *
     * @param accessToken String access token
     * @return APIIdentifier set for all API's associated with given access token
     * @throws APIManagementException error in getting APIIdentifiers
     */
    public Set<APIIdentifier> getAPIByAccessToken(String accessToken) throws APIManagementException {
        String accessTokenStoreTable = APIConstants.ACCESS_TOKEN_STORE_TABLE;
        accessTokenStoreTable = getAccessTokenStoreTableFromAccessToken(accessToken, accessTokenStoreTable);
        Connection connection = null;
        PreparedStatement ps = null;
        ResultSet result = null;
        String getAPISql = SQLConstants.GET_API_BY_ACCESS_TOKEN_PREFIX +
                           accessTokenStoreTable + SQLConstants.GET_API_BY_ACCESS_TOKEN_SUFFIX;

        Set<APIIdentifier> apiSet = new HashSet<APIIdentifier>();
        try {
            connection = APIMgtDBUtil.getConnection();
            ps = connection.prepareStatement(getAPISql);
            ps.setString(1, APIUtil.encryptToken(accessToken));
            result = ps.executeQuery();
            while (result.next()) {
                apiSet.add(new APIIdentifier(APIUtil.replaceEmailDomain(result.getString("API_PROVIDER")), result
                        .getString("API_NAME"), result.getString("API_VERSION")));
            }
        } catch (SQLException e) {
            handleException("Failed to get API ID for token: " + accessToken, e);
        } catch (CryptoException e) {
            handleException("Failed to get API ID for token: " + accessToken, e);
        } finally {
            APIMgtDBUtil.closeAllConnections(ps, connection, result);
        }
        return apiSet;
    }


    /**
     * Get all applications associated with given tier
     *
     * @param tier String tier name
     * @return Application object array associated with tier
     * @throws APIManagementException on error in getting applications array
     */
    public Application[] getApplicationsByTier(String tier) throws APIManagementException {
        if (tier == null) {
            return null;
        }
        Connection connection = null;
        PreparedStatement prepStmt = null;
        ResultSet rs = null;
        Application[] applications = null;

        String sqlQuery = SQLConstants.GET_APPLICATION_BY_TIER_SQL;
        try {
            connection = APIMgtDBUtil.getConnection();
            prepStmt = connection.prepareStatement(sqlQuery);
            prepStmt.setString(1, tier);
            rs = prepStmt.executeQuery();
            ArrayList<Application> applicationsList = new ArrayList<Application>();
            Application application;
            while (rs.next()) {
                application = new Application(rs.getString("NAME"), getSubscriber(rs.getString("SUBSCRIBER_ID")));
                application.setId(rs.getInt("APPLICATION_ID"));
            }
            Collections.sort(applicationsList, new Comparator<Application>() {
                public int compare(Application o1, Application o2) {
                    return o1.getName().compareToIgnoreCase(o2.getName());
                }
            });
            applications = applicationsList.toArray(new Application[applicationsList.size()]);

        } catch (SQLException e) {
            handleException("Error when reading the application information from" + " the persistence store.", e);
        } finally {
            APIMgtDBUtil.closeAllConnections(prepStmt, connection, rs);
        }
        return applications;
    }

    private void handleException(String msg, Throwable t) throws APIManagementException {
        log.error(msg, t);
        throw new APIManagementException(msg, t);
    }

    /**
     * Generates fresh JWT token for given information of validation information
     *
     * @param context              String context for API
     * @param version              version of API
     * @param keyValidationInfoDTO APIKeyValidationInfoDTO
     * @return signed JWT token string
     * @throws APIManagementException error in generating token
     */
    @Deprecated
    public String createJWTTokenString(String context, String version, APIKeyValidationInfoDTO keyValidationInfoDTO)
            throws APIManagementException {
        String calleeToken = null;

        if (tokenGenerator != null) {
            calleeToken = generateJWTToken(keyValidationInfoDTO, context, version);
        } else {
            if (log.isDebugEnabled()) {
                log.debug("JWT generator not properly initialized. JWT token will not present in validation info");
            }
        }
        return calleeToken;
    }

    /**
     * Generates fresh JWT token for given information of validation information
     *
     * @param context              String context for API
     * @param version              version of API
     * @param keyValidationInfoDTO APIKeyValidationInfoDTO
     * @return signed JWT token string
     * @throws APIManagementException error in generating token
     */
    @Deprecated
    public String createJWTTokenString(String context, String version, APIKeyValidationInfoDTO keyValidationInfoDTO,
                                       String accessToken) throws APIManagementException {
        String calleeToken = null;

        if (tokenGenerator != null) {
            calleeToken = generateJWTToken(keyValidationInfoDTO, context, version, accessToken);
        } else {
            if (log.isDebugEnabled()) {
                log.debug("JWT generator not properly initialized. JWT token will not present in validation info");
            }
        }
        return calleeToken;
    }

    public HashMap<String, String> getURITemplatesPerAPIAsString(APIIdentifier identifier)
            throws APIManagementException {
        Connection conn = null;
        ResultSet resultSet = null;
        PreparedStatement ps = null;
        int apiId;
        HashMap<String, String> urlMappings = new LinkedHashMap<String, String>();
        try {
            conn = APIMgtDBUtil.getConnection();
            apiId = getAPIID(identifier, conn);

            String sqlQuery = SQLConstants.GET_URL_TEMPLATES_SQL;

            ps = conn.prepareStatement(sqlQuery);
            ps.setInt(1, apiId);
            resultSet = ps.executeQuery();
            while (resultSet.next()) {
                String script = null;
                String uriPattern = resultSet.getString("URL_PATTERN");
                String httpMethod = resultSet.getString("HTTP_METHOD");
                String authScheme = resultSet.getString("AUTH_SCHEME");
                String throttlingTier = resultSet.getString("THROTTLING_TIER");
                InputStream mediationScriptBlob = resultSet.getBinaryStream("MEDIATION_SCRIPT");
                if (mediationScriptBlob != null) {
                    script = APIMgtDBUtil.getStringFromInputStream(mediationScriptBlob);
                    // set null if the script is empty. Otherwise ArrayIndexOutOfBoundsException occurs when trying
                    // to split by ::
                    if (script.isEmpty()) {
                        script = null;
                    }
                }
                urlMappings.put(uriPattern + "::" + httpMethod + "::" + authScheme + "::" + throttlingTier + "::" +
                                script, null);
            }
        } catch (SQLException e) {
            if (conn != null) {
                try {
                    conn.rollback();
                } catch (SQLException e1) {
                    log.error("Failed to rollback the add subscription ", e1);
                }
            }
            handleException("Failed to add subscriber data ", e);
        } finally {
            APIMgtDBUtil.closeAllConnections(ps, conn, resultSet);
        }
        return urlMappings;
    }

    // This should be only used only when Token Partitioning is enabled.
    public String getConsumerKeyForTokenWhenTokenPartitioningEnabled(String accessToken) throws APIManagementException {

        if (APIUtil.checkAccessTokenPartitioningEnabled() && APIUtil.checkUserNameAssertionEnabled()) {
            String accessTokenStoreTable = APIUtil.getAccessTokenStoreTableFromAccessToken(accessToken);
            StringBuilder authorizedDomains = new StringBuilder();
            String getCKFromTokenSQL = "SELECT CONSUMER_KEY " +
                                           " FROM " + accessTokenStoreTable +
                                           " WHERE ACCESS_TOKEN = ? ";

            Connection connection = null;
            PreparedStatement prepStmt = null;
            ResultSet rs = null;
            try {
                connection = APIMgtDBUtil.getConnection();
                prepStmt = connection.prepareStatement(getCKFromTokenSQL);
                prepStmt.setString(1, APIUtil.encryptToken(accessToken));
                rs = prepStmt.executeQuery();
                boolean first = true;
                while (rs.next()) {
                    String domain = rs.getString(1);
                    if (first) {
                        authorizedDomains.append(domain);
                        first = false;
                    } else {
                        authorizedDomains.append(',').append(domain);
                    }
                }
            } catch (SQLException e) {
                throw new APIManagementException("Error in retrieving access allowing domain list from table.", e);
            } catch (CryptoException e) {
                throw new APIManagementException("Error in retrieving access allowing domain list from table.", e);
            } finally {
                APIMgtDBUtil.closeAllConnections(prepStmt, connection, rs);
            }
            return authorizedDomains.toString();
        }
        return null;
    }

    public String findConsumerKeyFromAccessToken(String accessToken) throws APIManagementException {
        String accessTokenStoreTable = APIConstants.ACCESS_TOKEN_STORE_TABLE;
        accessTokenStoreTable = getAccessTokenStoreTableFromAccessToken(accessToken, accessTokenStoreTable);
        Connection connection = null;
        PreparedStatement smt = null;
        ResultSet rs = null;
        String consumerKey = null;
        try {
            String getConsumerKeySql = SQLConstants.GET_CONSUMER_KEY_BY_ACCESS_TOKEN_PREFIX + accessTokenStoreTable +
                                       SQLConstants.GET_CONSUMER_KEY_BY_ACCESS_TOKEN_SUFFIX;
            connection = APIMgtDBUtil.getConnection();
            smt = connection.prepareStatement(getConsumerKeySql);
            smt.setString(1, APIUtil.encryptToken(accessToken));
            rs = smt.executeQuery();
            while (rs.next()) {
                consumerKey = rs.getString(1);
            }
        } catch (SQLException e) {
            handleException("Error while getting authorized domians.", e);
        } catch (CryptoException e) {
            handleException("Error while getting authorized domians.", e);
        } finally {
            APIMgtDBUtil.closeAllConnections(smt, connection, rs);
        }
        return consumerKey;
    }

    /**
     * Adds a comment for an API
     *
     * @param identifier  API Identifier
     * @param commentText Commented Text
     * @param user        User who did the comment
     * @return Comment ID
     */
    public int addComment(APIIdentifier identifier, String commentText, String user) throws APIManagementException {

        Connection connection = null;
        ResultSet resultSet = null;
        ResultSet insertSet = null;
        PreparedStatement getPrepStmt = null;
        PreparedStatement insertPrepStmt = null;
        int commentId = -1;
        int apiId = -1;

        try {
            connection = APIMgtDBUtil.getConnection();
            connection.setAutoCommit(false);

            String getApiQuery = SQLConstants.GET_API_ID_SQL;
            getPrepStmt = connection.prepareStatement(getApiQuery);
            getPrepStmt.setString(1, APIUtil.replaceEmailDomainBack(identifier.getProviderName()));
            getPrepStmt.setString(2, identifier.getApiName());
            getPrepStmt.setString(3, identifier.getVersion());
            resultSet = getPrepStmt.executeQuery();
            if (resultSet.next()) {
                apiId = resultSet.getInt("API_ID");
            }

            if (apiId == -1) {
                String msg = "Unable to get the API ID for: " + identifier;
                log.error(msg);
                throw new APIManagementException(msg);
            }

            /*This query to update the AM_API_COMMENTS table */
            String addCommentQuery = SQLConstants.ADD_COMMENT_SQL;

            /*Adding data to the AM_API_COMMENTS table*/
            insertPrepStmt = connection.prepareStatement(addCommentQuery, new String[]{"comment_id"});

            insertPrepStmt.setString(1, commentText);
            insertPrepStmt.setString(2, user);
            insertPrepStmt.setTimestamp(3, new Timestamp(System.currentTimeMillis()), Calendar.getInstance());
            insertPrepStmt.setInt(4, apiId);

            insertPrepStmt.executeUpdate();
            insertSet = getPrepStmt.getGeneratedKeys();
            while (insertSet.next()) {
                commentId = Integer.parseInt(insertSet.getString(1));
            }
            connection.commit();
        } catch (SQLException e) {
            if (connection != null) {
                try {
                    connection.rollback();
                } catch (SQLException e1) {
                    log.error("Failed to rollback the add comment ", e1);
                }
            }
            handleException("Failed to add comment data, for  " + identifier.getApiName() + '-' + identifier
                    .getVersion(), e);
        } finally {
            APIMgtDBUtil.closeAllConnections(getPrepStmt, connection, resultSet);
            APIMgtDBUtil.closeAllConnections(insertPrepStmt, null, insertSet);
        }
        return commentId;
    }

    /**
     * Returns all the Comments on an API
     *
     * @param identifier API Identifier
     * @return Comment Array
     * @throws APIManagementException
     */
    public Comment[] getComments(APIIdentifier identifier) throws APIManagementException {
        List<Comment> commentList = new ArrayList<Comment>();
        Connection connection = null;
        ResultSet resultSet = null;
        PreparedStatement prepStmt = null;

        String sqlQuery = SQLConstants.GET_COMMENTS_SQL;
        try {
            connection = APIMgtDBUtil.getConnection();
            prepStmt = connection.prepareStatement(sqlQuery);
            prepStmt.setString(1, APIUtil.replaceEmailDomainBack(identifier.getProviderName()));
            prepStmt.setString(2, identifier.getApiName());
            prepStmt.setString(3, identifier.getVersion());
            resultSet = prepStmt.executeQuery();
            while (resultSet.next()) {
                Comment comment = new Comment();
                comment.setText(resultSet.getString("COMMENT_TEXT"));
                comment.setUser(resultSet.getString("COMMENTED_USER"));
                comment.setCreatedTime(new java.util.Date(resultSet.getTimestamp("DATE_COMMENTED").getTime()));
                commentList.add(comment);
            }
        } catch (SQLException e) {
            try {
                if (connection != null) {
                    connection.rollback();
                }
            } catch (SQLException e1) {
                log.error("Failed to retrieve comments ", e1);
            }
            handleException("Failed to retrieve comments for  " + identifier.getApiName() + '-' + identifier
                    .getVersion(), e);
        } finally {
            APIMgtDBUtil.closeAllConnections(prepStmt, connection, resultSet);
        }
        return commentList.toArray(new Comment[commentList.size()]);
    }

    public boolean isContextExist(String context) {
        Connection connection = null;
        ResultSet resultSet = null;
        PreparedStatement prepStmt = null;

        String sql = SQLConstants.GET_API_CONTEXT_SQL;
        try {
            connection = APIMgtDBUtil.getConnection();
            prepStmt = connection.prepareStatement(sql);
            prepStmt.setString(1, context);
            resultSet = prepStmt.executeQuery();

            while (resultSet.next()) {
                if (resultSet.getString(1) != null) {
                    return true;
                }
            }
        } catch (SQLException e) {
            log.error("Failed to retrieve the API Context ", e);
        } finally {
            APIMgtDBUtil.closeAllConnections(prepStmt, connection, resultSet);
        }
        return false;
    }

    public String getAPIContext(APIIdentifier identifier) throws APIManagementException {
        Connection connection = null;
        ResultSet resultSet = null;
        PreparedStatement prepStmt = null;

        String context = null;

        String sql = SQLConstants.GET_API_CONTEXT_BY_API_NAME_SQL;
        try {
            connection = APIMgtDBUtil.getConnection();
            prepStmt = connection.prepareStatement(sql);
            prepStmt.setString(1, APIUtil.replaceEmailDomainBack(identifier.getProviderName()));
            prepStmt.setString(2, identifier.getApiName());
            prepStmt.setString(3, identifier.getVersion());
            resultSet = prepStmt.executeQuery();

            while (resultSet.next()) {
                context = resultSet.getString(1);
            }
        } catch (SQLException e) {
            log.error("Failed to retrieve the API Context", e);

            handleException("Failed to retrieve the API Context for " +
                            identifier.getProviderName() + '-' + identifier.getApiName() + '-' + identifier
                                    .getVersion(), e);
        } finally {
            APIMgtDBUtil.closeAllConnections(prepStmt, connection, resultSet);
        }
        return context;
    }

    public List<String> getAllAvailableContexts() {
        List<String> contexts = new ArrayList<String>();
        Connection connection = null;
        ResultSet resultSet = null;
        PreparedStatement prepStmt = null;

        String sql = SQLConstants.GET_ALL_CONTEXT_SQL;
        try {
            connection = APIMgtDBUtil.getConnection();
            prepStmt = connection.prepareStatement(sql);
            resultSet = prepStmt.executeQuery();

            while (resultSet.next()) {
                contexts.add(resultSet.getString("CONTEXT"));
            }
        } catch (SQLException e) {
            log.error("Failed to retrieve the API Context ", e);
        } finally {
            APIMgtDBUtil.closeAllConnections(prepStmt, connection, resultSet);
        }
        return contexts;
    }

    public void populateAppRegistrationWorkflowDTO(ApplicationRegistrationWorkflowDTO workflowDTO)
            throws APIManagementException {
        Connection conn = null;
        PreparedStatement ps = null;
        ResultSet rs = null;
        Application application = null;
        Subscriber subscriber = null;

        String registrationEntry = SQLConstants.GET_APPLICATION_REGISTRATION_ENTRY_BY_SUBSCRIBER_SQL;
        try {
            conn = APIMgtDBUtil.getConnection();
            ps = conn.prepareStatement(registrationEntry);
            ps.setString(1, workflowDTO.getExternalWorkflowReference());
            rs = ps.executeQuery();

            while (rs.next()) {
                subscriber = new Subscriber(rs.getString("USER_ID"));
                subscriber.setId(rs.getInt("SUBSCRIBER_ID"));
                application = new Application(rs.getString("NAME"), subscriber);
                application.setId(rs.getInt("APPLICATION_ID"));
                application.setApplicationWorkFlowStatus(rs.getString("APPLICATION_STATUS"));
                application.setCallbackUrl(rs.getString("CALLBACK_URL"));
                application.setDescription(rs.getString("DESCRIPTION"));
                application.setTier(rs.getString("APPLICATION_TIER"));
                workflowDTO.setApplication(application);
                workflowDTO.setKeyType(rs.getString("TOKEN_TYPE"));
                workflowDTO.setUserName(subscriber.getName());
                workflowDTO.setDomainList(rs.getString("ALLOWED_DOMAINS"));
                workflowDTO.setValidityTime(rs.getLong("VALIDITY_PERIOD"));
                OAuthAppRequest request = ApplicationUtils.createOauthAppRequest(application.getName(), null,
                                                                                 application.getCallbackUrl(), rs
                                                                                         .getString("TOKEN_SCOPE"),
                                                                                 rs.getString("INPUTS"));
                workflowDTO.setAppInfoDTO(request);
            }
        } catch (SQLException e) {
            handleException("Error occurred while retrieving an " +
                            "Application Registration Entry for Workflow : " + workflowDTO
                                    .getExternalWorkflowReference(), e);
        } finally {
            APIMgtDBUtil.closeAllConnections(ps, conn, rs);
        }
    }

    @Deprecated
    public ApplicationRegistrationWorkflowDTO populateAppRegistrationWorkflowDTO(int appId)
            throws APIManagementException {
        Connection conn = null;
        PreparedStatement ps = null;
        ResultSet rs = null;

        ApplicationRegistrationWorkflowDTO workflowDTO = null;
        //TODO: Need to create a different Entity for holding Registration Info.
        String registrationEntry = SQLConstants.GET_APPLICATION_REGISTRATION_ENTRY_SQL;

        try {
            conn = APIMgtDBUtil.getConnection();
            ps = conn.prepareStatement(registrationEntry);
            ps.setInt(1, appId);
            rs = ps.executeQuery();

            while (rs.next()) {
                workflowDTO = (ApplicationRegistrationWorkflowDTO) WorkflowExecutorFactory.getInstance()
                        .createWorkflowDTO(WorkflowConstants.WF_TYPE_AM_APPLICATION_REGISTRATION_PRODUCTION);
                workflowDTO.setKeyType(rs.getString("TOKEN_TYPE"));
                workflowDTO.setDomainList(rs.getString("ALLOWED_DOMAINS"));
                workflowDTO.setValidityTime(rs.getLong("VALIDITY_PERIOD"));
            }
        } catch (SQLException e) {
            handleException("Error occurred while retrieving an " +
                            "Application Registration Entry for Application ID : " + appId, e);
        } finally {
            APIMgtDBUtil.closeAllConnections(ps, conn, rs);
        }
        return workflowDTO;
    }

    public int getApplicationIdForAppRegistration(String workflowReference) throws APIManagementException {

        Connection conn = null;
        PreparedStatement ps = null;
        ResultSet rs = null;
        int appId = -1;

        String registrationEntry = SQLConstants.GET_APPLICATION_REGISTRATION_ID_SQL;
        try {
            conn = APIMgtDBUtil.getConnection();
            ps = conn.prepareStatement(registrationEntry);
            ps.setString(1, workflowReference);
            rs = ps.executeQuery();

            while (rs.next()) {
                appId = rs.getInt("APP_ID");
            }
        } catch (SQLException e) {
            handleException("Error occurred while retrieving an " +
                            "Application Registration Entry for Workflow : " + workflowReference, e);
        } finally {
            APIMgtDBUtil.closeAllConnections(ps, conn, rs);
        }
        return appId;
    }

    /**
     * Fetches WorkflowReference when given Application Name and UserId.
     *
     * @param applicationName
     * @param userId
     * @return WorkflowReference
     * @throws APIManagementException
     */
    public String getWorkflowReference(String applicationName, String userId) throws APIManagementException {
        Connection conn = null;
        PreparedStatement ps = null;
        ResultSet rs = null;
        String workflowReference = null;

        String sqlQuery = SQLConstants.GET_WORKFLOW_ENTRY_SQL;
        try {
            conn = APIMgtDBUtil.getConnection();
            ps = conn.prepareStatement(sqlQuery);
            ps.setString(1, applicationName);
            ps.setString(2, userId);
            rs = ps.executeQuery();

            while (rs.next()) {
                workflowReference = rs.getString("WF_REF");
            }
        } catch (SQLException e) {
            handleException("Error occurred while getting workflow entry for " +
                            "Application : " + applicationName + " created by " + userId, e);
        } finally {
            APIMgtDBUtil.closeAllConnections(ps, conn, rs);
        }
        return workflowReference;
    }

    /**
     * Retries the WorkflowExternalReference for a application.
     *
     * @param appID ID of the application
     * @return External workflow reference for the application identified
     * @throws APIManagementException
     */
    public String getExternalWorkflowReferenceByApplicationID(int appID) throws APIManagementException {
        String workflowExtRef = null;
        Connection conn = null;
        PreparedStatement ps = null;
        ResultSet rs = null;

        String sqlQuery = SQLConstants.GET_EXTERNAL_WORKFLOW_REFERENCE_SQL;
        try {
            conn = APIMgtDBUtil.getConnection();
            ps = conn.prepareStatement(sqlQuery);
            ps.setString(1, WorkflowConstants.WF_TYPE_AM_APPLICATION_CREATION);
            ps.setString(2, String.valueOf(appID));
            rs = ps.executeQuery();

            // returns only one row
            while (rs.next()) {
                workflowExtRef = rs.getString("WF_EXTERNAL_REFERENCE");
            }
        } catch (SQLException e) {
            handleException("Error occurred while getting workflow entry for " +
                            "Application ID : " + appID, e);
        } finally {
            APIMgtDBUtil.closeAllConnections(ps, conn, rs);
        }

        return workflowExtRef;
    }

    /**
     * Retries the WorkflowExternalReference for a subscription.
     *
     * @param identifier APIIdentifier to find the subscribed api
     * @param appID      ID of the application which has the subscription
     * @return External workflow reference for the subscription identified
     * @throws APIManagementException
     */
    public String getExternalWorkflowReferenceForSubscription(APIIdentifier identifier, int appID)
            throws APIManagementException {
        String workflowExtRef = null;
        Connection conn = null;
        PreparedStatement ps = null;
        ResultSet rs = null;
        int apiID;
        int subscriptionID = -1;

        String sqlQuery = SQLConstants.GET_EXTERNAL_WORKFLOW_REFERENCE_FOR_SUBSCRIPTION_SQL;
        String postgreSQL = SQLConstants.GET_EXTERNAL_WORKFLOW_REFERENCE_FOR_SUBSCRIPTION_POSTGRE_SQL;
        try {
            apiID = getAPIID(identifier, conn);
            conn = APIMgtDBUtil.getConnection();
            if (conn.getMetaData().getDriverName().contains("PostgreSQL")) {
                sqlQuery = postgreSQL;
            }
            ps = conn.prepareStatement(sqlQuery);
            ps.setInt(1, apiID);
            ps.setInt(2, appID);
            ps.setString(3, WorkflowConstants.WF_TYPE_AM_SUBSCRIPTION_CREATION);
            rs = ps.executeQuery();

            // returns only one row
            while (rs.next()) {
                workflowExtRef = rs.getString("WF_EXTERNAL_REFERENCE");
            }

        } catch (SQLException e) {
            handleException("Error occurred while getting workflow entry for " +
                            "Subscription : " + subscriptionID, e);
        } finally {
            APIMgtDBUtil.closeAllConnections(ps, conn, rs);
        }

        return workflowExtRef;
    }

    /**
     * Retries the WorkflowExternalReference for a subscription.
     *
     * @param subscriptionId ID of the subscription
     * @return External workflow reference for the subscription <code>subscriptionId</code>
     * @throws APIManagementException
     */
    public String getExternalWorkflowReferenceForSubscription(int subscriptionId) throws APIManagementException {
        String workflowExtRef = null;
        Connection conn = null;
        PreparedStatement ps = null;
        ResultSet rs = null;

        String sqlQuery = SQLConstants.GET_EXTERNAL_WORKFLOW_FOR_SUBSCRIPTION_SQL;
        try {
            conn = APIMgtDBUtil.getConnection();
            ps = conn.prepareStatement(sqlQuery);
            // setting subscriptionId as string to prevent error when db finds string type IDs for
            // ApplicationRegistration workflows
            ps.setString(1, String.valueOf(subscriptionId));
            ps.setString(2, WorkflowConstants.WF_TYPE_AM_SUBSCRIPTION_CREATION);
            rs = ps.executeQuery();

            // returns only one row
            while (rs.next()) {
                workflowExtRef = rs.getString("WF_EXTERNAL_REFERENCE");
            }
        } catch (SQLException e) {
            handleException("Error occurred while getting workflow entry for " +
                            "Subscription : " + subscriptionId, e);
        } finally {
            APIMgtDBUtil.closeAllConnections(ps, conn, rs);
        }
        return workflowExtRef;
    }

    /**
     * Retries the WorkflowExternalReference for an user signup by DOMAIN/username.
     *
     * @param usernameWithDomain username of the signed up user inthe format of DOMAIN/username
     * @return External workflow reference for the signup workflow entry
     * @throws APIManagementException
     */
    public String getExternalWorkflowReferenceForUserSignup(String usernameWithDomain) throws APIManagementException {
        String workflowExtRef = null;
        Connection conn = null;
        PreparedStatement ps = null;
        ResultSet rs = null;

        String sqlQuery = SQLConstants.GET_EXTERNAL_WORKFLOW_FOR_SIGNUP_SQL;
        try {
            conn = APIMgtDBUtil.getConnection();
            ps = conn.prepareStatement(sqlQuery);
            ps.setString(1, usernameWithDomain);
            ps.setString(2, WorkflowConstants.WF_TYPE_AM_USER_SIGNUP);
            rs = ps.executeQuery();

            // returns only one row
            while (rs.next()) {
                workflowExtRef = rs.getString("WF_EXTERNAL_REFERENCE");
            }
        } catch (SQLException e) {
            handleException("Error occurred while getting workflow entry for " +
                            "User signup : " + usernameWithDomain, e);
        } finally {
            APIMgtDBUtil.closeAllConnections(ps, conn, rs);
        }
        return workflowExtRef;
    }

    /**
     * Retrieves IDs of pending subscriptions for a given application
     *
     * @param applicationId application id of the application
     * @return Set containing subscription id list
     * @throws APIManagementException
     */
    public Set<Integer> getPendingSubscriptionsByApplicationId(int applicationId) throws APIManagementException {
        Set<Integer> pendingSubscriptions = new HashSet<Integer>();
        Connection conn = null;
        PreparedStatement ps = null;
        ResultSet rs = null;

        String sqlQuery = SQLConstants.GET_PAGINATED_SUBSCRIPTIONS_BY_APPLICATION_SQL;
        try {
            conn = APIMgtDBUtil.getConnection();
            ps = conn.prepareStatement(sqlQuery);
            ps.setInt(1, applicationId);
            ps.setString(2, APIConstants.SubscriptionStatus.ON_HOLD);
            rs = ps.executeQuery();

            while (rs.next()) {
                pendingSubscriptions.add(rs.getInt("SUBSCRIPTION_ID"));
            }
        } catch (SQLException e) {
            handleException("Error occurred while getting subscription entries for " +
                            "Application : " + applicationId, e);
        } finally {
            APIMgtDBUtil.closeAllConnections(ps, conn, rs);
        }
        return pendingSubscriptions;
    }

    /**
     * Retrieves registration workflow reference for applicationId and key type
     *
     * @param applicationId id of the application with registration
     * @param keyType       key type of the registration
     * @return workflow reference of the registration
     * @throws APIManagementException
     */
    public String getRegistrationWFReference(int applicationId, String keyType) throws APIManagementException {
        Connection conn = null;
        PreparedStatement ps = null;
        ResultSet rs = null;
        String reference = null;

        String sqlQuery = SQLConstants.GET_REGISTRATION_WORKFLOW_SQL;
        try {
            conn = APIMgtDBUtil.getConnection();
            ps = conn.prepareStatement(sqlQuery);
            ps.setInt(1, applicationId);
            ps.setString(2, keyType);
            rs = ps.executeQuery();

            // returns only one row
            while (rs.next()) {
                reference = rs.getString("WF_REF");
            }
        } catch (SQLException e) {
            handleException("Error occurred while getting registration entry for " +
                            "Application : " + applicationId, e);
        } finally {
            APIMgtDBUtil.closeAllConnections(ps, conn, rs);
        }
        return reference;
    }

    /**
     * Retrives subscription status for APIIdentifier and applicationId
     *
     * @param identifier    api identifier subscribed
     * @param applicationId application with subscription
     * @return subscription status
     * @throws APIManagementException
     */
    public String getSubscriptionStatus(APIIdentifier identifier, int applicationId) throws APIManagementException {
        String status = null;
        Connection conn = null;
        PreparedStatement ps = null;
        ResultSet rs = null;

        String sqlQuery = SQLConstants.GET_SUBSCRIPTION_STATUS_SQL;
        try {
            conn = APIMgtDBUtil.getConnection();
            int apiId = getAPIID(identifier, conn);
            ps = conn.prepareStatement(sqlQuery);
            ps.setInt(1, apiId);
            ps.setInt(2, applicationId);
            rs = ps.executeQuery();

            // returns only one row
            while (rs.next()) {
                status = rs.getString("SUB_STATUS");
            }
        } catch (SQLException e) {
            handleException("Error occurred while getting subscription entry for " +
                            "Application : " + applicationId + ", API: " + identifier, e);
        } finally {
            APIMgtDBUtil.closeAllConnections(ps, conn, rs);
        }
        return status;
    }

    /**
     * Retrieve subscription create state for APIIdentifier and applicationID
     *
     * @param identifier    - api identifier which is subscribed
     * @param applicationId - application used to subscribed
     * @param connection
     * @return subscription create status
     * @throws APIManagementException
     */
    public String getSubscriptionCreaeteStatus(APIIdentifier identifier, int applicationId, Connection connection)
            throws APIManagementException {
        String status = null;
        PreparedStatement ps = null;
        ResultSet rs = null;

        String sqlQuery = SQLConstants.GET_SUBSCRIPTION_CREATION_STATUS_SQL;
        try {
            int apiId = getAPIID(identifier, connection);
            ps = connection.prepareStatement(sqlQuery);
            ps.setInt(1, apiId);
            ps.setInt(2, applicationId);
            rs = ps.executeQuery();

            // returns only one row
            while (rs.next()) {
                status = rs.getString("SUBS_CREATE_STATE");
            }
        } catch (SQLException e) {
            handleException("Error occurred while getting subscription entry for " +
                            "Application : " + applicationId + ", API: " + identifier, e);
        } finally {
            APIMgtDBUtil.closeAllConnections(ps, null, rs);
        }
        return status;
    }

    private class SubscriptionInfo {
        private int subscriptionId;
        private String tierId;
        private int applicationId;
        private String accessToken;
        private String tokenType;
    }

    /**
     * Identify whether the loggedin user used his ordinal username or email
     *
     * @param userId
     * @return
     */
    private boolean isUserLoggedInEmail(String userId) {
        return userId.contains("@");
    }

    /**
     * Identify whether the loggedin user used his Primary Login name or Secondary login name
     *
     * @param userId
     * @return
     */
    private boolean isSecondaryLogin(String userId) {
        Map<String, Map<String, String>> loginConfiguration = ServiceReferenceHolder.getInstance()
                .getAPIManagerConfigurationService().getAPIManagerConfiguration().getLoginConfiguration();
        if (loginConfiguration.get(APIConstants.EMAIL_LOGIN) != null) {
            Map<String, String> emailConf = loginConfiguration.get(APIConstants.EMAIL_LOGIN);
            if ("true".equalsIgnoreCase(emailConf.get(APIConstants.PRIMARY_LOGIN))) {
                return !isUserLoggedInEmail(userId);
            }
            if ("false".equalsIgnoreCase(emailConf.get(APIConstants.PRIMARY_LOGIN))) {
                return isUserLoggedInEmail(userId);
            }
        }
        if (loginConfiguration.get(APIConstants.USERID_LOGIN) != null) {
            Map<String, String> userIdConf = loginConfiguration.get(APIConstants.USERID_LOGIN);
            if ("true".equalsIgnoreCase(userIdConf.get(APIConstants.PRIMARY_LOGIN))) {
                return isUserLoggedInEmail(userId);
            }
            if ("false".equalsIgnoreCase(userIdConf.get(APIConstants.PRIMARY_LOGIN))) {
                return !isUserLoggedInEmail(userId);
            }
        }
        return false;
    }

    /**
     * Get the primaryLogin name using secondary login name. Primary secondary
     * Configuration is provided in the identitiy.xml. In the userstore, it is
     * users responsibility TO MAINTAIN THE SECONDARY LOGIN NAME AS UNIQUE for
     * each and every users. If it is not unique, we will pick the very first
     * entry from the userlist.
     *
     * @param login
     * @return
     * @throws APIManagementException
     */
    private String getPrimaryLoginFromSecondary(String login) throws APIManagementException {
        Map<String, Map<String, String>> loginConfiguration = ServiceReferenceHolder.getInstance()
                .getAPIManagerConfigurationService().getAPIManagerConfiguration().getLoginConfiguration();
        String claimURI, username = null;
        if (isUserLoggedInEmail(login)) {
            Map<String, String> emailConf = loginConfiguration.get(APIConstants.EMAIL_LOGIN);
            claimURI = emailConf.get(APIConstants.CLAIM_URI);
        } else {
            Map<String, String> userIdConf = loginConfiguration.get(APIConstants.USERID_LOGIN);
            claimURI = userIdConf.get(APIConstants.CLAIM_URI);
        }

        try {
            RemoteUserManagerClient rmUserClient = new RemoteUserManagerClient(login);
            String[] user = rmUserClient.getUserList(claimURI, login);
            if (user.length > 0) {
                username = user[0];
            }
        } catch (Exception e) {

            handleException("Error while retrieving the primaryLogin name using secondary loginName : " + login, e);
        }
        return username;
    }

    /**
     * identify the login username is primary or secondary
     *
     * @param userID
     * @return
     * @throws APIManagementException
     */
    private String getLoginUserName(String userID) throws APIManagementException {
        String primaryLogin = userID;
        if (isSecondaryLogin(userID)) {
            primaryLogin = getPrimaryLoginFromSecondary(userID);
        }
        return primaryLogin;
    }


    /**
     * Store external APIStore details to which APIs successfully published
     *
     * @param apiId       APIIdentifier
     * @param apiStoreSet APIStores set
     * @return added/failed
     * @throws APIManagementException
     */
    public boolean addExternalAPIStoresDetails(APIIdentifier apiId, Set<APIStore> apiStoreSet)
            throws APIManagementException {
        Connection conn = null;
        PreparedStatement ps = null;
        boolean state = false;
        try {
            conn = APIMgtDBUtil.getConnection();
            conn.setAutoCommit(false);

            //This query to add external APIStores to database table
            String sqlQuery = SQLConstants.ADD_EXTERNAL_API_STORE_SQL;

            //Get API Id
            int apiIdentifier;
            apiIdentifier = getAPIID(apiId, conn);
            if (apiIdentifier == -1) {
                String msg = "Could not load API record for: " + apiId.getApiName();
                log.error(msg);
            }
            ps = conn.prepareStatement(sqlQuery);
            for (Object storeObject : apiStoreSet) {
                APIStore store = (APIStore) storeObject;
                ps.setInt(1, apiIdentifier);
                ps.setString(2, store.getName());
                ps.setString(3, store.getDisplayName());
                ps.setString(4, store.getEndpoint());
                ps.setString(5, store.getType());
                ps.addBatch();
            }

            ps.executeBatch();
            conn.commit();
            state = true;
        } catch (SQLException e) {
            if (conn != null) {
                try {
                    conn.rollback();
                } catch (SQLException e1) {
                    log.error("Failed to rollback storing external apistore details ", e1);
                }
            }
            log.error("Failed to store external apistore details", e);
            state = false;
        } catch (APIManagementException e) {
            log.error("Failed to store external apistore details", e);
            state = false;
        } finally {
            APIMgtDBUtil.closeAllConnections(ps, conn, null);
        }
        return state;
    }

    /**
     * Delete the records of external APIStore details.
     *
     * @param apiId       APIIdentifier
     * @param apiStoreSet APIStores set
     * @return added/failed
     * @throws APIManagementException
     */
    public boolean deleteExternalAPIStoresDetails(APIIdentifier apiId, Set<APIStore> apiStoreSet)
            throws APIManagementException {
        Connection conn = null;
        PreparedStatement ps = null;
        boolean state = false;
        try {
            conn = APIMgtDBUtil.getConnection();
            conn.setAutoCommit(false);

            String sqlQuery = SQLConstants.REMOVE_EXTERNAL_API_STORE_SQL;

            //Get API Id
            int apiIdentifier;
            apiIdentifier = getAPIID(apiId, conn);
            if (apiIdentifier == -1) {
                String msg = "Could not load API record for: " + apiId.getApiName();
                log.error(msg);
            }
            ps = conn.prepareStatement(sqlQuery);
            for (Object storeObject : apiStoreSet) {
                APIStore store = (APIStore) storeObject;
                ps.setInt(1, apiIdentifier);
                ps.setString(2, store.getName());
                ps.setString(3, store.getType());
                ps.addBatch();
            }
            ps.executeBatch();

            conn.commit();
            state = true;
        } catch (SQLException e) {
            if (conn != null) {
                try {
                    conn.rollback();
                } catch (SQLException e1) {
                    log.error("Failed to rollback deleting external apistore details ", e1);
                }
            }
            log.error("Failed to delete external apistore details", e);
            state = false;
        } catch (APIManagementException e) {
            log.error("Failed to delete external apistore details", e);
            state = false;
        } finally {
            APIMgtDBUtil.closeAllConnections(ps, conn, null);
        }
        return state;
    }

    public void updateExternalAPIStoresDetails(APIIdentifier apiId, Set<APIStore> apiStoreSet)
            throws APIManagementException {
        Connection conn = null;
        try {
            conn = APIMgtDBUtil.getConnection();
            conn.setAutoCommit(false);
            updateExternalAPIStoresDetails(apiId, apiStoreSet, conn);
        } catch (SQLException e) {
            if (conn != null) {
                try {
                    conn.rollback();
                } catch (SQLException e1) {
                    log.error("Failed to rollback updating external apistore details ", e1);
                }
            }
            log.error("Failed to update external apistore details", e);
        } catch (APIManagementException e) {
            log.error("Failed to updating external apistore details", e);
        } finally {
            APIMgtDBUtil.closeAllConnections(null, conn, null);
        }
    }

    /**
     * Updateexternal APIStores details to which APIs published
     *
     * @param apiIdentifier API Identifier
     * @throws APIManagementException if failed to add Application
     */
    public void updateExternalAPIStoresDetails(APIIdentifier apiIdentifier, Set<APIStore> apiStoreSet, Connection conn)
            throws APIManagementException, SQLException {
        PreparedStatement ps = null;

        try {
            conn.setAutoCommit(false);
            //This query to add external APIStores to database table
            String sqlQuery = SQLConstants.UPDATE_EXTERNAL_API_STORE_SQL;

            ps = conn.prepareStatement(sqlQuery);
            //Get API Id
            int apiId;
            apiId = getAPIID(apiIdentifier, conn);
            if (apiId == -1) {
                String msg = "Could not load API record for: " + apiIdentifier.getApiName();
                log.error(msg);
            }

            for (Object storeObject : apiStoreSet) {
                APIStore store = (APIStore) storeObject;
                ps.setString(1, store.getEndpoint());
                ps.setString(2, store.getType());
                ps.setInt(3, apiId);
                ps.setString(4, store.getName());
                ps.addBatch();
            }

            ps.executeBatch();
            ps.clearBatch();

            conn.commit();
        } catch (SQLException e) {
            log.error("Error while updating External APIStore details to the database for API : ", e);
        } finally {
            APIMgtDBUtil.closeAllConnections(ps, null, null);
        }
    }

    /**
     * Return external APIStore details on successfully APIs published
     *
     * @param apiId APIIdentifier
     * @return Set of APIStore
     * @throws APIManagementException
     */
    public Set<APIStore> getExternalAPIStoresDetails(APIIdentifier apiId) throws APIManagementException {
        Connection conn = null;
        Set<APIStore> storesSet = new HashSet<APIStore>();
        try {
            conn = APIMgtDBUtil.getConnection();
            conn.setAutoCommit(false);

            storesSet = getExternalAPIStoresDetails(apiId, conn);

            conn.commit();
        } catch (SQLException e) {
            if (conn != null) {
                try {
                    conn.rollback();
                } catch (SQLException e1) {
                    log.error("Failed to rollback getting external apistore details ", e1);
                }
            }
            log.error("Failed to get external apistore details", e);
        } catch (APIManagementException e) {
            log.error("Failed to get external apistore details", e);
        } finally {
            APIMgtDBUtil.closeAllConnections(null, conn, null);
        }
        return storesSet;
    }

    /**
     * Get external APIStores details which are stored in database
     *
     * @param apiIdentifier API Identifier
     * @throws APIManagementException if failed to get external APIStores
     */
    public Set<APIStore> getExternalAPIStoresDetails(APIIdentifier apiIdentifier, Connection conn)
            throws APIManagementException, SQLException {
        PreparedStatement ps = null;
        ResultSet rs = null;
        Set<APIStore> storesSet = new HashSet<APIStore>();
        try {
            conn = APIMgtDBUtil.getConnection();
            //This query to add external APIStores to database table
            String sqlQuery = SQLConstants.GET_EXTERNAL_API_STORE_DETAILS_SQL;

            ps = conn.prepareStatement(sqlQuery);
            int apiId;
            apiId = getAPIID(apiIdentifier, conn);
            if (apiId == -1) {
                String msg = "Could not load API record for: " + apiIdentifier.getApiName();
                log.error(msg);
                throw new APIManagementException(msg);
            }
            ps.setInt(1, apiId);
            rs = ps.executeQuery();
            while (rs.next()) {
                APIStore store = new APIStore();
                store.setName(rs.getString("STORE_ID"));
                store.setDisplayName(rs.getString("STORE_DISPLAY_NAME"));
                store.setEndpoint(rs.getString("STORE_ENDPOINT"));
                store.setType(rs.getString("STORE_TYPE"));
                store.setPublished(true);
                storesSet.add(store);
            }
        } catch (SQLException e) {
            handleException("Error while getting External APIStore details from the database for  the API : " +
                            apiIdentifier.getApiName() + '-' + apiIdentifier.getVersion(), e);
        } finally {
            APIMgtDBUtil.closeAllConnections(ps, conn, rs);
        }
        return storesSet;
    }

    public void addScopes(Set<?> objects, int api_id, int tenantID) throws APIManagementException {

        Connection conn = null;
        PreparedStatement ps = null, ps2 = null;
        ResultSet rs = null;

        String scopeEntry = SQLConstants.ADD_SCOPE_ENTRY_SQL;
        String scopeLink = SQLConstants.ADD_SCOPE_LINK_SQL;
        try {
            conn = APIMgtDBUtil.getConnection();
            conn.setAutoCommit(false);

            String scopeId = "SCOPE_ID";
            if (conn.getMetaData().getDriverName().contains("PostgreSQL")) {
                scopeId = "scope_id";
            }

            if (objects != null) {
                for (Object object : objects) {
                    ps = conn.prepareStatement(scopeEntry, new String[]{scopeId});
                    ps2 = conn.prepareStatement(scopeLink);

                    if (object instanceof URITemplate) {
                        URITemplate uriTemplate = (URITemplate) object;

                        if (uriTemplate.getScope() == null) {
                            continue;
                        }
                        ps.setString(1, uriTemplate.getScope().getKey());
                        ps.setString(2, uriTemplate.getScope().getName());
                        ps.setString(3, uriTemplate.getScope().getDescription());
                        ps.setInt(4, tenantID);
                        ps.setString(5, uriTemplate.getScope().getRoles());
                        ps.execute();
                        rs = ps.getGeneratedKeys();
                        if (rs.next()) {
                            uriTemplate.getScope().setId(rs.getInt(1));
                        }

                        ps2.setInt(1, api_id);
                        ps2.setInt(2, uriTemplate.getScope().getId());
                        ps2.execute();
                        conn.commit();
                    } else if (object instanceof Scope) {
                        Scope scope = (Scope) object;
                        ps.setString(1, scope.getKey());
                        ps.setString(2, scope.getName());
                        ps.setString(3, scope.getDescription());
                        ps.setInt(4, tenantID);
                        ps.setString(5, scope.getRoles());
                        ps.execute();
                        rs = ps.getGeneratedKeys();
                        if (rs.next()) {
                            scope.setId(rs.getInt(1));
                        }
                        ps2.setInt(1, api_id);
                        ps2.setInt(2, scope.getId());
                        ps2.execute();
                        conn.commit();
                    }
                }
            }
        } catch (SQLException e) {
            try {
                if (conn != null) {
                    conn.rollback();
                }
            } catch (SQLException e1) {
                handleException("Error occurred while Rolling back changes done on Scopes Creation", e1);
            }
            handleException("Error occurred while creating scopes ", e);
        } finally {
            APIMgtDBUtil.closeAllConnections(ps, conn, rs);
            APIMgtDBUtil.closeAllConnections(ps2, null, null);
        }
    }

    public Set<Scope> getAPIScopes(APIIdentifier identifier) throws APIManagementException {
        Connection conn = null;
        ResultSet resultSet = null;
        PreparedStatement ps = null;
        Set<Scope> scopes = new LinkedHashSet<Scope>();
        int apiId;
        try {
            conn = APIMgtDBUtil.getConnection();
            apiId = getAPIID(identifier, conn);

            String sqlQuery = SQLConstants.GET_API_SCOPES_SQL;
            if (conn.getMetaData().getDriverName().contains("Oracle")) {
                sqlQuery = SQLConstants.GET_API_SCOPES_ORACLE_SQL;
            }

            ps = conn.prepareStatement(sqlQuery);
            ps.setInt(1, apiId);
            resultSet = ps.executeQuery();
            while (resultSet.next()) {
                Scope scope = new Scope();
                scope.setId(resultSet.getInt(1));
                scope.setKey(resultSet.getString(2));
                scope.setName(resultSet.getString(3));
                scope.setDescription(resultSet.getString(4));
                scope.setRoles(resultSet.getString(5));
                scopes.add(scope);
            }
        } catch (SQLException e) {
            handleException("Failed to retrieve api scopes ", e);
        } finally {
            APIMgtDBUtil.closeAllConnections(ps, conn, resultSet);
        }
        return scopes;
    }

    public Set<Scope> getScopesBySubscribedAPIs(List<APIIdentifier> identifiers) throws APIManagementException {
        Connection conn = null;
        ResultSet resultSet = null;
        PreparedStatement ps = null;
        Set<Scope> scopes = new LinkedHashSet<Scope>();
        List<Integer> apiIds = new ArrayList<Integer>();

        try {
            conn = APIMgtDBUtil.getConnection();
            for (APIIdentifier identifier : identifiers) {
                apiIds.add(getAPIID(identifier, conn));
            }

            String commaSeparatedIds = StringUtils.join(apiIds.iterator(), ',');
            String sqlQuery = SQLConstants.GET_SCOPE_BY_SUBSCRIBED_API_PREFIX + commaSeparatedIds + SQLConstants
                    .GET_SCOPE_BY_SUBSCRIBED_ID_SUFFIX;

            if (conn.getMetaData().getDriverName().contains("Oracle")) {
                sqlQuery = SQLConstants.GET_SCOPE_BY_SUBSCRIBED_ID_ORACLE_SQL + commaSeparatedIds +
                           SQLConstants.GET_SCOPE_BY_SUBSCRIBED_ID_SUFFIX;
            }

            ps = conn.prepareStatement(sqlQuery);
            resultSet = ps.executeQuery();
            while (resultSet.next()) {
                Scope scope = new Scope();
                scope.setKey(resultSet.getString(1));
                scope.setName(resultSet.getString(2));
                scope.setDescription(resultSet.getString(3));
                scope.setRoles(resultSet.getString(4));
                scopes.add(scope);
            }
        } catch (SQLException e) {
            handleException("Failed to retrieve api scopes ", e);
        } finally {
            APIMgtDBUtil.closeAllConnections(ps, conn, resultSet);
        }
        return scopes;
    }

    public Set<Scope> getAPIScopesByScopeKey(String scopeKey, int tenantId) throws APIManagementException {
        Connection conn = null;
        ResultSet resultSet = null;
        PreparedStatement ps = null;
        Set<Scope> scopes = new LinkedHashSet<Scope>();
        try {
            String sqlQuery = SQLConstants.GET_SCOPES_BY_SCOPE_KEY_SQL;
            conn = APIMgtDBUtil.getConnection();

            ps = conn.prepareStatement(sqlQuery);
            ps.setString(1, scopeKey);
            ps.setInt(2, tenantId);
            resultSet = ps.executeQuery();
            while (resultSet.next()) {
                Scope scope = new Scope();
                scope.setId(resultSet.getInt("SCOPE_ID"));
                scope.setKey(resultSet.getString("SCOPE_KEY"));
                scope.setName(resultSet.getString("NAME"));
                scope.setDescription(resultSet.getString("DESCRIPTION"));
                scope.setRoles(resultSet.getString("ROLES"));
                scopes.add(scope);
            }
        } catch (SQLException e) {
            handleException("Failed to retrieve api scopes ", e);
        } finally {
            APIMgtDBUtil.closeAllConnections(ps, conn, resultSet);
        }
        return scopes;
    }

    public Set<Scope> getScopesByScopeKeys(String scopeKeys, int tenantId) throws APIManagementException {
        Connection conn = null;
        ResultSet resultSet = null;
        PreparedStatement ps = null;
        Set<Scope> scopes = new LinkedHashSet<Scope>();
        List<String> inputScopeList = Arrays.asList(scopeKeys.split(" "));
        StringBuilder scopeStrBuilder = new StringBuilder();
        for (String inputScope : inputScopeList) {
            scopeStrBuilder.append('\'').append(inputScope).append("',");
        }
        String scopesString = scopeStrBuilder.toString();
        scopesString = scopesString.substring(0, scopesString.length() - 1);
        try {
            conn = APIMgtDBUtil.getConnection();

            String sqlQuery = SQLConstants.GET_SCOPES_BY_SCOPE_KEYS_PREFIX + scopesString + SQLConstants
                    .GET_SCOPES_BY_SCOPE_KEYS_SUFFIX;

            ps = conn.prepareStatement(sqlQuery);
            ps.setInt(1, tenantId);
            resultSet = ps.executeQuery();
            while (resultSet.next()) {
                Scope scope = new Scope();
                scope.setId(resultSet.getInt("SCOPE_ID"));
                scope.setKey(resultSet.getString("SCOPE_KEY"));
                scope.setName(resultSet.getString("NAME"));
                scope.setDescription(resultSet.getString("DESCRIPTION"));
                scope.setRoles(resultSet.getString("ROLES"));
                scopes.add(scope);
            }
        } catch (SQLException e) {
            handleException("Failed to retrieve api scopes ", e);
        } finally {
            APIMgtDBUtil.closeAllConnections(ps, conn, resultSet);
        }
        return scopes;
    }

    /**
     * update URI templates define for an API
     *
     * @param api
     * @throws APIManagementException
     */
    public void updateScopes(API api, int tenantId) throws APIManagementException {

        Connection connection = null;
        PreparedStatement prepStmt = null;
        int apiId = -1;

        String deleteScopes = SQLConstants.REMOVE_SCOPE_SQL;
        try {
            connection = APIMgtDBUtil.getConnection();
            connection.setAutoCommit(false);

            apiId = getAPIID(api.getId(), connection);
            if (apiId == -1) {
                //application addition has failed
                return;
            }

            prepStmt = connection.prepareStatement(deleteScopes);
            prepStmt.setInt(1, apiId);
            prepStmt.execute();

            connection.commit();
        } catch (SQLException e) {
            handleException("Error while deleting Scopes for API : " + api.getId(), e);
        } finally {
            APIMgtDBUtil.closeAllConnections(prepStmt, connection, null);
        }
        addScopes(api.getUriTemplates(), apiId, tenantId);
    }

    public HashMap<String, String> getResourceToScopeMapping(APIIdentifier identifier) throws APIManagementException {
        Connection conn = null;
        ResultSet resultSet = null;
        PreparedStatement ps = null;
        HashMap<String, String> map = new HashMap<String, String>();
        int apiId;
        try {
            String sqlQuery = SQLConstants.GET_RESOURCE_TO_SCOPE_MAPPING_SQL;
            apiId = getAPIID(identifier, conn);

            conn = APIMgtDBUtil.getConnection();
            ps = conn.prepareStatement(sqlQuery);
            ps.setInt(1, apiId);
            resultSet = ps.executeQuery();
            while (resultSet.next()) {
                map.put(resultSet.getString(1), resultSet.getString(2));
            }
        } catch (SQLException e) {
            handleException("Failed to retrieve api scopes ", e);
        } finally {
            APIMgtDBUtil.closeAllConnections(ps, conn, resultSet);
        }
        return map;
    }

    public Map<String, String> getScopeRolesOfApplication(String consumerKey) throws APIManagementException {
        Connection conn = null;
        ResultSet resultSet = null;
        PreparedStatement ps = null;

        try {
            conn = APIMgtDBUtil.getConnection();

            String sqlQuery = SQLConstants.GET_SCOPE_ROLES_OF_APPLICATION_SQL;

            ps = conn.prepareStatement(sqlQuery);
            ps.setString(1, consumerKey);
            resultSet = ps.executeQuery();
            Map<String, String> scopes = new HashMap<String, String>();
            while (resultSet.next()) {
                scopes.put(resultSet.getString("SCOPE_KEY"), resultSet.getString("ROLES"));
            }
            return scopes;
        } catch (SQLException e) {
            handleException("Failed to retrieve scopes of application" + consumerKey, e);
        } finally {
            APIMgtDBUtil.closeAllConnections(ps, conn, resultSet);
        }
        return null;
    }

    @Deprecated
    public String getUserFromOauthToken(String oauthToken) throws APIManagementException {
        Connection conn = null;
        ResultSet resultSet = null;
        PreparedStatement ps = null;
        String tokenOwner = null;

        try {
            String getUserQuery = SQLConstants.GET_USERS_FROM_OAUTH_TOKEN_SQL;

            conn = APIMgtDBUtil.getConnection();
            ps = conn.prepareStatement(getUserQuery);
            ps.setString(1, oauthToken);
            resultSet = ps.executeQuery();
            if (resultSet.next()) {
                tokenOwner = resultSet.getString("USER_ID");
            }
            return tokenOwner;
        } catch (SQLException e) {
            handleException("Failed to retrieve user ID for given OAuth token", e);
        } finally {
            APIMgtDBUtil.closeAllConnections(ps, conn, resultSet);
        }
        return null;
    }


    /**
     * Remove scope entries from DB, when delete APIs
     *
     * @param apiIdentifier The {@link APIIdentifier} of the API
     */
    private void removeAPIScope(APIIdentifier apiIdentifier) throws APIManagementException {
        Set<Scope> scopes = getAPIScopes(apiIdentifier);

        Connection connection = null;
        PreparedStatement prepStmt = null;
        PreparedStatement deleteOauth2ResourceScopePrepStmt = null;
        PreparedStatement deleteOauth2ScopePrepStmt = null;
        int scopeId;
        int apiId = -1;

        String deleteAPIScopeQuery = SQLConstants.REMOVE_FROM_API_SCOPES_SQL;
        String deleteOauth2ScopeQuery = SQLConstants.REMOVE_FROM_OAUTH_SCOPE_SQL;
        String deleteOauth2ResourceScopeQuery = SQLConstants.REMOVE_FROM_OAUTH_RESOURCE_SQL;

        try {
            connection = APIMgtDBUtil.getConnection();
            connection.setAutoCommit(false);

            prepStmt = connection.prepareStatement(deleteAPIScopeQuery);
            prepStmt.setInt(1, apiId);
            prepStmt.execute();

            if (!scopes.isEmpty()) {
                deleteOauth2ResourceScopePrepStmt = connection.prepareStatement(deleteOauth2ResourceScopeQuery);
                deleteOauth2ScopePrepStmt = connection.prepareStatement(deleteOauth2ScopeQuery);
                for (Scope scope : scopes) {
                    scopeId = scope.getId();

                    deleteOauth2ResourceScopePrepStmt.setInt(1, scopeId);
                    deleteOauth2ResourceScopePrepStmt.addBatch();

                    deleteOauth2ScopePrepStmt.setInt(1, scopeId);
                    deleteOauth2ScopePrepStmt.addBatch();
                }
                deleteOauth2ResourceScopePrepStmt.executeBatch();
                deleteOauth2ScopePrepStmt.executeBatch();
            }

            connection.commit();
        } catch (SQLException e) {
            handleException("Error while removing the scopes for the API: " +
                            apiIdentifier.getApiName() + " from the database", e);
        } finally {
            APIMgtDBUtil.closeAllConnections(deleteOauth2ResourceScopePrepStmt, null, null);
            APIMgtDBUtil.closeAllConnections(deleteOauth2ScopePrepStmt, null, null);
            APIMgtDBUtil.closeAllConnections(prepStmt, connection, null);
        }
    }

    /**
     * Delete a user subscription based on API_ID, APP_ID, TIER_ID
     *
     * @param apiId - subscriber API ID
     * @param appId - application ID used to subscribe
     * @throws java.sql.SQLException - Letting the caller to handle the roll back
     */
    private void deleteSubscriptionByApiIDAndAppID(int apiId, int appId, Connection conn) throws SQLException {
        String deleteQuery = SQLConstants.REMOVE_SUBSCRIPTION_BY_APPLICATION_ID_SQL;
        PreparedStatement ps = null;
        try {
            ps = conn.prepareStatement(deleteQuery);
            ps.setInt(1, apiId);
            ps.setInt(2, appId);

            ps.executeUpdate();
        } finally {
            APIMgtDBUtil.closeAllConnections(ps, null, null);
        }
    }

    /**
     * Check the given api name is already available in the api table under given tenant domain
     *
     * @param apiName      candidate api name
     * @param tenantDomain tenant domain name
     * @return true if the name is already available
     * @throws APIManagementException
     */
    public boolean isApiNameExist(String apiName, String tenantDomain) throws APIManagementException {
        Connection connection = null;
        PreparedStatement prepStmt = null;
        ResultSet resultSet = null;
        String contextParam = "/t/";

        String query = SQLConstants.GET_API_NAME_NOT_MATCHING_CONTEXT_SQL;
        if (!MultitenantConstants.SUPER_TENANT_DOMAIN_NAME.equals(tenantDomain)) {
            query = SQLConstants.GET_API_NAME_MATCHING_CONTEXT_SQL;
            contextParam += tenantDomain + '/';
        }

        try {
            connection = APIMgtDBUtil.getConnection();

            prepStmt = connection.prepareStatement(query);
            prepStmt.setString(1, apiName);
            prepStmt.setString(2, contextParam + '%');
            resultSet = prepStmt.executeQuery();

            int apiCount = 0;
            if (resultSet != null) {
                while (resultSet.next()) {
                    apiCount = resultSet.getInt("API_COUNT");
                }
            }
            if (apiCount > 0) {
                return true;
            }
        } catch (SQLException e) {
            handleException("Failed to check api Name availability : " + apiName, e);
        } finally {
            APIMgtDBUtil.closeAllConnections(prepStmt, connection, resultSet);
        }
        return false;
    }

    public Set<String> getActiveTokensOfConsumerKey(String consumerKey) throws APIManagementException {
        Connection conn = null;
        ResultSet resultSet = null;
        PreparedStatement ps = null;

        Set<String> tokens = null;
        try {
            conn = APIMgtDBUtil.getConnection();
            String sqlQuery = SQLConstants.GET_ACTIVE_TOKEN_OF_CONSUMER_KEY_SQL;

            ps = conn.prepareStatement(sqlQuery);
            ps.setString(1, consumerKey);
            resultSet = ps.executeQuery();
            tokens = new HashSet<String>();
            while (resultSet.next()) {
                tokens.add(APIUtil.decryptToken(resultSet.getString("ACCESS_TOKEN")));
            }
        } catch (SQLException e) {
            handleException("Failed to get active access tokens for consumerKey " + consumerKey, e);
        } catch (CryptoException e) {
            handleException("Token decryption failed of an active access token of consumerKey " + consumerKey, e);
        } finally {
            APIMgtDBUtil.closeAllConnections(ps, conn, resultSet);
        }
        return tokens;
    }

    /**
     * Check the given scope key is already available under given tenant
     *
     * @param scopeKey candidate scope key
     * @param tenantId tenant id
     * @return true if the scope key is already available
     * @throws APIManagementException
     */
    public boolean isScopeKeyExist(String scopeKey, int tenantId) throws APIManagementException {
        Connection connection = null;
        PreparedStatement prepStmt = null;
        ResultSet resultSet = null;

        String query = SQLConstants.GET_SCOPE_KEY_SQL;
        try {
            connection = APIMgtDBUtil.getConnection();

            prepStmt = connection.prepareStatement(query);
            prepStmt.setString(1, scopeKey);
            prepStmt.setInt(2, tenantId);
            resultSet = prepStmt.executeQuery();

            int scopeCount = 0;
            if (resultSet != null) {
                while (resultSet.next()) {
                    scopeCount = resultSet.getInt("SCOPE_COUNT");
                }
            }
            if (scopeCount > 0) {
                return true;
            }
        } catch (SQLException e) {
            handleException("Failed to check Scope Key availability : " + scopeKey, e);
        } finally {
            APIMgtDBUtil.closeAllConnections(prepStmt, connection, resultSet);
        }
        return false;
    }

    /**
     * Check whether the given scope key is already assigned to another API than given under given tenant
     *
     * @param identifier API Identifier
     * @param scopeKey   candidate scope key
     * @param tenantId   tenant id
     * @return true if the scope key is already available
     * @throws APIManagementException if failed to check the context availability
     */
    public boolean isScopeKeyAssigned(APIIdentifier identifier, String scopeKey, int tenantId)
            throws APIManagementException {
        Connection connection = null;
        PreparedStatement prepStmt = null;
        PreparedStatement prepStmt2 = null;
        ResultSet resultSet = null;
        ResultSet resultSet2 = null;

        String apiScopeQuery = SQLConstants.GET_API_SCOPE_SQL;
        String getApiQuery = SQLConstants.GET_API_ID_SQL;

        try {
            connection = APIMgtDBUtil.getConnection();

            prepStmt = connection.prepareStatement(apiScopeQuery);
            prepStmt.setString(1, scopeKey);
            prepStmt.setInt(2, tenantId);
            resultSet = prepStmt.executeQuery();

            if (resultSet != null && resultSet.next()) {
                int apiID = resultSet.getInt("API_ID");
                String provider = resultSet.getString("API_PROVIDER");
                String apiName = resultSet.getString("API_NAME");

                prepStmt2 = connection.prepareStatement(getApiQuery);
                prepStmt2.setString(1, APIUtil.replaceEmailDomainBack(identifier.getProviderName()));
                prepStmt2.setString(2, identifier.getApiName());
                prepStmt2.setString(3, identifier.getVersion());
                resultSet2 = prepStmt2.executeQuery();

                if (resultSet2 != null && resultSet2.next()) {
                    //If the API ID is different from the one being saved
                    if (apiID != resultSet2.getInt("API_ID")) {
                        //Check if the provider name and api name is same.
                        if (provider.equals(APIUtil.replaceEmailDomainBack(identifier.getProviderName())) && apiName
                                .equals(identifier.getApiName())) {

                            //Return false since this means we're attaching the scope to another version of the API.
                            return false;
                        }
                        return true;
                    } else {
                        return false;
                    }
                }
            }
        } catch (SQLException e) {
            handleException("Failed to check Scope Key availability : " + scopeKey, e);
        } finally {
            APIMgtDBUtil.closeAllConnections(prepStmt2, null, resultSet2);
            APIMgtDBUtil.closeAllConnections(prepStmt, connection, resultSet);
        }
        return false;
    }

    public boolean isDuplicateContextTemplate(String contextTemplate) throws APIManagementException {
        Connection conn = null;
        ResultSet resultSet = null;
        PreparedStatement ps = null;

        String sqlQuery = SQLConstants.GET_CONTEXT_TEMPLATE_COUNT_SQL;
        try {
            conn = APIMgtDBUtil.getConnection();
            ps = conn.prepareStatement(sqlQuery);
            ps.setString(1, contextTemplate);

            resultSet = ps.executeQuery();
            if (resultSet.next()) {
                int count = resultSet.getInt("CTX_COUNT");
                return count > 0;
            }
        } catch (SQLException e) {
            handleException("Failed to count contexts which match " + contextTemplate, e);
        } finally {
            APIMgtDBUtil.closeAllConnections(ps, conn, resultSet);
        }
        return false;
    }

    /**
     * @param consumerKey
     * @return
     */
    public boolean isMappingExistsforConsumerKey(String consumerKey) throws APIManagementException {
        Connection conn = null;
        ResultSet resultSet = null;
        PreparedStatement ps = null;

        String sqlQuery = SQLConstants.GET_APPLICATION_MAPPING_FOR_CONSUMER_KEY_SQL;
        try {
            conn = APIMgtDBUtil.getConnection();
            ps = conn.prepareStatement(sqlQuery);
            ps.setString(1, consumerKey);

            resultSet = ps.executeQuery();
            // We only expect one result.
            if (resultSet.next()) {
                String applicationId = resultSet.getString("APPLICATION_ID");
                return (applicationId != null && !applicationId.isEmpty());
            }
        } catch (SQLException e) {
            handleException("Failed to get Application ID by consumerKey ", e);
        } finally {
            APIMgtDBUtil.closeAllConnections(ps, conn, resultSet);
        }
        return false;
    }

    /**
     * @param applicationId
     * @param keyType
     * @return
     */
    public String getConsumerkeyByApplicationIdAndKeyType(String applicationId, String keyType)
            throws APIManagementException {
        Connection conn = null;
        ResultSet resultSet = null;
        PreparedStatement ps = null;
        String consumerKey = null;
        try {
            conn = APIMgtDBUtil.getConnection();

            String sqlQuery = SQLConstants.GET_CONSUMER_KEY_BY_APPLICATION_AND_KEY_SQL;

            ps = conn.prepareStatement(sqlQuery);
            ps.setString(1, applicationId);
            ps.setString(2, keyType);
            resultSet = ps.executeQuery();

            while (resultSet.next()) {
                consumerKey = resultSet.getString("CONSUMER_KEY");
            }
        } catch (SQLException e) {
            handleException("Failed to get consumer key by applicationId " + applicationId + "and keyType " +
                            keyType, e);
        } finally {
            APIMgtDBUtil.closeAllConnections(ps, conn, resultSet);
        }
        return consumerKey;
    }

    /**
     * Get external APIStores details which are stored in database
     *
     * @param apiIdentifier API Identifier
     * @throws APIManagementException if failed to get external APIStores
     */
    public String getLastPublishedAPIVersionFromAPIStore(APIIdentifier apiIdentifier, String storeName)
            throws APIManagementException {
        PreparedStatement ps = null;
        ResultSet rs = null;
        Connection conn = null;
        String version = null;
        try {
            conn = APIMgtDBUtil.getConnection();
            String sqlQuery = SQLConstants.GET_LAST_PUBLISHED_API_VERSION_SQL;
            ps = conn.prepareStatement(sqlQuery);
            ps.setString(1, apiIdentifier.getProviderName());
            ps.setString(2, apiIdentifier.getApiName());
            ps.setString(3, storeName);
            rs = ps.executeQuery();
            while (rs.next()) {
                version = rs.getString("API_VERSION");
            }
        } catch (SQLException e) {
            handleException("Error while getting External APIStore details from the database for  the API : " +
                            apiIdentifier.getApiName() + '-' + apiIdentifier.getVersion(), e);

        } finally {
            APIMgtDBUtil.closeAllConnections(ps, conn, rs);
        }
        return version;
    }

    private String getScopeString(List<String> scopes) {
        return StringUtils.join(scopes, " ");
    }

    /**
     * Find all active access tokens of a given user.
     *
     * @param username - Username of the user
     * @return - The set of active access tokens of the user.
     */
    public Set<String> getActiveAccessTokensOfUser(String username) throws APIManagementException {

        Connection conn = null;
        ResultSet resultSet = null;
        PreparedStatement ps = null;

        Set<String> tokens = null;

        String accessTokenStoreTable = APIConstants.ACCESS_TOKEN_STORE_TABLE;
        accessTokenStoreTable = getAccessTokenStoreTableNameOfUserId(username, accessTokenStoreTable);

        int tenantId = IdentityTenantUtil.getTenantIdOfUser(username);
        String userStoreDomain = IdentityUtil.extractDomainFromName(username).toUpperCase();
        if (StringUtils.isEmpty(userStoreDomain)) {
            userStoreDomain = IdentityUtil.getPrimaryDomainName();
        } else {
            //IdentityUtil doesn't have a function to remove the domain name from the username. Using the UserCoreUtil.
            username = UserCoreUtil.removeDomainFromName(username);
        }

        try {
            conn = APIMgtDBUtil.getConnection();
            String sqlQuery = SQLConstants.GET_ACTIVE_TOKENS_OF_USER_PREFIX + accessTokenStoreTable + SQLConstants
                    .GET_ACTIVE_TOKENS_OF_USER_SUFFIX;

            ps = conn.prepareStatement(sqlQuery);
            ps.setString(1, MultitenantUtils.getTenantAwareUsername(username));
            ps.setInt(2, tenantId);
            ps.setString(3, userStoreDomain.toLowerCase());
            resultSet = ps.executeQuery();
            tokens = new HashSet<String>();
            while (resultSet.next()) {
                tokens.add(APIUtil.decryptToken(resultSet.getString("ACCESS_TOKEN")));
            }
        } catch (SQLException e) {
            handleException("Failed to get active access tokens of user " + username, e);
        } catch (CryptoException e) {
            handleException("Token decryption failed of an active access token of user " + username, e);
        } finally {
            APIMgtDBUtil.closeAllConnections(ps, conn, resultSet);
        }
        return tokens;
    }

    public TokenGenerator getTokenGenerator() {
        return tokenGenerator;
    }

    private String getAccessTokenStoreTableNameOfUserId(String userId, String accessTokenStoreTable)
            throws APIManagementException {
        if (APIUtil.checkAccessTokenPartitioningEnabled() && APIUtil.checkUserNameAssertionEnabled()) {
            return APIUtil.getAccessTokenStoreTableFromUserId(userId);
        }
        return accessTokenStoreTable;
    }

    private String getAccessTokenStoreTableFromAccessToken(String accessToken, String accessTokenStoreTable)
            throws APIManagementException {
        if (APIUtil.checkAccessTokenPartitioningEnabled() && APIUtil.checkUserNameAssertionEnabled()) {
            return APIUtil.getAccessTokenStoreTableFromAccessToken(accessToken);
        }
        return accessTokenStoreTable;
    }

    /**
     * This method will fetch all alerts type that is available in AM_ALERT_TYPES.
     * @return List of alert types
     * @throws APIManagementException
     */
    public HashMap<Integer,String> getAllAlertTypesByAgent(String agent) throws APIManagementException {
        Connection conn = null;
        ResultSet resultSet = null;
        PreparedStatement ps = null;
        HashMap<Integer, String> map = new HashMap<Integer, String>();

        try {
            conn = APIMgtDBUtil.getConnection();
            String sqlQuery;
            if(agent == "a"){
                sqlQuery = SQLConstants.GET_ALL_ALERT_TYPES_FOR_ADMIN;
                ps = conn.prepareStatement(sqlQuery);
            }else {
                sqlQuery = SQLConstants.GET_ALL_ALERT_TYPES;
                ps = conn.prepareStatement(sqlQuery);
                ps.setString(1, agent);
            }

            resultSet = ps.executeQuery();
            while (resultSet.next()) {
                map.put(resultSet.getInt(1),resultSet.getString(2));
            }
        } catch (SQLException e) {
            handleException("Failed to retrieve alert types ", e);
        } finally {
            APIMgtDBUtil.closeAllConnections(ps, conn, resultSet);
        }
        return map;
    }

    /**
     *
     * @param userName user name with tenant domain ex: admin@carbon.super
     * @param agent value "p" for publisher value "s" for subscriber value "a" for admin
     * @return map of saved values of alert types.
     * @throws APIManagementException
     */
    public List<Integer> getSavedAlertTypesIdsByUserNameAndAgent(String userName,String agent) throws APIManagementException{
        Connection conn = null;
        ResultSet resultSet = null;
        PreparedStatement ps = null;
        List<Integer> list = new ArrayList<Integer>();

        try {
            String sqlQuery;
            conn = APIMgtDBUtil.getConnection();
            sqlQuery = SQLConstants.GET_SAVED_ALERT_TYPES_BY_USERNAME;
            ps = conn.prepareStatement(sqlQuery);
            ps.setString(1, userName);
            ps.setString(2,agent);
            resultSet = ps.executeQuery();
            while (resultSet.next()) {
                list.add(resultSet.getInt(1));
            }
        } catch (SQLException e) {
            handleException("Failed to retrieve saved alert types by user name. ", e);
        } finally {
            APIMgtDBUtil.closeAllConnections(ps, conn, resultSet);
        }
        return list;
    }

    public List<String> retrieveSavedEmailList(String userName, String agent) throws APIManagementException {

        Connection conn = null;
        ResultSet resultSet = null;
        PreparedStatement ps = null;
        List<String> list = new ArrayList<String>();

        try {
            String sqlQuery;
            conn = APIMgtDBUtil.getConnection();
            sqlQuery = SQLConstants.GET_SAVED_ALERT_EMAILS;
            ps = conn.prepareStatement(sqlQuery);
            ps.setString(1, userName);
            ps.setString(2,agent);
            resultSet = ps.executeQuery();
            while (resultSet.next()) {
                list.add(resultSet.getString(1));
            }
        } catch (SQLException e) {
            handleException("Failed to retrieve saved alert types by user name. ", e);
        } finally {
            APIMgtDBUtil.closeAllConnections(ps, conn, resultSet);
        }
        return list;

    }

    /**
     *
     * @param userName User name.
     * @param emailList Comma separated email list.
     * @param alertTypesIDList Comma separated alert types list.
     * @param agent if pram value = p we assume those changes from publisher if param value = s those data belongs to
     * subscriber.
     * @throws APIManagementException
     * @throws SQLException
     */
    public void addAlertTypesConfigInfo(String userName, String emailList, String alertTypesIDList, String agent)
            throws APIManagementException, SQLException {

        Connection connection = null;
        PreparedStatement ps = null;
        ResultSet rs = null;
        connection = APIMgtDBUtil.getConnection();
        connection.setAutoCommit(false);
        try {
            connection.setAutoCommit(false);

            String alertTypesQuery = SQLConstants.ADD_ALERT_TYPES_VALUES;

            String deleteAlertTypesByUserNameAndAgentQuery = SQLConstants.DELETE_ALERTTYPES_BY_USERNAME_AND_AGENT;

            ps = connection.prepareStatement(deleteAlertTypesByUserNameAndAgentQuery);
            ps.setString(1, userName);
            ps.setString(2, agent);
            ps.executeUpdate();

            if(alertTypesIDList != null){

                List<String> alertTypeIdList = Arrays.asList(alertTypesIDList.split(","));

                for (String alertTypeId : alertTypeIdList) {
                    ps = connection.prepareStatement(alertTypesQuery);
                    ps.setInt(1, Integer.parseInt(alertTypeId));
                    ps.setString(2, userName);
                    ps.setString(3, agent);
                    ps.execute();
                }

            }

            String deleteAlertTypesEmailListsByUserNameAndAgentQuery = SQLConstants.
                    DELETE_ALERTTYPES_EMAILLISTS_BY_USERNAME_AND_AGENT;

            ps = connection.prepareStatement(deleteAlertTypesEmailListsByUserNameAndAgentQuery);
            ps.setString(1, userName);
            ps.setString(2, agent);
            ps.executeUpdate();

            //Email list save query
            String emailListSaveQuery = SQLConstants.ADD_ALERT_EMAIL_LIST;

            ps = connection.prepareStatement(emailListSaveQuery);
            ps.setString(1, userName);
            ps.setString(2, emailList);
            ps.setString(3, agent);
            ps.execute();

            connection.commit();

        } catch (SQLException e) {
            handleException("Failed to save alert preferences", e);
        } finally {
            APIMgtDBUtil.closeAllConnections(ps, connection, rs);

        }
    }

    /**
     * Add a Application level throttling policy to database
     *
     * @param policy policy object defining the throttle policy
     * @throws APIManagementException
     */
    public void addApplicationPolicy(ApplicationPolicy policy) throws APIManagementException {
        Connection conn = null;
        PreparedStatement policyStatement = null;
        boolean hasCustomAttrib = false;
        try {
        	 if(policy.getCustomAttributes() != null){
        		 hasCustomAttrib = true;
             }
            conn = APIMgtDBUtil.getConnection();
            conn.setAutoCommit(false);
            String addQuery = SQLConstants.INSERT_APPLICATION_POLICY_SQL;
            if(hasCustomAttrib){
            	addQuery = SQLConstants.INSERT_APPLICATION_POLICY_WITH_CUSTOM_ATTRIB_SQL;
            }
            policyStatement = conn.prepareStatement(addQuery);
            setCommonParametersForPolicy(policyStatement, policy);
            if(hasCustomAttrib){
            	policyStatement.setBlob(10, new ByteArrayInputStream(policy.getCustomAttributes()));
            }
            policyStatement.executeUpdate();

            conn.commit();
        } catch (SQLException e) {
            if (conn != null) {
                try {
                    conn.rollback();
                } catch (SQLException ex) {

                    // Rollback failed. Exception will be thrown later for upper exception
                    log.error("Failed to rollback the add Application Policy: " + policy.toString(), ex);
                }
            }
            handleException("Failed to add Application Policy: " + policy, e);
        } finally {
            APIMgtDBUtil.closeAllConnections(policyStatement, conn, null);
        }
    }

    /**
     * Add a Subscription level throttling policy to database
     *
     * @param policy policy object defining the throttle policy
     * @throws APIManagementException
     */
    public void addSubscriptionPolicy(SubscriptionPolicy policy) throws APIManagementException {
        Connection conn = null;
        PreparedStatement policyStatement = null;
        boolean hasCustomAttrib = false;

        try {
        	if(policy.getCustomAttributes() != null){
       		 hasCustomAttrib = true;
            }
            conn = APIMgtDBUtil.getConnection();
            conn.setAutoCommit(false);
            String addQuery = SQLConstants.INSERT_SUBSCRIPTION_POLICY_SQL;
            if(hasCustomAttrib){
            	addQuery = SQLConstants.INSERT_SUBSCRIPTION_POLICY_WITH_CUSTOM_ATTRIB_SQL;
            }
            policyStatement = conn.prepareStatement(addQuery);
            setCommonParametersForPolicy(policyStatement, policy);
            policyStatement.setInt(10, policy.getRateLimitCount());
            policyStatement.setString(11, policy.getRateLimitTimeUnit());
            policyStatement.setBoolean(12, policy.isStopOnQuotaReach());
            policyStatement.setString(13, policy.getBillingPlan());
            if(hasCustomAttrib){
<<<<<<< HEAD
            	policyStatement.setBlob(14, new ByteArrayInputStream(policy.getCustomAttributes()));
            } 
=======
            	policyStatement.setBlob(12, new ByteArrayInputStream(policy.getCustomAttributes()));
            }
>>>>>>> b0c1455d
            policyStatement.executeUpdate();

            conn.commit();
        } catch (SQLException e) {
            if (conn != null) {
                try {
                    conn.rollback();
                } catch (SQLException ex) {

                    // Rollback failed. Exception will be thrown later for upper exception
                    log.error("Failed to rollback the add Subscription Policy: " + policy.toString(), ex);
                }
            }
            handleException("Failed to add Subscription Policy: " + policy, e);
        } finally {
            APIMgtDBUtil.closeAllConnections(policyStatement, conn, null);
        }
    }

    /**
     * Wrapper method for {@link #addAPIPolicy(APIPolicy, Connection)} to add
     * API Policy without managing the database connection manually.
     *
     * @param policy policy object to add
     * @throws APIManagementException
     */
    public void addAPIPolicy(APIPolicy policy) throws APIManagementException {
        Connection connection = null;

        try {
            connection = APIMgtDBUtil.getConnection();
            connection.setAutoCommit(false);
            addAPIPolicy(policy, connection);
            connection.commit();
        } catch (SQLException e) {
            if (connection != null) {
                try {
                    connection.rollback();
                } catch (SQLException ex) {

                    // Rollback failed. Exception will be thrown later for upper exception
                    log.error("Failed to rollback the add Api Policy: " + policy.toString(), ex);
                }
            }
            handleException("Failed to add Api Policy: " + policy, e);
        } finally {
            APIMgtDBUtil.closeAllConnections(null, connection, null);
        }
    }

    /**
     * Add a API level throttling policy to database.
     * <p>
     * If valid policy Id (not -1) is present in the <code>policy</code> object,
     * policy will be inserted with that policy Id.
     * Otherwise policy Id will be auto incremented.
     * </p>
     *
     * @param policy policy object defining the throttle policy
     * @throws SQLException
     */
    private void addAPIPolicy(APIPolicy policy, Connection conn) throws SQLException {
        ResultSet resultSet = null;
        PreparedStatement policyStatement = null;
        String addQuery;
        int policyId = policy.getPolicyId();

        try {

            // Valid policyId is available means policy should be inserted with 'policyId'. (Policy update request)
            if (policyId == -1) {
                addQuery = SQLConstants.ThrottleSQLConstants.INSERT_API_POLICY_SQL;
            } else {
                addQuery = SQLConstants.ThrottleSQLConstants.INSERT_API_POLICY_WITH_ID_SQL;
            }

            policyStatement = conn.prepareStatement(addQuery, PreparedStatement.RETURN_GENERATED_KEYS);
            setCommonParametersForPolicy(policyStatement, policy);
            //When design API policy, unit time is always 1
            policyStatement.setLong(7, 1);
            policyStatement.setString(10, policy.getUserLevel());
            if (policyId != -1) {

                // Assume policy is deployed if update request is recieved
                policyStatement.setBoolean(9, true);
                policyStatement.setInt(11, policyId);
            }
            policyStatement.executeUpdate();
            resultSet = policyStatement.getGeneratedKeys(); // Get the inserted POLICY_ID (auto incremented value)

            // Returns only single row
            if (resultSet.next()) {

                /*Not sure about below comment :-) (Dhanuka)
                 *  H2 doesn't return generated keys when key is provided (not generated).
                   Therefore policyId should be policy parameter's policyId when it is provided.
                 */
                if (policyId == -1) {
                    policyId = resultSet.getInt(1);
                }
                List<Pipeline> pipelines = policy.getPipelines();
                if(pipelines != null) {
                    for (Pipeline pipeline : pipelines) { // add each pipeline data to AM_CONDITION_GROUP table
                        addPipeline(pipeline, policyId, conn);
                    }
                }
            }
        } finally {
            APIMgtDBUtil.closeAllConnections(policyStatement, null, resultSet);
        }
    }

    /**
     * Add throttling policy pipeline to database
     *
     * @param pipeline condition pipeline
     * @param policyID id of the policy to add pipeline
     * @param conn     database connection. This should be provided inorder to rollback transaction
     * @throws SQLException
     */
	private void addPipeline(Pipeline pipeline, int policyID, Connection conn) throws SQLException {
		PreparedStatement conditionStatement = null;
		ResultSet rs = null;

		try {
			String sqlAddQuery = SQLConstants.ThrottleSQLConstants.INSERT_CONDITION_GROUP_SQL;
			List<Condition> conditionList = pipeline.getConditions();

			// Add data to the AM_CONDITION table
			conditionStatement = conn.prepareStatement(sqlAddQuery, PreparedStatement.RETURN_GENERATED_KEYS);
			conditionStatement.setInt(1, policyID);
			conditionStatement.setString(2, pipeline.getQuotaPolicy().getType());

			if (PolicyConstants.REQUEST_COUNT_TYPE.equals(pipeline.getQuotaPolicy().getType())) {
				conditionStatement.setLong(3,
						((RequestCountLimit) pipeline.getQuotaPolicy().getLimit()).getRequestCount());
				conditionStatement.setString(4, null);
			} else if (PolicyConstants.BANDWIDTH_TYPE.equals(pipeline.getQuotaPolicy().getType())) {
				BandwidthLimit limit = (BandwidthLimit) pipeline.getQuotaPolicy().getLimit();
				conditionStatement.setLong(3, limit.getDataAmount());
				conditionStatement.setString(4, limit.getDataUnit());
			}

			conditionStatement.setLong(5, pipeline.getQuotaPolicy().getLimit().getUnitTime());
			conditionStatement.setString(6, pipeline.getQuotaPolicy().getLimit().getTimeUnit());
			conditionStatement.executeUpdate();
			rs = conditionStatement.getGeneratedKeys();

			// Add Throttling parameters which have multiple entries
			if (rs != null && rs.next()) {
				int pipelineId = rs.getInt(1); // Get the inserted
												// CONDITION_GROUP_ID (auto
												// incremented value)
				for (Condition condition : conditionList) {
					if (condition == null) {
						continue;
					}
					String type = condition.getType();
					if (PolicyConstants.IP_RANGE_TYPE.equals(type) || PolicyConstants.IP_SPECIFIC_TYPE.equals(type)) {
						IPCondition ipCondition = (IPCondition) condition;
						addIPCondition(ipCondition, pipelineId, conn);
					}

					if (PolicyConstants.HEADER_TYPE.equals(type)) {
						addHeaderCondition((HeaderCondition) condition, pipelineId, conn);
					} else if (PolicyConstants.QUERY_PARAMETER_TYPE.equals(type)) {
						addQueryParameterCondition((QueryParameterCondition) condition, pipelineId, conn);
					} else if (PolicyConstants.JWT_CLAIMS_TYPE.equals(type)) {
						addJWTClaimsCondition((JWTClaimsCondition) condition, pipelineId, conn);
					}
				}
			}
		} finally {
			APIMgtDBUtil.closeAllConnections(conditionStatement, null, rs);
		}
	}

    /**
     * Add HEADER throttling condition to AM_HEADER_FIELD_CONDITION table
     *
     * @param headerCondition {@link HeaderCondition} with header fieled and value
     * @param pipelineId      id of the pipeline which this condition belongs to
     * @param conn            database connection. This should be provided inorder to rollback transaction
     * @throws SQLException
     */
    private void addHeaderCondition(HeaderCondition headerCondition, int pipelineId, Connection conn)
            throws SQLException {
        PreparedStatement psHeaderCondition = null;

        try {
            String sqlQuery = SQLConstants.ThrottleSQLConstants.INSERT_HEADER_FIELD_CONDITION_SQL;
            psHeaderCondition = conn.prepareStatement(sqlQuery);
            psHeaderCondition.setInt(1, pipelineId);
            psHeaderCondition.setString(2, headerCondition.getHeaderName());
            psHeaderCondition.setString(3, headerCondition.getValue());
            psHeaderCondition.setBoolean(4, headerCondition.isInvertCondition());
            psHeaderCondition.executeUpdate();
        } finally {
            APIMgtDBUtil.closeAllConnections(psHeaderCondition, null, null);
        }
    }

    /**
     * Add QUERY throttling condition to AM_QUERY_PARAMETER_CONDITION table
     *
     * @param queryParameterCondition {@link QueryParameterCondition} with parameter name and value
     * @param pipelineId              id of the pipeline which this condition belongs to
     * @param conn                    database connection. This should be provided inorder to rollback transaction
     * @throws SQLException
     */
    private void addQueryParameterCondition(QueryParameterCondition queryParameterCondition, int pipelineId,
            Connection conn) throws SQLException {
        PreparedStatement psQueryParameterCondition = null;

        try {
            String sqlQuery = SQLConstants.ThrottleSQLConstants.INSERT_QUERY_PARAMETER_CONDITION_SQL;
            psQueryParameterCondition = conn.prepareStatement(sqlQuery);
            psQueryParameterCondition.setInt(1, pipelineId);
            psQueryParameterCondition.setString(2, queryParameterCondition.getParameter());
            psQueryParameterCondition.setString(3, queryParameterCondition.getValue());
            psQueryParameterCondition.setBoolean(4, queryParameterCondition.isInvertCondition());
            psQueryParameterCondition.executeUpdate();
        } finally {
            APIMgtDBUtil.closeAllConnections(psQueryParameterCondition, null, null);
        }
    }

	private void addIPCondition(IPCondition ipCondition, int pipelineId, Connection conn) throws SQLException {
		PreparedStatement statementIPCondition = null;

		try {
			String sqlQuery = SQLConstants.ThrottleSQLConstants.INSERT_IP_CONDITION_SQL;

			statementIPCondition = conn.prepareStatement(sqlQuery);
			String startingIP = ipCondition.getStartingIP();
			String endingIP = ipCondition.getEndingIP();
			String specificIP = ipCondition.getSpecificIP();

			statementIPCondition.setString(1, startingIP);
			statementIPCondition.setString(2, endingIP);
			statementIPCondition.setString(3, specificIP);
			statementIPCondition.setBoolean(4, ipCondition.isInvertCondition());
			statementIPCondition.setInt(5, pipelineId);
			statementIPCondition.executeUpdate();
		} finally {
			APIMgtDBUtil.closeAllConnections(statementIPCondition, null, null);
		}
	}

    /**
     * Add JWTCLAIMS throttling condition to AM_JWT_CLAIM_CONDITION table
     *
     * @param jwtClaimsCondition {@link JWTClaimsCondition} with claim url and claim attribute
     * @param pipelineId         id of the pipeline which this condition belongs to
     * @param conn               database connection. This should be provided inorder to rollback transaction
     * @throws SQLException
     */
    private void addJWTClaimsCondition(JWTClaimsCondition jwtClaimsCondition, int pipelineId, Connection conn)
            throws SQLException {
        PreparedStatement psJWTClaimsCondition = null;

        try {
            String sqlQuery = SQLConstants.ThrottleSQLConstants.INSERT_JWT_CLAIM_CONDITION_SQL;
            psJWTClaimsCondition = conn.prepareStatement(sqlQuery);
            psJWTClaimsCondition.setInt(1, pipelineId);
            psJWTClaimsCondition.setString(2, jwtClaimsCondition.getClaimUrl());
            psJWTClaimsCondition.setString(3, jwtClaimsCondition.getAttribute());
            psJWTClaimsCondition.setBoolean(4, jwtClaimsCondition.isInvertCondition());
            psJWTClaimsCondition.executeUpdate();
        } finally {
            APIMgtDBUtil.closeAllConnections(psJWTClaimsCondition, null, null);
        }
    }

    /**
     * Add a Global level throttling policy to database
     *
     * @param policy
     * @throws APIManagementException
     */
    public void addGlobalPolicy(GlobalPolicy policy) throws APIManagementException {
        Connection conn = null;
        PreparedStatement policyStatement = null;
        try {
            conn = APIMgtDBUtil.getConnection();
            conn.setAutoCommit(false);
            String addQuery = SQLConstants.INSERT_GLOBAL_POLICY_SQL;
            policyStatement = conn.prepareStatement(addQuery);
            policyStatement.setString(1, policy.getPolicyName());
            policyStatement.setInt(2, policy.getTenantId());
            policyStatement.setString(3, policy.getDescription());

            InputStream siddhiQueryInputStream;
            siddhiQueryInputStream = new ByteArrayInputStream(
                    policy.getSiddhiQuery().getBytes(Charset.defaultCharset()));
            policyStatement.setBinaryStream(4, siddhiQueryInputStream);
            policyStatement.setBoolean(5, false);
            policyStatement.executeUpdate();
            conn.commit();
        } catch (SQLException e) {
            if (conn != null) {
                try {
                    conn.rollback();
                } catch (SQLException ex) {

                    // rollback failed. exception will be thrown later for upper exception
                    log.error("Failed to rollback the add Global Policy: " + policy.toString(), ex);
                }
            }
            handleException("Failed to add Global Policy: " + policy, e);
        } finally {
            APIMgtDBUtil.closeAllConnections(policyStatement, conn, null);
        }
    }

    /**
     * Removes a throttling policy from the database
     *
     * @param policyLevel level of the policy to be deleted
     * @param policyName  name of the policy
     * @param tenantId    used to get the tenant id
     * @throws APIManagementException
     */
    public void removeThrottlePolicy(String policyLevel, String policyName, int tenantId)
            throws APIManagementException {
        Connection connection = null;
        PreparedStatement deleteStatement = null;
        String query = null;

        if (PolicyConstants.POLICY_LEVEL_APP.equals(policyLevel)) {
            query = SQLConstants.DELETE_APPLICATION_POLICY_SQL;
        } else if (PolicyConstants.POLICY_LEVEL_SUB.equals(policyLevel)) {
            query = SQLConstants.DELETE_SUBSCRIPTION_POLICY_SQL;
        } else if (PolicyConstants.POLICY_LEVEL_API.equals(policyLevel)) {
            query = SQLConstants.ThrottleSQLConstants.DELETE_API_POLICY_SQL;
        } else if (PolicyConstants.POLICY_LEVEL_GLOBAL.equals(policyLevel)) {
            query = SQLConstants.DELETE_GLOBAL_POLICY_SQL;
        }

        try {
            connection = APIMgtDBUtil.getConnection();
            connection.setAutoCommit(false);
            deleteStatement = connection.prepareStatement(query);
            deleteStatement.setInt(1, tenantId);
            deleteStatement.setString(2, policyName);
            deleteStatement.executeUpdate();
            connection.commit();
        } catch (SQLException e) {
            handleException("Failed to remove policy " + policyLevel + '-' + policyName + '-' + tenantId, e);
        } finally {
            APIMgtDBUtil.closeAllConnections(deleteStatement, connection, null);
        }
    }

    /**
     * Get API level policies. Result only contains basic details of the policy,
     * it doesn't contain pipeline information.
     *
     * @param tenantID policies are selected using tenantID
     * @return APIPolicy ArrayList
     * @throws APIManagementException
     */
    public APIPolicy[] getAPIPolicies(int tenantID) throws APIManagementException {
        List<APIPolicy> policies = new ArrayList<APIPolicy>();
        Connection conn = null;
        PreparedStatement ps = null;
        ResultSet rs = null;
        String sqlQuery = SQLConstants.ThrottleSQLConstants.GET_API_POLICIES;

        if (forceCaseInsensitiveComparisons) {
            sqlQuery = SQLConstants.ThrottleSQLConstants.GET_API_POLICIES;
        }

        try {
            conn = APIMgtDBUtil.getConnection();
            ps = conn.prepareStatement(sqlQuery);
            ps.setInt(1, tenantID);
            rs = ps.executeQuery();
            while (rs.next()) {
                APIPolicy apiPolicy = new APIPolicy(rs.getString(ThrottlePolicyConstants.COLUMN_NAME));
                setCommonPolicyDetails(apiPolicy, rs);
                apiPolicy.setUserLevel(rs.getString(ThrottlePolicyConstants.COLUMN_APPLICABLE_LEVEL));

                policies.add(apiPolicy);
            }
        } catch (SQLException e) {
            handleException("Error while executing SQL", e);
        } finally {
            APIMgtDBUtil.closeAllConnections(ps, conn, rs);
        }
        return policies.toArray(new APIPolicy[policies.size()]);
    }

    /**
     * Get application level polices
     *
     * @param tenantID polices are selected only belong to specific tenantID
     * @return AppilicationPolicy array list
     */
    public ApplicationPolicy[] getApplicationPolicies(int tenantID) throws APIManagementException {
        List<ApplicationPolicy> policies = new ArrayList<ApplicationPolicy>();
        Connection conn = null;
        PreparedStatement ps = null;
        ResultSet rs = null;

        String sqlQuery = SQLConstants.GET_APP_POLICIES;
        if (forceCaseInsensitiveComparisons) {
            sqlQuery = SQLConstants.GET_APP_POLICIES;
        }

        try {
            conn = APIMgtDBUtil.getConnection();
            ps = conn.prepareStatement(sqlQuery);
            ps.setInt(1, tenantID);
            rs = ps.executeQuery();
            while (rs.next()) {
                ApplicationPolicy appPolicy = new ApplicationPolicy(rs.getString(ThrottlePolicyConstants.COLUMN_NAME));
                setCommonPolicyDetails(appPolicy, rs);
                policies.add(appPolicy);
            }
        } catch (SQLException e) {
            handleException("Error while executing SQL", e);
        } finally {
            APIMgtDBUtil.closeAllConnections(ps, conn, rs);
        }
        return policies.toArray(new ApplicationPolicy[policies.size()]);
    }

    /**
     * Get all subscription level policeis belongs to specific tenant
     *
     * @param tenantID tenantID filters the polices belongs to specific tenant
     * @return subscriptionPolicy array list
     */
    public SubscriptionPolicy[] getSubscriptionPolicies(int tenantID) throws APIManagementException {
        List<SubscriptionPolicy> policies = new ArrayList<SubscriptionPolicy>();
        Connection conn = null;
        PreparedStatement ps = null;
        ResultSet rs = null;

        String sqlQuery = SQLConstants.GET_SUBSCRIPTION_POLICIES;
        if (forceCaseInsensitiveComparisons) {
            sqlQuery = SQLConstants.GET_SUBSCRIPTION_POLICIES;
        }

        try {
            conn = APIMgtDBUtil.getConnection();
            ps = conn.prepareStatement(sqlQuery);
            ps.setInt(1, tenantID);
            rs = ps.executeQuery();
            while (rs.next()) {
                SubscriptionPolicy subPolicy = new SubscriptionPolicy(
                        rs.getString(ThrottlePolicyConstants.COLUMN_NAME));
                setCommonPolicyDetails(subPolicy, rs);
                subPolicy.setRateLimitCount(rs.getInt(ThrottlePolicyConstants.COLUMN_RATE_LIMIT_COUNT));
                subPolicy.setRateLimitTimeUnit(rs.getString(ThrottlePolicyConstants.COLUMN_RATE_LIMIT_TIME_UNIT));
                policies.add(subPolicy);
            }
        } catch (SQLException e) {
            handleException("Error while executing SQL", e);
        } finally {
            APIMgtDBUtil.closeAllConnections(ps, conn, rs);
        }
        return policies.toArray(new SubscriptionPolicy[policies.size()]);
    }

    /**
     * Get all Global level policeis belongs to specific tenant
     *
     * @param tenantID
     * @return
     * @throws APIManagementException
     */
    public GlobalPolicy[] getGlobalPolicies(int tenantID) throws APIManagementException {
        List<GlobalPolicy> policies = new ArrayList<GlobalPolicy>();
        Connection conn = null;
        PreparedStatement ps = null;
        ResultSet rs = null;

        String sqlQuery = SQLConstants.GET_GLOBAL_POLICIES;
        if (forceCaseInsensitiveComparisons) {
            sqlQuery = SQLConstants.GET_GLOBAL_POLICIES;
        }

        try {
            conn = APIMgtDBUtil.getConnection();
            ps = conn.prepareStatement(sqlQuery);
            ps.setInt(1, tenantID);
            rs = ps.executeQuery();
            while (rs.next()) {
                String siddhiQuery = null;
                GlobalPolicy globalPolicy = new GlobalPolicy(rs.getString(ThrottlePolicyConstants.COLUMN_NAME));
                globalPolicy.setDescription(rs.getString(ThrottlePolicyConstants.COLUMN_DESCRIPTION));
                globalPolicy.setPolicyId(rs.getInt(ThrottlePolicyConstants.COLUMN_POLICY_ID));
                globalPolicy.setTenantId(rs.getShort(ThrottlePolicyConstants.COLUMN_TENANT_ID));

                InputStream siddhiQueryBlob = rs.getBinaryStream(ThrottlePolicyConstants.COLUMN_SIDDHI_QUERY);
                if (siddhiQueryBlob != null) {
                    siddhiQuery = APIMgtDBUtil.getStringFromInputStream(siddhiQueryBlob);
                }
                globalPolicy.setSiddhiQuery(siddhiQuery);
                policies.add(globalPolicy);
            }
        } catch (SQLException e) {
            handleException("Error while executing SQL", e);
        } finally {
            APIMgtDBUtil.closeAllConnections(ps, conn, rs);
        }
        return policies.toArray(new GlobalPolicy[policies.size()]);
    }

    /**
     * Retrieves {@link APIPolicy} with name <code>policyName</code> and tenant Id <code>tenantNId</code>
     * <p>This will retrieve complete details about the APIPolicy with all pipelins and conditions.</p>
     *
     * @param policyName name of the policy to retrieve from the database
     * @param tenantId   tenantId of the policy
     * @return {@link APIPolicy}
     * @throws APIManagementException
     */
    public APIPolicy getAPIPolicy(String policyName, int tenantId) throws APIManagementException {
        APIPolicy policy = null;
        Connection connection = null;
        PreparedStatement selectStatement = null;
        ResultSet resultSet = null;

        String sqlQuery = SQLConstants.ThrottleSQLConstants.GET_API_POLICY_SQL;
        if (forceCaseInsensitiveComparisons) {
            sqlQuery = SQLConstants.ThrottleSQLConstants.GET_API_POLICY_SQL;
        }

        try {
            connection = APIMgtDBUtil.getConnection();
            selectStatement = connection.prepareStatement(sqlQuery);
            selectStatement.setString(1, policyName);
            selectStatement.setInt(2, tenantId);

            // Should return only single result
            resultSet = selectStatement.executeQuery();
            if (resultSet.next()) {
                policy = new APIPolicy(resultSet.getString(ThrottlePolicyConstants.COLUMN_NAME));
                setCommonPolicyDetails(policy, resultSet);
                policy.setUserLevel(resultSet.getString(ThrottlePolicyConstants.COLUMN_APPLICABLE_LEVEL));
                policy.setPipelines(getPipelines(policy.getPolicyId()));
            } else {
                handleException("Policy:" + policyName + '-' + tenantId + " was not found.",
                        new APIManagementException(""));
            }
        } catch (SQLException e) {
            handleException("Failed to get api policy: " + policyName + '-' + tenantId, e);
        } finally {
            APIMgtDBUtil.closeAllConnections(selectStatement, connection, resultSet);
        }
        return policy;
    }

    /**
     * Retrieves {@link ApplicationPolicy} with name <code>policyName</code> and tenant Id <code>tenantNId</code>
     *
     * @param policyName name of the policy to retrieve from the database
     * @param tenantId   tenantId of the policy
     * @return {@link ApplicationPolicy}
     * @throws APIManagementException
     */
    public ApplicationPolicy getApplicationPolicy(String policyName, int tenantId) throws APIManagementException {
        ApplicationPolicy policy = null;
        Connection connection = null;
        PreparedStatement selectStatement = null;
        ResultSet resultSet = null;

        String sqlQuery = SQLConstants.GET_APPLICATION_POLICY_SQL;
        if (forceCaseInsensitiveComparisons) {
            sqlQuery = SQLConstants.GET_APPLICATION_POLICY_SQL;
        }

        try {
            connection = APIMgtDBUtil.getConnection();
            selectStatement = connection.prepareStatement(sqlQuery);
            selectStatement.setString(1, policyName);
            selectStatement.setInt(2, tenantId);

            // Should return only single row
            resultSet = selectStatement.executeQuery();
            if (resultSet.next()) {
                policy = new ApplicationPolicy(resultSet.getString(ThrottlePolicyConstants.COLUMN_NAME));
                setCommonPolicyDetails(policy, resultSet);
            } else {
                handleException("Policy:" + policyName + '-' + tenantId + " was not found.",
                        new APIManagementException(""));
            }
        } catch (SQLException e) {
            handleException("Failed to get application policy: " + policyName + '-' + tenantId, e);
        } finally {
            APIMgtDBUtil.closeAllConnections(selectStatement, connection, resultSet);
        }
        return policy;
    }

    /**
     * Retrieves {@link SubscriptionPolicy} with name <code>policyName</code> and tenant Id <code>tenantNId</code>
     *
     * @param policyName name of the policy to retrieve from the database
     * @param tenantId   tenantId of the policy
     * @return {@link SubscriptionPolicy}
     * @throws APIManagementException
     */
    public SubscriptionPolicy getSubscriptionPolicy(String policyName, int tenantId) throws APIManagementException {
        SubscriptionPolicy policy = null;
        Connection connection = null;
        PreparedStatement selectStatement = null;
        ResultSet resultSet = null;

        String sqlQuery = SQLConstants.GET_SUBSCRIPTION_POLICY_SQL;
        if (forceCaseInsensitiveComparisons) {
            sqlQuery = SQLConstants.GET_SUBSCRIPTION_POLICY_SQL;
        }

        try {
            connection = APIMgtDBUtil.getConnection();
            selectStatement = connection.prepareStatement(sqlQuery);
            selectStatement.setString(1, policyName);
            selectStatement.setInt(2, tenantId);

            // Should return only single row
            resultSet = selectStatement.executeQuery();
            if (resultSet.next()) {
                policy = new SubscriptionPolicy(resultSet.getString(ThrottlePolicyConstants.COLUMN_NAME));
                setCommonPolicyDetails(policy, resultSet);
                policy.setRateLimitCount(resultSet.getInt(ThrottlePolicyConstants.COLUMN_RATE_LIMIT_COUNT));
                policy.setRateLimitTimeUnit(resultSet.getString(ThrottlePolicyConstants.COLUMN_RATE_LIMIT_TIME_UNIT));
            } else {
                handleException("Policy:" + policyName + '-' + tenantId + " was not found.",
                        new APIManagementException(""));
            }
        } catch (SQLException e) {
            handleException("Failed to get subscription policy: " + policyName + '-' + tenantId, e);
        } finally {
            APIMgtDBUtil.closeAllConnections(selectStatement, connection, resultSet);
        }
        return policy;
    }

    /**
     * Retrieves list of pipelines for the policy with policy Id: <code>policyId</code>
     *
     * @param policyId policy id of the pipelines
     * @return list of pipelines
     * @throws APIManagementException
     */
    private ArrayList<Pipeline> getPipelines(int policyId) throws APIManagementException {
        Connection connection = null;
        PreparedStatement pipelinesStatement = null;
        ResultSet resultSet = null;
        ArrayList<Pipeline> pipelines = new ArrayList<Pipeline>();

        try {
            connection = APIMgtDBUtil.getConnection();
            pipelinesStatement = connection.prepareStatement(SQLConstants.ThrottleSQLConstants.GET_PIPELINES_SQL);
            int unitTime = 0;
            int quota = 0;
            int pipelineId = -1;
            String timeUnit = null;
            String quotaUnit = null;

            pipelinesStatement.setInt(1, policyId);
            resultSet = pipelinesStatement.executeQuery();

            while (resultSet.next()) {
                Pipeline pipeline = new Pipeline();
                ArrayList<Condition> conditions = null;
                QuotaPolicy quotaPolicy = new QuotaPolicy();
                quotaPolicy.setType(resultSet.getString(ThrottlePolicyConstants.COLUMN_QUOTA_POLICY_TYPE));
                timeUnit = resultSet.getString(ThrottlePolicyConstants.COLUMN_TIME_UNIT);
                quotaUnit = resultSet.getString(ThrottlePolicyConstants.COLUMN_QUOTA_UNIT);
                unitTime = resultSet.getInt(ThrottlePolicyConstants.COLUMN_UNIT_TIME);
                quota = resultSet.getInt(ThrottlePolicyConstants.COLUMN_QUOTA);
                pipelineId = resultSet.getInt(ThrottlePolicyConstants.COLUMN_CONDITION_ID);

                if (PolicyConstants.REQUEST_COUNT_TYPE.equals(quotaPolicy.getType())) {
                    RequestCountLimit requestCountLimit = new RequestCountLimit();
                    requestCountLimit.setUnitTime(unitTime);
                    requestCountLimit.setTimeUnit(timeUnit);
                    requestCountLimit.setRequestCount(quota);
                    quotaPolicy.setLimit(requestCountLimit);
                } else if (PolicyConstants.BANDWIDTH_TYPE.equals(quotaPolicy.getType())) {
                    BandwidthLimit bandwidthLimit = new BandwidthLimit();
                    bandwidthLimit.setUnitTime(unitTime);
                    bandwidthLimit.setTimeUnit(timeUnit);
                    bandwidthLimit.setDataUnit(quotaUnit);
                    bandwidthLimit.setDataAmount(quota);
                    quotaPolicy.setLimit(bandwidthLimit);
                }

                conditions = getConditions(pipelineId);
                pipeline.setConditions(conditions);
                pipeline.setQuotaPolicy(quotaPolicy);
                pipelines.add(pipeline);
            }
        } catch (SQLException e) {
            handleException("Failed to get pipelines for policyId: " + policyId, e);
        } finally {
            APIMgtDBUtil.closeAllConnections(pipelinesStatement, connection, resultSet);
        }
        return pipelines;
    }

    /**
     * Retrieves list of Conditions for a pipeline specified by <code>pipelineId</code>
     *
     * @param pipelineId pipeline Id with conditions to retrieve
     * @return list of Conditions for a pipeline
     * @throws APIManagementException
     */
    private ArrayList<Condition> getConditions(int pipelineId) throws APIManagementException {
        Connection connection = null;
        PreparedStatement conditionsStatement = null;
        ResultSet resultSet = null;
        ArrayList<Condition> conditions = new ArrayList<Condition>();
        String startingIP = null;
        String endingIP = null;
        String specificIP = null;
        boolean withinRange = true;
        /*String httpVerb = null;
        String startingDate = null;
        String endingDate = null;
        String specificDate = null;*/

        try {
            connection = APIMgtDBUtil.getConnection();
            conditionsStatement = connection.prepareStatement(SQLConstants.ThrottleSQLConstants.GET_IP_CONDITIONS_SQL);
            conditionsStatement.setInt(1, pipelineId);
            resultSet = conditionsStatement.executeQuery();

            while (resultSet.next()) {
                /*startingDate = resultSet.getString(ThrottlePolicyConstants.COLUMN_STARTING_DATE);
                endingDate = resultSet.getString(ThrottlePolicyConstants.COLUMN_ENDING_DATE);
                specificDate = resultSet.getString(ThrottlePolicyConstants.COLUMN_SPECIFIC_DATE);
                httpVerb = resultSet.getString(ThrottlePolicyConstants.COLUMN_HTTP_VERB);
                */
                startingIP = resultSet.getString(ThrottlePolicyConstants.COLUMN_STARTING_IP);
                endingIP = resultSet.getString(ThrottlePolicyConstants.COLUMN_ENDING_IP);
                specificIP = resultSet.getString(ThrottlePolicyConstants.COLUMN_SPECIFIC_IP);
                withinRange = resultSet.getBoolean(ThrottlePolicyConstants.COLUMN_WITHIN_IP_RANGE);


                if (specificIP != null && !"".equals(specificIP)) {
                    IPCondition ipCondition = new IPCondition(PolicyConstants.IP_SPECIFIC_TYPE);
                    ipCondition.setSpecificIP(specificIP);
                    conditions.add(ipCondition);
                } else if (startingIP != null && !"".equals(startingIP)) {

                    /* Assumes availability of starting ip means ip range is enforced.
                       Therefore availability of ending ip is not checked.
                    */
                	IPCondition ipRangeCondition = new IPCondition(PolicyConstants.IP_RANGE_TYPE);
                    ipRangeCondition.setStartingIP(startingIP);
                    ipRangeCondition.setEndingIP(endingIP);
                    conditions.add(ipRangeCondition);
                }

                /*if (specificDate != null && !"".equals(specificDate)) {
                    DateCondition dateCondition = new DateCondition();
                    dateCondition.setSpecificDate(specificDate);
                    conditions.add(dateCondition);
                } else if (startingDate != null && !"".equals(specificDate)) {

                     Assumes availability of starting date means date range is enforced.
                       Therefore availability of ending date is not checked.

                    DateRangeCondition dateRangeCondition = new DateRangeCondition();
                    dateRangeCondition.setStartingDate(startingDate);
                    dateRangeCondition.setEndingDate(endingDate);
                    conditions.add(dateRangeCondition);
                }*/

               /* if (httpVerb != null && !"".equals(httpVerb)) {
                    HTTPVerbCondition httpVerbCondition = new HTTPVerbCondition();
                    httpVerbCondition.setHttpVerb(httpVerb);
                    conditions.add(httpVerbCondition);
                }*/

                setHeaderConditions(pipelineId, conditions);
                setQueryParameterConditions(pipelineId, conditions);
                setJWTClaimConditions(pipelineId, conditions);
            }
        } catch (SQLException e) {
            handleException("Failed to get conditions for pipelineId: " + pipelineId, e);
        } finally {
            APIMgtDBUtil.closeAllConnections(conditionsStatement, connection, resultSet);
        }
        return conditions;
    }

    /**
     * Add Header conditions of pipeline with pipeline Id: <code>pipelineId</code> to a
     * provided {@link Condition} array
     *
     * @param pipelineId Id of the pipeline
     * @param conditions condition array to populate
     * @throws APIManagementException
     */
    private void setHeaderConditions(int pipelineId, ArrayList<Condition> conditions) throws APIManagementException {
        Connection connection = null;
        PreparedStatement conditionsStatement = null;
        ResultSet resultSet = null;

        try {
            connection = APIMgtDBUtil.getConnection();
            conditionsStatement = connection.prepareStatement(SQLConstants.ThrottleSQLConstants.GET_HEADER_CONDITIONS_SQL);
            conditionsStatement.setInt(1, pipelineId);
            resultSet = conditionsStatement.executeQuery();

            while (resultSet.next()) {
                HeaderCondition headerCondition = new HeaderCondition();
                headerCondition.setHeader(resultSet.getString(ThrottlePolicyConstants.COLUMN_HEADER_FIELD_NAME));
                headerCondition.setValue(resultSet.getString(ThrottlePolicyConstants.COLUMN_HEADER_FIELD_VALUE));
                headerCondition.setInvertCondition(resultSet.getBoolean(ThrottlePolicyConstants.COLUMN_IS_HEADER_FIELD_MAPPING));
                conditions.add(headerCondition);
            }
        } catch (SQLException e) {
            handleException("Failed to get header conditions for pipelineId: " + pipelineId, e);
        } finally {
            APIMgtDBUtil.closeAllConnections(conditionsStatement, connection, resultSet);
        }
    }

    /**
     * Add Query parameter conditions of pipeline with pipeline Id: <code>pipelineId</code> to a
     * provided {@link Condition} array
     *
     * @param pipelineId Id of the pipeline
     * @param conditions condition array to populate
     * @throws APIManagementException
     */
    private void setQueryParameterConditions(int pipelineId, ArrayList<Condition> conditions)
            throws APIManagementException {
        Connection connection = null;
        PreparedStatement conditionsStatement = null;
        ResultSet resultSet = null;

        try {
            connection = APIMgtDBUtil.getConnection();
            conditionsStatement = connection.prepareStatement(SQLConstants.ThrottleSQLConstants.GET_QUERY_PARAMETER_CONDITIONS_SQL);
            conditionsStatement.setInt(1, pipelineId);
            resultSet = conditionsStatement.executeQuery();

            while (resultSet.next()) {
                QueryParameterCondition queryParameterCondition = new QueryParameterCondition();
                queryParameterCondition
                        .setParameter(resultSet.getString(ThrottlePolicyConstants.COLUMN_PARAMETER_NAME));
                queryParameterCondition.setValue(resultSet.getString(ThrottlePolicyConstants.COLUMN_PARAMETER_VALUE));
                queryParameterCondition.setInvertCondition(resultSet.getBoolean(ThrottlePolicyConstants.COLUMN_IS_PARAM_MAPPING));
                conditions.add(queryParameterCondition);
            }
        } catch (SQLException e) {
            handleException("Failed to get query parameter conditions for pipelineId: " + pipelineId, e);
        } finally {
            APIMgtDBUtil.closeAllConnections(conditionsStatement, connection, resultSet);
        }
    }

    /**
     * Add JWT claim conditions of pipeline with pipeline Id: <code>pipelineId</code> to a
     * provided {@link Condition} array
     *
     * @param pipelineId Id of the pipeline
     * @param conditions condition array to populate
     * @throws APIManagementException
     */
    private void setJWTClaimConditions(int pipelineId, ArrayList<Condition> conditions) throws APIManagementException {
        Connection connection = null;
        PreparedStatement conditionsStatement = null;
        ResultSet resultSet = null;

        try {
            connection = APIMgtDBUtil.getConnection();
            conditionsStatement = connection.prepareStatement(SQLConstants.ThrottleSQLConstants.GET_JWT_CLAIM_CONDITIONS_SQL);
            conditionsStatement.setInt(1, pipelineId);
            resultSet = conditionsStatement.executeQuery();

            while (resultSet.next()) {
                JWTClaimsCondition jwtClaimsCondition = new JWTClaimsCondition();
                jwtClaimsCondition.setClaimUrl(resultSet.getString(ThrottlePolicyConstants.COLUMN_CLAIM_URI));
                jwtClaimsCondition.setAttribute(resultSet.getString(ThrottlePolicyConstants.COLUMN_CLAIM_ATTRIBUTE));
                jwtClaimsCondition.setInvertCondition(resultSet.getBoolean(ThrottlePolicyConstants.COLUMN_IS_CLAIM_MAPPING));
                conditions.add(jwtClaimsCondition);
            }
        } catch (SQLException e) {
            handleException("Failed to get jwt claim conditions for pipelineId: " + pipelineId, e);
        } finally {
            APIMgtDBUtil.closeAllConnections(conditionsStatement, connection, resultSet);
        }
    }

    /**
     * Updates API level policy.
     * <p>policy name and tenant id should be specified in <code>policy</code></p>
     * <p>
     * Exsisting policy will be deleted and new policy will be inserted to the database
     * with old POLICY_ID. Uses {@link #addAPIPolicy(APIPolicy) addAPIPolicy}
     * to create new policy.
     * </p>
     *
     * @param policy updated policy object
     * @throws APIManagementException
     */
    public void updateAPIPolicy(APIPolicy policy) throws APIManagementException {
        Connection connection = null;
        PreparedStatement selectStatement = null;
        PreparedStatement deleteStatement = null;
        ResultSet resultSet = null;
        int oldPolicyId = 0;

        if (policy.getTenantId() == -1 || StringUtils.isEmpty(policy.getPolicyName())) {
            String errorMsg = "Policy object doesn't contain mandatory parameters. Name: " + policy.getPolicyName() +
                    ", Tenant Id: " + policy.getTenantId();
            log.error(errorMsg);
            throw new APIManagementException(errorMsg);
        }

        try {
            connection = APIMgtDBUtil.getConnection();
            connection.setAutoCommit(false);
            selectStatement = connection.prepareStatement(SQLConstants.ThrottleSQLConstants.GET_API_POLICY_ID_SQL);
            selectStatement.setString(1, policy.getPolicyName());
            selectStatement.setInt(2, policy.getTenantId());

            // Should return only single row
            resultSet = selectStatement.executeQuery();
            if (resultSet.next()) {
                oldPolicyId = resultSet.getInt(ThrottlePolicyConstants.COLUMN_POLICY_ID);
            }

            deleteStatement = connection.prepareStatement(SQLConstants.ThrottleSQLConstants.DELETE_API_POLICY_SQL);
            deleteStatement.setInt(1, policy.getTenantId());
            deleteStatement.setString(2, policy.getPolicyName());
            deleteStatement.executeUpdate();

            policy.setPolicyId(oldPolicyId);
            addAPIPolicy(policy, connection);
            connection.commit();
        } catch (SQLException e) {
            if (connection != null) {
                try {
                    connection.rollback();
                } catch (SQLException ex) {

                    // Rollback failed. Exception will be thrown later for upper exception
                    log.error("Failed to rollback the add Api Policy: " + policy.toString(), ex);
                }
            }
            handleException("Failed to update api policy: " + policy.getPolicyName() + '-' + policy.getTenantId(), e);
        } finally {
            APIMgtDBUtil.closeAllConnections(selectStatement, connection, resultSet);
            APIMgtDBUtil.closeAllConnections(deleteStatement, null, null);
        }
    }

    /**
     * Updates Application level policy.
     * <p>policy name and tenant id should be specified in <code>policy</code></p>
     *
     * @param policy updated policy object
     * @throws APIManagementException
     */
    public void updateApplicationPolicy(ApplicationPolicy policy) throws APIManagementException {
        Connection connection = null;
        PreparedStatement updateStatement = null;
        boolean hasCustomAttrib = false;

        if (policy.getTenantId() == -1 || StringUtils.isEmpty(policy.getPolicyName())) {
            String errorMsg = "Policy object doesn't contain mandatory parameters. Name: " + policy.getPolicyName() +
                    ", Tenant Id: " + policy.getTenantId();
            log.error(errorMsg);
            throw new APIManagementException(errorMsg);
        }

        try {
        	if(policy.getCustomAttributes() != null){
       		 hasCustomAttrib = true;
            }
            connection = APIMgtDBUtil.getConnection();
            connection.setAutoCommit(false);
            String updateQuery = SQLConstants.UPDATE_APPLICATION_POLICY_SQL;
            if(hasCustomAttrib){
            	updateQuery = SQLConstants.UPDATE_APPLICATION_POLICY_WITH_CUSTOM_ATTRIBUTES_SQL;
            }
            updateStatement = connection.prepareStatement(updateQuery);
            updateStatement.setString(1, policy.getDescription());
            updateStatement.setString(2, policy.getDefaultQuotaPolicy().getType());

            if (PolicyConstants.REQUEST_COUNT_TYPE.equalsIgnoreCase(policy.getDefaultQuotaPolicy().getType())) {
                RequestCountLimit limit = (RequestCountLimit) policy.getDefaultQuotaPolicy().getLimit();
                updateStatement.setLong(3, limit.getRequestCount());
                updateStatement.setString(4, null);
            } else if (PolicyConstants.BANDWIDTH_TYPE.equalsIgnoreCase(policy.getDefaultQuotaPolicy().getType())) {
                BandwidthLimit limit = (BandwidthLimit) policy.getDefaultQuotaPolicy().getLimit();
                updateStatement.setLong(3, limit.getDataAmount());
                updateStatement.setString(4, limit.getDataUnit());
            }
            updateStatement.setLong(5, policy.getDefaultQuotaPolicy().getLimit().getUnitTime());
            updateStatement.setString(6, policy.getDefaultQuotaPolicy().getLimit().getTimeUnit());

            if(hasCustomAttrib){
            	updateStatement.setBlob(7, new ByteArrayInputStream(policy.getCustomAttributes()));
            	updateStatement.setString(8, policy.getPolicyName());
                updateStatement.setInt(9, policy.getTenantId());
            }else{
            	updateStatement.setString(7, policy.getPolicyName());
                updateStatement.setInt(8, policy.getTenantId());
            }
            updateStatement.executeUpdate();
            connection.commit();
        } catch (SQLException e) {
            if (connection != null) {
                try {
                    connection.rollback();
                } catch (SQLException ex) {

                    // Rollback failed. Exception will be thrown later for upper exception
                    log.error("Failed to rollback the update Application Policy: " + policy.toString(), ex);
                }
            }
            handleException(
                    "Failed to update application policy: " + policy.getPolicyName() + '-' + policy.getTenantId(), e);
        } finally {
            APIMgtDBUtil.closeAllConnections(updateStatement, connection, null);
        }
    }

    /**
     * Updates Subscription level policy.
     * <p>policy name and tenant id should be specified in <code>policy</code></p>
     *
     * @param policy updated policy object
     * @throws APIManagementException
     */
    public void updateSubscriptionPolicy(SubscriptionPolicy policy) throws APIManagementException {
        Connection connection = null;
        PreparedStatement updateStatement = null;
        boolean hasCustomAttrib = false;

        if (policy.getTenantId() == -1 || StringUtils.isEmpty(policy.getPolicyName())) {
            String errorMsg = "Policy object doesn't contain mandatory parameters. Name: " + policy.getPolicyName() +
                    ", Tenant Id: " + policy.getTenantId();
            log.error(errorMsg);
            throw new APIManagementException(errorMsg);
        }

        try {
        	if(policy.getCustomAttributes() != null){
       		 hasCustomAttrib = true;
            }
        	String updateQuery = SQLConstants.UPDATE_SUBSCRIPTION_POLICY_SQL;
        	 if(hasCustomAttrib){
             	updateQuery = SQLConstants.UPDATE_SUBSCRIPTION_POLICY_WITH_CUSTOM_ATTRIBUTES_SQL;
             }
            connection = APIMgtDBUtil.getConnection();
            connection.setAutoCommit(false);
            updateStatement = connection.prepareStatement(updateQuery);
            updateStatement.setString(1, policy.getDescription());
            updateStatement.setString(2, policy.getDefaultQuotaPolicy().getType());

            if (PolicyConstants.REQUEST_COUNT_TYPE.equalsIgnoreCase(policy.getDefaultQuotaPolicy().getType())) {
                RequestCountLimit limit = (RequestCountLimit) policy.getDefaultQuotaPolicy().getLimit();
                updateStatement.setLong(3, limit.getRequestCount());
                updateStatement.setString(4, null);
            } else if (PolicyConstants.BANDWIDTH_TYPE.equalsIgnoreCase(policy.getDefaultQuotaPolicy().getType())) {
                BandwidthLimit limit = (BandwidthLimit) policy.getDefaultQuotaPolicy().getLimit();
                updateStatement.setLong(3, limit.getDataAmount());
                updateStatement.setString(4, limit.getDataUnit());
            }

            updateStatement.setLong(5, policy.getDefaultQuotaPolicy().getLimit().getUnitTime());
            updateStatement.setString(6, policy.getDefaultQuotaPolicy().getLimit().getTimeUnit());
            updateStatement.setInt(7, policy.getRateLimitCount());
            updateStatement.setString(8, policy.getRateLimitTimeUnit());

            if(hasCustomAttrib){
            	updateStatement.setBlob(9, new ByteArrayInputStream(policy.getCustomAttributes()));
            	updateStatement.setString(10, policy.getPolicyName());
                updateStatement.setInt(11, policy.getTenantId());
            }else{
            	updateStatement.setString(9, policy.getPolicyName());
                updateStatement.setInt(10, policy.getTenantId());
            }
            updateStatement.executeUpdate();
            connection.commit();
        } catch (SQLException e) {
            if (connection != null) {
                try {
                    connection.rollback();
                } catch (SQLException ex) {

                    // Rollback failed. Exception will be thrown later for upper exception
                    log.error("Failed to rollback the update Subscription Policy: " + policy.toString(), ex);
                }
            }
            handleException(
                    "Failed to update subscription policy: " + policy.getPolicyName() + '-' + policy.getTenantId(), e);
        } finally {
            APIMgtDBUtil.closeAllConnections(updateStatement, connection, null);
        }
    }

    /**
     * Updates global throttle policy in database
     *
     * @param policy updated policy obejct
     * @throws APIManagementException
     */
    public void updateGlobalPolicy(GlobalPolicy policy) throws APIManagementException {
        Connection connection = null;
        PreparedStatement updateStatement = null;
        InputStream siddhiQueryInputStream;

        try {
            siddhiQueryInputStream = new ByteArrayInputStream(
                    policy.getSiddhiQuery().getBytes(Charset.defaultCharset()));
            connection = APIMgtDBUtil.getConnection();
            connection.setAutoCommit(false);
            updateStatement = connection.prepareStatement(SQLConstants.UPDATE_GLOBAL_POLICY_SQL);

            updateStatement.setString(1, policy.getDescription());
            updateStatement.setBinaryStream(2, siddhiQueryInputStream);
            updateStatement.setString(3, policy.getPolicyName());
            updateStatement.setInt(4, policy.getTenantId());
            updateStatement.executeUpdate();
            connection.commit();
        } catch (SQLException e) {
            if (connection != null) {
                try {
                    connection.rollback();
                } catch (SQLException ex) {

                    // Rollback failed. Exception will be thrown later for upper exception
                    log.error("Failed to rollback the update Global Policy: " + policy.toString(), ex);
                }
            }
            handleException("Failed to update global policy: " + policy.getPolicyName() + '-' + policy.getTenantId(),
                    e);
        } finally {
            APIMgtDBUtil.closeAllConnections(updateStatement, connection, null);
        }
    }

    /**
     * Retrieves list of available policy names under <code>policyLevel</code>
     * and user <code>username</code>'s tenant
     *
     * @param policyLevel policY level to filter policies
     * @param username    username will be used to get the tenant
     * @return array of policy names
     * @throws APIManagementException
     */
    public String[] getPolicyNames(String policyLevel, String username) throws APIManagementException {

        List<String> names = new ArrayList<String>();
        Connection conn = null;
        PreparedStatement ps = null;
        ResultSet rs = null;
        String sqlQuery = null;

        int tenantID = APIUtil.getTenantId(username);

        try {
            conn = APIMgtDBUtil.getConnection();
            if (PolicyConstants.POLICY_LEVEL_API.equals(policyLevel)) {
                sqlQuery = SQLConstants.ThrottleSQLConstants.GET_API_POLICY_NAMES;
            } else if (PolicyConstants.POLICY_LEVEL_APP.equals(policyLevel)) {
                sqlQuery = SQLConstants.GET_APP_POLICY_NAMES;
            } else if (PolicyConstants.POLICY_LEVEL_SUB.equals(policyLevel)) {
                sqlQuery = SQLConstants.GET_SUB_POLICY_NAMES;
            } else if (PolicyConstants.POLICY_LEVEL_GLOBAL.equals(policyLevel)) {
                sqlQuery = SQLConstants.GET_GLOBAL_POLICY_NAMES;
            }
            ps = conn.prepareStatement(sqlQuery);
            ps.setInt(1, tenantID);
            rs = ps.executeQuery();
            while (rs.next()) {
                names.add(rs.getString(ThrottlePolicyConstants.COLUMN_NAME));
            }

        } catch (SQLException e) {
            handleException("Error while executing SQL", e);
        } finally {
            APIMgtDBUtil.closeAllConnections(ps, conn, rs);
        }
        return names.toArray(new String[names.size()]);
    }

    /**
     * Sets deployment status vaule of a policy in database.
     *
     * @param policyLevel policy level
     * @param policyName  name of the policy
     * @param tenantId    tenant id of the policy
     * @param isDeployed  deployment status. <code>true</code> if deployment successful, <code>false</code> if not
     * @throws APIManagementException
     */
    public void setPolicyDeploymentStatus(String policyLevel, String policyName, int tenantId, boolean isDeployed)
            throws APIManagementException {
        Connection connection = null;
        PreparedStatement statusStatement = null;
        String query = null;

        if (PolicyConstants.POLICY_LEVEL_APP.equals(policyLevel)) {
            query = SQLConstants.UPDATE_APPLICATION_POLICY_STATUS_SQL;
        } else if (PolicyConstants.POLICY_LEVEL_SUB.equals(policyLevel)) {
            query = SQLConstants.UPDATE_SUBSCRIPTION_POLICY_STATUS_SQL;
        } else if (PolicyConstants.POLICY_LEVEL_API.equals(policyLevel)) {
            query = SQLConstants.ThrottleSQLConstants.UPDATE_API_POLICY_STATUS_SQL;
        } else if (PolicyConstants.POLICY_LEVEL_GLOBAL.equals(policyLevel)) {
            query = SQLConstants.UPDATE_GLOBAL_POLICY_STATUS_SQL;
        }

        try {
            connection = APIMgtDBUtil.getConnection();
            connection.setAutoCommit(false);
            statusStatement = connection.prepareStatement(query);
            statusStatement.setBoolean(1, isDeployed);
            statusStatement.setString(2, policyName);
            statusStatement.setInt(3, tenantId);
            statusStatement.executeUpdate();

            connection.commit();
        } catch (SQLException e) {
            if (connection != null) {
                try {
                    connection.rollback();
                } catch (SQLException ex) {

                    // Rollback failed. Exception will be thrown later for upper exception
                    log.error("Failed to rollback setting isDeployed flag: " + policyName + '-' + tenantId, ex);
                }
            }
            handleException("Failed to set deployment status to the policy: " + policyName + '-' + tenantId, e);
        } finally {
            APIMgtDBUtil.closeAllConnections(statusStatement, connection, null);
        }
    }

    /**
     * Populates common attribute data of the <code>policy</code> to <code>policyStatement</code>
     *
     * @param policyStatement prepared statement initialized of policy operation
     * @param policy          <code>Policy</code> object with data
     * @throws SQLException
     */
    private void setCommonParametersForPolicy(PreparedStatement policyStatement, Policy policy) throws SQLException {
        policyStatement.setString(1, policy.getPolicyName());
        policyStatement.setInt(2, policy.getTenantId());
        policyStatement.setString(3, policy.getDescription());
        policyStatement.setString(4, policy.getDefaultQuotaPolicy().getType());

        //TODO use requestCount in same format in all places
        if (PolicyConstants.REQUEST_COUNT_TYPE.equalsIgnoreCase(policy.getDefaultQuotaPolicy().getType())) {
            RequestCountLimit limit = (RequestCountLimit) policy.getDefaultQuotaPolicy().getLimit();
            policyStatement.setLong(5, limit.getRequestCount());
            policyStatement.setString(6, null);
        } else if (PolicyConstants.BANDWIDTH_TYPE.equalsIgnoreCase(policy.getDefaultQuotaPolicy().getType())) {
            BandwidthLimit limit = (BandwidthLimit) policy.getDefaultQuotaPolicy().getLimit();
            policyStatement.setLong(5, limit.getDataAmount());
            policyStatement.setString(6, limit.getDataUnit());
        }

        policyStatement.setLong(7, policy.getDefaultQuotaPolicy().getLimit().getUnitTime());
        policyStatement.setString(8, policy.getDefaultQuotaPolicy().getLimit().getTimeUnit());
        //policyStatement.setBoolean(9, APIUtil.isContentAwarePolicy(policy));
        policyStatement.setBoolean(9, policy.isDeployed());

    }

    /**
     * Populated common attributes of policy type objects to <code>policy</code>
     * from <code>resultSet</code>
     *
     * @param policy    initiallized {@link Policy} object to populate
     * @param resultSet {@link ResultSet} with data to populate <code>policy</code>
     * @throws SQLException
     */
    private void setCommonPolicyDetails(Policy policy, ResultSet resultSet) throws SQLException {
        QuotaPolicy quotaPolicy = new QuotaPolicy();
        String prefix = "";

        if (policy instanceof APIPolicy) {
            prefix = "DEFAULT_";
        }

        quotaPolicy.setType(resultSet.getString(prefix + ThrottlePolicyConstants.COLUMN_QUOTA_POLICY_TYPE));
        if (resultSet.getString(prefix + ThrottlePolicyConstants.COLUMN_QUOTA_POLICY_TYPE)
                .equalsIgnoreCase(PolicyConstants.REQUEST_COUNT_TYPE)) {
            RequestCountLimit reqLimit = new RequestCountLimit();
            reqLimit.setUnitTime(resultSet.getInt(prefix + ThrottlePolicyConstants.COLUMN_UNIT_TIME));
            reqLimit.setTimeUnit(resultSet.getString(prefix + ThrottlePolicyConstants.COLUMN_TIME_UNIT));
            reqLimit.setRequestCount(resultSet.getInt(prefix + ThrottlePolicyConstants.COLUMN_QUOTA));
            quotaPolicy.setLimit(reqLimit);
        } else if (resultSet.getString(prefix + ThrottlePolicyConstants.COLUMN_QUOTA_POLICY_TYPE)
                .equalsIgnoreCase(PolicyConstants.BANDWIDTH_TYPE)) {
            BandwidthLimit bandLimit = new BandwidthLimit();
            bandLimit.setUnitTime(resultSet.getInt(prefix + ThrottlePolicyConstants.COLUMN_UNIT_TIME));
            bandLimit.setTimeUnit(resultSet.getString(prefix + ThrottlePolicyConstants.COLUMN_TIME_UNIT));
            bandLimit.setDataAmount(resultSet.getInt(prefix + ThrottlePolicyConstants.COLUMN_QUOTA));
            bandLimit.setDataUnit(resultSet.getString(prefix + ThrottlePolicyConstants.COLUMN_QUOTA_UNIT));
            quotaPolicy.setLimit(bandLimit);
        }

        policy.setDescription(resultSet.getString(ThrottlePolicyConstants.COLUMN_DESCRIPTION));
        policy.setPolicyId(resultSet.getInt(ThrottlePolicyConstants.COLUMN_POLICY_ID));
        policy.setTenantId(resultSet.getShort(ThrottlePolicyConstants.COLUMN_TENANT_ID));
        policy.setDefaultQuotaPolicy(quotaPolicy);
        policy.setDeployed(resultSet.getBoolean(ThrottlePolicyConstants.COLUMN_DEPLOYED));
    }

    public boolean isPolicyExist(String policyType,int tenantId, String policyName ) throws APIManagementException{
    	Connection connection = null;
        PreparedStatement isExistStatement = null;

    	boolean isExist = false;
    	String policyTable = null;
    	if(PolicyConstants.POLICY_LEVEL_API.equalsIgnoreCase(policyType)){
    		policyTable = PolicyConstants.API_THROTTLE_POLICY_TABLE;
    	}else if(PolicyConstants.POLICY_LEVEL_APP.equalsIgnoreCase(policyType)){
    		policyTable = PolicyConstants.POLICY_APPLICATION_TABLE;
    	}else if(PolicyConstants.POLICY_LEVEL_GLOBAL.equalsIgnoreCase(policyType)){
    		policyTable = PolicyConstants.POLICY_GLOBAL_TABLE;
    	}else if(PolicyConstants.POLICY_LEVEL_SUB.equalsIgnoreCase(policyType)){
    		policyTable = PolicyConstants.POLICY_SUBSCRIPTION_TABLE;
    	}
    	try{
    		String query = "SELECT " +PolicyConstants.POLICY_ID + " FROM "+policyTable + " WHERE TENANT_ID =? AND NAME = ? ";
        	connection = APIMgtDBUtil.getConnection();
            connection.setAutoCommit(true);
            isExistStatement = connection.prepareStatement(query);
            isExistStatement.setInt(1, tenantId);
            isExistStatement.setString(2, policyName);
            ResultSet result = isExistStatement.executeQuery();
            if(result != null && result.next()){
            	int id = result.getInt(PolicyConstants.POLICY_ID);
            	isExist = true;
            }
    	}catch (SQLException e) {
            if (connection != null) {
                try {
                    connection.rollback();
                } catch (SQLException ex) {

                    // Rollback failed. Exception will be thrown later for upper exception
                    log.error("Failed to check is exist: " + policyName + '-' + tenantId, ex);
                }
            }
            handleException("Failed to check is exist: " + policyName + '-' + tenantId, e);
        } finally {
            APIMgtDBUtil.closeAllConnections(isExistStatement, connection, null);
        }



    	return isExist;
    }
}<|MERGE_RESOLUTION|>--- conflicted
+++ resolved
@@ -8274,13 +8274,8 @@
             policyStatement.setBoolean(12, policy.isStopOnQuotaReach());
             policyStatement.setString(13, policy.getBillingPlan());
             if(hasCustomAttrib){
-<<<<<<< HEAD
             	policyStatement.setBlob(14, new ByteArrayInputStream(policy.getCustomAttributes()));
-            } 
-=======
-            	policyStatement.setBlob(12, new ByteArrayInputStream(policy.getCustomAttributes()));
-            }
->>>>>>> b0c1455d
+            }
             policyStatement.executeUpdate();
 
             conn.commit();
