--- conflicted
+++ resolved
@@ -8270,13 +8270,9 @@
 
             policyStatement = conn.prepareStatement(addQuery, PreparedStatement.RETURN_GENERATED_KEYS);
             setCommonParametersForPolicy(policyStatement, policy);
-<<<<<<< HEAD
             //When design API policy, unit time is always 1
             policyStatement.setLong(7, 1);
-            policyStatement.setString(9, policy.getUserLevel());
-=======
             policyStatement.setString(10, policy.getUserLevel());
->>>>>>> ad6e6240
 
             if (policyId != -1) {
                 policyStatement.setInt(11, policyId);
@@ -9386,13 +9382,8 @@
             policyStatement.setLong(5, limit.getDataAmount());
             policyStatement.setString(6, limit.getDataUnit());
         }
-<<<<<<< HEAD
-
         policyStatement.setLong(7, policy.getDefaultQuotaPolicy().getLimit().getUnitTime());
-=======
         policyStatement.setBoolean(9, APIUtil.isContentAwarePolicy(policy));
-        policyStatement.setLong(7, '1');
->>>>>>> ad6e6240
         policyStatement.setString(8, policy.getDefaultQuotaPolicy().getLimit().getTimeUnit());
     }
 
