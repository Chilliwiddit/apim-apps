/*
*  Copyright (c) 2005-2010, WSO2 Inc. (http://www.wso2.org) All Rights Reserved.
*
*  WSO2 Inc. licenses this file to you under the Apache License,
*  Version 2.0 (the "License"); you may not use this file except
*  in compliance with the License.
*  You may obtain a copy of the License at
*
*    http://www.apache.org/licenses/LICENSE-2.0
*
* Unless required by applicable law or agreed to in writing,
* software distributed under the License is distributed on an
* "AS IS" BASIS, WITHOUT WARRANTIES OR CONDITIONS OF ANY
* KIND, either express or implied.  See the License for the
* specific language governing permissions and limitations
* under the License.
*/

package org.wso2.carbon.apimgt.impl;

import org.apache.axis2.AxisFault;
import org.apache.commons.lang.StringUtils;
import org.apache.commons.logging.Log;
import org.apache.commons.logging.LogFactory;
import org.json.simple.JSONObject;
import org.json.simple.parser.JSONParser;
import org.json.simple.parser.ParseException;
import org.wso2.carbon.CarbonConstants;
import org.wso2.carbon.apimgt.api.APIConsumer;
import org.wso2.carbon.apimgt.api.APIManagementException;
import org.wso2.carbon.apimgt.api.LoginPostExecutor;
import org.wso2.carbon.apimgt.api.model.API;
import org.wso2.carbon.apimgt.api.model.APIIdentifier;
import org.wso2.carbon.apimgt.api.model.APIKey;
import org.wso2.carbon.apimgt.api.model.APIRating;
import org.wso2.carbon.apimgt.api.model.APIStatus;
import org.wso2.carbon.apimgt.api.model.AccessTokenInfo;
import org.wso2.carbon.apimgt.api.model.AccessTokenRequest;
import org.wso2.carbon.apimgt.api.model.Application;
import org.wso2.carbon.apimgt.api.model.ApplicationConstants;
import org.wso2.carbon.apimgt.api.model.Documentation;
import org.wso2.carbon.apimgt.api.model.KeyManager;
import org.wso2.carbon.apimgt.api.model.OAuthAppRequest;
import org.wso2.carbon.apimgt.api.model.OAuthApplicationInfo;
import org.wso2.carbon.apimgt.api.model.Scope;
import org.wso2.carbon.apimgt.api.model.SubscribedAPI;
import org.wso2.carbon.apimgt.api.model.Subscriber;
import org.wso2.carbon.apimgt.api.WorkflowResponse;
import org.wso2.carbon.apimgt.api.model.*;
import org.wso2.carbon.apimgt.api.model.Tag;
import org.wso2.carbon.apimgt.api.model.Tier;
import org.wso2.carbon.apimgt.impl.dao.ApiMgtDAO;
import org.wso2.carbon.apimgt.impl.dto.ApplicationRegistrationWorkflowDTO;
import org.wso2.carbon.apimgt.impl.dto.ApplicationWorkflowDTO;
import org.wso2.carbon.apimgt.impl.dto.Environment;
import org.wso2.carbon.apimgt.impl.dto.SubscriptionWorkflowDTO;
import org.wso2.carbon.apimgt.impl.dto.TierPermissionDTO;
import org.wso2.carbon.apimgt.impl.dto.WorkflowDTO;
import org.wso2.carbon.apimgt.impl.factory.KeyManagerHolder;
import org.wso2.carbon.apimgt.impl.internal.ServiceReferenceHolder;
import org.wso2.carbon.apimgt.impl.utils.APIAuthenticationAdminClient;
import org.wso2.carbon.apimgt.impl.utils.APINameComparator;
import org.wso2.carbon.apimgt.impl.utils.APIUtil;
import org.wso2.carbon.apimgt.impl.utils.APIVersionComparator;
import org.wso2.carbon.apimgt.impl.utils.ApplicationUtils;
import org.wso2.carbon.apimgt.impl.utils.LRUCache;
import org.wso2.carbon.apimgt.impl.workflow.AbstractApplicationRegistrationWorkflowExecutor;
import org.wso2.carbon.apimgt.impl.workflow.WorkflowConstants;
import org.wso2.carbon.apimgt.impl.workflow.WorkflowException;
import org.wso2.carbon.apimgt.impl.workflow.WorkflowExecutor;
import org.wso2.carbon.apimgt.impl.workflow.WorkflowExecutorFactory;
import org.wso2.carbon.apimgt.impl.workflow.WorkflowStatus;
import org.wso2.carbon.apimgt.keymgt.stub.types.carbon.ApplicationKeysDTO;
import org.wso2.carbon.context.PrivilegedCarbonContext;
import org.wso2.carbon.governance.api.common.dataobjects.GovernanceArtifact;
import org.wso2.carbon.governance.api.exception.GovernanceException;
import org.wso2.carbon.governance.api.generic.GenericArtifactFilter;
import org.wso2.carbon.governance.api.generic.GenericArtifactManager;
import org.wso2.carbon.governance.api.generic.dataobjects.GenericArtifact;
import org.wso2.carbon.governance.api.util.GovernanceUtils;
import org.wso2.carbon.registry.core.ActionConstants;
import org.wso2.carbon.registry.core.Association;
import org.wso2.carbon.registry.core.Collection;
import org.wso2.carbon.registry.core.Registry;
import org.wso2.carbon.registry.core.RegistryConstants;
import org.wso2.carbon.registry.core.Resource;
import org.wso2.carbon.registry.core.config.RegistryContext;
import org.wso2.carbon.registry.core.exceptions.RegistryException;
import org.wso2.carbon.registry.core.pagination.PaginationContext;
import org.wso2.carbon.registry.core.service.RegistryService;
import org.wso2.carbon.registry.core.session.UserRegistry;
import org.wso2.carbon.registry.core.utils.RegistryUtils;
import org.wso2.carbon.user.api.AuthorizationManager;
import org.wso2.carbon.user.api.UserStoreException;
import org.wso2.carbon.user.core.service.RealmService;
import org.wso2.carbon.utils.multitenancy.MultitenantConstants;
import org.wso2.carbon.utils.multitenancy.MultitenantUtils;

import javax.cache.Caching;
import java.io.UnsupportedEncodingException;
import java.util.ArrayList;
import java.util.Arrays;
import java.util.Comparator;
import java.util.HashMap;
import java.util.HashSet;
import java.util.Iterator;
import java.util.List;
import java.util.Map;
import java.util.Set;
import java.util.SortedSet;
import java.util.TreeSet;

/**
 * This class provides the core API store functionality. It is implemented in a very
 * self-contained and 'pure' manner, without taking requirements like security into account,
 * which are subject to frequent change. Due to this 'pure' nature and the significance of
 * the class to the overall API management functionality, the visibility of the class has
 * been reduced to package level. This means we can still use it for internal purposes and
 * possibly even extend it, but it's totally off the limits of the users. Users wishing to
 * programmatically access this functionality should use one of the extensions of this
 * class which is visible to them. These extensions may add additional features like
 * security to this class.
 */
class APIConsumerImpl extends AbstractAPIManager implements APIConsumer {

    private static final Log log = LogFactory.getLog(APIConsumerImpl.class);

    /* Map to Store APIs against Tag */
    private Map<String, Set<API>> taggedAPIs;
    private boolean isTenantModeStoreView;
    private String requestedTenant;
    private boolean isTagCacheEnabled;
    private Set<Tag> tagSet;
    private long tagCacheValidityTime;
    private long lastUpdatedTime;
    private Object tagCacheMutex = new Object();
    private LRUCache<String,GenericArtifactManager> genericArtifactCache = new LRUCache<String,GenericArtifactManager>(5);
    private Set<API> recentlyAddedAPI;
    private APIMRegistryService apimRegistryService;

    public APIConsumerImpl() throws APIManagementException {
        super();
        readTagCacheConfigs();
    }

    public APIConsumerImpl(String username, APIMRegistryService apimRegistryService) throws APIManagementException {
        super(username);
        readTagCacheConfigs();
        this.apimRegistryService = apimRegistryService;
    }

    private void readTagCacheConfigs() {
        APIManagerConfiguration config = ServiceReferenceHolder.getInstance().getAPIManagerConfigurationService().
                getAPIManagerConfiguration();
        String enableTagCache = config.getFirstProperty(APIConstants.API_STORE_TAG_CACHE_DURATION);
        if (enableTagCache == null) {
            isTagCacheEnabled = false;
            tagCacheValidityTime = 0;
        } else {
            isTagCacheEnabled = true;
            tagCacheValidityTime = Long.parseLong(enableTagCache);
        }
    }

    public Subscriber getSubscriber(String subscriberId) throws APIManagementException {
        Subscriber subscriber = null;
        try {
            subscriber = ApiMgtDAO.getSubscriber(subscriberId);
        } catch (APIManagementException e) {
            handleException("Failed to get Subscriber", e);
        }
        return subscriber;
    }


    /**
     * Returns the set of APIs with the given tag from the taggedAPIs Map
     *
     * @param tag
     * @return
     * @throws APIManagementException
     */
    public Set<API> getAPIsWithTag(String tag) throws APIManagementException {
        if (taggedAPIs != null) {
            return taggedAPIs.get(tag);
        }
        this.getAllTags(this.tenantDomain);
        if (taggedAPIs != null) {
            return taggedAPIs.get(tag);
        }
        return null;
    }

    /**
     * Returns the set of APIs with the given tag from the taggedAPIs Map
     *
     * @param tag
     * @return
     * @throws APIManagementException
     */
    public Map<String,Object> getPaginatedAPIsWithTag(String tag,int start,int end) throws APIManagementException {
        List<API> apiSet = new ArrayList<API>();
        Set<API> resultSet = new TreeSet<API>(new APIVersionComparator());
        Map<String, Object> results = new HashMap<String, Object>();
        Set<API> taggedAPISet = this.getAPIsWithTag(tag);
        if (taggedAPISet != null) {
            if (taggedAPISet.size() < end) {
                end = taggedAPISet.size();
            }
            int totalLength;

            apiSet.addAll(taggedAPISet);
            totalLength = apiSet.size();
            if (totalLength <= ((start + end) - 1)) {
                end = totalLength;
            } else {
                end = start + end;
            }
            for (int i = start; i < end; i++) {
                resultSet.add(apiSet.get(i));
            }

            results.put("apis", resultSet);
            results.put("length", taggedAPISet.size());
        } else {
            results.put("apis", null);
            results.put("length", 0);

        }
        return results;
    }


    /**
     * Returns the set of APIs with the given tag, retrieved from registry
     * 
     * @param requestedTenant - Tenant domain of the accessed store
     * @param registry - Current registry; tenant/SuperTenant
     * @param tag
     * @return
     * @throws APIManagementException
     */
    private Set<API> getAPIsWithTag(String requestedTenant, Registry registry, String tag)throws APIManagementException {
        Set<API> apiSet = new TreeSet<API>(new APINameComparator());
        boolean isTenantFlowStarted = false;
        try {
            if (requestedTenant != null && !MultitenantConstants.SUPER_TENANT_DOMAIN_NAME.equals(requestedTenant)) {
                PrivilegedCarbonContext.startTenantFlow();
                PrivilegedCarbonContext.getThreadLocalCarbonContext().setTenantDomain(requestedTenant, true);
                isTenantFlowStarted = true;                
            }
            
            String resourceByTagQueryPath = RegistryConstants.QUERIES_COLLECTION_PATH + "/resource-by-tag";
            Map<String, String> params = new HashMap<String, String>();
            params.put("1", tag);
            params.put(RegistryConstants.RESULT_TYPE_PROPERTY_NAME, RegistryConstants.RESOURCE_UUID_RESULT_TYPE);
            Collection collection = registry.executeQuery(resourceByTagQueryPath, params);

            GenericArtifactManager artifactManager = APIUtil.getArtifactManager(registry, APIConstants.API_KEY);

            for (String row : collection.getChildren()) {
                String uuid = row.substring(row.indexOf(";") + 1, row.length());
                GenericArtifact genericArtifact = artifactManager.getGenericArtifact(uuid);
                if (genericArtifact != null &&
                    genericArtifact.getAttribute(APIConstants.API_OVERVIEW_STATUS).equals(APIConstants.PUBLISHED)) {
                    API api = APIUtil.getAPI(genericArtifact);
                    if (api != null) {
                        apiSet.add(api);
                    }
                }
            }

        } catch (RegistryException e) {
            handleException("Failed to get API for tag " + tag, e);
        } finally {
            if (isTenantFlowStarted) {
                PrivilegedCarbonContext.endTenantFlow();
            }
        }
        return apiSet;
    }

    /**
     * The method to get APIs to Store view      *
     *
     * @return Set<API>  Set of APIs
     * @throws APIManagementException
     */
    public Set<API> getAllPublishedAPIs(String tenantDomain) throws APIManagementException {
        SortedSet<API> apiSortedSet = new TreeSet<API>(new APINameComparator());
        SortedSet<API> apiVersionsSortedSet = new TreeSet<API>(new APIVersionComparator());
        try {
            Registry userRegistry;
            boolean isTenantMode=(tenantDomain != null);
            if ((isTenantMode && this.tenantDomain==null) || (isTenantMode && isTenantDomainNotMatching(tenantDomain))) {//Tenant store anonymous mode
                int tenantId = ServiceReferenceHolder.getInstance().getRealmService().getTenantManager()
                        .getTenantId(tenantDomain);
                userRegistry = ServiceReferenceHolder.getInstance().
                        getRegistryService().getGovernanceUserRegistry(CarbonConstants.REGISTRY_ANONNYMOUS_USERNAME, tenantId);
            } else {
                userRegistry = registry;
            }
            this.isTenantModeStoreView = isTenantMode;
            this.requestedTenant = tenantDomain;
            GenericArtifactManager artifactManager = APIUtil.getArtifactManager(userRegistry, APIConstants.API_KEY);
            if (artifactManager != null) {
                GenericArtifact[] genericArtifacts = artifactManager.getAllGenericArtifacts();
                if (genericArtifacts == null || genericArtifacts.length == 0) {
                    return apiSortedSet;
                }

                Map<String, API> latestPublishedAPIs = new HashMap<String, API>();
                List<API> multiVersionedAPIs = new ArrayList<API>();
                Comparator<API> versionComparator = new APIVersionComparator();
                Boolean displayMultipleVersions = APIUtil.isAllowDisplayMultipleVersions();
                Boolean displayAPIsWithMultipleStatus = APIUtil.isAllowDisplayAPIsWithMultipleStatus();
                for (GenericArtifact artifact : genericArtifacts) {
                    // adding the API provider can mark the latest API .
                    String status = artifact.getAttribute(APIConstants.API_OVERVIEW_STATUS);

                    API api = null;
                    //Check the api-manager.xml config file entry <DisplayAllAPIs> value is false
                    if (!displayAPIsWithMultipleStatus) {
                        // then we are only interested in published APIs here...
                        if (status.equals(APIConstants.PUBLISHED)) {
                            api = APIUtil.getAPI(artifact);
                        }
                    } else {   // else we are interested in both deprecated/published APIs here...
                        if (status.equals(APIConstants.PUBLISHED) || status.equals(APIConstants.DEPRECATED)) {
                            api = APIUtil.getAPI(artifact);

                        }

                    }
                    if (api != null) {
                        String key;
                        //Check the configuration to allow showing multiple versions of an API true/false
                        if (!displayMultipleVersions) { //If allow only showing the latest version of an API
                            key = api.getId().getProviderName() + ":" + api.getId().getApiName();
                            API existingAPI = latestPublishedAPIs.get(key);
                            if (existingAPI != null) {
                                // If we have already seen an API with the same name, make sure
                                // this one has a higher version number
                                if (versionComparator.compare(api, existingAPI) > 0) {
                                    latestPublishedAPIs.put(key, api);
                                }
                            } else {
                                // We haven't seen this API before
                                latestPublishedAPIs.put(key, api);
                            }
                        } else { //If allow showing multiple versions of an API
                            multiVersionedAPIs.add(api);
                        }
                    }
                }
                if (!displayMultipleVersions) {
                    for (API api : latestPublishedAPIs.values()) {
                        apiSortedSet.add(api);
                    }
                    return apiSortedSet;
                } else {
                    for (API api : multiVersionedAPIs) {
                        apiVersionsSortedSet.add(api);
                    }
                    return apiVersionsSortedSet;
                }
            }

        } catch (RegistryException e) {
            handleException("Failed to get all published APIs", e);
        } catch (UserStoreException e) {
            handleException("Failed to get all published APIs", e);
        }
        return apiSortedSet;

    }


    /**
     * The method to get APIs to Store view      *
     *
     * @return Set<API>  Set of APIs
     * @throws APIManagementException
     */
    public Map<String,Object> getAllPaginatedPublishedAPIs(String tenantDomain,int start,int end) throws APIManagementException {

    	Boolean displayAPIsWithMultipleStatus = APIUtil.isAllowDisplayAPIsWithMultipleStatus();
    	Map<String, List<String>> listMap = new HashMap<String, List<String>>();
        //Check the api-manager.xml config file entry <DisplayAllAPIs> value is false
        if (!displayAPIsWithMultipleStatus) {
            //Create the search attribute map
            listMap.put(APIConstants.API_OVERVIEW_STATUS, new ArrayList<String>() {{
                add(APIConstants.PUBLISHED);
            }});
        } else{
            return getAllPaginatedAPIs(tenantDomain, start, end);
        }


        Map<String,Object> result=new HashMap<String, Object>();
        SortedSet<API> apiSortedSet = new TreeSet<API>(new APINameComparator());
        SortedSet<API> apiVersionsSortedSet = new TreeSet<API>(new APIVersionComparator());
        int totalLength=0;
        try {
            Registry userRegistry;
            boolean isTenantMode=(tenantDomain != null);
            if ((isTenantMode && this.tenantDomain==null) || (isTenantMode && isTenantDomainNotMatching(tenantDomain))) {//Tenant store anonymous mode
                int tenantId = ServiceReferenceHolder.getInstance().getRealmService().getTenantManager()
                        .getTenantId(tenantDomain);
                // explicitly load the tenant's registry
      	      	APIUtil.loadTenantRegistry(tenantId);
                userRegistry = ServiceReferenceHolder.getInstance().
                        getRegistryService().getGovernanceUserRegistry(CarbonConstants.REGISTRY_ANONNYMOUS_USERNAME, tenantId);
                PrivilegedCarbonContext.getThreadLocalCarbonContext().setUsername(CarbonConstants.REGISTRY_ANONNYMOUS_USERNAME);
            } else {
                userRegistry = registry;
                PrivilegedCarbonContext.getThreadLocalCarbonContext().setUsername(this.username);
            }
            this.isTenantModeStoreView = isTenantMode;
            this.requestedTenant = tenantDomain;

            Map<String, API> latestPublishedAPIs = new HashMap<String, API>();
            List<API> multiVersionedAPIs = new ArrayList<API>();
            Comparator<API> versionComparator = new APIVersionComparator();
            Boolean displayMultipleVersions = APIUtil.isAllowDisplayMultipleVersions();

            PaginationContext.init(start, end, "ASC", APIConstants.API_OVERVIEW_NAME, Integer.MAX_VALUE);

            GenericArtifactManager artifactManager = APIUtil.getArtifactManager(userRegistry, APIConstants.API_KEY);
            if (artifactManager != null) {
                GenericArtifact[] genericArtifacts = artifactManager.findGenericArtifacts(listMap);
                totalLength=PaginationContext.getInstance().getLength();
                if (genericArtifacts == null || genericArtifacts.length == 0) {
                    result.put("apis",apiSortedSet);
                    result.put("totalLength",totalLength);
                    return result;
                }

                for (GenericArtifact artifact : genericArtifacts) {
                    // adding the API provider can mark the latest API .
                    String status = artifact.getAttribute(APIConstants.API_OVERVIEW_STATUS);

                    API api  = APIUtil.getAPI(artifact);

                    if (api != null) {
                        String key;
                        //Check the configuration to allow showing multiple versions of an API true/false
                        if (!displayMultipleVersions) { //If allow only showing the latest version of an API
                            key = api.getId().getProviderName() + ":" + api.getId().getApiName();
                            API existingAPI = latestPublishedAPIs.get(key);
                            if (existingAPI != null) {
                                // If we have already seen an API with the same name, make sure
                                // this one has a higher version number
                                if (versionComparator.compare(api, existingAPI) > 0) {
                                    latestPublishedAPIs.put(key, api);
                                }
                            } else {
                                // We haven't seen this API before
                                latestPublishedAPIs.put(key, api);
                            }
                        } else { //If allow showing multiple versions of an API
                            key = api.getId().getProviderName() + ":" + api.getId().getApiName() + ":" + api.getId()
                                    .getVersion();
                            multiVersionedAPIs.add(api);
                        }
                    }
                }
                if (!displayMultipleVersions) {
                    for (API api : latestPublishedAPIs.values()) {
                        apiSortedSet.add(api);
                    }
                    result.put("apis",apiSortedSet);
                    result.put("totalLength",totalLength);
                    return result;

                } else {
                    for (API api : multiVersionedAPIs) {
                        apiVersionsSortedSet.add(api);
                    }
                    result.put("apis",apiVersionsSortedSet);
                    result.put("totalLength",totalLength);
                    return result;

                }
            }

        } catch (RegistryException e) {
            handleException("Failed to get all published APIs", e);
        } catch (UserStoreException e) {
            handleException("Failed to get all published APIs", e);
        }finally {
            PaginationContext.destroy();
        }
        result.put("apis",apiSortedSet);
        result.put("totalLength",totalLength);
        return result;

    }

    /**
     * The method to get APIs by given status to Store view
     *
     * @return Set<API>  Set of APIs
     * @throws APIManagementException
     */
    @Override
	public Map<String, Object> getAllPaginatedAPIsByStatus(String tenantDomain,
			int start, int end, final String apiStatus, boolean returnAPItags) throws APIManagementException {
    	Boolean displayAPIsWithMultipleStatus = APIUtil.isAllowDisplayAPIsWithMultipleStatus();
    	Map<String, List<String>> listMap = new HashMap<String, List<String>>();
        //Check the api-manager.xml config file entry <DisplayAllAPIs> value is false
        if (APIConstants.PROTOTYPED.equals(apiStatus)) {
            listMap.put(APIConstants.API_OVERVIEW_STATUS, new ArrayList<String>() {{
                add(apiStatus);
            }});
        } else {

            if (!displayAPIsWithMultipleStatus) {
                //Create the search attribute map
                listMap.put(APIConstants.API_OVERVIEW_STATUS, new ArrayList<String>() {{
                    add(apiStatus);
                }});
            } else {
                return getAllPaginatedAPIs(tenantDomain, start, end);
            }
        }

        Map<String,Object> result=new HashMap<String, Object>();
        SortedSet<API> apiSortedSet = new TreeSet<API>(new APINameComparator());
        SortedSet<API> apiVersionsSortedSet = new TreeSet<API>(new APIVersionComparator());
        int totalLength=0;
        boolean isMore = false;
        try {
            Registry userRegistry;
            boolean isTenantMode=(tenantDomain != null);
            if ((isTenantMode && this.tenantDomain==null) || (isTenantMode && isTenantDomainNotMatching(tenantDomain))) {//Tenant store anonymous mode
                int tenantId = ServiceReferenceHolder.getInstance().getRealmService().getTenantManager()
                        .getTenantId(tenantDomain);
                // explicitly load the tenant's registry
                APIUtil.loadTenantRegistry(tenantId);
                userRegistry = ServiceReferenceHolder.getInstance().
                        getRegistryService().getGovernanceUserRegistry(CarbonConstants.REGISTRY_ANONNYMOUS_USERNAME, tenantId);
                PrivilegedCarbonContext.getThreadLocalCarbonContext().setUsername(CarbonConstants.REGISTRY_ANONNYMOUS_USERNAME);
            } else {
                userRegistry = registry;
                PrivilegedCarbonContext.getThreadLocalCarbonContext().setUsername(this.username);
            }
            this.isTenantModeStoreView = isTenantMode;
            this.requestedTenant = tenantDomain;

            Map<String, API> latestPublishedAPIs = new HashMap<String, API>();
            List<API> multiVersionedAPIs = new ArrayList<API>();
            Comparator<API> versionComparator = new APIVersionComparator();
            Boolean displayMultipleVersions = APIUtil.isAllowDisplayMultipleVersions();
            String paginationLimit = ServiceReferenceHolder.getInstance().getAPIManagerConfigurationService()
                                                           .getAPIManagerConfiguration()
                                                           .getFirstProperty(APIConstants.API_STORE_APIS_PER_PAGE);

            // If the Config exists use it to set the pagination limit
            final int maxPaginationLimit;
            if (paginationLimit != null) {
                // The additional 1 added to the maxPaginationLimit is to help us determine if more
                // APIs may exist so that we know that we are unable to determine the actual total
                // API count. We will subtract this 1 later on so that it does not interfere with
                // the logic of the rest of the application
                int pagination = Integer.parseInt(paginationLimit);

                // Because the store jaggery pagination logic is 10 results per a page we need to set pagination
                // limit to at least 11 or the pagination done at this level will conflict with the store pagination
                // leading to some of the APIs not being displayed
                if (pagination < 11) {
                    pagination = 11;
                    log.warn("Value of '" + APIConstants.API_STORE_APIS_PER_PAGE + "' is too low, defaulting to 11");
                }

                maxPaginationLimit = start + pagination + 1;
            }
            // Else if the config is not specifed we go with default functionality and load all
            else {
                maxPaginationLimit = Integer.MAX_VALUE;
            }

            PaginationContext.init(start, end, "ASC", APIConstants.API_OVERVIEW_NAME, maxPaginationLimit);
            GenericArtifactManager artifactManager = APIUtil.getArtifactManager(userRegistry, APIConstants.API_KEY);
            if (artifactManager != null) {
                GenericArtifact[] genericArtifacts = artifactManager.findGenericArtifacts(listMap);
                totalLength=PaginationContext.getInstance().getLength();
                if (genericArtifacts == null || genericArtifacts.length == 0) {
                    result.put("apis",apiSortedSet);
                    result.put("totalLength",totalLength);
                    result.put("isMore", isMore);
                    return result;
                }

                // Check to see if we can speculate that there are more APIs to be loaded
                if (maxPaginationLimit == totalLength) {
                    isMore = true;  // More APIs exist so we cannot determine the total API count without incurring a
                            // performance hit
                    --totalLength; // Remove the additional 1 we added earlier when setting max pagination limit
                }
                int tempLength=0;
                for (GenericArtifact artifact : genericArtifacts) {
                    // adding the API provider can mark the latest API .
                    String status = artifact.getAttribute(APIConstants.API_OVERVIEW_STATUS);

                    API api  = APIUtil.getAPI(artifact);
                    
                    if (api != null) {

                        if (returnAPItags) {
                            String artifactPath = GovernanceUtils.getArtifactPath(registry, artifact.getId());
                            Set<String> tags = new HashSet<String>();
                            org.wso2.carbon.registry.core.Tag[] tag = registry.getTags(artifactPath);
                            for (org.wso2.carbon.registry.core.Tag tag1 : tag) {
                                tags.add(tag1.getTagName());
                            }
                            api.addTags(tags);
                        }

                        String key;
                        //Check the configuration to allow showing multiple versions of an API true/false
                        if (!displayMultipleVersions) { //If allow only showing the latest version of an API
                            key = api.getId().getProviderName() + ":" + api.getId().getApiName();
                            API existingAPI = latestPublishedAPIs.get(key);
                            if (existingAPI != null) {
                                // If we have already seen an API with the same name, make sure
                                // this one has a higher version number
                                if (versionComparator.compare(api, existingAPI) > 0) {
                                    latestPublishedAPIs.put(key, api);
                                }
                            } else {
                                // We haven't seen this API before
                                latestPublishedAPIs.put(key, api);
                            }
                        } else { //If allow showing multiple versions of an API
                            multiVersionedAPIs.add(api);
                        }
                    }
                    tempLength++;
                    if (tempLength >= totalLength){
                        break;
                    }
                }
                if (!displayMultipleVersions) {
                    for (API api : latestPublishedAPIs.values()) {
                        apiSortedSet.add(api);
                    }
                    result.put("apis",apiSortedSet);
                    result.put("totalLength",totalLength);
                    result.put("isMore", isMore);
                    return result;

                } else {
                    for (API api : multiVersionedAPIs) {
                        apiVersionsSortedSet.add(api);
                    }
                    result.put("apis",apiVersionsSortedSet);
                    result.put("totalLength",totalLength);
                    result.put("isMore", isMore);
                    return result;

                }
            }

        } catch (RegistryException e) {
            handleException("Failed to get all published APIs", e);
        } catch (UserStoreException e) {
            handleException("Failed to get all published APIs", e);
        }finally {
            PaginationContext.destroy();
        }
        result.put("apis", apiSortedSet);
        result.put("totalLength", totalLength);
        result.put("isMore", isMore);
        return result;
	}

    /**
     * Re-generates the access token.
     * @param oldAccessToken          Token to be revoked
     * @param clientId                Consumer Key for the Application
     * @param clientSecret            Consumer Secret for the Application
     * @param validityTime            Desired Validity time for the token
     * @param accessAllowDomainsArray List of domains that this access token should be allowed to.
     * @param jsonInput               Additional parameters if Authorization server needs any.
     * @return Renewed Access Token.
     * @throws APIManagementException
     */
    @Override
    public AccessTokenInfo renewAccessToken(String oldAccessToken, String clientId, String clientSecret,
                                            String validityTime, String[] accessAllowDomainsArray,String
            requestedScopes[], String jsonInput) throws APIManagementException {
        // Create Token Request with parameters provided from UI.
        AccessTokenRequest tokenRequest = new AccessTokenRequest();
        tokenRequest.setClientId(clientId);
        tokenRequest.setClientSecret(clientSecret);
        tokenRequest.setValidityPeriod(Long.parseLong(validityTime));
        tokenRequest.setTokenToRevoke(oldAccessToken);
        tokenRequest.setScope(requestedScopes);

        try {
            // Populating additional parameters.
            tokenRequest = ApplicationUtils.populateTokenRequest(jsonInput, tokenRequest);
            KeyManager keyManager = KeyManagerHolder.getKeyManagerInstance();
            return keyManager.getNewApplicationAccessToken(tokenRequest);
        } catch (APIManagementException e) {
            log.error("Error while re-generating AccessToken", e);
            throw e;
        }
    }


    /**
     * The method to get All PUBLISHED and DEPRECATED APIs, to Store view
     *
     * @return Set<API>  Set of APIs
     * @throws APIManagementException
     */
    public Map<String,Object> getAllPaginatedAPIs(String tenantDomain,int start,int end) throws APIManagementException {
        Map<String,Object> result=new HashMap<String, Object>();
        SortedSet<API> apiSortedSet = new TreeSet<API>(new APINameComparator());
        SortedSet<API> apiVersionsSortedSet = new TreeSet<API>(new APIVersionComparator());
        int totalLength=0;
        try {
            Registry userRegistry;
            boolean isTenantMode=(tenantDomain != null);
            if ((isTenantMode && this.tenantDomain==null) || (isTenantMode && isTenantDomainNotMatching(tenantDomain))) {//Tenant store anonymous mode
                int tenantId = ServiceReferenceHolder.getInstance().getRealmService().getTenantManager()
                        .getTenantId(tenantDomain);
                userRegistry = ServiceReferenceHolder.getInstance().
                        getRegistryService().getGovernanceUserRegistry(CarbonConstants.REGISTRY_ANONNYMOUS_USERNAME, tenantId);
                PrivilegedCarbonContext.getThreadLocalCarbonContext().setUsername(CarbonConstants.REGISTRY_ANONNYMOUS_USERNAME);
            } else {
                userRegistry = registry;
                PrivilegedCarbonContext.getThreadLocalCarbonContext().setUsername(this.username);
            }
            this.isTenantModeStoreView = isTenantMode;
            this.requestedTenant = tenantDomain;

            Map<String, API> latestPublishedAPIs = new HashMap<String, API>();
            List<API> multiVersionedAPIs = new ArrayList<API>();
            Comparator<API> versionComparator = new APIVersionComparator();
            Boolean displayMultipleVersions = APIUtil.isAllowDisplayMultipleVersions();

            GenericArtifactManager artifactManager = APIUtil.getArtifactManager(userRegistry, APIConstants.API_KEY);

            PaginationContext.init(start, end, "ASC", APIConstants.API_OVERVIEW_NAME, Integer.MAX_VALUE);


            boolean noPublishedAPIs = false;
            if (artifactManager != null) {

            	//Create the search attribute map for PUBLISHED APIs
            	Map<String, List<String>> listMap = new HashMap<String, List<String>>();
                listMap.put(APIConstants.API_OVERVIEW_STATUS, new ArrayList<String>() {{
                        add(APIConstants.PUBLISHED);
                    }});

                GenericArtifact[] genericArtifacts = artifactManager.findGenericArtifacts(listMap);
                totalLength = PaginationContext.getInstance().getLength();
                if (genericArtifacts == null || genericArtifacts.length == 0) {
                	noPublishedAPIs = true;
                }
                int publishedAPICount;
                for (GenericArtifact artifact : genericArtifacts) {
                    // adding the API provider can mark the latest API .
                    String status = artifact.getAttribute(APIConstants.API_OVERVIEW_STATUS);

                    API api  = APIUtil.getAPI(artifact);

                    if (api != null) {
                        String key;
                        //Check the configuration to allow showing multiple versions of an API true/false
                        if (!displayMultipleVersions) { //If allow only showing the latest version of an API
                            key = api.getId().getProviderName() + ":" + api.getId().getApiName();
                            API existingAPI = latestPublishedAPIs.get(key);
                            if (existingAPI != null) {
                                // If we have already seen an API with the same name, make sure
                                // this one has a higher version number
                                if (versionComparator.compare(api, existingAPI) > 0) {
                                    latestPublishedAPIs.put(key, api);
                                }
                            } else {
                                // We haven't seen this API before
                                latestPublishedAPIs.put(key, api);
                            }
                        } else { //If allow showing multiple versions of an API
                            key = api.getId().getProviderName() + ":" + api.getId().getApiName() + ":" + api.getId()
                                    .getVersion();
                            multiVersionedAPIs.add(api);
                        }
                    }
                }
                if (!displayMultipleVersions) {
                	publishedAPICount = latestPublishedAPIs.size();
                } else {
                	publishedAPICount = multiVersionedAPIs.size();
                }
                if ((start + end) > publishedAPICount) {
                	if (publishedAPICount > 0) {
                		/*Starting to retrieve DEPRECATED APIs*/
                		start = 0;
                		/* publishedAPICount is always less than end*/
                		end = end - publishedAPICount;
                	} else {
                		start = start - totalLength;
                	}
                	PaginationContext.init(start, end, "ASC", APIConstants.API_OVERVIEW_NAME, Integer.MAX_VALUE);
	                //Create the search attribute map for DEPRECATED APIs
	                Map<String, List<String>> listMapForDeprecatedAPIs = new HashMap<String, List<String>>();
	                listMapForDeprecatedAPIs.put(APIConstants.API_OVERVIEW_STATUS, new ArrayList<String>() {{
	                        add(APIConstants.DEPRECATED);
	                    }});

	                GenericArtifact[] genericArtifactsForDeprecatedAPIs = artifactManager.findGenericArtifacts(listMapForDeprecatedAPIs);
	                totalLength = totalLength + PaginationContext.getInstance().getLength();
	                if ((genericArtifactsForDeprecatedAPIs == null || genericArtifactsForDeprecatedAPIs.length == 0) && noPublishedAPIs) {
	                	result.put("apis",apiSortedSet);
	                    result.put("totalLength",totalLength);
	                    return result;
	                }

	                for (GenericArtifact artifact : genericArtifactsForDeprecatedAPIs) {
	                    // adding the API provider can mark the latest API .
	                    String status = artifact.getAttribute(APIConstants.API_OVERVIEW_STATUS);

	                    API api  = APIUtil.getAPI(artifact);

	                    if (api != null) {
	                        String key;
	                        //Check the configuration to allow showing multiple versions of an API true/false
	                        if (!displayMultipleVersions) { //If allow only showing the latest version of an API
	                            key = api.getId().getProviderName() + ":" + api.getId().getApiName();
	                            API existingAPI = latestPublishedAPIs.get(key);
	                            if (existingAPI != null) {
	                                // If we have already seen an API with the same name, make sure
	                                // this one has a higher version number
	                                if (versionComparator.compare(api, existingAPI) > 0) {
	                                    latestPublishedAPIs.put(key, api);
	                                }
	                            } else {
	                                // We haven't seen this API before
	                                latestPublishedAPIs.put(key, api);
	                            }
	                        } else { //If allow showing multiple versions of an API
	                            multiVersionedAPIs.add(api);
	                        }
	                    }
	                }
                }

                if (!displayMultipleVersions) {
                    for (API api : latestPublishedAPIs.values()) {
                        apiSortedSet.add(api);
                    }
                    result.put("apis",apiSortedSet);
                    result.put("totalLength",totalLength);
                    return result;

                } else {
                    for (API api : multiVersionedAPIs) {
                        apiVersionsSortedSet.add(api);
                    }
                    result.put("apis",apiVersionsSortedSet);
                    result.put("totalLength",totalLength);
                    return result;

                }
            }

        } catch (RegistryException e) {
            handleException("Failed to get all published APIs", e);
        } catch (UserStoreException e) {
            handleException("Failed to get all published APIs", e);
        }finally {
            PaginationContext.destroy();
        }
        result.put("apis", apiSortedSet);
        result.put("totalLength", totalLength);
        return result;

    }

    public Set<API> getTopRatedAPIs(int limit) throws APIManagementException {
        int returnLimit = 0;
        SortedSet<API> apiSortedSet = new TreeSet<API>(new APINameComparator());
        try {
            GenericArtifactManager artifactManager = APIUtil.getArtifactManager(registry, APIConstants.API_KEY);
            GenericArtifact[] genericArtifacts = artifactManager.getAllGenericArtifacts();
            if (genericArtifacts == null || genericArtifacts.length == 0) {
                return apiSortedSet;
            }
            for (GenericArtifact genericArtifact : genericArtifacts) {
                String status = genericArtifact.getAttribute(APIConstants.API_OVERVIEW_STATUS);
                if (status.equals(APIConstants.PUBLISHED)) {
                    String artifactPath = genericArtifact.getPath();

                    float rating = registry.getAverageRating(artifactPath);
                    if (rating > APIConstants.TOP_TATE_MARGIN && (returnLimit < limit)) {
                        returnLimit++;
                        API api = APIUtil.getAPI(genericArtifact, registry);
                        if (api != null) {
                            apiSortedSet.add(api);
                        }
                    }
                }
            }
        } catch (RegistryException e) {
            handleException("Failed to get top rated API", e);
        }
        return apiSortedSet;
    }

    /**
     * Get the recently added APIs set
     *
     * @param limit no limit. Return everything else, limit the return list to specified value.
     * @return Set<API>
     * @throws APIManagementException
     */
    public Set<API> getRecentlyAddedAPIs(int limit, String tenantDomain)
            throws APIManagementException {
        SortedSet<API> recentlyAddedAPIs = new TreeSet<API>(new APINameComparator());
        SortedSet<API> recentlyAddedAPIsWithMultipleVersions = new TreeSet<API>(new APIVersionComparator());
        Registry userRegistry;
        APIManagerConfiguration config = ServiceReferenceHolder.getInstance().getAPIManagerConfigurationService()
                .getAPIManagerConfiguration();
        boolean isRecentlyAddedAPICacheEnabled =
              Boolean.parseBoolean(config.getFirstProperty(APIConstants.API_STORE_RECENTLY_ADDED_API_CACHE_ENABLE));

        PrivilegedCarbonContext.startTenantFlow();
        boolean isTenantFlowStarted ;
        if (tenantDomain != null && !MultitenantConstants.SUPER_TENANT_DOMAIN_NAME.equals(tenantDomain)) {
            PrivilegedCarbonContext.getThreadLocalCarbonContext().setTenantDomain(tenantDomain, true);
            isTenantFlowStarted = true;
        } else {
            PrivilegedCarbonContext.getThreadLocalCarbonContext().setTenantDomain(MultitenantConstants.SUPER_TENANT_DOMAIN_NAME, true);
            isTenantFlowStarted = true;
        }

        try {
            boolean isTenantMode = (tenantDomain != null);
            if ((isTenantMode && this.tenantDomain == null) || (isTenantMode && isTenantDomainNotMatching(tenantDomain))) {//Tenant based store anonymous mode
                int tenantId = ServiceReferenceHolder.getInstance().getRealmService().getTenantManager()
                        .getTenantId(tenantDomain);
                // explicitly load the tenant's registry
      	      	APIUtil.loadTenantRegistry(tenantId);
                PrivilegedCarbonContext.getThreadLocalCarbonContext().setUsername(CarbonConstants.REGISTRY_ANONNYMOUS_USERNAME);
                isTenantFlowStarted = true;
                userRegistry = ServiceReferenceHolder.getInstance().
                        getRegistryService().getGovernanceUserRegistry(CarbonConstants.REGISTRY_ANONNYMOUS_USERNAME, tenantId);
            } else {
                userRegistry = registry;
                PrivilegedCarbonContext.getThreadLocalCarbonContext().setUsername(this.username);
                isTenantFlowStarted = true;
            }
            if (isRecentlyAddedAPICacheEnabled) {
                boolean isStatusChanged = false;
                recentlyAddedAPI = (Set<API>) Caching.getCacheManager(APIConstants.API_MANAGER_CACHE_MANAGER).getCache(APIConstants.RECENTLY_ADDED_API_CACHE_NAME).get(username + ":" + tenantDomain);
                if (recentlyAddedAPI != null) {

                    for (API api : recentlyAddedAPI) {
                        try {
                            if (!APIConstants.PUBLISHED.equalsIgnoreCase(userRegistry.get(APIUtil.getAPIPath(api.getId())).getProperty(APIConstants.API_OVERVIEW_STATUS))) {
                                isStatusChanged = true;
                                break;
                            }
                        } catch (Exception ex) {
                            log.error("Error while checking API status for APP " + api.getId().getApiName() + "-" + api.getId().getVersion());
                        }

                    }
                    if (!isStatusChanged) {
                        return recentlyAddedAPI;
                    }
                }
            }

            PaginationContext.init(0, limit, "DESC", "timestamp", Integer.MAX_VALUE);

        	Map<String, List<String>> listMap = new HashMap<String, List<String>>();
        	listMap.put(APIConstants.API_OVERVIEW_STATUS, new ArrayList<String>() {{
        		add(APIConstants.PUBLISHED);
        	}});

        	//Find UUID
        	GenericArtifactManager artifactManager = APIUtil.getArtifactManager(userRegistry, APIConstants.API_KEY);
        	if (artifactManager != null) {
        		GenericArtifact[] genericArtifacts = artifactManager.findGenericArtifacts(listMap);
        		SortedSet<API> allAPIs = new TreeSet<API>(new APINameComparator());
        		for (GenericArtifact artifact : genericArtifacts) {
                    API api = APIUtil.getAPI(artifact);
                    if (api != null) {
                        allAPIs.add(api);
                    }
                }

				if (!APIUtil.isAllowDisplayMultipleVersions()) {
					Map<String, API> latestPublishedAPIs = new HashMap<String, API>();
					Comparator<API> versionComparator = new APIVersionComparator();
					String key;
					for (API api : allAPIs) {
						key = api.getId().getProviderName() + ":" + api.getId().getApiName();
						API existingAPI = latestPublishedAPIs.get(key);
						if (existingAPI != null) {
							// If we have already seen an API with the same
							// name, make sure this one has a higher version
							// number
							if (versionComparator.compare(api, existingAPI) > 0) {
								latestPublishedAPIs.put(key, api);
							}
						} else {
							// We haven't seen this API before
							latestPublishedAPIs.put(key, api);
						}
					}

					for (API api : latestPublishedAPIs.values()) {
						recentlyAddedAPIs.add(api);
					}
					if (isRecentlyAddedAPICacheEnabled) {
						Caching.getCacheManager(APIConstants.API_MANAGER_CACHE_MANAGER)
						       .getCache(APIConstants.RECENTLY_ADDED_API_CACHE_NAME)
						       .put(username + ":" + tenantDomain, allAPIs);
					}
					return recentlyAddedAPIs;
				} else {
        			recentlyAddedAPIsWithMultipleVersions.addAll(allAPIs);
					if (isRecentlyAddedAPICacheEnabled) {
						Caching.getCacheManager(APIConstants.API_MANAGER_CACHE_MANAGER)
						       .getCache(APIConstants.RECENTLY_ADDED_API_CACHE_NAME)
						       .put(username + ":" + tenantDomain, allAPIs);
					}
        			return recentlyAddedAPIsWithMultipleVersions;
        		}
        	 }
        } catch (RegistryException e) {
        	handleException("Failed to get all published APIs", e);
        } catch (UserStoreException e) {
        	handleException("Failed to get all published APIs", e);
        } finally {
        	PaginationContext.destroy();
        	if (isTenantFlowStarted) {
        		PrivilegedCarbonContext.endTenantFlow();
        	}
        }
        return recentlyAddedAPIs;
    }

    public Set<Tag> getAllTags(String requestedTenantDomain) throws APIManagementException {

        this.isTenantModeStoreView = (requestedTenantDomain != null);

        if(requestedTenantDomain != null){
            this.requestedTenant = requestedTenantDomain;
        }

        /* We keep track of the lastUpdatedTime of the TagCache to determine its freshness.
         */
        long lastUpdatedTimeAtStart = lastUpdatedTime;
        long currentTimeAtStart = System.currentTimeMillis();
        if(isTagCacheEnabled && ( (currentTimeAtStart- lastUpdatedTimeAtStart) < tagCacheValidityTime)){
            if(tagSet != null){
                return tagSet;
            }
        }

        Map<String, Set<API>> tempTaggedAPIs = new HashMap<String, Set<API>>();
        TreeSet<Tag> tempTagSet = new TreeSet<Tag>(new Comparator<Tag>() {
            @Override
            public int compare(Tag o1, Tag o2) {
                return o1.getName().compareTo(o2.getName());
            }
        });
        Registry userRegistry = null;
        String tagsQueryPath = null;
        boolean isTenantFlowStarted = false;
        try {
            tagsQueryPath = RegistryConstants.QUERIES_COLLECTION_PATH + "/tag-summary";
            Map<String, String> params = new HashMap<String, String>();
            params.put(RegistryConstants.RESULT_TYPE_PROPERTY_NAME, RegistryConstants.TAG_SUMMARY_RESULT_TYPE);
            if ((this.isTenantModeStoreView && this.tenantDomain==null) || (this.isTenantModeStoreView && isTenantDomainNotMatching(requestedTenantDomain))) {//Tenant based store anonymous mode
                int tenantId = ServiceReferenceHolder.getInstance().getRealmService().getTenantManager()
                        .getTenantId(this.requestedTenant);
                userRegistry = ServiceReferenceHolder.getInstance().
                        getRegistryService().getGovernanceUserRegistry(CarbonConstants.REGISTRY_ANONNYMOUS_USERNAME, tenantId);
            } else {
                userRegistry = registry;
            }
            Collection collection = null;
            try {
                if (requestedTenant != null && !MultitenantConstants.SUPER_TENANT_DOMAIN_NAME.equals(requestedTenant)) {
                    isTenantFlowStarted = true;
                    PrivilegedCarbonContext.startTenantFlow();
                    PrivilegedCarbonContext.getThreadLocalCarbonContext().setTenantDomain(requestedTenant, true);
                }
                collection = userRegistry.executeQuery(tagsQueryPath, params);
            } finally {
                if (isTenantFlowStarted) {
                    PrivilegedCarbonContext.endTenantFlow();
                }
            }
            
            if (collection != null) {
                for (String fullTag : collection.getChildren()) {
                    //remove hardcoded path value
                    String tagName = fullTag.substring(fullTag.indexOf(";") + 1, fullTag.indexOf(":"));
    
                    Set<API> apisWithTag = getAPIsWithTag(requestedTenant, userRegistry, tagName);
                        /* Add the APIs against the tag name */
                        if (apisWithTag.size() != 0) {
                            if (tempTaggedAPIs.containsKey(tagName)) {
                                for (API api : apisWithTag) {
                                    tempTaggedAPIs.get(tagName).add(api);
                                }
                            } else {
                                tempTaggedAPIs.put(tagName, apisWithTag);
                            }
                        }
                }
            }

            Iterator<Map.Entry<String,Set<API>>>  entryIterator = tempTaggedAPIs.entrySet().iterator();

            while (entryIterator.hasNext()){
                Map.Entry<String,Set<API>> entry = entryIterator.next();
                tempTagSet.add(new Tag(entry.getKey(),entry.getValue().size()));

            }
            synchronized (tagCacheMutex) {
                lastUpdatedTime = System.currentTimeMillis();
                this.taggedAPIs = tempTaggedAPIs;
                this.tagSet = tempTagSet;
            }

        } catch (RegistryException e) {
        	try {
        		//Before a tenant login to the store or publisher at least one time,
        		//a registry exception is thrown when the tenant store is accessed in anonymous mode.
        		//This fix checks whether query resource available in the registry. If not
        		// give a warn.
				if (!userRegistry.resourceExists(tagsQueryPath)) {
					log.warn("Failed to retrieve tags query resource at " + tagsQueryPath);
					return new TreeSet<Tag>();
				}
			} catch (RegistryException e1) {
				//ignore
			}
            handleException("Failed to get all the tags", e);
        } catch (UserStoreException e) {
            handleException("Failed to get all the tags", e);
        } 
        return tagSet;
    }

    @Override
    public Set<Tag> getTagsWithAttributes(String tenantDomain) throws APIManagementException {
        // Fetch the all the tags first.
        Set<Tag> tags = getAllTags(tenantDomain);
        // For each and every tag get additional attributes from the registry.
        String descriptionPathPattern = APIConstants.TAGS_INFO_ROOT_LOCATION + "/%s/description.txt";
        String thumbnailPathPattern = APIConstants.TAGS_INFO_ROOT_LOCATION + "/%s/thumbnail.png";

        //if the tenantDomain is not specified super tenant domain is used
        if (tenantDomain == null || "".equals(tenantDomain.trim())) {
            try {
                tenantDomain = ServiceReferenceHolder.getInstance().getRealmService().getTenantManager().getSuperTenantDomain();
            } catch (org.wso2.carbon.user.core.UserStoreException e) {
                handleException("Cannot get super tenant domain name", e);
            }
        }

        //get the registry instance related to the tenant domain
        UserRegistry govRegistry = null;
        try {
            ServiceReferenceHolder.getInstance().getRealmService().getTenantManager().getTenantId(tenantDomain);
            int tenantId = ServiceReferenceHolder.getInstance().getRealmService().getTenantManager().getTenantId(tenantDomain);
            RegistryService registryService = ServiceReferenceHolder.getInstance().getRegistryService();
            govRegistry = registryService.getGovernanceSystemRegistry(tenantId);
        } catch (UserStoreException e) {
            handleException("Cannot get tenant id for tenant domain name:" + tenantDomain, e);
        } catch (RegistryException e) {
            handleException("Cannot get registry for tenant domain name:" + tenantDomain, e);
        }

        if (govRegistry != null) {
            for (Tag tag : tags) {
                // Get the description.
                Resource descriptionResource = null;
                String descriptionPath = String.format(descriptionPathPattern, tag.getName());
                try {
                    if (govRegistry.resourceExists(descriptionPath)) {
                        descriptionResource = govRegistry.get(descriptionPath);
                    }
                } catch (RegistryException e) {
                    //warn and proceed to the next tag
                    log.warn(String.format("Error while querying the existence of the description for the tag '%s'", tag.getName()));
                }
                // The resource is assumed to be a byte array since its the content
                // of a text file.
                if (descriptionResource != null) {
                    try {
                        String description = new String((byte[]) descriptionResource.getContent());
                        tag.setDescription(description);
                    } catch (ClassCastException e) {
                        //added warnings as it can then proceed to load rest of resources/tags
                        log.warn(String.format("Cannot cast content of %s to byte[]", descriptionPath), e);
                    } catch (RegistryException e) {
                        //added warnings as it can then proceed to load rest of resources/tags
                        log.warn(String.format("Cannot read content of %s", descriptionPath), e);
                    }
                }
                // Checks whether the thumbnail exists.
                String thumbnailPath = String.format(thumbnailPathPattern, tag.getName());
                try {
                    boolean isThumbnailExists = govRegistry.resourceExists(thumbnailPath);
                    tag.setThumbnailExists(isThumbnailExists);
                    if (isThumbnailExists == true) {
                        tag.setThumbnailUrl(APIUtil.getRegistryResourcePathForUI(APIConstants.
                                                                                         RegistryResourceTypesForUI.TAG_THUMBNAIL, tenantDomain, thumbnailPath));
                    } else {
                        tag.setThumbnailUrl(APIConstants.API_STORE_API_GROUP_DEFAULT_ICON_PATH);
                    }
                } catch (RegistryException e) {
                    //warn and then proceed to load rest of tags
                    log.warn(String.format("Error while querying the existence of %s", thumbnailPath), e);
                }
            }
        }
        return tags;
    }

    public void rateAPI(APIIdentifier apiId, APIRating rating,
                        String user) throws APIManagementException {
        apiMgtDAO.addRating(apiId, rating.getRating(), user);

    }

    public void removeAPIRating(APIIdentifier apiId, String user) throws APIManagementException {
        apiMgtDAO.removeAPIRating(apiId, user);

    }

    public int getUserRating(APIIdentifier apiId, String user) throws APIManagementException {
        return apiMgtDAO.getUserRating(apiId, user);
    }

    public Set<API> getPublishedAPIsByProvider(String providerId, int limit)
            throws APIManagementException {
        SortedSet<API> apiSortedSet = new TreeSet<API>(new APINameComparator());
        SortedSet<API> apiVersionsSortedSet = new TreeSet<API>(new APIVersionComparator());
        try {
            Map<String, API> latestPublishedAPIs = new HashMap<String, API>();
            List<API> multiVersionedAPIs = new ArrayList<API>();
            Comparator<API> versionComparator = new APIVersionComparator();
            Boolean displayMultipleVersions = APIUtil.isAllowDisplayMultipleVersions();
            Boolean displayAPIsWithMultipleStatus = APIUtil.isAllowDisplayAPIsWithMultipleStatus();
            String providerPath = APIConstants.API_ROOT_LOCATION + RegistryConstants.PATH_SEPARATOR + providerId;
            GenericArtifactManager artifactManager = APIUtil.getArtifactManager(registry, APIConstants.API_KEY);
            Association[] associations = registry.getAssociations(providerPath, APIConstants.PROVIDER_ASSOCIATION);
            if (associations.length < limit || limit == -1) {
                limit = associations.length;
            }
            for (int i = 0; i < limit; i++) {
                Association association = associations[i];
                String apiPath = association.getDestinationPath();
                Resource resource = registry.get(apiPath);
                String apiArtifactId = resource.getUUID();
                if (apiArtifactId != null) {
                    GenericArtifact artifact = artifactManager.getGenericArtifact(apiArtifactId);
                    // check the API status
                    String status = artifact.getAttribute(APIConstants.API_OVERVIEW_STATUS);

                    API api = null;
                    //Check the api-manager.xml config file entry <DisplayAllAPIs> value is false
                    if (!displayAPIsWithMultipleStatus) {
                        // then we are only interested in published APIs here...
                        if (status.equals(APIConstants.PUBLISHED)) {
                            api = APIUtil.getAPI(artifact);
                        }
                    } else {   // else we are interested in both deprecated/published APIs here...
                        if (status.equals(APIConstants.PUBLISHED) || status.equals(APIConstants.DEPRECATED)) {
                            api = APIUtil.getAPI(artifact);

                        }

                    }
                    if (api != null) {
                        String key;
                        //Check the configuration to allow showing multiple versions of an API true/false
                        if (!displayMultipleVersions) { //If allow only showing the latest version of an API
                            key = api.getId().getProviderName() + ":" + api.getId().getApiName();
                            API existingAPI = latestPublishedAPIs.get(key);
                            if (existingAPI != null) {
                                // If we have already seen an API with the same name, make sure
                                // this one has a higher version number
                                if (versionComparator.compare(api, existingAPI) > 0) {
                                    latestPublishedAPIs.put(key, api);
                                }
                            } else {
                                // We haven't seen this API before
                                latestPublishedAPIs.put(key, api);
                            }
                        } else { //If allow showing multiple versions of an API
                            multiVersionedAPIs.add(api);
                        }
                    }
                } else {
                    throw new GovernanceException("artifact id is null of " + apiPath);
                }
            }
            if (!displayMultipleVersions) {
                for (API api : latestPublishedAPIs.values()) {
                    apiSortedSet.add(api);
                }
                return apiSortedSet;
            } else {
                for (API api : multiVersionedAPIs) {
                    apiVersionsSortedSet.add(api);
                }
                return apiVersionsSortedSet;
            }

        } catch (RegistryException e) {
            handleException("Failed to get Published APIs for provider : " + providerId, e);
            return null;
        }
    }

    public Set<API> getPublishedAPIsByProvider(String providerId, String loggedUsername, int limit, String apiOwner,
                                               String apiBizOwner) throws APIManagementException {

        try {
            Boolean allowMultipleVersions = APIUtil.isAllowDisplayMultipleVersions();
            Boolean showAllAPIs = APIUtil.isAllowDisplayAPIsWithMultipleStatus();

            String providerDomain = MultitenantUtils.getTenantDomain(APIUtil.replaceEmailDomainBack(providerId));
            int tenantId = ServiceReferenceHolder.getInstance().getRealmService().getTenantManager().getTenantId(providerDomain);
            final Registry registry = ServiceReferenceHolder.getInstance().
                    getRegistryService().getGovernanceSystemRegistry(tenantId);

            GenericArtifactManager artifactManager = APIUtil.getArtifactManager(registry,
                    APIConstants.API_KEY);

            int publishedAPICount = 0;

            Map<String, API> apiCollection = new HashMap<String, API>();

            if(apiBizOwner != null && !apiBizOwner.isEmpty()){

                try {

                    //PaginationContext.init(0, limit, "DESC", "timestamp", limit);

                    final String bizOwner = apiBizOwner;

                    GenericArtifact[] genericArtifacts = artifactManager.findGenericArtifacts(new GenericArtifactFilter() {
                        public boolean matches(GenericArtifact artifact) throws GovernanceException {
                            return artifact.getAttribute(APIConstants.API_OVERVIEW_BUSS_OWNER) != null &&
                                   bizOwner.matches(artifact.getAttribute(APIConstants.API_OVERVIEW_BUSS_OWNER));
                        }
                    });

                    if(genericArtifacts != null && genericArtifacts.length > 0){

                        for(GenericArtifact artifact : genericArtifacts){
                            if (publishedAPICount >= limit) {
                                break;
                            }

                            if(isCandidateAPI(artifact.getPath(), loggedUsername, artifactManager, tenantId, showAllAPIs,
                                              allowMultipleVersions, apiOwner, providerId, registry, apiCollection)){
                                publishedAPICount += 1;
                            }
                        }
                    }
                } catch (GovernanceException e) {
                    log.error("Error while finding APIs by business owner " + apiBizOwner, e);
                    return null;
                }
            }
            else{
                String providerPath = APIConstants.API_ROOT_LOCATION + RegistryConstants.PATH_SEPARATOR + providerId;
                Association[] associations = registry.getAssociations(providerPath, APIConstants.PROVIDER_ASSOCIATION);

                for (Association association : associations) {
                    if (publishedAPICount >= limit) {
                        break;
                    }
                    String apiPath = association.getDestinationPath();

                    if(isCandidateAPI(apiPath, loggedUsername, artifactManager, tenantId, showAllAPIs,
                            allowMultipleVersions, apiOwner, providerId, registry, apiCollection)){

                        publishedAPICount += 1;
                    }
                }
            }

            return new HashSet<API>(apiCollection.values());

        } catch (RegistryException e) {
            handleException("Failed to get Published APIs for provider : " + providerId, e);
            return null;
        } catch (org.wso2.carbon.user.core.UserStoreException e) {
            handleException("Failed to get Published APIs for provider : " + providerId, e);
            return null;
        } catch (UserStoreException e) {
            handleException("Failed to get Published APIs for provider : " + providerId, e);
            return null;
        }
    }

    private boolean isCandidateAPI(String apiPath, String loggedUsername, GenericArtifactManager artifactManager,
                                   int tenantId, boolean showAllAPIs, boolean allowMultipleVersions,
                                   String apiOwner, String providerId, Registry registry, Map<String, API> apiCollection)
            throws UserStoreException, RegistryException, APIManagementException {

        AuthorizationManager manager = ServiceReferenceHolder.getInstance().getRealmService().
                                                getTenantUserRealm(tenantId).getAuthorizationManager();
        Comparator<API> versionComparator = new APIVersionComparator();

        Resource resource;
        String path = RegistryUtils.getAbsolutePath(RegistryContext.getBaseInstance(),
                APIUtil.getMountedPath(RegistryContext.getBaseInstance(),
                        RegistryConstants.GOVERNANCE_REGISTRY_BASE_PATH) +
                        apiPath);
        boolean checkAuthorized;
        String userNameWithoutDomain = loggedUsername;

        if (!loggedUsername.isEmpty() && !MultitenantConstants.SUPER_TENANT_DOMAIN_NAME.equals(super.tenantDomain)) {
            String[] nameParts = loggedUsername.split("@");
            userNameWithoutDomain = nameParts[0];
        }

        if (loggedUsername.isEmpty()) {
            // Anonymous user is viewing.
            checkAuthorized = manager.isRoleAuthorized(APIConstants.ANONYMOUS_ROLE, path, ActionConstants.GET);
        } else {
            // Some user is logged in.
            checkAuthorized = manager.isUserAuthorized(userNameWithoutDomain, path, ActionConstants.GET);
        }

        String apiArtifactId = null;
        if (checkAuthorized) {
            resource = registry.get(apiPath);
            apiArtifactId = resource.getUUID();
        }

        if (apiArtifactId != null) {
            GenericArtifact artifact = artifactManager.getGenericArtifact(apiArtifactId);

            // check the API status
            String status = artifact.getAttribute(APIConstants.API_OVERVIEW_STATUS);

            API api = null;
            //Check the api-manager.xml config file entry <DisplayAllAPIs> value is false
            if (!showAllAPIs) {
                // then we are only interested in published APIs here...
                if (status.equals(APIConstants.PUBLISHED)) {
                    api = APIUtil.getAPI(artifact);
                }
            } else {   // else we are interested in both deprecated/published APIs here...
                if (status.equals(APIConstants.PUBLISHED) || status.equals(APIConstants.DEPRECATED)) {
                    api = APIUtil.getAPI(artifact);
                }

            }
            if (api != null) {
                // apiOwner is the value coming from front end and compared against the API instance
                if (apiOwner != null && !apiOwner.isEmpty()) {
                    if (APIUtil.replaceEmailDomainBack(providerId).equals(APIUtil.replaceEmailDomainBack(apiOwner)) &&
                        api.getApiOwner() != null && !api.getApiOwner().isEmpty() &&
                        !APIUtil.replaceEmailDomainBack(apiOwner)
                                .equals(APIUtil.replaceEmailDomainBack(api.getApiOwner()))) {
                        return false; // reject remote APIs when local admin user's API selected
                    } else if (!APIUtil.replaceEmailDomainBack(providerId).equals(APIUtil.replaceEmailDomainBack(apiOwner)) &&
                               !APIUtil.replaceEmailDomainBack(apiOwner)
                                       .equals(APIUtil.replaceEmailDomainBack(api.getApiOwner()))) {
                        return false; // reject local admin's APIs when remote API selected
                    }
                }
                String key;
                //Check the configuration to allow showing multiple versions of an API true/false
                if (!allowMultipleVersions) { //If allow only showing the latest version of an API
                    key = api.getId().getProviderName() + ":" + api.getId().getApiName();
                    API existingAPI = apiCollection.get(key);
                    if (existingAPI != null) {
                        // If we have already seen an API with the same name, make sure
                        // this one has a higher version number
                        if (versionComparator.compare(api, existingAPI) > 0) {
                            apiCollection.put(key, api);
                            return true;
                        }
                    } else {
                        // We haven't seen this API before
                        apiCollection.put(key, api);
                        return true;
                    }
                } else { //If allow showing multiple versions of an API
                    key = api.getId().getProviderName() + ":" + api.getId().getApiName() + ":" + api.getId()
                            .getVersion();
                    //we're not really interested in the key, so generate one for the sake of adding this element to
                    //the map.
                    key = key + "_" + apiCollection.size();
                    apiCollection.put(key, api);
                    return true;
                }
            }
        }
        return false;
    }

    private void getAPIsByBusinessOwner(Registry registry, final String businessOwner) throws APIManagementException {

        Map<String, List<String>> listMap = new HashMap<String, List<String>>();
        listMap.put(APIConstants.API_OVERVIEW_BUSS_OWNER, new ArrayList<String>() {{
            add(businessOwner);
        }});

        try {
            GenericArtifactManager artifactManager = APIUtil.getArtifactManager(registry, APIConstants.API_KEY);
            GenericArtifact[] genericArtifacts = artifactManager.findGenericArtifacts(listMap);

            if(genericArtifacts != null && genericArtifacts.length > 0){
                //Set<API>
                for(GenericArtifact artifact : genericArtifacts){
                    artifact.getPath();
                }
            }

        } catch (APIManagementException e) {
            handleException("Failed to read artifact manager for the key : " + APIConstants.API_KEY, e);
        } catch (GovernanceException e) {
            handleException("Failed to read APIs from the registry", e);
        }
    }

    public Map<String,Object> searchPaginatedAPIs(String searchTerm, String searchType, String requestedTenantDomain,int start,int end, boolean isLazyLoad)
            throws APIManagementException {
        Map<String,Object> result = new HashMap<String,Object>();
        try {
            Registry userRegistry;
            boolean isTenantMode=(requestedTenantDomain != null);
            int tenantIDLocal = 0;
            String userNameLocal = this.username;
            if ((isTenantMode && this.tenantDomain==null) || (isTenantMode && isTenantDomainNotMatching(requestedTenantDomain))) {//Tenant store anonymous mode
            	tenantIDLocal = ServiceReferenceHolder.getInstance().getRealmService().getTenantManager()
                        .getTenantId(requestedTenantDomain);
                userRegistry = ServiceReferenceHolder.getInstance().
                        getRegistryService().getGovernanceUserRegistry(CarbonConstants.REGISTRY_ANONNYMOUS_USERNAME, tenantIDLocal);
                userNameLocal = CarbonConstants.REGISTRY_ANONNYMOUS_USERNAME;
            } else {
                userRegistry = this.registry;
                tenantIDLocal = tenantId;
            }
            PrivilegedCarbonContext.getThreadLocalCarbonContext().setUsername(userNameLocal);

            if (APIConstants.DOCUMENTATION_SEARCH_TYPE_PREFIX.equalsIgnoreCase(searchType)) {
            	Map<Documentation, API> apiDocMap = APIUtil.searchAPIsByDoc(userRegistry, tenantIDLocal, userNameLocal, searchTerm, searchType);
            	result.put("apis", apiDocMap);
            	/*Pagination for Document search results is not supported yet, hence length is sent as end-start*/
            	if (apiDocMap.size() == 0 ) {
            		result.put("length", 0);
            	} else {
            		result.put("length", end-start);
            	}
        	}
            else if ("subcontext".equalsIgnoreCase(searchType)) {
                result = APIUtil.searchAPIsByURLPattern(userRegistry, searchTerm, start,end);               ;

            }else {
            	result=searchPaginatedAPIs(userRegistry, searchTerm, searchType,start,end,isLazyLoad);
            }

        } catch (Exception e) {
            handleException("Failed to Search APIs", e);
        }
        return result;
    }

    /**
	 * Pagination API search based on solr indexing
	 *
	 * @param registry
	 * @param searchTerm
	 * @param searchType
	 * @return
	 * @throws APIManagementException
	 */

    public Map<String,Object> searchPaginatedAPIs(Registry registry, String searchTerm, String searchType,int start,int end, boolean limitAttributes) throws APIManagementException {
        SortedSet<API> apiSet = new TreeSet<API>(new APINameComparator());
        List<API> apiList = new ArrayList<API>();

        searchTerm = searchTerm.trim();
        Map<String,Object> result=new HashMap<String, Object>();
        int totalLength=0;
        boolean isMore = false;
        String criteria=APIConstants.API_OVERVIEW_NAME;
        try {
            String paginationLimit = ServiceReferenceHolder.getInstance().getAPIManagerConfigurationService()
                    .getAPIManagerConfiguration()
                    .getFirstProperty(APIConstants.API_STORE_APIS_PER_PAGE);

            // If the Config exists use it to set the pagination limit
            final int maxPaginationLimit;
            if (paginationLimit != null) {
                // The additional 1 added to the maxPaginationLimit is to help us determine if more
                // APIs may exist so that we know that we are unable to determine the actual total
                // API count. We will subtract this 1 later on so that it does not interfere with
                // the logic of the rest of the application
                int pagination = Integer.parseInt(paginationLimit);

                // Because the store jaggery pagination logic is 10 results per a page we need to set pagination
                // limit to at least 11 or the pagination done at this level will conflict with the store pagination
                // leading to some of the APIs not being displayed
                if (pagination < 11) {
                    pagination = 11;
                    log.warn("Value of '" + APIConstants.API_STORE_APIS_PER_PAGE + "' is too low, defaulting to 11");
                }
                maxPaginationLimit = start + pagination + 1;
            }
            // Else if the config is not specified we go with default functionality and load all
            else {
                maxPaginationLimit = Integer.MAX_VALUE;
            }
            GenericArtifactManager artifactManager = APIUtil.getArtifactManager(registry, APIConstants.API_KEY);
            PaginationContext.init(start, end, "ASC", APIConstants.API_OVERVIEW_NAME, maxPaginationLimit);
            if (artifactManager != null) {

                if (searchType.equalsIgnoreCase("Provider")) {
                    criteria=APIConstants.API_OVERVIEW_PROVIDER;
                    searchTerm = searchTerm.replaceAll("@", "-AT-");
                } else if (searchType.equalsIgnoreCase("Version")) {
                    criteria=APIConstants.API_OVERVIEW_VERSION;
                } else if (searchType.equalsIgnoreCase("Context")) {
                    criteria=APIConstants.API_OVERVIEW_CONTEXT;
                }else if (searchType.equalsIgnoreCase("Description")) {
                    criteria=APIConstants.API_OVERVIEW_DESCRIPTION;
                }

                //Create the search attribute map for PUBLISHED APIs
                final String searchValue = searchTerm;
                Map<String, List<String>> listMap = new HashMap<String, List<String>>();
                listMap.put(criteria, new ArrayList<String>() {{
                    add(searchValue);
                }});

                boolean displayAPIsWithMultipleStatus = APIUtil.isAllowDisplayAPIsWithMultipleStatus();

                //This is due to take only the published APIs from the search if there is no need to return APIs with
                //multiple status. This is because pagination is breaking when we do a another filtering with the API Status
                if (!displayAPIsWithMultipleStatus) {
                    listMap.put(APIConstants.API_OVERVIEW_STATUS, new ArrayList<String>() {{
                        add(APIConstants.PUBLISHED);
                    }});
                }

                GenericArtifact[] genericArtifacts = artifactManager.findGenericArtifacts(listMap);
                totalLength = PaginationContext.getInstance().getLength();

                boolean isFound = true;
                if (genericArtifacts == null || genericArtifacts.length == 0) {

                    if (criteria.equals(APIConstants.API_OVERVIEW_PROVIDER)) {
                        genericArtifacts = searchAPIsByOwner(artifactManager, searchValue);

                        if (genericArtifacts == null || genericArtifacts.length == 0) {
                            isFound = false;
                        }
                    }
                    else {
                        isFound = false;
                    }
                }

                if (!isFound) {
                    result.put("apis", apiSet);
                    result.put("length", 0);
                    result.put("isMore", isMore);
                    return result;
                }

                // Check to see if we can speculate that there are more APIs to be loaded
                if (maxPaginationLimit == totalLength) {
                    isMore = true;  // More APIs exist, cannot determine total API count without incurring perf hit
                    --totalLength; // Remove the additional 1 added earlier when setting max pagination limit
                }

                int tempLength =0;
                for (GenericArtifact artifact : genericArtifacts) {
                    String status = artifact.getAttribute(APIConstants.API_OVERVIEW_STATUS);

                    if (APIUtil.isAllowDisplayAPIsWithMultipleStatus()) {
                        if (status.equals(APIConstants.PUBLISHED) || status.equals(APIConstants.DEPRECATED)) {
                            API resultAPI;
                            if (limitAttributes) {
                                resultAPI = APIUtil.getAPI(artifact);
                            } else {
                                resultAPI = APIUtil.getAPI(artifact, registry);
                            }
                            if (resultAPI != null) {
                                apiList.add(resultAPI);
                            }
                        }
                    } else {
                        if (status.equals(APIConstants.PUBLISHED)) {
                            API resultAPI;
                            if (limitAttributes) {
                                resultAPI = APIUtil.getAPI(artifact);
                            } else {
                                resultAPI = APIUtil.getAPI(artifact, registry);
                            }
                            if (resultAPI != null) {
                                apiList.add(resultAPI);
                            }
                        }
                    }
                    // Ensure the APIs returned matches the length, there could be an additional API
                    // returned due incrementing the pagination limit when getting from registry
                    tempLength++;
                    if (tempLength >= totalLength){
                        break;
                    }
                }

                apiSet.addAll(apiList);
            }
        } catch (RegistryException e) {
            handleException("Failed to search APIs with type", e);
        }
        result.put("apis",apiSet);
        result.put("length",totalLength);
        result.put("isMore", isMore);
        return result;
    }
    

    private  GenericArtifact[] searchAPIsByOwner(GenericArtifactManager artifactManager, final String searchValue) throws GovernanceException {
        Map<String, List<String>> listMap = new HashMap<String, List<String>>();
        listMap.put(APIConstants.API_OVERVIEW_OWNER, new ArrayList<String>() {
            {
                add(searchValue);
            }
        });
        return artifactManager.findGenericArtifacts(listMap);
    }

    /**
     *This method will delete application key mapping table and application registration table.
     *@param applicationName application Name
     *@param tokenType Token Type.
     *@param groupId group id.
     *@param userName user name.
     *@return
     *@throws APIManagementException
     */
    public void cleanUpApplicationRegistration(String applicationName ,String tokenType ,String groupId ,String
            userName) throws APIManagementException{

        Application application = apiMgtDAO.getApplicationByName(applicationName, userName, groupId);
        String applicationId = String.valueOf(application.getId());
        apiMgtDAO.deleteApplicationRegistration(applicationId , tokenType);
        apiMgtDAO.deleteApplicationKeyMappingByApplicationIdAndType(applicationId, tokenType);
        String consumerKey = ApiMgtDAO.getConsumerkeyByApplicationIdAndKeyType(applicationId,tokenType);
        if(consumerKey != null){
            ApiMgtDAO.deleteAccessAllowDomains(consumerKey);
        }

    }

    /**
     *
     * @param jsonString this string will contain oAuth app details
     * @param userName user name of logged in user.
     * @param clientId this is the consumer key of oAuthApplication
     * @param applicationName this is the APIM appication name.
     * @param keyType
     *@param allowedDomainArray @return
     * @throws APIManagementException
     */
    public Map<String, Object> mapExistingOAuthClient(String jsonString, String userName, String clientId,
                                                      String applicationName, String keyType,
                                                      String[] allowedDomainArray) throws APIManagementException {

        String callBackURL = null;

        OAuthAppRequest oauthAppRequest = ApplicationUtils.createOauthAppRequest(applicationName, clientId, callBackURL,
                                                                                 "default",
                                                                                  jsonString);

        KeyManager keyManager = KeyManagerHolder.getKeyManagerInstance();

        // Checking if clientId is mapped with another application.
        if (ApiMgtDAO.isMappingExistsforConsumerKey(clientId)) {
            String message = "Consumer Key " + clientId + " is used for another Application.";
            log.error(message);
            throw new APIManagementException(message);
        }
        log.debug("Client ID not mapped previously with another application.");

        //createApplication on oAuthorization server.
        OAuthApplicationInfo oAuthApplication = keyManager.mapOAuthApplication(oauthAppRequest);

        //Do application mapping with consumerKey.
        apiMgtDAO.createApplicationKeyTypeMappingForManualClients(keyType, applicationName, userName, clientId);
        ApiMgtDAO.addAccessAllowDomains(clientId, allowedDomainArray);

        AccessTokenRequest tokenRequest = ApplicationUtils.createAccessTokenRequest(oAuthApplication, null);
        AccessTokenInfo tokenInfo = keyManager.getNewApplicationAccessToken(tokenRequest);

        //#TODO get actuall values from response and pass.
        Map<String, Object> keyDetails = new HashMap<String, Object>();

        if (tokenInfo != null) {
            keyDetails.put("validityTime", Long.toString(tokenInfo.getValidityPeriod()));
            keyDetails.put("accessToken", tokenInfo.getAccessToken());
        }

        if (oAuthApplication != null) {
            keyDetails.put("consumerKey", oAuthApplication.getClientId());
            keyDetails.put("consumerSecret", oAuthApplication.getParameter("client_secret"));
            keyDetails.put("appDetails", oAuthApplication.getJsonString());
        }

        return keyDetails;

    }

    /** returns the SubscribedAPI object which is related to the subscriptionId
     *
     * @param subscriptionId subscription id
     * @return
     * @throws APIManagementException
     */
    public SubscribedAPI getSubscriptionById(int subscriptionId) throws APIManagementException {
        SubscribedAPI subscribedAPI = apiMgtDAO.getSubscriptionById(subscriptionId);
        return subscribedAPI;
    }

    /** returns the SubscribedAPI object which is related to the UUID
     *
     * @param uuid UUID of Subscription
     * @return
     * @throws APIManagementException
     */
    public SubscribedAPI getSubscriptionByUUID(String uuid) throws APIManagementException {
        SubscribedAPI subscribedAPI = apiMgtDAO.getSubscriptionByUUID(uuid);
        return subscribedAPI;
    }

    public Set<SubscribedAPI> getSubscribedAPIs(Subscriber subscriber) throws APIManagementException {
        return getSubscribedAPIs(subscriber, null);
    }

    public Set<SubscribedAPI> getSubscribedAPIs(Subscriber subscriber, String groupingId) throws APIManagementException {
        Set<SubscribedAPI> originalSubscribedAPIs;
        Set<SubscribedAPI> subscribedAPIs = new HashSet<SubscribedAPI>();
        try {
            originalSubscribedAPIs = apiMgtDAO.getSubscribedAPIs(subscriber, groupingId);
            if (originalSubscribedAPIs != null && !originalSubscribedAPIs.isEmpty()) {
                Map<String, Tier> tiers = APIUtil.getTiers(tenantId);
                for (SubscribedAPI subscribedApi : originalSubscribedAPIs) {
                    Tier tier = tiers.get(subscribedApi.getTier().getName());
                    subscribedApi.getTier().setDisplayName(tier != null ? tier.getDisplayName() : subscribedApi.getTier().getName());
                    subscribedAPIs.add(subscribedApi);
                }
            }
        } catch (APIManagementException e) {
            handleException("Failed to get APIs of " + subscriber.getName(), e);
        }
        return subscribedAPIs;
    }

     public Set<SubscribedAPI> getSubscribedAPIs(Subscriber subscriber, String applicationName, String groupingId) throws APIManagementException {
        Set<SubscribedAPI> subscribedAPIs = null;
        try {
        	subscribedAPIs = apiMgtDAO.getSubscribedAPIs(subscriber, applicationName, groupingId);
            if(subscribedAPIs!=null && !subscribedAPIs.isEmpty()){
            	Map<String, Tier> tiers=APIUtil.getTiers(tenantId);
            	for(SubscribedAPI subscribedApi:subscribedAPIs) {
            		Tier tier=tiers.get(subscribedApi.getTier().getName());
	                subscribedApi.getTier().setDisplayName(tier!=null?tier.getDisplayName():subscribedApi.getTier().getName());
	                subscribedAPIs.add(subscribedApi);
	            }
            }
        } catch (APIManagementException e) {
            handleException("Failed to get APIs of " + subscriber.getName() + " under application " + applicationName, e);
        }
        return subscribedAPIs;
    }

    public Set<SubscribedAPI> getPaginatedSubscribedAPIs(Subscriber subscriber, String applicationName, int startSubIndex, int endSubIndex, String groupingId) throws APIManagementException {
        Set<SubscribedAPI> subscribedAPIs = null;
        try {
            subscribedAPIs = apiMgtDAO.getPaginatedSubscribedAPIs(subscriber, applicationName, startSubIndex,
                    endSubIndex, groupingId);
            if(subscribedAPIs!=null && !subscribedAPIs.isEmpty()){
                Map<String, Tier> tiers=APIUtil.getTiers(tenantId);
                for(SubscribedAPI subscribedApi:subscribedAPIs) {
                    Tier tier=tiers.get(subscribedApi.getTier().getName());
                    subscribedApi.getTier().setDisplayName(tier!=null?tier.getDisplayName():subscribedApi.getTier().getName());
                    subscribedAPIs.add(subscribedApi);
                }
            }
        } catch (APIManagementException e) {
            handleException("Failed to get APIs of " + subscriber.getName() + " under application " + applicationName, e);
        }
        return subscribedAPIs;
    }
    
    public Integer getSubscriptionCount(Subscriber subscriber,String applicationName,String groupingId)
            throws APIManagementException {
        return apiMgtDAO.getSubscriptionCount(subscriber,applicationName,groupingId);
    }

    public Set<APIIdentifier> getAPIByConsumerKey(String accessToken) throws APIManagementException {
        try {
            return apiMgtDAO.getAPIByConsumerKey(accessToken);
        } catch (APIManagementException e) {
            handleException("Error while obtaining API from API key", e);
        }
        return null;
    }

    public boolean isSubscribed(APIIdentifier apiIdentifier, String userId)
            throws APIManagementException {
        boolean isSubscribed;
        try {
            isSubscribed = apiMgtDAO.isSubscribed(apiIdentifier, userId);
        } catch (APIManagementException e) {
            String msg = "Failed to check if user(" + userId + ") has subscribed to " + apiIdentifier;
            log.error(msg, e);
            throw new APIManagementException(msg, e);
        }
        return isSubscribed;
    }

<<<<<<< HEAD
    public SubscriptionResponse addSubscription(APIIdentifier identifier, String userId, int applicationId)
=======
    public int addSubscription(APIIdentifier identifier, String userId, int applicationId)
>>>>>>> 04cae998
            throws APIManagementException {
        API api = getAPI(identifier);
        WorkflowResponse workflowResponse = null;
        JSONObject addSubscriptionResponse = new JSONObject();
        int subscriptionId;
        if (api.getStatus().equals(APIStatus.PUBLISHED)) {
            subscriptionId = apiMgtDAO.addSubscription(identifier, api.getContext(), applicationId,
                    APIConstants.SubscriptionStatus.ON_HOLD);

            boolean isTenantFlowStarted = false;
            if (tenantDomain != null && !MultitenantConstants.SUPER_TENANT_DOMAIN_NAME.equals(tenantDomain)) {
                isTenantFlowStarted = true;
                PrivilegedCarbonContext.startTenantFlow();
                PrivilegedCarbonContext.getThreadLocalCarbonContext().setTenantDomain(tenantDomain, true);
            }

            try {

                WorkflowExecutor addSubscriptionWFExecutor = WorkflowExecutorFactory.getInstance().
                        getWorkflowExecutor(WorkflowConstants.WF_TYPE_AM_SUBSCRIPTION_CREATION);

                SubscriptionWorkflowDTO workflowDTO = new SubscriptionWorkflowDTO();
                workflowDTO.setStatus(WorkflowStatus.CREATED);
                workflowDTO.setCreatedTime(System.currentTimeMillis());
                workflowDTO.setTenantDomain(tenantDomain);
                workflowDTO.setTenantId(tenantId);
                workflowDTO.setExternalWorkflowReference(addSubscriptionWFExecutor.generateUUID());
                workflowDTO.setWorkflowReference(String.valueOf(subscriptionId));
                workflowDTO.setWorkflowType(WorkflowConstants.WF_TYPE_AM_SUBSCRIPTION_CREATION);
                workflowDTO.setCallbackUrl(addSubscriptionWFExecutor.getCallbackURL());
                workflowDTO.setApiName(identifier.getApiName());
                workflowDTO.setApiContext(api.getContext());
                workflowDTO.setApiVersion(identifier.getVersion());
                workflowDTO.setApiProvider(identifier.getProviderName());
                workflowDTO.setTierName(identifier.getTier());
                workflowDTO.setApplicationName(apiMgtDAO.getApplicationNameFromId(applicationId));
                workflowDTO.setSubscriber(userId);
                workflowResponse = addSubscriptionWFExecutor.execute(workflowDTO);
            } catch (WorkflowException e) {
                //If the workflow execution fails, roll back transaction by removing the subscription entry.
                apiMgtDAO.removeSubscriptionById(subscriptionId);
                log.error("Could not execute Workflow", e);
                throw new APIManagementException("Could not execute Workflow", e);
            } finally {
                if (isTenantFlowStarted) {
                    PrivilegedCarbonContext.endTenantFlow();
                }
            }

            if (APIUtil.isAPIGatewayKeyCacheEnabled()) {
                invalidateCachedKeys(applicationId);
            }
            if (log.isDebugEnabled()) {
                String logMessage = "API Name: " + identifier.getApiName() + ", API Version " + identifier.getVersion()
                        + " subscribe by " + userId + " for app " + apiMgtDAO.getApplicationNameFromId(applicationId);
                log.debug(logMessage);
            }
<<<<<<< HEAD
            return new SubscriptionResponse(apiMgtDAO.getSubscriptionStatusById(subscriptionId), null, workflowResponse);
=======
            return subscriptionId;
>>>>>>> 04cae998
        } else {
            throw new APIManagementException("Subscriptions not allowed on APIs in the state: " +
                    api.getStatus().getStatus());
        }
    }
    
    public String getSubscriptionStatusById(int subscriptionId) throws APIManagementException {
        return apiMgtDAO.getSubscriptionStatusById(subscriptionId);
    }

    public void removeSubscription(APIIdentifier identifier, String userId, int applicationId)
            throws APIManagementException {
        API api = getAPI(identifier);
        boolean isTenantFlowStarted = false;

        if (tenantDomain != null && !MultitenantConstants.SUPER_TENANT_DOMAIN_NAME.equals(tenantDomain)) {
            PrivilegedCarbonContext.startTenantFlow();
            isTenantFlowStarted = true;
            PrivilegedCarbonContext.getThreadLocalCarbonContext().setTenantDomain(tenantDomain, true);
        }

        try {
            WorkflowExecutor createSubscriptionWFExecutor = WorkflowExecutorFactory.getInstance().
                    getWorkflowExecutor(WorkflowConstants.WF_TYPE_AM_SUBSCRIPTION_CREATION);
            WorkflowExecutor removeSubscriptionWFExecutor = WorkflowExecutorFactory.getInstance().
                    getWorkflowExecutor(WorkflowConstants.WF_TYPE_AM_SUBSCRIPTION_DELETION);
            String workflowExtRef = apiMgtDAO.getExternalWorkflowReferenceForSubscription(identifier, applicationId);

            SubscriptionWorkflowDTO workflowDTO = new SubscriptionWorkflowDTO();
            workflowDTO.setApiProvider(identifier.getProviderName());
            workflowDTO.setApiContext(api.getContext());
            workflowDTO.setApiName(identifier.getApiName());
            workflowDTO.setApiVersion(identifier.getVersion());
            workflowDTO.setApplicationName(apiMgtDAO.getApplicationNameFromId(applicationId));
            workflowDTO.setWorkflowType(WorkflowConstants.WF_TYPE_AM_SUBSCRIPTION_DELETION);
            workflowDTO.setTenantDomain(tenantDomain);
            workflowDTO.setTenantId(tenantId);
            workflowDTO.setExternalWorkflowReference(workflowExtRef);
            workflowDTO.setSubscriber(userId);

            String status = apiMgtDAO.getSubscriptionStatus(identifier, applicationId);
            if (APIConstants.SubscriptionStatus.ON_HOLD.equals(status)) {
                createSubscriptionWFExecutor.cleanUpPendingTask(workflowExtRef);
            }
            removeSubscriptionWFExecutor.execute(workflowDTO);
        } catch (WorkflowException e) {
            String errorMsg = "Could not execute Workflow, " + WorkflowConstants.WF_TYPE_AM_SUBSCRIPTION_DELETION + "" +
                    " for apiID " + identifier.getApiName();
            handleException(errorMsg, e);
        } finally {
            if (isTenantFlowStarted) {
                PrivilegedCarbonContext.endTenantFlow();
            }
        }

        if (APIUtil.isAPIGatewayKeyCacheEnabled()) {
            invalidateCachedKeys(applicationId);
        }
        if (log.isDebugEnabled()) {
            String appName = apiMgtDAO.getApplicationNameFromId(applicationId);
            String logMessage = "API Name: " + identifier.getApiName() + ", API Version " +
                    identifier.getVersion() + " subscription removed from app " + appName + " by " + userId;
            log.debug(logMessage);
        }
    }

    /**
     * Removes a subscription specified by SubscribedAPI object
     *
     * @param subscription SubscribedAPI object
     * @throws APIManagementException
     */
    public void removeSubscription(SubscribedAPI subscription) throws APIManagementException {
        String uuid = subscription.getUUID();
        SubscribedAPI subscribedAPI = apiMgtDAO.getSubscriptionByUUID(uuid);
        if (subscribedAPI != null) {
            Application application = subscribedAPI.getApplication();
            APIIdentifier identifier = subscribedAPI.getApiId();
            apiMgtDAO.removeSubscription(subscription);
            if (APIUtil.isAPIGatewayKeyCacheEnabled()) {
                invalidateCachedKeys(application.getId());
            }
            if (log.isDebugEnabled()) {
                String appName = application.getName();
                String logMessage =
                        "API Name: " + identifier.getApiName() + ", API Version " + identifier.getVersion() +
                                " subscription (uuid : " + uuid + ") removed from app " + appName;
                log.debug(logMessage);
            }
        } else {
            throw new APIManagementException("Subscription for UUID:" + uuid +" does not exist.");
        }
    }

    /**
     *
     * @param applicationId Application ID related cache keys to be cleared
     * @throws APIManagementException
     */
    private void invalidateCachedKeys(int applicationId) throws APIManagementException {
        APIManagerConfiguration config = ServiceReferenceHolder.getInstance().
                getAPIManagerConfigurationService().getAPIManagerConfiguration();
        if (config.getApiGatewayEnvironments().size() <= 0) {
            return;
        }

        Set<String> consumerKeys = apiMgtDAO.getConsumerKeysOfApplication(applicationId);

        Set<String> activeTokens = new HashSet<String>();
        for (String consumerKey : consumerKeys) {
                Set<String> tempTokens = KeyManagerHolder.getKeyManagerInstance().
                        getActiveTokensByConsumerKey(consumerKey);
                if (tempTokens != null) {
                    activeTokens.addAll(tempTokens);
                }
        }

        if (activeTokens.isEmpty()) {
            return;
        }

        Map<String, Environment> gatewayEnvs = config.getApiGatewayEnvironments();
        try {
            for (Environment environment : gatewayEnvs.values()) {
                APIAuthenticationAdminClient client = new APIAuthenticationAdminClient(environment);
                client.invalidateCachedTokens(activeTokens);
            }
        } catch (AxisFault axisFault) {
            //log and ignore since we do not have to halt the user operation due to cache invalidation failures.
            log.error("Error occurred while invalidating the Gateway Token Cache ", axisFault);
        }
    }

    public void removeSubscriber(APIIdentifier identifier, String userId)
            throws APIManagementException {
        throw new UnsupportedOperationException("Unsubscribe operation is not yet implemented");
    }

    public void updateSubscriptions(APIIdentifier identifier, String userId, int applicationId)
            throws APIManagementException {
        API api = getAPI(identifier);
        apiMgtDAO.updateSubscriptions(identifier, api.getContext(), applicationId);
    }

    public void addComment(APIIdentifier identifier, String commentText, String user) throws APIManagementException {
        apiMgtDAO.addComment(identifier, commentText, user);
    }

    public org.wso2.carbon.apimgt.api.model.Comment[] getComments(APIIdentifier identifier)
            throws APIManagementException {
        return apiMgtDAO.getComments(identifier);
    }

    /**
     * Add a new Application from the store.
     * @param application - {@link org.wso2.carbon.apimgt.api.model.Application}
     * @param userId - {@link String}
     * @return {@link String}
     */

    public int addApplication(Application application, String userId)
            throws APIManagementException {
        
        if (APIUtil.isApplicationExist(userId, application.getName(), application.getGroupId())) {
            handleException("A duplicate application already exists by the name - " + application.getName());
        }
        
        int applicationId = apiMgtDAO.addApplication(application, userId);

        boolean isTenantFlowStarted = false;
        if (tenantDomain != null && !MultitenantConstants.SUPER_TENANT_DOMAIN_NAME.equals(tenantDomain)) {
            isTenantFlowStarted = true;
            PrivilegedCarbonContext.startTenantFlow();
            PrivilegedCarbonContext.getThreadLocalCarbonContext().setTenantDomain(tenantDomain, true);
        }

        try {

            WorkflowExecutor appCreationWFExecutor = WorkflowExecutorFactory.getInstance().
                    getWorkflowExecutor(WorkflowConstants.WF_TYPE_AM_APPLICATION_CREATION);
            ApplicationWorkflowDTO appWFDto = new ApplicationWorkflowDTO();
            appWFDto.setApplication(application);

            appWFDto.setExternalWorkflowReference(appCreationWFExecutor.generateUUID());
            appWFDto.setWorkflowReference(String.valueOf(applicationId));
            appWFDto.setWorkflowType(WorkflowConstants.WF_TYPE_AM_APPLICATION_CREATION);
            appWFDto.setCallbackUrl(appCreationWFExecutor.getCallbackURL());
            appWFDto.setStatus(WorkflowStatus.CREATED);
            appWFDto.setTenantDomain(tenantDomain);
            appWFDto.setTenantId(tenantId);
            appWFDto.setUserName(userId);
            appWFDto.setCreatedTime(System.currentTimeMillis());

            appCreationWFExecutor.execute(appWFDto);
        } catch (WorkflowException e) {
            //If the workflow execution fails, roll back transaction by removing the application entry.
            application.setId(applicationId);
            apiMgtDAO.deleteApplication(application);
            log.error("Unable to execute Application Creation Workflow", e);
            handleException("Unable to execute Application Creation Workflow", e);
        } finally {
            if (isTenantFlowStarted) {
                PrivilegedCarbonContext.endTenantFlow();
            }
        }
<<<<<<< HEAD
        return apiMgtDAO.getApplicationStatus(application.getName(), userId);
=======
        return applicationId;
>>>>>>> 04cae998
    }

    /** Updates an Application identified by its id
     *
     * @param application Application object to be updated
     * @throws APIManagementException
     */
    public void updateApplication(Application application) throws APIManagementException {

        Application existingApp;
        String uuid = application.getUUID();
        if (!StringUtils.isEmpty(uuid)) {
            existingApp = apiMgtDAO.getApplicationByUUID(uuid);
            application.setId(existingApp.getId());
        } else {
            existingApp = apiMgtDAO.getApplicationById(application.getId());
        }

        if (existingApp != null && APIConstants.ApplicationStatus.APPLICATION_CREATED.equals(existingApp.getStatus())) {
            throw new APIManagementException("Cannot update the application while it is INACTIVE");
        }

        apiMgtDAO.updateApplication(application);

        APIKey[] apiKeys = null;

        // Update on OAuthApps are performed by
        if ((application.getCallbackUrl() != null && application.getCallbackUrl() != existingApp.getCallbackUrl()) ||
            !application.getName().equals(existingApp.getName())) {

            // Only the OauthApps created from UI will be changed. Mapped Clients won't be touched.
            apiKeys = apiMgtDAO.getConsumerKeysWithMode(application.getId(),
                                                        APIConstants.OAuthAppMode.CREATED.toString());
        }
        if (apiKeys != null && apiKeys.length > 0) {
            for (APIKey apiKey : apiKeys) {
                OAuthApplicationInfo applicationInfo = new OAuthApplicationInfo();
                applicationInfo.setClientId(apiKey.getConsumerKey());

                if (application.getCallbackUrl() != null && application.getCallbackUrl() != existingApp.getCallbackUrl()) {
                    applicationInfo.setCallBackURL(application.getCallbackUrl());
                }

                if (application.getName() != null && !application.getName().equals(existingApp.getName())) {
                    applicationInfo.setClientName(application.getName() + "_" + apiKey.getType());
                }
                applicationInfo.addParameter(ApplicationConstants.OAUTH_CLIENT_USERNAME, application.getSubscriber().getName());

                // This parameter is set as a way of indicating from which point updateApplication was called. When
                // integrating with different OAuthProviders, if the implementers do not wish to change CallBackUrl
                // when an update is performed on the AM_Application, then using this variable that update can be
                // ignored.
                applicationInfo.addParameter("executing_mode", "AM_APPLICATION_UPDATE");

                OAuthAppRequest oAuthAppRequest = new OAuthAppRequest();
                oAuthAppRequest.setOAuthApplicationInfo(applicationInfo);
                KeyManagerHolder.getKeyManagerInstance().updateApplication(oAuthAppRequest);

            }
        }

        try {
            invalidateCachedKeys(application.getId());
        } catch (APIManagementException ignore) {
            //Log and ignore since we do not want to throw exceptions to the front end due to cache invalidation failure.
            log.warn("Failed to invalidate Gateway Cache " + ignore.getMessage());
        }
    }

    /**
     * Function to remove an Application from the API Store
     *
     * @param application - The Application Object that represents the Application
     * @throws APIManagementException
     */
    public void removeApplication(Application application) throws APIManagementException {
<<<<<<< HEAD
        boolean isTenantFlowStarted = false;
        int applicationId = application.getId();

        if (tenantDomain != null && !MultitenantConstants.SUPER_TENANT_DOMAIN_NAME.equals(tenantDomain)) {
            PrivilegedCarbonContext.startTenantFlow();
            isTenantFlowStarted = true;
            PrivilegedCarbonContext.getThreadLocalCarbonContext().setTenantDomain(tenantDomain, true);
        }
=======
        String uuid = application.getUUID();
        if (application.getId() == 0 && !StringUtils.isEmpty(uuid)) {
            application = apiMgtDAO.getApplicationByUUID(uuid);
        }
        APIManagerConfiguration config = ServiceReferenceHolder.getInstance().
                getAPIManagerConfigurationService().getAPIManagerConfiguration();
>>>>>>> 04cae998

        try {
            String workflowExtRef;
            WorkflowExecutor createApplicationWFExecutor = WorkflowExecutorFactory.getInstance().
                    getWorkflowExecutor(WorkflowConstants.WF_TYPE_AM_APPLICATION_CREATION);
            WorkflowExecutor createSubscriptionWFExecutor = WorkflowExecutorFactory.getInstance().
                    getWorkflowExecutor(WorkflowConstants.WF_TYPE_AM_SUBSCRIPTION_CREATION);
            WorkflowExecutor createProductionRegistrationWFExecutor = WorkflowExecutorFactory.getInstance().
                    getWorkflowExecutor(WorkflowConstants.WF_TYPE_AM_APPLICATION_REGISTRATION_PRODUCTION);
            WorkflowExecutor createSandboxRegistrationWFExecutor = WorkflowExecutorFactory.getInstance().
                    getWorkflowExecutor(WorkflowConstants.WF_TYPE_AM_APPLICATION_REGISTRATION_SANDBOX);
            WorkflowExecutor removeApplicationWFExecutor = WorkflowExecutorFactory.getInstance().
                    getWorkflowExecutor(WorkflowConstants.WF_TYPE_AM_APPLICATION_DELETION);

            workflowExtRef = apiMgtDAO.getExternalWorkflowReferenceByApplicationID(application.getId());

            ApplicationWorkflowDTO workflowDTO = new ApplicationWorkflowDTO();
            workflowDTO.setApplication(application);
            workflowDTO.setWorkflowType(WorkflowConstants.WF_TYPE_AM_APPLICATION_DELETION);
            workflowDTO.setTenantDomain(tenantDomain);
            workflowDTO.setTenantId(tenantId);
            workflowDTO.setExternalWorkflowReference(workflowExtRef);

            // Remove from cache first since we won't be able to find active access tokens
            // once the application is removed.
            invalidateCachedKeys(application.getId());

            // clean up pending subscription tasks
            Set<Integer> pendingSubscriptions = apiMgtDAO.getPendingSubscriptionsByApplicationId(applicationId);
            for (int subscription : pendingSubscriptions) {
                workflowExtRef = apiMgtDAO.getExternalWorkflowReferenceForSubscription(subscription);
                createSubscriptionWFExecutor.cleanUpPendingTask(workflowExtRef);
            }

            // cleanup pending application registration tasks
            String productionKeyStatus = apiMgtDAO.getRegistrationApprovalState(applicationId, APIConstants
                    .API_KEY_TYPE_PRODUCTION);
            String sandboxKeyStatus = apiMgtDAO.getRegistrationApprovalState(applicationId, APIConstants
                    .API_KEY_TYPE_SANDBOX);
            if (WorkflowStatus.CREATED.toString().equals(productionKeyStatus)) {
                workflowExtRef = apiMgtDAO.getRegistrationWFReference(applicationId, APIConstants.API_KEY_TYPE_PRODUCTION);
                createProductionRegistrationWFExecutor.cleanUpPendingTask(workflowExtRef);
            }
            if (WorkflowStatus.CREATED.toString().equals(sandboxKeyStatus)) {
                workflowExtRef = apiMgtDAO.getRegistrationWFReference(applicationId, APIConstants.API_KEY_TYPE_SANDBOX);
                createSandboxRegistrationWFExecutor.cleanUpPendingTask(workflowExtRef);
            }
            createApplicationWFExecutor.cleanUpPendingTask(workflowExtRef);
            removeApplicationWFExecutor.execute(workflowDTO);
        } catch (WorkflowException e) {
            String errorMsg = "Could not execute Workflow, " + WorkflowConstants.WF_TYPE_AM_APPLICATION_DELETION + " " +
                    "for applicationID " + application.getId();
            handleException(errorMsg, e);
        } finally {
            if (isTenantFlowStarted) {
                PrivilegedCarbonContext.endTenantFlow();
            }
        }

        if (log.isDebugEnabled()) {
            String logMessage = "Application Name: " + application.getName() + " successfully removed";
            log.debug(logMessage);
        }
    }

    /**
     * @param userId Subscriber name.
     * @param applicationName of the Application.
     * @param tokenType Token type (PRODUCTION | SANDBOX)
     * @param jsonString oAuthApplication parameters as a json string.
     * @return
     * @throws APIManagementException

    @Override
    public Map<String, Object> requestApprovalForApplicationRegistration(String userId, String applicationName,
                                                                         String tokenType, String callbackUrl,
                                                                         String[] allowedDomains, String validityTime,
                                                                         String tokenScope, String groupingId,
                                                                         String jsonString)
            throws APIManagementException {

        boolean isTenantFlowStarted = false;
        // we should have unique names for applications. There for we will
        // append, the word 'production' or 'sandbox'
        // according to the token type.
        StringBuilder applicationNameAfterAppend = new StringBuilder(applicationName);

        try {
            if (tenantDomain != null && !MultitenantConstants.SUPER_TENANT_DOMAIN_NAME.equals(tenantDomain)) {
                isTenantFlowStarted = true;
                PrivilegedCarbonContext.startTenantFlow();
                PrivilegedCarbonContext.getThreadLocalCarbonContext().setTenantDomain(tenantDomain, true);
            }
            // initiate WorkflowExecutor
            WorkflowExecutor appRegistrationWorkflow = null;
            // initiate ApplicationRegistrationWorkflowDTO
            ApplicationRegistrationWorkflowDTO appRegWFDto = null;

            ApplicationKeysDTO appKeysDto = new ApplicationKeysDTO();

            // get APIM application by Application Name and userId.
            Application application = ApplicationUtils.retrieveApplication(applicationName, userId, groupingId);

            // if its a PRODUCTION application.
            if (APIConstants.API_KEY_TYPE_PRODUCTION.equals(tokenType)) {
                // initiate workflow type. By default simple work flow will be
                // executed.
                appRegistrationWorkflow =
                        WorkflowExecutorFactory.getInstance()
                                .getWorkflowExecutor(WorkflowConstants.WF_TYPE_AM_APPLICATION_REGISTRATION_PRODUCTION);
                appRegWFDto =
                        (ApplicationRegistrationWorkflowDTO) WorkflowExecutorFactory.getInstance()
                                .createWorkflowDTO(WorkflowConstants.WF_TYPE_AM_APPLICATION_REGISTRATION_PRODUCTION);

            }// if it is a sandBox application.
            else if (APIConstants.API_KEY_TYPE_SANDBOX.equals(tokenType)) { // if
                // its
                // a
                // SANDBOX
                // application.
                appRegistrationWorkflow =
                        WorkflowExecutorFactory.getInstance()
                                .getWorkflowExecutor(WorkflowConstants.WF_TYPE_AM_APPLICATION_REGISTRATION_SANDBOX);
                appRegWFDto =
                        (ApplicationRegistrationWorkflowDTO) WorkflowExecutorFactory.getInstance()
                                .createWorkflowDTO(WorkflowConstants.WF_TYPE_AM_APPLICATION_REGISTRATION_SANDBOX);
            }
            // Build key manager instance and create oAuthAppRequest by
            // jsonString.
            OAuthAppRequest request =
                    ApplicationUtils.createOauthAppRequest(applicationNameAfterAppend.toString(), null,
                                                           callbackUrl, tokenScope, jsonString);
            request.getOAuthApplicationInfo().addParameter(ApplicationConstants.VALIDITY_PERIOD, validityTime);

            // Setting request values in WorkflowDTO - In future we should keep
            // Application/OAuthApplication related
            // information in the respective entities not in the workflowDTO.
            appRegWFDto.setStatus(WorkflowStatus.CREATED);
            appRegWFDto.setCreatedTime(System.currentTimeMillis());
            appRegWFDto.setTenantDomain(tenantDomain);
            appRegWFDto.setTenantId(tenantId);
            appRegWFDto.setExternalWorkflowReference(appRegistrationWorkflow.generateUUID());
            appRegWFDto.setWorkflowReference(appRegWFDto.getExternalWorkflowReference());
            appRegWFDto.setApplication(application);
            request.setMappingId(appRegWFDto.getWorkflowReference());
            if (!application.getSubscriber().getName().equals(userId)) {
                appRegWFDto.setUserName(application.getSubscriber().getName());
            } else {
                appRegWFDto.setUserName(userId);
            }

            appRegWFDto.setCallbackUrl(appRegistrationWorkflow.getCallbackURL());
            appRegWFDto.setAppInfoDTO(request);
            appRegWFDto.setDomainList(allowedDomains);

            appRegWFDto.setKeyDetails(appKeysDto);
            appRegistrationWorkflow.execute(appRegWFDto);

            Map<String, Object> keyDetails = new HashMap<String, Object>();
            keyDetails.put("keyState", appRegWFDto.getStatus().toString());
            OAuthApplicationInfo applicationInfo = appRegWFDto.getApplicationInfo();

            if (applicationInfo != null) {
                keyDetails.put("consumerKey", applicationInfo.getClientId());
                keyDetails.put("consumerSecret", applicationInfo.getClientSecret());
                keyDetails.put("appDetails", applicationInfo.getJsonString());
            }

            // There can be instances where generating the Application Token is
            // not required. In those cases,
            // token info will have nothing.
            AccessTokenInfo tokenInfo = appRegWFDto.getAccessTokenInfo();
            if (tokenInfo != null) {
                keyDetails.put("accessToken", tokenInfo.getAccessToken());
                keyDetails.put("validityTime", tokenInfo.getValidityPeriod());
                keyDetails.put("tokenDetails", tokenInfo.getJSONString());
                keyDetails.put("tokenScope", tokenInfo.getScopes());
            }
            return keyDetails;
        } catch (WorkflowException e) {
            log.error("Could not execute Workflow", e);
            throw new APIManagementException("Could not execute Workflow", e);
        } finally {
            if (isTenantFlowStarted) {
                PrivilegedCarbonContext.endTenantFlow();
            }
        }

    }
    */

    //==================================================================================================================
    /**
     * This method specifically implemented for REST API by removing application and data access logic
     * from host object layer. So as per new implementation we need to pass requested scopes to this method
     * as tokenScope. So we will do scope related other logic here in this method.
     * So host object should only pass required 9 parameters.
     * */
     @Override
    public Map<String, Object> requestApprovalForApplicationRegistration(String userId, String applicationName,
                                                                         String tokenType, String callbackUrl,
                                                                         String[] allowedDomains, String validityTime,
                                                                         String tokenScope, String groupingId,
                                                                         String jsonString
                                                                         )
            throws APIManagementException {

        boolean isTenantFlowStarted = false;
        // we should have unique names for applications. There for we will
        // append, the word 'production' or 'sandbox'
        // according to the token type.
        StringBuilder applicationNameAfterAppend = new StringBuilder(applicationName);
        //-------------------------------------------------------------------------------
        String tenantDomain = MultitenantUtils.getTenantDomain(username);
        int tenantId =
                0;
        try {
            tenantId = ServiceReferenceHolder.getInstance().getRealmService().getTenantManager()
                    .getTenantId(tenantDomain);
        } catch (UserStoreException e) {
            e.printStackTrace();  //To change body of catch statement use File | Settings | File Templates.
        }
        //checking for authorized scopes
        Set<Scope> scopeSet = new LinkedHashSet<Scope>();
        List<Scope> authorizedScopes = new ArrayList<Scope>();
        String authScopeString;
        if (tokenScope != null && tokenScope.length() != 0 &&
                !tokenScope.equals(APIConstants.OAUTH2_DEFAULT_SCOPE)) {
            scopeSet.addAll(getScopesByScopeKeys(tokenScope, tenantId));
            authorizedScopes = getAllowedScopesForUserApplication(username, scopeSet);
        }

        if (!authorizedScopes.isEmpty()) {
            StringBuilder scopeBuilder = new StringBuilder();
            for (Scope scope : authorizedScopes) {
                scopeBuilder.append(scope.getKey()).append(" ");
            }
            authScopeString = scopeBuilder.toString();
        } else {
            authScopeString = APIConstants.OAUTH2_DEFAULT_SCOPE;
        }
        //-------------------------------------------------------------------------------


        try {
            if (tenantDomain != null && !MultitenantConstants.SUPER_TENANT_DOMAIN_NAME.equals(tenantDomain)) {
                isTenantFlowStarted = true;
                PrivilegedCarbonContext.startTenantFlow();
                PrivilegedCarbonContext.getThreadLocalCarbonContext().setTenantDomain(tenantDomain, true);
            }
            // initiate WorkflowExecutor
            WorkflowExecutor appRegistrationWorkflow = null;
            // initiate ApplicationRegistrationWorkflowDTO
            ApplicationRegistrationWorkflowDTO appRegWFDto = null;

            ApplicationKeysDTO appKeysDto = new ApplicationKeysDTO();

            // get APIM application by Application Name and userId.
            Application application = ApplicationUtils.retrieveApplication(applicationName, userId, groupingId);

            // if its a PRODUCTION application.
            if (APIConstants.API_KEY_TYPE_PRODUCTION.equals(tokenType)) {
                // initiate workflow type. By default simple work flow will be
                // executed.
                appRegistrationWorkflow =
                        WorkflowExecutorFactory.getInstance()
                                .getWorkflowExecutor(WorkflowConstants.WF_TYPE_AM_APPLICATION_REGISTRATION_PRODUCTION);
                appRegWFDto =
                        (ApplicationRegistrationWorkflowDTO) WorkflowExecutorFactory.getInstance()
                                .createWorkflowDTO(WorkflowConstants.WF_TYPE_AM_APPLICATION_REGISTRATION_PRODUCTION);

            }// if it is a sandBox application.
            else if (APIConstants.API_KEY_TYPE_SANDBOX.equals(tokenType)) { // if
                // its
                // a
                // SANDBOX
                // application.
                appRegistrationWorkflow =
                        WorkflowExecutorFactory.getInstance()
                                .getWorkflowExecutor(WorkflowConstants.WF_TYPE_AM_APPLICATION_REGISTRATION_SANDBOX);
                appRegWFDto =
                        (ApplicationRegistrationWorkflowDTO) WorkflowExecutorFactory.getInstance()
                                .createWorkflowDTO(WorkflowConstants.WF_TYPE_AM_APPLICATION_REGISTRATION_SANDBOX);
            }
            // Build key manager instance and create oAuthAppRequest by
            // jsonString.
            OAuthAppRequest request =
                    ApplicationUtils.createOauthAppRequest(applicationNameAfterAppend.toString(), null,
                            callbackUrl, authScopeString, jsonString);
            request.getOAuthApplicationInfo().addParameter(ApplicationConstants.VALIDITY_PERIOD, validityTime);

            // Setting request values in WorkflowDTO - In future we should keep
            // Application/OAuthApplication related
            // information in the respective entities not in the workflowDTO.
            appRegWFDto.setStatus(WorkflowStatus.CREATED);
            appRegWFDto.setCreatedTime(System.currentTimeMillis());
            appRegWFDto.setTenantDomain(tenantDomain);
            appRegWFDto.setTenantId(tenantId);
            appRegWFDto.setExternalWorkflowReference(appRegistrationWorkflow.generateUUID());
            appRegWFDto.setWorkflowReference(appRegWFDto.getExternalWorkflowReference());
            appRegWFDto.setApplication(application);
            request.setMappingId(appRegWFDto.getWorkflowReference());
            if (!application.getSubscriber().getName().equals(userId)) {
                appRegWFDto.setUserName(application.getSubscriber().getName());
            } else {
                appRegWFDto.setUserName(userId);
            }

            appRegWFDto.setCallbackUrl(appRegistrationWorkflow.getCallbackURL());
            appRegWFDto.setAppInfoDTO(request);
            appRegWFDto.setDomainList(allowedDomains);

            appRegWFDto.setKeyDetails(appKeysDto);
            appRegistrationWorkflow.execute(appRegWFDto);

            Map<String, Object> keyDetails = new HashMap<String, Object>();
            keyDetails.put("keyState", appRegWFDto.getStatus().toString());
            OAuthApplicationInfo applicationInfo = appRegWFDto.getApplicationInfo();

            if (applicationInfo != null) {
                keyDetails.put("consumerKey", applicationInfo.getClientId());
                keyDetails.put("consumerSecret", applicationInfo.getClientSecret());
                keyDetails.put("appDetails", applicationInfo.getJsonString());
            }

            // There can be instances where generating the Application Token is
            // not required. In those cases,
            // token info will have nothing.
            AccessTokenInfo tokenInfo = appRegWFDto.getAccessTokenInfo();
            if (tokenInfo != null) {
                keyDetails.put("accessToken", tokenInfo.getAccessToken());
                keyDetails.put("validityTime", tokenInfo.getValidityPeriod());
                keyDetails.put("tokenDetails", tokenInfo.getJSONString());
                keyDetails.put("tokenScope", tokenInfo.getScopes());
            }
            return keyDetails;
        } catch (WorkflowException e) {
            log.error("Could not execute Workflow", e);
            throw new APIManagementException("Could not execute Workflow", e);
        } finally {
            if (isTenantFlowStarted) {
                PrivilegedCarbonContext.endTenantFlow();
            }
        }

    }

    private static List<Scope> getAllowedScopesForUserApplication(String username,
                                                                  Set<Scope> reqScopeSet) {
        String[] userRoles = null;
        org.wso2.carbon.user.api.UserStoreManager userStoreManager = null;

        List<Scope> authorizedScopes = new ArrayList<Scope>();
        try {
            RealmService realmService = ServiceReferenceHolder.getInstance().getRealmService();
            int tenantId = ServiceReferenceHolder.getInstance().getRealmService().getTenantManager()
                    .getTenantId(MultitenantUtils.getTenantDomain(username));
            userStoreManager = realmService.getTenantUserRealm(tenantId).getUserStoreManager();
            userRoles = userStoreManager.getRoleListOfUser(MultitenantUtils.getTenantAwareUsername(username));
        } catch (org.wso2.carbon.user.api.UserStoreException e) {
            // Log and return since we do not want to stop issuing the token in
            // case of scope validation failures.
            log.error("Error when getting the tenant's UserStoreManager or when getting roles of user ", e);
        }

        List<String> userRoleList = new ArrayList<String>(Arrays.asList(userRoles));

        //Iterate the requested scopes list.
        for (Scope scope : reqScopeSet) {
            //Get the set of roles associated with the requested scope.
            String roles = scope.getRoles();

            //If the scope has been defined in the context of the App and if roles have been defined for the scope
            if (roles != null && roles.length() != 0) {
                List<String> roleList =
                        new ArrayList<String>(Arrays.asList(roles.replaceAll(" ", "").split(",")));
                //Check if user has at least one of the roles associated with the scope
                roleList.retainAll(userRoleList);
                if (!roleList.isEmpty()) {
                    authorizedScopes.add(scope);
                }
            }
        }

        return authorizedScopes;
    }
    //=================================================================================================================


    public Map<String, String> completeApplicationRegistration(String userId, String applicationName, String tokenType,
                                                               String tokenScope, String groupingId)
                                                                                                    throws APIManagementException {

        Application application = apiMgtDAO.getApplicationByName(applicationName, userId, groupingId);
        String status = apiMgtDAO.getRegistrationApprovalState(application.getId(), tokenType);
        Map<String, String> keyDetails = null;
        if(!application.getSubscriber().getName().equals(userId)){
            userId = application.getSubscriber().getName();
        }
        String workflowReference = apiMgtDAO.getWorkflowReference(applicationName, userId);
        if (workflowReference != null) {
            WorkflowDTO workflowDTO = null;

            // Creating workflowDTO for the correct key type.
            if (APIConstants.API_KEY_TYPE_PRODUCTION.equals(tokenType)) {
                workflowDTO = WorkflowExecutorFactory.getInstance().createWorkflowDTO(WorkflowConstants
                                                                                              .WF_TYPE_AM_APPLICATION_REGISTRATION_PRODUCTION);
            } else if (APIConstants.API_KEY_TYPE_SANDBOX.equals(tokenType)) {
                workflowDTO = WorkflowExecutorFactory.getInstance().createWorkflowDTO(WorkflowConstants
                                                                                              .WF_TYPE_AM_APPLICATION_REGISTRATION_SANDBOX);
            }
            if (workflowDTO != null) {

                // Set the workflow reference in the workflow dto and the populate method will fill in other details
                // using the persisted request.
                ApplicationRegistrationWorkflowDTO registrationWorkflowDTO = (ApplicationRegistrationWorkflowDTO)
                        workflowDTO;
                registrationWorkflowDTO.setExternalWorkflowReference(workflowReference);

                if (APIConstants.AppRegistrationStatus.REGISTRATION_APPROVED.equals(status)) {
                    apiMgtDAO.populateAppRegistrationWorkflowDTO(registrationWorkflowDTO);
                    try {
                        AbstractApplicationRegistrationWorkflowExecutor.dogenerateKeysForApplication(registrationWorkflowDTO);
                        AccessTokenInfo tokenInfo = registrationWorkflowDTO.getAccessTokenInfo();
                        OAuthApplicationInfo oauthApp = registrationWorkflowDTO.getApplicationInfo();
                        keyDetails = new HashMap<String, String>();

                        if(tokenInfo != null){
                            keyDetails.put("accessToken", tokenInfo.getAccessToken());
                            keyDetails.put("validityTime", Long.toString(tokenInfo.getValidityPeriod()));
                            keyDetails.put("tokenDetails",tokenInfo.getJSONString());
                        }

                        keyDetails.put("consumerKey", oauthApp.getClientId());
                        keyDetails.put("consumerSecret", oauthApp.getClientSecret());
                        keyDetails.put("accessallowdomains", registrationWorkflowDTO.getDomainList());
                        keyDetails.put("appDetails", oauthApp.getJsonString());
                    } catch (APIManagementException e) {
                        APIUtil.handleException("Error occurred while Creating Keys.", e);
                    }
                }

            }
        }
        return keyDetails;
    }

    /**
     *
     * @param userId APIM subscriber user ID.
     * @param ApplicationName APIM application name.
     * @return
     * @throws APIManagementException
     */
    public Application getApplicationsByName(String userId, String ApplicationName, String groupingId) throws
            APIManagementException {

        return apiMgtDAO.getApplicationByName(ApplicationName, userId, groupingId);

    }

    /**
     * Returns the corresponding application given the Id
     * @param id Id of the Application
     * @return it will return Application corresponds to the id.
     * @throws APIManagementException
     */
    public Application getApplicationById(int id) throws APIManagementException {
        return apiMgtDAO.getApplicationById(id);
    }

    /**
     * Returns the corresponding application given the uuid
     * @param uuid uuid of the Application
     * @return it will return Application corresponds to the uuid provided.
     * @throws APIManagementException
     */
    public Application getApplicationByUUID(String uuid) throws APIManagementException {
        return apiMgtDAO.getApplicationByUUID(uuid);
    }

    /** get the status of the Application creation process given the application Id
     *
     * @param applicationId Id of the Application
     * @return
     * @throws APIManagementException
     */
    public String getApplicationStatusById(int applicationId) throws APIManagementException {
        return apiMgtDAO.getApplicationStatusById(applicationId);
    }
    
    public boolean isApplicationTokenExists(String accessToken) throws APIManagementException {
        return apiMgtDAO.isAccessTokenExists(accessToken);
    }

    public Set<SubscribedAPI> getSubscribedIdentifiers(Subscriber subscriber, APIIdentifier identifier, String groupingId)
            throws APIManagementException {
        Set<SubscribedAPI> subscribedAPISet = new HashSet<SubscribedAPI>();
        Set<SubscribedAPI> subscribedAPIs = getSubscribedAPIs(subscriber, groupingId);
        for (SubscribedAPI api : subscribedAPIs) {
            if (api.getApiId().equals(identifier)) {
                subscribedAPISet.add(api);
            }
        }
        return subscribedAPISet;
    }


    public void addAccessAllowDomains(String oauthConsumerKey, String[] accessAllowDomains)
            throws APIManagementException {
        ApiMgtDAO.addAccessAllowDomains(oauthConsumerKey, accessAllowDomains);
    }


    public void updateAccessAllowDomains(String accessToken, String[] accessAllowDomains)
            throws APIManagementException {
        apiMgtDAO.updateAccessAllowDomains(accessToken, accessAllowDomains);
    }

    /**
     * Returns a list of tiers denied
     *
     * @return Set<Tier>
     */
    public Set<String> getDeniedTiers() throws APIManagementException {
        Set<String> deniedTiers = new HashSet<String>();
        String[] currentUserRoles;
        try {
            if (tenantId != 0) {
                /* Get the roles of the Current User */
                currentUserRoles = ((UserRegistry) ((UserAwareAPIConsumer) this).registry).
                        getUserRealm().getUserStoreManager().getRoleListOfUser(((UserRegistry) this.registry).getUserName());

                Set<TierPermissionDTO> tierPermissions = apiMgtDAO.getTierPermissions(tenantId);
                for (TierPermissionDTO tierPermission : tierPermissions) {
                    String type = tierPermission.getPermissionType();

                    List<String> currentRolesList = new ArrayList<String>(Arrays.asList(currentUserRoles));
                    List<String> roles = new ArrayList<String>(Arrays.asList(tierPermission.getRoles()));
                    currentRolesList.retainAll(roles);

                    if (APIConstants.TIER_PERMISSION_ALLOW.equals(type)) {
                        /* Current User is not allowed for this Tier*/
                        if (currentRolesList.size() == 0) {
                            deniedTiers.add(tierPermission.getTierName());
                        }
                    } else {
                        /* Current User is denied for this Tier*/
                        if (currentRolesList.size() > 0) {
                            deniedTiers.add(tierPermission.getTierName());
                        }
                    }
                }
            }
        } catch (org.wso2.carbon.user.api.UserStoreException e) {
            log.error("cannot retrieve user role list for tenant" + tenantDomain);
        }
        return deniedTiers;
    }

    /**
     * Check whether given Tier is denied for the user
     *
     * @param tierName
     * @return
     * @throws APIManagementException if failed to get the tiers
     */
    public boolean isTierDeneid(String tierName) throws APIManagementException {
        String[] currentUserRoles;
        try {
            if (tenantId != 0) {
                /* Get the roles of the Current User */
                currentUserRoles = ((UserRegistry) ((UserAwareAPIConsumer) this).registry).
                        getUserRealm().getUserStoreManager().getRoleListOfUser(((UserRegistry) this.registry).getUserName());
                TierPermissionDTO tierPermission = apiMgtDAO.getTierPermission(tierName, tenantId);
                if (tierPermission == null) {
                    return false;
                } else {
                    List<String> currentRolesList = new ArrayList<String>(Arrays.asList(currentUserRoles));
                    List<String> roles = new ArrayList<String>(Arrays.asList(tierPermission.getRoles()));
                    currentRolesList.retainAll(roles);
                    if (APIConstants.TIER_PERMISSION_ALLOW.equals(tierPermission.getPermissionType())) {
                        if (currentRolesList.size() == 0) {
                            return true;
                        }
                    } else {
                        if (currentRolesList.size() > 0) {
                            return true;
                        }
                    }
                }
            }
        } catch (org.wso2.carbon.user.api.UserStoreException e) {
            log.error("cannot retrieve user role list for tenant" + tenantDomain);
        }
        return false;
    }

    /**
     * Returned an API set from a set of registry paths
     *
     * @param registry Registry object from which the APIs retrieving,
     * @param limit    Specifies the number of APIs to add.
     * @param apiPaths Array of API paths.
     * @return Set<API> set of APIs
     * @throws RegistryException
     * @throws APIManagementException
     */
    private Set<API> getAPIs(Registry registry, int limit, String[] apiPaths)
            throws RegistryException, APIManagementException,
            org.wso2.carbon.user.api.UserStoreException {

        SortedSet<API> apiSortedSet = new TreeSet<API>(new APINameComparator());
        SortedSet<API> apiVersionsSortedSet = new TreeSet<API>(new APIVersionComparator());
        Boolean allowMultipleVersions =APIUtil.isAllowDisplayMultipleVersions();
        Boolean showAllAPIs = APIUtil.isAllowDisplayAPIsWithMultipleStatus();
        Map<String, API> latestPublishedAPIs = new HashMap<String, API>();
        List<API> multiVersionedAPIs = new ArrayList<API>();
        Comparator<API> versionComparator = new APIVersionComparator();

        //Find UUID
        GenericArtifactManager artifactManager = APIUtil.getArtifactManager(registry,
                APIConstants.API_KEY);
        for (int a = 0; a < apiPaths.length; a++) {
            Resource resource = registry.get(apiPaths[a]);
            if (resource != null && artifactManager != null) {
                GenericArtifact genericArtifact = artifactManager.getGenericArtifact(resource.getUUID());
                API api = null;
                String status = genericArtifact.getAttribute(APIConstants.API_OVERVIEW_STATUS);
                //Check the api-manager.xml config file entry <DisplayAllAPIs> value is false
                if (!showAllAPIs) {
                    // then we are only interested in published APIs here...
                    if (status.equals(APIConstants.PUBLISHED)) {
                        api = APIUtil.getAPI(genericArtifact, registry);
                    }
                } else {   // else we are interested in both deprecated/published APIs here...
                    if (status.equals(APIConstants.PUBLISHED) || status.equals(APIConstants.DEPRECATED)) {
                        api = APIUtil.getAPI(genericArtifact, registry);

                    }

                }
                if (api != null) {
                    String key;
                    //Check the configuration to allow showing multiple versions of an API true/false
                    if (!allowMultipleVersions) { //If allow only showing the latest version of an API
                        key = api.getId().getProviderName() + ":" + api.getId().getApiName();
                        API existingAPI = latestPublishedAPIs.get(key);
                        if (existingAPI != null) {
                            // If we have already seen an API with the same name, make sure
                            // this one has a higher version number
                            if (versionComparator.compare(api, existingAPI) > 0) {
                                latestPublishedAPIs.put(key, api);
                            }
                        } else {
                            // We haven't seen this API before
                            latestPublishedAPIs.put(key, api);
                        }
                    } else { //If allow showing multiple versions of an API
                        key = api.getId().getProviderName() + ":" + api.getId().getApiName() + ":" + api.getId()
                                .getVersion();
                        multiVersionedAPIs.add(api);
                    }
                }

            }
        }
        if (!allowMultipleVersions) {
            for (API api : latestPublishedAPIs.values()) {
                apiSortedSet.add(api);
            }
            return apiSortedSet;
        } else {
            for (API api : multiVersionedAPIs) {
                apiVersionsSortedSet.add(api);
            }
            return apiVersionsSortedSet;
        }

    }

    private boolean isAllowDisplayAllAPIs() {
        APIManagerConfiguration config = ServiceReferenceHolder.getInstance().
                getAPIManagerConfigurationService().getAPIManagerConfiguration();
        String displayAllAPIs = config.getFirstProperty(APIConstants.API_STORE_DISPLAY_ALL_APIS);
        if (displayAllAPIs == null) {
            log.warn("The configurations related to show deprecated APIs in APIStore " +
                    "are missing in api-manager.xml.");
            return false;
        }
        return Boolean.parseBoolean(displayAllAPIs);
    }

    private boolean isTenantDomainNotMatching(String tenantDomain) {
    	if (this.tenantDomain != null) {
    		return !(this.tenantDomain.equals(tenantDomain));
    	}
    	return true;
    }

    public API getAPIInfo(APIIdentifier identifier)
            throws APIManagementException {
        String apiPath = APIUtil.getAPIPath(identifier);
        try {


            Registry registry = getRegistry(identifier, apiPath);
            Resource apiResource = registry.get(apiPath);
            String artifactId = apiResource.getUUID();
            if (artifactId == null) {
                throw new APIManagementException("artifact id is null for : "+ apiPath);
            }
            GenericArtifactManager artifactManager = getGenericArtifactManager(identifier, registry);
            GovernanceArtifact apiArtifact = artifactManager.getGenericArtifact(artifactId);
            return APIUtil.getAPIInformation(apiArtifact, registry);
        } catch (RegistryException e) {
            handleException("Failed to get API from : " + apiPath, e);
            return null;
        }

    }

    private GenericArtifactManager getGenericArtifactManager(APIIdentifier identifier, Registry registry)
            throws APIManagementException {

        String tenantDomain = MultitenantUtils.getTenantDomain(APIUtil.replaceEmailDomainBack(identifier.getProviderName()));
        GenericArtifactManager manager = genericArtifactCache.get(tenantDomain);
        if (manager != null) {
            return manager;
        }
        manager = APIUtil.getArtifactManager(registry, APIConstants.API_KEY);
        genericArtifactCache.put(tenantDomain, manager);
        return manager;
    }


    private Registry getRegistry(APIIdentifier identifier, String apiPath)
            throws APIManagementException {
        Registry passRegistry;
        try {
            String tenantDomain = MultitenantUtils.getTenantDomain(APIUtil.replaceEmailDomainBack(identifier.getProviderName()));
            if (!tenantDomain.equals(MultitenantConstants.SUPER_TENANT_DOMAIN_NAME)) {
                int id = ServiceReferenceHolder.getInstance().getRealmService().getTenantManager().getTenantId(tenantDomain);
                // explicitly load the tenant's registry
                APIUtil.loadTenantRegistry(id);
                passRegistry = ServiceReferenceHolder.getInstance().getRegistryService().getGovernanceSystemRegistry(id);
            } else {
                if (this.tenantDomain != null && !this.tenantDomain.equals(MultitenantConstants.SUPER_TENANT_DOMAIN_NAME)) {
                    // explicitly load the tenant's registry
                    APIUtil.loadTenantRegistry(MultitenantConstants.SUPER_TENANT_ID);
                    passRegistry = ServiceReferenceHolder.getInstance().getRegistryService().getGovernanceUserRegistry(
                            identifier.getProviderName(), MultitenantConstants.SUPER_TENANT_ID);
                } else {
                    passRegistry = this.registry;
                }
            }
        } catch (RegistryException e) {
            handleException("Failed to get API from registry on path of : " +apiPath, e);
            return null;
        } catch (org.wso2.carbon.user.api.UserStoreException e) {
            handleException("Failed to get API from registry on path of : "+ apiPath, e);
            return null;
        }
        return passRegistry;
    }

	@Override
	public Set<API> searchAPI(String searchTerm, String searchType, String tenantDomain)
	                                                                                    throws APIManagementException {
		// TODO Auto-generated method stub
		return null;
	}

	public Set<Scope> getScopesBySubscribedAPIs(List<APIIdentifier> identifiers)
			throws APIManagementException {
		return apiMgtDAO.getScopesBySubscribedAPIs(identifiers);
	}

	public String getScopesByToken(String accessToken) throws APIManagementException {
		return apiMgtDAO.getScopesByToken(accessToken);
	}

	public Set<Scope> getScopesByScopeKeys(String scopeKeys, int tenantId)
			throws APIManagementException {
		return apiMgtDAO.getScopesByScopeKeys(scopeKeys, tenantId);
	}

	@Override
    public String getGroupIds(String response) throws APIManagementException{
                String groupingExtractorClass = APIUtil.getGroupingExtractorImplementation();
                if (groupingExtractorClass != null) {
                        try {
                                LoginPostExecutor groupingExtractor = (LoginPostExecutor)Class.forName(groupingExtractorClass).newInstance();
                                return  groupingExtractor.getGroupingIdentifiers(response);
                            } catch (ClassNotFoundException e) {
                                handleException(groupingExtractorClass+" is not found in run time", e);
                                return null;
                            } catch (IllegalAccessException e) {
                                handleException("Error occurred while invocation of getGroupingIdentifier method", e);
                                return null;
                            } catch (InstantiationException e) {
                                handleException("Error occurred while instantiating "+groupingExtractorClass+" class", e);
                                return null;
                            }
                    }
                return null;
            }

	@Override
	public Application[] getApplications(Subscriber subscriber, String groupingId)
			throws APIManagementException {
		return apiMgtDAO.getApplications(subscriber, groupingId);
	}

    /**
     * @param userId Subsriber name.
     * @param applicationName of the Application.
     * @param tokenType Token type (PRODUCTION | SANDBOX)
     * @param callbackUrl callback URL
     * @param allowedDomains allowedDomains for token.
     * @param validityTime validity time period.
     * @param groupingId APIM application id.
     * @param jsonString Callback URL for the Application.
     * @param tokenScope Scopes for the requested tokens.
     * @return
     * @throws APIManagementException
     */
    @Override
    public OAuthApplicationInfo updateAuthClient(String userId, String applicationName,
                                                String tokenType,
                                                String callbackUrl, String[] allowedDomains,
                                                String validityTime,
                                                String tokenScope,
                                                String groupingId,
                                                String jsonString) throws APIManagementException {

        if (tenantDomain != null && !MultitenantConstants.SUPER_TENANT_DOMAIN_NAME.equals(tenantDomain)) {
            PrivilegedCarbonContext.startTenantFlow();
            PrivilegedCarbonContext.getThreadLocalCarbonContext().setTenantDomain(tenantDomain, true);
        }
        //Create OauthAppRequest object by passing json String.
        OAuthAppRequest oauthAppRequest = ApplicationUtils.createOauthAppRequest(applicationName, null, callbackUrl,
                                                                                 tokenScope, jsonString);

        String consumerKey = apiMgtDAO.getConsumerKeyForApplicationKeyType(applicationName, userId, tokenType,
                                                                           groupingId);

        oauthAppRequest.getOAuthApplicationInfo().setClientId(consumerKey);
        //get key manager instant.
        KeyManager keyManager = KeyManagerHolder.getKeyManagerInstance();
        //call update method.
        return keyManager.updateApplication(oauthAppRequest);

    }

    /**
     * This method perform delete oAuth application.
     *
     * @param consumerKey
     * @throws APIManagementException
     */
    @Override
    public void deleteOAuthApplication(String consumerKey) throws APIManagementException {
        //get key manager instance.
        KeyManager keyManager = KeyManagerHolder.getKeyManagerInstance();
        //delete oAuthApplication by calling key manager implementation
        keyManager.deleteApplication(consumerKey);

        Map<String, String> applicationIdAndTokenTypeMap =
                apiMgtDAO.getApplicationIdAndTokenTypeByConsumerKey(consumerKey);

        if (applicationIdAndTokenTypeMap != null) {
            String applicationId = applicationIdAndTokenTypeMap.get("application_id");
            String tokenType = applicationIdAndTokenTypeMap.get("token_type");

            if (applicationId != null && tokenType != null) {
                apiMgtDAO.deleteApplicationKeyMappingByConsumerKey(consumerKey);
                apiMgtDAO.deleteApplicationRegistration(applicationId, tokenType);
                ApiMgtDAO.deleteAccessAllowDomains(consumerKey);
            }
        }
    }

	public JSONObject resumeWorkflow(Object[] args) {
    	JSONObject row = new JSONObject();

        if (args != null && APIUtil.isStringArray(args)) {

            String workflowReference = (String) args[0];
            String status = (String) args[1];
            String description = null;
            if (args.length > 2 && args[2] != null) {
                description = (String) args[2];
            }

            ApiMgtDAO apiMgtDAO = new ApiMgtDAO();
            boolean isTenantFlowStarted = false;

            try {
                if (workflowReference != null) {
                    WorkflowDTO workflowDTO = apiMgtDAO.retrieveWorkflow(workflowReference);
                    String tenantDomain = workflowDTO.getTenantDomain();
                    if (tenantDomain != null && !org.wso2.carbon.utils.multitenancy.MultitenantConstants.SUPER_TENANT_DOMAIN_NAME.equals(tenantDomain)) {
                        isTenantFlowStarted = true;
                        PrivilegedCarbonContext.startTenantFlow();
                        PrivilegedCarbonContext.getThreadLocalCarbonContext().setTenantDomain(tenantDomain, true);
                    }

                    if (workflowDTO == null) {
                        log.error("Could not find workflow for reference " + workflowReference);
                        row.put("error", true);
                        row.put("statusCode", 500);
                        row.put("message", "Could not find workflow for reference " + workflowReference);
                        return row;
                    }

                    workflowDTO.setWorkflowDescription(description);
                    workflowDTO.setStatus(WorkflowStatus.valueOf(status));

                    String workflowType = workflowDTO.getWorkflowType();
                    WorkflowExecutor workflowExecutor;
					try {
						workflowExecutor = WorkflowExecutorFactory.getInstance()
						        .getWorkflowExecutor(workflowType);
						workflowExecutor.complete(workflowDTO);
					} catch (WorkflowException e) {
						throw new APIManagementException(e);
					}


                    row.put("error", false);
                    row.put("statusCode", 200);
                    row.put("message", "Invoked workflow completion successfully.");
                }
            } catch (IllegalArgumentException e) {
                row.put("error", true);
                row.put("statusCode", 500);
                row.put("message", "Illegal argument provided. Valid values for status are APPROVED and REJECTED.");
            } catch (APIManagementException e) {
                row.put("error", true);
                row.put("statusCode", 500);
                row.put("message", "Error while resuming workflow. " + e.getMessage());
            } finally {
                if (isTenantFlowStarted) {
                    PrivilegedCarbonContext.endTenantFlow();
                }
            }
        }
        return row;
    }


    @Override
    public boolean isMonetizationEnabled(String tenantDomain) throws APIManagementException {
        JSONObject apiTenantConfig = null;
        try {
            String content = apimRegistryService.getConfigRegistryResourceContent(tenantDomain, APIConstants.API_TENANT_CONF_LOCATION);

            if (content != null) {
                JSONParser parser = new JSONParser();
                apiTenantConfig = (JSONObject) parser.parse(content);
            }

        } catch (UserStoreException e) {
            handleException("UserStoreException thrown when getting API tenant config from registry", e);
        } catch (RegistryException e) {
            handleException("RegistryException thrown when getting API tenant config from registry", e);
        } catch (ParseException e) {
            handleException("ParseException thrown when passing API tenant config from registry", e);
        }

        return getTenantConfigValue(tenantDomain, apiTenantConfig, APIConstants.API_TENANT_CONF_ENABLE_MONITZATION_KEY);
    }

    private boolean getTenantConfigValue(String tenantDomain, JSONObject apiTenantConfig, String configKey) throws APIManagementException {
        if (apiTenantConfig != null) {
            Object value = apiTenantConfig.get(configKey);

            if (value != null) {
                return Boolean.valueOf(value.toString());
            }
            else {
                throw new APIManagementException(configKey + " config does not exist for tenant " + tenantDomain);
            }
        }

        return false;
    }
}<|MERGE_RESOLUTION|>--- conflicted
+++ resolved
@@ -46,7 +46,7 @@
 import org.wso2.carbon.apimgt.api.model.SubscribedAPI;
 import org.wso2.carbon.apimgt.api.model.Subscriber;
 import org.wso2.carbon.apimgt.api.WorkflowResponse;
-import org.wso2.carbon.apimgt.api.model.*;
+import org.wso2.carbon.apimgt.api.model.SubscriptionResponse;
 import org.wso2.carbon.apimgt.api.model.Tag;
 import org.wso2.carbon.apimgt.api.model.Tier;
 import org.wso2.carbon.apimgt.impl.dao.ApiMgtDAO;
@@ -104,6 +104,7 @@
 import java.util.HashMap;
 import java.util.HashSet;
 import java.util.Iterator;
+import java.util.LinkedHashSet;
 import java.util.List;
 import java.util.Map;
 import java.util.Set;
@@ -1835,8 +1836,7 @@
      * @throws APIManagementException
      */
     public SubscribedAPI getSubscriptionById(int subscriptionId) throws APIManagementException {
-        SubscribedAPI subscribedAPI = apiMgtDAO.getSubscriptionById(subscriptionId);
-        return subscribedAPI;
+        return apiMgtDAO.getSubscriptionById(subscriptionId);
     }
 
     /** returns the SubscribedAPI object which is related to the UUID
@@ -1846,8 +1846,7 @@
      * @throws APIManagementException
      */
     public SubscribedAPI getSubscriptionByUUID(String uuid) throws APIManagementException {
-        SubscribedAPI subscribedAPI = apiMgtDAO.getSubscriptionByUUID(uuid);
-        return subscribedAPI;
+        return apiMgtDAO.getSubscriptionByUUID(uuid);
     }
 
     public Set<SubscribedAPI> getSubscribedAPIs(Subscriber subscriber) throws APIManagementException {
@@ -1937,11 +1936,7 @@
         return isSubscribed;
     }
 
-<<<<<<< HEAD
     public SubscriptionResponse addSubscription(APIIdentifier identifier, String userId, int applicationId)
-=======
-    public int addSubscription(APIIdentifier identifier, String userId, int applicationId)
->>>>>>> 04cae998
             throws APIManagementException {
         API api = getAPI(identifier);
         WorkflowResponse workflowResponse = null;
@@ -1999,11 +1994,9 @@
                         + " subscribe by " + userId + " for app " + apiMgtDAO.getApplicationNameFromId(applicationId);
                 log.debug(logMessage);
             }
-<<<<<<< HEAD
-            return new SubscriptionResponse(apiMgtDAO.getSubscriptionStatusById(subscriptionId), null, workflowResponse);
-=======
-            return subscriptionId;
->>>>>>> 04cae998
+            SubscribedAPI addedSubscription = getSubscriptionById(subscriptionId);
+            return new SubscriptionResponse(addedSubscription.getSubStatus(), addedSubscription.getUUID(),
+                    workflowResponse);
         } else {
             throw new APIManagementException("Subscriptions not allowed on APIs in the state: " +
                     api.getStatus().getStatus());
@@ -2209,11 +2202,7 @@
                 PrivilegedCarbonContext.endTenantFlow();
             }
         }
-<<<<<<< HEAD
-        return apiMgtDAO.getApplicationStatus(application.getName(), userId);
-=======
         return applicationId;
->>>>>>> 04cae998
     }
 
     /** Updates an Application identified by its id
@@ -2241,8 +2230,9 @@
         APIKey[] apiKeys = null;
 
         // Update on OAuthApps are performed by
-        if ((application.getCallbackUrl() != null && application.getCallbackUrl() != existingApp.getCallbackUrl()) ||
-            !application.getName().equals(existingApp.getName())) {
+        if ((application.getCallbackUrl() != null && existingApp != null &&
+                !application.getCallbackUrl().equals(existingApp.getCallbackUrl())) ||
+                (existingApp != null && !application.getName().equals(existingApp.getName()))) {
 
             // Only the OauthApps created from UI will be changed. Mapped Clients won't be touched.
             apiKeys = apiMgtDAO.getConsumerKeysWithMode(application.getId(),
@@ -2290,7 +2280,10 @@
      * @throws APIManagementException
      */
     public void removeApplication(Application application) throws APIManagementException {
-<<<<<<< HEAD
+        String uuid = application.getUUID();
+        if (application.getId() == 0 && !StringUtils.isEmpty(uuid)) {
+            application = apiMgtDAO.getApplicationByUUID(uuid);
+        }
         boolean isTenantFlowStarted = false;
         int applicationId = application.getId();
 
@@ -2299,14 +2292,6 @@
             isTenantFlowStarted = true;
             PrivilegedCarbonContext.getThreadLocalCarbonContext().setTenantDomain(tenantDomain, true);
         }
-=======
-        String uuid = application.getUUID();
-        if (application.getId() == 0 && !StringUtils.isEmpty(uuid)) {
-            application = apiMgtDAO.getApplicationByUUID(uuid);
-        }
-        APIManagerConfiguration config = ServiceReferenceHolder.getInstance().
-                getAPIManagerConfigurationService().getAPIManagerConfiguration();
->>>>>>> 04cae998
 
         try {
             String workflowExtRef;
