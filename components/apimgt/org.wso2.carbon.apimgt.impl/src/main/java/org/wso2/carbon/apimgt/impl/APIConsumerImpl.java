--- conflicted
+++ resolved
@@ -1151,13 +1151,8 @@
         return tagSet;
     }
 
-<<<<<<< HEAD
 	@Override
 	public Set<Tag> getTagsWithAttributes(String tenantDomain) throws APIManagementException {
-=======
-    @Override
-    public Set<Tag> getTagsWithAttributes(String tenantDomain) throws APIManagementException {
->>>>>>> 091894ea
         // Fetch the all the tags first.
         Set<Tag> tags = getAllTags(tenantDomain);
         // For each and every tag get additional attributes from the registry.
@@ -1177,7 +1172,6 @@
         UserRegistry govRegistry = null;
         try {
             ServiceReferenceHolder.getInstance().getRealmService().getTenantManager().getTenantId(tenantDomain);
-<<<<<<< HEAD
             int tenantId = ServiceReferenceHolder.getInstance().getRealmService().getTenantManager().getTenantId(tenantDomain);
             RegistryService registryService = ServiceReferenceHolder.getInstance().getRegistryService();
             govRegistry = registryService.getGovernanceSystemRegistry(tenantId);
@@ -1185,18 +1179,6 @@
             handleException("Cannot get tenant id for tenant domain name:" + tenantDomain, e);
         } catch (RegistryException e) {
             handleException("Cannot get registry for tenant domain name:" + tenantDomain, e);
-=======
-            int tenantId = ServiceReferenceHolder.getInstance().getRealmService().getTenantManager()
-                    .getTenantId(tenantDomain);
-
-            RegistryService registryService = ServiceReferenceHolder.getInstance().getRegistryService();
-            govRegistry = registryService.getGovernanceSystemRegistry(tenantId);
-
-        } catch (UserStoreException e) {
-            handleException("Cannot get tenant id for tenant domain name:"+tenantDomain,e);
-        } catch (RegistryException e) {
-            handleException("Cannot get registry for tenant domain name:"+tenantDomain,e);
->>>>>>> 091894ea
         }
 
         if (govRegistry != null) {
@@ -1218,18 +1200,10 @@
                     try {
                         String description = new String((byte[]) descriptionResource.getContent());
                         tag.setDescription(description);
-<<<<<<< HEAD
                     } catch (ClassCastException e) {
                         //added warnings as it can then proceed to load rest of resources/tags
                         log.warn(String.format("Cannot cast content of %s to byte[]", descriptionPath), e);
                     } catch (RegistryException e) {
-=======
-
-                    } catch (ClassCastException e) {
-                        //added warnings as it can then proceed to load rest of resources/tags
-                        log.warn(String.format("Cannot cast content of %s to byte[]", descriptionPath), e);
-                    }catch (RegistryException e) {
->>>>>>> 091894ea
                         //added warnings as it can then proceed to load rest of resources/tags
                         log.warn(String.format("Cannot read content of %s", descriptionPath), e);
                     }
@@ -1237,7 +1211,6 @@
                 // Checks whether the thumbnail exists.
                 String thumbnailPath = String.format(thumbnailPathPattern, tag.getName());
                 try {
-<<<<<<< HEAD
                     boolean isThumbnailExists = govRegistry.resourceExists(thumbnailPath);
                     tag.setThumbnailExists(isThumbnailExists);
                     if (isThumbnailExists == true) {
@@ -1246,9 +1219,6 @@
                     } else {
                         tag.setThumbnailUrl(APIConstants.API_STORE_API_GROUP_DEFAULT_ICON_PATH);
                     }
-=======
-                    tag.setThumbnailExists(govRegistry.resourceExists(thumbnailPath));
->>>>>>> 091894ea
                 } catch (RegistryException e) {
                     //warn and then proceed to load rest of tags
                     log.warn(String.format("Error while querying the existence of %s", thumbnailPath), e);
