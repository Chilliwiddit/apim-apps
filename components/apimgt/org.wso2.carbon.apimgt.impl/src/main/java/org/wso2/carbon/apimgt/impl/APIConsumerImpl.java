--- conflicted
+++ resolved
@@ -53,32 +53,12 @@
 import org.wso2.carbon.apimgt.api.model.Tier;
 import org.wso2.carbon.apimgt.api.model.URITemplate;
 import org.wso2.carbon.apimgt.handlers.security.stub.types.APIKeyMapping;
-<<<<<<< HEAD
-import org.wso2.carbon.apimgt.impl.dto.ApplicationRegistrationWorkflowDTO;
-import org.wso2.carbon.apimgt.impl.dto.ApplicationWorkflowDTO;
-import org.wso2.carbon.apimgt.impl.dto.Environment;
-import org.wso2.carbon.apimgt.impl.dto.SubscriptionWorkflowDTO;
-import org.wso2.carbon.apimgt.impl.dto.TierPermissionDTO;
-import org.wso2.carbon.apimgt.impl.internal.ServiceReferenceHolder;
-import org.wso2.carbon.apimgt.impl.utils.APIAuthenticationAdminClient;
-import org.wso2.carbon.apimgt.impl.utils.APINameComparator;
-import org.wso2.carbon.apimgt.impl.utils.APIUtil;
-import org.wso2.carbon.apimgt.impl.utils.APIVersionComparator;
-import org.wso2.carbon.apimgt.impl.utils.LRUCache;
-import org.wso2.carbon.apimgt.impl.workflow.WorkflowConstants;
-import org.wso2.carbon.apimgt.impl.workflow.WorkflowException;
-import org.wso2.carbon.apimgt.impl.workflow.WorkflowExecutor;
-import org.wso2.carbon.apimgt.impl.workflow.WorkflowExecutorFactory;
-import org.wso2.carbon.apimgt.impl.workflow.WorkflowStatus;
-import org.wso2.carbon.apimgt.keymgt.client.SubscriberKeyMgtClient;
-=======
 import org.wso2.carbon.apimgt.impl.factory.KeyManagerFactory;
 import org.wso2.carbon.apimgt.impl.dao.TokenMgtDao;
 import org.wso2.carbon.apimgt.impl.dto.*;
 import org.wso2.carbon.apimgt.impl.internal.ServiceReferenceHolder;
 import org.wso2.carbon.apimgt.impl.utils.*;
 import org.wso2.carbon.apimgt.impl.workflow.*;
->>>>>>> 7162770d
 import org.wso2.carbon.apimgt.keymgt.stub.types.carbon.ApplicationKeysDTO;
 import org.wso2.carbon.context.PrivilegedCarbonContext;
 import org.wso2.carbon.governance.api.common.dataobjects.GovernanceArtifact;
@@ -1898,42 +1878,11 @@
             }
         }
     }
-
     @Override
-<<<<<<< HEAD
-    public Map<String,String> requestApprovalForApplicationRegistration(String username, String applicationName,
-                                                                        String tokenType, String callbackUrl,
-                                                                        String[] allowedDomains, String validityTime,
-                                                                        String tokenScope, String groupingId)
-		    throws APIManagementException {
-
-       	Application application  = apiMgtDAO.getApplicationByName(applicationName, username, groupingId);
-=======
-
     public Map<String, String> requestApprovalForApplicationRegistration(String userId, String applicationName, String tokenType, String callbackUrl, String[] allowedDomains, String validityTime) throws APIManagementException {
         return null;
     }
->>>>>>> 7162770d
-
-
-
-
-
-
-<<<<<<< HEAD
-        appRegWFDto.setStatus(WorkflowStatus.CREATED);
-        appRegWFDto.setCreatedTime(System.currentTimeMillis());
-        appRegWFDto.setTenantDomain(tenantDomain);
-        appRegWFDto.setTenantId(tenantId);
-        appRegWFDto.setExternalWorkflowReference(appRegistrationWorkflow.generateUUID());
-        appRegWFDto.setWorkflowReference(appRegWFDto.getExternalWorkflowReference());
-        appRegWFDto.setApplication(application);
-        appRegWFDto.setUserName(username);
-        appRegWFDto.setCallbackUrl(appRegistrationWorkflow.getCallbackURL());
-        appRegWFDto.setDomainList(allowedDomains);
-        appRegWFDto.setValidityTime(Long.parseLong(validityTime));
-            appRegWFDto.setKeyDetails(appKeysDto);
-=======
+    
 
     /**
      * @param userId          Subsriber name.
@@ -1947,12 +1896,9 @@
        public Map<String, Object> requestApprovalForApplicationRegistration(String userId, String applicationName,
                                                                             String tokenType, String callbackUrl,
                                                                             String[] allowedDomains, String validityTime,
-                                                                            String tokenScope, int applicationId,
+                                                                            String tokenScope, String groupingId,
                                                                             String jsonString)
 		    throws APIManagementException {
-
->>>>>>> 7162770d
-
 
         boolean isTenantFlowStarted = false;
         // we should have unique names for applications. There for we will append, the word 'production' or 'sandbox'
@@ -1974,8 +1920,7 @@
             //#TODO uncomment this shit.
             //appKeysDto.setTokenScope(tokenScope);
             //get APIM application by Application Name and userId.
-            Application application = ApplicationUtils.retrieveApplication(applicationName, userId);
-
+            Application application = ApplicationUtils.retrieveApplication(applicationName, userId, groupingId);
 
             //if its a PRODUCTION application.
             if (APIConstants.API_KEY_TYPE_PRODUCTION.equals(tokenType)) {
@@ -2088,8 +2033,7 @@
         return keyDetails;
     }
 
-<<<<<<< HEAD
-=======
+
     public Application[] getApplications(Subscriber subscriber) throws APIManagementException {
         return apiMgtDAO.getApplications(subscriber);
     }
@@ -2108,7 +2052,6 @@
 
     }
 
->>>>>>> 7162770d
     public boolean isApplicationTokenExists(String accessToken) throws APIManagementException {
         return apiMgtDAO.isAccessTokenExists(accessToken);
     }
