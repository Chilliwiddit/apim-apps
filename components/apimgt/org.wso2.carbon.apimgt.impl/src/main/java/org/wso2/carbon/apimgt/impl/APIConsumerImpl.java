/*
*  Copyright (c) 2005-2010, WSO2 Inc. (http://www.wso2.org) All Rights Reserved.
*
*  WSO2 Inc. licenses this file to you under the Apache License,
*  Version 2.0 (the "License"); you may not use this file except
*  in compliance with the License.
*  You may obtain a copy of the License at
*
*    http://www.apache.org/licenses/LICENSE-2.0
*
* Unless required by applicable law or agreed to in writing,
* software distributed under the License is distributed on an
* "AS IS" BASIS, WITHOUT WARRANTIES OR CONDITIONS OF ANY
* KIND, either express or implied.  See the License for the
* specific language governing permissions and limitations
* under the License.
*/

package org.wso2.carbon.apimgt.impl;

import org.apache.axis2.util.JavaUtils;
import org.apache.commons.io.FileUtils;
import org.apache.commons.io.IOUtils;
import org.apache.commons.io.output.ByteArrayOutputStream;
import org.apache.commons.lang3.ArrayUtils;
import org.apache.commons.lang3.StringUtils;
import org.apache.commons.lang3.BooleanUtils;
import org.apache.commons.logging.Log;
import org.apache.commons.logging.LogFactory;
import org.apache.solr.client.solrj.util.ClientUtils;
import org.json.simple.JSONArray;
import org.json.simple.JSONObject;
import org.json.simple.parser.JSONParser;
import org.json.simple.parser.ParseException;
import org.wso2.carbon.CarbonConstants;
import org.wso2.carbon.apimgt.api.APIConsumer;
import org.wso2.carbon.apimgt.api.APIManagementException;
import org.wso2.carbon.apimgt.api.APIMgtResourceNotFoundException;
import org.wso2.carbon.apimgt.api.WorkflowResponse;
import org.wso2.carbon.apimgt.api.model.API;
import org.wso2.carbon.apimgt.api.model.APIIdentifier;
import org.wso2.carbon.apimgt.api.model.APIKey;
import org.wso2.carbon.apimgt.api.model.APIProduct;
import org.wso2.carbon.apimgt.api.model.APIProductIdentifier;
import org.wso2.carbon.apimgt.api.model.APIRating;
import org.wso2.carbon.apimgt.api.model.AccessTokenInfo;
import org.wso2.carbon.apimgt.api.model.AccessTokenRequest;
import org.wso2.carbon.apimgt.api.model.Application;
import org.wso2.carbon.apimgt.api.model.ApplicationConstants;
import org.wso2.carbon.apimgt.api.model.ApplicationKeysDTO;
import org.wso2.carbon.apimgt.api.model.Documentation;
import org.wso2.carbon.apimgt.api.model.Identifier;
import org.wso2.carbon.apimgt.api.model.KeyManager;
import org.wso2.carbon.apimgt.api.model.Label;
import org.wso2.carbon.apimgt.api.model.OAuthAppRequest;
import org.wso2.carbon.apimgt.api.model.OAuthApplicationInfo;
import org.wso2.carbon.apimgt.api.model.Scope;
import org.wso2.carbon.apimgt.api.model.SubscribedAPI;
import org.wso2.carbon.apimgt.api.model.Subscriber;
import org.wso2.carbon.apimgt.api.model.SubscriptionResponse;
import org.wso2.carbon.apimgt.api.model.Tag;
import org.wso2.carbon.apimgt.api.model.Tier;
import org.wso2.carbon.apimgt.api.model.TierPermission;
import org.wso2.carbon.apimgt.api.model.WSDLArchiveInfo;
import org.wso2.carbon.apimgt.impl.caching.CacheInvalidator;
import org.wso2.carbon.apimgt.impl.definitions.APIDefinitionFromOpenAPISpec;
import org.wso2.carbon.apimgt.impl.dto.ApplicationRegistrationWorkflowDTO;
import org.wso2.carbon.apimgt.impl.dto.ApplicationWorkflowDTO;
import org.wso2.carbon.apimgt.impl.dto.Environment;
import org.wso2.carbon.apimgt.impl.dto.SubscriptionWorkflowDTO;
import org.wso2.carbon.apimgt.impl.dto.TierPermissionDTO;
import org.wso2.carbon.apimgt.impl.dto.WorkflowDTO;
import org.wso2.carbon.apimgt.impl.factory.KeyManagerHolder;
import org.wso2.carbon.apimgt.impl.internal.ServiceReferenceHolder;
import org.wso2.carbon.apimgt.impl.utils.APIFileUtil;
import org.wso2.carbon.apimgt.impl.utils.APIMWSDLReader;
import org.wso2.carbon.apimgt.impl.utils.APINameComparator;
import org.wso2.carbon.apimgt.impl.utils.APIUtil;
import org.wso2.carbon.apimgt.impl.utils.APIVersionComparator;
import org.wso2.carbon.apimgt.impl.utils.ApplicationUtils;
import org.wso2.carbon.apimgt.impl.utils.ContentSearchResultNameComparator;
import org.wso2.carbon.apimgt.impl.workflow.AbstractApplicationRegistrationWorkflowExecutor;
import org.wso2.carbon.apimgt.impl.workflow.GeneralWorkflowResponse;
import org.wso2.carbon.apimgt.impl.workflow.WorkflowConstants;
import org.wso2.carbon.apimgt.impl.workflow.WorkflowException;
import org.wso2.carbon.apimgt.impl.workflow.WorkflowExecutor;
import org.wso2.carbon.apimgt.impl.workflow.WorkflowExecutorFactory;
import org.wso2.carbon.apimgt.impl.workflow.WorkflowStatus;
import org.wso2.carbon.context.PrivilegedCarbonContext;
import org.wso2.carbon.governance.api.common.dataobjects.GovernanceArtifact;
import org.wso2.carbon.governance.api.exception.GovernanceException;
import org.wso2.carbon.governance.api.generic.GenericArtifactManager;
import org.wso2.carbon.governance.api.generic.dataobjects.GenericArtifact;
import org.wso2.carbon.governance.api.util.GovernanceUtils;
import org.wso2.carbon.registry.common.TermData;
import org.wso2.carbon.registry.core.ActionConstants;
import org.wso2.carbon.registry.core.Association;
import org.wso2.carbon.registry.core.Registry;
import org.wso2.carbon.registry.core.RegistryConstants;
import org.wso2.carbon.registry.core.Resource;
import org.wso2.carbon.registry.core.config.RegistryContext;
import org.wso2.carbon.registry.core.exceptions.RegistryException;
import org.wso2.carbon.registry.core.pagination.PaginationContext;
import org.wso2.carbon.registry.core.service.RegistryService;
import org.wso2.carbon.registry.core.session.UserRegistry;
import org.wso2.carbon.registry.core.utils.RegistryUtils;
import org.wso2.carbon.user.api.AuthorizationManager;
import org.wso2.carbon.user.api.UserStoreException;
import org.wso2.carbon.user.core.service.RealmService;
import org.wso2.carbon.utils.multitenancy.MultitenantConstants;
import org.wso2.carbon.utils.multitenancy.MultitenantUtils;

import java.io.File;
import java.io.FileInputStream;
import java.io.FileOutputStream;
import java.io.IOException;
import java.io.InputStream;
import java.nio.charset.Charset;
import java.nio.file.Files;
import java.nio.file.Path;
import java.nio.file.Paths;
import java.util.ArrayList;
import java.util.Arrays;
import java.util.Collection;
import java.util.Collections;
import java.util.Comparator;
import java.util.HashMap;
import java.util.HashSet;
import java.util.Iterator;
import java.util.LinkedHashSet;
import java.util.List;
import java.util.Map;
import java.util.Set;
import java.util.SortedSet;
import java.util.TreeSet;
import java.util.concurrent.ConcurrentHashMap;
import java.util.concurrent.ConcurrentMap;
import java.util.regex.Matcher;
import java.util.regex.Pattern;
import java.util.zip.ZipEntry;
import java.util.zip.ZipOutputStream;
import javax.cache.Caching;
import javax.wsdl.Definition;

/**
 * This class provides the core API store functionality. It is implemented in a very
 * self-contained and 'pure' manner, without taking requirements like security into account,
 * which are subject to frequent change. Due to this 'pure' nature and the significance of
 * the class to the overall API management functionality, the visibility of the class has
 * been reduced to package level. This means we can still use it for internal purposes and
 * possibly even extend it, but it's totally off the limits of the users. Users wishing to
 * programmatically access this functionality should use one of the extensions of this
 * class which is visible to them. These extensions may add additional features like
 * security to this class.
 */
public class APIConsumerImpl extends AbstractAPIManager implements APIConsumer {

    private static final Log log = LogFactory.getLog(APIConsumerImpl.class);

    private static final Log audit = CarbonConstants.AUDIT_LOG;
    public static final char COLON_CHAR = ':';
    public static final String EMPTY_STRING = "";

    public static final String ENVIRONMENT_NAME = "environmentName";
    public static final String ENVIRONMENT_TYPE = "environmentType";
    public static final String API_NAME = "apiName";
    public static final String API_VERSION = "apiVersion";
    public static final String API_PROVIDER = "apiProvider";
    private static final String PRESERVED_CASE_SENSITIVE_VARIABLE = "preservedCaseSensitive";

    /* Map to Store APIs against Tag */
    private ConcurrentMap<String, Set<API>> taggedAPIs = new ConcurrentHashMap<String, Set<API>>();
    private boolean isTenantModeStoreView;
    private String requestedTenant;
    private boolean isTagCacheEnabled;
    private Set<Tag> tagSet;
    private long tagCacheValidityTime;
    private volatile long lastUpdatedTime;
    private volatile long lastUpdatedTimeForTagApi;
    private final Object tagCacheMutex = new Object();
    private final Object tagWithAPICacheMutex = new Object();
    protected APIMRegistryService apimRegistryService;
    protected String userNameWithoutChange;

    public APIConsumerImpl() throws APIManagementException {
        super();
        readTagCacheConfigs();
    }

    public APIConsumerImpl(String username, APIMRegistryService apimRegistryService) throws APIManagementException {
        super(username);
        userNameWithoutChange = username;
        readTagCacheConfigs();
        this.apimRegistryService = apimRegistryService;
    }

    private void readTagCacheConfigs() {
        APIManagerConfiguration config = getAPIManagerConfiguration();
        String enableTagCache = config.getFirstProperty(APIConstants.STORE_TAG_CACHE_DURATION);
        if (enableTagCache == null) {
            isTagCacheEnabled = false;
            tagCacheValidityTime = 0;
        } else {
            isTagCacheEnabled = true;
            tagCacheValidityTime = Long.parseLong(enableTagCache);
        }
    }

    @Override
    public Subscriber getSubscriber(String subscriberId) throws APIManagementException {
        Subscriber subscriber = null;
        try {
            subscriber = apiMgtDAO.getSubscriber(subscriberId);
        } catch (APIManagementException e) {
            handleException("Failed to get Subscriber", e);
        }
        return subscriber;
    }


    /**
     * Returns the set of APIs with the given tag from the taggedAPIs Map
     *
     * @param tagName The name of the tag
     * @return Set of {@link API} with the given tag
     * @throws APIManagementException
     */
    @Override
	public Set<API> getAPIsWithTag(String tagName, String requestedTenantDomain) throws APIManagementException {
    	
    	 /* We keep track of the lastUpdatedTime of the TagCache to determine its freshness.
         */
        long lastUpdatedTimeAtStart = lastUpdatedTimeForTagApi;
        long currentTimeAtStart = System.currentTimeMillis();
        if(isTagCacheEnabled && ( (currentTimeAtStart- lastUpdatedTimeAtStart) < tagCacheValidityTime)){
        	if (taggedAPIs != null && taggedAPIs.containsKey(tagName)) {
    			return taggedAPIs.get(tagName);
    		}
        }else{
        	synchronized (tagWithAPICacheMutex) {
        		lastUpdatedTimeForTagApi = System.currentTimeMillis();
                taggedAPIs = new ConcurrentHashMap<String, Set<API>>();
            }
        	
        }

        boolean isTenantMode = requestedTenantDomain != null && !"null".equalsIgnoreCase(requestedTenantDomain);
		this.isTenantModeStoreView = isTenantMode;

		if (requestedTenantDomain != null && !"null".equals(requestedTenantDomain)) {
			this.requestedTenant = requestedTenantDomain;
		}

		Registry userRegistry;
		boolean isTenantFlowStarted = false;
		Set<API> apisWithTag = null;
		try {
            //start the tenant flow prior to loading registry
            if (requestedTenant != null && !MultitenantConstants.SUPER_TENANT_DOMAIN_NAME.equals(requestedTenant)) {
                isTenantFlowStarted = startTenantFlowForTenantDomain(requestedTenantDomain);
            }

            if ((isTenantMode && this.tenantDomain == null) ||
                (isTenantMode && isTenantDomainNotMatching(requestedTenantDomain))) {//Tenant store anonymous mode
                int tenantId = getTenantId(requestedTenantDomain);
                // explicitly load the tenant's registry
                APIUtil.loadTenantRegistry(tenantId);
                userRegistry = getGovernanceUserRegistry(tenantId);
                setUsernameToThreadLocalCarbonContext(CarbonConstants.REGISTRY_ANONNYMOUS_USERNAME);
            } else {
                userRegistry = registry;
                setUsernameToThreadLocalCarbonContext(this.username);
            }

            apisWithTag = getAPIsWithTag(userRegistry, tagName);

			/* Add the APIs against the tag name */
			if (!apisWithTag.isEmpty()) {
				if (taggedAPIs.containsKey(tagName)) {
					for (API api : apisWithTag) {
						taggedAPIs.get(tagName).add(api);
					}
				} else {
					taggedAPIs.putIfAbsent(tagName, apisWithTag);					
				}
			}

		} catch (RegistryException e) {
			handleException("Failed to get api by the tag", e);
		} catch (UserStoreException e) {
			handleException("Failed to get api by the tag", e);
		} finally {
            if (isTenantFlowStarted) {
                endTenantFlow();
            }
        }

		return apisWithTag;
	}

    protected void setUsernameToThreadLocalCarbonContext(String username) {
        PrivilegedCarbonContext.getThreadLocalCarbonContext().setUsername(username);
    }

    protected UserRegistry getGovernanceUserRegistry(int tenantId) throws RegistryException {
        return ServiceReferenceHolder.getInstance().getRegistryService().
                getGovernanceUserRegistry(CarbonConstants.REGISTRY_ANONNYMOUS_USERNAME, tenantId);
    }

    protected int getTenantId(String requestedTenantDomain) throws UserStoreException {
        return ServiceReferenceHolder.getInstance().getRealmService().getTenantManager()
                                             .getTenantId(requestedTenantDomain);
    }

    /**
     * Returns the set of APIs with the given tag from the taggedAPIs Map.
     *
     * @param tag   The name of the tag
     * @param start The starting index of the return result set
     * @param end   The end index of the return result set
     * @return A {@link Map} of APIs(between the given indexes) and the total number indicating all the available
     * APIs count
     * @throws APIManagementException
     */
    @Override
    public Map<String, Object> getPaginatedAPIsWithTag(String tag, int start, int end, String tenantDomain) throws APIManagementException {
        List<API> apiList = new ArrayList<API>();
        Set<API> resultSet = new TreeSet<API>(new APIVersionComparator());
        Map<String, Object> results = new HashMap<String, Object>();
        Set<API> taggedAPISet = this.getAPIsWithTag(tag,tenantDomain);
        if (taggedAPISet != null) {
            if (taggedAPISet.size() < end) {
                end = taggedAPISet.size();
            }
            int totalLength;

            apiList.addAll(taggedAPISet);
            totalLength = apiList.size();
            if (totalLength <= ((start + end) - 1)) {
                end = totalLength;
            } else {
                end = start + end;
            }
            for (int i = start; i < end; i++) {
                resultSet.add(apiList.get(i));
            }

            results.put("apis", resultSet);
            results.put("length", taggedAPISet.size());
        } else {
            results.put("apis", null);
            results.put("length", 0);

        }
        return results;
    }


    /**
     * Returns the set of APIs with the given tag, retrieved from registry
     *
     * @param registry - Current registry; tenant/SuperTenant
     * @param tag - The tag name
     * @return A {@link Set} of {@link API} objects.
     * @throws APIManagementException
     */
    private Set<API> getAPIsWithTag(Registry registry, String tag)
            throws APIManagementException {
        Set<API> apiSet = new TreeSet<API>(new APINameComparator());
        try {
            List<GovernanceArtifact> genericArtifacts =
                    GovernanceUtils.findGovernanceArtifacts(getSearchQuery(APIConstants.TAG_SEARCH_TYPE_PREFIX2 + tag), registry,
                                                            APIConstants.API_RXT_MEDIA_TYPE);
            for (GovernanceArtifact genericArtifact : genericArtifacts) {
                try {
                    String apiStatus = APIUtil.getLcStateFromArtifact(genericArtifact);
                    if (genericArtifact != null && (APIConstants.PUBLISHED.equals(apiStatus)
                         || APIConstants.PROTOTYPED.equals(apiStatus))) {
                        API api = APIUtil.getAPI(genericArtifact);
                        if (api != null) {
                            apiSet.add(api);
                        }
                    }
                } catch (RegistryException e) {
                    log.warn("User is not authorized to get an API with tag " + tag, e);
                }
            }
        } catch (RegistryException e) {
            handleException("Failed to get API for tag " + tag, e);
        }
        return apiSet;
    }

    /**
     * The method to get APIs to Store view
     *
     * @return Set<API>  Set of APIs
     * @throws APIManagementException
     */
    @Override
    public Set<API> getAllPublishedAPIs(String tenantDomain) throws APIManagementException {
        SortedSet<API> apiSortedSet = new TreeSet<API>(new APINameComparator());
        SortedSet<API> apiVersionsSortedSet = new TreeSet<API>(new APIVersionComparator());
        try {
            Registry userRegistry;
            boolean isTenantMode=(tenantDomain != null);
            if ((isTenantMode && this.tenantDomain==null) || (isTenantMode && isTenantDomainNotMatching(tenantDomain))) {//Tenant store anonymous mode
                int tenantId = getTenantId(tenantDomain);
                userRegistry = getGovernanceUserRegistry(tenantId);
            } else {
                userRegistry = registry;
            }
            this.isTenantModeStoreView = isTenantMode;
            this.requestedTenant = tenantDomain;
            GenericArtifactManager artifactManager = APIUtil.getArtifactManager(userRegistry, APIConstants.API_KEY);
            if (artifactManager != null) {
                GenericArtifact[] genericArtifacts = artifactManager.getAllGenericArtifacts();
                if (genericArtifacts == null || genericArtifacts.length == 0) {
                    return apiSortedSet;
                }

                Map<String, API> latestPublishedAPIs = new HashMap<String, API>();
                List<API> multiVersionedAPIs = new ArrayList<API>();
                Comparator<API> versionComparator = new APIVersionComparator();
                Boolean displayMultipleVersions = APIUtil.isAllowDisplayMultipleVersions();
                Boolean displayAPIsWithMultipleStatus = APIUtil.isAllowDisplayAPIsWithMultipleStatus();
                for (GenericArtifact artifact : genericArtifacts) {
                    // adding the API provider can mark the latest API .
                    String status = APIUtil.getLcStateFromArtifact(artifact);

                    API api = null;
                    //Check the api-manager.xml config file entry <DisplayAllAPIs> value is false
                    if (!displayAPIsWithMultipleStatus) {
                        // then we are only interested in published APIs here...
                        if (APIConstants.PUBLISHED.equals(status)) {
                            api = APIUtil.getAPI(artifact);
                        }
                    } else {   // else we are interested in both deprecated/published APIs here...
                        if (APIConstants.PUBLISHED.equals(status) || APIConstants.DEPRECATED.equals(status)) {
                            api = APIUtil.getAPI(artifact);
                        }
                    }
                    if (api != null) {
                        try {
                            checkAccessControlPermission(api.getId());
                        } catch (APIManagementException e) {
                            // This is a second level of filter to get apis based on access control and visibility.
                            // Hence log is set as debug and continued.
                            if(log.isDebugEnabled()) {
                                log.debug("User is not authorized to view the api " + api.getId().getApiName(), e);
                            }
                            continue;
                        }
                        String key;
                        //Check the configuration to allow showing multiple versions of an API true/false
                        if (!displayMultipleVersions) { //If allow only showing the latest version of an API
                            key = api.getId().getProviderName() + COLON_CHAR + api.getId().getApiName();
                            API existingAPI = latestPublishedAPIs.get(key);
                            if (existingAPI != null) {
                                // If we have already seen an API with the same name, make sure
                                // this one has a higher version number
                                if (versionComparator.compare(api, existingAPI) > 0) {
                                    latestPublishedAPIs.put(key, api);
                                }
                            } else {
                                // We haven't seen this API before
                                latestPublishedAPIs.put(key, api);
                            }
                        } else { //If allow showing multiple versions of an API
                            multiVersionedAPIs.add(api);
                        }
                    }
                }
                if (!displayMultipleVersions) {
                    apiSortedSet.addAll(latestPublishedAPIs.values());
                    return apiSortedSet;
                } else {
                    apiVersionsSortedSet.addAll(multiVersionedAPIs);
                    return apiVersionsSortedSet;
                }
            } else {
                String errorMessage = "Artifact manager is null for tenant domain " + tenantDomain
                        + " when retrieving APIs for store. User : " + PrivilegedCarbonContext
                        .getThreadLocalCarbonContext().getUsername();
                log.error(errorMessage);
                throw new APIManagementException(errorMessage);
            }
        } catch (RegistryException e) {
            handleException("Failed to get all published APIs", e);
        } catch (UserStoreException e) {
            handleException("Failed to get all published APIs", e);
        }
        return apiSortedSet;
    }

    /**
     * The method to get APIs to Store view      *
     *
     * @return Set<API>  Set of APIs
     * @throws APIManagementException
     */
    @Override
    @Deprecated
    public Map<String,Object> getAllPaginatedPublishedAPIs(String tenantDomain,int start,int end)
            throws APIManagementException {
        Boolean displayAPIsWithMultipleStatus = false;
        try {
            if (tenantDomain != null) {
                PrivilegedCarbonContext.startTenantFlow();
                PrivilegedCarbonContext.getThreadLocalCarbonContext().setTenantDomain(tenantDomain, true);
            }
            displayAPIsWithMultipleStatus = APIUtil.isAllowDisplayAPIsWithMultipleStatus();
        }finally {
            endTenantFlow();
        }
    	Map<String, List<String>> listMap = new HashMap<String, List<String>>();
        //Check the api-manager.xml config file entry <DisplayAllAPIs> value is false
        if (!displayAPIsWithMultipleStatus) {
            //Create the search attribute map
            listMap.put(APIConstants.API_OVERVIEW_STATUS, new ArrayList<String>() {{
                add(APIConstants.PUBLISHED);
            }});
        } else{
            return getAllPaginatedAPIs(tenantDomain, start, end);
        }

        Map<String, Object> result = new HashMap<String, Object>();
        SortedSet<API> apiSortedSet = new TreeSet<API>(new APINameComparator());
        SortedSet<API> apiVersionsSortedSet = new TreeSet<API>(new APIVersionComparator());
        int totalLength = 0;
        try {
            Registry userRegistry;
            boolean isTenantMode = (tenantDomain != null);
            if ((isTenantMode && this.tenantDomain == null) ||
                (isTenantMode && isTenantDomainNotMatching(tenantDomain))) {//Tenant store anonymous mode
                int tenantId = getTenantId(tenantDomain);
                // explicitly load the tenant's registry
                APIUtil.loadTenantRegistry(tenantId);
                userRegistry = getGovernanceUserRegistry(tenantId);
                setUsernameToThreadLocalCarbonContext(CarbonConstants.REGISTRY_ANONNYMOUS_USERNAME);
            } else {
                userRegistry = registry;
                setUsernameToThreadLocalCarbonContext(this.username);
            }
            this.isTenantModeStoreView = isTenantMode;
            this.requestedTenant = tenantDomain;

            Map<String, API> latestPublishedAPIs = new HashMap<String, API>();
            List<API> multiVersionedAPIs = new ArrayList<API>();
            Comparator<API> versionComparator = new APIVersionComparator();
            Boolean displayMultipleVersions = APIUtil.isAllowDisplayMultipleVersions();

            PaginationContext.init(start, end, "ASC", APIConstants.API_OVERVIEW_NAME, Integer.MAX_VALUE);

            GenericArtifactManager artifactManager = APIUtil.getArtifactManager(userRegistry, APIConstants.API_KEY);
            if (artifactManager != null) {
                GenericArtifact[] genericArtifacts = artifactManager.findGenericArtifacts(listMap);
                totalLength = PaginationContext.getInstance().getLength();
                if (genericArtifacts == null || genericArtifacts.length == 0) {
                    result.put("apis", apiSortedSet);
                    result.put("totalLength", totalLength);
                    return result;
                }

                for (GenericArtifact artifact : genericArtifacts) {
                    if (artifact == null) {
                        log.error("Failed to retrieve artifact when getting paginated published API.");
                        continue;
                    }
                    // adding the API provider can mark the latest API .
                    API api = APIUtil.getAPI(artifact);
                    if (api != null) {
                        String key;
                        //Check the configuration to allow showing multiple versions of an API true/false
                        if (!displayMultipleVersions) { //If allow only showing the latest version of an API
                            key = api.getId().getProviderName() + COLON_CHAR + api.getId().getApiName();
                            API existingAPI = latestPublishedAPIs.get(key);
                            if (existingAPI != null) {
                                // If we have already seen an API with the same name, make sure
                                // this one has a higher version number
                                if (versionComparator.compare(api, existingAPI) > 0) {
                                    latestPublishedAPIs.put(key, api);
                                }
                            } else {
                                // We haven't seen this API before
                                latestPublishedAPIs.put(key, api);
                            }
                        } else { //If allow showing multiple versions of an API
                            multiVersionedAPIs.add(api);
                        }
                    }
                }
                if (!displayMultipleVersions) {
                    apiSortedSet.addAll(latestPublishedAPIs.values());
                    result.put("apis", apiSortedSet);
                    result.put("totalLength", totalLength);
                    return result;
                } else {
                    apiVersionsSortedSet.addAll(multiVersionedAPIs);
                    result.put("apis", apiVersionsSortedSet);
                    result.put("totalLength", totalLength);
                    return result;
                }
            } else {
                String errorMessage = "Artifact manager is null for tenant domain " + tenantDomain
                        + " when retrieving all Published APIs.";
                log.error(errorMessage);
            }
        } catch (RegistryException e) {
            handleException("Failed to get all published APIs", e);
        } catch (UserStoreException e) {
            handleException("Failed to get all published APIs", e);
        } finally {
            PaginationContext.destroy();
        }
        result.put("apis", apiSortedSet);
        result.put("totalLength", totalLength);
        return result;
    }

    /**
     * The method to get Light Weight APIs to Store view      *
     * @return Set<API>  Set of APIs
     * @throws APIManagementException
     */
    public Map<String, Object> getAllPaginatedPublishedLightWeightAPIs(String tenantDomain, int start, int end)
            throws APIManagementException {
        Boolean displayAPIsWithMultipleStatus = false;
        try {
            if (tenantDomain != null) {
                PrivilegedCarbonContext.startTenantFlow();
                PrivilegedCarbonContext.getThreadLocalCarbonContext().setTenantDomain(tenantDomain, true);
            }
            displayAPIsWithMultipleStatus = APIUtil.isAllowDisplayAPIsWithMultipleStatus();
        } finally {
            endTenantFlow();
        }
        Map<String, List<String>> listMap = new HashMap<String, List<String>>();
        //Check the api-manager.xml config file entry <DisplayAllAPIs> value is false
        if (!displayAPIsWithMultipleStatus) {
            //Create the search attribute map
            listMap.put(APIConstants.API_OVERVIEW_STATUS, new ArrayList<String>() {{
                add(APIConstants.PUBLISHED);
            }});
        } else {
            return getAllPaginatedAPIs(tenantDomain, start, end);
        }
        Map<String, Object> result = new HashMap<String, Object>();
        SortedSet<API> apiSortedSet = new TreeSet<API>(new APINameComparator());
        SortedSet<API> apiVersionsSortedSet = new TreeSet<API>(new APIVersionComparator());
        int totalLength = 0;
        try {
            Registry userRegistry;
            boolean isTenantMode = (tenantDomain != null);
            if ((isTenantMode && this.tenantDomain == null) ||
                    (isTenantMode && isTenantDomainNotMatching(tenantDomain))) {//Tenant store anonymous mode
                int tenantId = getTenantId(tenantDomain);
                // explicitly load the tenant's registry
                APIUtil.loadTenantRegistry(tenantId);
                userRegistry = getGovernanceUserRegistry(tenantId);
                setUsernameToThreadLocalCarbonContext(CarbonConstants.REGISTRY_ANONNYMOUS_USERNAME);
            } else {
                userRegistry = registry;
                setUsernameToThreadLocalCarbonContext(this.username);
            }
            this.isTenantModeStoreView = isTenantMode;
            this.requestedTenant = tenantDomain;

            Map<String, API> latestPublishedAPIs = new HashMap<String, API>();
            List<API> multiVersionedAPIs = new ArrayList<API>();
            Comparator<API> versionComparator = new APIVersionComparator();
            Boolean displayMultipleVersions = APIUtil.isAllowDisplayMultipleVersions();

            PaginationContext.init(start, end, "ASC", APIConstants.API_OVERVIEW_NAME, Integer.MAX_VALUE);

            GenericArtifactManager artifactManager = APIUtil.getArtifactManager(userRegistry, APIConstants.API_KEY);
            if (artifactManager != null) {
                GenericArtifact[] genericArtifacts = artifactManager.findGenericArtifacts(listMap);
                totalLength = PaginationContext.getInstance().getLength();
                if (genericArtifacts == null || genericArtifacts.length == 0) {
                    result.put("apis", apiSortedSet);
                    result.put("totalLength", totalLength);
                    return result;
                }

                for (GenericArtifact artifact : genericArtifacts) {
                    if (artifact == null) {
                        log.error("Failed to retrieve artifact when getting paginated published API.");
                        continue;
                    }
                    // adding the API provider can mark the latest API .
                    API api = APIUtil.getLightWeightAPI(artifact);
                    if (api != null) {
                        String key;
                        //Check the configuration to allow showing multiple versions of an API true/false
                        if (!displayMultipleVersions) { //If allow only showing the latest version of an API
                            key = api.getId().getProviderName() + COLON_CHAR + api.getId().getApiName();
                            API existingAPI = latestPublishedAPIs.get(key);
                            if (existingAPI != null) {
                                // If we have already seen an API with the same name, make sure
                                // this one has a higher version number
                                if (versionComparator.compare(api, existingAPI) > 0) {
                                    latestPublishedAPIs.put(key, api);
                                }
                            } else {
                                // We haven't seen this API before
                                latestPublishedAPIs.put(key, api);
                            }
                        } else { //If allow showing multiple versions of an API
                            multiVersionedAPIs.add(api);
                        }
                    }
                }
                if (!displayMultipleVersions) {
                    apiSortedSet.addAll(latestPublishedAPIs.values());
                    result.put("apis", apiSortedSet);
                    result.put("totalLength", totalLength);
                    return result;
                } else {
                    apiVersionsSortedSet.addAll(multiVersionedAPIs);
                    result.put("apis", apiVersionsSortedSet);
                    result.put("totalLength", totalLength);
                    return result;
                }
            } else {
                String errorMessage = "Artifact manager is null for tenant domain " + tenantDomain +
                        " when retrieving all Published APIs.";
                log.error(errorMessage);
            }
        } catch (RegistryException e) {
            handleException("Failed to get all published APIs", e);
        } catch (UserStoreException e) {
            handleException("Failed to get all published APIs", e);
        } finally {
            PaginationContext.destroy();
        }
        result.put("apis", apiSortedSet);
        result.put("totalLength", totalLength);
        return result;
    }

    /**
     * The method to get APIs in any of the given LC status array
     *
     * @return Map<String, Object>  API result set with pagination information
     * @throws APIManagementException
     */
    @Override
    public Map<String, Object> getAllPaginatedLightWeightAPIsByStatus(String tenantDomain,
                                                                      int start, int end, final String[] apiStatus,
                                                                      boolean returnAPITags)
            throws APIManagementException {

        Map<String, Object> result = new HashMap<String, Object>();
        SortedSet<API> apiSortedSet = new TreeSet<API>(new APINameComparator());
        SortedSet<API> apiVersionsSortedSet = new TreeSet<API>(new APIVersionComparator());
        int totalLength = 0;
        boolean isMore = false;
        String criteria = "lcState=";

        try {
            Registry userRegistry;
            boolean isTenantMode = (tenantDomain != null);
            if ((isTenantMode && this.tenantDomain == null) || (isTenantMode && isTenantDomainNotMatching(tenantDomain))) {
                //Tenant store anonymous mode
                int tenantId = getTenantId(tenantDomain);
                // explicitly load the tenant's registry
                APIUtil.loadTenantRegistry(tenantId);
                userRegistry = ServiceReferenceHolder.getInstance().getRegistryService().
                        getGovernanceUserRegistry(CarbonConstants.REGISTRY_ANONNYMOUS_USERNAME, tenantId);
                setUsernameToThreadLocalCarbonContext(CarbonConstants.REGISTRY_ANONNYMOUS_USERNAME);
            } else {
                userRegistry = registry;
                setUsernameToThreadLocalCarbonContext(this.username);
            }
            this.isTenantModeStoreView = isTenantMode;
            this.requestedTenant = tenantDomain;

            Map<String, API> latestPublishedAPIs = new HashMap<String, API>();
            List<API> multiVersionedAPIs = new ArrayList<API>();
            Comparator<API> versionComparator = new APIVersionComparator();
            Boolean displayMultipleVersions = APIUtil.isAllowDisplayMultipleVersions();
            String paginationLimit = ServiceReferenceHolder.getInstance().getAPIManagerConfigurationService()
                    .getAPIManagerConfiguration().getFirstProperty(APIConstants.API_STORE_APIS_PER_PAGE);

            // If the Config exists use it to set the pagination limit
            final int maxPaginationLimit;
            if (paginationLimit != null) {
                // The additional 1 added to the maxPaginationLimit is to help us determine if more
                // APIs may exist so that we know that we are unable to determine the actual total
                // API count. We will subtract this 1 later on so that it does not interfere with
                // the logic of the rest of the application
                int pagination = Integer.parseInt(paginationLimit);

                // Because the store jaggery pagination logic is 10 results per a page we need to set pagination
                // limit to at least 11 or the pagination done at this level will conflict with the store pagination
                // leading to some of the APIs not being displayed
                if (pagination < 11) {
                    pagination = 11;
                    log.warn("Value of '" + APIConstants.API_STORE_APIS_PER_PAGE + "' is too low, defaulting to 11");
                }

                maxPaginationLimit = start + pagination + 1;
            }
            // Else if the config is not specified we go with default functionality and load all
            else {
                maxPaginationLimit = Integer.MAX_VALUE;
            }

            PaginationContext.init(start, end, "ASC", APIConstants.API_OVERVIEW_NAME, maxPaginationLimit);


            criteria = criteria + APIUtil.getORBasedSearchCriteria(apiStatus);
            GenericArtifactManager artifactManager = APIUtil.getArtifactManager(userRegistry, APIConstants.API_KEY);
            if (artifactManager != null) {
                if (apiStatus != null && apiStatus.length > 0) {
                    List<GovernanceArtifact> genericArtifacts = GovernanceUtils.findGovernanceArtifacts
                            (getSearchQuery(criteria), userRegistry, APIConstants.API_RXT_MEDIA_TYPE);
                    totalLength = PaginationContext.getInstance().getLength();
                    if (genericArtifacts == null || genericArtifacts.size() == 0) {
                        result.put("apis", apiSortedSet);
                        result.put("totalLength", totalLength);
                        result.put("isMore", isMore);
                        return result;
                    }

                    // Check to see if we can speculate that there are more APIs to be loaded
                    if (maxPaginationLimit == totalLength) {
                        isMore = true;  // More APIs exist so we cannot determine the total API count without
                        // incurring a performance hit
                        --totalLength; // Remove the additional 1 we added earlier when setting max pagination limit
                    }
                    int tempLength = 0;
                    for (GovernanceArtifact artifact : genericArtifacts) {

                        API api = null;
                        try {
                            api = APIUtil.getLightWeightAPI(artifact);
                        } catch (APIManagementException e) {
                            //log and continue since we want to load the rest of the APIs.
                            log.error("Error while loading API " + artifact.getAttribute(
                                    APIConstants.API_OVERVIEW_NAME),
                                    e);
                        }
                        if (api != null) {
                            if (returnAPITags) {
                                String artifactPath = GovernanceUtils.getArtifactPath(registry, artifact.getId());
                                Set<String> tags = new HashSet<String>();
                                org.wso2.carbon.registry.core.Tag[] tag = registry.getTags(artifactPath);
                                for (org.wso2.carbon.registry.core.Tag tag1 : tag) {
                                    tags.add(tag1.getTagName());
                                }
                                api.addTags(tags);
                            }

                            String key;
                            //Check the configuration to allow showing multiple versions of an API true/false
                            if (!displayMultipleVersions) { //If allow only showing the latest version of an API
                                key = api.getId().getProviderName() + COLON_CHAR + api.getId().getApiName();
                                API existingAPI = latestPublishedAPIs.get(key);
                                if (existingAPI != null) {
                                    // If we have already seen an API with the same name, make sure
                                    // this one has a higher version number
                                    if (versionComparator.compare(api, existingAPI) > 0) {
                                        latestPublishedAPIs.put(key, api);
                                    }
                                } else {
                                    // We haven't seen this API before
                                    latestPublishedAPIs.put(key, api);
                                }
                            } else { //If allow showing multiple versions of an API
                                multiVersionedAPIs.add(api);
                            }
                        }
                        tempLength++;
                        if (tempLength >= totalLength) {
                            break;
                        }
                    }
                    if (!displayMultipleVersions) {
                        apiSortedSet.addAll(latestPublishedAPIs.values());
                        result.put("apis", apiSortedSet);
                        result.put("totalLength", totalLength);
                        result.put("isMore", isMore);
                        return result;
                    } else {
                        apiVersionsSortedSet.addAll(multiVersionedAPIs);
                        result.put("apis", apiVersionsSortedSet);
                        result.put("totalLength", totalLength);
                        result.put("isMore", isMore);
                        return result;
                    }
                }
            } else {
                String errorMessage = "Artifact manager is null for tenant domain " + tenantDomain +
                        " when retrieving all paginated APIs by status.";
                log.error(errorMessage);
            }
        } catch (RegistryException e) {
            handleException("Failed to get all published APIs", e);
        } catch (UserStoreException e) {
            handleException("Failed to get all published APIs", e);
        } finally {
            PaginationContext.destroy();
        }
        result.put("apis", apiSortedSet);
        result.put("totalLength", totalLength);
        result.put("isMore", isMore);
        return result;

    }


    /**
     * Regenerate consumer secret.
     *
     * @param clientId For which consumer key we need to regenerate consumer secret.
     * @return New consumer secret.
     * @throws APIManagementException This is the custom exception class for API management.
     */
    public String renewConsumerSecret(String clientId) throws APIManagementException {
        // Create Token Request with parameters provided from UI.
        AccessTokenRequest tokenRequest = new AccessTokenRequest();
        tokenRequest.setClientId(clientId);

        KeyManager keyManager = KeyManagerHolder.getKeyManagerInstance();
        return keyManager.getNewApplicationConsumerSecret(tokenRequest);
    }

    /**
     * The method to get APIs in any of the given LC status array
     *
     * @return Map<String, Object>  API result set with pagination information
     * @throws APIManagementException
     */
    @Override
    public Map<String, Object> getAllPaginatedAPIsByStatus(String tenantDomain,
                                                           int start, int end, final String[] apiStatus, boolean returnAPITags) throws APIManagementException {

        Map<String, Object> result = new HashMap<String, Object>();
        SortedSet<API> apiSortedSet = new TreeSet<API>(new APINameComparator());
        SortedSet<API> apiVersionsSortedSet = new TreeSet<API>(new APIVersionComparator());
        int totalLength = 0;
        boolean isMore = false;
        String criteria = APIConstants.LCSTATE_SEARCH_TYPE_KEY;

        try {
            Registry userRegistry;
            boolean isTenantMode = (tenantDomain != null);
            if ((isTenantMode && this.tenantDomain == null) || (isTenantMode && isTenantDomainNotMatching(tenantDomain))) {//Tenant store anonymous mode
                int tenantId = getTenantId(tenantDomain);
                // explicitly load the tenant's registry
                APIUtil.loadTenantRegistry(tenantId);
                userRegistry = getGovernanceUserRegistry(tenantId);
                setUsernameToThreadLocalCarbonContext(CarbonConstants.REGISTRY_ANONNYMOUS_USERNAME);
            } else {
                userRegistry = registry;
                setUsernameToThreadLocalCarbonContext(this.username);
            }
            this.isTenantModeStoreView = isTenantMode;
            this.requestedTenant = tenantDomain;

            Map<String, API> latestPublishedAPIs = new HashMap<String, API>();
            List<API> multiVersionedAPIs = new ArrayList<API>();
            Comparator<API> versionComparator = new APIVersionComparator();
            Boolean displayMultipleVersions = APIUtil.isAllowDisplayMultipleVersions();
            String paginationLimit = getAPIManagerConfiguration().
                    getFirstProperty(APIConstants.API_STORE_APIS_PER_PAGE);

            // If the Config exists use it to set the pagination limit
            final int maxPaginationLimit;
            if (paginationLimit != null) {
                // The additional 1 added to the maxPaginationLimit is to help us determine if more
                // APIs may exist so that we know that we are unable to determine the actual total
                // API count. We will subtract this 1 later on so that it does not interfere with
                // the logic of the rest of the application
                int pagination = Integer.parseInt(paginationLimit);

                // Because the store jaggery pagination logic is 10 results per a page we need to set pagination
                // limit to at least 11 or the pagination done at this level will conflict with the store pagination
                // leading to some of the APIs not being displayed
                if (pagination < 11) {
                    pagination = 11;
                    log.warn("Value of '" + APIConstants.API_STORE_APIS_PER_PAGE + "' is too low, defaulting to 11");
                }

                maxPaginationLimit = start + pagination + 1;
            }
            // Else if the config is not specified we go with default functionality and load all
            else {
                maxPaginationLimit = Integer.MAX_VALUE;
            }

            PaginationContext.init(start, end, "ASC", APIConstants.API_OVERVIEW_NAME, maxPaginationLimit);

            criteria = criteria + APIUtil.getORBasedSearchCriteria(apiStatus);
            GenericArtifactManager artifactManager = APIUtil.getArtifactManager(userRegistry, APIConstants.API_KEY);
            if (artifactManager != null) {
                if (apiStatus != null && apiStatus.length > 0) {
                    List<GovernanceArtifact> genericArtifacts = GovernanceUtils.findGovernanceArtifacts
                            (getSearchQuery(criteria), userRegistry, APIConstants.API_RXT_MEDIA_TYPE);
                    totalLength = PaginationContext.getInstance().getLength();
                    if (genericArtifacts == null || genericArtifacts.size() == 0) {
                        result.put("apis", apiSortedSet);
                        result.put("totalLength", totalLength);
                        result.put("isMore", isMore);
                        return result;
                    }

                    // Check to see if we can speculate that there are more APIs to be loaded
                    if (maxPaginationLimit == totalLength) {
                        isMore = true;  // More APIs exist so we cannot determine the total API count without incurring a
                        // performance hit
                        --totalLength; // Remove the additional 1 we added earlier when setting max pagination limit
                    }
                    int tempLength = 0;
                    for (GovernanceArtifact artifact : genericArtifacts) {

                        API api = null;
                        try {
                            api = APIUtil.getAPI(artifact);
                        } catch (APIManagementException e) {
                            //log and continue since we want to load the rest of the APIs.
                            log.error("Error while loading API " + artifact.getAttribute(APIConstants.API_OVERVIEW_NAME),
                                    e);
                        }
                        if (api != null) {
                            if (returnAPITags) {
                                String artifactPath = GovernanceUtils.getArtifactPath(registry, artifact.getId());
                                Set<String> tags = new HashSet<String>();
                                org.wso2.carbon.registry.core.Tag[] tag = registry.getTags(artifactPath);
                                for (org.wso2.carbon.registry.core.Tag tag1 : tag) {
                                    tags.add(tag1.getTagName());
                                }
                                api.addTags(tags);
                            }

                            String key;
                            //Check the configuration to allow showing multiple versions of an API true/false
                            if (!displayMultipleVersions) { //If allow only showing the latest version of an API
                                key = api.getId().getProviderName() + COLON_CHAR + api.getId().getApiName();
                                API existingAPI = latestPublishedAPIs.get(key);
                                if (existingAPI != null) {
                                    // If we have already seen an API with the same name, make sure
                                    // this one has a higher version number
                                    if (versionComparator.compare(api, existingAPI) > 0) {
                                        latestPublishedAPIs.put(key, api);
                                    }
                                } else {
                                    // We haven't seen this API before
                                    latestPublishedAPIs.put(key, api);
                                }
                            } else { //If allow showing multiple versions of an API
                                multiVersionedAPIs.add(api);
                            }
                        }
                        tempLength++;
                        if (tempLength >= totalLength) {
                            break;
                        }
                    }
                    if (!displayMultipleVersions) {
                        apiSortedSet.addAll(latestPublishedAPIs.values());
                        result.put("apis", apiSortedSet);
                        result.put("totalLength", totalLength);
                        result.put("isMore", isMore);
                        return result;
                    } else {
                        apiVersionsSortedSet.addAll(multiVersionedAPIs);
                        result.put("apis", apiVersionsSortedSet);
                        result.put("totalLength", totalLength);
                        result.put("isMore", isMore);
                        return result;
                    }
                }
            } else {
                String errorMessage = "Artifact manager is null for tenant domain " + tenantDomain
                        + " when retrieving all paginated APIs by status.";
                log.error(errorMessage);
            }
        } catch (RegistryException e) {
            handleException("Failed to get all published APIs", e);
        } catch (UserStoreException e) {
            handleException("Failed to get all published APIs", e);
        } finally {
            PaginationContext.destroy();
        }
        result.put("apis", apiSortedSet);
        result.put("totalLength", totalLength);
        result.put("isMore", isMore);
        return result;

    }

    /**
     * The method to get APIs by given status to Store view
     *
     * @return Set<API>  Set of APIs
     * @throws APIManagementException
     */
    @Override
    @Deprecated
	public Map<String, Object> getAllPaginatedAPIsByStatus(String tenantDomain,
			int start, int end, final String apiStatus, boolean returnAPITags) throws APIManagementException {
        try {
            if (tenantDomain != null) {
                PrivilegedCarbonContext.startTenantFlow();
                PrivilegedCarbonContext.getThreadLocalCarbonContext().setTenantDomain(tenantDomain, true);
            }
        }finally {
            endTenantFlow();
        }
    	Boolean displayAPIsWithMultipleStatus = APIUtil.isAllowDisplayAPIsWithMultipleStatus();
    	Map<String, List<String>> listMap = new HashMap<String, List<String>>();
        //Check the api-manager.xml config file entry <DisplayAllAPIs> value is false
        if (APIConstants.PROTOTYPED.equals(apiStatus)) {
            listMap.put(APIConstants.API_OVERVIEW_STATUS, new ArrayList<String>() {{
                add(apiStatus);
            }});
        } else {
            if (!displayAPIsWithMultipleStatus) {
                //Create the search attribute map
                listMap.put(APIConstants.API_OVERVIEW_STATUS, new ArrayList<String>() {{
                    add(apiStatus);
                }});
            } else {
                return getAllPaginatedAPIs(tenantDomain, start, end);
            }
        }

        Map<String,Object> result=new HashMap<String, Object>();
        SortedSet<API> apiSortedSet = new TreeSet<API>(new APINameComparator());
        SortedSet<API> apiVersionsSortedSet = new TreeSet<API>(new APIVersionComparator());
        int totalLength=0;
        boolean isMore = false;
        try {
            Registry userRegistry;
            boolean isTenantMode=(tenantDomain != null);
            if ((isTenantMode && this.tenantDomain==null) || (isTenantMode && isTenantDomainNotMatching(tenantDomain))) {//Tenant store anonymous mode
                int tenantId = getTenantId(tenantDomain);
                // explicitly load the tenant's registry
                APIUtil.loadTenantRegistry(tenantId);
                userRegistry = getGovernanceUserRegistry(tenantId);
                setUsernameToThreadLocalCarbonContext(CarbonConstants.REGISTRY_ANONNYMOUS_USERNAME);
            } else {
                userRegistry = registry;
                setUsernameToThreadLocalCarbonContext(this.username);
            }
            this.isTenantModeStoreView = isTenantMode;
            this.requestedTenant = tenantDomain;

            Map<String, API> latestPublishedAPIs = new HashMap<String, API>();
            List<API> multiVersionedAPIs = new ArrayList<API>();
            Comparator<API> versionComparator = new APIVersionComparator();
            Boolean displayMultipleVersions = APIUtil.isAllowDisplayMultipleVersions();
            String paginationLimit = getAPIManagerConfiguration()
                    .getFirstProperty(APIConstants.API_STORE_APIS_PER_PAGE);

            // If the Config exists use it to set the pagination limit
            final int maxPaginationLimit;
            if (paginationLimit != null) {
                // The additional 1 added to the maxPaginationLimit is to help us determine if more
                // APIs may exist so that we know that we are unable to determine the actual total
                // API count. We will subtract this 1 later on so that it does not interfere with
                // the logic of the rest of the application
                int pagination = Integer.parseInt(paginationLimit);

                // Because the store jaggery pagination logic is 10 results per a page we need to set pagination
                // limit to at least 11 or the pagination done at this level will conflict with the store pagination
                // leading to some of the APIs not being displayed
                if (pagination < 11) {
                    pagination = 11;
                    log.warn("Value of '" + APIConstants.API_STORE_APIS_PER_PAGE + "' is too low, defaulting to 11");
                }

                maxPaginationLimit = start + pagination + 1;
            }
            // Else if the config is not specified we go with default functionality and load all
            else {
                maxPaginationLimit = Integer.MAX_VALUE;
            }

            PaginationContext.init(start, end, "ASC", APIConstants.API_OVERVIEW_NAME, maxPaginationLimit);
            GenericArtifactManager artifactManager = APIUtil.getArtifactManager(userRegistry, APIConstants.API_KEY);
            if (artifactManager != null) {
                
                GenericArtifact[] genericArtifacts = artifactManager.findGenericArtifacts(listMap);
                totalLength=PaginationContext.getInstance().getLength();
                if (genericArtifacts == null || genericArtifacts.length == 0) {
                    result.put("apis",apiSortedSet);
                    result.put("totalLength",totalLength);
                    result.put("isMore", isMore);
                    return result;
                }

                // Check to see if we can speculate that there are more APIs to be loaded
                if (maxPaginationLimit == totalLength) {
                    isMore = true;  // More APIs exist so we cannot determine the total API count without incurring a
                            // performance hit
                    --totalLength; // Remove the additional 1 we added earlier when setting max pagination limit
                }
                int tempLength=0;
                for (GenericArtifact artifact : genericArtifacts) {

                    if (artifact == null) {
                        log.error("Failed to retrieve artifact when getting all paginated APIs by status.");
                        continue;
                    }
                    API api  = null;
                    try {
                        api = APIUtil.getAPI(artifact);
                    } catch (APIManagementException e) {
                        //log and continue since we want to load the rest of the APIs.
                        log.error("Error while loading API " + artifact.getAttribute(APIConstants.API_OVERVIEW_NAME),
                                e);
                    }
                    if (api != null) {
                        if (returnAPITags) {
                            String artifactPath = GovernanceUtils.getArtifactPath(registry, artifact.getId());
                            Set<String> tags = new HashSet<String>();
                            org.wso2.carbon.registry.core.Tag[] tag = registry.getTags(artifactPath);
                            for (org.wso2.carbon.registry.core.Tag tag1 : tag) {
                                tags.add(tag1.getTagName());
                            }
                            api.addTags(tags);
                        }

                        String key;
                        //Check the configuration to allow showing multiple versions of an API true/false
                        if (!displayMultipleVersions) { //If allow only showing the latest version of an API
                            key = api.getId().getProviderName() + COLON_CHAR + api.getId().getApiName();
                            API existingAPI = latestPublishedAPIs.get(key);
                            if (existingAPI != null) {
                                // If we have already seen an API with the same name, make sure
                                // this one has a higher version number
                                if (versionComparator.compare(api, existingAPI) > 0) {
                                    latestPublishedAPIs.put(key, api);
                                }
                            } else {
                                // We haven't seen this API before
                                latestPublishedAPIs.put(key, api);
                            }
                        } else { //If allow showing multiple versions of an API
                            multiVersionedAPIs.add(api);
                        }
                    }
                    tempLength++;
                    if (tempLength >= totalLength){
                        break;
                    }
                }
                if (!displayMultipleVersions) {
                    apiSortedSet.addAll(latestPublishedAPIs.values());
                    result.put("apis",apiSortedSet);
                    result.put("totalLength",totalLength);
                    result.put("isMore", isMore);
                    return result;
                } else {
                    apiVersionsSortedSet.addAll(multiVersionedAPIs);
                    result.put("apis",apiVersionsSortedSet);
                    result.put("totalLength",totalLength);
                    result.put("isMore", isMore);
                    return result;
                }
            } else {
                String errorMessage = "Artifact manager is null for tenant domain " + tenantDomain
                        + " when retrieving APIs by status.";
                log.error(errorMessage);
            }
        } catch (RegistryException e) {
            handleException("Failed to get all published APIs", e);
        } catch (UserStoreException e) {
            handleException("Failed to get all published APIs", e);
        } finally {
            PaginationContext.destroy();
        }
        result.put("apis", apiSortedSet);
        result.put("totalLength", totalLength);
        result.put("isMore", isMore);
        return result;
	}

    /**
     * Re-generates the access token.
     * @param oldAccessToken          Token to be revoked
     * @param clientId                Consumer Key for the Application
     * @param clientSecret            Consumer Secret for the Application
     * @param validityTime            Desired Validity time for the token
     * @param jsonInput               Additional parameters if Authorization server needs any.
     * @return Renewed Access Token.
     * @throws APIManagementException
     */
    @Override
    public AccessTokenInfo renewAccessToken(String oldAccessToken, String clientId, String clientSecret,
                                            String validityTime, String
                                                    requestedScopes[], String jsonInput) throws APIManagementException {
        // Create Token Request with parameters provided from UI.
        AccessTokenRequest tokenRequest = new AccessTokenRequest();
        tokenRequest.setClientId(clientId);
        tokenRequest.setClientSecret(clientSecret);
        tokenRequest.setValidityPeriod(Long.parseLong(validityTime));
        tokenRequest.setTokenToRevoke(oldAccessToken);
        tokenRequest.setScope(requestedScopes);

        try {
            // Populating additional parameters.
            tokenRequest = ApplicationUtils.populateTokenRequest(jsonInput, tokenRequest);
            KeyManager keyManager = KeyManagerHolder.getKeyManagerInstance();

            JSONObject appLogObject = new JSONObject();
            appLogObject.put("Re-Generated Keys for application with client Id", clientId);
            APIUtil.logAuditMessage(APIConstants.AuditLogConstants.APPLICATION, appLogObject.toString(),
                    APIConstants.AuditLogConstants.UPDATED, this.username);

            return keyManager.getNewApplicationAccessToken(tokenRequest);
        } catch (APIManagementException e) {
            log.error("Error while re-generating AccessToken", e);
            throw e;
        }
    }


    /**
     * The method to get All PUBLISHED and DEPRECATED APIs, to Store view
     *
     * @return Set<API>  Set of APIs
     * @throws APIManagementException
     */
    @Deprecated
    public Map<String,Object> getAllPaginatedAPIs(String tenantDomain,int start,int end) throws APIManagementException {
        Map<String,Object> result=new HashMap<String, Object>();
        SortedSet<API> apiSortedSet = new TreeSet<API>(new APINameComparator());
        SortedSet<API> apiVersionsSortedSet = new TreeSet<API>(new APIVersionComparator());
        int totalLength=0;
        try {
            Registry userRegistry;
            boolean isTenantMode=(tenantDomain != null);
            if ((isTenantMode && this.tenantDomain==null) || (isTenantMode && isTenantDomainNotMatching(tenantDomain))) {//Tenant store anonymous mode
                int tenantId = getTenantId(tenantDomain);
                userRegistry = getGovernanceUserRegistry(tenantId);
                setUsernameToThreadLocalCarbonContext(CarbonConstants.REGISTRY_ANONNYMOUS_USERNAME);
            } else {
                userRegistry = registry;
                setUsernameToThreadLocalCarbonContext(this.username);
            }
            this.isTenantModeStoreView = isTenantMode;
            this.requestedTenant = tenantDomain;

            Map<String, API> latestPublishedAPIs = new HashMap<String, API>();
            List<API> multiVersionedAPIs = new ArrayList<API>();
            Comparator<API> versionComparator = new APIVersionComparator();
            Boolean displayMultipleVersions = APIUtil.isAllowDisplayMultipleVersions();

            GenericArtifactManager artifactManager = APIUtil.getArtifactManager(userRegistry, APIConstants.API_KEY);

            PaginationContext.init(start, end, "ASC", APIConstants.API_OVERVIEW_NAME, Integer.MAX_VALUE);


            boolean noPublishedAPIs = false;
            if (artifactManager != null) {

            	//Create the search attribute map for PUBLISHED APIs
            	Map<String, List<String>> listMap = new HashMap<String, List<String>>();
                listMap.put(APIConstants.API_OVERVIEW_STATUS, new ArrayList<String>() {{
                        add(APIConstants.PUBLISHED);
                    }});

                GenericArtifact[] genericArtifacts = artifactManager.findGenericArtifacts(listMap);
                totalLength = PaginationContext.getInstance().getLength();
                if (genericArtifacts == null || genericArtifacts.length == 0) {
                	noPublishedAPIs = true;
                }
                int publishedAPICount;
                if (genericArtifacts != null) {
                    for (GenericArtifact artifact : genericArtifacts) {
                        if (artifact == null) {
                            log.error("Failed to retrieve artifact when getting all paginated APIs.");
                            continue;
                        }
                        // adding the API provider can mark the latest API .
//                        String status = artifact.getAttribute(APIConstants.API_OVERVIEW_STATUS);
                        API api  = APIUtil.getAPI(artifact);
                        if (api != null) {
                            String key;
                            //Check the configuration to allow showing multiple versions of an API true/false
                            if (!displayMultipleVersions) { //If allow only showing the latest version of an API
                                key = api.getId().getProviderName() + COLON_CHAR + api.getId().getApiName();
                                API existingAPI = latestPublishedAPIs.get(key);
                                if (existingAPI != null) {
                                    // If we have already seen an API with the same name, make sure
                                    // this one has a higher version number
                                    if (versionComparator.compare(api, existingAPI) > 0) {
                                        latestPublishedAPIs.put(key, api);
                                    }
                                } else {
                                    // We haven't seen this API before
                                    latestPublishedAPIs.put(key, api);
                                }
                            } else { //If allow showing multiple versions of an API
    //                            key = api.getId().getProviderName() + ":" + api.getId().getApiName() + ":" + api.getId()
    //                                    .getVersion();
                                multiVersionedAPIs.add(api);
                            }
                        }
                    }
                }
                if (!displayMultipleVersions) {
                	publishedAPICount = latestPublishedAPIs.size();
                } else {
                	publishedAPICount = multiVersionedAPIs.size();
                }
                if ((start + end) > publishedAPICount) {
                	if (publishedAPICount > 0) {
                		/*Starting to retrieve DEPRECATED APIs*/
                		start = 0;
                		/* publishedAPICount is always less than end*/
                		end = end - publishedAPICount;
                	} else {
                		start = start - totalLength;
                	}
                	PaginationContext.init(start, end, "ASC", APIConstants.API_OVERVIEW_NAME, Integer.MAX_VALUE);
	                //Create the search attribute map for DEPRECATED APIs
	                Map<String, List<String>> listMapForDeprecatedAPIs = new HashMap<String, List<String>>();
	                listMapForDeprecatedAPIs.put(APIConstants.API_OVERVIEW_STATUS, new ArrayList<String>() {{
	                        add(APIConstants.DEPRECATED);
	                    }});

	                GenericArtifact[] genericArtifactsForDeprecatedAPIs = artifactManager.findGenericArtifacts(listMapForDeprecatedAPIs);
	                totalLength = totalLength + PaginationContext.getInstance().getLength();
	                if ((genericArtifactsForDeprecatedAPIs == null || genericArtifactsForDeprecatedAPIs.length == 0) && noPublishedAPIs) {
	                	result.put("apis",apiSortedSet);
	                    result.put("totalLength",totalLength);
	                    return result;
	                }

                    if (genericArtifactsForDeprecatedAPIs != null) {
                        for (GenericArtifact artifact : genericArtifactsForDeprecatedAPIs) {
                            if (artifact == null) {
                                log.error("Failed to retrieve artifact when getting deprecated APIs.");
                                continue;
                            }
                            // adding the API provider can mark the latest API .

                            API api  = APIUtil.getAPI(artifact);

                            if (api != null) {
                                String key;
                                //Check the configuration to allow showing multiple versions of an API true/false
                                if (!displayMultipleVersions) { //If allow only showing the latest version of an API
                                    key = api.getId().getProviderName() + COLON_CHAR + api.getId().getApiName();
                                    API existingAPI = latestPublishedAPIs.get(key);
                                    if (existingAPI != null) {
                                        // If we have already seen an API with the same name, make sure
                                        // this one has a higher version number
                                        if (versionComparator.compare(api, existingAPI) > 0) {
                                            latestPublishedAPIs.put(key, api);
                                        }
                                    } else {
                                        // We haven't seen this API before
                                        latestPublishedAPIs.put(key, api);
                                    }
                                } else { //If allow showing multiple versions of an API
                                    multiVersionedAPIs.add(api);
                                }
                            }
                        }
                    }
                }

                if (!displayMultipleVersions) {
                    for (API api : latestPublishedAPIs.values()) {
                        apiSortedSet.add(api);
                    }
                    result.put("apis",apiSortedSet);
                    result.put("totalLength",totalLength);
                    return result;
                } else {
                    apiVersionsSortedSet.addAll(multiVersionedAPIs);
                    result.put("apis",apiVersionsSortedSet);
                    result.put("totalLength",totalLength);
                    return result;
                }
            } else {
                String errorMessage = "Artifact manager is null for tenant domain " + tenantDomain
                        + " when retrieving all paginated APIs.";
                log.error(errorMessage);
            }
        } catch (RegistryException e) {
            handleException("Failed to get all published APIs", e);
        } catch (UserStoreException e) {
            handleException("Failed to get all published APIs", e);
        }finally {
            PaginationContext.destroy();
        }
        result.put("apis", apiSortedSet);
        result.put("totalLength", totalLength);
        return result;
    }

    @Override
    public Set<API> getTopRatedAPIs(int limit) throws APIManagementException {
        int returnLimit = 0;
        SortedSet<API> apiSortedSet = new TreeSet<API>(new APINameComparator());
        try {
            GenericArtifactManager artifactManager = APIUtil.getArtifactManager(registry, APIConstants.API_KEY);
            if (artifactManager == null) {
                String errorMessage = "Artifact manager is null when retrieving top rated APIs.";
                log.error(errorMessage);
                throw new APIManagementException(errorMessage);
            }
            GenericArtifact[] genericArtifacts = artifactManager.getAllGenericArtifacts();
            if (genericArtifacts == null || genericArtifacts.length == 0) {
                return apiSortedSet;
            }
            for (GenericArtifact genericArtifact : genericArtifacts) {
                String status = APIUtil.getLcStateFromArtifact(genericArtifact);
                if (APIConstants.PUBLISHED.equals(status)) {
                    String artifactPath = genericArtifact.getPath();

                    float rating = registry.getAverageRating(artifactPath);
                    if (rating > APIConstants.TOP_TATE_MARGIN && (returnLimit < limit)) {
                        returnLimit++;
                        API api = APIUtil.getAPI(genericArtifact, registry);
                        if (api != null) {
                            apiSortedSet.add(api);
                        }
                    }
                }
            }
        } catch (RegistryException e) {
            handleException("Failed to get top rated API", e);
        }
        return apiSortedSet;
    }

    /**
     * Get the recently added APIs set
     *
     * @param limit no limit. Return everything else, limit the return list to specified value.
     * @return Set<API>
     * @throws APIManagementException
     */
    @Override
    public Set<API> getRecentlyAddedAPIs(int limit, String tenantDomain)
            throws APIManagementException {
        SortedSet<API> recentlyAddedAPIs = new TreeSet<API>(new APINameComparator());
        SortedSet<API> recentlyAddedAPIsWithMultipleVersions = new TreeSet<API>(new APIVersionComparator());
        Registry userRegistry;
        APIManagerConfiguration config = getAPIManagerConfiguration();
        boolean isRecentlyAddedAPICacheEnabled =
              Boolean.parseBoolean(config.getFirstProperty(APIConstants.API_STORE_RECENTLY_ADDED_API_CACHE_ENABLE));

        PrivilegedCarbonContext.startTenantFlow();
        boolean isTenantFlowStarted ;
        if (tenantDomain != null && !MultitenantConstants.SUPER_TENANT_DOMAIN_NAME.equals(tenantDomain)) {
            PrivilegedCarbonContext.getThreadLocalCarbonContext().setTenantDomain(tenantDomain, true);
            isTenantFlowStarted = true;
        } else {
            PrivilegedCarbonContext.getThreadLocalCarbonContext().setTenantDomain(MultitenantConstants.SUPER_TENANT_DOMAIN_NAME, true);
            isTenantFlowStarted = true;
        }

        try {
            boolean isTenantMode = (tenantDomain != null);
            if ((isTenantMode && this.tenantDomain == null) || (isTenantMode && isTenantDomainNotMatching(tenantDomain))) {//Tenant based store anonymous mode
                int tenantId = getTenantId(tenantDomain);
                // explicitly load the tenant's registry
      	      	APIUtil.loadTenantRegistry(tenantId);
                setUsernameToThreadLocalCarbonContext(CarbonConstants.REGISTRY_ANONNYMOUS_USERNAME);
                isTenantFlowStarted = true;
                userRegistry = getGovernanceUserRegistry(tenantId);
            } else {
                userRegistry = registry;
                setUsernameToThreadLocalCarbonContext(this.username);
                isTenantFlowStarted = true;
            }
            if (isRecentlyAddedAPICacheEnabled) {
                boolean isStatusChanged = false;
                Set<API> recentlyAddedAPI = (Set<API>) Caching.getCacheManager(APIConstants.API_MANAGER_CACHE_MANAGER)
                        .getCache(APIConstants.RECENTLY_ADDED_API_CACHE_NAME).get(username + COLON_CHAR + tenantDomain);
                if (recentlyAddedAPI != null) {
                    for (API api : recentlyAddedAPI) {
                        try {
                            if (!APIConstants.PUBLISHED.equalsIgnoreCase(userRegistry.get(APIUtil.getAPIPath(api.getId())).getProperty(APIConstants.API_STATUS))) {
                                isStatusChanged = true;
                                break;
                            }
                        } catch (Exception ex) {
                            log.error("Error while checking API status for APP " + api.getId().getApiName() + '-' +
                                      api.getId().getVersion(), ex);
                        }
                    }
                    if (!isStatusChanged) {
                        return recentlyAddedAPI;
                    }
                }
            }

            PaginationContext.init(0, limit, APIConstants.REGISTRY_ARTIFACT_SEARCH_DESC_ORDER,
                    APIConstants.CREATED_DATE, Integer.MAX_VALUE);
            Map<String, List<String>> listMap = new HashMap<String, List<String>>();
        	listMap.put(APIConstants.API_OVERVIEW_STATUS, new ArrayList<String>() {{
        		add(APIConstants.PUBLISHED);
        	}});
            listMap.put(APIConstants.STORE_VIEW_ROLES, getUserRoleList());
            String searchCriteria = APIConstants.LCSTATE_SEARCH_KEY + "= (" + APIConstants.PUBLISHED + ")";

        	//Find UUID
        	GenericArtifactManager artifactManager = APIUtil.getArtifactManager(userRegistry, APIConstants.API_KEY);
        	if (artifactManager != null) {
                GenericArtifact[] genericArtifacts = artifactManager.findGovernanceArtifacts(getSearchQuery(searchCriteria));
        		SortedSet<API> allAPIs = new TreeSet<API>(new APINameComparator());
        		for (GenericArtifact artifact : genericArtifacts) {

                    API api = null;
                    try {
                        api = APIUtil.getAPI(artifact);
                    } catch (APIManagementException e) {
                        //just log and continue since we want to go through the other APIs as well.
                        log.error("Error loading API " + artifact.getAttribute(APIConstants.API_OVERVIEW_NAME), e);
                    }
                    if (api != null) {
                        allAPIs.add(api);
                    }
                }

				if (!APIUtil.isAllowDisplayMultipleVersions()) {
					Map<String, API> latestPublishedAPIs = new HashMap<String, API>();
					Comparator<API> versionComparator = new APIVersionComparator();
					String key;
					for (API api : allAPIs) {
						key = api.getId().getProviderName() + COLON_CHAR + api.getId().getApiName();
						API existingAPI = latestPublishedAPIs.get(key);
						if (existingAPI != null) {
							// If we have already seen an API with the same
							// name, make sure this one has a higher version
							// number
							if (versionComparator.compare(api, existingAPI) > 0) {
								latestPublishedAPIs.put(key, api);
							}
						} else {
							// We haven't seen this API before
							latestPublishedAPIs.put(key, api);
						}
					}

                    recentlyAddedAPIs.addAll(latestPublishedAPIs.values());
					if (isRecentlyAddedAPICacheEnabled) {
						Caching.getCacheManager(APIConstants.API_MANAGER_CACHE_MANAGER)
						       .getCache(APIConstants.RECENTLY_ADDED_API_CACHE_NAME)
						       .put(username + COLON_CHAR + tenantDomain, allAPIs);
					}
					return recentlyAddedAPIs;
				} else {
        			recentlyAddedAPIsWithMultipleVersions.addAll(allAPIs);
					if (isRecentlyAddedAPICacheEnabled) {
						Caching.getCacheManager(APIConstants.API_MANAGER_CACHE_MANAGER)
						       .getCache(APIConstants.RECENTLY_ADDED_API_CACHE_NAME)
						       .put(username + COLON_CHAR + tenantDomain, allAPIs);
					}
        			return recentlyAddedAPIsWithMultipleVersions;
        		}
            } else {
                String errorMessage = "Artifact manager is null when retrieving recently added APIs for tenant domain "
                        + tenantDomain;
                log.error(errorMessage);
            }
        } catch (RegistryException e) {
        	handleException("Failed to get all published APIs", e);
        } catch (UserStoreException e) {
        	handleException("Failed to get all published APIs", e);
        } finally {
        	PaginationContext.destroy();
        	if (isTenantFlowStarted) {
                endTenantFlow();
            }
        }
        return recentlyAddedAPIs;
    }

    @Override
    public Set<Tag> getAllTags(String requestedTenantDomain) throws APIManagementException {

        this.isTenantModeStoreView = (requestedTenantDomain != null);

        if(requestedTenantDomain != null){
            this.requestedTenant = requestedTenantDomain;
        }

        /* We keep track of the lastUpdatedTime of the TagCache to determine its freshness.
         */
        long lastUpdatedTimeAtStart = lastUpdatedTime;
        long currentTimeAtStart = System.currentTimeMillis();
        if(isTagCacheEnabled && ( (currentTimeAtStart- lastUpdatedTimeAtStart) < tagCacheValidityTime)){
            if(tagSet != null){
                return tagSet;
            }
        }

        TreeSet<Tag> tempTagSet = new TreeSet<Tag>(new Comparator<Tag>() {
            @Override
            public int compare(Tag o1, Tag o2) {
                return o1.getName().compareTo(o2.getName());
            }
        });
        Registry userRegistry = null;
        boolean isTenantFlowStarted = false;
        String tagsQueryPath = null;
        try {
        	tagsQueryPath = RegistryConstants.QUERIES_COLLECTION_PATH + "/tag-summary";
            Map<String, String> params = new HashMap<String, String>();
            params.put(RegistryConstants.RESULT_TYPE_PROPERTY_NAME, RegistryConstants.TAG_SUMMARY_RESULT_TYPE);
            //as a tenant, I'm browsing my own Store or I'm browsing a Store of another tenant..
            if ((this.isTenantModeStoreView && this.tenantDomain==null) || (this.isTenantModeStoreView && isTenantDomainNotMatching(requestedTenantDomain))) {//Tenant based store anonymous mode
                int tenantId = getTenantId(this.requestedTenant);
                userRegistry = ServiceReferenceHolder.getInstance().getRegistryService().
                        getGovernanceUserRegistry(CarbonConstants.REGISTRY_ANONNYMOUS_USERNAME, tenantId);
            } else {
                userRegistry = registry;
            }

            Map<String, Tag> tagsData = new HashMap<String, Tag>();
            try {
            	PrivilegedCarbonContext.getThreadLocalCarbonContext().setUsername(((UserRegistry)userRegistry).getUserName());
                if (requestedTenant != null ) {
                    isTenantFlowStarted = startTenantFlowForTenantDomain(requestedTenant);
                    PrivilegedCarbonContext.getThreadLocalCarbonContext().setUsername(((UserRegistry)userRegistry).getUserName());
                }

                Map <String, List<String>> criteriaPublished = new HashMap<String, List<String>>();
                criteriaPublished.put(APIConstants.LCSTATE_SEARCH_KEY, new ArrayList<String>() {{
                    add(APIConstants.PUBLISHED);
                }});
                //rxt api media type
                List<TermData> termsPublished = GovernanceUtils
                        .getTermDataList(criteriaPublished, APIConstants.API_OVERVIEW_TAG,
                                         APIConstants.API_RXT_MEDIA_TYPE, true);

                if(termsPublished != null){
                    for(TermData data : termsPublished){
                        tempTagSet.add(new Tag(data.getTerm(), (int)data.getFrequency()));
                    }
                }

                Map<String, List<String>> criteriaPrototyped = new HashMap<String, List<String>>();
                criteriaPrototyped.put(APIConstants.LCSTATE_SEARCH_KEY, new ArrayList<String>() {{
                    add(APIConstants.PROTOTYPED);
                }});
                //rxt api media type
                List<TermData> termsPrototyped = GovernanceUtils
                        .getTermDataList(criteriaPrototyped, APIConstants.API_OVERVIEW_TAG,
                                         APIConstants.API_RXT_MEDIA_TYPE, true);

                if(termsPrototyped != null){
                    for(TermData data : termsPrototyped){
                        tempTagSet.add(new Tag(data.getTerm(), (int)data.getFrequency()));
                    }
                }


            } finally {
                if (isTenantFlowStarted) {
                    endTenantFlow();
                }
            }

            synchronized (tagCacheMutex) {
                lastUpdatedTime = System.currentTimeMillis();
                this.tagSet = tempTagSet;
            }

        } catch (RegistryException e) {
        	try {
        		//Before a tenant login to the store or publisher at least one time,
        		//a registry exception is thrown when the tenant store is accessed in anonymous mode.
        		//This fix checks whether query resource available in the registry. If not
        		// give a warn.
				if (userRegistry != null && !userRegistry.resourceExists(tagsQueryPath)) {
					log.warn("Failed to retrieve tags query resource at " + tagsQueryPath);
					return tagSet == null ? Collections.EMPTY_SET : tagSet;
				}
			} catch (RegistryException e1) {
                // Even if we should ignore this exception, we are logging this as a warn log.
                // The reason is that, this error happens when we try to add some additional logs in an error
                // scenario and it does not affect the execution path.
                log.warn("Unable to execute the resource exist method for tags query resource path : " + tagsQueryPath,
                         e1);
            }
            handleException("Failed to get all the tags", e);
        } catch (UserStoreException e) {
            handleException("Failed to get all the tags", e);
        }
 
        return tagSet;
    }

    @Override
    public Set<Tag> getTagsWithAttributes(String tenantDomain) throws APIManagementException {
        // Fetch the all the tags first.
        Set<Tag> tags = getAllTags(tenantDomain);
        // For each and every tag get additional attributes from the registry.
        String descriptionPathPattern = APIConstants.TAGS_INFO_ROOT_LOCATION + "/%s/description.txt";
        String thumbnailPathPattern = APIConstants.TAGS_INFO_ROOT_LOCATION + "/%s/thumbnail.png";

        //if the tenantDomain is not specified super tenant domain is used
        if (StringUtils.isBlank(tenantDomain)) {
            try {
                tenantDomain = ServiceReferenceHolder.getInstance().getRealmService().getTenantManager().getSuperTenantDomain();
            } catch (org.wso2.carbon.user.core.UserStoreException e) {
                handleException("Cannot get super tenant domain name", e);
            }
        }

        //get the registry instance related to the tenant domain
        UserRegistry govRegistry = null;
        try {
            int tenantId = getTenantId(tenantDomain);
            RegistryService registryService = ServiceReferenceHolder.getInstance().getRegistryService();
            govRegistry = registryService.getGovernanceSystemRegistry(tenantId);
        } catch (UserStoreException e) {
            handleException("Cannot get tenant id for tenant domain name:" + tenantDomain, e);
        } catch (RegistryException e) {
            handleException("Cannot get registry for tenant domain name:" + tenantDomain, e);
        }

        if (govRegistry != null) {
            for (Tag tag : tags) {
                // Get the description.
                Resource descriptionResource = null;
                String descriptionPath = String.format(descriptionPathPattern, tag.getName());
                try {
                    if (govRegistry.resourceExists(descriptionPath)) {
                        descriptionResource = govRegistry.get(descriptionPath);
                    }
                } catch (RegistryException e) {
                    //warn and proceed to the next tag
                    log.warn(String.format("Error while querying the existence of the description for the tag '%s'",
                            tag.getName()), e);
                }
                // The resource is assumed to be a byte array since its the content
                // of a text file.
                if (descriptionResource != null) {
                    try {
                        String description = new String((byte[]) descriptionResource.getContent(),
                                                        Charset.defaultCharset());
                        tag.setDescription(description);
                    } catch (ClassCastException e) {
                        //added warnings as it can then proceed to load rest of resources/tags
                        log.warn(String.format("Cannot cast content of %s to byte[]", descriptionPath), e);
                    } catch (RegistryException e) {
                        //added warnings as it can then proceed to load rest of resources/tags
                        log.warn(String.format("Cannot read content of %s", descriptionPath), e);
                    }
                }
                // Checks whether the thumbnail exists.
                String thumbnailPath = String.format(thumbnailPathPattern, tag.getName());
                try {
                    boolean isThumbnailExists = govRegistry.resourceExists(thumbnailPath);
                    tag.setThumbnailExists(isThumbnailExists);
                    if (isThumbnailExists) {
                        tag.setThumbnailUrl(APIUtil.getRegistryResourcePathForUI(
                                APIConstants.RegistryResourceTypesForUI.TAG_THUMBNAIL, tenantDomain, thumbnailPath));
                    }
                } catch (RegistryException e) {
                    //warn and then proceed to load rest of tags
                    log.warn(String.format("Error while querying the existence of %s", thumbnailPath), e);
                }
            }
        }
        return tags;
    }

    @Override
    public void rateAPI(APIIdentifier apiId, APIRating rating,
                        String user) throws APIManagementException {
        apiMgtDAO.addRating(apiId, rating.getRating(), user);
    }

    @Override
    public void removeAPIRating(APIIdentifier apiId, String user) throws APIManagementException {
        apiMgtDAO.removeAPIRating(apiId, user);
    }

    @Override
    public int getUserRating(APIIdentifier apiId, String user) throws APIManagementException {
        return apiMgtDAO.getUserRating(apiId, user);
    }

    @Override
    public Set<API> getPublishedAPIsByProvider(String providerId, int limit)
            throws APIManagementException {
        SortedSet<API> apiSortedSet = new TreeSet<API>(new APINameComparator());
        SortedSet<API> apiVersionsSortedSet = new TreeSet<API>(new APIVersionComparator());
        try {
            Map<String, API> latestPublishedAPIs = new HashMap<String, API>();
            List<API> multiVersionedAPIs = new ArrayList<API>();
            Comparator<API> versionComparator = new APIVersionComparator();
            Boolean displayMultipleVersions = APIUtil.isAllowDisplayMultipleVersions();
            Boolean displayAPIsWithMultipleStatus = APIUtil.isAllowDisplayAPIsWithMultipleStatus();
            String providerPath = APIConstants.API_ROOT_LOCATION + RegistryConstants.PATH_SEPARATOR + providerId;
            GenericArtifactManager artifactManager = APIUtil.getArtifactManager(registry, APIConstants.API_KEY);
            if (artifactManager == null) {
                String errorMessage =
                        "Artifact manager is null when retrieving published APIs by provider ID " + providerId;
                log.error(errorMessage);
                throw new APIManagementException(errorMessage);
            }
            Association[] associations = registry.getAssociations(providerPath, APIConstants.PROVIDER_ASSOCIATION);
            if (associations.length < limit || limit == -1) {
                limit = associations.length;
            }
            for (int i = 0; i < limit; i++) {
                Association association = associations[i];
                String apiPath = association.getDestinationPath();
                Resource resource = registry.get(apiPath);
                String apiArtifactId = resource.getUUID();
                if (apiArtifactId != null) {
                    GenericArtifact artifact = artifactManager.getGenericArtifact(apiArtifactId);
                    // check the API status
                    String status = APIUtil.getLcStateFromArtifact(artifact);

                    API api = null;
                    //Check the api-manager.xml config file entry <DisplayAllAPIs> value is false
                    if (!displayAPIsWithMultipleStatus) {
                        // then we are only interested in published APIs here...
                        if (APIConstants.PUBLISHED.equals(status)) {
                            api = APIUtil.getAPI(artifact);
                        }
                    } else {   // else we are interested in both deprecated/published APIs here...
                        if (APIConstants.PUBLISHED.equals(status) || APIConstants.DEPRECATED.equals(status)) {
                            api = APIUtil.getAPI(artifact);
                        }
                    }
                    if (api != null) {
                        String key;
                        //Check the configuration to allow showing multiple versions of an API true/false
                        if (!displayMultipleVersions) { //If allow only showing the latest version of an API
                            key = api.getId().getProviderName() + COLON_CHAR + api.getId().getApiName();
                            API existingAPI = latestPublishedAPIs.get(key);
                            if (existingAPI != null) {
                                // If we have already seen an API with the same name, make sure
                                // this one has a higher version number
                                if (versionComparator.compare(api, existingAPI) > 0) {
                                    latestPublishedAPIs.put(key, api);
                                }
                            } else {
                                // We haven't seen this API before
                                latestPublishedAPIs.put(key, api);
                            }
                        } else { //If allow showing multiple versions of an API
                            multiVersionedAPIs.add(api);
                        }
                    }
                } else {
                    throw new GovernanceException("artifact id is null of " + apiPath);
                }
            }
            if (!displayMultipleVersions) {
                apiSortedSet.addAll(latestPublishedAPIs.values());
                return apiSortedSet;
            } else {
                apiVersionsSortedSet.addAll(multiVersionedAPIs);
                return apiVersionsSortedSet;
            }

        } catch (RegistryException e) {
            handleException("Failed to get Published APIs for provider : " + providerId, e);
        }
        return null;
    }

    @Override
    public Set<API> getPublishedAPIsByProvider(String providerId, String loggedUsername, int limit, String apiOwner,
                                               String apiBizOwner) throws APIManagementException {
        try {
            Boolean allowMultipleVersions = APIUtil.isAllowDisplayMultipleVersions();
            Boolean showAllAPIs = APIUtil.isAllowDisplayAPIsWithMultipleStatus();

            String providerDomain = MultitenantUtils.getTenantDomain(APIUtil.replaceEmailDomainBack(providerId));
            int tenantId = getTenantId(providerDomain);
            final Registry registry = ServiceReferenceHolder.getInstance().
                    getRegistryService().getGovernanceSystemRegistry(tenantId);

            GenericArtifactManager artifactManager = APIUtil.getArtifactManager(registry,
                    APIConstants.API_KEY);
            if (artifactManager == null) {
                String errorMessage =
                        "Artifact manager is null when retrieving all published APIs by provider ID " + providerId;
                log.error(errorMessage);
                throw new APIManagementException(errorMessage);
            }
            int publishedAPICount = 0;
            Map<String, API> apiCollection = new HashMap<String, API>();

            if(apiBizOwner != null && !apiBizOwner.isEmpty()){
                try {
                    final String bizOwner = apiBizOwner;
                    Map<String, List<String>> listMap = new HashMap<String, List<String>>();
                    listMap.put(APIConstants.API_OVERVIEW_BUSS_OWNER, new ArrayList<String>() {{
                        add(bizOwner);
                    }});
                    PrivilegedCarbonContext.getThreadLocalCarbonContext().setUsername(this.username);
                    GenericArtifact[] genericArtifacts = artifactManager.findGenericArtifacts(listMap);

                    if(genericArtifacts != null && genericArtifacts.length > 0){
                        for(GenericArtifact artifact : genericArtifacts){
                            if (publishedAPICount >= limit) {
                                break;
                            }
                            if(isCandidateAPI(artifact.getPath(), loggedUsername, artifactManager, tenantId, showAllAPIs,
                                              allowMultipleVersions, apiOwner, providerId, registry, apiCollection)){
                                publishedAPICount += 1;
                            }
                        }
                    }
                } catch (GovernanceException e) {
                    log.error("Error while finding APIs by business owner " + apiBizOwner, e);
                    return null;
                }
            }
            else{
                String providerPath = APIConstants.API_ROOT_LOCATION + RegistryConstants.PATH_SEPARATOR + providerId;
                Association[] associations = registry.getAssociations(providerPath, APIConstants.PROVIDER_ASSOCIATION);

                for (Association association : associations) {
                    if (publishedAPICount >= limit) {
                        break;
                    }
                    String apiPath = association.getDestinationPath();

                    if(isCandidateAPI(apiPath, loggedUsername, artifactManager, tenantId, showAllAPIs,
                            allowMultipleVersions, apiOwner, providerId, registry, apiCollection)){

                        publishedAPICount += 1;
                    }
                }
            }

            return new HashSet<API>(apiCollection.values());

        } catch (RegistryException e) {
            handleException("Failed to get Published APIs for provider : " + providerId, e);
            return null;
        } catch (org.wso2.carbon.user.core.UserStoreException e) {
            handleException("Failed to get Published APIs for provider : " + providerId, e);
            return null;
        } catch (UserStoreException e) {
            handleException("Failed to get Published APIs for provider : " + providerId, e);
            return null;
        }
    }

    private boolean isCandidateAPI(String apiPath, String loggedUsername, GenericArtifactManager artifactManager,
                                   int tenantId, boolean showAllAPIs, boolean allowMultipleVersions,
                                   String apiOwner, String providerId, Registry registry, Map<String, API> apiCollection)
            throws UserStoreException, RegistryException, APIManagementException {

        AuthorizationManager manager = ServiceReferenceHolder.getInstance().getRealmService().
                                                getTenantUserRealm(tenantId).getAuthorizationManager();
        Comparator<API> versionComparator = new APIVersionComparator();

        Resource resource;
        String path = RegistryUtils.getAbsolutePath(RegistryContext.getBaseInstance(),
                APIUtil.getMountedPath(RegistryContext.getBaseInstance(),
                        RegistryConstants.GOVERNANCE_REGISTRY_BASE_PATH) +
                        apiPath);
        boolean checkAuthorized;
        String userNameWithoutDomain = loggedUsername;

        if (!loggedUsername.isEmpty() && !MultitenantConstants.SUPER_TENANT_DOMAIN_NAME.equals(super.tenantDomain)) {
            String[] nameParts = loggedUsername.split("@");
            userNameWithoutDomain = nameParts[0];
        }

        int loggedInUserTenantDomain = -1;
        if(!StringUtils.isEmpty(loggedUsername)) {
            loggedInUserTenantDomain = APIUtil.getTenantId(loggedUsername);
        }

        if (loggedUsername.isEmpty()) {
            // Anonymous user is viewing.
            checkAuthorized = manager.isRoleAuthorized(APIConstants.ANONYMOUS_ROLE, path, ActionConstants.GET);
        } else if (tenantId != loggedInUserTenantDomain) {
            //Cross tenant scenario
            providerId = APIUtil.replaceEmailDomainBack(providerId);
            String[] nameParts = providerId.split("@");
            String provideNameWithoutDomain = nameParts[0];
            checkAuthorized = manager.isUserAuthorized(provideNameWithoutDomain, path, ActionConstants.GET);
        } else {
            // Some user is logged in also user and api provider tenant domain are same.
            checkAuthorized = manager.isUserAuthorized(userNameWithoutDomain, path, ActionConstants.GET);
        }

        String apiArtifactId = null;
        if (checkAuthorized) {
            resource = registry.get(apiPath);
            apiArtifactId = resource.getUUID();
        }

        if (apiArtifactId != null) {
            GenericArtifact artifact = artifactManager.getGenericArtifact(apiArtifactId);

            // check the API status
            String status = APIUtil.getLcStateFromArtifact(artifact);

            API api = null;
            //Check the api-manager.xml config file entry <DisplayAllAPIs> value is false
            if (!showAllAPIs) {
                // then we are only interested in published APIs here...
                if (APIConstants.PUBLISHED.equals(status)) {
                    api = APIUtil.getAPI(artifact);
                }
            } else {   // else we are interested in both deprecated/published APIs here...
                if (APIConstants.PUBLISHED.equals(status) || APIConstants.DEPRECATED.equals(status)) {
                    api = APIUtil.getAPI(artifact);
                }

            }
            if (api != null) {
                String apiVisibility = api.getVisibility();
                if(!StringUtils.isEmpty(apiVisibility) && !APIConstants.API_GLOBAL_VISIBILITY.equalsIgnoreCase(apiVisibility)) {
                    String providerDomain = MultitenantUtils.getTenantDomain(APIUtil.replaceEmailDomainBack(providerId));
                    String loginUserDomain = MultitenantUtils.getTenantDomain(loggedUsername);
                    if(!StringUtils.isEmpty(providerDomain) && !StringUtils.isEmpty(loginUserDomain)
                            && !providerDomain.equals(loginUserDomain)){
                        return false;
                    }
                }
                // apiOwner is the value coming from front end and compared against the API instance
                if (apiOwner != null && !apiOwner.isEmpty()) {
                    if (APIUtil.replaceEmailDomainBack(providerId).equals(APIUtil.replaceEmailDomainBack(apiOwner)) &&
                        api.getApiOwner() != null && !api.getApiOwner().isEmpty() &&
                        !APIUtil.replaceEmailDomainBack(apiOwner)
                                .equals(APIUtil.replaceEmailDomainBack(api.getApiOwner()))) {
                        return false; // reject remote APIs when local admin user's API selected
                    } else if (!APIUtil.replaceEmailDomainBack(providerId).equals(APIUtil.replaceEmailDomainBack(apiOwner)) &&
                               !APIUtil.replaceEmailDomainBack(apiOwner)
                                       .equals(APIUtil.replaceEmailDomainBack(api.getApiOwner()))) {
                        return false; // reject local admin's APIs when remote API selected
                    }
                }
                String key;
                //Check the configuration to allow showing multiple versions of an API true/false
                if (!allowMultipleVersions) { //If allow only showing the latest version of an API
                    key = api.getId().getProviderName() + COLON_CHAR + api.getId().getApiName();
                    API existingAPI = apiCollection.get(key);
                    if (existingAPI != null) {
                        // If we have already seen an API with the same name, make sure
                        // this one has a higher version number
                        if (versionComparator.compare(api, existingAPI) > 0) {
                            apiCollection.put(key, api);
                            return true;
                        }
                    } else {
                        // We haven't seen this API before
                        apiCollection.put(key, api);
                        return true;
                    }
                } else { //If allow showing multiple versions of an API
                    key = api.getId().getProviderName() + COLON_CHAR + api.getId().getApiName() + COLON_CHAR + api.getId()
                            .getVersion();
                    //we're not really interested in the key, so generate one for the sake of adding this element to
                    //the map.
                    key = key + '_' + apiCollection.size();
                    apiCollection.put(key, api);
                    return true;
                }
            }
        }
        return false;
    }

    @Override
    public Map<String,Object> searchPaginatedAPIs(String searchTerm, String searchType, String requestedTenantDomain,int start,int end, boolean isLazyLoad)
            throws APIManagementException {
        Map<String,Object> result = new HashMap<String,Object>();
        boolean isTenantFlowStarted = false;
        try {
            boolean isTenantMode=(requestedTenantDomain != null);
            if (isTenantMode && !org.wso2.carbon.base.MultitenantConstants.SUPER_TENANT_DOMAIN_NAME.equals(requestedTenantDomain)) {
                isTenantFlowStarted = true;
                PrivilegedCarbonContext.startTenantFlow();
                PrivilegedCarbonContext.getThreadLocalCarbonContext().setTenantDomain(requestedTenantDomain, true);
            } else {
                requestedTenantDomain = org.wso2.carbon.base.MultitenantConstants.SUPER_TENANT_DOMAIN_NAME;
                isTenantFlowStarted = true;
                PrivilegedCarbonContext.startTenantFlow();
                PrivilegedCarbonContext.getThreadLocalCarbonContext().setTenantDomain(requestedTenantDomain, true);

            }

            Registry userRegistry;
            int tenantIDLocal = 0;
            String userNameLocal = this.username;
            if ((isTenantMode && this.tenantDomain==null) || (isTenantMode && isTenantDomainNotMatching(requestedTenantDomain))) {//Tenant store anonymous mode
            	tenantIDLocal = ServiceReferenceHolder.getInstance().getRealmService().getTenantManager()
                        .getTenantId(requestedTenantDomain);
                userRegistry = ServiceReferenceHolder.getInstance().
                        getRegistryService().getGovernanceUserRegistry(CarbonConstants.REGISTRY_ANONNYMOUS_USERNAME, tenantIDLocal);
                userNameLocal = CarbonConstants.REGISTRY_ANONNYMOUS_USERNAME;
            } else {
                userRegistry = this.registry;
                tenantIDLocal = tenantId;
            }
            PrivilegedCarbonContext.getThreadLocalCarbonContext().setUsername(userNameLocal);

            if (APIConstants.DOCUMENTATION_SEARCH_TYPE_PREFIX.equalsIgnoreCase(searchType)) {
                Map<Documentation, API> apiDocMap =
                        APIUtil.searchAPIsByDoc(userRegistry, tenantIDLocal, userNameLocal, searchTerm,
                                                APIConstants.STORE_CLIENT);
                result.put("apis", apiDocMap);
            	/*Pagination for Document search results is not supported yet, hence length is sent as end-start*/
            	if (apiDocMap.isEmpty()) {
            		result.put("length", 0);
            	} else {
            		result.put("length", end-start);
            	}
        	}
            else if ("subcontext".equalsIgnoreCase(searchType)) {
                result = APIUtil.searchAPIsByURLPattern(userRegistry, searchTerm, start,end);               ;

            }else {
            	result=searchPaginatedAPIs(userRegistry, searchTerm, searchType,start,end,isLazyLoad);
            }

        } catch (Exception e) {
            handleException("Failed to Search APIs", e);
        } finally {
            if (isTenantFlowStarted) {
                PrivilegedCarbonContext.endTenantFlow();
            }
        }
        return result;
    }


    /**
	 * Pagination API search based on solr indexing
	 *
	 * @param registry
	 * @param searchTerm
	 * @param searchType
	 * @return
	 * @throws APIManagementException
	 */

    public Map<String,Object> searchPaginatedAPIs(Registry registry, String searchTerm, String searchType,int start,int end, boolean limitAttributes) throws APIManagementException {
        SortedSet<API> apiSet = new TreeSet<API>(new APINameComparator());
        List<API> apiList = new ArrayList<API>();

        searchTerm = searchTerm.trim();
        Map<String,Object> result=new HashMap<String, Object>();
        int totalLength=0;
        boolean isMore = false;
        String criteria=APIConstants.API_OVERVIEW_NAME;
        try {
            String paginationLimit = getAPIManagerConfiguration()
                    .getFirstProperty(APIConstants.API_STORE_APIS_PER_PAGE);

            // If the Config exists use it to set the pagination limit
            final int maxPaginationLimit;
            if (paginationLimit != null) {
                // The additional 1 added to the maxPaginationLimit is to help us determine if more
                // APIs may exist so that we know that we are unable to determine the actual total
                // API count. We will subtract this 1 later on so that it does not interfere with
                // the logic of the rest of the application
                int pagination = Integer.parseInt(paginationLimit);

                // Because the store jaggery pagination logic is 10 results per a page we need to set pagination
                // limit to at least 11 or the pagination done at this level will conflict with the store pagination
                // leading to some of the APIs not being displayed
                if (pagination < 11) {
                    pagination = 11;
                    log.warn("Value of '" + APIConstants.API_STORE_APIS_PER_PAGE + "' is too low, defaulting to 11");
                }
                maxPaginationLimit = start + pagination + 1;
            }
            // Else if the config is not specified we go with default functionality and load all
            else {
                maxPaginationLimit = Integer.MAX_VALUE;
            }
            GenericArtifactManager artifactManager = APIUtil.getArtifactManager(registry, APIConstants.API_KEY);
            PaginationContext.init(start, end, "ASC", APIConstants.API_OVERVIEW_NAME, maxPaginationLimit);
            if (artifactManager != null) {

                if (APIConstants.API_PROVIDER.equalsIgnoreCase(searchType)) {
                    criteria = APIConstants.API_OVERVIEW_PROVIDER;
                    searchTerm = searchTerm.replaceAll("@", "-AT-");
                } else if (APIConstants.API_VERSION_LABEL.equalsIgnoreCase(searchType)) {
                    criteria = APIConstants.API_OVERVIEW_VERSION;
                } else if (APIConstants.API_CONTEXT.equalsIgnoreCase(searchType)) {
                    criteria = APIConstants.API_OVERVIEW_CONTEXT;
                } else if (APIConstants.API_DESCRIPTION.equalsIgnoreCase(searchType)) {
                    criteria = APIConstants.API_OVERVIEW_DESCRIPTION;
                } else if (APIConstants.API_TAG.equalsIgnoreCase(searchType)) {
                    criteria = APIConstants.API_OVERVIEW_TAG;
                }

                //Create the search attribute map for PUBLISHED APIs
                final String searchValue = searchTerm;
                Map<String, List<String>> listMap = new HashMap<String, List<String>>();
                listMap.put(criteria, new ArrayList<String>() {{
                    add(searchValue);
                }});

                boolean displayAPIsWithMultipleStatus = APIUtil.isAllowDisplayAPIsWithMultipleStatus();

                //This is due to take only the published APIs from the search if there is no need to return APIs with
                //multiple status. This is because pagination is breaking when we do a another filtering with the API Status
                if (!displayAPIsWithMultipleStatus) {
                    listMap.put(APIConstants.API_OVERVIEW_STATUS, new ArrayList<String>() {{
                        add(APIConstants.PUBLISHED);
                    }});
                }

                GenericArtifact[] genericArtifacts = artifactManager.findGenericArtifacts(listMap);
                totalLength = PaginationContext.getInstance().getLength();

                boolean isFound = true;
                if (genericArtifacts == null || genericArtifacts.length == 0) {

                    if (APIConstants.API_OVERVIEW_PROVIDER.equals(criteria)) {
                        genericArtifacts = searchAPIsByOwner(artifactManager, searchValue);
                        if (genericArtifacts == null || genericArtifacts.length == 0) {
                            isFound = false;
                        }
                    }
                    else {
                        isFound = false;
                    }
                }

                if (!isFound) {
                    result.put("apis", apiSet);
                    result.put("length", 0);
                    result.put("isMore", isMore);
                    return result;
                }

                // Check to see if we can speculate that there are more APIs to be loaded
                if (maxPaginationLimit == totalLength) {
                    isMore = true;  // More APIs exist, cannot determine total API count without incurring perf hit
                    --totalLength; // Remove the additional 1 added earlier when setting max pagination limit
                }

                int tempLength =0;
                for (GenericArtifact artifact : genericArtifacts) {
                    String status = artifact.getAttribute(APIConstants.API_OVERVIEW_STATUS);

                    if (APIUtil.isAllowDisplayAPIsWithMultipleStatus()) {
                        if (APIConstants.PROTOTYPED.equals(status) || APIConstants.PUBLISHED.equals(status)
                            || APIConstants.DEPRECATED.equals(status)) {
                            API resultAPI;
                            if (limitAttributes) {
                                resultAPI = APIUtil.getAPI(artifact);
                            } else {
                                resultAPI = APIUtil.getAPI(artifact, registry);
                            }
                            if (resultAPI != null) {
                                apiList.add(resultAPI);
                            }
                        }
                    } else {
                        if (APIConstants.PROTOTYPED.equals(status) || APIConstants.PUBLISHED.equals(status)) {
                            API resultAPI;
                            if (limitAttributes) {
                                resultAPI = APIUtil.getAPI(artifact);
                            } else {
                                resultAPI = APIUtil.getAPI(artifact, registry);
                            }
                            if (resultAPI != null) {
                                apiList.add(resultAPI);
                            }
                        }
                    }
                    // Ensure the APIs returned matches the length, there could be an additional API
                    // returned due incrementing the pagination limit when getting from registry
                    tempLength++;
                    if (tempLength >= totalLength){
                        break;
                    }
                }

                apiSet.addAll(apiList);
            }
        } catch (RegistryException e) {
            handleException("Failed to search APIs with type", e);
        }
        result.put("apis",apiSet);
        result.put("length",totalLength);
        result.put("isMore", isMore);
        return result;
    }


    private  GenericArtifact[] searchAPIsByOwner(GenericArtifactManager artifactManager, final String searchValue) throws GovernanceException {
        Map<String, List<String>> listMap = new HashMap<String, List<String>>();
        listMap.put(APIConstants.API_OVERVIEW_OWNER, new ArrayList<String>() {
            {
                add(searchValue);
            }
        });
        return artifactManager.findGenericArtifacts(listMap);
    }

    /**
     *This method will delete application key mapping table and application registration table.
     *@param applicationName application Name
     *@param tokenType Token Type.
     *@param groupId group id.
     *@param userName user name.
     *@return
     *@throws APIManagementException
     */
    @Override
    public void cleanUpApplicationRegistration(String applicationName ,String tokenType ,String groupId ,String
            userName) throws APIManagementException{

        Application application = apiMgtDAO.getApplicationByName(applicationName, userName, groupId);
        String applicationId = String.valueOf(application.getId());
        cleanUpApplicationRegistrationByApplicationId(applicationId, tokenType);
    }

    /*
     * @see super.cleanUpApplicationRegistrationByApplicationId
     * */
    @Override
    public void cleanUpApplicationRegistrationByApplicationId(String applicationId, String tokenType) throws APIManagementException {
        apiMgtDAO.deleteApplicationRegistration(applicationId , tokenType);
        apiMgtDAO.deleteApplicationKeyMappingByApplicationIdAndType(applicationId, tokenType);
        apiMgtDAO.getConsumerkeyByApplicationIdAndKeyType(applicationId, tokenType);
    }

    /**
     *
     * @param jsonString this string will contain oAuth app details
     * @param userName user name of logged in user.
     * @param clientId this is the consumer key of oAuthApplication
     * @param applicationName this is the APIM appication name.
     * @param keyType
     * @param tokenType this is theApplication Token Type. This can be either default or jwt.
     * @return
     * @throws APIManagementException
     */
    @Override
    public Map<String, Object> mapExistingOAuthClient(String jsonString, String userName, String clientId,
                                                      String applicationName, String keyType, String tokenType)
                                                                        throws APIManagementException {

        String callBackURL = null;

        OAuthAppRequest oauthAppRequest = ApplicationUtils.createOauthAppRequest(applicationName, clientId, callBackURL,
                                                                                 "default",
                                                                                  jsonString, tokenType);

        KeyManager keyManager = KeyManagerHolder.getKeyManagerInstance();

        // Checking if clientId is mapped with another application.
        if (apiMgtDAO.isMappingExistsforConsumerKey(clientId)) {
            String message = "Consumer Key " + clientId + " is used for another Application.";
            log.error(message);
            throw new APIManagementException(message);
        }
        log.debug("Client ID not mapped previously with another application.");

        //createApplication on oAuthorization server.
        OAuthApplicationInfo oAuthApplication = keyManager.mapOAuthApplication(oauthAppRequest);

        //Do application mapping with consumerKey.
        apiMgtDAO.createApplicationKeyTypeMappingForManualClients(keyType, applicationName, userName, clientId);

        AccessTokenInfo tokenInfo;
        if (oAuthApplication.getJsonString().contains(APIConstants.GRANT_TYPE_CLIENT_CREDENTIALS)) {
            AccessTokenRequest tokenRequest = ApplicationUtils.createAccessTokenRequest(oAuthApplication, null);
            tokenInfo = keyManager.getNewApplicationAccessToken(tokenRequest);
        } else {
            tokenInfo = new AccessTokenInfo();
            tokenInfo.setAccessToken("");
            tokenInfo.setValidityPeriod(0L);
            String[] noScopes = new String[] {"N/A"};
            tokenInfo.setScope(noScopes);
            oAuthApplication.addParameter("tokenScope", Arrays.toString(noScopes));
        }

        Map<String, Object> keyDetails = new HashMap<String, Object>();

        if (tokenInfo != null) {
            keyDetails.put("validityTime", tokenInfo.getValidityPeriod());
            keyDetails.put("accessToken", tokenInfo.getAccessToken());
            keyDetails.put("tokenDetails", tokenInfo.getJSONString());
        }

        keyDetails.put("consumerKey", oAuthApplication.getClientId());
        keyDetails.put("consumerSecret", oAuthApplication.getParameter("client_secret"));
        keyDetails.put("appDetails", oAuthApplication.getJsonString());

        return keyDetails;
    }

    /** returns the SubscribedAPI object which is related to the subscriptionId
     *
     * @param subscriptionId subscription id
     * @return
     * @throws APIManagementException
     */
    @Override
    public SubscribedAPI getSubscriptionById(int subscriptionId) throws APIManagementException {
        return apiMgtDAO.getSubscriptionById(subscriptionId);
    }

    @Override
    public Set<SubscribedAPI> getSubscribedAPIs(Subscriber subscriber) throws APIManagementException {
        return getSubscribedAPIs(subscriber, null);
    }

    @Override
    public Set<SubscribedAPI> getSubscribedAPIs(Subscriber subscriber, String groupingId) throws APIManagementException {
        Set<SubscribedAPI> originalSubscribedAPIs;
        Set<SubscribedAPI> subscribedAPIs = new HashSet<SubscribedAPI>();
        try {
            originalSubscribedAPIs = apiMgtDAO.getSubscribedAPIs(subscriber, groupingId);
            if (originalSubscribedAPIs != null && !originalSubscribedAPIs.isEmpty()) {
                Map<String, Tier> tiers = APIUtil.getTiers(tenantId);
                for (SubscribedAPI subscribedApi : originalSubscribedAPIs) {
                    Tier tier = tiers.get(subscribedApi.getTier().getName());
                    subscribedApi.getTier().setDisplayName(tier != null ? tier.getDisplayName() : subscribedApi.getTier().getName());
                    subscribedAPIs.add(subscribedApi);
                }
            }
        } catch (APIManagementException e) {
            handleException("Failed to get APIs of " + subscriber.getName(), e);
        }
        return subscribedAPIs;
    }

    private Set<SubscribedAPI> getLightWeightSubscribedAPIs(Subscriber subscriber, String groupingId) throws
            APIManagementException {
        Set<SubscribedAPI> originalSubscribedAPIs;
        Set<SubscribedAPI> subscribedAPIs = new HashSet<SubscribedAPI>();
        try {
            originalSubscribedAPIs = apiMgtDAO.getSubscribedAPIs(subscriber, groupingId);
            if (originalSubscribedAPIs != null && !originalSubscribedAPIs.isEmpty()) {
                Map<String, Tier> tiers = APIUtil.getTiers(tenantId);
                for (SubscribedAPI subscribedApi : originalSubscribedAPIs) {
                    Application application = subscribedApi.getApplication();
                    if (application != null) {
                        int applicationId = application.getId();
                    }
                    Tier tier = tiers.get(subscribedApi.getTier().getName());
                    subscribedApi.getTier().setDisplayName(tier != null ? tier.getDisplayName() : subscribedApi
                            .getTier().getName());
                    subscribedAPIs.add(subscribedApi);
                }
            }
        } catch (APIManagementException e) {
            handleException("Failed to get APIs of " + subscriber.getName(), e);
        }
        return subscribedAPIs;
    }

    @Override
    public Set<SubscribedAPI> getSubscribedAPIs(Subscriber subscriber, String applicationName, String groupingId)
            throws APIManagementException {
        Set<SubscribedAPI> subscribedAPIs = null;
        try {
            subscribedAPIs = apiMgtDAO.getSubscribedAPIs(subscriber, applicationName, groupingId);
            if (subscribedAPIs != null && !subscribedAPIs.isEmpty()) {
                Map<String, Tier> tiers = APIUtil.getTiers(tenantId);
                for (SubscribedAPI subscribedApi : subscribedAPIs) {
                    Tier tier = tiers.get(subscribedApi.getTier().getName());
                    subscribedApi.getTier().setDisplayName(tier != null ? tier.getDisplayName() : subscribedApi
                            .getTier().getName());
                    // We do not need to add the modified object again.
                }
            }
        } catch (APIManagementException e) {
            handleException("Failed to get APIs of " + subscriber.getName() + " under application " + applicationName, e);
        }
        return subscribedAPIs;
    }

    public JSONArray getScopesForApplicationSubscription(String username, int applicationId)
            throws APIManagementException {
        Set<Scope> scopeSet = new LinkedHashSet<Scope>();
        JSONObject scopeList = new JSONObject();
        JSONArray scopeArray = new JSONArray();

        Subscriber subscriber = new Subscriber(username);
        scopeSet = apiMgtDAO.getScopesForApplicationSubscription(subscriber, applicationId);

        for (Scope scope : scopeSet) {
            JSONObject scopeObj = new JSONObject();
            scopeObj.put("scopeKey", scope.getKey());
            scopeObj.put("scopeName", scope.getName());
            scopeArray.add(scopeObj);
        }
        return scopeArray;
    }

    /*
     *@see super.getSubscribedAPIsByApplicationId
     *
     */
    @Override
    public Set<SubscribedAPI> getSubscribedAPIsByApplicationId(Subscriber subscriber, int applicationId, String groupingId) throws APIManagementException {
        Set<SubscribedAPI> subscribedAPIs = null;
        try {
            subscribedAPIs = apiMgtDAO.getSubscribedAPIsByApplicationId(subscriber, applicationId, groupingId);
            if (subscribedAPIs != null && !subscribedAPIs.isEmpty()) {
                Map<String, Tier> tiers = APIUtil.getTiers(tenantId);
                for (SubscribedAPI subscribedApi : subscribedAPIs) {
                    Tier tier = tiers.get(subscribedApi.getTier().getName());
                    subscribedApi.getTier().setDisplayName(tier != null ? tier.getDisplayName() : subscribedApi
                            .getTier().getName());
                    // We do not need to add the modified object again.
                }
            }
        } catch (APIManagementException e) {
            handleException("Failed to get APIs of " + subscriber.getName() + " under application " + applicationId, e);
        }
        return subscribedAPIs;
    }

    @Override
    public Set<SubscribedAPI> getPaginatedSubscribedAPIs(Subscriber subscriber, String applicationName,
                                                         int startSubIndex, int endSubIndex, String groupingId)
            throws APIManagementException {
        Set<SubscribedAPI> subscribedAPIs = null;
        try {
            subscribedAPIs = apiMgtDAO.getPaginatedSubscribedAPIs(subscriber, applicationName, startSubIndex,
                                                                  endSubIndex, groupingId);
            if (subscribedAPIs != null && !subscribedAPIs.isEmpty()) {
                Map<String, Tier> tiers = APIUtil.getTiers(tenantId);
                for (SubscribedAPI subscribedApi : subscribedAPIs) {
                    Tier tier = tiers.get(subscribedApi.getTier().getName());
                    subscribedApi.getTier().setDisplayName(tier != null ? tier.getDisplayName() : subscribedApi
                            .getTier().getName());
                    // We do not need to add the modified object again.
                    // subscribedAPIs.add(subscribedApi);
                }
            }
        } catch (APIManagementException e) {
            handleException("Failed to get APIs of " + subscriber.getName() + " under application " + applicationName, e);
        }
        return subscribedAPIs;
    }

    @Override
    public Set<SubscribedAPI> getPaginatedSubscribedAPIs(Subscriber subscriber, int applicationId, int startSubIndex,
            int endSubIndex, String groupingId) throws APIManagementException {
        Set<SubscribedAPI> subscribedAPIs = null;
        try {
            subscribedAPIs = apiMgtDAO.getPaginatedSubscribedAPIs(subscriber, applicationId, startSubIndex,
                    endSubIndex, groupingId);
            if (subscribedAPIs != null && !subscribedAPIs.isEmpty()) {
                Map<String, Tier> tiers = APIUtil.getTiers(tenantId);
                for (SubscribedAPI subscribedApi : subscribedAPIs) {
                    Tier tier = tiers.get(subscribedApi.getTier().getName());
                    subscribedApi.getTier().setDisplayName(tier != null ? tier.getDisplayName() : subscribedApi
                            .getTier().getName());
                    // We do not need to add the modified object again.
                    // subscribedAPIs.add(subscribedApi);
                }
            }
        } catch (APIManagementException e) {
            String msg = "Failed to get APIs of " + subscriber.getName() + " under application " + applicationId;
            log.error(msg, e);
            throw new APIManagementException(msg, e);
        }
        return subscribedAPIs;
    }

    public Integer getSubscriptionCount(Subscriber subscriber,String applicationName,String groupingId)
            throws APIManagementException {
        return apiMgtDAO.getSubscriptionCount(subscriber,applicationName,groupingId);
    }

    public Integer getSubscriptionCountByApplicationId(Subscriber subscriber, int applicationId, String groupingId)
            throws APIManagementException {
        return apiMgtDAO.getSubscriptionCountByApplicationId(subscriber, applicationId, groupingId);
    }

    @Override
    public Set<APIIdentifier> getAPIByConsumerKey(String accessToken) throws APIManagementException {
        try {
            return apiMgtDAO.getAPIByConsumerKey(accessToken);
        } catch (APIManagementException e) {
            handleException("Error while obtaining API from API key", e);
        }
        return null;
    }

    @Override
    public boolean isSubscribed(APIIdentifier apiIdentifier, String userId)
            throws APIManagementException {
        boolean isSubscribed;
        try {
            isSubscribed = apiMgtDAO.isSubscribed(apiIdentifier, userId);
        } catch (APIManagementException e) {
            String msg = "Failed to check if user(" + userId + ") has subscribed to " + apiIdentifier;
            log.error(msg, e);
            throw new APIManagementException(msg, e);
        }
        return isSubscribed;
    }

    @Override
    public SubscriptionResponse addSubscription(Identifier identifier, String userId, int applicationId)
            throws APIManagementException {

        API api = null;
        APIProduct product = null;
        APIIdentifier apiIdentifier = null;
        APIProductIdentifier apiProdIdentifier = null;
        String tenantAwareUsername = MultitenantUtils.getTenantAwareUsername(userId);
        String tenantDomain = MultitenantUtils.getTenantDomain(tenantAwareUsername);
        String state = "";
        if (identifier instanceof APIIdentifier) {
            apiIdentifier = (APIIdentifier) identifier;
            api = getAPI(apiIdentifier);
            state = api.getStatus();
        } 
        if (identifier instanceof APIProductIdentifier) {
            apiProdIdentifier = (APIProductIdentifier) identifier;
            product = getAPIProductbyUUID(apiProdIdentifier.getUUID(), tenantDomain);
            state = product.getState();
        }
        WorkflowResponse workflowResponse = null;
        int subscriptionId;
        if (APIConstants.PUBLISHED.equals(state)) {
            subscriptionId = apiMgtDAO.addSubscription(identifier, "", applicationId,
                    APIConstants.SubscriptionStatus.ON_HOLD, tenantAwareUsername);

            boolean isTenantFlowStarted = false;
            if (tenantDomain != null && !MultitenantConstants.SUPER_TENANT_DOMAIN_NAME.equals(tenantDomain)) {
                isTenantFlowStarted = startTenantFlowForTenantDomain(tenantDomain);
            }

            String applicationName = apiMgtDAO.getApplicationNameFromId(applicationId);

            try {
                WorkflowExecutor addSubscriptionWFExecutor = getWorkflowExecutor(WorkflowConstants.WF_TYPE_AM_SUBSCRIPTION_CREATION);

                SubscriptionWorkflowDTO workflowDTO = new SubscriptionWorkflowDTO();
                workflowDTO.setStatus(WorkflowStatus.CREATED);
                workflowDTO.setCreatedTime(System.currentTimeMillis());
                workflowDTO.setTenantDomain(tenantDomain);
                workflowDTO.setTenantId(tenantId);
                workflowDTO.setExternalWorkflowReference(addSubscriptionWFExecutor.generateUUID());
                workflowDTO.setWorkflowReference(String.valueOf(subscriptionId));
                workflowDTO.setWorkflowType(WorkflowConstants.WF_TYPE_AM_SUBSCRIPTION_CREATION);
                workflowDTO.setCallbackUrl(addSubscriptionWFExecutor.getCallbackURL());
                if (apiIdentifier != null) {
                    workflowDTO.setApiName(apiIdentifier.getApiName());
                    workflowDTO.setApiContext(api.getContext());
                    workflowDTO.setApiVersion(apiIdentifier.getVersion());
                } else if (apiProdIdentifier != null) {
                    workflowDTO.setProductIdentifier(apiProdIdentifier);
                }
                workflowDTO.setApiProvider(identifier.getProviderName());
                workflowDTO.setTierName(identifier.getTier());
                workflowDTO.setApplicationName(apiMgtDAO.getApplicationNameFromId(applicationId));
                workflowDTO.setApplicationId(applicationId);
                workflowDTO.setSubscriber(userId);
                workflowResponse = addSubscriptionWFExecutor.execute(workflowDTO);
            } catch (WorkflowException e) {
                //If the workflow execution fails, roll back transaction by removing the subscription entry.
                apiMgtDAO.removeSubscriptionById(subscriptionId);
                log.error("Could not execute Workflow", e);
                throw new APIManagementException("Could not execute Workflow", e);
            } finally {
                if (isTenantFlowStarted) {
                    endTenantFlow();
                }
            }

            if (APIUtil.isAPIGatewayKeyCacheEnabled()) {
                invalidateCachedKeys(applicationId);
            }

            //to handle on-the-fly subscription rejection (and removal of subscription entry from the database)
            //the response should have {"Status":"REJECTED"} in the json payload for this to work.
            boolean subscriptionRejected = false;
            String subscriptionStatus = null;
            String subscriptionUUID = "";

            if (workflowResponse != null && workflowResponse.getJSONPayload() != null
                    && !workflowResponse.getJSONPayload().isEmpty()) {
                try {
                    JSONObject wfResponseJson = (JSONObject) new JSONParser().parse(workflowResponse.getJSONPayload());
                    if (APIConstants.SubscriptionStatus.REJECTED.equals(wfResponseJson.get("Status"))) {
                        subscriptionRejected = true;
                        subscriptionStatus = APIConstants.SubscriptionStatus.REJECTED;
                    }
                } catch (ParseException e) {
                    log.error('\'' + workflowResponse.getJSONPayload() + "' is not a valid JSON.", e);
                }
            }

            if (!subscriptionRejected) {
                SubscribedAPI addedSubscription = getSubscriptionById(subscriptionId);
                subscriptionStatus = addedSubscription.getSubStatus();
                subscriptionUUID = addedSubscription.getUUID();

                JSONObject subsLogObject = new JSONObject();
                if (apiIdentifier != null) {
                    subsLogObject.put(APIConstants.AuditLogConstants.API_NAME, apiIdentifier.getApiName());
                } else if (apiProdIdentifier != null) {
                    subsLogObject.put(APIConstants.AuditLogConstants.API_PRODUCT_NAME, apiProdIdentifier.getName());
                }
                subsLogObject.put(APIConstants.AuditLogConstants.PROVIDER, identifier.getProviderName());
                subsLogObject.put(APIConstants.AuditLogConstants.APPLICATION_ID, applicationId);
                subsLogObject.put(APIConstants.AuditLogConstants.APPLICATION_NAME, applicationName);
                subsLogObject.put(APIConstants.AuditLogConstants.TIER, identifier.getTier());

                APIUtil.logAuditMessage(APIConstants.AuditLogConstants.SUBSCRIPTION, subsLogObject.toString(),
                        APIConstants.AuditLogConstants.CREATED, this.username);

                workflowResponse = new GeneralWorkflowResponse();
            }

            if (log.isDebugEnabled()) {
                String logMessage = "API/Product Name: " + identifier.getName() + ", API Version " + identifier.getVersion()
                        + ", Subscription Status: " + subscriptionStatus + " subscribe by " + userId
                        + " for app " + applicationName;
                log.debug(logMessage);
            }

            return new SubscriptionResponse(subscriptionStatus, subscriptionUUID, workflowResponse);
        } else {
            throw new APIMgtResourceNotFoundException("Subscriptions not allowed on APIs/API Products in the state: " +
                    state);
        }
    }

    @Override
    public SubscriptionResponse addSubscription(APIIdentifier identifier, String userId, int applicationId,
                                                String groupId) throws APIManagementException {

        boolean isValid = validateApplication(userId, applicationId, groupId);
        if (!isValid) {
            log.error("Application " + applicationId + " is not accessible to user " + userId);
            throw new APIManagementException("Application is not accessible to user " + userId);
        }
        return addSubscription(identifier, userId, applicationId);
    }

    /**
     * Check whether the application is accessible to the specified user
     * @param userId username
     * @param applicationId application ID
     * @param groupId GroupId list of the application
     * @return true if the application is accessible by the specified user
     */
    private boolean validateApplication(String userId, int applicationId, String groupId) {
        try {
            return apiMgtDAO.isAppAllowed(applicationId, userId, groupId);
        } catch (APIManagementException e) {
            log.error("Error occurred while getting user group id for user: " + userId, e);
        }
        return false;
    }

    @Override
    public String getSubscriptionStatusById(int subscriptionId) throws APIManagementException {
        return apiMgtDAO.getSubscriptionStatusById(subscriptionId);
    }

    @Override
    public void removeSubscription(Identifier identifier, String userId, int applicationId)
            throws APIManagementException {

        boolean isTenantFlowStarted = false;
        APIIdentifier apiIdentifier = null;
        APIProductIdentifier apiProdIdentifier = null;
        if (identifier instanceof APIIdentifier) {
            apiIdentifier = (APIIdentifier) identifier;
        }
        if (identifier instanceof APIProductIdentifier) {
            apiProdIdentifier = (APIProductIdentifier) identifier;
        }
        String providerTenantDomain = MultitenantUtils.getTenantDomain(APIUtil.
                replaceEmailDomainBack(identifier.getProviderName()));

        String applicationName = apiMgtDAO.getApplicationNameFromId(applicationId);

        try {
            if (providerTenantDomain != null && !MultitenantConstants.SUPER_TENANT_DOMAIN_NAME
                    .equals(providerTenantDomain)) {
                PrivilegedCarbonContext.startTenantFlow();
                PrivilegedCarbonContext.getThreadLocalCarbonContext().setTenantDomain(providerTenantDomain, true);
                isTenantFlowStarted = true;
            }

            
            SubscriptionWorkflowDTO workflowDTO;
            WorkflowExecutor createSubscriptionWFExecutor = getWorkflowExecutor(WorkflowConstants.WF_TYPE_AM_SUBSCRIPTION_CREATION);
            WorkflowExecutor removeSubscriptionWFExecutor = getWorkflowExecutor(WorkflowConstants.WF_TYPE_AM_SUBSCRIPTION_DELETION);
            String workflowExtRef = apiMgtDAO.getExternalWorkflowReferenceForSubscription(identifier, applicationId);

            // in a normal flow workflowExtRef is null when workflows are not enabled
            if (workflowExtRef == null) {
                workflowDTO = new SubscriptionWorkflowDTO();
            } else {
                workflowDTO = (SubscriptionWorkflowDTO) apiMgtDAO.retrieveWorkflow(workflowExtRef);

                // set tiername to the workflowDTO only when workflows are enabled
                SubscribedAPI subscription = apiMgtDAO
                        .getSubscriptionById(Integer.parseInt(workflowDTO.getWorkflowReference()));
                workflowDTO.setTierName(subscription.getTier().getName());
            }
            workflowDTO.setApiProvider(identifier.getProviderName());
            if (apiIdentifier != null) {
                API api = getAPI(apiIdentifier);
                workflowDTO.setApiContext(api.getContext());
                workflowDTO.setApiName(apiIdentifier.getApiName());
                workflowDTO.setApiVersion(apiIdentifier.getVersion());
            } else if (apiProdIdentifier != null) {
                workflowDTO.setProductIdentifier(apiProdIdentifier);
            }

            workflowDTO.setApplicationName(applicationName);
            workflowDTO.setTenantDomain(tenantDomain);
            workflowDTO.setTenantId(tenantId);
            workflowDTO.setExternalWorkflowReference(workflowExtRef);
            workflowDTO.setSubscriber(userId);
            workflowDTO.setCallbackUrl(removeSubscriptionWFExecutor.getCallbackURL());
            workflowDTO.setApplicationId(applicationId);

            String status = apiMgtDAO.getSubscriptionStatus(identifier, applicationId);
            if (APIConstants.SubscriptionStatus.ON_HOLD.equals(status)) {
                try {
                    createSubscriptionWFExecutor.cleanUpPendingTask(workflowExtRef);
                } catch (WorkflowException ex) {

                    // failed cleanup processes are ignored to prevent failing the deletion process
                    log.warn("Failed to clean pending subscription approval task");
                }
            }

            // update attributes of the new remove workflow to be created
            workflowDTO.setStatus(WorkflowStatus.CREATED);
            workflowDTO.setWorkflowType(WorkflowConstants.WF_TYPE_AM_SUBSCRIPTION_DELETION);
            workflowDTO.setCreatedTime(System.currentTimeMillis());
            workflowDTO.setExternalWorkflowReference(removeSubscriptionWFExecutor.generateUUID());
            removeSubscriptionWFExecutor.execute(workflowDTO);

            JSONObject subsLogObject = new JSONObject();
            if (apiIdentifier != null) {
                subsLogObject.put(APIConstants.AuditLogConstants.API_NAME, apiIdentifier.getApiName());
            } else if (apiProdIdentifier != null) {
                subsLogObject.put(APIConstants.AuditLogConstants.API_PRODUCT_NAME, apiProdIdentifier.getName());
            }
            
            subsLogObject.put(APIConstants.AuditLogConstants.PROVIDER, identifier.getProviderName());
            subsLogObject.put(APIConstants.AuditLogConstants.APPLICATION_ID, applicationId);
            subsLogObject.put(APIConstants.AuditLogConstants.APPLICATION_NAME, applicationName);

            APIUtil.logAuditMessage(APIConstants.AuditLogConstants.SUBSCRIPTION, subsLogObject.toString(),
                    APIConstants.AuditLogConstants.DELETED, this.username);

        } catch (WorkflowException e) {
            String errorMsg = "Could not execute Workflow, " + WorkflowConstants.WF_TYPE_AM_SUBSCRIPTION_DELETION
                    + " for resource " + identifier.toString();
            handleException(errorMsg, e);
        } finally {
            if (isTenantFlowStarted) {
                endTenantFlow();
            }
        }

        if (APIUtil.isAPIGatewayKeyCacheEnabled()) {
            invalidateCachedKeys(applicationId);
        }
        if (log.isDebugEnabled()) {
            String logMessage = "Subscription removed from app " + applicationName + " by " + userId + " For Id: "
                    + identifier.toString();
            log.debug(logMessage);
        }
    }

    @Override
    public void removeSubscription(APIIdentifier identifier, String userId, int applicationId, String groupId) throws
            APIManagementException {
        //check application is viewable to logged user
        boolean isValid = validateApplication(userId, applicationId, groupId);
        if (!isValid) {
            log.error("Application " + applicationId + " is not accessible to user " + userId);
            throw new APIManagementException("Application is not accessible to user " + userId);
        }
        removeSubscription(identifier, userId, applicationId);
    }

    /**
     * Removes a subscription specified by SubscribedAPI object
     *
     * @param subscription SubscribedAPI object
     * @throws APIManagementException
     */
    @Override
    public void removeSubscription(SubscribedAPI subscription) throws APIManagementException {
        String uuid = subscription.getUUID();
        SubscribedAPI subscribedAPI = apiMgtDAO.getSubscriptionByUUID(uuid);
        if (subscribedAPI != null) {
            Application application = subscribedAPI.getApplication();
            Identifier identifier = subscribedAPI.getApiId() != null ? subscribedAPI.getApiId()
                    : subscribedAPI.getProductId();
            String userId = application.getSubscriber().getName();
            removeSubscription(identifier, userId, application.getId());
            if (log.isDebugEnabled()) {
                String appName = application.getName();
                String logMessage = "Identifier:  " + identifier.toString() + " subscription (uuid : " + uuid
                        + ") removed from app " + appName;
                log.debug(logMessage);
            }
        } else {
            throw new APIManagementException("Subscription for UUID:" + uuid +" does not exist.");
        }
    }

    /**
     *
     * @param applicationId Application ID related cache keys to be cleared
     * @throws APIManagementException
     */
    private void invalidateCachedKeys(int applicationId) throws APIManagementException {
        CacheInvalidator.getInstance().invalidateCacheForApp(applicationId);
    }

    @Override
    public void removeSubscriber(APIIdentifier identifier, String userId)
            throws APIManagementException {
        throw new UnsupportedOperationException("Unsubscribe operation is not yet implemented");
    }

    @Override
    public void updateSubscriptions(APIIdentifier identifier, String userId, int applicationId)
            throws APIManagementException {
        API api = getAPI(identifier);
        apiMgtDAO.updateSubscriptions(identifier, api.getContext(), applicationId, userId);
    }

    @Override
    public void addComment(APIIdentifier identifier, String commentText, String user) throws APIManagementException {
        apiMgtDAO.addComment(identifier, commentText, user);
    }

    @Override
    public org.wso2.carbon.apimgt.api.model.Comment[] getComments(APIIdentifier identifier)
            throws APIManagementException {
        return apiMgtDAO.getComments(identifier);
    }

    /**
     * Add a new Application from the store.
     * @param application - {@link org.wso2.carbon.apimgt.api.model.Application}
     * @param userId - {@link String}
     * @return {@link String}
     */
    @Override
    public int addApplication(Application application, String userId)
            throws APIManagementException {

        if (application.getName() != null && (application.getName().length() != application.getName().trim().length())) {
            handleApplicationNameContainSpacesException("Application name " +
                                                            "cannot contain leading or trailing white spaces");
        }

        JSONArray applicationAttributesFromConfig =
                getAppAttributesFromConfig(MultitenantUtils.getTenantDomain(userId));
        Map<String, String> applicationAttributes = application.getApplicationAttributes();
        if (applicationAttributes == null) {
            /*
             * This empty Hashmap is set to avoid throwing a null pointer exception, in case no application attributes
             * are set when creating an application
             */
            applicationAttributes = new HashMap<String, String>();
        }
        Set<String> configAttributes = new HashSet<>();

        if (applicationAttributesFromConfig != null) {

            for (Object object : applicationAttributesFromConfig) {
                JSONObject attribute = (JSONObject) object;
                Boolean hidden = (Boolean) attribute.get(APIConstants.ApplicationAttributes.HIDDEN);
                Boolean required = (Boolean) attribute.get(APIConstants.ApplicationAttributes.REQUIRED);
                String attributeName = (String) attribute.get(APIConstants.ApplicationAttributes.ATTRIBUTE);
                String defaultValue = (String) attribute.get(APIConstants.ApplicationAttributes.DEFAULT);
                if (BooleanUtils.isTrue(hidden) && BooleanUtils.isTrue(required) && StringUtils.isEmpty(defaultValue)) {
                    /*
                     * In case a default value is not provided for a required hidden attribute, an exception is thrown,
                     * we don't do this validation in server startup to support multi tenancy scenarios
                     */
                    handleException("Default value not provided for hidden required attribute. Please check the " +
                            "configuration");
                }
                configAttributes.add(attributeName);
                if (BooleanUtils.isTrue(required)) {
                    if (BooleanUtils.isTrue(hidden)) {
                        /*
                         * If a required hidden attribute is attempted to be populated, we replace it with
                         * the default value.
                         */
                        String oldValue = applicationAttributes.put(attributeName, defaultValue);
                        if (StringUtils.isNotEmpty(oldValue)) {
                            log.info("Replaced provided value: " + oldValue + " with default the value" +
                                    " for the hidden application attribute: " + attributeName);
                        }
                    } else if (!applicationAttributes.keySet().contains(attributeName)) {
                        if (StringUtils.isNotEmpty(defaultValue)) {
                            /*
                             * If a required attribute is not provided and a default value is given, we replace it with
                             * the default value.
                             */
                            applicationAttributes.put(attributeName, defaultValue);
                            log.info("Added default value: " + defaultValue +
                                    " as required attribute: " + attributeName + "is not provided");
                        } else {
                            /*
                             * If a required attribute is not provided but a default value not given, we throw a bad
                             * request exception.
                             */
                            handleException("Bad Request. Required application attribute not provided");
                        }
                    }
                } else if (BooleanUtils.isTrue(hidden)) {
                    /*
                     * If an optional hidden attribute is provided, we remove it and leave it blank, and leave it for
                     * an extension to populate it.
                     */
                    applicationAttributes.remove(attributeName);
                }
            }
            application.setApplicationAttributes(validateApplicationAttributes(applicationAttributes, configAttributes));
        } else {
            application.setApplicationAttributes(null);
        }

        String regex = "^[a-zA-Z0-9 ._-]*$";
        Pattern pattern = Pattern.compile(regex);
        Matcher matcher = pattern.matcher(application.getName());
        if (!matcher.find()) {
            handleApplicationNameContainsInvalidCharactersException("Application name contains invalid characters");
        }

        if (APIUtil.isApplicationExist(userId, application.getName(), application.getGroupId())) {
            handleResourceAlreadyExistsException(
                    "A duplicate application already exists by the name - " + application.getName());
        }
        //check whether callback url is empty and set null
        if (StringUtils.isBlank(application.getCallbackUrl())) {
            application.setCallbackUrl(null);
        }
        int applicationId = apiMgtDAO.addApplication(application, userId);

        JSONObject appLogObject = new JSONObject();
        appLogObject.put(APIConstants.AuditLogConstants.NAME, application.getName());
        appLogObject.put(APIConstants.AuditLogConstants.TIER, application.getTier());
        appLogObject.put(APIConstants.AuditLogConstants.CALLBACK, application.getCallbackUrl());
        appLogObject.put(APIConstants.AuditLogConstants.GROUPS, application.getGroupId());
        appLogObject.put(APIConstants.AuditLogConstants.OWNER, application.getSubscriber().getName());

        APIUtil.logAuditMessage(APIConstants.AuditLogConstants.APPLICATION, appLogObject.toString(),
                APIConstants.AuditLogConstants.CREATED, this.username);

        boolean isTenantFlowStarted = false;
        if (tenantDomain != null && !MultitenantConstants.SUPER_TENANT_DOMAIN_NAME.equals(tenantDomain)) {
            isTenantFlowStarted = startTenantFlowForTenantDomain(tenantDomain);
        }

        try {

            WorkflowExecutor appCreationWFExecutor = getWorkflowExecutor(WorkflowConstants.WF_TYPE_AM_APPLICATION_CREATION);
            ApplicationWorkflowDTO appWFDto = new ApplicationWorkflowDTO();
            appWFDto.setApplication(application);

            appWFDto.setExternalWorkflowReference(appCreationWFExecutor.generateUUID());
            appWFDto.setWorkflowReference(String.valueOf(applicationId));
            appWFDto.setWorkflowType(WorkflowConstants.WF_TYPE_AM_APPLICATION_CREATION);
            appWFDto.setCallbackUrl(appCreationWFExecutor.getCallbackURL());
            appWFDto.setStatus(WorkflowStatus.CREATED);
            appWFDto.setTenantDomain(tenantDomain);
            appWFDto.setTenantId(tenantId);
            appWFDto.setUserName(userId);
            appWFDto.setCreatedTime(System.currentTimeMillis());

            appCreationWFExecutor.execute(appWFDto);
        } catch (WorkflowException e) {
            //If the workflow execution fails, roll back transaction by removing the application entry.
            application.setId(applicationId);
            apiMgtDAO.deleteApplication(application);
            log.error("Unable to execute Application Creation Workflow", e);
            handleException("Unable to execute Application Creation Workflow", e);
        } finally {
            if (isTenantFlowStarted) {
                endTenantFlow();
            }
        }

        if (log.isDebugEnabled()) {
            log.debug("Application Name: " + application.getName() +" added successfully.");
        }

        return applicationId;
    }

    /** Updates an Application identified by its id
     *
     * @param application Application object to be updated
     * @throws APIManagementException
     */
    @Override
    public void updateApplication(Application application) throws APIManagementException {

        Application existingApp;
        String uuid = application.getUUID();
        if (!StringUtils.isEmpty(uuid)) {
            existingApp = apiMgtDAO.getApplicationByUUID(uuid);
            if (existingApp != null) {
                Set<APIKey> keys = getApplicationKeys(existingApp.getId());

                for (APIKey key : keys) {
                    existingApp.addKey(key);
                }
            }
            application.setId(existingApp.getId());
        } else {
            existingApp = apiMgtDAO.getApplicationById(application.getId());
        }

        if (existingApp != null && APIConstants.ApplicationStatus.APPLICATION_CREATED.equals(existingApp.getStatus())) {
            throw new APIManagementException("Cannot update the application while it is INACTIVE");
        }

        boolean isCaseInsensitiveComparisons = Boolean.parseBoolean(getAPIManagerConfiguration().
                getFirstProperty(APIConstants.API_STORE_FORCE_CI_COMPARISIONS));

        boolean isUserAppOwner;
        if (isCaseInsensitiveComparisons) {
            isUserAppOwner = application.getSubscriber().getName().
                    equalsIgnoreCase(existingApp.getSubscriber().getName());
        } else {
            isUserAppOwner = application.getSubscriber().getName().equals(existingApp.getSubscriber().getName());
        }

        if (!isUserAppOwner) {
            throw new APIManagementException("user: " + application.getSubscriber().getName() + ", " +
                    "attempted to update application owned by: " + existingApp.getSubscriber().getName());
        }

        if (application.getName() != null && (application.getName().length() != application.getName().trim().length())) {
            handleApplicationNameContainSpacesException("Application name " +
                    "cannot contain leading or trailing white spaces");
        }

        String regex = "^[a-zA-Z0-9 ._-]*$";
        Pattern pattern = Pattern.compile(regex);
        Matcher matcher = pattern.matcher(application.getName());
        if (!matcher.find()) {
            handleApplicationNameContainsInvalidCharactersException("Application name contains invalid characters");
        }

        Subscriber subscriber = application.getSubscriber();
        String tenantDomain = MultitenantUtils.getTenantDomain(subscriber.getName());

        JSONArray applicationAttributesFromConfig = getAppAttributesFromConfig(tenantDomain);
        Map<String, String> applicationAttributes = application.getApplicationAttributes();
        Map<String, String> existingApplicationAttributes = existingApp.getApplicationAttributes();
        if (applicationAttributes == null) {
            /*
             * This empty Hashmap is set to avoid throwing a null pointer exception, in case no application attributes
             * are set when updating an application
             */
            applicationAttributes = new HashMap<String, String>();
        }
        Set<String> configAttributes = new HashSet<>();

        if (applicationAttributesFromConfig != null) {

            for (Object object : applicationAttributesFromConfig) {
                boolean isExistingValue = false;
                JSONObject attribute = (JSONObject) object;
                Boolean hidden = (Boolean) attribute.get(APIConstants.ApplicationAttributes.HIDDEN);
                Boolean required = (Boolean) attribute.get(APIConstants.ApplicationAttributes.REQUIRED);
                String attributeName = (String) attribute.get(APIConstants.ApplicationAttributes.ATTRIBUTE);
                String defaultValue = (String) attribute.get(APIConstants.ApplicationAttributes.DEFAULT);
                if (BooleanUtils.isTrue(hidden) && BooleanUtils.isTrue(required) && StringUtils.isEmpty(defaultValue)) {
                    /*
                     * In case a default value is not provided for a required hidden attribute, an exception is thrown,
                     * we don't do this validation in server startup to support multi tenancy scenarios
                     */
                    handleException("Default value not provided for hidden required attribute. Please check the " +
                            "configuration");
                }
                configAttributes.add(attributeName);
                if (existingApplicationAttributes.containsKey(attributeName)) {
                    /*
                     * If a there is an existing attribute value, that is used as the default value.
                     */
                    isExistingValue = true;
                    defaultValue = existingApplicationAttributes.get(attributeName);
                }
                if (BooleanUtils.isTrue(required)) {
                    if (BooleanUtils.isTrue(hidden)) {
                        String oldValue = applicationAttributes.put(attributeName, defaultValue);
                        if (StringUtils.isNotEmpty(oldValue)) {
                            log.info("Replaced provided value: " + oldValue + " with the default/existing value for" +
                                    " the hidden application attribute: " + attributeName);
                        }
                    } else if (!applicationAttributes.keySet().contains(attributeName)) {
                        if (StringUtils.isNotEmpty(defaultValue)) {
                            applicationAttributes.put(attributeName, defaultValue);
                        } else {
                            handleException("Bad Request. Required application attribute not provided");
                        }
                    }
                } else if (BooleanUtils.isTrue(hidden)) {
                    if (isExistingValue) {
                        applicationAttributes.put(attributeName, defaultValue);
                    } else {
                        applicationAttributes.remove(attributeName);
                    }
                }
            }
            application.setApplicationAttributes(validateApplicationAttributes(applicationAttributes, configAttributes));
        } else {
            application.setApplicationAttributes(null);
        }

        apiMgtDAO.updateApplication(application);
        if (log.isDebugEnabled()) {
            log.debug("Successfully updated the Application: " + application.getId() +" in the database.");
        }

        JSONObject appLogObject = new JSONObject();
        appLogObject.put(APIConstants.AuditLogConstants.NAME, application.getName());
        appLogObject.put(APIConstants.AuditLogConstants.TIER, application.getTier());
        appLogObject.put(APIConstants.AuditLogConstants.STATUS, existingApp != null ? existingApp.getStatus() : "");
        appLogObject.put(APIConstants.AuditLogConstants.CALLBACK, application.getCallbackUrl());
        appLogObject.put(APIConstants.AuditLogConstants.GROUPS, application.getGroupId());
        appLogObject.put(APIConstants.AuditLogConstants.OWNER, application.getSubscriber().getName());

        APIUtil.logAuditMessage(APIConstants.AuditLogConstants.APPLICATION, appLogObject.toString(),
                APIConstants.AuditLogConstants.UPDATED, this.username);

        try {
            invalidateCachedKeys(application.getId());
        } catch (APIManagementException ignore) {
            //Log and ignore since we do not want to throw exceptions to the front end due to cache invalidation failure.
            log.warn("Failed to invalidate Gateway Cache " + ignore.getMessage(), ignore);
        }
    }

    /**
     * Function to remove an Application from the API Store
     *
     * @param application - The Application Object that represents the Application
     * @param username
     * @throws APIManagementException
     */
    @Override
    public void removeApplication(Application application, String username) throws APIManagementException {
        String uuid = application.getUUID();
        if (application.getId() == 0 && !StringUtils.isEmpty(uuid)) {
            application = apiMgtDAO.getApplicationByUUID(uuid);
            if (application != null) {
                Set<APIKey> keys = getApplicationKeys(application.getId());

                for (APIKey key : keys) {
                    application.addKey(key);
                }
            }
        }
        boolean isTenantFlowStarted = false;
        int applicationId = application.getId();

        boolean isCaseInsensitiveComparisons = Boolean.parseBoolean(getAPIManagerConfiguration().
                getFirstProperty(APIConstants.API_STORE_FORCE_CI_COMPARISIONS));

        boolean isUserAppOwner;
        if (isCaseInsensitiveComparisons) {
            isUserAppOwner = application.getSubscriber().getName().equalsIgnoreCase(username);
        } else {
            isUserAppOwner = application.getSubscriber().getName().equals(username);
        }

        if (!isUserAppOwner) {
            throw new APIManagementException("user: " + username + ", " +
                    "attempted to remove application owned by: " + application.getSubscriber().getName());
        }

        try {
            String workflowExtRef;
            ApplicationWorkflowDTO workflowDTO;
            if (tenantDomain != null && !MultitenantConstants.SUPER_TENANT_DOMAIN_NAME.equals(tenantDomain)) {
                PrivilegedCarbonContext.startTenantFlow();
                isTenantFlowStarted = true;
                PrivilegedCarbonContext.getThreadLocalCarbonContext().setTenantDomain(tenantDomain, true);
            }

            WorkflowExecutor createApplicationWFExecutor = getWorkflowExecutor(WorkflowConstants.WF_TYPE_AM_APPLICATION_CREATION);
            WorkflowExecutor createSubscriptionWFExecutor = getWorkflowExecutor(WorkflowConstants.WF_TYPE_AM_SUBSCRIPTION_CREATION);
            WorkflowExecutor createProductionRegistrationWFExecutor = getWorkflowExecutor(WorkflowConstants.WF_TYPE_AM_APPLICATION_REGISTRATION_PRODUCTION);
            WorkflowExecutor createSandboxRegistrationWFExecutor = getWorkflowExecutor(WorkflowConstants.WF_TYPE_AM_APPLICATION_REGISTRATION_SANDBOX);
            WorkflowExecutor removeApplicationWFExecutor = getWorkflowExecutor(WorkflowConstants.WF_TYPE_AM_APPLICATION_DELETION);

            workflowExtRef = apiMgtDAO.getExternalWorkflowReferenceByApplicationID(application.getId());

            // in a normal flow workflowExtRef is null when workflows are not enabled
            if (workflowExtRef == null) {
                workflowDTO = new ApplicationWorkflowDTO();
            } else {
                workflowDTO = (ApplicationWorkflowDTO) apiMgtDAO.retrieveWorkflow(workflowExtRef);
            }
            workflowDTO.setApplication(application);
            workflowDTO.setCallbackUrl(removeApplicationWFExecutor.getCallbackURL());
            workflowDTO.setUserName(this.username);
            workflowDTO.setTenantDomain(tenantDomain);
            workflowDTO.setTenantId(tenantId);

            // Remove from cache first since we won't be able to find active access tokens
            // once the application is removed.
            invalidateCachedKeys(application.getId());

            // clean up pending subscription tasks
            Set<Integer> pendingSubscriptions = apiMgtDAO.getPendingSubscriptionsByApplicationId(applicationId);
            for (int subscription : pendingSubscriptions) {
                try {
                    workflowExtRef = apiMgtDAO.getExternalWorkflowReferenceForSubscription(subscription);
                    createSubscriptionWFExecutor.cleanUpPendingTask(workflowExtRef);
                } catch (APIManagementException ex) {

                    // failed cleanup processes are ignored to prevent failing the application removal process
                    log.warn("Failed to get external workflow reference for subscription " + subscription);
                } catch (WorkflowException ex) {

                    // failed cleanup processes are ignored to prevent failing the application removal process
                    log.warn("Failed to clean pending subscription approval task: " + subscription);
                }
            }

            // cleanup pending application registration tasks
            String productionKeyStatus = apiMgtDAO
                    .getRegistrationApprovalState(applicationId, APIConstants.API_KEY_TYPE_PRODUCTION);
            String sandboxKeyStatus = apiMgtDAO
                    .getRegistrationApprovalState(applicationId, APIConstants.API_KEY_TYPE_SANDBOX);
            if (WorkflowStatus.CREATED.toString().equals(productionKeyStatus)) {
                try {
                    workflowExtRef = apiMgtDAO
                            .getRegistrationWFReference(applicationId, APIConstants.API_KEY_TYPE_PRODUCTION);
                    createProductionRegistrationWFExecutor.cleanUpPendingTask(workflowExtRef);
                } catch (APIManagementException ex) {

                    // failed cleanup processes are ignored to prevent failing the application removal process
                    log.warn("Failed to get external workflow reference for production key of application "
                            + applicationId);
                } catch (WorkflowException ex) {

                    // failed cleanup processes are ignored to prevent failing the application removal process
                    log.warn("Failed to clean pending production key approval task of " + applicationId);
                }
            }
            if (WorkflowStatus.CREATED.toString().equals(sandboxKeyStatus)) {
                try {
                    workflowExtRef = apiMgtDAO
                            .getRegistrationWFReference(applicationId, APIConstants.API_KEY_TYPE_SANDBOX);
                    createSandboxRegistrationWFExecutor.cleanUpPendingTask(workflowExtRef);
                } catch (APIManagementException ex) {

                    // failed cleanup processes are ignored to prevent failing the application removal process
                    log.warn("Failed to get external workflow reference for sandbox key of application "
                            + applicationId);
                } catch (WorkflowException ex) {

                    // failed cleanup processes are ignored to prevent failing the application removal process
                    log.warn("Failed to clean pending sandbox key approval task of " + applicationId);
                }
            }
            if (workflowExtRef != null) {
                try {
                    createApplicationWFExecutor.cleanUpPendingTask(workflowExtRef);
                } catch (WorkflowException ex) {

                    // failed cleanup processes are ignored to prevent failing the application removal process
                    log.warn("Failed to clean pending application approval task of " + applicationId);
                }
            }

            // update attributes of the new remove workflow to be created
            workflowDTO.setStatus(WorkflowStatus.CREATED);
            workflowDTO.setCreatedTime(System.currentTimeMillis());
            workflowDTO.setWorkflowType(WorkflowConstants.WF_TYPE_AM_APPLICATION_DELETION);
            workflowDTO.setExternalWorkflowReference(removeApplicationWFExecutor.generateUUID());

            removeApplicationWFExecutor.execute(workflowDTO);

            JSONObject appLogObject = new JSONObject();
            appLogObject.put(APIConstants.AuditLogConstants.NAME, application.getName());
            appLogObject.put(APIConstants.AuditLogConstants.TIER, application.getTier());
            appLogObject.put(APIConstants.AuditLogConstants.CALLBACK, application.getCallbackUrl());
            appLogObject.put(APIConstants.AuditLogConstants.GROUPS, application.getGroupId());
            appLogObject.put(APIConstants.AuditLogConstants.OWNER, application.getSubscriber().getName());

            APIUtil.logAuditMessage(APIConstants.AuditLogConstants.APPLICATION, appLogObject.toString(),
                    APIConstants.AuditLogConstants.DELETED, this.username);

        } catch (WorkflowException e) {
            String errorMsg = "Could not execute Workflow, " + WorkflowConstants.WF_TYPE_AM_APPLICATION_DELETION + " " +
                    "for applicationID " + application.getId();
            handleException(errorMsg, e);
        } finally {
            if (isTenantFlowStarted) {
                endTenantFlow();
            }
        }

        if (log.isDebugEnabled()) {
            String logMessage = "Application Name: " + application.getName() + " successfully removed";
            log.debug(logMessage);
        }
    }

    /**
     * This method specifically implemented for REST API by removing application and data access logic
     * from host object layer. So as per new implementation we need to pass requested scopes to this method
     * as tokenScope. So we will do scope related other logic here in this method.
     * So host object should only pass required 9 parameters.
     * */
     @Override
    public Map<String, Object> requestApprovalForApplicationRegistration(String userId, String applicationName,
                                                                         String tokenType, String callbackUrl,
                                                                         String[] allowedDomains, String validityTime,
                                                                         String tokenScope, String groupingId,
                                                                         String jsonString
                                                                         )
            throws APIManagementException {

        boolean isTenantFlowStarted = false;

        String tenantDomain = MultitenantUtils.getTenantDomain(userId);
        int tenantId = MultitenantConstants.INVALID_TENANT_ID;
        try {
            tenantId = ServiceReferenceHolder.getInstance().getRealmService().getTenantManager()
                    .getTenantId(tenantDomain);
        } catch (UserStoreException e) {
            handleException("Unable to retrieve the tenant information of the current user.", e);
        }
        //checking for authorized scopes
        Set<Scope> scopeSet = new LinkedHashSet<Scope>();
        List<Scope> authorizedScopes = new ArrayList<Scope>();
        String authScopeString;
        if (tokenScope != null && tokenScope.length() != 0 &&
                !APIConstants.OAUTH2_DEFAULT_SCOPE.equals(tokenScope)) {
            scopeSet.addAll(getScopesByScopeKeys(tokenScope, tenantId));
            authorizedScopes = getAllowedScopesForUserApplication(userId, scopeSet);
        }

        if (!authorizedScopes.isEmpty()) {
            Set<Scope> authorizedScopeSet = new HashSet<Scope>(authorizedScopes);
            StringBuilder scopeBuilder = new StringBuilder();
            for (Scope scope : authorizedScopeSet) {
                scopeBuilder.append(scope.getKey()).append(' ');
            }
            authScopeString = scopeBuilder.toString();
        } else {
            authScopeString = APIConstants.OAUTH2_DEFAULT_SCOPE;
        }

        try {
            if (tenantDomain != null && !MultitenantConstants.SUPER_TENANT_DOMAIN_NAME.equals(tenantDomain)) {
                isTenantFlowStarted = startTenantFlowForTenantDomain(tenantDomain);
            }
            // initiate WorkflowExecutor
            WorkflowExecutor appRegistrationWorkflow = null;
            // initiate ApplicationRegistrationWorkflowDTO
            ApplicationRegistrationWorkflowDTO appRegWFDto = null;

            ApplicationKeysDTO appKeysDto = new ApplicationKeysDTO();

            // get APIM application by Application Name and userId.
            Application application = ApplicationUtils.retrieveApplication(applicationName, userId, groupingId);

            boolean isCaseInsensitiveComparisons = Boolean.parseBoolean(getAPIManagerConfiguration().
                    getFirstProperty(APIConstants.API_STORE_FORCE_CI_COMPARISIONS));

            boolean isUserAppOwner;
            if (isCaseInsensitiveComparisons) {
                isUserAppOwner = application.getSubscriber().getName().equalsIgnoreCase(userId);
            } else {
                isUserAppOwner = application.getSubscriber().getName().equals(userId);
            }

            if (!isUserAppOwner) {
                throw new APIManagementException("user: " + application.getSubscriber().getName() + ", " +
                        "attempted to generate tokens for application owned by: " + userId);
            }

            // if its a PRODUCTION application.
            if (APIConstants.API_KEY_TYPE_PRODUCTION.equals(tokenType)) {
                // initiate workflow type. By default simple work flow will be
                // executed.
                appRegistrationWorkflow =
                        getWorkflowExecutor(WorkflowConstants.WF_TYPE_AM_APPLICATION_REGISTRATION_PRODUCTION);
                appRegWFDto =
                        (ApplicationRegistrationWorkflowDTO) WorkflowExecutorFactory.getInstance()
                                .createWorkflowDTO(WorkflowConstants.WF_TYPE_AM_APPLICATION_REGISTRATION_PRODUCTION);

            }// if it is a sandBox application.
            else if (APIConstants.API_KEY_TYPE_SANDBOX.equals(tokenType)) { // if
                // its
                // a
                // SANDBOX
                // application.
                appRegistrationWorkflow =
                        getWorkflowExecutor(WorkflowConstants.WF_TYPE_AM_APPLICATION_REGISTRATION_SANDBOX);
                appRegWFDto =
                        (ApplicationRegistrationWorkflowDTO) WorkflowExecutorFactory.getInstance()
                                .createWorkflowDTO(WorkflowConstants.WF_TYPE_AM_APPLICATION_REGISTRATION_SANDBOX);
            } else {
                throw new APIManagementException("Invalid Token Type '" + tokenType + "' requested.");
            }

            //check whether callback url is empty and set null
            if (StringUtils.isBlank(callbackUrl)) {
                callbackUrl = null;
            }
            String applicationTokenType = application.getTokenType();
            if (StringUtils.isEmpty(application.getTokenType())) {
                applicationTokenType = APIConstants.DEFAULT_TOKEN_TYPE;
            }
            // Build key manager instance and create oAuthAppRequest by jsonString.
            OAuthAppRequest request =
                    ApplicationUtils.createOauthAppRequest(applicationName, null,
                            callbackUrl, authScopeString, jsonString, applicationTokenType);
            request.getOAuthApplicationInfo().addParameter(ApplicationConstants.VALIDITY_PERIOD, validityTime);
            request.getOAuthApplicationInfo().addParameter(ApplicationConstants.APP_KEY_TYPE, tokenType);
            request.getOAuthApplicationInfo().addParameter(ApplicationConstants.APP_CALLBACK_URL, callbackUrl);

            // Setting request values in WorkflowDTO - In future we should keep
            // Application/OAuthApplication related
            // information in the respective entities not in the workflowDTO.
            appRegWFDto.setStatus(WorkflowStatus.CREATED);
            appRegWFDto.setCreatedTime(System.currentTimeMillis());
            appRegWFDto.setTenantDomain(tenantDomain);
            appRegWFDto.setTenantId(tenantId);
            appRegWFDto.setExternalWorkflowReference(appRegistrationWorkflow.generateUUID());
            appRegWFDto.setWorkflowReference(appRegWFDto.getExternalWorkflowReference());
            appRegWFDto.setApplication(application);
            request.setMappingId(appRegWFDto.getWorkflowReference());
            if (!application.getSubscriber().getName().equals(userId)) {
                appRegWFDto.setUserName(application.getSubscriber().getName());
            } else {
                appRegWFDto.setUserName(userId);
            }

            appRegWFDto.setCallbackUrl(appRegistrationWorkflow.getCallbackURL());
            appRegWFDto.setAppInfoDTO(request);
            appRegWFDto.setDomainList(allowedDomains);

            appRegWFDto.setKeyDetails(appKeysDto);
            appRegistrationWorkflow.execute(appRegWFDto);

            Map<String, Object> keyDetails = new HashMap<String, Object>();
            keyDetails.put("keyState", appRegWFDto.getStatus().toString());
            OAuthApplicationInfo applicationInfo = appRegWFDto.getApplicationInfo();

            if (applicationInfo != null) {
                keyDetails.put("consumerKey", applicationInfo.getClientId());
                keyDetails.put("consumerSecret", applicationInfo.getClientSecret());
                keyDetails.put("appDetails", applicationInfo.getJsonString());
            }

            // There can be instances where generating the Application Token is
            // not required. In those cases,
            // token info will have nothing.
            AccessTokenInfo tokenInfo = appRegWFDto.getAccessTokenInfo();
            if (tokenInfo != null) {
                keyDetails.put("accessToken", tokenInfo.getAccessToken());
                keyDetails.put("validityTime", tokenInfo.getValidityPeriod());
                keyDetails.put("tokenDetails", tokenInfo.getJSONString());
                keyDetails.put("tokenScope", tokenInfo.getScopes());
            }

            JSONObject appLogObject = new JSONObject();
            appLogObject.put("Generated keys for application", application.getName());
            APIUtil.logAuditMessage(APIConstants.AuditLogConstants.APPLICATION, appLogObject.toString(),
                    APIConstants.AuditLogConstants.UPDATED, this.username);

            return keyDetails;
        } catch (WorkflowException e) {
            log.error("Could not execute Workflow", e);
            throw new APIManagementException(e);
        } finally {
            if (isTenantFlowStarted) {
                endTenantFlow();
            }
        }
    }

    @Override
    public Map<String, Object> requestApprovalForApplicationRegistrationByApplicationId(
            Map<String, Object> appInfo) throws APIManagementException {
        if (appInfo == null || appInfo.isEmpty()) {
            log.error("Application information is not provided to request approval For Application Registration");
            return new HashMap<String, Object>(0);
        }
        boolean isTenantFlowStarted = false;
        String username = appInfo.get("username").toString();
        String scopes = appInfo.get("scopes").toString();
        String applicationName = appInfo.get("applicationName").toString();
        String groupingId = appInfo.get("groupingId").toString();
        String tokenType = appInfo.get("tokenType").toString();
        String callbackUrl = appInfo.get("callbackUrl").toString();
        String jsonParams = appInfo.get("jsonParams").toString();
        String[] allowedDomains = (String[]) appInfo.get("allowedDomains");
        String validityTime = appInfo.get("validityPeriod").toString();
        int applicationId = Integer.valueOf(appInfo.get("applicationId").toString());
        String tenantDomain = MultitenantUtils.getTenantDomain(username);
        int tenantId = MultitenantConstants.INVALID_TENANT_ID;
        try {
            tenantId = ServiceReferenceHolder.getInstance().getRealmService().getTenantManager()
                    .getTenantId(tenantDomain);
        } catch (UserStoreException e) {
            String msg = "Unable to retrieve the tenant information of the current user.";
            log.error(msg, e);
            throw new APIManagementException(msg, e);
        }
        //checking for authorized scopes
        Set<Scope> scopeSet = new LinkedHashSet<Scope>();
        List<Scope> authorizedScopes = new ArrayList<Scope>();
        String authScopeString;
        if (scopes != null && scopes.length() != 0 && !APIConstants.OAUTH2_DEFAULT_SCOPE.equals(scopes)) {
            scopeSet.addAll(getScopesByScopeKeys(scopes, tenantId));
            authorizedScopes = getAllowedScopesForUserApplication(username, scopeSet);
        }
        if (!authorizedScopes.isEmpty()) {
            StringBuilder scopeBuilder = new StringBuilder();
            for (Scope scope : authorizedScopes) {
                scopeBuilder.append(scope.getKey()).append(' ');
            }
            authScopeString = scopeBuilder.toString();
        } else {
            authScopeString = APIConstants.OAUTH2_DEFAULT_SCOPE;
        }
        try {
            if (tenantDomain != null && !MultitenantConstants.SUPER_TENANT_DOMAIN_NAME.equals(tenantDomain)) {
                isTenantFlowStarted = startTenantFlowForTenantDomain(tenantDomain);
            }
            // initiate WorkflowExecutor
            WorkflowExecutor appRegistrationWorkflow = null;
            // initiate ApplicationRegistrationWorkflowDTO
            ApplicationRegistrationWorkflowDTO appRegWFDto = null;
            ApplicationKeysDTO appKeysDto = new ApplicationKeysDTO();
            // get APIM application by Application Id.
            Application application = ApplicationUtils.retrieveApplicationById(applicationId);
            // if its a PRODUCTION application.
            if (APIConstants.API_KEY_TYPE_PRODUCTION.equals(tokenType)) {
                // initiate workflow type. By default simple work flow will be
                // executed.
                appRegistrationWorkflow = getWorkflowExecutor(
                        WorkflowConstants.WF_TYPE_AM_APPLICATION_REGISTRATION_PRODUCTION);
                appRegWFDto = (ApplicationRegistrationWorkflowDTO) WorkflowExecutorFactory.getInstance()
                        .createWorkflowDTO(WorkflowConstants.WF_TYPE_AM_APPLICATION_REGISTRATION_PRODUCTION);
            }// if it is a sandBox application.
            else if (APIConstants.API_KEY_TYPE_SANDBOX.equals(tokenType)) {
                appRegistrationWorkflow = getWorkflowExecutor(
                        WorkflowConstants.WF_TYPE_AM_APPLICATION_REGISTRATION_SANDBOX);
                appRegWFDto = (ApplicationRegistrationWorkflowDTO) WorkflowExecutorFactory.getInstance()
                        .createWorkflowDTO(WorkflowConstants.WF_TYPE_AM_APPLICATION_REGISTRATION_SANDBOX);
            } else {
                throw new APIManagementException("Invalid Token Type '" + tokenType + "' requested.");
            }
            //check whether callback url is empty and set null
            if (StringUtils.isBlank(callbackUrl)) {
                callbackUrl = null;
            }

            String applicationTokenType = application.getTokenType();
            if (StringUtils.isEmpty(application.getTokenType())) {
                applicationTokenType = APIConstants.DEFAULT_TOKEN_TYPE;
            }

            // Build key manager instance and create oAuthAppRequest by jsonString.
            OAuthAppRequest request = ApplicationUtils
                    .createOauthAppRequest(applicationName, null, callbackUrl, authScopeString, jsonParams,
                            applicationTokenType);
            request.getOAuthApplicationInfo().addParameter(ApplicationConstants.VALIDITY_PERIOD, validityTime);
            request.getOAuthApplicationInfo().addParameter(ApplicationConstants.APP_KEY_TYPE, tokenType);
            request.getOAuthApplicationInfo().addParameter(ApplicationConstants.APP_CALLBACK_URL, callbackUrl);
            // Setting request values in WorkflowDTO - In future we should keep
            // Application/OAuthApplication related
            // information in the respective entities not in the workflowDTO.
            appRegWFDto.setStatus(WorkflowStatus.CREATED);
            appRegWFDto.setCreatedTime(System.currentTimeMillis());
            appRegWFDto.setTenantDomain(tenantDomain);
            appRegWFDto.setTenantId(tenantId);
            appRegWFDto.setExternalWorkflowReference(appRegistrationWorkflow.generateUUID());
            appRegWFDto.setWorkflowReference(appRegWFDto.getExternalWorkflowReference());
            appRegWFDto.setApplication(application);
            request.setMappingId(appRegWFDto.getWorkflowReference());
            if (!application.getSubscriber().getName().equals(username)) {
                appRegWFDto.setUserName(application.getSubscriber().getName());
            } else {
                appRegWFDto.setUserName(username);
            }
            appRegWFDto.setCallbackUrl(appRegistrationWorkflow.getCallbackURL());
            appRegWFDto.setAppInfoDTO(request);
            appRegWFDto.setDomainList(allowedDomains);
            appRegWFDto.setKeyDetails(appKeysDto);
            appRegistrationWorkflow.execute(appRegWFDto);
            Map<String, Object> keyDetails = new HashMap<String, Object>();
            keyDetails.put("keyState", appRegWFDto.getStatus().toString());
            OAuthApplicationInfo applicationInfo = appRegWFDto.getApplicationInfo();
            if (applicationInfo != null) {
                keyDetails.put("consumerKey", applicationInfo.getClientId());
                keyDetails.put("consumerSecret", applicationInfo.getClientSecret());
                keyDetails.put("appDetails", applicationInfo.getJsonString());
            }
            // There can be instances where generating the Application Token is
            // not required. In those cases,
            // token info will have nothing.
            AccessTokenInfo tokenInfo = appRegWFDto.getAccessTokenInfo();
            if (tokenInfo != null) {
                keyDetails.put("accessToken", tokenInfo.getAccessToken());
                keyDetails.put("validityTime", tokenInfo.getValidityPeriod());
                keyDetails.put("tokenDetails", tokenInfo.getJSONString());
                keyDetails.put("tokenScope", tokenInfo.getScopes());
            }
            JSONObject appLogObject = new JSONObject();
            appLogObject.put("Generated keys for application", application.getName());
            APIUtil.logAuditMessage(APIConstants.AuditLogConstants.APPLICATION, appLogObject.toString(),
                    APIConstants.AuditLogConstants.UPDATED, this.username);
            return keyDetails;
        } catch (WorkflowException e) {
            log.error("Could not execute Workflow", e);
            throw new APIManagementException("Could not execute Workflow", e);
        } finally {
            if (isTenantFlowStarted) {
                endTenantFlow();
            }
        }
    }

    private static List<Scope> getAllowedScopesForUserApplication(String username,
                                                                  Set<Scope> reqScopeSet) {
        String[] userRoles = null;
        org.wso2.carbon.user.api.UserStoreManager userStoreManager = null;
        String preservedCaseSensitiveValue = System.getProperty(PRESERVED_CASE_SENSITIVE_VARIABLE);
        boolean preservedCaseSensitive = JavaUtils.isTrueExplicitly(preservedCaseSensitiveValue);

        List<Scope> authorizedScopes = new ArrayList<Scope>();
        try {
            RealmService realmService = ServiceReferenceHolder.getInstance().getRealmService();
            int tenantId = ServiceReferenceHolder.getInstance().getRealmService().getTenantManager()
                    .getTenantId(MultitenantUtils.getTenantDomain(username));
            userStoreManager = realmService.getTenantUserRealm(tenantId).getUserStoreManager();
            userRoles = userStoreManager.getRoleListOfUser(MultitenantUtils.getTenantAwareUsername(username));
        } catch (org.wso2.carbon.user.api.UserStoreException e) {
            // Log and return since we do not want to stop issuing the token in
            // case of scope validation failures.
            log.error("Error when getting the tenant's UserStoreManager or when getting roles of user ", e);
        }

        List<String> userRoleList;
        if (userRoles != null) {
            if (preservedCaseSensitive) {
                userRoleList = Arrays.asList(userRoles);
            } else {
                userRoleList = new ArrayList<String>();
                for (String userRole : userRoles) {
                    userRoleList.add(userRole.toLowerCase());
                }
            }
        } else {
            userRoleList = Collections.emptyList();
        }

        //Iterate the requested scopes list.
        for (Scope scope : reqScopeSet) {
            //Get the set of roles associated with the requested scope.
            String roles = scope.getRoles();

            //If the scope has been defined in the context of the App and if roles have been defined for the scope
            if (roles != null && roles.length() != 0) {
                List<String> roleList = new ArrayList<String>();
                for (String scopeRole : roles.split(",")) {
                    if (preservedCaseSensitive) {
                        roleList.add(scopeRole.trim());
                    } else {
                        roleList.add(scopeRole.trim().toLowerCase());
                    }
                }
                //Check if user has at least one of the roles associated with the scope
                roleList.retainAll(userRoleList);
                if (!roleList.isEmpty()) {
                    authorizedScopes.add(scope);
                }
            }
        }

        return authorizedScopes;
    }

    @Override
    public Map<String, String> completeApplicationRegistration(String userId, String applicationName, String tokenType,
                                                               String tokenScope, String groupingId)
            throws APIManagementException {

        Application application = apiMgtDAO.getApplicationByName(applicationName, userId, groupingId);
        String status = apiMgtDAO.getRegistrationApprovalState(application.getId(), tokenType);
        Map<String, String> keyDetails = null;
        if (!application.getSubscriber().getName().equals(userId)) {
            userId = application.getSubscriber().getName();
        }
        String workflowReference = apiMgtDAO.getWorkflowReference(applicationName, userId);
        if (workflowReference != null) {
            WorkflowDTO workflowDTO = null;

            // Creating workflowDTO for the correct key type.
            if (APIConstants.API_KEY_TYPE_PRODUCTION.equals(tokenType)) {
                workflowDTO = WorkflowExecutorFactory.getInstance().createWorkflowDTO(
                        WorkflowConstants.WF_TYPE_AM_APPLICATION_REGISTRATION_PRODUCTION);
            } else if (APIConstants.API_KEY_TYPE_SANDBOX.equals(tokenType)) {
                workflowDTO = WorkflowExecutorFactory.getInstance().createWorkflowDTO(
                        WorkflowConstants.WF_TYPE_AM_APPLICATION_REGISTRATION_SANDBOX);
            }
            if (workflowDTO != null) {

                // Set the workflow reference in the workflow dto and the populate method will fill in other details
                // using the persisted request.
                ApplicationRegistrationWorkflowDTO registrationWorkflowDTO = (ApplicationRegistrationWorkflowDTO)
                        workflowDTO;
                registrationWorkflowDTO.setExternalWorkflowReference(workflowReference);

                if (APIConstants.AppRegistrationStatus.REGISTRATION_APPROVED.equals(status)) {
                    apiMgtDAO.populateAppRegistrationWorkflowDTO(registrationWorkflowDTO);
                    try {
                        AbstractApplicationRegistrationWorkflowExecutor.dogenerateKeysForApplication
                                (registrationWorkflowDTO);
                        AccessTokenInfo tokenInfo = registrationWorkflowDTO.getAccessTokenInfo();
                        OAuthApplicationInfo oauthApp = registrationWorkflowDTO.getApplicationInfo();
                        keyDetails = new HashMap<String, String>();

                        if (tokenInfo != null) {
                            keyDetails.put("accessToken", tokenInfo.getAccessToken());
                            keyDetails.put("validityTime", Long.toString(tokenInfo.getValidityPeriod()));
                            keyDetails.put("tokenDetails", tokenInfo.getJSONString());
                        }

                        keyDetails.put("consumerKey", oauthApp.getClientId());
                        keyDetails.put("consumerSecret", oauthApp.getClientSecret());
                        keyDetails.put("appDetails", oauthApp.getJsonString());
                    } catch (APIManagementException e) {
                        APIUtil.handleException("Error occurred while Creating Keys.", e);
                    }
                }

            }
        }
        return keyDetails;
    }

    @Override
    public Map<String, String> completeApplicationRegistration(String userId, int applicationId,
            String tokenType, String tokenScope, String groupingId) throws APIManagementException {
        Application application = apiMgtDAO.getApplicationById(applicationId);
        String status = apiMgtDAO.getRegistrationApprovalState(application.getId(), tokenType);
        Map<String, String> keyDetails = null;
        if (!application.getSubscriber().getName().equals(userId)) {
            userId = application.getSubscriber().getName();
        }
        //todo get workflow reference by appId
        String workflowReference = apiMgtDAO.getWorkflowReferenceByApplicationId(application.getId(), userId);
        if (workflowReference != null) {
            WorkflowDTO workflowDTO = null;
            // Creating workflowDTO for the correct key type.
            if (APIConstants.API_KEY_TYPE_PRODUCTION.equals(tokenType)) {
                workflowDTO = WorkflowExecutorFactory.getInstance()
                        .createWorkflowDTO(WorkflowConstants.WF_TYPE_AM_APPLICATION_REGISTRATION_PRODUCTION);
            } else if (APIConstants.API_KEY_TYPE_SANDBOX.equals(tokenType)) {
                workflowDTO = WorkflowExecutorFactory.getInstance()
                        .createWorkflowDTO(WorkflowConstants.WF_TYPE_AM_APPLICATION_REGISTRATION_SANDBOX);
            }
            if (workflowDTO != null) {
                // Set the workflow reference in the workflow dto and the populate method will fill in other details
                // using the persisted request.
                ApplicationRegistrationWorkflowDTO registrationWorkflowDTO = (ApplicationRegistrationWorkflowDTO) workflowDTO;
                registrationWorkflowDTO.setExternalWorkflowReference(workflowReference);
                if (APIConstants.AppRegistrationStatus.REGISTRATION_APPROVED.equals(status)) {
                    apiMgtDAO.populateAppRegistrationWorkflowDTO(registrationWorkflowDTO);
                    try {
                        AbstractApplicationRegistrationWorkflowExecutor
                                .dogenerateKeysForApplication(registrationWorkflowDTO);
                        AccessTokenInfo tokenInfo = registrationWorkflowDTO.getAccessTokenInfo();
                        OAuthApplicationInfo oauthApp = registrationWorkflowDTO.getApplicationInfo();
                        keyDetails = new HashMap<String, String>();
                        if (tokenInfo != null) {
                            keyDetails.put("accessToken", tokenInfo.getAccessToken());
                            keyDetails.put("validityTime", Long.toString(tokenInfo.getValidityPeriod()));
                            keyDetails.put("tokenDetails", tokenInfo.getJSONString());
                        }
                        keyDetails.put("consumerKey", oauthApp.getClientId());
                        keyDetails.put("consumerSecret", oauthApp.getClientSecret());
                        keyDetails.put("accessallowdomains", registrationWorkflowDTO.getDomainList());
                        keyDetails.put("appDetails", oauthApp.getJsonString());
                    } catch (APIManagementException e) {
                        APIUtil.handleException("Error occurred while Creating Keys.", e);
                    }
                }
            }
        }
        return keyDetails;
    }

    /**
     *
     * @param userId APIM subscriber user ID.
     * @param ApplicationName APIM application name.
     * @return
     * @throws APIManagementException
     */
    @Override
    public Application getApplicationsByName(String userId, String ApplicationName, String groupingId) throws
            APIManagementException {

        Application application = apiMgtDAO.getApplicationByName(ApplicationName, userId,groupingId);
        application = apiMgtDAO.getApplicationWithOAuthApps(ApplicationName, userId, groupingId);

        if (application != null) {
            Set<APIKey> keys = getApplicationKeys(application.getId());

            for (APIKey key : keys) {
                application.addKey(key);
            }
        }

        return (application == null) ? null : removeHiddenAttributes(application, userId);
    }

    /**
     * Returns the corresponding application given the Id
     * @param id Id of the Application
     * @return it will return Application corresponds to the id.
     * @throws APIManagementException
     */
    @Override
    public Application getApplicationById(int id) throws APIManagementException {

        Application application = apiMgtDAO.getApplicationById(id);
        if (application != null) {
            Set<APIKey> keys = getApplicationKeys(application.getId());
            for (APIKey key : keys) {
                application.addKey(key);
            }
        }
        return (application == null) ? null : removeHiddenAttributes(application, null);
    }

    /*
    * @see super.getApplicationById(int id, String userId, String groupId)
    * */
    @Override
    public Application getApplicationById(int id, String userId, String groupId) throws APIManagementException {
        Application application = apiMgtDAO.getApplicationById(id, userId, groupId);
        if (application != null) {
            Set<APIKey> keys = getApplicationKeys(application.getId());
            for (APIKey key : keys) {
                application.addKey(key);
            }
        }
        return (application == null) ? null : removeHiddenAttributes(application, userId);
    }

    /** get the status of the Application creation process given the application Id
     *
     * @param applicationId Id of the Application
     * @return
     * @throws APIManagementException
     */
    @Override
    public String getApplicationStatusById(int applicationId) throws APIManagementException {
        return apiMgtDAO.getApplicationStatusById(applicationId);
    }

    @Override
    public boolean isApplicationTokenExists(String accessToken) throws APIManagementException {
        return apiMgtDAO.isAccessTokenExists(accessToken);
    }

    @Override
    public Set<SubscribedAPI> getSubscribedIdentifiers(Subscriber subscriber, APIIdentifier identifier, String groupingId)
            throws APIManagementException {
        Set<SubscribedAPI> subscribedAPISet = new HashSet<>();
        Set<SubscribedAPI> subscribedAPIs = getSubscribedAPIs(subscriber, groupingId);
        for (SubscribedAPI api : subscribedAPIs) {
            if (api.getApiId().equals(identifier)) {
                Set<APIKey> keys = getApplicationKeys(api.getApplication().getId());
                for (APIKey key : keys) {
                    api.addKey(key);
                }
                subscribedAPISet.add(api);
            }
        }
        return subscribedAPISet;
    }

    /**
     * Returns a list of tiers denied
     *
     * @return Set<Tier>
     */
    @Override
    public Set<String> getDeniedTiers() throws APIManagementException {
        // '0' is passed as argument whenever tenant id of logged in user is needed
        return getDeniedTiers(0);
    }

    /**
     * Returns a list of tiers denied
     * @param apiProviderTenantId tenant id of API provider
     * @return Set<Tier>
     */
    @Override
    public Set<String> getDeniedTiers(int apiProviderTenantId) throws APIManagementException {
        Set<String> deniedTiers = new HashSet<String>();
        String[] currentUserRoles;
        if (apiProviderTenantId == 0) {
            apiProviderTenantId = tenantId;
        }
        try {
            if (apiProviderTenantId != 0) {
                /* Get the roles of the Current User */
                currentUserRoles = ((UserRegistry) ((UserAwareAPIConsumer) this).registry).
                        getUserRealm().getUserStoreManager().getRoleListOfUser(((UserRegistry) this.registry)
                        .getUserName());

                Set<TierPermissionDTO> tierPermissions;

                if (APIUtil.isAdvanceThrottlingEnabled()) {
                    tierPermissions = apiMgtDAO.getThrottleTierPermissions(apiProviderTenantId);
                } else {
                    tierPermissions = apiMgtDAO.getTierPermissions(apiProviderTenantId);
                }

                for (TierPermissionDTO tierPermission : tierPermissions) {
                    String type = tierPermission.getPermissionType();

                    List<String> currentRolesList = new ArrayList<String>(Arrays.asList(currentUserRoles));
                    List<String> roles = new ArrayList<String>(Arrays.asList(tierPermission.getRoles()));
                    currentRolesList.retainAll(roles);

                    if (APIConstants.TIER_PERMISSION_ALLOW.equals(type)) {
                        /* Current User is not allowed for this Tier*/
                        if (currentRolesList.isEmpty()) {
                            deniedTiers.add(tierPermission.getTierName());
                        }
                    } else {
                        /* Current User is denied for this Tier*/
                        if (currentRolesList.size() > 0) {
                            deniedTiers.add(tierPermission.getTierName());
                        }
                    }
                }
            }
        } catch (org.wso2.carbon.user.api.UserStoreException e) {
            log.error("cannot retrieve user role list for tenant" + tenantDomain, e);
        }
        return deniedTiers;
    }

    @Override
    public Set<TierPermission> getTierPermissions() throws APIManagementException {

        Set<TierPermission> tierPermissions = new HashSet<TierPermission>();
        if (tenantId != 0) {
            Set<TierPermissionDTO> tierPermissionDtos;
            if (APIUtil.isAdvanceThrottlingEnabled()) {
                tierPermissionDtos = apiMgtDAO.getThrottleTierPermissions(tenantId);
            } else {
                tierPermissionDtos = apiMgtDAO.getTierPermissions(tenantId);
            }
            for (TierPermissionDTO tierDto : tierPermissionDtos) {
                TierPermission tierPermission = new TierPermission(tierDto.getTierName());
                tierPermission.setRoles(tierDto.getRoles());
                tierPermission.setPermissionType(tierDto.getPermissionType());
                tierPermissions.add(tierPermission);
            }
        }
        return tierPermissions;
    }

    /**
     * Check whether given Tier is denied for the user
     *
     * @param tierName
     * @return
     * @throws APIManagementException if failed to get the tiers
     */
    @Override
    public boolean isTierDeneid(String tierName) throws APIManagementException {
        String[] currentUserRoles;
        try {
            if (tenantId != 0) {
                /* Get the roles of the Current User */
                currentUserRoles = ((UserRegistry) ((UserAwareAPIConsumer) this).registry).
                        getUserRealm().getUserStoreManager().getRoleListOfUser(((UserRegistry) this.registry).getUserName());
                TierPermissionDTO tierPermission;

                if(APIUtil.isAdvanceThrottlingEnabled()){
                    tierPermission = apiMgtDAO.getThrottleTierPermission(tierName, tenantId);
                }else{
                    tierPermission = apiMgtDAO.getTierPermission(tierName, tenantId);
                }
                if (tierPermission == null) {
                    return false;
                } else {
                    List<String> currentRolesList = new ArrayList<String>(Arrays.asList(currentUserRoles));
                    List<String> roles = new ArrayList<String>(Arrays.asList(tierPermission.getRoles()));
                    currentRolesList.retainAll(roles);
                    if (APIConstants.TIER_PERMISSION_ALLOW.equals(tierPermission.getPermissionType())) {
                        if (currentRolesList.isEmpty()) {
                            return true;
                        }
                    } else {
                        if (currentRolesList.size() > 0) {
                            return true;
                        }
                    }
                }
            }
        } catch (org.wso2.carbon.user.api.UserStoreException e) {
            log.error("cannot retrieve user role list for tenant" + tenantDomain, e);
        }
        return false;
    }

    private boolean isTenantDomainNotMatching(String tenantDomain) {
    	if (this.tenantDomain != null) {
    		return !(this.tenantDomain.equals(tenantDomain));
    	}
    	return true;
    }

	@Override
	public Set<API> searchAPI(String searchTerm, String searchType, String tenantDomain)
	                                                                                    throws APIManagementException {
		return null;
	}

	public Set<Scope> getScopesBySubscribedAPIs(List<APIIdentifier> identifiers)
			throws APIManagementException {
		return apiMgtDAO.getScopesBySubscribedAPIs(identifiers);
	}

	public String getScopesByToken(String accessToken) throws APIManagementException {
		return null;
	}

	public Set<Scope> getScopesByScopeKeys(String scopeKeys, int tenantId)
			throws APIManagementException {
		return apiMgtDAO.getScopesByScopeKeys(scopeKeys, tenantId);
    }

    @Override
    public String getGroupId(int appId) throws APIManagementException {
        return apiMgtDAO.getGroupId(appId);
    }

    @Override
    public String[] getGroupIds(String response) throws APIManagementException {
        String groupingExtractorClass = APIUtil.getGroupingExtractorImplementation();
        return APIUtil.getGroupIdsFromExtractor(response, groupingExtractorClass);
    }

    /**
     * Returns all applications associated with given subscriber, groupingId and search criteria.
     *
     * @param subscriber Subscriber
     * @param groupingId The groupId to which the applications must belong.
     * @param offset     The offset.
     * @param search     The search string.
     * @param sortColumn The sort column.
     * @param sortOrder  The sort order.
     * @return Application[] The Applications.
     * @throws APIManagementException
     */
    @Override
    public Application[] getApplicationsWithPagination(Subscriber subscriber, String groupingId, int start , int offset
            , String search, String sortColumn, String sortOrder)
            throws APIManagementException {
        return apiMgtDAO.getApplicationsWithPagination(subscriber, groupingId, start, offset,
                search, sortColumn, sortOrder);
    }

    /**
     * Returns all applications associated with given subscriber and groupingId.
     *
     * @param subscriber The subscriber.
     * @param groupingId The groupId to which the applications must belong.
     * @return Application[] Array of applications.
     * @throws APIManagementException
     */
    @Override
    public Application[] getApplications(Subscriber subscriber, String groupingId)
			throws APIManagementException {
        Application[] applications = apiMgtDAO.getApplications(subscriber, groupingId);
        for (Application application : applications) {
            Set<APIKey> keys = getApplicationKeys(application.getId());

            for (APIKey key : keys) {
                application.addKey(key);
            }
        }
        return applications;
    }

    /**
     * Returns all API keys associated with given application id.
     *
     * @param applicationId The id of the application.
     * @return Set<APIKey>  Set of API keys of the application.
     * @throws APIManagementException
     */
    protected Set<APIKey> getApplicationKeys(int applicationId) throws APIManagementException {
        Set<APIKey> apiKeys = new HashSet<APIKey>();
        APIKey productionKey = getApplicationKey(applicationId, APIConstants.API_KEY_TYPE_PRODUCTION);
        if (productionKey != null) {
            apiKeys.add(productionKey);
        } else {
            productionKey = apiMgtDAO.getKeyStatusOfApplication(APIConstants.API_KEY_TYPE_PRODUCTION, applicationId);
            if (productionKey != null) {
                productionKey.setType(APIConstants.API_KEY_TYPE_PRODUCTION);
                apiKeys.add(productionKey);
            }
        }

        APIKey sandboxKey = getApplicationKey(applicationId, APIConstants.API_KEY_TYPE_SANDBOX);
        if (sandboxKey != null) {
            apiKeys.add(sandboxKey);
        } else {
            sandboxKey = apiMgtDAO.getKeyStatusOfApplication(APIConstants.API_KEY_TYPE_SANDBOX, applicationId);
            if (sandboxKey != null) {
                sandboxKey.setType(APIConstants.API_KEY_TYPE_SANDBOX);
                apiKeys.add(sandboxKey);
            }
        }
        return apiKeys;
    }

    /**
     * Returns the key associated with given application id and key type.
     *
     * @param applicationId Id of the Application.
     * @param keyType The type of key.
     * @return APIKey The key of the application.
     * @throws APIManagementException
     */
    protected APIKey getApplicationKey(int applicationId, String keyType) throws APIManagementException {
        String consumerKey = apiMgtDAO.getConsumerkeyByApplicationIdAndKeyType(String.valueOf(applicationId), keyType);
        if (StringUtils.isNotEmpty(consumerKey)) {
            String consumerKeyStatus = apiMgtDAO.getKeyStatusOfApplication(keyType, applicationId).getState();
            KeyManager keyManager = KeyManagerHolder.getKeyManagerInstance();
            OAuthApplicationInfo oAuthApplicationInfo = keyManager.retrieveApplication(consumerKey);
            AccessTokenInfo tokenInfo = keyManager.getAccessTokenByConsumerKey(consumerKey);
            APIKey apiKey = new APIKey();
            apiKey.setConsumerKey(consumerKey);
            apiKey.setType(keyType);
            apiKey.setState(consumerKeyStatus);
            if (oAuthApplicationInfo != null) {
                apiKey.setConsumerSecret(oAuthApplicationInfo.getClientSecret());
                apiKey.setCallbackUrl(oAuthApplicationInfo.getCallBackURL());
                if (oAuthApplicationInfo.getParameter(APIConstants.JSON_GRANT_TYPES) != null) {
                    apiKey.setGrantTypes(oAuthApplicationInfo.getParameter(APIConstants.JSON_GRANT_TYPES).toString());
                }
            }
            if (tokenInfo != null) {
                apiKey.setAccessToken(tokenInfo.getAccessToken());
                apiKey.setValidityPeriod(tokenInfo.getValidityPeriod());
                apiKey.setTokenScope(getScopeString(tokenInfo.getScopes()));
            } else {
                if (log.isDebugEnabled()) {
                    log.debug("Access token does not exist for Consumer Key: " + consumerKey);
                }
            }
            return apiKey;
        }
        if (log.isDebugEnabled()) {
            log.debug("Consumer key does not exist for Application Id: " + applicationId + " Key Type: " + keyType);
        }
        return null;
    }

    /**
     * Returns a single string containing the provided array of scopes.
     *
     * @param scopes The array of scopes.
     * @return String Single string containing the provided array of scopes.
     */
    private String getScopeString(String[] scopes) {
        return StringUtils.join(scopes, " ");
    }

    @Override
    public Application[] getLightWeightApplications(Subscriber subscriber, String groupingId) throws
            APIManagementException {
        return apiMgtDAO.getLightWeightApplications(subscriber, groupingId);
    }

    /**
     * @param userId Subscriber name.
     * @param applicationName of the Application.
     * @param tokenType Token type (PRODUCTION | SANDBOX)
     * @param callbackUrl callback URL
     * @param allowedDomains allowedDomains for token.
     * @param validityTime validity time period.
     * @param groupingId APIM application id.
     * @param jsonString Callback URL for the Application.
     * @param tokenScope Scopes for the requested tokens.
     * @return
     * @throws APIManagementException
     */
    @Override
    public OAuthApplicationInfo updateAuthClient(String userId, String applicationName,
                                                String tokenType,
                                                String callbackUrl, String[] allowedDomains,
                                                String validityTime,
                                                String tokenScope,
                                                String groupingId,
                                                String jsonString) throws APIManagementException {
        boolean tenantFlowStarted = false;
        try {
            if (tenantDomain != null && !MultitenantConstants.SUPER_TENANT_DOMAIN_NAME.equals(tenantDomain)) {
                PrivilegedCarbonContext.startTenantFlow();
                PrivilegedCarbonContext.getThreadLocalCarbonContext().setTenantDomain(tenantDomain, true);
                tenantFlowStarted = true;
            }

            Application application = ApplicationUtils.retrieveApplication(applicationName, userId, groupingId);

            final String subscriberName = application.getSubscriber().getName();

            boolean isCaseInsensitiveComparisons = Boolean.parseBoolean(getAPIManagerConfiguration().
                    getFirstProperty(APIConstants.API_STORE_FORCE_CI_COMPARISIONS));

            boolean isUserAppOwner;
            if (isCaseInsensitiveComparisons) {
                isUserAppOwner = subscriberName.equalsIgnoreCase(userId);
            } else {
                isUserAppOwner = subscriberName.equals(userId);
            }

            if (!isUserAppOwner) {
                throw new APIManagementException("user: " + userId + ", attempted to update OAuth application " +
                        "owned by: " + subscriberName);
            }

            //Create OauthAppRequest object by passing json String.
            OAuthAppRequest oauthAppRequest = ApplicationUtils.createOauthAppRequest(applicationName, null, callbackUrl,
                    tokenScope, jsonString, application.getTokenType());

            oauthAppRequest.getOAuthApplicationInfo().addParameter(ApplicationConstants.APP_KEY_TYPE, tokenType);

            String consumerKey = apiMgtDAO.getConsumerKeyForApplicationKeyType(applicationName, userId, tokenType,
                    groupingId);

            oauthAppRequest.getOAuthApplicationInfo().setClientId(consumerKey);
            //get key manager instance.
            KeyManager keyManager = KeyManagerHolder.getKeyManagerInstance();
            //call update method.

            OAuthApplicationInfo updatedAppInfo = keyManager.updateApplication(oauthAppRequest);

            JSONObject appLogObject = new JSONObject();
            appLogObject.put(APIConstants.AuditLogConstants.APPLICATION_NAME, updatedAppInfo.getClientName());
            appLogObject.put("Updated Oauth app with Call back URL", callbackUrl);
            appLogObject.put("Updated Oauth app with grant types", jsonString);

            APIUtil.logAuditMessage(APIConstants.AuditLogConstants.APPLICATION, appLogObject.toString(),
                    APIConstants.AuditLogConstants.UPDATED, this.username);
            return updatedAppInfo;
        } finally {
            if (tenantFlowStarted) {
                endTenantFlow();
            }
        }

    }

    /**
     * @param userId Subscriber name.
     * @param applicationName of the Application.
     * @param applicationId of the Application.
     * @param tokenType Token type (PRODUCTION | SANDBOX)
     * @param callbackUrl callback URL
     * @param allowedDomains allowedDomains for token.
     * @param validityTime validity time period.
     * @param groupingId APIM application id.
     * @param jsonString Callback URL for the Application.
     * @param tokenScope Scopes for the requested tokens.
     * @return
     * @throws APIManagementException
     */
    @Override
    public OAuthApplicationInfo updateAuthClientByAppId(String userId, String applicationName, int applicationId,
            String tokenType, String callbackUrl, String[] allowedDomains, String validityTime, String tokenScope,
            String groupingId, String jsonString) throws APIManagementException {
        boolean tenantFlowStarted = false;
        try {
            if (tenantDomain != null && !MultitenantConstants.SUPER_TENANT_DOMAIN_NAME.equals(tenantDomain)) {
                tenantFlowStarted = startTenantFlowForTenantDomain(tenantDomain);
            }

            Application application = ApplicationUtils.retrieveApplicationById(applicationId);
            //Create OauthAppRequest object by passing json String.
            OAuthAppRequest oauthAppRequest = ApplicationUtils.createOauthAppRequest(applicationName, null, callbackUrl,
                    tokenScope, jsonString, application.getTokenType());
            oauthAppRequest.getOAuthApplicationInfo().addParameter(ApplicationConstants.APP_KEY_TYPE, tokenType);
            String consumerKey = apiMgtDAO.getConsumerKeyForApplicationKeyType(applicationId, userId, tokenType,
                    groupingId);
            oauthAppRequest.getOAuthApplicationInfo().setClientId(consumerKey);
            //get key manager instance.
            KeyManager keyManager = KeyManagerHolder.getKeyManagerInstance();
            //call update method.
            OAuthApplicationInfo updatedAppInfo = keyManager.updateApplication(oauthAppRequest);
            JSONObject appLogObject = new JSONObject();
            appLogObject.put(APIConstants.AuditLogConstants.APPLICATION_NAME, updatedAppInfo.getClientName());
            appLogObject.put("Updated Oauth app with Call back URL", callbackUrl);
            appLogObject.put("Updated Oauth app with grant types", jsonString);
            APIUtil.logAuditMessage(APIConstants.AuditLogConstants.APPLICATION, appLogObject.toString(),
                    APIConstants.AuditLogConstants.UPDATED, this.username);
            return updatedAppInfo;
        } finally {
            if (tenantFlowStarted) {
                endTenantFlow();
            }
        }
    }

    /**
     * This method perform delete oAuth application.
     *
     * @param consumerKey
     * @throws APIManagementException
     */
    @Override
    public void deleteOAuthApplication(String consumerKey) throws APIManagementException {
        //get key manager instance.
        KeyManager keyManager = KeyManagerHolder.getKeyManagerInstance();
        //delete oAuthApplication by calling key manager implementation
        keyManager.deleteApplication(consumerKey);

        Map<String, String> applicationIdAndTokenTypeMap =
                apiMgtDAO.getApplicationIdAndTokenTypeByConsumerKey(consumerKey);

        if (applicationIdAndTokenTypeMap != null) {
            String applicationId = applicationIdAndTokenTypeMap.get("application_id");
            String tokenType = applicationIdAndTokenTypeMap.get("token_type");

            if (applicationId != null && tokenType != null) {
                apiMgtDAO.deleteApplicationKeyMappingByConsumerKey(consumerKey);
                apiMgtDAO.deleteApplicationRegistration(applicationId, tokenType);
            }
        }
    }

    @Override
    public Application[] getApplicationsByOwner(String userId) throws APIManagementException {
        return apiMgtDAO.getApplicationsByOwner(userId);
    }

    public boolean isSubscriberValid(String userId)
            throws APIManagementException {
        boolean isSubscribeValid = false;
        if (apiMgtDAO.getSubscriber(userId) != null) {
            isSubscribeValid = true;
        } else {
            return false;
        }
        return isSubscribeValid;
    }

    public boolean updateApplicationOwner(String userId, Application application) throws APIManagementException {
        boolean isAppUpdated;
        String consumerKey;
        String oldUserName = application.getSubscriber().getName();
        String oldTenantDomain = MultitenantUtils.getTenantDomain(oldUserName);
        String newTenantDomain = MultitenantUtils.getTenantDomain(userId);
        if (oldTenantDomain.equals(newTenantDomain)) {
            if (isSubscriberValid(userId)) {
                String applicationName = application.getName();
                if (!APIUtil.isApplicationOwnedBySubscriber(userId, applicationName)) {
                    for (int i = 0; i < application.getKeys().size(); i++) {
                        KeyManager keyManager = KeyManagerHolder.getKeyManagerInstance();
                             /* retrieving OAuth application information for specific consumer key */
                        consumerKey = ((APIKey) ((ArrayList) application.getKeys()).get(i)).getConsumerKey();
                        OAuthApplicationInfo oAuthApplicationInfo = keyManager.retrieveApplication(consumerKey);
                        if (oAuthApplicationInfo.getParameter(ApplicationConstants.OAUTH_CLIENT_NAME) != null) {
                            OAuthAppRequest oauthAppRequest = ApplicationUtils.createOauthAppRequest(oAuthApplicationInfo.
                                            getParameter(ApplicationConstants.OAUTH_CLIENT_NAME).toString(), null,
                                    oAuthApplicationInfo.getCallBackURL(), null,
                                    null, application.getTokenType());
                            oauthAppRequest.getOAuthApplicationInfo().setAppOwner(userId);
                            oauthAppRequest.getOAuthApplicationInfo().setClientId(consumerKey);
                             /* updating the owner of the OAuth application with userId */
                            OAuthApplicationInfo updatedAppInfo = keyManager.updateApplicationOwner(oauthAppRequest,
                                    oldUserName);
                            isAppUpdated = true;
                            audit.info("Successfully updated the owner of application " + application.getName() +
                                    " from " + oldUserName + " to " + userId + ".");
                        } else {
                            throw new APIManagementException("Unable to retrieve OAuth application information.");
                        }
                    }
                } else {
                    throw new APIManagementException("Unable to update application owner to " + userId +
                            " as this user has an application with the same name. Update owner to another user.");
                }
            } else {
                throw new APIManagementException(userId + " is not a subscriber");
            }
        } else {
            throw new APIManagementException("Unable to update application owner to " +
                    userId + " as this user does not belong to " + oldTenantDomain + " domain.");
        }

            isAppUpdated = apiMgtDAO.updateApplicationOwner(userId, application);
            return isAppUpdated;
    }


    public JSONObject resumeWorkflow(Object[] args) {
    	JSONObject row = new JSONObject();

        if (args != null && APIUtil.isStringArray(args)) {

            String workflowReference = (String) args[0];
            String status = (String) args[1];
            String description = null;
            if (args.length > 2 && args[2] != null) {
                description = (String) args[2];
            }

            boolean isTenantFlowStarted = false;

            try {
                //                if (workflowReference != null) {
                WorkflowDTO workflowDTO = apiMgtDAO.retrieveWorkflow(workflowReference);
                if (workflowDTO == null) {
                    log.error("Could not find workflow for reference " + workflowReference);

                    row.put("error", Boolean.TRUE);
                    row.put("statusCode", 500);
                    row.put("message", "Could not find workflow for reference " + workflowReference);
                    return row;
                }

                String tenantDomain = workflowDTO.getTenantDomain();
                if (tenantDomain != null && !org.wso2.carbon.utils.multitenancy.MultitenantConstants
                        .SUPER_TENANT_DOMAIN_NAME.equals(tenantDomain)) {
                    isTenantFlowStarted = startTenantFlowForTenantDomain(tenantDomain);
                }

                workflowDTO.setWorkflowDescription(description);
                workflowDTO.setStatus(WorkflowStatus.valueOf(status));

                String workflowType = workflowDTO.getWorkflowType();
                WorkflowExecutor workflowExecutor;
                try {
                    workflowExecutor = getWorkflowExecutor(workflowType);
                    workflowExecutor.complete(workflowDTO);
                } catch (WorkflowException e) {
                    throw new APIManagementException(e);
                }
                row.put("error", Boolean.FALSE);
                row.put("statusCode", 200);
                row.put("message", "Invoked workflow completion successfully.");
                //                }
            } catch (IllegalArgumentException e) {
                String msg = "Illegal argument provided. Valid values for status are APPROVED and REJECTED.";
                log.error(msg, e);

                row.put("error", Boolean.TRUE);
                row.put("statusCode", 500);
                row.put("message", msg);

            } catch (APIManagementException e) {
                String msg = "Error while resuming the workflow. ";
                log.error(msg, e);

                row.put("error", Boolean.TRUE);
                row.put("statusCode", 500);
                row.put("message", msg + e.getMessage());
            } finally {
                if (isTenantFlowStarted) {
                    endTenantFlow();
                }
            }
        }
        return row;
    }

    protected void endTenantFlow() {
        PrivilegedCarbonContext.endTenantFlow();
    }

    protected boolean startTenantFlowForTenantDomain(String tenantDomain) {
        boolean isTenantFlowStarted = true;
        PrivilegedCarbonContext.startTenantFlow();
        PrivilegedCarbonContext.getThreadLocalCarbonContext().setTenantDomain(tenantDomain, true);
        return isTenantFlowStarted;
    }

    /**
     * Returns a workflow executor
     *
     * @param workflowType Workflow executor type
     * @return WorkflowExecutor of given type
     * @throws WorkflowException if an error occurred while getting WorkflowExecutor
     */
    protected WorkflowExecutor getWorkflowExecutor(String workflowType) throws WorkflowException {
        return WorkflowExecutorFactory.getInstance().getWorkflowExecutor(workflowType);
    }

    @Override
    public boolean isMonetizationEnabled(String tenantDomain) throws APIManagementException {
        JSONObject apiTenantConfig = null;
        try {
            String content = apimRegistryService.getConfigRegistryResourceContent(tenantDomain, APIConstants.API_TENANT_CONF_LOCATION);

            if (content != null) {
                JSONParser parser = new JSONParser();
                apiTenantConfig = (JSONObject) parser.parse(content);
            }

        } catch (UserStoreException e) {
            handleException("UserStoreException thrown when getting API tenant config from registry", e);
        } catch (RegistryException e) {
            handleException("RegistryException thrown when getting API tenant config from registry", e);
        } catch (ParseException e) {
            handleException("ParseException thrown when passing API tenant config from registry", e);
        }

        return getTenantConfigValue(tenantDomain, apiTenantConfig, APIConstants.API_TENANT_CONF_ENABLE_MONITZATION_KEY);
    }

    private boolean getTenantConfigValue(String tenantDomain, JSONObject apiTenantConfig, String configKey) throws APIManagementException {
        if (apiTenantConfig != null) {
            Object value = apiTenantConfig.get(configKey);

            if (value != null) {
                return Boolean.parseBoolean(value.toString());
            }
            else {
                throw new APIManagementException(configKey + " config does not exist for tenant " + tenantDomain);
            }
        }
        return false;
    }

    /**
     * To get the query to retrieve user role list query based on current role list.
     *
     * @return the query with user role list.
     * @throws APIManagementException API Management Exception.
     */
    private String getUserRoleListQuery() throws APIManagementException {
        StringBuilder rolesQuery = new StringBuilder();
        rolesQuery.append('(');
        rolesQuery.append(APIConstants.NULL_USER_ROLE_LIST);
        String[] userRoles = APIUtil.getListOfRoles((userNameWithoutChange != null)? userNameWithoutChange: username);
        if (userRoles != null) {
            for (String userRole : userRoles) {
                rolesQuery.append(" OR ");
                rolesQuery.append(ClientUtils.escapeQueryChars(APIUtil.sanitizeUserRole(userRole.toLowerCase())));
            }
        }
        rolesQuery.append(")");
        if(log.isDebugEnabled()) {
        	log.debug("User role list solr query " + APIConstants.STORE_VIEW_ROLES + "=" + rolesQuery.toString());
        }
        return  APIConstants.STORE_VIEW_ROLES + "=" + rolesQuery.toString();
    }

    /**
     * To get the current user's role list.
     *
     * @return user role list.
     * @throws APIManagementException API Management Exception.
     */
    private List<String> getUserRoleList() throws APIManagementException {
        List<String> userRoleList;
        if (userNameWithoutChange == null) {
            userRoleList = new ArrayList<String>() {{
                add(APIConstants.NULL_USER_ROLE_LIST);
            }};
        } else {
            userRoleList = new ArrayList<String>(Arrays.asList(APIUtil.getListOfRoles(userNameWithoutChange)));
        }
        return userRoleList;
    }

    @Override
    protected String getSearchQuery(String searchQuery) throws APIManagementException {
        if (!isAccessControlRestrictionEnabled || ( userNameWithoutChange != null &&
                APIUtil.hasPermission(userNameWithoutChange, APIConstants.Permissions
                .APIM_ADMIN))) {
            return searchQuery;
        }
        String criteria = getUserRoleListQuery();
        if (searchQuery != null && !searchQuery.trim().isEmpty()) {
            criteria = criteria + "&" + searchQuery;
        }
        return criteria;
    }

    @Override
    public String getWSDLDocument(String username, String tenantDomain, String resourceUrl,
            Map environmentDetails, Map apiDetails) throws APIManagementException {

        if (username == null) {
            username = APIConstants.END_USER_ANONYMOUS;
        }
        if (tenantDomain == null) {
            tenantDomain = MultitenantConstants.SUPER_TENANT_DOMAIN_NAME;
        }

        Map<String, Object> docResourceMap = APIUtil.getDocument(username, resourceUrl, tenantDomain);
        String wsdlContent = "";
        if (log.isDebugEnabled()) {
            log.debug("WSDL document resource availability: " + docResourceMap.isEmpty());
        }
        if (!docResourceMap.isEmpty()) {
            try {
                ByteArrayOutputStream arrayOutputStream = new ByteArrayOutputStream();
                IOUtils.copy((InputStream) docResourceMap.get("Data"), arrayOutputStream);
                String apiName = (String) apiDetails.get(API_NAME);
                String apiVersion = (String) apiDetails.get(API_VERSION);
                String apiProvider = (String) apiDetails.get(API_PROVIDER);
                String environmentName = (String) environmentDetails.get(ENVIRONMENT_NAME);
                String environmentType = (String) environmentDetails.get(ENVIRONMENT_TYPE);
                if (log.isDebugEnabled()) {
                    log.debug("Published SOAP api gateway environment name: " + environmentName + " environment type: "
                            + environmentType);
                }
                if (resourceUrl.endsWith(APIConstants.ZIP_FILE_EXTENSION)) {
                    WSDLArchiveInfo archiveInfo = APIUtil
                            .extractAndValidateWSDLArchive((InputStream) docResourceMap.get("Data"));
                    File folderToImport = new File(
                            archiveInfo.getLocation() + File.separator + APIConstants.API_WSDL_EXTRACTED_DIRECTORY);
                    Collection<File> wsdlFiles = APIFileUtil
                            .searchFilesWithMatchingExtension(folderToImport, APIFileUtil.WSDL_FILE_EXTENSION);
                    Collection<File> xsdFiles = APIFileUtil
                            .searchFilesWithMatchingExtension(folderToImport, APIFileUtil.XSD_FILE_EXTENSION);
                    if (wsdlFiles != null) {
                        for (File foundWSDLFile : wsdlFiles) {
                            Path fileLocation = Paths.get(foundWSDLFile.getAbsolutePath());
                            byte[] updatedWSDLContent = this
                                    .getUpdatedWSDLByEnvironment(resourceUrl, Files.readAllBytes(fileLocation),
                                            environmentName, environmentType, apiName, apiVersion, apiProvider);
                            File updatedWSDLFile = new File(foundWSDLFile.getPath());
                            wsdlFiles.remove(foundWSDLFile);
                            FileUtils.writeByteArrayToFile(updatedWSDLFile, updatedWSDLContent);
                            wsdlFiles.add(updatedWSDLFile);
                        }
                        wsdlFiles.addAll(xsdFiles);
                        getZipFileFromFileList(folderToImport.getCanonicalPath() + APIConstants.UPDATED_WSDL_ZIP,
                                wsdlFiles);
                        wsdlContent = folderToImport.getCanonicalPath() + APIConstants.UPDATED_WSDL_ZIP;
                    }
                } else {
                    arrayOutputStream = new ByteArrayOutputStream();
                    IOUtils.copy((InputStream) docResourceMap.get("Data"), arrayOutputStream);
                    byte[] updatedWSDLContent = this
                            .getUpdatedWSDLByEnvironment(resourceUrl, arrayOutputStream.toByteArray(), environmentName,
                                    environmentType, apiName, apiVersion, apiProvider);
                    wsdlContent = new String(updatedWSDLContent);
                }
            } catch (IOException e) {
                handleException("Error occurred while copying wsdl content into byte array stream for resource: "
                        + resourceUrl, e);
            }
        } else {
            handleException("No wsdl resource found for resource path: " + resourceUrl);
        }
        JSONObject data = new JSONObject();
        data.put(APIConstants.DOCUMENTATION_RESOURCE_MAP_CONTENT_TYPE,
                docResourceMap.get(APIConstants.DOCUMENTATION_RESOURCE_MAP_CONTENT_TYPE));
        data.put(APIConstants.DOCUMENTATION_RESOURCE_MAP_NAME,
                docResourceMap.get(APIConstants.DOCUMENTATION_RESOURCE_MAP_NAME));
        data.put(APIConstants.DOCUMENTATION_RESOURCE_MAP_DATA, wsdlContent);
        if (log.isDebugEnabled()) {
            log.debug("Updated wsdl content details for wsdl resource: " + docResourceMap.get("name") + " is " +
                    data.toJSONString());
        }
        return data.toJSONString();
    }

    @Override
    public Set<SubscribedAPI> getLightWeightSubscribedIdentifiers(Subscriber subscriber, APIIdentifier apiIdentifier,
            String groupingId) throws APIManagementException {
        Set<SubscribedAPI> subscribedAPISet = new HashSet<SubscribedAPI>();
        Set<SubscribedAPI> subscribedAPIs = getLightWeightSubscribedAPIs(subscriber, groupingId);
        for (SubscribedAPI api : subscribedAPIs) {
            if (api.getApiId().equals(apiIdentifier)) {
                subscribedAPISet.add(api);
            }
        }
        return subscribedAPISet;
    }

    public Set<APIKey> getApplicationKeysOfApplication(int applicationId) throws APIManagementException {
        Set<APIKey> apikeys = getApplicationKeys(applicationId);
        return apikeys;
    }

    private void getZipFileFromFileList(String zipFile, Collection<File> fileList) throws APIManagementException {
        byte[] buffer = new byte[1024];
        try {
            FileOutputStream fos = new FileOutputStream(zipFile);
            ZipOutputStream zos = new ZipOutputStream(fos);
            for (File file : fileList) {
                String path = file.getAbsolutePath().substring(
                        file.getAbsolutePath().indexOf(APIConstants.API_WSDL_EXTRACTED_DIRECTORY)
                                + APIConstants.API_WSDL_EXTRACTED_DIRECTORY.length() + 1);
                ZipEntry ze = new ZipEntry(path);
                zos.putNextEntry(ze);
                try (FileInputStream in = new FileInputStream(file)) {
                    int len;
                    while ((len = in.read(buffer)) > 0) {
                        zos.write(buffer, 0, len);
                    }
                }
            }
            zos.closeEntry();
            zos.close();
        } catch (IOException e) {
            handleException("Error occurred while creating the ZIP file: " + zipFile, e);
        }
    }

    /**
     * To check authorization of the API against current logged in user. If the user is not authorized an exception
     * will be thrown.
     *
     * @param identifier API identifier
     * @throws APIManagementException APIManagementException
     */
    protected void checkAccessControlPermission(APIIdentifier identifier) throws APIManagementException {
        if (identifier == null || !isAccessControlRestrictionEnabled) {
            if (!isAccessControlRestrictionEnabled && log.isDebugEnabled() && identifier != null) {
                log.debug(
                        "Publisher access control restriction is not enabled. Hence the API " + identifier.getApiName()
                                + " should not be checked for further permission. Registry permission check "
                                + "is sufficient");
            }
            return;
        }
        String apiPath = APIUtil.getAPIPath(identifier);
        Registry registry;
        try {
            // Need user name with tenant domain to get correct domain name from
            // MultitenantUtils.getTenantDomain(username)
            String userNameWithTenantDomain = (userNameWithoutChange != null) ? userNameWithoutChange : username;
            String apiTenantDomain = getTenantDomain(identifier);
            int apiTenantId = getTenantManager().getTenantId(apiTenantDomain);
            if (!MultitenantConstants.SUPER_TENANT_DOMAIN_NAME.equals(apiTenantDomain)) {
                APIUtil.loadTenantRegistry(apiTenantId);
            }

            if (this.tenantDomain == null || !this.tenantDomain.equals(apiTenantDomain)) { //cross tenant scenario
                registry = getRegistryService().getGovernanceUserRegistry(
                        getTenantAwareUsername(APIUtil.replaceEmailDomainBack(identifier.getProviderName())),
                        apiTenantId);
            } else {
                registry = this.registry;
            }
            Resource apiResource = registry.get(apiPath);
            String accessControlProperty = apiResource.getProperty(APIConstants.ACCESS_CONTROL);
            if (accessControlProperty == null || accessControlProperty.trim().isEmpty() || accessControlProperty
                    .equalsIgnoreCase(APIConstants.NO_ACCESS_CONTROL)) {
                if (log.isDebugEnabled()) {
                    log.debug("API in the path  " + apiPath + " does not have any access control restriction");
                }
                return;
            }
            if (APIUtil.hasPermission(userNameWithTenantDomain, APIConstants.Permissions.APIM_ADMIN)) {
                return;
            }
            String storeVisibilityRoles = apiResource.getProperty(APIConstants.STORE_VIEW_ROLES);
            if (storeVisibilityRoles != null && !storeVisibilityRoles.trim().isEmpty()) {
                String[] storeVisibilityRoleList = storeVisibilityRoles.split(",");
                if (log.isDebugEnabled()) {
                    log.debug("API has restricted access to users with the roles : " + Arrays
                            .toString(storeVisibilityRoleList));
                }
                String[] userRoleList = APIUtil.getListOfRoles(userNameWithTenantDomain);
                if (log.isDebugEnabled()) {
                    log.debug("User " + username + " has roles " + Arrays.toString(userRoleList));
                }
                for (String role : storeVisibilityRoleList) {
                    role = role.trim();
                    if (role.equalsIgnoreCase(APIConstants.NULL_USER_ROLE_LIST) || APIUtil
                            .compareRoleList(userRoleList, role)) {
                        return;
                    }
                }
                if (log.isDebugEnabled()) {
                    log.debug("API " + identifier + " cannot be accessed by user '" + username + "'. It "
                            + "has a store visibility  restriction");
                }
                throw new APIManagementException(
                        APIConstants.UN_AUTHORIZED_ERROR_MESSAGE + " view  the API " + identifier);
            }
        } catch (RegistryException e) {
            throw new APIManagementException(
                    "Registry Exception while trying to check the store visibility restriction of API " + identifier
                            .getApiName(), e);
        } catch (org.wso2.carbon.user.api.UserStoreException e) {
            String msg = "Failed to get API from : " + apiPath;
            log.error(msg, e);
            throw new APIManagementException(msg, e);
        }
    }

    /**
     * This method is used to get the updated wsdl with the respective environment apis are published
     *
     * @param wsdlResourcePath registry resource path to the wsdl
     * @param wsdlContent      wsdl resource content as byte array
     * @param environmentType  gateway environment type
     * @return updated wsdl content with environment endpoints
     * @throws APIManagementException
     */
    private byte[] getUpdatedWSDLByEnvironment(String wsdlResourcePath, byte[] wsdlContent, String environmentName,
            String environmentType, String apiName, String apiVersion, String apiProvider) throws APIManagementException {
        APIMWSDLReader apimwsdlReader = new APIMWSDLReader(wsdlResourcePath);
        Definition definition = apimwsdlReader.getWSDLDefinitionFromByteContent(wsdlContent, false);

        byte[] updatedWSDLContent = null;
        boolean isTenantFlowStarted = false;
        try {
            String tenantDomain = MultitenantUtils.getTenantDomain(APIUtil.replaceEmailDomainBack(apiProvider));
            if (tenantDomain != null && !MultitenantConstants.SUPER_TENANT_DOMAIN_NAME.equals(tenantDomain)) {
                isTenantFlowStarted = true;
                PrivilegedCarbonContext.startTenantFlow();
                PrivilegedCarbonContext.getThreadLocalCarbonContext().setTenantDomain(tenantDomain, true);
            }
            RegistryService registryService = ServiceReferenceHolder.getInstance().getRegistryService();
            int tenantId;
            UserRegistry registry;

            try {
                tenantId = ServiceReferenceHolder.getInstance().getRealmService().getTenantManager()
                        .getTenantId(tenantDomain);
                APIUtil.loadTenantRegistry(tenantId);
                registry = registryService.getGovernanceSystemRegistry(tenantId);
                API api = null;
                if (!StringUtils.isEmpty(apiName) && !StringUtils.isEmpty(apiVersion)) {
                    APIIdentifier apiIdentifier = new APIIdentifier(APIUtil.replaceEmailDomain(apiProvider), apiName, apiVersion);
                    if (log.isDebugEnabled()) {
                        log.debug("Api identifier for the soap api artifact: " + apiIdentifier + "for api name: "
                                          + apiName + ", version: " + apiVersion);
                    }
                    GenericArtifact apiArtifact = APIUtil.getAPIArtifact(apiIdentifier, registry);
                    api = APIUtil.getAPI(apiArtifact);
                    if (log.isDebugEnabled()) {
                        if (api != null) {
                            log.debug(
                                    "Api context for the artifact with id:" + api.getId() + " is " + api.getContext());
                        } else {
                            log.debug("Api does not exist for api name: " + apiIdentifier.getApiName());
                        }
                    }
                } else {
                    handleException("Artifact does not exist in the registry for api name: " + apiName +
                                            " and version: " + apiVersion);
                }

                if (api != null) {
                    try {
                        apimwsdlReader.setServiceDefinition(definition, api, environmentName, environmentType);
                        if (log.isDebugEnabled()) {
                            log.debug("Soap api with context:" + api.getContext() + " in " + environmentName
                                              + " with environment type" + environmentType);
                        }
                        updatedWSDLContent = apimwsdlReader.getWSDL(definition);
                    } catch (APIManagementException e) {
                        handleException("Error occurred while processing the wsdl for api: [" + api.getId() + "]", e);
                    }
                } else {
                    handleException("Error while getting API object for wsdl artifact");
                }
            } catch (UserStoreException e) {
                handleException("Error while reading tenant information", e);
            } catch (RegistryException e) {
                handleException("Error when create registry instance", e);
            }
        } finally {
            if (isTenantFlowStarted) {
                PrivilegedCarbonContext.endTenantFlow();
            }
        }
        return updatedWSDLContent;
    }

    /**
     * This method is used to get keys of custom attributes, configured by user
     *
     * @param tenantDomain Tenant domain logged in
     * @return Array of JSONObject, contains keys of attributes
     * @throws APIManagementException
     */
    public JSONArray getAppAttributesFromConfig(String tenantDomain) throws APIManagementException {
        int tenantId = 0;
        try {
            if (StringUtils.isNotEmpty(tenantDomain)) {
                tenantId = getTenantId(tenantDomain);
            } else {
                handleException("Error in fetching application attributes from config: Tenant domain not found");
            }
        } catch (UserStoreException e) {
            handleException("Error in getting tenantId of " + tenantDomain, e);
        }
        JSONArray applicationAttributes = null;
        JSONObject applicationConfig = APIUtil.getAppAttributeKeysFromRegistry(tenantId);
        if (applicationConfig != null) {
            applicationAttributes = (JSONArray) applicationConfig.get(APIConstants.ApplicationAttributes.ATTRIBUTES);
        } else {
            APIManagerConfiguration configuration = getAPIManagerConfiguration();
            applicationAttributes = configuration.getApplicationAttributes();
        }
        return applicationAttributes;
    }

    /**
     * Store specific implementation of search paginated apis by content
     * @param registry
     * @param searchQuery
     * @param start
     * @param end
     * @return
     * @throws APIManagementException
     */
    public Map<String, Object> searchPaginatedAPIsByContent(Registry registry, int tenantId, String searchQuery,
            int start, int end, boolean limitAttributes) throws APIManagementException {

        Map<String, Object> searchResults = super
                .searchPaginatedAPIsByContent(registry, tenantId, searchQuery, start, end, limitAttributes);
        return filterMultipleVersionedAPIs(searchResults);
    }

    @Override
    public String getOpenAPIDefinitionForEnvironment(APIIdentifier apiId, String environmentName)
            throws APIManagementException {
        API api = getLightweightAPI(apiId);
        String apiTenantDomain = MultitenantUtils.getTenantDomain(api.getId().getProviderName());

        JSONObject swaggerObj = getModifiedOpenAPIDefinition(api);
        assert swaggerObj != null;

        String basePath = api.getContext();
        Map<String, String> domains = getTenantDomainMappings(apiTenantDomain, APIConstants.API_DOMAIN_MAPPINGS_GATEWAY);

        String host;
        String hostWithScheme = null;
        if (!domains.isEmpty()) {
            basePath = basePath.replace("/t/" + apiTenantDomain, "");
            hostWithScheme = domains.get(APIConstants.CUSTOM_URL);
        } else {
            APIManagerConfiguration config = ServiceReferenceHolder.getInstance()
                    .getAPIManagerConfigurationService().getAPIManagerConfiguration();
            Map<String, Environment> allEnvironments = config.getApiGatewayEnvironments();
            Environment environment = allEnvironments.get(environmentName);
            
            if (environment == null) {
                handleException(
                        "Could not find provided environment '" + environmentName + "' attached to the api '" + api
                                .getId().toString() + "'");
            }

            assert environment != null;
            String[] hostsWithScheme = environment.getApiGatewayEndpoint().split(",");
            for (String url : hostsWithScheme) {
                if (url.startsWith(APIConstants.HTTPS_PROTOCOL_URL_PREFIX)) {
                    hostWithScheme = url;
                    break;
                }
            }

            if (hostWithScheme == null) {
                hostWithScheme = hostsWithScheme[0];
            }
        }

        host = hostWithScheme.trim().replace(APIConstants.HTTP_PROTOCOL_URL_PREFIX, "")
                .replace(APIConstants.HTTPS_PROTOCOL_URL_PREFIX, "");

        JSONObject securityDefinitions = (JSONObject)swaggerObj.get(APIConstants.SWAGGER_SECURITY_DEFINITIONS);
        JSONObject defaultImplicitSecurity = (JSONObject) securityDefinitions
                .get(APIConstants.SWAGGER_APIM_DEFAULT_SECURITY);
        defaultImplicitSecurity
                .put(APIConstants.SWAGGER_SECURITY_OAUTH2_AUTHORIZATION_URL, hostWithScheme + "/authorize");

        swaggerObj.put(APIConstants.SWAGGER_HOST, host);
        swaggerObj.put(APIConstants.SWAGGER_BASEPATH, basePath);
        return swaggerObj.toJSONString();
    }

    @Override
    public String getOpenAPIDefinitionForLabel(APIIdentifier apiId, String labelName)
            throws APIManagementException {
        API api = getLightweightAPI(apiId);

        JSONObject swaggerObj = getModifiedOpenAPIDefinition(api);
        List<Label> gatewayLabels = api.getGatewayLabels();
        Label labelObj = null;
        
        for (Label label : gatewayLabels) {
            if (label.getName().equals(labelName)) {
                labelObj = label;
                break;
            }
        }
        
        if (labelObj == null) {
            handleException(
                    "Could not find provided label '" + labelName + "' attached to the api '" + api.getId().toString()
                            + "'");
            return null;
        }

        String hostWithScheme = null;
        List<String> accessUrls = labelObj.getAccessUrls();
        for (String url : accessUrls) {
            if (url.startsWith(APIConstants.HTTPS_PROTOCOL_URL_PREFIX)) {
                hostWithScheme = url;
                break;
            }
        }

        if (hostWithScheme == null) {
            hostWithScheme = accessUrls.get(0);
        }

        String host = hostWithScheme.trim().replace(APIConstants.HTTP_PROTOCOL_URL_PREFIX, "")
                .replace(APIConstants.HTTPS_PROTOCOL_URL_PREFIX, "");

        swaggerObj.put(APIConstants.SWAGGER_HOST, host);
        return swaggerObj.toJSONString();
    }

    private Map<String, Object> filterMultipleVersionedAPIs(Map<String, Object> searchResults) {
        ArrayList<Object> apiSet = (ArrayList<Object>) searchResults.get("apis");

        //filter store results if displayMultipleVersions is set to false
        Boolean displayMultipleVersions = APIUtil.isAllowDisplayMultipleVersions();
        if (!displayMultipleVersions) {
            SortedSet<API> resultApis = new TreeSet<API>(new APINameComparator());

            for (Object result : apiSet) {
                if (result instanceof API) {
                    resultApis.add((API)result);
                } else if (result instanceof Map.Entry) {
                    Map.Entry<Documentation, API> entry = (Map.Entry<Documentation, API>)result;
                    resultApis.add(entry.getValue());
                }
            }

            Map<String, API> latestPublishedAPIs = new HashMap<String, API>();
            Comparator<API> versionComparator = new APIVersionComparator();
            String key;

            //Run the result api list through API version comparator and filter out multiple versions
            for (API api : resultApis) {
                key = api.getId().getProviderName() + COLON_CHAR + api.getId().getApiName();
                API existingAPI = latestPublishedAPIs.get(key);
                if (existingAPI != null) {
                    // If we have already seen an API with the same name, make sure
                    // this one has a higher version number
                    if (versionComparator.compare(api, existingAPI) > 0) {
                        latestPublishedAPIs.put(key, api);
                    }
                } else {
                    // We haven't seen this API before
                    latestPublishedAPIs.put(key, api);
                }
            }

            //filter apiSet
            ArrayList<Object> tempApiSet = new ArrayList<Object>();
            for (Object result : apiSet) {
                API api = null;
                String mapKey;
                API latestAPI;
                if (result instanceof API) {
                    api = (API) result;
                    mapKey = api.getId().getProviderName() + COLON_CHAR + api.getId().getApiName();
                    if (latestPublishedAPIs.containsKey(mapKey)) {
                        latestAPI = latestPublishedAPIs.get(mapKey);
                        if (latestAPI.getId().equals(api.getId())) {
                            tempApiSet.add(api);
                        }
                    }
                } else if (result instanceof Map.Entry) {
                    Map.Entry<Documentation, API> docEntry = (Map.Entry<Documentation, API>) result;
                    api = docEntry.getValue();
                    mapKey = api.getId().getProviderName() + COLON_CHAR + api.getId().getApiName();
                    if (latestPublishedAPIs.containsKey(mapKey)) {
                        latestAPI = latestPublishedAPIs.get(mapKey);
                        if (latestAPI.getId().equals(api.getId())) {
                            tempApiSet.add(docEntry);
                        }
                    }
                }
            }
            apiSet = tempApiSet;
            apiSet.sort(new ContentSearchResultNameComparator());
            searchResults.put("apis", apiSet);
        }
        return searchResults;
    }

    /**
     * Retrieves the modified swagger definition of an API which is required for the try-out 
     * 
     * @param api API 
     * @return modified swagger definition of an API
     * @throws APIManagementException when error occurs while performing operation
     */
    private JSONObject getModifiedOpenAPIDefinition(API api) throws APIManagementException {
        String definition = super.getOpenAPIDefinition(api.getId());
        definition = APIUtil.removeXMediationScriptsFromSwagger(definition);

        try {
            JSONObject swaggerObj = (JSONObject) new JSONParser().parse(definition);
            String basePath = api.getContext();
            JSONArray schemes = new JSONArray();
            String[] apiTransports = api.getTransports().split(",");
            if (ArrayUtils.contains(apiTransports, APIConstants.HTTPS_PROTOCOL)) {
                schemes.add(APIConstants.HTTPS_PROTOCOL);
            }
            if (ArrayUtils.contains(apiTransports, APIConstants.HTTP_PROTOCOL)) {
                schemes.add(APIConstants.HTTP_PROTOCOL);
            }
            
            JSONObject defaultImplicitSecurity = new JSONObject();
            defaultImplicitSecurity.put(APIConstants.SWAGGER_SECURITY_TYPE, APIConstants.SWAGGER_SECURITY_OAUTH2);
            defaultImplicitSecurity
                    .put(APIConstants.SWAGGER_SECURITY_OAUTH2_AUTHORIZATION_URL, "https://wso2.gateway.com/authorize");
            defaultImplicitSecurity
                    .put(APIConstants.SWAGGER_SECURITY_OAUTH2_FLOW, APIConstants.SWAGGER_SECURITY_OAUTH2_IMPLICIT);
            defaultImplicitSecurity.put(APIConstants.SWAGGER_SCOPES, new JSONArray());
            
            
            swaggerObj.put(APIConstants.SWAGGER_BASEPATH, basePath);
            swaggerObj.put(APIConstants.SWAGGER_SCHEMES, schemes);
            
            JSONObject securityDefinitions = (JSONObject)swaggerObj.get(APIConstants.SWAGGER_SECURITY_DEFINITIONS);
            if (securityDefinitions == null) {
                securityDefinitions = new JSONObject();
            }
            securityDefinitions.put(APIConstants.SWAGGER_APIM_DEFAULT_SECURITY, defaultImplicitSecurity);
            swaggerObj.put(APIConstants.SWAGGER_SECURITY_DEFINITIONS, securityDefinitions);
            return swaggerObj;
        } catch (ParseException e) {
            handleException("Error while parsing API definition for " + api.getId().toString(), e);
        }
        return null;
    }

    private Map<Documentation, API> filterDocumentResultsOfMultipleVersions(Map<Documentation, API> docMap) {
        Boolean displayMultipleVersions = APIUtil.isAllowDisplayMultipleVersions();
        if (!displayMultipleVersions) {
            SortedSet<API> resultApis = new TreeSet<API>(new APINameComparator());
            Map<String, API> latestPublishedAPIs = new HashMap<String, API>();
            Comparator<API> versionComparator = new APIVersionComparator();
            String key;

            for(Map.Entry<Documentation, API> mapEntry : docMap.entrySet()) {
                resultApis.add(mapEntry.getValue());
            }

            //Run the result api list through API version comparator and filter out multiple versions
            for (API api : resultApis) {
                key = api.getId().getProviderName() + COLON_CHAR + api.getId().getApiName();
                API existingAPI = latestPublishedAPIs.get(key);
                if (existingAPI != null) {
                    // If we have already seen an API with the same name, make sure
                    // this one has a higher version number
                    if (versionComparator.compare(api, existingAPI) > 0) {
                        latestPublishedAPIs.put(key, api);
                    }
                } else {
                    // We haven't seen this API before
                    latestPublishedAPIs.put(key, api);
                }
            }

            //filter docMap
            if (docMap != null) {
                Map<Documentation, API> tempDocMap = new HashMap<Documentation, API>();
                for (Map.Entry<Documentation, API> mapEntry : docMap.entrySet()) {
                    Documentation docKey = mapEntry.getKey();
                    API apiValue = mapEntry.getValue();
                    String mapKey = apiValue.getId().getProviderName() + COLON_CHAR + apiValue.getId().getApiName();

                    if (latestPublishedAPIs.containsKey(mapKey)) {
                        API latestAPI = latestPublishedAPIs.get(mapKey);
                        if (latestAPI.getId().equals(apiValue.getId())) {
                            tempDocMap.put(docKey, apiValue);
                        }
                    }
                }
                docMap = tempDocMap;
            }
        }
        return docMap;
    }
<<<<<<< HEAD
        
=======

    /**
     * Validate application attributes and remove attributes that does not exist in the config
     *
     * @param applicationAttributes Application attributes provided
     * @param keys Application attribute keys in config
     * @return Validated application attributes
     */
    private Map<String, String> validateApplicationAttributes(Map<String, String> applicationAttributes, Set keys) {

        Iterator iterator = applicationAttributes.keySet().iterator();
        while (iterator.hasNext()) {
            String key = (String) iterator.next();
            if (!keys.contains(key)) {
                iterator.remove();
                applicationAttributes.remove(key);
            }
        }
        return applicationAttributes;
    }

    /**
     * Remove all hidden application attributes from Application object
     *
     * @param application The application object that needs to be processed
     * @param userId The userId of user
     * @return Resulting Application object after removing hidden attributes
     * @throws APIManagementException
     */
    private Application removeHiddenAttributes(Application application, String userId) throws APIManagementException {
        String tenantDomain;
        if (userId == null) {
            Subscriber subscriber = application.getSubscriber();
            tenantDomain = MultitenantUtils.getTenantDomain(subscriber.getName());
        } else {
            tenantDomain = MultitenantUtils.getTenantDomain(userId);
        }
        JSONArray applicationAttributesFromConfig = getAppAttributesFromConfig(tenantDomain);
        Map<String, String> existingapplicationAttributes = application.getApplicationAttributes();
        Map<String, String> applicationAttributes = new HashMap<>();
        if (existingapplicationAttributes != null && applicationAttributesFromConfig != null) {
            for (Object object : applicationAttributesFromConfig) {
                JSONObject attribute = (JSONObject) object;
                Boolean hidden = (Boolean) attribute.get(APIConstants.ApplicationAttributes.HIDDEN);
                String attributeName = (String) attribute.get(APIConstants.ApplicationAttributes.ATTRIBUTE);

                if (!BooleanUtils.isTrue(hidden)) {
                    String attributeVal = existingapplicationAttributes.get(attributeName);
                    if (attributeVal != null) {
                        applicationAttributes.put(attributeName, attributeVal);
                    } else {
                        applicationAttributes.put(attributeName, "");
                    }
                }
            }
        }
        application.setApplicationAttributes(applicationAttributes);
        return application;
    }
>>>>>>> 93b2b203
}<|MERGE_RESOLUTION|>--- conflicted
+++ resolved
@@ -2485,7 +2485,7 @@
         Map<String, Object> keyDetails = new HashMap<String, Object>();
 
         if (tokenInfo != null) {
-            keyDetails.put("validityTime", tokenInfo.getValidityPeriod());
+            keyDetails.put("validityTime", Long.toString(tokenInfo.getValidityPeriod()));
             keyDetails.put("accessToken", tokenInfo.getAccessToken());
             keyDetails.put("tokenDetails", tokenInfo.getJSONString());
         }
@@ -4024,6 +4024,9 @@
             APIManagementException {
 
         Application application = apiMgtDAO.getApplicationByName(ApplicationName, userId,groupingId);
+        if (application != null) {
+            checkAppAttributes(application, userId);
+        }
         application = apiMgtDAO.getApplicationWithOAuthApps(ApplicationName, userId, groupingId);
 
         if (application != null) {
@@ -4034,7 +4037,7 @@
             }
         }
 
-        return (application == null) ? null : removeHiddenAttributes(application, userId);
+        return application;
     }
 
     /**
@@ -4053,7 +4056,7 @@
                 application.addKey(key);
             }
         }
-        return (application == null) ? null : removeHiddenAttributes(application, null);
+        return application;
     }
 
     /*
@@ -4063,12 +4066,13 @@
     public Application getApplicationById(int id, String userId, String groupId) throws APIManagementException {
         Application application = apiMgtDAO.getApplicationById(id, userId, groupId);
         if (application != null) {
+            checkAppAttributes(application, userId);
             Set<APIKey> keys = getApplicationKeys(application.getId());
             for (APIKey key : keys) {
                 application.addKey(key);
             }
         }
-        return (application == null) ? null : removeHiddenAttributes(application, userId);
+        return application;
     }
 
     /** get the status of the Application creation process given the application Id
@@ -5106,18 +5110,16 @@
     /**
      * This method is used to get keys of custom attributes, configured by user
      *
-     * @param tenantDomain Tenant domain logged in
+     * @param userId user name of logged in user
      * @return Array of JSONObject, contains keys of attributes
      * @throws APIManagementException
      */
-    public JSONArray getAppAttributesFromConfig(String tenantDomain) throws APIManagementException {
+    public JSONArray getAppAttributesFromConfig(String userId) throws APIManagementException {
+
+        String tenantDomain = MultitenantUtils.getTenantDomain(userId);
         int tenantId = 0;
         try {
-            if (StringUtils.isNotEmpty(tenantDomain)) {
-                tenantId = getTenantId(tenantDomain);
-            } else {
-                handleException("Error in fetching application attributes from config: Tenant domain not found");
-            }
+            tenantId = getTenantId(tenantDomain);
         } catch (UserStoreException e) {
             handleException("Error in getting tenantId of " + tenantDomain, e);
         }
@@ -5130,6 +5132,50 @@
             applicationAttributes = configuration.getApplicationAttributes();
         }
         return applicationAttributes;
+    }
+
+    /**
+     * This method is used to validate keys of custom attributes, configured by user
+     *
+     * @param application
+     * @param userId user name of logged in user
+     * @throws APIManagementException
+     */
+    public void checkAppAttributes(Application application, String userId) throws APIManagementException {
+
+        JSONArray applicationAttributesFromConfig = getAppAttributesFromConfig(userId);
+        Map<String, String> applicationAttributes = application.getApplicationAttributes();
+        List attributeKeys = new ArrayList<String>();
+        int applicationId = application.getId();
+        int tenantId = 0;
+        Map<String, String> newApplicationAttributes = new HashMap<>();
+        String tenantDomain = MultitenantUtils.getTenantDomain(userId);
+        try {
+            tenantId = getTenantId(tenantDomain);
+        } catch (UserStoreException e) {
+            handleException("Error in getting tenantId of " + tenantDomain, e);
+        }
+
+        for (Object object : applicationAttributesFromConfig) {
+            JSONObject attribute = (JSONObject) object;
+            attributeKeys.add(attribute.get(APIConstants.ApplicationAttributes.ATTRIBUTE));
+        }
+
+        for (Object key : applicationAttributes.keySet()) {
+            if (!attributeKeys.contains(key)) {
+                apiMgtDAO.deleteApplicationAttributes((String) key, applicationId);
+                if (log.isDebugEnabled()) {
+                    log.debug("Removing " + key + "from application - " + application.getName());
+                }
+            }
+        }
+
+        for (Object key : attributeKeys) {
+            if (!applicationAttributes.keySet().contains(key)) {
+                newApplicationAttributes.put((String) key, "");
+            }
+        }
+        apiMgtDAO.addApplicationAttributes(newApplicationAttributes, applicationId, tenantId);
     }
 
     /**
@@ -5149,6 +5195,13 @@
         return filterMultipleVersionedAPIs(searchResults);
     }
 
+
+    @Override
+    public String getOpenAPIDefinition(APIIdentifier apiId) throws APIManagementException {
+        String definition = super.getOpenAPIDefinition(apiId);
+        return APIUtil.removeXMediationScriptsFromSwagger(definition);
+    }
+
     @Override
     public String getOpenAPIDefinitionForEnvironment(APIIdentifier apiId, String environmentName)
             throws APIManagementException {
@@ -5171,7 +5224,7 @@
                     .getAPIManagerConfigurationService().getAPIManagerConfiguration();
             Map<String, Environment> allEnvironments = config.getApiGatewayEnvironments();
             Environment environment = allEnvironments.get(environmentName);
-            
+
             if (environment == null) {
                 handleException(
                         "Could not find provided environment '" + environmentName + "' attached to the api '" + api
@@ -5214,14 +5267,14 @@
         JSONObject swaggerObj = getModifiedOpenAPIDefinition(api);
         List<Label> gatewayLabels = api.getGatewayLabels();
         Label labelObj = null;
-        
+
         for (Label label : gatewayLabels) {
             if (label.getName().equals(labelName)) {
                 labelObj = label;
                 break;
             }
         }
-        
+
         if (labelObj == null) {
             handleException(
                     "Could not find provided label '" + labelName + "' attached to the api '" + api.getId().toString()
@@ -5321,9 +5374,9 @@
     }
 
     /**
-     * Retrieves the modified swagger definition of an API which is required for the try-out 
-     * 
-     * @param api API 
+     * Retrieves the modified swagger definition of an API which is required for the try-out
+     *
+     * @param api API
      * @return modified swagger definition of an API
      * @throws APIManagementException when error occurs while performing operation
      */
@@ -5342,7 +5395,7 @@
             if (ArrayUtils.contains(apiTransports, APIConstants.HTTP_PROTOCOL)) {
                 schemes.add(APIConstants.HTTP_PROTOCOL);
             }
-            
+
             JSONObject defaultImplicitSecurity = new JSONObject();
             defaultImplicitSecurity.put(APIConstants.SWAGGER_SECURITY_TYPE, APIConstants.SWAGGER_SECURITY_OAUTH2);
             defaultImplicitSecurity
@@ -5350,11 +5403,11 @@
             defaultImplicitSecurity
                     .put(APIConstants.SWAGGER_SECURITY_OAUTH2_FLOW, APIConstants.SWAGGER_SECURITY_OAUTH2_IMPLICIT);
             defaultImplicitSecurity.put(APIConstants.SWAGGER_SCOPES, new JSONArray());
-            
-            
+
+
             swaggerObj.put(APIConstants.SWAGGER_BASEPATH, basePath);
             swaggerObj.put(APIConstants.SWAGGER_SCHEMES, schemes);
-            
+
             JSONObject securityDefinitions = (JSONObject)swaggerObj.get(APIConstants.SWAGGER_SECURITY_DEFINITIONS);
             if (securityDefinitions == null) {
                 securityDefinitions = new JSONObject();
@@ -5416,9 +5469,6 @@
         }
         return docMap;
     }
-<<<<<<< HEAD
-        
-=======
 
     /**
      * Validate application attributes and remove attributes that does not exist in the config
@@ -5439,44 +5489,4 @@
         }
         return applicationAttributes;
     }
-
-    /**
-     * Remove all hidden application attributes from Application object
-     *
-     * @param application The application object that needs to be processed
-     * @param userId The userId of user
-     * @return Resulting Application object after removing hidden attributes
-     * @throws APIManagementException
-     */
-    private Application removeHiddenAttributes(Application application, String userId) throws APIManagementException {
-        String tenantDomain;
-        if (userId == null) {
-            Subscriber subscriber = application.getSubscriber();
-            tenantDomain = MultitenantUtils.getTenantDomain(subscriber.getName());
-        } else {
-            tenantDomain = MultitenantUtils.getTenantDomain(userId);
-        }
-        JSONArray applicationAttributesFromConfig = getAppAttributesFromConfig(tenantDomain);
-        Map<String, String> existingapplicationAttributes = application.getApplicationAttributes();
-        Map<String, String> applicationAttributes = new HashMap<>();
-        if (existingapplicationAttributes != null && applicationAttributesFromConfig != null) {
-            for (Object object : applicationAttributesFromConfig) {
-                JSONObject attribute = (JSONObject) object;
-                Boolean hidden = (Boolean) attribute.get(APIConstants.ApplicationAttributes.HIDDEN);
-                String attributeName = (String) attribute.get(APIConstants.ApplicationAttributes.ATTRIBUTE);
-
-                if (!BooleanUtils.isTrue(hidden)) {
-                    String attributeVal = existingapplicationAttributes.get(attributeName);
-                    if (attributeVal != null) {
-                        applicationAttributes.put(attributeName, attributeVal);
-                    } else {
-                        applicationAttributes.put(attributeName, "");
-                    }
-                }
-            }
-        }
-        application.setApplicationAttributes(applicationAttributes);
-        return application;
-    }
->>>>>>> 93b2b203
 }