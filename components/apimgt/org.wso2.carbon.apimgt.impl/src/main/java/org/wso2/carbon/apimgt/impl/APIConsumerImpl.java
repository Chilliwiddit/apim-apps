/*
*  Copyright (c) 2005-2010, WSO2 Inc. (http://www.wso2.org) All Rights Reserved.
*
*  WSO2 Inc. licenses this file to you under the Apache License,
*  Version 2.0 (the "License"); you may not use this file except
*  in compliance with the License.
*  You may obtain a copy of the License at
*
*    http://www.apache.org/licenses/LICENSE-2.0
*
* Unless required by applicable law or agreed to in writing,
* software distributed under the License is distributed on an
* "AS IS" BASIS, WITHOUT WARRANTIES OR CONDITIONS OF ANY
* KIND, either express or implied.  See the License for the
* specific language governing permissions and limitations
* under the License.
*/

package org.wso2.carbon.apimgt.impl;

import java.util.ArrayList;
import java.util.Arrays;
import java.util.Comparator;
import java.util.HashMap;
import java.util.HashSet;
import java.util.Iterator;
import java.util.List;
import java.util.Map;
import java.util.Set;
import java.util.SortedSet;
import java.util.TreeSet;

import javax.cache.Caching;

import org.apache.axis2.AxisFault;
import org.apache.commons.logging.Log;
import org.apache.commons.logging.LogFactory;
import org.wso2.carbon.CarbonConstants;
import org.wso2.carbon.apimgt.api.APIConsumer;
import org.wso2.carbon.apimgt.api.APIManagementException;
import org.wso2.carbon.apimgt.api.model.OAuthAppRequest;
import org.wso2.carbon.apimgt.api.LoginPostExecutor;
import org.wso2.carbon.apimgt.api.model.API;
import org.wso2.carbon.apimgt.api.model.APIIdentifier;
import org.wso2.carbon.apimgt.api.model.APIRating;
import org.wso2.carbon.apimgt.api.model.APIStatus;
import org.wso2.carbon.apimgt.api.model.AccessTokenInfo;
import org.wso2.carbon.apimgt.api.model.AccessTokenRequest;
import org.wso2.carbon.apimgt.api.model.Application;
import org.wso2.carbon.apimgt.api.model.ApplicationConstants;
import org.wso2.carbon.apimgt.api.model.Documentation;
import org.wso2.carbon.apimgt.api.model.KeyManager;
import org.wso2.carbon.apimgt.api.model.OAuthApplicationInfo;
import org.wso2.carbon.apimgt.api.model.Scope;
import org.wso2.carbon.apimgt.api.model.SubscribedAPI;
import org.wso2.carbon.apimgt.api.model.Subscriber;
import org.wso2.carbon.apimgt.api.model.Tag;
import org.wso2.carbon.apimgt.api.model.Tier;
import org.wso2.carbon.apimgt.impl.dao.ApiMgtDAO;
import org.wso2.carbon.apimgt.impl.factory.KeyManagerHolder;
import org.wso2.carbon.apimgt.impl.dto.*;
import org.wso2.carbon.apimgt.impl.internal.ServiceReferenceHolder;
import org.wso2.carbon.apimgt.impl.utils.*;
import org.wso2.carbon.apimgt.impl.workflow.*;
import org.wso2.carbon.apimgt.keymgt.stub.types.carbon.ApplicationKeysDTO;
import org.wso2.carbon.context.PrivilegedCarbonContext;
import org.wso2.carbon.governance.api.common.dataobjects.GovernanceArtifact;
import org.wso2.carbon.governance.api.exception.GovernanceException;
import org.wso2.carbon.governance.api.generic.GenericArtifactFilter;
import org.wso2.carbon.governance.api.generic.GenericArtifactManager;
import org.wso2.carbon.governance.api.generic.dataobjects.GenericArtifact;
import org.wso2.carbon.governance.api.util.GovernanceUtils;
import org.wso2.carbon.registry.core.ActionConstants;
import org.wso2.carbon.registry.core.Association;
import org.wso2.carbon.registry.core.Collection;
import org.wso2.carbon.registry.core.Registry;
import org.wso2.carbon.registry.core.RegistryConstants;
import org.wso2.carbon.registry.core.Resource;
import org.wso2.carbon.registry.core.config.RegistryContext;
import org.wso2.carbon.registry.core.exceptions.RegistryException;
import org.wso2.carbon.registry.core.pagination.PaginationContext;
import org.wso2.carbon.registry.core.service.RegistryService;
import org.wso2.carbon.registry.core.session.UserRegistry;
import org.wso2.carbon.registry.core.utils.RegistryUtils;
import org.wso2.carbon.user.api.AuthorizationManager;
import org.wso2.carbon.user.api.UserStoreException;
import org.wso2.carbon.utils.multitenancy.MultitenantConstants;
import org.wso2.carbon.utils.multitenancy.MultitenantUtils;

/**
 * This class provides the core API store functionality. It is implemented in a very
 * self-contained and 'pure' manner, without taking requirements like security into account,
 * which are subject to frequent change. Due to this 'pure' nature and the significance of
 * the class to the overall API management functionality, the visibility of the class has
 * been reduced to package level. This means we can still use it for internal purposes and
 * possibly even extend it, but it's totally off the limits of the users. Users wishing to
 * programmatically access this functionality should use one of the extensions of this
 * class which is visible to them. These extensions may add additional features like
 * security to this class.
 */
class APIConsumerImpl extends AbstractAPIManager implements APIConsumer {

    private static final Log log = LogFactory.getLog(APIConsumerImpl.class);

    /* Map to Store APIs against Tag */
    private Map<String, Set<API>> taggedAPIs;
    private boolean isTenantModeStoreView;
    private String requestedTenant;
    private boolean isTagCacheEnabled;
    private Set<Tag> tagSet;
    private long tagCacheValidityTime;
    private long lastUpdatedTime;
    private Object tagCacheMutex = new Object();
    private LRUCache<String,GenericArtifactManager> genericArtifactCache = new LRUCache<String,GenericArtifactManager>(5);
    private Set<API> recentlyAddedAPI;

    public APIConsumerImpl() throws APIManagementException {
        super();
        readTagCacheConfigs();
    }

    public APIConsumerImpl(String username) throws APIManagementException {
        super(username);
        readTagCacheConfigs();
    }

    private void readTagCacheConfigs() {
        APIManagerConfiguration config = ServiceReferenceHolder.getInstance().getAPIManagerConfigurationService().
                getAPIManagerConfiguration();
        String enableTagCache = config.getFirstProperty(APIConstants.API_STORE_TAG_CACHE_DURATION);
        if (enableTagCache == null) {
            isTagCacheEnabled = false;
            tagCacheValidityTime = 0;
        } else {
            isTagCacheEnabled = true;
            tagCacheValidityTime = Long.parseLong(enableTagCache);
        }
    }

    public Subscriber getSubscriber(String subscriberId) throws APIManagementException {
        Subscriber subscriber = null;
        try {
            subscriber = ApiMgtDAO.getSubscriber(subscriberId);
        } catch (APIManagementException e) {
            handleException("Failed to get Subscriber", e);
        }
        return subscriber;
    }


    /**
     * Returns the set of APIs with the given tag from the taggedAPIs Map
     *
     * @param tag
     * @return
     * @throws APIManagementException
     */
    public Set<API> getAPIsWithTag(String tag) throws APIManagementException {
        if (taggedAPIs != null) {
            return taggedAPIs.get(tag);
        }
        this.getAllTags(this.tenantDomain);
        if (taggedAPIs != null) {
            return taggedAPIs.get(tag);
        }
        return null;
    }

    /**
     * Returns the set of APIs with the given tag from the taggedAPIs Map
     *
     * @param tag
     * @return
     * @throws APIManagementException
     */
    public Map<String,Object> getPaginatedAPIsWithTag(String tag,int start,int end) throws APIManagementException {
        List<API> apiSet = new ArrayList<API>();
        Set<API> resultSet = new TreeSet<API>(new APIVersionComparator());
        Map<String, Object> results = new HashMap<String, Object>();
        Set<API> taggedAPISet = this.getAPIsWithTag(tag);
        if (taggedAPISet != null) {
            if (taggedAPISet.size() < end) {
                end = taggedAPISet.size();
            }
            int totalLength;

            apiSet.addAll(taggedAPISet);
            totalLength = apiSet.size();
            if (totalLength <= ((start + end) - 1)) {
                end = totalLength;
            } else {
                end = start + end;
            }
            for (int i = start; i < end; i++) {
                resultSet.add(apiSet.get(i));
            }

            results.put("apis", resultSet);
            results.put("length", taggedAPISet.size());
        } else {
            results.put("apis", null);
            results.put("length", 0);

        }
        return results;
    }


    /**
     * Returns the set of APIs with the given tag, retrieved from registry
     *
     * @param registry - Current registry; tenant/SuperTenant
     * @param tag
     * @return
     * @throws APIManagementException
     */
    private Set<API> getAPIsWithTag(Registry registry, String tag)
            throws APIManagementException {
        Set<API> apiSet = new TreeSet<API>(new APINameComparator());
        try {
            String resourceByTagQueryPath = RegistryConstants.QUERIES_COLLECTION_PATH + "/resource-by-tag";
            Map<String, String> params = new HashMap<String, String>();
            params.put("1", tag);
            params.put(RegistryConstants.RESULT_TYPE_PROPERTY_NAME, RegistryConstants.RESOURCE_UUID_RESULT_TYPE);
            Collection collection = registry.executeQuery(resourceByTagQueryPath, params);

            GenericArtifactManager artifactManager = APIUtil.getArtifactManager(registry, APIConstants.API_KEY);

            for (String row : collection.getChildren()) {
                String uuid = row.substring(row.indexOf(";") + 1, row.length());
                GenericArtifact genericArtifact = artifactManager.getGenericArtifact(uuid);
                if (genericArtifact != null &&
                    genericArtifact.getAttribute(APIConstants.API_OVERVIEW_STATUS).equals(APIConstants.PUBLISHED)) {
                    apiSet.add(APIUtil.getAPI(genericArtifact));
                }
            }

        } catch (RegistryException e) {
            handleException("Failed to get API for tag " + tag, e);
        }
        return apiSet;
    }

    /**
     * The method to get APIs to Store view      *
     *
     * @return Set<API>  Set of APIs
     * @throws APIManagementException
     */
    public Set<API> getAllPublishedAPIs(String tenantDomain) throws APIManagementException {
        SortedSet<API> apiSortedSet = new TreeSet<API>(new APINameComparator());
        SortedSet<API> apiVersionsSortedSet = new TreeSet<API>(new APIVersionComparator());
        try {
            Registry userRegistry;
            boolean isTenantMode=(tenantDomain != null);
            if ((isTenantMode && this.tenantDomain==null) || (isTenantMode && isTenantDomainNotMatching(tenantDomain))) {//Tenant store anonymous mode
                int tenantId = ServiceReferenceHolder.getInstance().getRealmService().getTenantManager()
                        .getTenantId(tenantDomain);
                userRegistry = ServiceReferenceHolder.getInstance().
                        getRegistryService().getGovernanceUserRegistry(CarbonConstants.REGISTRY_ANONNYMOUS_USERNAME, tenantId);
            } else {
                userRegistry = registry;
            }
            this.isTenantModeStoreView = isTenantMode;
            this.requestedTenant = tenantDomain;
            GenericArtifactManager artifactManager = APIUtil.getArtifactManager(userRegistry, APIConstants.API_KEY);
            if (artifactManager != null) {
                GenericArtifact[] genericArtifacts = artifactManager.getAllGenericArtifacts();
                if (genericArtifacts == null || genericArtifacts.length == 0) {
                    return apiSortedSet;
                }

                Map<String, API> latestPublishedAPIs = new HashMap<String, API>();
                List<API> multiVersionedAPIs = new ArrayList<API>();
                Comparator<API> versionComparator = new APIVersionComparator();
                Boolean displayMultipleVersions = APIUtil.isAllowDisplayMultipleVersions();
                Boolean displayAPIsWithMultipleStatus = APIUtil.isAllowDisplayAPIsWithMultipleStatus();
                for (GenericArtifact artifact : genericArtifacts) {
                    // adding the API provider can mark the latest API .
                    String status = artifact.getAttribute(APIConstants.API_OVERVIEW_STATUS);

                    API api = null;
                    //Check the api-manager.xml config file entry <DisplayAllAPIs> value is false
                    if (!displayAPIsWithMultipleStatus) {
                        // then we are only interested in published APIs here...
                        if (status.equals(APIConstants.PUBLISHED)) {
                            api = APIUtil.getAPI(artifact);
                        }
                    } else {   // else we are interested in both deprecated/published APIs here...
                        if (status.equals(APIConstants.PUBLISHED) || status.equals(APIConstants.DEPRECATED)) {
                            api = APIUtil.getAPI(artifact);

                        }

                    }
                    if (api != null) {
                        String key;
                        //Check the configuration to allow showing multiple versions of an API true/false
                        if (!displayMultipleVersions) { //If allow only showing the latest version of an API
                            key = api.getId().getProviderName() + ":" + api.getId().getApiName();
                            API existingAPI = latestPublishedAPIs.get(key);
                            if (existingAPI != null) {
                                // If we have already seen an API with the same name, make sure
                                // this one has a higher version number
                                if (versionComparator.compare(api, existingAPI) > 0) {
                                    latestPublishedAPIs.put(key, api);
                                }
                            } else {
                                // We haven't seen this API before
                                latestPublishedAPIs.put(key, api);
                            }
                        } else { //If allow showing multiple versions of an API
                            key = api.getId().getProviderName() + ":" + api.getId().getApiName() + ":" + api.getId()
                                    .getVersion();
                            multiVersionedAPIs.add(api);
                        }
                    }
                }
                if (!displayMultipleVersions) {
                    for (API api : latestPublishedAPIs.values()) {
                        apiSortedSet.add(api);
                    }
                    return apiSortedSet;
                } else {
                    for (API api : multiVersionedAPIs) {
                        apiVersionsSortedSet.add(api);
                    }
                    return apiVersionsSortedSet;
                }
            }

        } catch (RegistryException e) {
            handleException("Failed to get all published APIs", e);
        } catch (UserStoreException e) {
            handleException("Failed to get all published APIs", e);
        }
        return apiSortedSet;

    }


    /**
     * The method to get APIs to Store view      *
     *
     * @return Set<API>  Set of APIs
     * @throws APIManagementException
     */
    public Map<String,Object> getAllPaginatedPublishedAPIs(String tenantDomain,int start,int end) throws APIManagementException {

    	Boolean displayAPIsWithMultipleStatus = APIUtil.isAllowDisplayAPIsWithMultipleStatus();
    	Map<String, List<String>> listMap = new HashMap<String, List<String>>();
        //Check the api-manager.xml config file entry <DisplayAllAPIs> value is false
        if (!displayAPIsWithMultipleStatus) {
            //Create the search attribute map
            listMap.put(APIConstants.API_OVERVIEW_STATUS, new ArrayList<String>() {{
                add(APIConstants.PUBLISHED);
            }});
        } else{
            return getAllPaginatedAPIs(tenantDomain, start, end);
        }


        Map<String,Object> result=new HashMap<String, Object>();
        SortedSet<API> apiSortedSet = new TreeSet<API>(new APINameComparator());
        SortedSet<API> apiVersionsSortedSet = new TreeSet<API>(new APIVersionComparator());
        int totalLength=0;
        try {
            Registry userRegistry;
            boolean isTenantMode=(tenantDomain != null);
            if ((isTenantMode && this.tenantDomain==null) || (isTenantMode && isTenantDomainNotMatching(tenantDomain))) {//Tenant store anonymous mode
                int tenantId = ServiceReferenceHolder.getInstance().getRealmService().getTenantManager()
                        .getTenantId(tenantDomain);
                // explicitly load the tenant's registry
      	      	APIUtil.loadTenantRegistry(tenantId);
                userRegistry = ServiceReferenceHolder.getInstance().
                        getRegistryService().getGovernanceUserRegistry(CarbonConstants.REGISTRY_ANONNYMOUS_USERNAME, tenantId);
                PrivilegedCarbonContext.getThreadLocalCarbonContext().setUsername(CarbonConstants.REGISTRY_ANONNYMOUS_USERNAME);
            } else {
                userRegistry = registry;
                PrivilegedCarbonContext.getThreadLocalCarbonContext().setUsername(this.username);
            }
            this.isTenantModeStoreView = isTenantMode;
            this.requestedTenant = tenantDomain;

            Map<String, API> latestPublishedAPIs = new HashMap<String, API>();
            List<API> multiVersionedAPIs = new ArrayList<API>();
            Comparator<API> versionComparator = new APIVersionComparator();
            Boolean displayMultipleVersions = APIUtil.isAllowDisplayMultipleVersions();

            PaginationContext.init(start, end, "ASC", APIConstants.API_OVERVIEW_NAME, Integer.MAX_VALUE);

            GenericArtifactManager artifactManager = APIUtil.getArtifactManager(userRegistry, APIConstants.API_KEY);
            if (artifactManager != null) {
                GenericArtifact[] genericArtifacts = artifactManager.findGenericArtifacts(listMap);
                totalLength=PaginationContext.getInstance().getLength();
                if (genericArtifacts == null || genericArtifacts.length == 0) {
                    result.put("apis",apiSortedSet);
                    result.put("totalLength",totalLength);
                    return result;
                }

                for (GenericArtifact artifact : genericArtifacts) {
                    // adding the API provider can mark the latest API .
                    String status = artifact.getAttribute(APIConstants.API_OVERVIEW_STATUS);

                    API api  = APIUtil.getAPI(artifact);

                    if (api != null) {
                        String key;
                        //Check the configuration to allow showing multiple versions of an API true/false
                        if (!displayMultipleVersions) { //If allow only showing the latest version of an API
                            key = api.getId().getProviderName() + ":" + api.getId().getApiName();
                            API existingAPI = latestPublishedAPIs.get(key);
                            if (existingAPI != null) {
                                // If we have already seen an API with the same name, make sure
                                // this one has a higher version number
                                if (versionComparator.compare(api, existingAPI) > 0) {
                                    latestPublishedAPIs.put(key, api);
                                }
                            } else {
                                // We haven't seen this API before
                                latestPublishedAPIs.put(key, api);
                            }
                        } else { //If allow showing multiple versions of an API
                            key = api.getId().getProviderName() + ":" + api.getId().getApiName() + ":" + api.getId()
                                    .getVersion();
                            multiVersionedAPIs.add(api);
                        }
                    }
                }
                if (!displayMultipleVersions) {
                    for (API api : latestPublishedAPIs.values()) {
                        apiSortedSet.add(api);
                    }
                    result.put("apis",apiSortedSet);
                    result.put("totalLength",totalLength);
                    return result;

                } else {
                    for (API api : multiVersionedAPIs) {
                        apiVersionsSortedSet.add(api);
                    }
                    result.put("apis",apiVersionsSortedSet);
                    result.put("totalLength",totalLength);
                    return result;

                }
            }

        } catch (RegistryException e) {
            handleException("Failed to get all published APIs", e);
        } catch (UserStoreException e) {
            handleException("Failed to get all published APIs", e);
        }finally {
            PaginationContext.destroy();
        }
        result.put("apis",apiSortedSet);
        result.put("totalLength",totalLength);
        return result;

    }

    /**
     * The method to get APIs by given status to Store view
     *
     * @return Set<API>  Set of APIs
     * @throws APIManagementException
     */
    @Override
	public Map<String, Object> getAllPaginatedAPIsByStatus(String tenantDomain,
			int start, int end, final String apiStatus, boolean returnAPItags) throws APIManagementException {
    	Boolean displayAPIsWithMultipleStatus = APIUtil.isAllowDisplayAPIsWithMultipleStatus();
    	Map<String, List<String>> listMap = new HashMap<String, List<String>>();
        //Check the api-manager.xml config file entry <DisplayAllAPIs> value is false
        if (APIConstants.PROTOTYPED.equals(apiStatus)) {
            listMap.put(APIConstants.API_OVERVIEW_STATUS, new ArrayList<String>() {{
                add(apiStatus);
            }});
        } else {

            if (!displayAPIsWithMultipleStatus) {
                //Create the search attribute map
                listMap.put(APIConstants.API_OVERVIEW_STATUS, new ArrayList<String>() {{
                    add(apiStatus);
                }});
            } else {
                return getAllPaginatedAPIs(tenantDomain, start, end);
            }
        }

        Map<String,Object> result=new HashMap<String, Object>();
        SortedSet<API> apiSortedSet = new TreeSet<API>(new APINameComparator());
        SortedSet<API> apiVersionsSortedSet = new TreeSet<API>(new APIVersionComparator());
        int totalLength=0;
        try {
            Registry userRegistry;
            boolean isTenantMode=(tenantDomain != null);
            if ((isTenantMode && this.tenantDomain==null) || (isTenantMode && isTenantDomainNotMatching(tenantDomain))) {//Tenant store anonymous mode
                int tenantId = ServiceReferenceHolder.getInstance().getRealmService().getTenantManager()
                        .getTenantId(tenantDomain);
                userRegistry = ServiceReferenceHolder.getInstance().
                        getRegistryService().getGovernanceUserRegistry(CarbonConstants.REGISTRY_ANONNYMOUS_USERNAME, tenantId);
                PrivilegedCarbonContext.getThreadLocalCarbonContext().setUsername(CarbonConstants.REGISTRY_ANONNYMOUS_USERNAME);
            } else {
                userRegistry = registry;
                PrivilegedCarbonContext.getThreadLocalCarbonContext().setUsername(this.username);
            }
            this.isTenantModeStoreView = isTenantMode;
            this.requestedTenant = tenantDomain;

            Map<String, API> latestPublishedAPIs = new HashMap<String, API>();
            List<API> multiVersionedAPIs = new ArrayList<API>();
            Comparator<API> versionComparator = new APIVersionComparator();
            Boolean displayMultipleVersions = APIUtil.isAllowDisplayMultipleVersions();

            PaginationContext.init(start, end, "ASC", APIConstants.API_OVERVIEW_NAME, Integer.MAX_VALUE);

            GenericArtifactManager artifactManager = APIUtil.getArtifactManager(userRegistry, APIConstants.API_KEY);
            if (artifactManager != null) {
                GenericArtifact[] genericArtifacts = artifactManager.findGenericArtifacts(listMap);
                totalLength=PaginationContext.getInstance().getLength();
                if (genericArtifacts == null || genericArtifacts.length == 0) {
                    result.put("apis",apiSortedSet);
                    result.put("totalLength",totalLength);
                    return result;
                }

                for (GenericArtifact artifact : genericArtifacts) {
                    // adding the API provider can mark the latest API .
                    String status = artifact.getAttribute(APIConstants.API_OVERVIEW_STATUS);

                    API api  = APIUtil.getAPI(artifact);
                    
                    if (returnAPItags) {
                        String artifactPath = GovernanceUtils.getArtifactPath(registry, artifact.getId());
                        Set<String> tags = new HashSet<String>();
                        org.wso2.carbon.registry.core.Tag[] tag = registry.getTags(artifactPath);
                        for (org.wso2.carbon.registry.core.Tag tag1 : tag) {
                            tags.add(tag1.getTagName());
                        }
                        api.addTags(tags);
                    }
                    
                    if (api != null) {
                        String key;
                        //Check the configuration to allow showing multiple versions of an API true/false
                        if (!displayMultipleVersions) { //If allow only showing the latest version of an API
                            key = api.getId().getProviderName() + ":" + api.getId().getApiName();
                            API existingAPI = latestPublishedAPIs.get(key);
                            if (existingAPI != null) {
                                // If we have already seen an API with the same name, make sure
                                // this one has a higher version number
                                if (versionComparator.compare(api, existingAPI) > 0) {
                                    latestPublishedAPIs.put(key, api);
                                }
                            } else {
                                // We haven't seen this API before
                                latestPublishedAPIs.put(key, api);
                            }
                        } else { //If allow showing multiple versions of an API
                            key = api.getId().getProviderName() + ":" + api.getId().getApiName() + ":" + api.getId()
                                    .getVersion();
                            multiVersionedAPIs.add(api);
                        }
                    }
                }
                if (!displayMultipleVersions) {
                    for (API api : latestPublishedAPIs.values()) {
                        apiSortedSet.add(api);
                    }
                    result.put("apis",apiSortedSet);
                    result.put("totalLength",totalLength);
                    return result;

                } else {
                    for (API api : multiVersionedAPIs) {
                        apiVersionsSortedSet.add(api);
                    }
                    result.put("apis",apiVersionsSortedSet);
                    result.put("totalLength",totalLength);
                    return result;

                }
            }

        } catch (RegistryException e) {
            handleException("Failed to get all published APIs", e);
        } catch (UserStoreException e) {
            handleException("Failed to get all published APIs", e);
        }finally {
            PaginationContext.destroy();
        }
        result.put("apis",apiSortedSet);
        result.put("totalLength",totalLength);
        return result;
	}

    /**
     * Re-generates the access token.
     * @param oldAccessToken          Token to be revoked
     * @param clientId                Consumer Key for the Application
     * @param clientSecret            Consumer Secret for the Application
     * @param validityTime            Desired Validity time for the token
     * @param accessAllowDomainsArray List of domains that this access token should be allowed to.
     * @param jsonInput               Additional parameters if Authorization server needs any.
     * @return Renewed Access Token.
     * @throws APIManagementException
     */
    @Override
    public AccessTokenInfo renewAccessToken(String oldAccessToken, String clientId, String clientSecret,
                                            String validityTime, String[] accessAllowDomainsArray,String
            requestedScopes[], String jsonInput) throws APIManagementException {
        // Create Token Request with parameters provided from UI.
        AccessTokenRequest tokenRequest = new AccessTokenRequest();
        tokenRequest.setClientId(clientId);
        tokenRequest.setClientSecret(clientSecret);
        tokenRequest.setValidityPeriod(Long.parseLong(validityTime));
        tokenRequest.setTokenToRevoke(oldAccessToken);
        tokenRequest.setScope(requestedScopes);

        try {
            // Populating additional parameters.
            tokenRequest = ApplicationUtils.populateTokenRequest(jsonInput, tokenRequest);
            KeyManager keyManager = KeyManagerHolder.getKeyManagerInstance();
            AccessTokenInfo tokenResponse = keyManager.getNewApplicationAccessToken(tokenRequest);
            return tokenResponse;

        } catch (APIManagementException e) {
            log.error("Error while re-generating AccessToken", e);
            throw e;
        }
    }


    /**
     * The method to get All PUBLISHED and DEPRECATED APIs, to Store view
     *
     * @return Set<API>  Set of APIs
     * @throws APIManagementException
     */
    public Map<String,Object> getAllPaginatedAPIs(String tenantDomain,int start,int end) throws APIManagementException {
        Map<String,Object> result=new HashMap<String, Object>();
        SortedSet<API> apiSortedSet = new TreeSet<API>(new APINameComparator());
        SortedSet<API> apiVersionsSortedSet = new TreeSet<API>(new APIVersionComparator());
        int totalLength=0;
        try {
            Registry userRegistry;
            boolean isTenantMode=(tenantDomain != null);
            if ((isTenantMode && this.tenantDomain==null) || (isTenantMode && isTenantDomainNotMatching(tenantDomain))) {//Tenant store anonymous mode
                int tenantId = ServiceReferenceHolder.getInstance().getRealmService().getTenantManager()
                        .getTenantId(tenantDomain);
                userRegistry = ServiceReferenceHolder.getInstance().
                        getRegistryService().getGovernanceUserRegistry(CarbonConstants.REGISTRY_ANONNYMOUS_USERNAME, tenantId);
                PrivilegedCarbonContext.getThreadLocalCarbonContext().setUsername(CarbonConstants.REGISTRY_ANONNYMOUS_USERNAME);
            } else {
                userRegistry = registry;
                PrivilegedCarbonContext.getThreadLocalCarbonContext().setUsername(this.username);
            }
            this.isTenantModeStoreView = isTenantMode;
            this.requestedTenant = tenantDomain;

            Map<String, API> latestPublishedAPIs = new HashMap<String, API>();
            List<API> multiVersionedAPIs = new ArrayList<API>();
            Comparator<API> versionComparator = new APIVersionComparator();
            Boolean displayMultipleVersions = APIUtil.isAllowDisplayMultipleVersions();

            GenericArtifactManager artifactManager = APIUtil.getArtifactManager(userRegistry, APIConstants.API_KEY);

            PaginationContext.init(start, end, "ASC", APIConstants.API_OVERVIEW_NAME, Integer.MAX_VALUE);


            boolean noPublishedAPIs = false;
            if (artifactManager != null) {

            	//Create the search attribute map for PUBLISHED APIs
            	Map<String, List<String>> listMap = new HashMap<String, List<String>>();
                listMap.put(APIConstants.API_OVERVIEW_STATUS, new ArrayList<String>() {{
                        add(APIConstants.PUBLISHED);
                    }});

                GenericArtifact[] genericArtifacts = artifactManager.findGenericArtifacts(listMap);
                totalLength = PaginationContext.getInstance().getLength();
                if (genericArtifacts == null || genericArtifacts.length == 0) {
                	noPublishedAPIs = true;
                }
                int publishedAPICount = 0;
                for (GenericArtifact artifact : genericArtifacts) {
                    // adding the API provider can mark the latest API .
                    String status = artifact.getAttribute(APIConstants.API_OVERVIEW_STATUS);

                    API api  = APIUtil.getAPI(artifact);

                    if (api != null) {
                        String key;
                        //Check the configuration to allow showing multiple versions of an API true/false
                        if (!displayMultipleVersions) { //If allow only showing the latest version of an API
                            key = api.getId().getProviderName() + ":" + api.getId().getApiName();
                            API existingAPI = latestPublishedAPIs.get(key);
                            if (existingAPI != null) {
                                // If we have already seen an API with the same name, make sure
                                // this one has a higher version number
                                if (versionComparator.compare(api, existingAPI) > 0) {
                                    latestPublishedAPIs.put(key, api);
                                }
                            } else {
                                // We haven't seen this API before
                                latestPublishedAPIs.put(key, api);
                            }
                        } else { //If allow showing multiple versions of an API
                            key = api.getId().getProviderName() + ":" + api.getId().getApiName() + ":" + api.getId()
                                    .getVersion();
                            multiVersionedAPIs.add(api);
                        }
                    }
                }
                if (!displayMultipleVersions) {
                	publishedAPICount = latestPublishedAPIs.size();
                } else {
                	publishedAPICount = multiVersionedAPIs.size();
                }
                if ((start + end) > publishedAPICount) {
                	if (publishedAPICount > 0) {
                		/*Starting to retrieve DEPRECATED APIs*/
                		start = 0;
                		/* publishedAPICount is always less than end*/
                		end = end - publishedAPICount;
                	} else {
                		start = start - totalLength;
                	}
                	PaginationContext.init(start, end, "ASC", APIConstants.API_OVERVIEW_NAME, Integer.MAX_VALUE);
	                //Create the search attribute map for DEPRECATED APIs
	                Map<String, List<String>> listMapForDeprecatedAPIs = new HashMap<String, List<String>>();
	                listMapForDeprecatedAPIs.put(APIConstants.API_OVERVIEW_STATUS, new ArrayList<String>() {{
	                        add(APIConstants.DEPRECATED);
	                    }});

	                GenericArtifact[] genericArtifactsForDeprecatedAPIs = artifactManager.findGenericArtifacts(listMapForDeprecatedAPIs);
	                totalLength = totalLength + PaginationContext.getInstance().getLength();
	                if ((genericArtifactsForDeprecatedAPIs == null || genericArtifactsForDeprecatedAPIs.length == 0) && noPublishedAPIs) {
	                	result.put("apis",apiSortedSet);
	                    result.put("totalLength",totalLength);
	                    return result;
	                }

	                for (GenericArtifact artifact : genericArtifactsForDeprecatedAPIs) {
	                    // adding the API provider can mark the latest API .
	                    String status = artifact.getAttribute(APIConstants.API_OVERVIEW_STATUS);

	                    API api  = APIUtil.getAPI(artifact);

	                    if (api != null) {
	                        String key;
	                        //Check the configuration to allow showing multiple versions of an API true/false
	                        if (!displayMultipleVersions) { //If allow only showing the latest version of an API
	                            key = api.getId().getProviderName() + ":" + api.getId().getApiName();
	                            API existingAPI = latestPublishedAPIs.get(key);
	                            if (existingAPI != null) {
	                                // If we have already seen an API with the same name, make sure
	                                // this one has a higher version number
	                                if (versionComparator.compare(api, existingAPI) > 0) {
	                                    latestPublishedAPIs.put(key, api);
	                                }
	                            } else {
	                                // We haven't seen this API before
	                                latestPublishedAPIs.put(key, api);
	                            }
	                        } else { //If allow showing multiple versions of an API
	                            key = api.getId().getProviderName() + ":" + api.getId().getApiName() + ":" + api.getId()
	                                    .getVersion();
	                            multiVersionedAPIs.add(api);
	                        }
	                    }
	                }
                }

                if (!displayMultipleVersions) {
                    for (API api : latestPublishedAPIs.values()) {
                        apiSortedSet.add(api);
                    }
                    result.put("apis",apiSortedSet);
                    result.put("totalLength",totalLength);
                    return result;

                } else {
                    for (API api : multiVersionedAPIs) {
                        apiVersionsSortedSet.add(api);
                    }
                    result.put("apis",apiVersionsSortedSet);
                    result.put("totalLength",totalLength);
                    return result;

                }
            }

        } catch (RegistryException e) {
            handleException("Failed to get all published APIs", e);
        } catch (UserStoreException e) {
            handleException("Failed to get all published APIs", e);
        }finally {
            PaginationContext.destroy();
        }
        result.put("apis",apiSortedSet);
        result.put("totalLength",totalLength);
        return result;

    }

    private <T> T[] concatArrays(T[] first, T[] second) {
        T[] result = Arrays.copyOf(first, first.length + second.length);
        System.arraycopy(second, 0, result, first.length, second.length);
        return result;
    }


    public Set<API> getTopRatedAPIs(int limit) throws APIManagementException {
        int returnLimit = 0;
        SortedSet<API> apiSortedSet = new TreeSet<API>(new APINameComparator());
        try {
            GenericArtifactManager artifactManager = APIUtil.getArtifactManager(registry, APIConstants.API_KEY);
            GenericArtifact[] genericArtifacts = artifactManager.getAllGenericArtifacts();
            if (genericArtifacts == null || genericArtifacts.length == 0) {
                return apiSortedSet;
            }
            for (GenericArtifact genericArtifact : genericArtifacts) {
                String status = genericArtifact.getAttribute(APIConstants.API_OVERVIEW_STATUS);
                if (status.equals(APIConstants.PUBLISHED)) {
                    String artifactPath = genericArtifact.getPath();

                    float rating = registry.getAverageRating(artifactPath);
                    if (rating > APIConstants.TOP_TATE_MARGIN && (returnLimit < limit)) {
                        returnLimit++;
                        apiSortedSet.add(APIUtil.getAPI(genericArtifact, registry));
                    }
                }
            }
        } catch (RegistryException e) {
            handleException("Failed to get top rated API", e);
        }
        return apiSortedSet;
    }

    /**
     * Get the recently added APIs set
     *
     * @param limit no limit. Return everything else, limit the return list to specified value.
     * @return Set<API>
     * @throws APIManagementException
     */
    public Set<API> getRecentlyAddedAPIs(int limit, String tenantDomain)
            throws APIManagementException {
        SortedSet<API> recentlyAddedAPIs = new TreeSet<API>(new APINameComparator());
        SortedSet<API> recentlyAddedAPIsWithMultipleVersions = new TreeSet<API>(new APIVersionComparator());
        Registry userRegistry = null;
        String latestAPIQueryPath = null;
        APIManagerConfiguration config = ServiceReferenceHolder.getInstance().
                getAPIManagerConfigurationService().getAPIManagerConfiguration();
        boolean isRecentlyAddedAPICacheEnabled =
              Boolean.parseBoolean(config.getFirstProperty(APIConstants.API_STORE_RECENTLY_ADDED_API_CACHE_ENABLE));

        PrivilegedCarbonContext.startTenantFlow();
        boolean isTenantFlowStarted = false;
        if (tenantDomain != null && !MultitenantConstants.SUPER_TENANT_DOMAIN_NAME.equals(tenantDomain)) {
            PrivilegedCarbonContext.getThreadLocalCarbonContext().setTenantDomain(tenantDomain, true);
            isTenantFlowStarted = true;
        } else {
            PrivilegedCarbonContext.getThreadLocalCarbonContext().setTenantDomain(MultitenantConstants.SUPER_TENANT_DOMAIN_NAME, true);
            isTenantFlowStarted = true;
        }

        try {
            boolean isTenantMode = (tenantDomain != null);
            if ((isTenantMode && this.tenantDomain == null) || (isTenantMode && isTenantDomainNotMatching(tenantDomain))) {//Tenant based store anonymous mode
                int tenantId = ServiceReferenceHolder.getInstance().getRealmService().getTenantManager()
                        .getTenantId(tenantDomain);
                // explicitly load the tenant's registry
      	      	APIUtil.loadTenantRegistry(tenantId);
                PrivilegedCarbonContext.getThreadLocalCarbonContext().setUsername(CarbonConstants.REGISTRY_ANONNYMOUS_USERNAME);
                isTenantFlowStarted = true;
                userRegistry = ServiceReferenceHolder.getInstance().
                        getRegistryService().getGovernanceUserRegistry(CarbonConstants.REGISTRY_ANONNYMOUS_USERNAME, tenantId);
            } else {
                userRegistry = registry;
                PrivilegedCarbonContext.getThreadLocalCarbonContext().setUsername(this.username);
                isTenantFlowStarted = true;
            }
            if (isRecentlyAddedAPICacheEnabled) {
                boolean isStatusChanged = false;
                recentlyAddedAPI = (Set<API>) Caching.getCacheManager(APIConstants.API_MANAGER_CACHE_MANAGER).getCache(APIConstants.RECENTLY_ADDED_API_CACHE_NAME).get(username + ":" + tenantDomain);
                if (recentlyAddedAPI != null) {

                    for (API api : recentlyAddedAPI) {
                        try {
                            if (!APIConstants.PUBLISHED.equalsIgnoreCase(userRegistry.get(APIUtil.getAPIPath(api.getId())).getProperty(APIConstants.API_OVERVIEW_STATUS))) {
                                isStatusChanged = true;
                                break;
                            }
                        } catch (Exception ex) {
                            log.error("Error while checking API status for APP " + api.getId().getApiName() + "-" + api.getId().getVersion());
                        }

                    }
                    if (!isStatusChanged) {
                        return recentlyAddedAPI;
                    }
                }
            }

            PaginationContext.init(0, limit, "DESC", "timestamp", Integer.MAX_VALUE);

        	Map<String, List<String>> listMap = new HashMap<String, List<String>>();
        	listMap.put(APIConstants.API_OVERVIEW_STATUS, new ArrayList<String>() {{
        		add(APIConstants.PUBLISHED);
        	}});

        	//Find UUID
        	GenericArtifactManager artifactManager = APIUtil.getArtifactManager(userRegistry, APIConstants.API_KEY);
        	if (artifactManager != null) {
        		GenericArtifact[] genericArtifacts = artifactManager.findGenericArtifacts(listMap);
        		SortedSet<API> allAPIs = new TreeSet<API>(new APINameComparator());
        		for (GenericArtifact artifact : genericArtifacts) {
        			API api = APIUtil.getAPI(artifact);
        			allAPIs.add(api);
        		}

				if (!APIUtil.isAllowDisplayMultipleVersions()) {
					Map<String, API> latestPublishedAPIs = new HashMap<String, API>();
					Comparator<API> versionComparator = new APIVersionComparator();
					String key;
					for (API api : allAPIs) {
						key = api.getId().getProviderName() + ":" + api.getId().getApiName();
						API existingAPI = latestPublishedAPIs.get(key);
						if (existingAPI != null) {
							// If we have already seen an API with the same
							// name, make sure this one has a higher version
							// number
							if (versionComparator.compare(api, existingAPI) > 0) {
								latestPublishedAPIs.put(key, api);
							}
						} else {
							// We haven't seen this API before
							latestPublishedAPIs.put(key, api);
						}
					}

					for (API api : latestPublishedAPIs.values()) {
						recentlyAddedAPIs.add(api);
					}
					if (isRecentlyAddedAPICacheEnabled) {
						Caching.getCacheManager(APIConstants.API_MANAGER_CACHE_MANAGER)
						       .getCache(APIConstants.RECENTLY_ADDED_API_CACHE_NAME)
						       .put(username + ":" + tenantDomain, allAPIs);
					}
					return recentlyAddedAPIs;
				} else {
        			recentlyAddedAPIsWithMultipleVersions.addAll(allAPIs);
					if (isRecentlyAddedAPICacheEnabled) {
						Caching.getCacheManager(APIConstants.API_MANAGER_CACHE_MANAGER)
						       .getCache(APIConstants.RECENTLY_ADDED_API_CACHE_NAME)
						       .put(username + ":" + tenantDomain, allAPIs);
					}
        			return recentlyAddedAPIsWithMultipleVersions;
        		}
        	 }
        } catch (RegistryException e) {
        	handleException("Failed to get all published APIs", e);
        } catch (UserStoreException e) {
        	handleException("Failed to get all published APIs", e);
        } finally {
        	PaginationContext.destroy();
        	if (isTenantFlowStarted) {
        		PrivilegedCarbonContext.endTenantFlow();
        	}
        }
        return recentlyAddedAPIs;
    }

    public Set<Tag> getAllTags(String requestedTenantDomain) throws APIManagementException {

        this.isTenantModeStoreView = (requestedTenantDomain != null);

        if(requestedTenantDomain != null){
            this.requestedTenant = requestedTenantDomain;
        }

        /* We keep track of the lastUpdatedTime of the TagCache to determine its freshness.
         */
        long lastUpdatedTimeAtStart = lastUpdatedTime;
        long currentTimeAtStart = System.currentTimeMillis();
        if(isTagCacheEnabled && ( (currentTimeAtStart- lastUpdatedTimeAtStart) < tagCacheValidityTime)){
            if(tagSet != null){
                return tagSet;
            }
        }

        Map<String, Set<API>> tempTaggedAPIs = new HashMap<String, Set<API>>();
        TreeSet<Tag> tempTagSet = new TreeSet<Tag>(new Comparator<Tag>() {
            @Override
            public int compare(Tag o1, Tag o2) {
                return o1.getName().compareTo(o2.getName());
            }
        });
        Registry userRegistry = null;
        String tagsQueryPath = null;
        boolean isTenantFlowStarted = false;
        try {
            tagsQueryPath = RegistryConstants.QUERIES_COLLECTION_PATH + "/tag-summary";
            Map<String, String> params = new HashMap<String, String>();
            params.put(RegistryConstants.RESULT_TYPE_PROPERTY_NAME, RegistryConstants.TAG_SUMMARY_RESULT_TYPE);
            if ((this.isTenantModeStoreView && this.tenantDomain==null) || (this.isTenantModeStoreView && isTenantDomainNotMatching(requestedTenantDomain))) {//Tenant based store anonymous mode
                int tenantId = ServiceReferenceHolder.getInstance().getRealmService().getTenantManager()
                        .getTenantId(this.requestedTenant);
                userRegistry = ServiceReferenceHolder.getInstance().
                        getRegistryService().getGovernanceUserRegistry(CarbonConstants.REGISTRY_ANONNYMOUS_USERNAME, tenantId);
            } else {
                userRegistry = registry;
            }
            if (requestedTenant != null && !MultitenantConstants.SUPER_TENANT_DOMAIN_NAME.equals(requestedTenant)) {
                isTenantFlowStarted = true;
                PrivilegedCarbonContext.startTenantFlow();
                PrivilegedCarbonContext.getThreadLocalCarbonContext().setTenantDomain(requestedTenant, true);
            }
            Collection collection = userRegistry.executeQuery(tagsQueryPath, params);
            for (String fullTag : collection.getChildren()) {
                //remove hardcoded path value
                String tagName = fullTag.substring(fullTag.indexOf(";") + 1, fullTag.indexOf(":"));

                Set<API> apisWithTag = getAPIsWithTag(userRegistry, tagName);
                    /* Add the APIs against the tag name */
                    if (apisWithTag.size() != 0) {
                        if (tempTaggedAPIs.containsKey(tagName)) {
                            for (API api : apisWithTag) {
                                tempTaggedAPIs.get(tagName).add(api);
                            }
                        } else {
                            tempTaggedAPIs.put(tagName, apisWithTag);
                        }
                    }
            }

            if(tempTaggedAPIs != null){
                Iterator<Map.Entry<String,Set<API>>>  entryIterator = tempTaggedAPIs.entrySet().iterator();
                while (entryIterator.hasNext()){
                    Map.Entry<String,Set<API>> entry = entryIterator.next();
                    tempTagSet.add(new Tag(entry.getKey(),entry.getValue().size()));
                }
            }
            synchronized (tagCacheMutex) {
                lastUpdatedTime = System.currentTimeMillis();
                this.taggedAPIs = tempTaggedAPIs;
                this.tagSet = tempTagSet;
            }

        } catch (RegistryException e) {
        	try {
        		//Before a tenant login to the store or publisher at least one time,
        		//a registry exception is thrown when the tenant store is accessed in anonymous mode.
        		//This fix checks whether query resource available in the registry. If not
        		// give a warn.
				if (!userRegistry.resourceExists(tagsQueryPath)) {
					log.warn("Failed to retrieve tags query resource at " + tagsQueryPath);
					return tagSet;
				}
			} catch (RegistryException e1) {
				//ignore
			}
            handleException("Failed to get all the tags", e);
        } catch (UserStoreException e) {
            handleException("Failed to get all the tags", e);
        } finally {
            if (isTenantFlowStarted) {
                PrivilegedCarbonContext.endTenantFlow();
            }
        }
        return tagSet;
    }

	@Override
	public Set<Tag> getTagsWithAttributes(String tenantDomain) throws APIManagementException {
		// Fetch the all the tags first.
		Set<Tag> tags = getAllTags(tenantDomain);
		// For each and every tag get additional attributes from the registry.
		String descriptionPathPattern =
		                                APIConstants.TAGS_INFO_ROOT_LOCATION +
		                                        "/%s/description.txt";
		String thumbnailPathPattern = APIConstants.TAGS_INFO_ROOT_LOCATION + "/%s/thumbnail.png";

		//if the tenantDomain is not specified super tenant domain is used
		if(tenantDomain == null || tenantDomain.trim() == "" ){
			try {
				tenantDomain = ServiceReferenceHolder.getInstance().getRealmService().getTenantManager().getSuperTenantDomain();
			} catch (org.wso2.carbon.user.core.UserStoreException e) {
				handleException("Cannot get super tenant domain name",e);
			}
		}

		//get the registry instance related to the tenant domain
		UserRegistry govRegistry = null;
		try {
			ServiceReferenceHolder.getInstance().getRealmService().getTenantManager().getTenantId(tenantDomain);
			int tenantId = ServiceReferenceHolder.getInstance().getRealmService().getTenantManager()
			                                     .getTenantId(tenantDomain);
			RegistryService registryService =
					ServiceReferenceHolder.getInstance()
					                      .getRegistryService();
			govRegistry = registryService.getGovernanceSystemRegistry(tenantId);

		} catch (UserStoreException e) {
			handleException("Cannot get tenant id for tenant domain name:"+tenantDomain,e);
		} catch (RegistryException e) {
			handleException("Cannot get registry for tenant domain name:"+tenantDomain,e);
		}

		if (govRegistry != null) {
		for (Tag tag : tags) {
			// Get the description.
			Resource descriptionResource = null;
			String descriptionPath = String.format(descriptionPathPattern, tag.getName());
			try {
				if (govRegistry.resourceExists(descriptionPath)) {
					descriptionResource = govRegistry.get(descriptionPath);
				}
			} catch (RegistryException e) {
				//warn and proceed to the next tag
				log.warn(String.format("Error while querying the existence of the description for the tag '%s'", tag.getName()));
			}
			// The resource is assumed to be a byte array since its the content
			// of a text file.
			if (descriptionResource != null) {
				try {
					String description = new String((byte[]) descriptionResource.getContent());
					tag.setDescription(description);

				} catch (ClassCastException e) {
					//added warnings as it can then proceed to load rest of resources/tags
					log.warn(String.format("Cannot cast content of %s to byte[]", descriptionPath),
					                e);
				}catch (RegistryException e) {
					//added warnings as it can then proceed to load rest of resources/tags
					log.warn(String.format("Cannot read content of %s", descriptionPath),
					                e);
				}
			}
			// Checks whether the thumbnail exists.
			String thumbnailPath = String.format(thumbnailPathPattern, tag.getName());
			try {
				tag.setThumbnailExists(govRegistry.resourceExists(thumbnailPath));
			} catch (RegistryException e) {
				//warn and then proceed to load rest of tags
				log.warn(String.format("Error while querying the existence of %s", thumbnailPath),
				         e);
			}
		}
		}
		return tags;
	}

    public void rateAPI(APIIdentifier apiId, APIRating rating,
                        String user) throws APIManagementException {
        apiMgtDAO.addRating(apiId, rating.getRating(), user);

    }

    public void removeAPIRating(APIIdentifier apiId, String user) throws APIManagementException {
        apiMgtDAO.removeAPIRating(apiId, user);

    }

    public int getUserRating(APIIdentifier apiId, String user) throws APIManagementException {
        return apiMgtDAO.getUserRating(apiId, user);
    }

    public Set<API> getPublishedAPIsByProvider(String providerId, int limit)
            throws APIManagementException {
        SortedSet<API> apiSortedSet = new TreeSet<API>(new APINameComparator());
        SortedSet<API> apiVersionsSortedSet = new TreeSet<API>(new APIVersionComparator());
        try {
            Map<String, API> latestPublishedAPIs = new HashMap<String, API>();
            List<API> multiVersionedAPIs = new ArrayList<API>();
            Comparator<API> versionComparator = new APIVersionComparator();
            Boolean displayMultipleVersions = APIUtil.isAllowDisplayMultipleVersions();
            Boolean displayAPIsWithMultipleStatus = APIUtil.isAllowDisplayAPIsWithMultipleStatus();
            String providerPath = APIConstants.API_ROOT_LOCATION + RegistryConstants.PATH_SEPARATOR +
                    providerId;
            GenericArtifactManager artifactManager = APIUtil.getArtifactManager(registry,
                    APIConstants.API_KEY);
            Association[] associations = registry.getAssociations(providerPath,
                    APIConstants.PROVIDER_ASSOCIATION);
            if (associations.length < limit || limit == -1) {
                limit = associations.length;
            }
            for (int i = 0; i < limit; i++) {
                Association association = associations[i];
                String apiPath = association.getDestinationPath();
                Resource resource = registry.get(apiPath);
                String apiArtifactId = resource.getUUID();
                if (apiArtifactId != null) {
                    GenericArtifact artifact = artifactManager.getGenericArtifact(apiArtifactId);
                    // check the API status
                    String status = artifact.getAttribute(APIConstants.API_OVERVIEW_STATUS);

                    API api = null;
                    //Check the api-manager.xml config file entry <DisplayAllAPIs> value is false
                    if (!displayAPIsWithMultipleStatus) {
                        // then we are only interested in published APIs here...
                        if (status.equals(APIConstants.PUBLISHED)) {
                            api = APIUtil.getAPI(artifact);
                        }
                    } else {   // else we are interested in both deprecated/published APIs here...
                        if (status.equals(APIConstants.PUBLISHED) || status.equals(APIConstants.DEPRECATED)) {
                            api = APIUtil.getAPI(artifact);

                        }

                    }
                    if (api != null) {
                        String key;
                        //Check the configuration to allow showing multiple versions of an API true/false
                        if (!displayMultipleVersions) { //If allow only showing the latest version of an API
                            key = api.getId().getProviderName() + ":" + api.getId().getApiName();
                            API existingAPI = latestPublishedAPIs.get(key);
                            if (existingAPI != null) {
                                // If we have already seen an API with the same name, make sure
                                // this one has a higher version number
                                if (versionComparator.compare(api, existingAPI) > 0) {
                                    latestPublishedAPIs.put(key, api);
                                }
                            } else {
                                // We haven't seen this API before
                                latestPublishedAPIs.put(key, api);
                            }
                        } else { //If allow showing multiple versions of an API
                            key = api.getId().getProviderName() + ":" + api.getId().getApiName() + ":" + api.getId()
                                    .getVersion();
                            multiVersionedAPIs.add(api);
                        }
                    }
                } else {
                    throw new GovernanceException("artifact id is null of " + apiPath);
                }
            }
            if (!displayMultipleVersions) {
                for (API api : latestPublishedAPIs.values()) {
                    apiSortedSet.add(api);
                }
                return apiSortedSet;
            } else {
                for (API api : multiVersionedAPIs) {
                    apiVersionsSortedSet.add(api);
                }
                return apiVersionsSortedSet;
            }

        } catch (RegistryException e) {
            handleException("Failed to get Published APIs for provider : " + providerId, e);
            return null;
        }
    }

    public Set<API> getPublishedAPIsByProvider(String providerId, String loggedUsername, int limit, String apiOwner,
                                               String apiBizOwner) throws APIManagementException {

        try {
            Boolean allowMultipleVersions = APIUtil.isAllowDisplayMultipleVersions();
            Boolean showAllAPIs = APIUtil.isAllowDisplayAPIsWithMultipleStatus();

            String providerDomain = MultitenantUtils.getTenantDomain(APIUtil.replaceEmailDomainBack(providerId));
            int tenantId = ServiceReferenceHolder.getInstance().getRealmService().getTenantManager().getTenantId(providerDomain);
            Registry registry = ServiceReferenceHolder.getInstance().
                    getRegistryService().getGovernanceSystemRegistry(tenantId);

            GenericArtifactManager artifactManager = APIUtil.getArtifactManager(registry,
                    APIConstants.API_KEY);

            int publishedAPICount = 0;

            Map<String, API> apiCollection = new HashMap<String, API>();

            if(apiBizOwner != null && !apiBizOwner.isEmpty()){

                try {

                    //PaginationContext.init(0, limit, "DESC", "timestamp", limit);

                    final String bizOwner = apiBizOwner;

                    GenericArtifact[] genericArtifacts = artifactManager.findGenericArtifacts(new GenericArtifactFilter() {
                        public boolean matches(GenericArtifact artifact) throws GovernanceException {
                            if (artifact.getAttribute(APIConstants.API_OVERVIEW_BUSS_OWNER) != null) {
                                return bizOwner.matches(artifact.getAttribute(APIConstants.API_OVERVIEW_BUSS_OWNER));
                            }
                            return false;
                        }
                    });

                    if(genericArtifacts != null && genericArtifacts.length > 0){

                        for(GenericArtifact artifact : genericArtifacts){
                            if (publishedAPICount >= limit) {
                                break;
                            }

                            if(isCandidateAPI(artifact.getPath(), loggedUsername, artifactManager, tenantId, showAllAPIs,
                                              allowMultipleVersions, apiOwner, providerId, registry, apiCollection)){
                                publishedAPICount += 1;
                            }
                        }
                    }
                } catch (GovernanceException e) {
                    log.error("Error while finding APIs by business owner " + apiBizOwner, e);
                    return null;
                } finally {
                    //PaginationContext.destroy();
                }
            }
            else{
                String providerPath = APIConstants.API_ROOT_LOCATION + RegistryConstants.PATH_SEPARATOR +
                        providerId;

                Association[] associations = registry.getAssociations(providerPath,
                        APIConstants.PROVIDER_ASSOCIATION);

                for (Association association1 : associations) {
                    if (publishedAPICount >= limit) {
                        break;
                    }

                    Association association = association1;
                    String apiPath = association.getDestinationPath();

                    if(isCandidateAPI(apiPath, loggedUsername, artifactManager, tenantId, showAllAPIs,
                            allowMultipleVersions, apiOwner, providerId, registry, apiCollection)){

                        publishedAPICount += 1;
                    }
                }
            }

            return new HashSet<API>(apiCollection.values());

        } catch (RegistryException e) {
            handleException("Failed to get Published APIs for provider : " + providerId, e);
            return null;
        } catch (org.wso2.carbon.user.core.UserStoreException e) {
            handleException("Failed to get Published APIs for provider : " + providerId, e);
            return null;
        } catch (UserStoreException e) {
            handleException("Failed to get Published APIs for provider : " + providerId, e);
            return null;
        }
    }

    private boolean isCandidateAPI(String apiPath, String loggedUsername, GenericArtifactManager artifactManager,
                                   int tenantId, boolean showAllAPIs, boolean allowMultipleVersions,
                                   String apiOwner, String providerId, Registry registry, Map<String, API> apiCollection)
            throws UserStoreException, RegistryException, APIManagementException {

        AuthorizationManager manager = ServiceReferenceHolder.getInstance().getRealmService().
                                                getTenantUserRealm(tenantId).getAuthorizationManager();
        Comparator<API> versionComparator = new APIVersionComparator();

        Resource resource;
        String path = RegistryUtils.getAbsolutePath(RegistryContext.getBaseInstance(),
                APIUtil.getMountedPath(RegistryContext.getBaseInstance(),
                        RegistryConstants.GOVERNANCE_REGISTRY_BASE_PATH) +
                        apiPath);
        boolean checkAuthorized = false;
        String userNameWithoutDomain = loggedUsername;

        String loggedDomainName = "";
        if (!"".equals(loggedUsername) &&
                !MultitenantConstants.SUPER_TENANT_DOMAIN_NAME.equals(super.tenantDomain)) {
            String[] nameParts = loggedUsername.split("@");
            loggedDomainName = nameParts[1];
            userNameWithoutDomain = nameParts[0];
        }

        if (loggedUsername.equals("")) {
            // Anonymous user is viewing.
            checkAuthorized = manager.isRoleAuthorized(APIConstants.ANONYMOUS_ROLE, path, ActionConstants.GET);
        } else {
            // Some user is logged in.
            checkAuthorized = manager.isUserAuthorized(userNameWithoutDomain, path, ActionConstants.GET);
        }

        String apiArtifactId = null;
        if (checkAuthorized) {
            resource = registry.get(apiPath);
            apiArtifactId = resource.getUUID();
        }

        if (apiArtifactId != null) {
            GenericArtifact artifact = artifactManager.getGenericArtifact(apiArtifactId);

            // check the API status
            String status = artifact.getAttribute(APIConstants.API_OVERVIEW_STATUS);

            API api = null;
            //Check the api-manager.xml config file entry <DisplayAllAPIs> value is false
            if (!showAllAPIs) {
                // then we are only interested in published APIs here...
                if (status.equals(APIConstants.PUBLISHED)) {
                    api = APIUtil.getAPI(artifact);
                }
            } else {   // else we are interested in both deprecated/published APIs here...
                if (status.equals(APIConstants.PUBLISHED) || status.equals(APIConstants.DEPRECATED)) {
                    api = APIUtil.getAPI(artifact);
                }

            }
            if (api != null) {
                // apiOwner is the value coming from front end and compared against the API instance
                if (apiOwner != null && !apiOwner.isEmpty()) {
                    if (APIUtil.replaceEmailDomainBack(providerId)
                            .equals(APIUtil.replaceEmailDomainBack(apiOwner)) &&
                            api.getApiOwner() != null && !api.getApiOwner().isEmpty() &&
                            !APIUtil.replaceEmailDomainBack(apiOwner)
                                    .equals(APIUtil.replaceEmailDomainBack(api.getApiOwner()))) {
                        return false; // reject remote APIs when local admin user's API selected
                    } else if (!APIUtil.replaceEmailDomainBack(providerId).equals(
                            APIUtil.replaceEmailDomainBack(apiOwner)) &&
                            !APIUtil.replaceEmailDomainBack(apiOwner)
                                    .equals(APIUtil.replaceEmailDomainBack(api.getApiOwner()))) {
                        return false; // reject local admin's APIs when remote API selected
                    }
                }
                String key;
                //Check the configuration to allow showing multiple versions of an API true/false
                if (!allowMultipleVersions) { //If allow only showing the latest version of an API
                    key = api.getId().getProviderName() + ":" + api.getId().getApiName();
                    API existingAPI = apiCollection.get(key);
                    if (existingAPI != null) {
                        // If we have already seen an API with the same name, make sure
                        // this one has a higher version number
                        if (versionComparator.compare(api, existingAPI) > 0) {
                            apiCollection.put(key, api);
                            return true;
                        }
                    } else {
                        // We haven't seen this API before
                        apiCollection.put(key, api);
                        return true;
                    }
                } else { //If allow showing multiple versions of an API
                    key = api.getId().getProviderName() + ":" + api.getId().getApiName() + ":" + api.getId()
                            .getVersion();
                    //we're not really interested in the key, so generate one for the sake of adding this element to
                    //the map.
                    key = key + "_" + apiCollection.size();
                    apiCollection.put(key, api);
                    return true;
                }
            }
        }
        return false;
    }

    private void getAPIsByBusinessOwner(Registry registry, final String businessOwner){

        Map<String, List<String>> listMap = new HashMap<String, List<String>>();
        listMap.put(APIConstants.API_OVERVIEW_BUSS_OWNER, new ArrayList<String>() {{
            add(businessOwner);
        }});

        try {
            GenericArtifactManager artifactManager = APIUtil.getArtifactManager(registry, APIConstants.API_KEY);
            GenericArtifact[] genericArtifacts = artifactManager.findGenericArtifacts(listMap);

            if(genericArtifacts != null && genericArtifacts.length > 0){
                //Set<API>
                for(GenericArtifact artifact : genericArtifacts){
                    artifact.getPath();
                }
            }

        } catch (APIManagementException e) {
            e.printStackTrace();
        } catch (GovernanceException e) {
            e.printStackTrace();
        }
    }

    public Map<String,Object> searchPaginatedAPIs(String searchTerm, String searchType, String requestedTenantDomain,int start,int end)
            throws APIManagementException {
        Map<String,Object> result = new HashMap<String,Object>();
        try {
            Registry userRegistry;
            boolean isTenantMode=(requestedTenantDomain != null);
            int tenantIDLocal = 0;
            String userNameLocal = this.username;
            if ((isTenantMode && this.tenantDomain==null) || (isTenantMode && isTenantDomainNotMatching(requestedTenantDomain))) {//Tenant store anonymous mode
            	tenantIDLocal = ServiceReferenceHolder.getInstance().getRealmService().getTenantManager()
                        .getTenantId(requestedTenantDomain);
                userRegistry = ServiceReferenceHolder.getInstance().
                        getRegistryService().getGovernanceUserRegistry(CarbonConstants.REGISTRY_ANONNYMOUS_USERNAME, tenantIDLocal);
                userNameLocal = CarbonConstants.REGISTRY_ANONNYMOUS_USERNAME;
            } else {
                userRegistry = this.registry;
                tenantIDLocal = tenantId;
            }
            PrivilegedCarbonContext.getThreadLocalCarbonContext().setUsername(userNameLocal);

            if (APIConstants.DOCUMENTATION_SEARCH_TYPE_PREFIX.equalsIgnoreCase(searchType)) {
            	Map<Documentation, API> apiDocMap = APIUtil.searchAPIsByDoc(userRegistry, tenantIDLocal, userNameLocal, searchTerm, searchType);
            	result.put("apis", apiDocMap);
            	/*Pagination for Document search results is not supported yet, hence length is sent as end-start*/
            	if (apiDocMap.size() == 0 ) {
            		result.put("length", 0);
            	} else {
            		result.put("length", end-start);
            	}
        	}
            else if ("subcontext".equalsIgnoreCase(searchType)) {
                result = APIUtil.searchAPIsByURLPattern(userRegistry, searchTerm, start,end);               ;

            }else {
            	result=searchPaginatedAPIs(userRegistry, searchTerm, searchType,start,end);
            }

        } catch (Exception e) {
            handleException("Failed to Search APIs", e);
        }
        return result;
    }

    /**
	 * Pagination API search based on solr indexing
	 *
	 * @param registry
	 * @param searchTerm
	 * @param searchType
	 * @return
	 * @throws APIManagementException
	 */

    public Map<String,Object> searchPaginatedAPIs(Registry registry, String searchTerm, String searchType,int start,int end) throws APIManagementException {
        SortedSet<API> apiSet = new TreeSet<API>(new APINameComparator());
        List<API> apiList = new ArrayList<API>();

        searchTerm = searchTerm.trim();
        Map<String,Object> result=new HashMap<String, Object>();
        int totalLength=0;
        String criteria=APIConstants.API_OVERVIEW_NAME;
        try {

            GenericArtifactManager artifactManager = APIUtil.getArtifactManager(registry, APIConstants.API_KEY);
            PaginationContext.init(0, 10000, "ASC", APIConstants.API_OVERVIEW_NAME, Integer.MAX_VALUE);
            if (artifactManager != null) {

                if (searchType.equalsIgnoreCase("Provider")) {
                    criteria=APIConstants.API_OVERVIEW_PROVIDER;
                    searchTerm = searchTerm.replaceAll("@", "-AT-");
                } else if (searchType.equalsIgnoreCase("Version")) {
                    criteria=APIConstants.API_OVERVIEW_VERSION;
                } else if (searchType.equalsIgnoreCase("Context")) {
                    criteria=APIConstants.API_OVERVIEW_CONTEXT;
                }else if (searchType.equalsIgnoreCase("Description")) {
                    criteria=APIConstants.API_OVERVIEW_DESCRIPTION;
                }

                //Create the search attribute map for PUBLISHED APIs
                final String searchValue = searchTerm;
                Map<String, List<String>> listMap = new HashMap<String, List<String>>();
                listMap.put(criteria, new ArrayList<String>() {{
                    add(searchValue);
                }});

                GenericArtifact[] genericArtifacts = artifactManager.findGenericArtifacts(listMap);
                totalLength = PaginationContext.getInstance().getLength();

                boolean isFound = true;
                if (genericArtifacts == null || genericArtifacts.length == 0) {

                    if (criteria.equals(APIConstants.API_OVERVIEW_PROVIDER)) {
                        genericArtifacts = searchAPIsByOwner(artifactManager, searchValue);

                        if (genericArtifacts == null || genericArtifacts.length == 0) {
                            isFound = false;
                        }
                    }
                    else {
                        isFound = false;
                    }
                }

                if (!isFound) {
                    result.put("apis", apiSet);
                    result.put("length", 0);
                    return result;
                }

                for (GenericArtifact artifact : genericArtifacts) {
                    String status = artifact.getAttribute(APIConstants.API_OVERVIEW_STATUS);

                    if (APIUtil.isAllowDisplayAPIsWithMultipleStatus()) {
                        if (status.equals(APIConstants.PUBLISHED) || status.equals(APIConstants.DEPRECATED)) {
                            apiList.add(APIUtil.getAPI(artifact, registry));
                        }
                    } else {
                        if (status.equals(APIConstants.PUBLISHED)) {
                            apiList.add(APIUtil.getAPI(artifact, registry));
                        }
                    }
                    totalLength=apiList.size();
                }
                if(totalLength<=((start+end)-1)){
                    end=totalLength;
                }
				for (int i = start; i < end; i++) {
					apiSet.add(apiList.get(i));

				}
            }
        } catch (RegistryException e) {
            handleException("Failed to search APIs with type", e);
        }
        result.put("apis",apiSet);
        result.put("length",totalLength);
        return result;
    }
    

    private  GenericArtifact[] searchAPIsByOwner(GenericArtifactManager artifactManager, final String searchValue) throws GovernanceException {
        Map<String, List<String>> listMap = new HashMap<String, List<String>>();
        listMap.put(APIConstants.API_OVERVIEW_OWNER, new ArrayList<String>() {
            {
                add(searchValue);
            }});
        return artifactManager.findGenericArtifacts(listMap);
    }

    /**
     *
     * @param jsonString this string will contain oAuth app details
     * @param userName user name of logged in user.
     * @param clientId this is the consumer key of oAuthApplication
     * @param applicationName this is the APIM appication name.
     * @param keyType
     *@param allowedDomainArray @return
     * @throws APIManagementException
     */
    public Map<String, Object> mapExistingOAuthClient(String jsonString, String userName, String clientId,
                                                      String applicationName, String keyType,
                                                      String[] allowedDomainArray) throws APIManagementException {

        String callBackURL = null;

        OAuthAppRequest oauthAppRequest = ApplicationUtils.createOauthAppRequest(applicationName, clientId, callBackURL,
                                                                                 "default",
                                                                                  jsonString);


        KeyManager keyManager = KeyManagerHolder.getKeyManagerInstance();
        //createApplication on oAuthorization server.
        OAuthApplicationInfo oAuthApplication = keyManager.mapOAuthApplication(oauthAppRequest);

        AccessTokenRequest tokenRequest = ApplicationUtils.createAccessTokenRequest(oAuthApplication,null);
        AccessTokenInfo tokenInfo = keyManager.getNewApplicationAccessToken(tokenRequest);

        //Do application mapping with consumerKey.
        apiMgtDAO.createApplicationKeyTypeMappingForManualClients(keyType, applicationName, userName, clientId);

        apiMgtDAO.addAccessAllowDomains(clientId, allowedDomainArray);

        //#TODO get actuall values from response and pass.
        Map<String, Object> keyDetails = new HashMap<String, Object>();

        if(tokenInfo != null){
            keyDetails.put("validityTime", Long.toString(tokenInfo.getValidityPeriod()));
            keyDetails.put("accessToken", tokenInfo.getAccessToken());
        }

        if(oAuthApplication != null){
            keyDetails.put("consumerKey", oAuthApplication.getClientId());
            keyDetails.put("consumerSecret", oAuthApplication.getParameter("client_secret"));
            keyDetails.put("appDetails",oAuthApplication.getJsonString());
        }

        return keyDetails;

    }

    public Set<SubscribedAPI> getSubscribedAPIs(Subscriber subscriber) throws APIManagementException {
        Set<SubscribedAPI> subscribedAPIs = getSubscribedAPIs(subscriber, null);
        return subscribedAPIs;
    }

    public Set<SubscribedAPI> getSubscribedAPIs(Subscriber subscriber, String groupingId) throws APIManagementException {
        Set<SubscribedAPI> originalSubscribedAPIs = null;
        Set<SubscribedAPI> subscribedAPIs = new HashSet<SubscribedAPI>();
        try {
            originalSubscribedAPIs = apiMgtDAO.getSubscribedAPIs(subscriber, groupingId);
            if (originalSubscribedAPIs != null && !originalSubscribedAPIs.isEmpty()) {
                Map<String, Tier> tiers = APIUtil.getTiers(tenantId);
                for (SubscribedAPI subscribedApi : originalSubscribedAPIs) {
                    Tier tier = tiers.get(subscribedApi.getTier().getName());
                    subscribedApi.getTier().setDisplayName(tier != null ? tier.getDisplayName() : subscribedApi.getTier().getName());
                    subscribedAPIs.add(subscribedApi);
                }
            }
        } catch (APIManagementException e) {
            handleException("Failed to get APIs of " + subscriber.getName(), e);
        }
        return subscribedAPIs;
    }

     public Set<SubscribedAPI> getSubscribedAPIs(Subscriber subscriber, String applicationName, String groupingId) throws APIManagementException {
        Set<SubscribedAPI> subscribedAPIs = null;
        try {
        	subscribedAPIs = apiMgtDAO.getSubscribedAPIs(subscriber, applicationName, groupingId);
            if(subscribedAPIs!=null && !subscribedAPIs.isEmpty()){
            	Map<String, Tier> tiers=APIUtil.getTiers(tenantId);
            	for(SubscribedAPI subscribedApi:subscribedAPIs) {
            		Tier tier=tiers.get(subscribedApi.getTier().getName());
	                subscribedApi.getTier().setDisplayName(tier!=null?tier.getDisplayName():subscribedApi.getTier().getName());
	                subscribedAPIs.add(subscribedApi);
	            }
            }
        } catch (APIManagementException e) {
            handleException("Failed to get APIs of " + subscriber.getName() + " under application " + applicationName, e);
        }
        return subscribedAPIs;
    }

    public Set<SubscribedAPI> getPaginatedSubscribedAPIs(Subscriber subscriber, String applicationName, int startSubIndex, int endSubIndex, String groupingId) throws APIManagementException {
        Set<SubscribedAPI> subscribedAPIs = null;
        try {
            subscribedAPIs = apiMgtDAO.getPaginatedSubscribedAPIs(subscriber, applicationName, startSubIndex,endSubIndex, groupingId);
            if(subscribedAPIs!=null && !subscribedAPIs.isEmpty()){
                Map<String, Tier> tiers=APIUtil.getTiers(tenantId);
                for(SubscribedAPI subscribedApi:subscribedAPIs) {
                    Tier tier=tiers.get(subscribedApi.getTier().getName());
                    subscribedApi.getTier().setDisplayName(tier!=null?tier.getDisplayName():subscribedApi.getTier().getName());
                    subscribedAPIs.add(subscribedApi);
                }
            }
        } catch (APIManagementException e) {
            handleException("Failed to get APIs of " + subscriber.getName() + " under application " + applicationName, e);
        }
        return subscribedAPIs;
    }
    
    public Integer getSubscriptionCount(Subscriber subscriber,String applicationName,String groupingId)
            throws APIManagementException {
        return apiMgtDAO.getSubscriptionCount(subscriber,applicationName,groupingId);
    }

    public Set<APIIdentifier> getAPIByConsumerKey(String accessToken) throws APIManagementException {
        try {
            return apiMgtDAO.getAPIByConsumerKey(accessToken);
        } catch (APIManagementException e) {
            handleException("Error while obtaining API from API key", e);
        }
        return null;
    }

    public boolean isSubscribed(APIIdentifier apiIdentifier, String userId)
            throws APIManagementException {
        boolean isSubscribed;
        try {
            isSubscribed = apiMgtDAO.isSubscribed(apiIdentifier, userId);
        } catch (APIManagementException e) {
            String msg = "Failed to check if user(" + userId + ") has subscribed to " + apiIdentifier;
            log.error(msg, e);
            throw new APIManagementException(msg, e);
        }
        return isSubscribed;
    }

    public String addSubscription(APIIdentifier identifier, String userId, int applicationId)
            throws APIManagementException {
        API api = getAPI(identifier);
        if (api.getStatus().equals(APIStatus.PUBLISHED)) {
            int subscriptionId = apiMgtDAO.addSubscription(identifier, api.getContext(), applicationId,
                    APIConstants.SubscriptionStatus.ON_HOLD);

            boolean isTenantFlowStarted = false;
            if (tenantDomain != null && !MultitenantConstants.SUPER_TENANT_DOMAIN_NAME.equals(tenantDomain)) {
                isTenantFlowStarted = true;
                PrivilegedCarbonContext.startTenantFlow();
                PrivilegedCarbonContext.getThreadLocalCarbonContext().setTenantDomain(tenantDomain, true);
            }

            try {

                WorkflowExecutor addSubscriptionWFExecutor = WorkflowExecutorFactory.getInstance().
                        getWorkflowExecutor(WorkflowConstants.WF_TYPE_AM_SUBSCRIPTION_CREATION);

                SubscriptionWorkflowDTO workflowDTO = new SubscriptionWorkflowDTO();
                workflowDTO.setStatus(WorkflowStatus.CREATED);
                workflowDTO.setCreatedTime(System.currentTimeMillis());
                workflowDTO.setTenantDomain(tenantDomain);
                workflowDTO.setTenantId(tenantId);
                workflowDTO.setExternalWorkflowReference(addSubscriptionWFExecutor.generateUUID());
                workflowDTO.setWorkflowReference(String.valueOf(subscriptionId));
                workflowDTO.setWorkflowType(WorkflowConstants.WF_TYPE_AM_SUBSCRIPTION_CREATION);
                workflowDTO.setCallbackUrl(addSubscriptionWFExecutor.getCallbackURL());
                workflowDTO.setApiName(identifier.getApiName());
                workflowDTO.setApiContext(api.getContext());
                workflowDTO.setApiVersion(identifier.getVersion());
                workflowDTO.setApiProvider(identifier.getProviderName());
                workflowDTO.setTierName(identifier.getTier());
                workflowDTO.setApplicationName(apiMgtDAO.getApplicationNameFromId(applicationId));
                workflowDTO.setSubscriber(userId);
                addSubscriptionWFExecutor.execute(workflowDTO);
            } catch (WorkflowException e) {
                //If the workflow execution fails, roll back transaction by removing the subscription entry.
                apiMgtDAO.removeSubscriptionById(subscriptionId);
                log.error("Could not execute Workflow", e);
                throw new APIManagementException("Could not execute Workflow", e);
            } finally {
                if (isTenantFlowStarted) {
                    PrivilegedCarbonContext.endTenantFlow();
                }
            }

            if (APIUtil.isAPIGatewayKeyCacheEnabled()) {
                invalidateCachedKeys(applicationId);
            }
            if (log.isDebugEnabled()) {
                String logMessage = "API Name: " + identifier.getApiName() + ", API Version "+identifier.getVersion()+" subscribe by " + userId + " for app "+ apiMgtDAO.getApplicationNameFromId(applicationId);
                log.debug(logMessage);
            }

            return apiMgtDAO.getSubscriptionStatusById(subscriptionId);
        } else {
            throw new APIManagementException("Subscriptions not allowed on APIs in the state: " +
                    api.getStatus().getStatus());
        }
    }

    public void removeSubscription(APIIdentifier identifier, String userId, int applicationId)
            throws APIManagementException {
        apiMgtDAO.removeSubscription(identifier, applicationId);
        if (APIUtil.isAPIGatewayKeyCacheEnabled()) {
            invalidateCachedKeys(applicationId);
        }
        if(log.isDebugEnabled()){
            String appName = apiMgtDAO.getApplicationNameFromId(applicationId);
            String logMessage = "API Name: " + identifier.getApiName() + ", API Version "+identifier.getVersion()+" subscription removed by " + userId +" from app "+ appName;
            log.debug(logMessage);
        }
    }
    /**
     *
     * @param applicationId Application ID related cache keys to be cleared
     * @throws APIManagementException
     */
    private void invalidateCachedKeys(int applicationId) throws APIManagementException {
        APIManagerConfiguration config = ServiceReferenceHolder.getInstance().
                getAPIManagerConfigurationService().getAPIManagerConfiguration();
        if (config.getApiGatewayEnvironments().size() <= 0) {
            return;
        }

        Set<String> activeTokens = apiMgtDAO.getActiveTokensOfApplication(applicationId);
        if(activeTokens == null || activeTokens.isEmpty()){
            return;
        }

        Map<String, Environment> gatewayEnvs = config.getApiGatewayEnvironments();
        try {
            for (Environment environment : gatewayEnvs.values()) {
                APIAuthenticationAdminClient client = new APIAuthenticationAdminClient(environment);
                client.invalidateCachedTokens(activeTokens);
            }
        } catch (AxisFault axisFault) {
            //log and ignore since we do not have to halt the user operation due to cache invalidation failures.
            log.error("Error occurred while invalidating the Gateway Token Cache ", axisFault);
        }
    }

    public void removeSubscriber(APIIdentifier identifier, String userId)
            throws APIManagementException {
        throw new UnsupportedOperationException("Unsubscribe operation is not yet implemented");
    }

    public void updateSubscriptions(APIIdentifier identifier, String userId, int applicationId)
            throws APIManagementException {
        API api = getAPI(identifier);
        apiMgtDAO.updateSubscriptions(identifier, api.getContext(), applicationId);
    }

    public void addComment(APIIdentifier identifier, String commentText, String user) throws APIManagementException {
        apiMgtDAO.addComment(identifier, commentText, user);
    }

    public org.wso2.carbon.apimgt.api.model.Comment[] getComments(APIIdentifier identifier)
            throws APIManagementException {
        return apiMgtDAO.getComments(identifier);
    }

    /**
     * Add a new Application from the store.
     * @param application - {@link org.wso2.carbon.apimgt.api.model.Application}
     * @param userId - {@link String}
     * @return {@link String}
     */

    public String addApplication(Application application, String userId)
            throws APIManagementException {
<<<<<<< HEAD

        List<Application> applications = apiMgtDAO.getBasicApplicationDetails(userId, null);

        if (applications != null && !applications.isEmpty()) {
            if (APIUtil.doesApplicationExist(applications.toArray(new Application[applications.size()]),
                                             application.getName())) {
                handleException("A duplicate application already exists by the name - " + application.getName());
            }
=======
        
        if (APIUtil.isApplicationExist(userId, application.getName(), application.getGroupId())) {
            handleException("A duplicate application already exists by the name - " + application.getName());
>>>>>>> ecde608a
        }
        
        int applicationId = apiMgtDAO.addApplication(application, userId);

        boolean isTenantFlowStarted = false;
        if (tenantDomain != null && !MultitenantConstants.SUPER_TENANT_DOMAIN_NAME.equals(tenantDomain)) {
            isTenantFlowStarted = true;
            PrivilegedCarbonContext.startTenantFlow();
            PrivilegedCarbonContext.getThreadLocalCarbonContext().setTenantDomain(tenantDomain, true);
        }

        try {

            WorkflowExecutor appCreationWFExecutor = WorkflowExecutorFactory.getInstance().
                    getWorkflowExecutor(WorkflowConstants.WF_TYPE_AM_APPLICATION_CREATION);
            ApplicationWorkflowDTO appWFDto = new ApplicationWorkflowDTO();
            appWFDto.setApplication(application);

            appWFDto.setExternalWorkflowReference(appCreationWFExecutor.generateUUID());
            appWFDto.setWorkflowReference(String.valueOf(applicationId));
            appWFDto.setWorkflowType(WorkflowConstants.WF_TYPE_AM_APPLICATION_CREATION);
            appWFDto.setCallbackUrl(appCreationWFExecutor.getCallbackURL());
            appWFDto.setStatus(WorkflowStatus.CREATED);
            appWFDto.setTenantDomain(tenantDomain);
            appWFDto.setTenantId(tenantId);
            appWFDto.setUserName(userId);
            appWFDto.setCreatedTime(System.currentTimeMillis());

            appCreationWFExecutor.execute(appWFDto);
        } catch (WorkflowException e) {
            //If the workflow execution fails, roll back transaction by removing the application entry.
            application.setId(applicationId);
            apiMgtDAO.deleteApplication(application);
            log.error("Unable to execute Application Creation Workflow", e);
            handleException("Unable to execute Application Creation Workflow", e);
        } finally {
            if (isTenantFlowStarted) {
                PrivilegedCarbonContext.endTenantFlow();
            }
        }
        String status = apiMgtDAO.getApplicationStatus(application.getName(), userId);
        return status;
    }

    public void updateApplication(Application application) throws APIManagementException {
        Application app = apiMgtDAO.getApplicationById(application.getId());
        if(app != null && APIConstants.ApplicationStatus.APPLICATION_CREATED.equals(app.getStatus())){
            throw new APIManagementException("Cannot update the application while it is INACTIVE");
        }

        apiMgtDAO.updateApplication(application);

        try{
            invalidateCachedKeys(application.getId());
        }catch(APIManagementException ignore){
            //Log and ignore since we do not want to throw exceptions to the front end due to cache invalidation failure.
            log.warn("Failed to invalidate Gateway Cache " + ignore.getMessage());
        }
    }


    /**
     * Function to remove an Application from the API Store
     * @param application - The Application Object that represents the Application
     * @throws APIManagementException
     */
    public void removeApplication(Application application) throws APIManagementException {
        APIManagerConfiguration config = ServiceReferenceHolder.getInstance().
                getAPIManagerConfigurationService().getAPIManagerConfiguration();

        try {
            //Remove from cache first since we won't be able to find active access tokens once the application is removed.
            invalidateCachedKeys(application.getId());
        }catch(APIManagementException ignore){
            //Log and proceed since we do not want to halt the application delete due to cache invalidation failures.
            log.warn("Failed to invalidate Gateway Cache " + ignore.getMessage());
        }

        apiMgtDAO.deleteApplication(application);
    }

    /**
     * @param userId Subsriber name.
     * @param applicationName of the Application.
     * @param tokenType Token type (PRODUCTION | SANDBOX)
     * @param jsonString oAuthApplication parameters as a json string.
     * @return
     * @throws APIManagementException
     */
    @Override
    public Map<String, Object> requestApprovalForApplicationRegistration(String userId, String applicationName,
                                                                         String tokenType, String callbackUrl,
                                                                         String[] allowedDomains, String validityTime,
                                                                         String tokenScope, String groupingId,
                                                                         String jsonString)
            throws APIManagementException {

        boolean isTenantFlowStarted = false;
        // we should have unique names for applications. There for we will
        // append, the word 'production' or 'sandbox'
        // according to the token type.
        StringBuilder applicationNameAfterAppend = new StringBuilder(applicationName);

        try {
            if (tenantDomain != null && !MultitenantConstants.SUPER_TENANT_DOMAIN_NAME.equals(tenantDomain)) {
                isTenantFlowStarted = true;
                PrivilegedCarbonContext.startTenantFlow();
                PrivilegedCarbonContext.getThreadLocalCarbonContext().setTenantDomain(tenantDomain, true);
            }
            // initiate WorkflowExecutor
            WorkflowExecutor appRegistrationWorkflow = null;
            // initiate ApplicationRegistrationWorkflowDTO
            ApplicationRegistrationWorkflowDTO appRegWFDto = null;

            ApplicationKeysDTO appKeysDto = new ApplicationKeysDTO();

            // get APIM application by Application Name and userId.
            Application application = ApplicationUtils.retrieveApplication(applicationName, userId, groupingId);

            // if its a PRODUCTION application.
            if (APIConstants.API_KEY_TYPE_PRODUCTION.equals(tokenType)) {
                // initiate workflow type. By default simple work flow will be
                // executed.
                appRegistrationWorkflow =
                        WorkflowExecutorFactory.getInstance()
                                .getWorkflowExecutor(WorkflowConstants.WF_TYPE_AM_APPLICATION_REGISTRATION_PRODUCTION);
                appRegWFDto =
                        (ApplicationRegistrationWorkflowDTO) WorkflowExecutorFactory.getInstance()
                                .createWorkflowDTO(WorkflowConstants.WF_TYPE_AM_APPLICATION_REGISTRATION_PRODUCTION);
                applicationNameAfterAppend.append("_PRODUCTION");

            }// if it is a sandBox application.
            else if (APIConstants.API_KEY_TYPE_SANDBOX.equals(tokenType)) { // if
                // its
                // a
                // SANDBOX
                // application.
                appRegistrationWorkflow =
                        WorkflowExecutorFactory.getInstance()
                                .getWorkflowExecutor(WorkflowConstants.WF_TYPE_AM_APPLICATION_REGISTRATION_SANDBOX);
                appRegWFDto =
                        (ApplicationRegistrationWorkflowDTO) WorkflowExecutorFactory.getInstance()
                                .createWorkflowDTO(WorkflowConstants.WF_TYPE_AM_APPLICATION_REGISTRATION_SANDBOX);
                applicationNameAfterAppend.append("_SANDBOX");
            }
            // Build key manager instance and create oAuthAppRequest by
            // jsonString.
            OAuthAppRequest request =
                    ApplicationUtils.createOauthAppRequest(applicationNameAfterAppend.toString(), null,
                                                           callbackUrl, tokenScope, jsonString);
            request.getOAuthApplicationInfo().addParameter(ApplicationConstants.VALIDITY_PERIOD, validityTime);

            // Setting request values in WorkflowDTO - In future we should keep
            // Application/OAuthApplication related
            // information in the respective entities not in the workflowDTO.
            appRegWFDto.setStatus(WorkflowStatus.CREATED);
            appRegWFDto.setCreatedTime(System.currentTimeMillis());
            appRegWFDto.setTenantDomain(tenantDomain);
            appRegWFDto.setTenantId(tenantId);
            appRegWFDto.setExternalWorkflowReference(appRegistrationWorkflow.generateUUID());
            appRegWFDto.setWorkflowReference(appRegWFDto.getExternalWorkflowReference());
            appRegWFDto.setApplication(application);
            request.setMappingId(appRegWFDto.getWorkflowReference());
            if (!application.getSubscriber().getName().equals(userId)) {
                appRegWFDto.setUserName(application.getSubscriber().getName());
            } else {
                appRegWFDto.setUserName(userId);
            }

            appRegWFDto.setCallbackUrl(appRegistrationWorkflow.getCallbackURL());
            appRegWFDto.setAppInfoDTO(request);
            appRegWFDto.setDomainList(allowedDomains);

            appRegWFDto.setKeyDetails(appKeysDto);
            appRegistrationWorkflow.execute(appRegWFDto);

            Map<String, Object> keyDetails = new HashMap<String, Object>();
            keyDetails.put("keyState", appRegWFDto.getStatus().toString());
            OAuthApplicationInfo applicationInfo = appRegWFDto.getApplicationInfo();

            if (applicationInfo != null) {
                keyDetails.put("consumerKey", applicationInfo.getClientId());
                keyDetails.put("consumerSecret", applicationInfo.getClientSecret());
                keyDetails.put("appDetails", applicationInfo.getJsonString());
            }

            // There can be instances where generating the Application Token is
            // not required. In those cases,
            // token info will have nothing.
            AccessTokenInfo tokenInfo = appRegWFDto.getAccessTokenInfo();
            if (tokenInfo != null) {
                keyDetails.put("accessToken", tokenInfo.getAccessToken());
                keyDetails.put("validityTime", tokenInfo.getValidityPeriod());
                keyDetails.put("tokenDetails", tokenInfo.getJSONString());
                keyDetails.put("tokenScope", tokenInfo.getScopes());
            }
            return keyDetails;
        } catch (WorkflowException e) {
            log.error("Could not execute Workflow", e);
            throw new APIManagementException("Could not execute Workflow", e);
        } finally {
            if (isTenantFlowStarted) {
                PrivilegedCarbonContext.endTenantFlow();
            }
        }

    }

    public Map<String, String> completeApplicationRegistration(String userId, String applicationName, String tokenType,
                                                               String tokenScope, String groupingId)
                                                                                                    throws APIManagementException {

    	Application application = apiMgtDAO.getApplicationByName(applicationName, null, groupingId);
        String status = apiMgtDAO.getRegistrationApprovalState(application.getId(), tokenType);
        Map<String, String> keyDetails = null;
        if(!application.getSubscriber().getName().equals(userId)){
            userId = application.getSubscriber().getName();
        }
        String workflowReference = apiMgtDAO.getWorkflowReference(applicationName, userId);
        if (workflowReference != null) {
            WorkflowDTO workflowDTO = null;

            // Creating workflowDTO for the correct key type.
            if (APIConstants.API_KEY_TYPE_PRODUCTION.equals(tokenType)) {
                workflowDTO = WorkflowExecutorFactory.getInstance().createWorkflowDTO(WorkflowConstants
                                                                                              .WF_TYPE_AM_APPLICATION_REGISTRATION_PRODUCTION);
            } else if (APIConstants.API_KEY_TYPE_SANDBOX.equals(tokenType)) {
                workflowDTO = WorkflowExecutorFactory.getInstance().createWorkflowDTO(WorkflowConstants
                                                                                              .WF_TYPE_AM_APPLICATION_REGISTRATION_SANDBOX);
            }
            if (workflowDTO != null) {

                // Set the workflow reference in the workflow dto and the populate method will fill in other details
                // using the persisted request.
                ApplicationRegistrationWorkflowDTO registrationWorkflowDTO = (ApplicationRegistrationWorkflowDTO)
                        workflowDTO;
                registrationWorkflowDTO.setExternalWorkflowReference(workflowReference);

                if (APIConstants.AppRegistrationStatus.REGISTRATION_APPROVED.equals(status)) {
                    apiMgtDAO.populateAppRegistrationWorkflowDTO(registrationWorkflowDTO);
                    try {
                        AbstractApplicationRegistrationWorkflowExecutor.dogenerateKeysForApplication(registrationWorkflowDTO);
                        AccessTokenInfo tokenInfo = registrationWorkflowDTO.getAccessTokenInfo();
                        OAuthApplicationInfo oauthApp = registrationWorkflowDTO.getApplicationInfo();
                        keyDetails = new HashMap<String, String>();

                        if(tokenInfo != null){
                            keyDetails.put("accessToken", tokenInfo.getAccessToken());
                            keyDetails.put("validityTime", Long.toString(tokenInfo.getValidityPeriod()));
                            keyDetails.put("tokenDetails",tokenInfo.getJSONString());
                        }

                        keyDetails.put("consumerKey", oauthApp.getClientId());
                        keyDetails.put("consumerSecret", oauthApp.getClientSecret());
                        keyDetails.put("accessallowdomains", registrationWorkflowDTO.getDomainList());
                        keyDetails.put("appDetails", oauthApp.getJsonString());
                    } catch (APIManagementException e) {
                        APIUtil.handleException("Error occurred while Creating Keys.", e);
                    }
                }

            }
        }
        return keyDetails;
    }

    /**
     *
     * @param userId APIM subscriber user ID.
     * @param ApplicationName APIM application name.
     * @return
     * @throws APIManagementException
     */
    public Application getApplicationsByName(String userId, String ApplicationName, String groupingId) throws
            APIManagementException {

        return apiMgtDAO.getApplicationByName(ApplicationName, userId, groupingId);

    }

    public boolean isApplicationTokenExists(String accessToken) throws APIManagementException {
        return apiMgtDAO.isAccessTokenExists(accessToken);
    }

    public Set<SubscribedAPI> getSubscribedIdentifiers(Subscriber subscriber, APIIdentifier identifier, String groupingId)
            throws APIManagementException {
        Set<SubscribedAPI> subscribedAPISet = new HashSet<SubscribedAPI>();
        Set<SubscribedAPI> subscribedAPIs = getSubscribedAPIs(subscriber, groupingId);
        for (SubscribedAPI api : subscribedAPIs) {
            if (api.getApiId().equals(identifier)) {
                subscribedAPISet.add(api);
            }
        }
        return subscribedAPISet;
    }


    public void addAccessAllowDomains(String oauthConsumerKey, String[] accessAllowDomains)
            throws APIManagementException {
        apiMgtDAO.addAccessAllowDomains(oauthConsumerKey, accessAllowDomains);
    }


    public void updateAccessAllowDomains(String accessToken, String[] accessAllowDomains)
            throws APIManagementException {
        apiMgtDAO.updateAccessAllowDomains(accessToken, accessAllowDomains);
    }

    /**
     * Returns a list of tiers denied
     *
     * @return Set<Tier>
     */
    public Set<String> getDeniedTiers() throws APIManagementException {
        Set<String> deniedTiers = new HashSet<String>();
        String[] currentUserRoles = new String[0];
        try {
            if (tenantId != 0) {
                /* Get the roles of the Current User */
                currentUserRoles = ((UserRegistry) ((UserAwareAPIConsumer) this).registry).
                        getUserRealm().getUserStoreManager().getRoleListOfUser(((UserRegistry) this.registry).getUserName());

                Set<TierPermissionDTO> tierPermissions = apiMgtDAO.getTierPermissions(tenantId);
                for (TierPermissionDTO tierPermission : tierPermissions) {
                    String type = tierPermission.getPermissionType();

                    List<String> currentRolesList = new ArrayList<String>(Arrays.asList(currentUserRoles));
                    List<String> roles = new ArrayList<String>(Arrays.asList(tierPermission.getRoles()));
                    currentRolesList.retainAll(roles);

                    if (APIConstants.TIER_PERMISSION_ALLOW.equals(type)) {
                        /* Current User is not allowed for this Tier*/
                        if (currentRolesList.size() == 0) {
                            deniedTiers.add(tierPermission.getTierName());
                        }
                    } else {
                        /* Current User is denied for this Tier*/
                        if (currentRolesList.size() > 0) {
                            deniedTiers.add(tierPermission.getTierName());
                        }
                    }
                }
            }
        } catch (org.wso2.carbon.user.api.UserStoreException e) {
            log.error("cannot retrieve user role list for tenant" + tenantDomain);
        }
        return deniedTiers;
    }

    /**
     * Check whether given Tier is denied for the user
     *
     * @param tierName
     * @return
     * @throws APIManagementException if failed to get the tiers
     */
    public boolean isTierDeneid(String tierName) throws APIManagementException {
        String[] currentUserRoles = new String[0];
        try {
            if (tenantId != 0) {
                /* Get the roles of the Current User */
                currentUserRoles = ((UserRegistry) ((UserAwareAPIConsumer) this).registry).
                        getUserRealm().getUserStoreManager().getRoleListOfUser(((UserRegistry) this.registry).getUserName());
                TierPermissionDTO tierPermission = apiMgtDAO.getTierPermission(tierName, tenantId);
                if (tierPermission == null) {
                    return false;
                } else {
                    List<String> currentRolesList = new ArrayList<String>(Arrays.asList(currentUserRoles));
                    List<String> roles = new ArrayList<String>(Arrays.asList(tierPermission.getRoles()));
                    currentRolesList.retainAll(roles);
                    if (APIConstants.TIER_PERMISSION_ALLOW.equals(tierPermission.getPermissionType())) {
                        if (currentRolesList.size() == 0) {
                            return true;
                        }
                    } else {
                        if (currentRolesList.size() > 0) {
                            return true;
                        }
                    }
                }
            }
        } catch (org.wso2.carbon.user.api.UserStoreException e) {
            log.error("cannot retrieve user role list for tenant" + tenantDomain);
        }
        return false;
    }

    /**
     * Returned an API set from a set of registry paths
     *
     * @param registry Registry object from which the APIs retrieving,
     * @param limit    Specifies the number of APIs to add.
     * @param apiPaths Array of API paths.
     * @return Set<API> set of APIs
     * @throws RegistryException
     * @throws APIManagementException
     */
    private Set<API> getAPIs(Registry registry, int limit, String[] apiPaths)
            throws RegistryException, APIManagementException,
            org.wso2.carbon.user.api.UserStoreException {

        SortedSet<API> apiSortedSet = new TreeSet<API>(new APINameComparator());
        SortedSet<API> apiVersionsSortedSet = new TreeSet<API>(new APIVersionComparator());
        Boolean allowMultipleVersions =APIUtil.isAllowDisplayMultipleVersions();
        Boolean showAllAPIs = APIUtil.isAllowDisplayAPIsWithMultipleStatus();
        Map<String, API> latestPublishedAPIs = new HashMap<String, API>();
        List<API> multiVersionedAPIs = new ArrayList<API>();
        Comparator<API> versionComparator = new APIVersionComparator();

        //Find UUID
        GenericArtifactManager artifactManager = APIUtil.getArtifactManager(registry,
                APIConstants.API_KEY);
        for (int a = 0; a < apiPaths.length; a++) {
            Resource resource = registry.get(apiPaths[a]);
            if (resource != null && artifactManager != null) {
                GenericArtifact genericArtifact = artifactManager.getGenericArtifact(resource.getUUID());
                API api = null;
                String status = genericArtifact.getAttribute(APIConstants.API_OVERVIEW_STATUS);
                //Check the api-manager.xml config file entry <DisplayAllAPIs> value is false
                if (!showAllAPIs) {
                    // then we are only interested in published APIs here...
                    if (status.equals(APIConstants.PUBLISHED)) {
                        api = APIUtil.getAPI(genericArtifact, registry);
                    }
                } else {   // else we are interested in both deprecated/published APIs here...
                    if (status.equals(APIConstants.PUBLISHED) || status.equals(APIConstants.DEPRECATED)) {
                        api = APIUtil.getAPI(genericArtifact, registry);

                    }

                }
                if (api != null) {
                    String key;
                    //Check the configuration to allow showing multiple versions of an API true/false
                    if (!allowMultipleVersions) { //If allow only showing the latest version of an API
                        key = api.getId().getProviderName() + ":" + api.getId().getApiName();
                        API existingAPI = latestPublishedAPIs.get(key);
                        if (existingAPI != null) {
                            // If we have already seen an API with the same name, make sure
                            // this one has a higher version number
                            if (versionComparator.compare(api, existingAPI) > 0) {
                                latestPublishedAPIs.put(key, api);
                            }
                        } else {
                            // We haven't seen this API before
                            latestPublishedAPIs.put(key, api);
                        }
                    } else { //If allow showing multiple versions of an API
                        key = api.getId().getProviderName() + ":" + api.getId().getApiName() + ":" + api.getId()
                                .getVersion();
                        multiVersionedAPIs.add(api);
                    }
                }

            }
        }
        if (!allowMultipleVersions) {
            for (API api : latestPublishedAPIs.values()) {
                apiSortedSet.add(api);
            }
            return apiSortedSet;
        } else {
            for (API api : multiVersionedAPIs) {
                apiVersionsSortedSet.add(api);
            }
            return apiVersionsSortedSet;
        }

    }

    private boolean isAllowDisplayAllAPIs() {
        APIManagerConfiguration config = ServiceReferenceHolder.getInstance().
                getAPIManagerConfigurationService().getAPIManagerConfiguration();
        String displayAllAPIs = config.getFirstProperty(APIConstants.API_STORE_DISPLAY_ALL_APIS);
        if (displayAllAPIs == null) {
            log.warn("The configurations related to show deprecated APIs in APIStore " +
                    "are missing in api-manager.xml.");
            return false;
        }
        return Boolean.parseBoolean(displayAllAPIs);
    }

    private boolean isTenantDomainNotMatching(String tenantDomain) {
    	if (this.tenantDomain != null) {
    		return !(this.tenantDomain.equals(tenantDomain));
    	}
    	return true;
    }

    public API getAPIInfo(APIIdentifier identifier)
            throws APIManagementException {
        String apiPath = APIUtil.getAPIPath(identifier);
        try {


            Registry registry = getRegistry(identifier, apiPath);
            Resource apiResource = registry.get(apiPath);
            String artifactId = apiResource.getUUID();
            if (artifactId == null) {
                throw new APIManagementException("artifact id is null for : "+ apiPath);
            }
            GenericArtifactManager artifactManager = getGenericArtifactManager(identifier, registry);
            GovernanceArtifact apiArtifact = artifactManager.getGenericArtifact(artifactId);
            return APIUtil.getAPIInformation(apiArtifact, registry);
        } catch (RegistryException e) {
            handleException("Failed to get API from : " + apiPath, e);
            return null;
        }

    }

    private GenericArtifactManager getGenericArtifactManager(APIIdentifier identifier, Registry registry)
            throws APIManagementException {

        String tenantDomain = MultitenantUtils.getTenantDomain(APIUtil.replaceEmailDomainBack(identifier.getProviderName()));
        GenericArtifactManager manager = genericArtifactCache.get(tenantDomain);
        if (manager != null) {
            return manager;
        }
        manager = APIUtil.getArtifactManager(registry, APIConstants.API_KEY);
        genericArtifactCache.put(tenantDomain, manager);
        return manager;
    }


    private Registry getRegistry(APIIdentifier identifier, String apiPath)
            throws APIManagementException {
        Registry passRegistry;
        try {
            String tenantDomain = MultitenantUtils.getTenantDomain(APIUtil.replaceEmailDomainBack(identifier.getProviderName()));
            if (!tenantDomain.equals(MultitenantConstants.SUPER_TENANT_DOMAIN_NAME)) {
                int id = ServiceReferenceHolder.getInstance().getRealmService().getTenantManager().getTenantId(tenantDomain);
                // explicitly load the tenant's registry
                APIUtil.loadTenantRegistry(id);
                passRegistry = ServiceReferenceHolder.getInstance().getRegistryService().getGovernanceSystemRegistry(id);
            } else {
                if (this.tenantDomain != null && !this.tenantDomain.equals(MultitenantConstants.SUPER_TENANT_DOMAIN_NAME)) {
                    // explicitly load the tenant's registry
                    APIUtil.loadTenantRegistry(MultitenantConstants.SUPER_TENANT_ID);
                    passRegistry = ServiceReferenceHolder.getInstance().getRegistryService().getGovernanceUserRegistry(
                            identifier.getProviderName(), MultitenantConstants.SUPER_TENANT_ID);
                } else {
                    passRegistry = this.registry;
                }
            }
        } catch (RegistryException e) {
            handleException("Failed to get API from registry on path of : " +apiPath, e);
            return null;
        } catch (org.wso2.carbon.user.api.UserStoreException e) {
            handleException("Failed to get API from registry on path of : "+ apiPath, e);
            return null;
        }
        return passRegistry;
    }

	@Override
	public Set<API> searchAPI(String searchTerm, String searchType, String tenantDomain)
	                                                                                    throws APIManagementException {
		// TODO Auto-generated method stub
		return null;
	}

	public Set<Scope> getScopesBySubscribedAPIs(List<APIIdentifier> identifiers)
			throws APIManagementException {
		return apiMgtDAO.getScopesBySubscribedAPIs(identifiers);
	}

	public String getScopesByToken(String accessToken) throws APIManagementException {
		return apiMgtDAO.getScopesByToken(accessToken);
	}

	public Set<Scope> getScopesByScopeKeys(String scopeKeys, int tenantId)
			throws APIManagementException {
		return apiMgtDAO.getScopesByScopeKeys(scopeKeys, tenantId);
	}

	@Override
    public String getGroupIds(String response) throws APIManagementException{
                String groupingExtractorClass = APIUtil.getGroupingExtractorImplementation();
                if (groupingExtractorClass != null) {
                        try {
                                LoginPostExecutor groupingExtractor = (LoginPostExecutor)Class.forName(groupingExtractorClass).newInstance();
                                return  groupingExtractor.getGroupingIdentifiers(response);
                            } catch (ClassNotFoundException e) {
                                handleException(groupingExtractorClass+" is not found in run time", e);
                                return null;
                            } catch (IllegalAccessException e) {
                                handleException("Error occurred while invocation of getGroupingIdentifier method", e);
                                return null;
                            } catch (InstantiationException e) {
                                handleException("Error occurred while instantiating "+groupingExtractorClass+" class", e);
                                return null;
                            }
                    }
                return null;
            }

	@Override
	public Application[] getApplications(Subscriber subscriber, String groupingId)
			throws APIManagementException {
		return apiMgtDAO.getApplications(subscriber, groupingId);
	}

    /**
     * @param userId Subsriber name.
     * @param applicationName of the Application.
     * @param tokenType Token type (PRODUCTION | SANDBOX)
     * @param callbackUrl callback URL
     * @param allowedDomains allowedDomains for token.
     * @param validityTime validity time period.
     * @param groupingId APIM application id.
     * @param jsonString Callback URL for the Application.
     * @param tokenScope Scopes for the requested tokens.
     * @return
     * @throws APIManagementException
     */
    @Override
    public OAuthApplicationInfo updateAuthClient(String userId, String applicationName,
                                                String tokenType,
                                                String callbackUrl, String[] allowedDomains,
                                                String validityTime,
                                                String tokenScope,
                                                String groupingId,
                                                String jsonString) throws APIManagementException {

        if (tenantDomain != null && !MultitenantConstants.SUPER_TENANT_DOMAIN_NAME.equals(tenantDomain)) {
            PrivilegedCarbonContext.startTenantFlow();
            PrivilegedCarbonContext.getThreadLocalCarbonContext().setTenantDomain(tenantDomain, true);
        }
        //Create OauthAppRequest object by passing json String.
        OAuthAppRequest oauthAppRequest = ApplicationUtils.createOauthAppRequest(applicationName, null, callbackUrl,
                                                                                 tokenScope, jsonString);

        String consumerKey = apiMgtDAO.getConsumerKeyForApplicationKeyType(applicationName, userId, tokenType,
                                                                           groupingId);

        oauthAppRequest.getOAuthApplicationInfo().setClientId(consumerKey);
        //get key manager instant.
        KeyManager keyManager = KeyManagerHolder.getKeyManagerInstance();
        //call update method.
        return keyManager.updateApplication(oauthAppRequest);

    }

    /**
     * This method perform delete oAuth application.
     *
     * @param consumerKey
     * @throws APIManagementException
     */
    @Override
    public void deleteOAuthApplication(String consumerKey) throws APIManagementException {
        //get key manager instance.
        KeyManager keyManager = KeyManagerHolder.getKeyManagerInstance();
        //delete oAuthApplication by calling key manager implementation
        keyManager.deleteApplication(consumerKey);

        Map<String, String> applicationIdAndTokenTypeMap =
                apiMgtDAO.getApplicationIdAndTokenTypeByConsumerKey(consumerKey);

        if (applicationIdAndTokenTypeMap != null) {
            String applicationId = applicationIdAndTokenTypeMap.get("application_id");
            String tokenType = applicationIdAndTokenTypeMap.get("token_type");

            if (applicationId != null && tokenType != null) {
                apiMgtDAO.deleteApplicationKeyMappingByConsumerKey(consumerKey);
                apiMgtDAO.deleteApplicationRegistration(applicationId, tokenType);
                apiMgtDAO.deleteAccessAllowDomains(consumerKey);
            }
        }
    }

}<|MERGE_RESOLUTION|>--- conflicted
+++ resolved
@@ -1898,20 +1898,9 @@
 
     public String addApplication(Application application, String userId)
             throws APIManagementException {
-<<<<<<< HEAD
-
-        List<Application> applications = apiMgtDAO.getBasicApplicationDetails(userId, null);
-
-        if (applications != null && !applications.isEmpty()) {
-            if (APIUtil.doesApplicationExist(applications.toArray(new Application[applications.size()]),
-                                             application.getName())) {
-                handleException("A duplicate application already exists by the name - " + application.getName());
-            }
-=======
         
         if (APIUtil.isApplicationExist(userId, application.getName(), application.getGroupId())) {
             handleException("A duplicate application already exists by the name - " + application.getName());
->>>>>>> ecde608a
         }
         
         int applicationId = apiMgtDAO.addApplication(application, userId);
