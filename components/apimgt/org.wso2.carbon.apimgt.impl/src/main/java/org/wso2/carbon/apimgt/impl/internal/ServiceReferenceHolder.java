/*
 *  Copyright WSO2 Inc.
 *
 *  Licensed under the Apache License, Version 2.0 (the "License");
 *  you may not use this file except in compliance with the License.
 *  You may obtain a copy of the License at
 *
 *      http://www.apache.org/licenses/LICENSE-2.0
 *
 *  Unless required by applicable law or agreed to in writing, software
 *  distributed under the License is distributed on an "AS IS" BASIS,
 *  WITHOUT WARRANTIES OR CONDITIONS OF ANY KIND, either express or implied.
 *  See the License for the specific language governing permissions and
 *  limitations under the License.
 */

package org.wso2.carbon.apimgt.impl.internal;

import org.wso2.carbon.apimgt.api.model.KeyManagerConnectorConfiguration;
import org.wso2.carbon.apimgt.gateway.extension.listener.ExtensionListener;
import org.wso2.carbon.apimgt.impl.APIManagerConfigurationService;
import org.wso2.carbon.apimgt.impl.gatewayartifactsynchronizer.ArtifactSaver;
import org.wso2.carbon.apimgt.impl.gatewayartifactsynchronizer.GatewayArtifactGenerator;
import org.wso2.carbon.apimgt.impl.importexport.ImportExportAPI;
import org.wso2.carbon.apimgt.impl.jwt.transformer.JWTTransformer;
import org.wso2.carbon.apimgt.impl.keymgt.KeyManagerConfigurationService;
import org.wso2.carbon.apimgt.impl.notifier.Notifier;
import org.wso2.carbon.apimgt.impl.recommendationmgt.AccessTokenGenerator;
import org.wso2.carbon.apimgt.impl.workflow.events.APIMgtWorkflowDataPublisher;
import org.wso2.carbon.event.output.adapter.core.OutputEventAdapterService;
import org.wso2.carbon.identity.oauth.config.OAuthServerConfiguration;
import org.wso2.carbon.registry.core.service.RegistryService;
import org.wso2.carbon.registry.indexing.service.TenantIndexingLoader;
import org.wso2.carbon.user.core.UserRealm;
import org.wso2.carbon.user.core.service.RealmService;
import org.wso2.carbon.utils.ConfigurationContextService;

import java.security.KeyStore;
import java.util.HashMap;
import java.util.List;
import java.util.Map;

public class ServiceReferenceHolder {

    private static final ServiceReferenceHolder instance = new ServiceReferenceHolder();

    private RegistryService registryService;
    private APIManagerConfigurationService amConfigurationService;
    private RealmService realmService;
    private static UserRealm userRealm;
    private TenantIndexingLoader indexLoader;
    private OutputEventAdapterService outputEventAdapterService;
    private APIMgtWorkflowDataPublisher apiMgtWorkflowDataPublisher;
    private KeyStore trustStore;
    private AccessTokenGenerator accessTokenGenerator;
    private KeyManagerConfigurationService keyManagerConfigurationService;
    private OAuthServerConfiguration oauthServerConfiguration;
    private Map<String,JWTTransformer> jwtTransformerMap = new HashMap<>();
    private Map<String,KeyManagerConnectorConfiguration> keyManagerConnectorConfigurationMap  = new HashMap<>();
    private ArtifactSaver artifactSaver;
    private Map<String, List<Notifier>> notifiersMap = new HashMap<>();
    private ImportExportAPI importExportService;
<<<<<<< HEAD
    private Map<String, ExtensionListener> extensionListenerMap = new HashMap<>();

=======
    private Map<String, GatewayArtifactGenerator> gatewayArtifactGeneratorMap = new HashMap<>();
>>>>>>> a1573062
    public static ConfigurationContextService getContextService() {
        return contextService;
    }

    public static void setContextService(ConfigurationContextService contextService) {
        ServiceReferenceHolder.contextService = contextService;
    }

    private static ConfigurationContextService contextService;
    private ServiceReferenceHolder() {
    }

    public static ServiceReferenceHolder getInstance() {
        return instance;
    }

    public RegistryService getRegistryService() {
        return registryService;
    }

    public void setRegistryService(RegistryService registryService) {
        this.registryService = registryService;
    }

    public APIManagerConfigurationService getAPIManagerConfigurationService() {
        return amConfigurationService;
    }

    public void setAPIManagerConfigurationService(APIManagerConfigurationService amConfigurationService) {
        this.amConfigurationService = amConfigurationService;
    }

    public RealmService getRealmService() {
        return realmService;
    }

    public void setRealmService(RealmService realmService) {
        this.realmService = realmService;
    }
    public static void setUserRealm(UserRealm realm) {
        userRealm = realm;
    }

    public static UserRealm getUserRealm() {
        return userRealm;
    }

    public void setIndexLoaderService(TenantIndexingLoader indexLoader) {
        this.indexLoader = indexLoader;
    }

    public TenantIndexingLoader getIndexLoaderService(){
        return indexLoader;
    }

    public OutputEventAdapterService getOutputEventAdapterService() {
        return outputEventAdapterService;
    }

    public void setOutputEventAdapterService(OutputEventAdapterService outputEventAdapterService) {
        this.outputEventAdapterService = outputEventAdapterService;
    }

    public APIMgtWorkflowDataPublisher getApiMgtWorkflowDataPublisher() {
        return apiMgtWorkflowDataPublisher;
    }

    public void setApiMgtWorkflowDataPublisher(APIMgtWorkflowDataPublisher apiMgtWorkflowDataPublisher) {
        this.apiMgtWorkflowDataPublisher = apiMgtWorkflowDataPublisher;
    }

    public KeyStore getTrustStore() {
        return trustStore;
    }

    public void setTrustStore(KeyStore trustStore) {
        this.trustStore = trustStore;
    }

    public AccessTokenGenerator getAccessTokenGenerator() {

        return accessTokenGenerator;
    }

    public void setAccessTokenGenerator(
            AccessTokenGenerator accessTokenGenerator) {

        this.accessTokenGenerator = accessTokenGenerator;
    }

    public KeyManagerConfigurationService getKeyManagerConfigurationService() {

        return keyManagerConfigurationService;
    }

    public void setKeyManagerConfigurationService(
            KeyManagerConfigurationService keyManagerConfigurationService) {

        this.keyManagerConfigurationService = keyManagerConfigurationService;
    }

    public void setOauthServerConfiguration(OAuthServerConfiguration oauthServerConfiguration) {
        this.oauthServerConfiguration = oauthServerConfiguration;
    }

    public OAuthServerConfiguration getOauthServerConfiguration() {

        return oauthServerConfiguration;
    }

    public void addJWTTransformer(String issuer, JWTTransformer jwtTransformer) {

        jwtTransformerMap.put(issuer, jwtTransformer);
    }

    public void removeJWTTransformer(String issuer) {

        jwtTransformerMap.remove(issuer);
    }
    public JWTTransformer getJWTTransformer(String issuer){
        return jwtTransformerMap.get(issuer);
    }

    public void addKeyManagerConnectorConfiguration(String type,
                                                    KeyManagerConnectorConfiguration keyManagerConnectorConfiguration) {
        keyManagerConnectorConfigurationMap.put(type,keyManagerConnectorConfiguration);
    }

    public void removeKeyManagerConnectorConfiguration(String type) {
        keyManagerConnectorConfigurationMap.remove(type);
    }

    public KeyManagerConnectorConfiguration getKeyManagerConnectorConfiguration(String type) {

        return keyManagerConnectorConfigurationMap.get(type);
    }

    public Map<String, KeyManagerConnectorConfiguration> getKeyManagerConnectorConfigurations() {

        return keyManagerConnectorConfigurationMap;
    }

    public Map<String, List<Notifier>> getNotifiersMap() {

        return notifiersMap;
    }

    public ArtifactSaver getArtifactSaver() {
        return artifactSaver;
    }

    public void setArtifactSaver(ArtifactSaver artifactSaver) {
        this.artifactSaver = artifactSaver;
    }

    public void setImportExportAPI(ImportExportAPI importExportService) {

        this.importExportService = importExportService;
    }

    public ImportExportAPI getImportExportService() {

        return importExportService;
    }

<<<<<<< HEAD
    public void addExtensionListener(String type, ExtensionListener extensionListener) {

        extensionListenerMap.put(type, extensionListener);
    }

    public void removeExtensionListener(String type) {

        extensionListenerMap.remove(type);
    }

    public ExtensionListener getExtensionListener(String type) {

        return extensionListenerMap.get(type);
=======
    public void addGatewayArtifactGenerator(GatewayArtifactGenerator gatewayArtifactGenerator) {

        if (gatewayArtifactGenerator != null) {
            gatewayArtifactGeneratorMap.put(gatewayArtifactGenerator.getType(), gatewayArtifactGenerator);
        }
    }

    public void removeGatewayArtifactGenerator(GatewayArtifactGenerator gatewayArtifactGenerator) {

        if (gatewayArtifactGenerator != null) {
            gatewayArtifactGeneratorMap.remove(gatewayArtifactGenerator.getType());
        }
    }

    public GatewayArtifactGenerator getGatewayArtifactGenerator(String type) {

        return gatewayArtifactGeneratorMap.get(type);
>>>>>>> a1573062
    }
}<|MERGE_RESOLUTION|>--- conflicted
+++ resolved
@@ -60,12 +60,9 @@
     private ArtifactSaver artifactSaver;
     private Map<String, List<Notifier>> notifiersMap = new HashMap<>();
     private ImportExportAPI importExportService;
-<<<<<<< HEAD
+    private Map<String, GatewayArtifactGenerator> gatewayArtifactGeneratorMap = new HashMap<>();
     private Map<String, ExtensionListener> extensionListenerMap = new HashMap<>();
 
-=======
-    private Map<String, GatewayArtifactGenerator> gatewayArtifactGeneratorMap = new HashMap<>();
->>>>>>> a1573062
     public static ConfigurationContextService getContextService() {
         return contextService;
     }
@@ -231,21 +228,6 @@
         return importExportService;
     }
 
-<<<<<<< HEAD
-    public void addExtensionListener(String type, ExtensionListener extensionListener) {
-
-        extensionListenerMap.put(type, extensionListener);
-    }
-
-    public void removeExtensionListener(String type) {
-
-        extensionListenerMap.remove(type);
-    }
-
-    public ExtensionListener getExtensionListener(String type) {
-
-        return extensionListenerMap.get(type);
-=======
     public void addGatewayArtifactGenerator(GatewayArtifactGenerator gatewayArtifactGenerator) {
 
         if (gatewayArtifactGenerator != null) {
@@ -263,6 +245,20 @@
     public GatewayArtifactGenerator getGatewayArtifactGenerator(String type) {
 
         return gatewayArtifactGeneratorMap.get(type);
->>>>>>> a1573062
+    }
+
+    public void addExtensionListener(String type, ExtensionListener extensionListener) {
+
+        extensionListenerMap.put(type, extensionListener);
+    }
+
+    public void removeExtensionListener(String type) {
+
+        extensionListenerMap.remove(type);
+    }
+
+    public ExtensionListener getExtensionListener(String type) {
+
+        return extensionListenerMap.get(type);
     }
 }