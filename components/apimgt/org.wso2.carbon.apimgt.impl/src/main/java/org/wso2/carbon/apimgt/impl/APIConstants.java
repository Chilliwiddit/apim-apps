--- conflicted
+++ resolved
@@ -599,11 +599,8 @@
     public static final String GA_CONFIG_RETRIEVAL_ENDPOINT = "/ga-config";
     public static final String API_OVERVIEW_WEBSUB_SUBSCRIPTION_CONFIGURATION
             = "overview_websubSubscriptionConfiguration";
-<<<<<<< HEAD
-=======
     public static final String WEBSUB_DEFAULT_TOPIC_NAME = "_default";
     public static final String API_TYPE_WS = "WS";
->>>>>>> b5a2b0e7
 
     public static class TokenStatus {
 
@@ -1255,11 +1252,8 @@
             Collections.unmodifiableSet(new HashSet<>(Arrays.asList(new String[]{"SUBSCRIBE"})));
     public static final Set<String> SSE_SUPPORTED_METHOD_LIST =
             Collections.unmodifiableSet(new HashSet<>(Arrays.asList(new String[]{"SUBSCRIBE"})));
-<<<<<<< HEAD
-=======
     public static final Set<String> WS_SUPPORTED_METHOD_LIST =
             Collections.unmodifiableSet(new HashSet<>(Arrays.asList(new String[]{"SUBSCRIBE", "PUBLISH"})));
->>>>>>> b5a2b0e7
 
     public static final String OAUTH2_DEFAULT_SCOPE = "default";
 
@@ -1983,17 +1977,12 @@
 
     public static final String[] HTTP_DEFAULT_METHODS = {"get", "put", "post", "delete", "patch"};
     public static final String[] SOAP_DEFAULT_METHODS = {"post"};
-<<<<<<< HEAD
-    public static final String[] WEBSUB_SUPPORTED_METHODS = { "subscribe" };
-    public static final String[] SSE_SUPPORTED_METHODS = { "subscribe" };
-=======
     public static final String[] SSE_DEFAULT_METHODS = {"get"};
     public static final String[] WS_DEFAULT_METHODS = {"post"};
     public static final String[] WEBSUB_DEFAULT_METHODS = {"post"};
     public static final String[] WEBSUB_SUPPORTED_METHODS = { "subscribe" };
     public static final String[] SSE_SUPPORTED_METHODS = { "subscribe" };
     public static final String[] WS_SUPPORTED_METHODS = { "subscribe", "publish" };
->>>>>>> b5a2b0e7
 
     public static final String JSON_GRANT_TYPES = "grant_types";
     public static final String JSON_USERNAME = "username";
