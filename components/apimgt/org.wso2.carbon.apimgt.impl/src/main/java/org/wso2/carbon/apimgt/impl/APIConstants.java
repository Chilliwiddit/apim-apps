--- conflicted
+++ resolved
@@ -414,13 +414,10 @@
 
     public static final String API_USAGE_TRACKING = "APIUsageTracking.";
     public static final String API_USAGE_ENABLED = API_USAGE_TRACKING + "Enabled";
-<<<<<<< HEAD
     public static final String API_USAGE_BAM_SERVER_URL_GROUPS = API_USAGE_TRACKING + "BAMServerURL";
-=======
     public static final String API_USAGE_BUILD_MSG = API_USAGE_TRACKING + "PublishResponseMessageSize";
     public static final String API_USAGE_THRIFT_PORT = API_USAGE_TRACKING + "ThriftPort";
     public static final String API_USAGE_BAM_SERVER_URL = API_USAGE_TRACKING + "BAMServerURL";
->>>>>>> 8240e50c
     public static final String API_USAGE_BAM_SERVER_USER = API_USAGE_TRACKING + "BAMUsername";
     public static final String API_USAGE_BAM_SERVER_PASSWORD = API_USAGE_TRACKING + "BAMPassword";
     public static final String API_USAGE_PUBLISHER_CLASS = API_USAGE_TRACKING + "PublisherClass";
