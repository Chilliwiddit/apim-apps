--- conflicted
+++ resolved
@@ -24,6 +24,7 @@
 import java.util.HashSet;
 import java.util.List;
 import java.util.Set;
+
 import javax.xml.namespace.QName;
 
 /**
@@ -590,12 +591,9 @@
     public static final String IDENTITY_TOKEN_ENDPOINT_CONTEXT = "/oauth2/token";
     public static final String GATEWAY_SIGNED_JWT_CACHE = "SignedJWTParseCache";
 
-<<<<<<< HEAD
-=======
     public static final String DEFAULT_RESERVED_USERNAME = "apim_reserved_user";
 
     public static final String DEFAULT_WEBSOCKET_VERSION = "defaultVersion";
->>>>>>> d07e91be
     public static final String ENCRYPTED_VALUE = "encrypted";
     public static final String VALUE = "value";
     public static final String GATEWAY_INTROSPECT_CACHE_NAME = "GatewayIntrospectCache";
@@ -608,11 +606,8 @@
     public static final String GA_CONFIG_RETRIEVAL_ENDPOINT = "/ga-config";
     public static final String API_OVERVIEW_WEBSUB_SUBSCRIPTION_CONFIGURATION
             = "overview_websubSubscriptionConfiguration";
-<<<<<<< HEAD
-=======
     public static final String WEBSUB_DEFAULT_TOPIC_NAME = "_default";
     public static final String API_TYPE_WS = "WS";
->>>>>>> d07e91be
 
     public static class TokenStatus {
 
@@ -1264,11 +1259,8 @@
             Collections.unmodifiableSet(new HashSet<>(Arrays.asList(new String[]{"SUBSCRIBE"})));
     public static final Set<String> SSE_SUPPORTED_METHOD_LIST =
             Collections.unmodifiableSet(new HashSet<>(Arrays.asList(new String[]{"SUBSCRIBE"})));
-<<<<<<< HEAD
-=======
     public static final Set<String> WS_SUPPORTED_METHOD_LIST =
             Collections.unmodifiableSet(new HashSet<>(Arrays.asList(new String[]{"SUBSCRIBE", "PUBLISH"})));
->>>>>>> d07e91be
 
     public static final String OAUTH2_DEFAULT_SCOPE = "default";
 
@@ -1802,7 +1794,6 @@
     public static final String[] API_SUPPORTED_TYPE_LIST = {"HTTP", "WS", "SOAPTOREST", "GRAPHQL", "SOAP", "WEBSUB",
             "SSE"};
     public static final String API_PRODUCT_REVISION = "Current";
-
     public static class AdvancedThrottleConstants {
 
         public static final String THROTTLING_CONFIGURATIONS = "ThrottlingConfigurations";
@@ -1992,17 +1983,12 @@
 
     public static final String[] HTTP_DEFAULT_METHODS = {"get", "put", "post", "delete", "patch"};
     public static final String[] SOAP_DEFAULT_METHODS = {"post"};
-<<<<<<< HEAD
-    public static final String[] WEBSUB_SUPPORTED_METHODS = { "subscribe" };
-    public static final String[] SSE_SUPPORTED_METHODS = { "subscribe" };
-=======
     public static final String[] SSE_DEFAULT_METHODS = {"get"};
     public static final String[] WS_DEFAULT_METHODS = {"post"};
     public static final String[] WEBSUB_DEFAULT_METHODS = {"post"};
     public static final String[] WEBSUB_SUPPORTED_METHODS = { "subscribe" };
     public static final String[] SSE_SUPPORTED_METHODS = { "subscribe" };
     public static final String[] WS_SUPPORTED_METHODS = { "subscribe", "publish" };
->>>>>>> d07e91be
 
     public static final String JSON_GRANT_TYPES = "grant_types";
     public static final String JSON_USERNAME = "username";
@@ -2327,7 +2313,7 @@
         public static final String CLAIM_MAPPINGS = "ClaimMappings";
         public static final String CLAIM_MAPPING = "ClaimMapping";
         public static final String CONSUMER_KEY_CLAIM = "ConsumerKeyClaim";
-
+        
 
         public static class JWKSConfiguration {
 
