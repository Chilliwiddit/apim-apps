--- conflicted
+++ resolved
@@ -150,14 +150,10 @@
 
     // registry location for wsdl files
     public static final String API_WSDL_RESOURCE_LOCATION = API_APPLICATION_DATA_LOCATION + "/wsdls/";
-<<<<<<< HEAD
-
-=======
     public static final String API_WSDL_RESOURCE = API_APPLICATION_DATA_LOCATION+"/wsdls";
     public static final String WSDL_FILE_EXTENSION = ".wsdl";
     public static final String WSDL_PROVIDER_SEPERATOR = "--";
     
->>>>>>> 6d603a20
     public static final String API_DOC_RESOURCE_NAME = "api-doc.json";
 
     public static final String API_DOC_1_2_RESOURCE_NAME = "/api-doc";
