--- conflicted
+++ resolved
@@ -444,7 +444,7 @@
 
     public static final String TOKEN_URL = "TokenURL";
     public static final String REVOKE_URL = "RevokeURL";
-    
+
 
     public static final String DEVICE_SCOPE_PATTERN = "^device_.*";
     public static final String OPEN_ID_SCOPE_NAME = "openid";
@@ -1084,7 +1084,12 @@
     public static final int DEFAULT_HTTPS_PORT = 443;
     public static final String PROXY_CONTEXT_PATH = "ProxyContextPath";
 
-<<<<<<< HEAD
+    //Constants for swagger-codegen client generation
+    public static final String CLIENT_CODEGEN_GROUPID = "SwaggerCodegen.ClientGeneration.GroupId";
+    public static final String CLIENT_CODEGEN_ARTIFACTID = "SwaggerCodegen.ClientGeneration.ArtifactId";
+    public static final String CLIENT_CODEGEN_MODAL_PACKAGE = "SwaggerCodegen.ClientGeneration.ModelPackage";
+    public static final String CLIENT_CODEGEN_API_PACKAGE = "SwaggerCodegen.ClientGeneration.ApiPackage";
+
     //Starts CEP based throttling policy implementation related constants
     public static final String CPS_SERVER_URL = "CPSServerUrl";
     public static final String CPS_SERVER_USERNAME = "CPSServerUsername";
@@ -1169,12 +1174,4 @@
         public static final String BLOCK_CONDITION_RETRIEVER_PERIOD =  "Period";
 
     }
-=======
-    //Constants for swagger-codegen client generation
-    public static final String CLIENT_CODEGEN_GROUPID = "SwaggerCodegen.ClientGeneration.GroupId";
-    public static final String CLIENT_CODEGEN_ARTIFACTID = "SwaggerCodegen.ClientGeneration.ArtifactId";
-    public static final String CLIENT_CODEGEN_MODAL_PACKAGE = "SwaggerCodegen.ClientGeneration.ModelPackage";
-    public static final String CLIENT_CODEGEN_API_PACKAGE = "SwaggerCodegen.ClientGeneration.ApiPackage";
-
->>>>>>> d0deebf3
 }