--- conflicted
+++ resolved
@@ -1714,14 +1714,9 @@
             "SELECT API.API_ID FROM AM_API API WHERE API.API_PROVIDER = ? AND API.API_NAME = ? AND API.API_VERSION = ? ";
 
     public static final String GET_API_PRODUCT_ID_SQL =
-<<<<<<< HEAD
-            "SELECT API_PRODUCT_ID AS API_ID FROM AM_API_PRODUCT WHERE API_PRODUCT_PROVIDER = ? AND API_PRODUCT_NAME = ? "
-                    + "AND API_PRODUCT_VERSION = ?";
-=======
             "SELECT API_ID FROM AM_API WHERE API_PROVIDER = ? AND API_NAME = ? "
                     + "AND API_VERSION = ? AND API_TYPE = '" + APIConstants.API_PRODUCT + "'";
 
->>>>>>> f7a4b769
     public static final String GET_API_PRODUCT_SQL =
             "SELECT API_ID, API_TIER FROM AM_API WHERE API_PROVIDER = ? " +
                     "AND API_NAME = ? AND API_VERSION = ? AND API_TYPE = '" + APIConstants.API_PRODUCT + "'";
