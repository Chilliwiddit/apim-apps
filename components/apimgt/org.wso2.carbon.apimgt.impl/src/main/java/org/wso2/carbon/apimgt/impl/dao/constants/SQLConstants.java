--- conflicted
+++ resolved
@@ -2091,15 +2091,9 @@
     public static final String INSERT_SUBSCRIPTION_POLICY_SQL =
             "INSERT INTO AM_POLICY_SUBSCRIPTION (NAME, TENANT_ID, DESCRIPTION, QUOTA_TYPE, QUOTA, \n" +
                     " QUOTA_UNIT, UNIT_TIME, TIME_UNIT, IS_DEPLOYED, RATE_LIMIT_COUNT, \n" +
-<<<<<<< HEAD
                     " RATE_LIMIT_TIME_UNIT,STOP_ON_QUOTA_REACH,BILLING_PLAN) \n" +
-            "VALUES (?,?,?,?,?,?,?,?,?,?,?,?,?)";
+                    "VALUES (?,?,?,?,?,?,?,?,?,?,?,?,?)";
     
-=======
-                    " RATE_LIMIT_TIME_UNIT) \n" +
-            "VALUES (?,?,?,?,?,?,?,?,?,?,?)";
-
->>>>>>> b0c1455d
     public static final String INSERT_SUBSCRIPTION_POLICY_WITH_CUSTOM_ATTRIB_SQL =
             "INSERT INTO AM_POLICY_SUBSCRIPTION (NAME, TENANT_ID, DESCRIPTION, QUOTA_TYPE, QUOTA, \n" +
                     " QUOTA_UNIT, UNIT_TIME, TIME_UNIT, IS_DEPLOYED, RATE_LIMIT_COUNT, \n" +
