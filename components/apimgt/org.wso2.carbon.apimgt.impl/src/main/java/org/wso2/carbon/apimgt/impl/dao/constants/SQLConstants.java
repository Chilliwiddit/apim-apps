/*
*  Copyright (c) 2016, WSO2 Inc. (http://www.wso2.org) All Rights Reserved.
*
*  WSO2 Inc. licenses this file to you under the Apache License,
*  Version 2.0 (the "License"); you may not use this file except
*  in compliance with the License.
*  You may obtain a copy of the License at
*
*    http://www.apache.org/licenses/LICENSE-2.0
*
* Unless required by applicable law or agreed to in writing,
* software distributed under the License is distributed on an
* "AS IS" BASIS, WITHOUT WARRANTIES OR CONDITIONS OF ANY
* KIND, either express or implied.  See the License for the
* specific language governing permissions and limitations
* under the License.
*/

package org.wso2.carbon.apimgt.impl.dao.constants;

import org.wso2.carbon.apimgt.api.model.policy.PolicyConstants;
import org.wso2.carbon.apimgt.impl.APIConstants;

public class SQLConstants {
    public static final String GET_API_FOR_CONTEXT_TEMPLATE_SQL =
            " SELECT " +
            "   API.API_NAME," +
            "   API.API_PROVIDER" +
            " FROM " +
            "   AM_API API" +
            " WHERE " +
            "   API.CONTEXT_TEMPLATE = ? ";

    public static final String GET_VERSIONS_MATCHES_API_NAME_SQL=
            "SELECT API_VERSION FROM AM_API WHERE API_NAME = ? AND API_PROVIDER = ?";

    public static final String GET_USER_ID_FROM_CONSUMER_KEY_SQL =
            " SELECT " +
            "   SUBS.USER_ID " +
            " FROM " +
            "   AM_SUBSCRIBER SUBS, " +
            "   AM_APPLICATION APP, " +
            "   AM_APPLICATION_KEY_MAPPING MAP " +
            " WHERE " +
            "   APP.SUBSCRIBER_ID   = SUBS.SUBSCRIBER_ID " +
            "   AND MAP.APPLICATION_ID = APP.APPLICATION_ID " +
            "   AND MAP.CONSUMER_KEY   = ? ";

    public static final String GET_APPLICATION_REGISTRATION_SQL =
            " SELECT REG_ID FROM AM_APPLICATION_REGISTRATION WHERE SUBSCRIBER_ID = ? AND APP_ID = ? AND TOKEN_TYPE = " +
                    "? AND KEY_MANAGER = ?";

    public static final String ADD_APPLICATION_REGISTRATION_SQL =
            " INSERT INTO " +
            "   AM_APPLICATION_REGISTRATION (SUBSCRIBER_ID,WF_REF,APP_ID,TOKEN_TYPE,ALLOWED_DOMAINS," +
            "VALIDITY_PERIOD,TOKEN_SCOPE,INPUTS,KEY_MANAGER) " +
            " VALUES(?,?,?,?,?,?,?,?,?)";

    public static final String ADD_APPLICATION_KEY_MAPPING_SQL =
            " INSERT INTO " +
            "   AM_APPLICATION_KEY_MAPPING (APPLICATION_ID,KEY_TYPE,STATE,KEY_MANAGER,UUID) " +
            " VALUES(?,?,?,?,?)";

    public static final String GET_OAUTH_APPLICATION_SQL =
            " SELECT CONSUMER_SECRET, USERNAME, TENANT_ID, APP_NAME, APP_NAME, CALLBACK_URL, GRANT_TYPES " +
            " FROM IDN_OAUTH_CONSUMER_APPS " +
            " WHERE CONSUMER_KEY = ?";

    public static final String GET_OWNER_FOR_CONSUMER_APP_SQL =
            " SELECT USERNAME, USER_DOMAIN, TENANT_ID " +
            " FROM IDN_OAUTH_CONSUMER_APPS " +
            " WHERE CONSUMER_KEY = ?";

    public static final String GET_SUBSCRIBED_APIS_OF_USER_SQL =
            " SELECT " +
            "   API.API_PROVIDER AS API_PROVIDER," +
            "   API.API_NAME AS API_NAME," +
            "   API.CONTEXT AS API_CONTEXT, " +
            "   API.API_VERSION AS API_VERSION, " +
            "   SP.TIER_ID AS SP_TIER_ID " +
            " FROM " +
            "   AM_SUBSCRIPTION SP, " +
            "   AM_API API," +
            "   AM_SUBSCRIBER SB, " +
            "   AM_APPLICATION APP " +
            " WHERE " +
            "   SB.USER_ID = ? " +
            "   AND SB.TENANT_ID = ? " +
            "   AND SB.SUBSCRIBER_ID = APP.SUBSCRIBER_ID " +
            "   AND APP.APPLICATION_ID=SP.APPLICATION_ID " +
            "   AND API.API_ID = SP.API_ID" +
            "   AND SP.SUBS_CREATE_STATE = '" + APIConstants.SubscriptionCreatedStatus.SUBSCRIBE + "'";

    public static final String GET_SUBSCRIBED_APIS_OF_USER_CASE_INSENSITIVE_SQL =
            " SELECT " +
            "   API.API_PROVIDER AS API_PROVIDER," +
            "   API.API_NAME AS API_NAME," +
            "   API.CONTEXT AS API_CONTEXT," +
            "   API.API_VERSION AS API_VERSION, " +
            "   SP.TIER_ID AS SP_TIER_ID " +
            " FROM " +
            "   AM_SUBSCRIPTION SP, " +
            "   AM_API API," +
            "   AM_SUBSCRIBER SB, " +
            "   AM_APPLICATION APP " +
            " WHERE " +
            "   LOWER(SB.USER_ID) = LOWER(?) " +
            "   AND SB.TENANT_ID = ? " +
            "   AND SB.SUBSCRIBER_ID = APP.SUBSCRIBER_ID " +
            "   AND APP.APPLICATION_ID=SP.APPLICATION_ID " +
            "   AND API.API_ID = SP.API_ID" +
            "   AND SP.SUBS_CREATE_STATE = '" +APIConstants.SubscriptionCreatedStatus.SUBSCRIBE + "'";

    public static final String GET_SUBSCRIBED_API_IDs_BY_APP_ID_SQL =
            " SELECT " +
                    "   API.API_ID " +
                    " FROM " +
                    "   AM_SUBSCRIBER SUB," +
                    "   AM_APPLICATION APP, " +
                    "   AM_SUBSCRIPTION SUBS, " +
                    "   AM_API API " +
                    " WHERE " +
                    "   SUB.TENANT_ID = ? " +
                    "   AND SUB.SUBSCRIBER_ID=APP.SUBSCRIBER_ID " +
                    "   AND APP.APPLICATION_ID=SUBS.APPLICATION_ID " +
                    "   AND API.API_ID=SUBS.API_ID" +
                    "   AND APP.APPLICATION_ID= ? " +
                    "   AND SUBS.SUBS_CREATE_STATE = '" + APIConstants.SubscriptionCreatedStatus.SUBSCRIBE + "'";

    public static final String GET_INCLUDED_APIS_IN_PRODUCT_SQL =
            "SELECT "
                    + "DISTINCT API_ID "
                    + "FROM AM_API_URL_MAPPING "
                    + "WHERE URL_MAPPING_ID IN "
                    + "(SELECT URL_MAPPING_ID FROM AM_API_PRODUCT_MAPPING WHERE API_ID = ? AND REVISION_UUID IS NULL)";

    public static final String GET_SUBSCRIBED_APIS_OF_USER_BY_APP_SQL =
            " SELECT " +
                    "   API.API_PROVIDER AS API_PROVIDER," +
                    "   API.API_NAME AS API_NAME," +
                    "   API.CONTEXT AS API_CONTEXT, " +
                    "   API.API_VERSION AS API_VERSION, " +
                    "   SP.TIER_ID AS SP_TIER_ID " +
                    " FROM " +
                    "   AM_SUBSCRIPTION SP, " +
                    "   AM_API API," +
                    "   AM_SUBSCRIBER SB, " +
                    "   AM_APPLICATION APP " +
                    " WHERE " +
                    "   SB.TENANT_ID = ? " +
                    "   AND SB.SUBSCRIBER_ID = APP.SUBSCRIBER_ID " +
                    "   AND APP.APPLICATION_ID=SP.APPLICATION_ID " +
                    "   AND API.API_ID = SP.API_ID" +
                    "   AND (SP.SUB_STATUS = '" + APIConstants.SubscriptionStatus.UNBLOCKED +
                    "' OR SP.SUB_STATUS = '" + APIConstants.SubscriptionStatus.TIER_UPDATE_PENDING +
                    "' OR SP.SUB_STATUS = '" + APIConstants.SubscriptionStatus.PROD_ONLY_BLOCKED + "')" +
                    "   AND SP.SUBS_CREATE_STATE = '" + APIConstants.SubscriptionCreatedStatus.SUBSCRIBE + "'" +
                    "   AND APP.APPLICATION_ID = ?";

    public static final String GET_SUBSCRIBED_APIS_OF_USER_BY_APP_CASE_INSENSITIVE_SQL =
            " SELECT " +
                    "   API.API_PROVIDER AS API_PROVIDER," +
                    "   API.API_NAME AS API_NAME," +
                    "   API.CONTEXT AS API_CONTEXT," +
                    "   API.API_VERSION AS API_VERSION, " +
                    "   SP.TIER_ID AS SP_TIER_ID " +
                    " FROM " +
                    "   AM_SUBSCRIPTION SP, " +
                    "   AM_API API," +
                    "   AM_SUBSCRIBER SB, " +
                    "   AM_APPLICATION APP " +
                    " WHERE " +
                    "   SB.TENANT_ID = ? " +
                    "   AND SB.SUBSCRIBER_ID = APP.SUBSCRIBER_ID " +
                    "   AND APP.APPLICATION_ID=SP.APPLICATION_ID " +
                    "   AND API.API_ID = SP.API_ID" +
                    "   AND (SP.SUB_STATUS = '" + APIConstants.SubscriptionStatus.UNBLOCKED +
                    "' OR SP.SUB_STATUS = '" + APIConstants.SubscriptionStatus.TIER_UPDATE_PENDING +
                    "' OR SP.SUB_STATUS = '" + APIConstants.SubscriptionStatus.PROD_ONLY_BLOCKED + "')" +
                    "   AND SP.SUBS_CREATE_STATE = '" + APIConstants.SubscriptionCreatedStatus.SUBSCRIBE + "'" +
                    "   AND APP.APPLICATION_ID = ?";

    public static final String GET_SUBSCRIBED_USERS_FOR_API_SQL =
            " SELECT " +
            "   SB.USER_ID, " +
            "   SB.TENANT_ID " +
            " FROM " +
            "   AM_SUBSCRIBER SB, " +
            "   AM_APPLICATION APP, " +
            "   AM_SUBSCRIPTION SP, " +
            "   AM_API API " +
            " WHERE " +
            "   API.API_PROVIDER = ? " +
            "   AND API.API_NAME = ?" +
            "   AND API.API_VERSION = ?" +
            "   AND SP.APPLICATION_ID = APP.APPLICATION_ID " +
            "   AND APP.SUBSCRIBER_ID=SB.SUBSCRIBER_ID " +
            "   AND API.API_ID = SP.API_ID" +
            "   AND SP.SUBS_CREATE_STATE = '" + APIConstants.SubscriptionCreatedStatus.SUBSCRIBE + "'";

    public static final String CHANGE_ACCESS_TOKEN_STATUS_PREFIX = "UPDATE ";

    public static final String CHANGE_ACCESS_TOKEN_STATUS_DEFAULT_SUFFIX =
            "   IAT , AM_SUBSCRIBER SB," +
            "   AM_SUBSCRIPTION SP , AM_APPLICATION APP," +
            "   AM_API API" +
            " SET " +
            "   IAT.TOKEN_STATE=? " +
            " WHERE " +
            "   SB.USER_ID=?" +
            "   AND SB.TENANT_ID=?" +
            "   AND API.API_PROVIDER=?" +
            "   AND API.API_NAME=?" +
            "   AND API.API_VERSION=?" +
            "   AND SP.ACCESS_TOKEN=IAT.ACCESS_TOKEN" +
            "   AND SB.SUBSCRIBER_ID=APP.SUBSCRIBER_ID" +
            "   AND APP.APPLICATION_ID = SP.APPLICATION_ID" +
            "   AND API.API_ID = SP.API_ID";

    public static final String CHANGE_ACCESS_TOKEN_STATUS_CASE_INSENSITIVE_SUFFIX =
            "   IAT , AM_SUBSCRIBER SB," +
            "   AM_SUBSCRIPTION SP , " +
            "   AM_APPLICATION APP, AM_API API " +
            " SET" +
            "   IAT.TOKEN_STATE=? " +
            " WHERE " +
            "   LOWER(SB.USER_ID)=LOWER(?)" +
            "   AND SB.TENANT_ID=?" +
            "   AND API.API_PROVIDER=?" +
            "   AND API.API_NAME=?" +
            "   AND API.API_VERSION=?" +
            "   AND SP.ACCESS_TOKEN=IAT.ACCESS_TOKEN" +
            "   AND SB.SUBSCRIBER_ID=APP.SUBSCRIBER_ID" +
            "   AND APP.APPLICATION_ID = SP.APPLICATION_ID" +
            "   AND API.API_ID = SP.API_ID";

    public static final String VALIDATE_KEY_SQL_PREFIX =
            " SELECT " +
            "   IAT.VALIDITY_PERIOD, " +
            "   IAT.TIME_CREATED ," +
            "   IAT.TOKEN_STATE," +
            "   IAT.USER_TYPE," +
            "   IAT.AUTHZ_USER," +
            "   IAT.USER_DOMAIN," +
            "   IAT.TIME_CREATED," +
            "   ISAT.TOKEN_SCOPE," +
            "   SUB.TIER_ID," +
            "   SUBS.USER_ID," +
            "   SUB.SUB_STATUS," +
            "   APP.APPLICATION_ID," +
            "   APP.NAME," +
            "   APP.APPLICATION_TIER," +
            "   AKM.KEY_TYPE," +
            "   API.API_NAME," +
            "   AKM.CONSUMER_KEY," +
            "   API.API_PROVIDER" +
            " FROM ";

    public static final String VALIDATE_SUBSCRIPTION_KEY_DEFAULT_SQL =
            " SELECT " +
            "   SUB.TIER_ID," +
            "   SUBS.USER_ID," +
            "   SUB.SUB_STATUS," +
            "   APP.APPLICATION_ID," +
            "   APP.NAME," +
            "   APP.APPLICATION_TIER," +
            "   APP.TOKEN_TYPE," +
            "   AKM.KEY_TYPE," +
            "   API.API_NAME," +
            "   API.API_PROVIDER " +
            " FROM " +
            "   AM_SUBSCRIPTION SUB," +
            "   AM_SUBSCRIBER SUBS," +
            "   AM_APPLICATION APP," +
            "   AM_APPLICATION_KEY_MAPPING AKM," +
            "   AM_API API " +
            " WHERE " +
            "   API.CONTEXT = ? " +
            "   AND AKM.CONSUMER_KEY = ? " +
            "   AND AKM.KEY_MANAGER = ? " +
            "   AND SUB.APPLICATION_ID = APP.APPLICATION_ID" +
            "   AND APP.SUBSCRIBER_ID = SUBS.SUBSCRIBER_ID" +
            "   AND API.API_ID = SUB.API_ID" +
            "   AND AKM.APPLICATION_ID=APP.APPLICATION_ID";

    public static final String VALIDATE_SUBSCRIPTION_KEY_VERSION_SQL =
            " SELECT " +
            "   SUB.TIER_ID," +
            "   SUBS.USER_ID," +
            "   SUB.SUB_STATUS," +
            "   APP.APPLICATION_ID," +
            "   APP.NAME," +
            "   APP.APPLICATION_TIER," +
            "   APP.TOKEN_TYPE," +
            "   AKM.KEY_TYPE," +
            "   API.API_NAME," +
            "   API.API_PROVIDER" +
            " FROM " +
            "   AM_SUBSCRIPTION SUB," +
            "   AM_SUBSCRIBER SUBS," +
            "   AM_APPLICATION APP," +
            "   AM_APPLICATION_KEY_MAPPING AKM," +
            "   AM_API API" +
            " WHERE " +
            "   API.CONTEXT = ? " +
            "   AND AKM.CONSUMER_KEY = ? " +
            "   AND AKM.KEY_MANAGER = ? " +
            "   AND API.API_VERSION = ? " +
            "   AND SUB.APPLICATION_ID = APP.APPLICATION_ID" +
            "   AND APP.SUBSCRIBER_ID = SUBS.SUBSCRIBER_ID" +
            "   AND API.API_ID = SUB.API_ID" +
            "   AND AKM.APPLICATION_ID=APP.APPLICATION_ID";

    public static final String ADVANCED_VALIDATE_SUBSCRIPTION_KEY_DEFAULT_SQL =
            " SELECT " +
                    "   SUB.TIER_ID," +
                    "   SUBS.USER_ID," +
                    "   SUB.SUB_STATUS," +
                    "   APP.APPLICATION_ID," +
                    "   APP.NAME," +
                    "   APP.APPLICATION_TIER," +
                    "   APP.TOKEN_TYPE," +
                    "   AKM.KEY_TYPE," +
                    "   API.API_NAME," +
                    "   API.API_TIER," +
                    "   API.API_PROVIDER," +
                    "   APS.RATE_LIMIT_COUNT," +
                    "   APS.RATE_LIMIT_TIME_UNIT," +
                    "   APS.STOP_ON_QUOTA_REACH," +
                    "   API.API_ID," +
                    "   APS.MAX_DEPTH,"+
                    "   APS.MAX_COMPLEXITY" +
                    " FROM " +
                    "   AM_SUBSCRIPTION SUB," +
                    "   AM_SUBSCRIBER SUBS," +
                    "   AM_APPLICATION APP," +
                    "   AM_APPLICATION_KEY_MAPPING AKM," +
                    "   AM_API API," +
                    "   AM_POLICY_SUBSCRIPTION APS" +
                    " WHERE " +
                    "   API.CONTEXT = ? " +
                    "   AND AKM.CONSUMER_KEY = ? " +
                    "   AND AKM.KEY_MANAGER = ? " +
                    "   AND SUB.APPLICATION_ID = APP.APPLICATION_ID" +
                    "   AND APP.SUBSCRIBER_ID = SUBS.SUBSCRIBER_ID" +
                    "   AND API.API_ID = SUB.API_ID" +
                    "   AND AKM.APPLICATION_ID=APP.APPLICATION_ID" +
                    "   AND APS.NAME = SUB.TIER_ID" +
                    "   AND APS.TENANT_ID = ? ";

    public static final String ADVANCED_VALIDATE_SUBSCRIPTION_KEY_VERSION_SQL =
            " SELECT " +
                    "   SUB.TIER_ID," +
                    "   SUBS.USER_ID," +
                    "   SUB.SUB_STATUS," +
                    "   APP.APPLICATION_ID," +
                    "   APP.NAME," +
                    "   APP.APPLICATION_TIER," +
                    "   APP.TOKEN_TYPE," +
                    "   AKM.KEY_TYPE," +
                    "   API.API_NAME," +
                    "   API.API_TIER," +
                    "   API.API_PROVIDER," +
                    "   APS.RATE_LIMIT_COUNT," +
                    "   APS.RATE_LIMIT_TIME_UNIT," +
                    "   APS.STOP_ON_QUOTA_REACH," +
                    "   API.API_ID," +
                    "   APS.MAX_DEPTH,"+
                    "   APS.MAX_COMPLEXITY" +
                    " FROM " +
                    "   AM_SUBSCRIPTION SUB," +
                    "   AM_SUBSCRIBER SUBS," +
                    "   AM_APPLICATION APP," +
                    "   AM_APPLICATION_KEY_MAPPING AKM," +
                    "   AM_API API," +
                    "   AM_POLICY_SUBSCRIPTION APS" +
                    " WHERE " +
                    "   API.CONTEXT = ? " +
                    "   AND AKM.CONSUMER_KEY = ? " +
                    "   AND AKM.KEY_MANAGER = ? " +
                    "   AND APS.TENANT_ID = ? " +
                    "   AND API.API_VERSION = ? " +
                    "   AND SUB.APPLICATION_ID = APP.APPLICATION_ID" +
                    "   AND APP.SUBSCRIBER_ID = SUBS.SUBSCRIBER_ID" +
                    "   AND API.API_ID = SUB.API_ID" +
                    "   AND AKM.APPLICATION_ID=APP.APPLICATION_ID" +
                    "   AND APS.NAME = SUB.TIER_ID";

    public static final String ADD_SUBSCRIBER_SQL =
            " INSERT" +
            "   INTO AM_SUBSCRIBER (USER_ID, TENANT_ID, EMAIL_ADDRESS, DATE_SUBSCRIBED, CREATED_BY, CREATED_TIME, " +
                    "UPDATED_TIME) " +
            " VALUES (?,?,?,?,?,?,?)";

    public static final String ADD_MONETIZATION_USAGE_PUBLISH_INFO =
            " INSERT INTO AM_MONETIZATION_USAGE (ID, STATE, STATUS, STARTED_TIME, PUBLISHED_TIME) VALUES (?,?,?,?,?)";

    public static final String UPDATE_MONETIZATION_USAGE_PUBLISH_INFO =
            " UPDATE AM_MONETIZATION_USAGE SET STATE = ?, STATUS = ?, STARTED_TIME = ?, PUBLISHED_TIME = ?" +
                    " WHERE ID = ?";

    public static final String GET_MONETIZATION_USAGE_PUBLISH_INFO =
            " SELECT ID, STATE, STATUS, STARTED_TIME, PUBLISHED_TIME FROM AM_MONETIZATION_USAGE";

    public static final String UPDATE_SUBSCRIBER_SQL =
            " UPDATE AM_SUBSCRIBER " +
            " SET" +
            "   USER_ID=?," +
            "   TENANT_ID=?," +
            "   EMAIL_ADDRESS=?," +
            "   DATE_SUBSCRIBED=?," +
            "   UPDATED_BY=?," +
            "   UPDATED_TIME=? " +
            " WHERE" +
            "   SUBSCRIBER_ID=?";

    public static final String GET_SUBSCRIBER_SQL =
            " SELECT " +
            "   USER_ID, TENANT_ID, EMAIL_ADDRESS, DATE_SUBSCRIBED " +
            " FROM " +
            "   AM_SUBSCRIBER " +
            " WHERE " +
            "   SUBSCRIBER_ID=?";

    public static final String CHECK_EXISTING_SUBSCRIPTION_API_SQL =
            " SELECT " +
            "   SUB_STATUS, SUBS_CREATE_STATE " +
            " FROM " +
            "   AM_SUBSCRIPTION " +
            " WHERE " +
            "   API_ID = ? " +
            "   AND APPLICATION_ID = ?";

    public static final String RETRIEVE_SUBSCRIPTION_ID_SQL =
            " SELECT " +
            "   SUBSCRIPTION_ID " +
            " FROM " +
            "   AM_SUBSCRIPTION " +
            " WHERE " +
            "   UUID = ? ";

    public static final String ADD_SUBSCRIPTION_SQL =
            " INSERT INTO " +
            "   AM_SUBSCRIPTION (TIER_ID,API_ID,APPLICATION_ID,SUB_STATUS,SUBS_CREATE_STATE,CREATED_BY,CREATED_TIME, " +
            "   UPDATED_TIME, UUID, TIER_ID_PENDING) " +
            " VALUES (?,?,?,?,?,?,?,?,?,?)";

    public static final String UPDATE_SINGLE_SUBSCRIPTION_SQL =
            " UPDATE AM_SUBSCRIPTION " +
            " SET TIER_ID_PENDING = ? " +
            " , SUB_STATUS = ? " +
            " WHERE UUID = ?";

    public static final String GET_SUBSCRIPTION_UUID_SQL =
            " SELECT UUID " +
            " FROM AM_SUBSCRIPTION " +
            " WHERE " +
            "   API_ID = ? " +
            "   AND APPLICATION_ID = ?";

    public static final String GET_SUBSCRIBER_ID_BY_SUBSCRIPTION_UUID_SQL =
            " SELECT APPS.SUBSCRIBER_ID  AS SUBSCRIBER_ID " +
            " FROM " +
            " AM_APPLICATION APPS, " +
            " AM_SUBSCRIPTION SUBS" +
            " WHERE " +
            " SUBS.APPLICATION_ID = APPS.APPLICATION_ID " +
            " AND SUBS.UUID = ?";

    public static final String GET_SUBSCRIPTION_STATUS_BY_UUID_SQL =
            " SELECT SUB_STATUS " +
            " FROM AM_SUBSCRIPTION " +
            " WHERE UUID = ?";

    public static final String UPDATE_SUBSCRIPTION_SQL =
            " UPDATE AM_SUBSCRIPTION " +
            " SET SUBS_CREATE_STATE = '" + APIConstants.SubscriptionCreatedStatus.UN_SUBSCRIBE + "' " +
            " WHERE UUID = ?";

    public static final String REMOVE_SUBSCRIPTION_SQL =
            " DELETE FROM AM_SUBSCRIPTION WHERE UUID = ?";

    public static final String REMOVE_SUBSCRIPTION_BY_ID_SQL =
            " DELETE FROM AM_SUBSCRIPTION WHERE SUBSCRIPTION_ID = ?";

    public static final String REMOVE_ALL_SUBSCRIPTIONS_SQL =
            " DELETE FROM AM_SUBSCRIPTION WHERE API_ID = ?";

    public static final String GET_SUBSCRIPTION_STATUS_BY_ID_SQL =
            " SELECT SUB_STATUS FROM AM_SUBSCRIPTION WHERE SUBSCRIPTION_ID = ?";

    public static final String GET_SUBSCRIPTION_BY_ID_SQL =
            " SELECT " +
            "   SUBS.SUBSCRIPTION_ID AS SUBSCRIPTION_ID, " +
            "   API.API_PROVIDER AS API_PROVIDER, " +
            "   API.API_NAME AS API_NAME, " +
            "   API.API_VERSION AS API_VERSION, " +
            "   API.API_TYPE AS API_TYPE, " +
            "   SUBS.APPLICATION_ID AS APPLICATION_ID, " +
            "   SUBS.TIER_ID AS TIER_ID, " +
            "   SUBS.TIER_ID_PENDING AS TIER_ID_PENDING, " +
            "   SUBS.SUB_STATUS AS SUB_STATUS, " +
            "   SUBS.SUBS_CREATE_STATE AS SUBS_CREATE_STATE, " +
            "   SUBS.UUID AS UUID, " +
            "   API.API_ID AS API_ID " +
            " FROM " +
            "   AM_SUBSCRIPTION SUBS," +
            "   AM_API API " +
            " WHERE " +
            "   API.API_ID = SUBS.API_ID " +
            "   AND SUBSCRIPTION_ID = ?";

    public static final String GET_SUBSCRIPTION_BY_UUID_SQL =
            " SELECT " +
            "   SUBS.SUBSCRIPTION_ID AS SUBSCRIPTION_ID, " +
            "   API.API_PROVIDER AS API_PROVIDER, " +
            "   API.API_NAME AS API_NAME, " +
            "   API.API_VERSION AS API_VERSION, " +
            "   API.API_TYPE AS API_TYPE, " +
            "   SUBS.APPLICATION_ID AS APPLICATION_ID, " +
            "   SUBS.TIER_ID AS TIER_ID, " +
            "   SUBS.TIER_ID_PENDING AS TIER_ID_PENDING, " +
            "   SUBS.SUB_STATUS AS SUB_STATUS, " +
            "   SUBS.SUBS_CREATE_STATE AS SUBS_CREATE_STATE, " +
            "   SUBS.UUID AS UUID, " +
            "   SUBS.CREATED_TIME AS CREATED_TIME, " +
            "   SUBS.UPDATED_TIME AS UPDATED_TIME, " +
            "   API.API_ID AS API_ID " +
            " FROM " +
            "   AM_SUBSCRIPTION SUBS," +
            "   AM_API API " +
            " WHERE " +
            "   API.API_ID = SUBS.API_ID " +
            "   AND UUID = ?";

    public static final String GET_TENANT_SUBSCRIBER_SQL =
            " SELECT " +
            "   SUBSCRIBER_ID, " +
            "   USER_ID, " +
            "   TENANT_ID, " +
            "   EMAIL_ADDRESS, " +
            "   DATE_SUBSCRIBED " +
            " FROM " +
            "   AM_SUBSCRIBER " +
            " WHERE " +
            "   USER_ID = ? " +
            "   AND TENANT_ID = ?";

    public static final String GET_TENANT_SUBSCRIBER_CASE_INSENSITIVE_SQL =
            " SELECT " +
            "   SUBSCRIBER_ID, " +
            "   USER_ID, " +
            "   TENANT_ID, " +
            "   EMAIL_ADDRESS, " +
            "   DATE_SUBSCRIBED " +
            " FROM " +
            "   AM_SUBSCRIBER " +
            " WHERE " +
            "   LOWER(USER_ID) = LOWER(?) " +
            "   AND TENANT_ID = ?";

    public static final String GET_API_BY_CONSUMER_KEY_SQL =
            " SELECT" +
            "   API.API_PROVIDER," +
            "   API.API_NAME," +
            "   API.API_VERSION " +
            " FROM" +
            "   AM_SUBSCRIPTION SUB," +
            "   AM_SUBSCRIPTION_KEY_MAPPING SKM, " +
            "   AM_API API " +
            " WHERE" +
            "   SKM.ACCESS_TOKEN=?" +
            "   AND SKM.SUBSCRIPTION_ID=SUB.SUBSCRIPTION_ID" +
            "   AND API.API_ID = SUB.API_ID";

    public static final String GET_SUBSCRIBED_APIS_SQL =
            " SELECT " +
            "   SUBS.SUBSCRIPTION_ID AS SUBS_ID, " +
            "   API.API_PROVIDER AS API_PROVIDER, " +
            "   API.API_NAME AS API_NAME, " +
            "   API.API_VERSION AS API_VERSION, " +
            "   SUBS.TIER_ID AS TIER_ID, " +
            "   APP.APPLICATION_ID AS APP_ID, " +
            "   SUBS.SUB_STATUS AS SUB_STATUS, " +
            "   SUBS.SUBS_CREATE_STATE AS SUBS_CREATE_STATE, " +
            "   APP.NAME AS APP_NAME, " +
            "   APP.CALLBACK_URL AS CALLBACK_URL, " +
            "   SUBS.UUID AS SUB_UUID, " +
            "   APP.UUID AS APP_UUID " +
            " FROM " +
            "   AM_SUBSCRIBER SUB," +
            "   AM_APPLICATION APP, " +
            "   AM_SUBSCRIPTION SUBS, " +
            "   AM_API API " +
            " WHERE " +
            "   SUB.TENANT_ID = ? " +
            "   AND APP.APPLICATION_ID=SUBS.APPLICATION_ID " +
            "   AND SUB.SUBSCRIBER_ID=APP.SUBSCRIBER_ID " +
            "   AND API.API_ID=SUBS.API_ID" +
            "   AND APP.NAME= ? " +
            "   AND SUBS.SUBS_CREATE_STATE = '" + APIConstants.SubscriptionCreatedStatus.SUBSCRIBE + "'";

    public static final String GET_SUBSCRIBED_APIS_BY_ID_SQL =
            " SELECT " +
                    "   SUBS.SUBSCRIPTION_ID AS SUBS_ID, " +
                    "   API.API_PROVIDER AS API_PROVIDER, " +
                    "   API.API_NAME AS API_NAME, " +
                    "   API.API_VERSION AS API_VERSION, " +
                    "   SUBS.TIER_ID AS TIER_ID, " +
                    "   APP.APPLICATION_ID AS APP_ID, " +
                    "   SUBS.SUB_STATUS AS SUB_STATUS, " +
                    "   SUBS.SUBS_CREATE_STATE AS SUBS_CREATE_STATE, " +
                    "   APP.NAME AS APP_NAME, " +
                    "   APP.CALLBACK_URL AS CALLBACK_URL, " +
                    "   SUBS.UUID AS SUB_UUID, " +
                    "   APP.UUID AS APP_UUID, " +
                    "   APP.CREATED_BY AS OWNER" +
                    " FROM " +
                    "   AM_SUBSCRIBER SUB," +
                    "   AM_APPLICATION APP, " +
                    "   AM_SUBSCRIPTION SUBS, " +
                    "   AM_API API " +
                    " WHERE " +
                    "   SUB.TENANT_ID = ? " +
                    "   AND APP.APPLICATION_ID=SUBS.APPLICATION_ID " +
                    "   AND SUB.SUBSCRIBER_ID=APP.SUBSCRIBER_ID " +
                    "   AND API.API_ID=SUBS.API_ID" +
                    "   AND APP.APPLICATION_ID= ? " +
                    "   AND SUBS.SUBS_CREATE_STATE = '" + APIConstants.SubscriptionCreatedStatus.SUBSCRIBE + "'";

    public static final String GET_SUBSCRIPTION_COUNT_SQL =
            " SELECT COUNT(*) AS SUB_COUNT " +
            " FROM " +
            "   AM_SUBSCRIPTION SUBS, AM_APPLICATION APP, AM_SUBSCRIBER SUB " +
            " WHERE SUBS.SUBS_CREATE_STATE ='" + APIConstants.SubscriptionCreatedStatus.SUBSCRIBE + "'" +
            "   AND SUBS.APPLICATION_ID = APP.APPLICATION_ID" +
            "   AND APP.NAME=?" +
            "   AND APP.SUBSCRIBER_ID= SUB.SUBSCRIBER_ID" +
            "   AND SUB.TENANT_ID=?";

    public static final String GET_SUBSCRIPTION_COUNT_BY_APP_ID_SQL =
            " SELECT COUNT(*) AS SUB_COUNT " +
                    " FROM " +
                    "   AM_SUBSCRIPTION SUBS, AM_APPLICATION APP, AM_SUBSCRIBER SUB " +
                    " WHERE SUBS.SUBS_CREATE_STATE ='" + APIConstants.SubscriptionCreatedStatus.SUBSCRIBE + "'" +
                    "   AND SUBS.APPLICATION_ID = APP.APPLICATION_ID" +
                    "   AND APP.APPLICATION_ID=?" +
                    "   AND APP.SUBSCRIBER_ID= SUB.SUBSCRIBER_ID" +
                    "   AND SUB.TENANT_ID=?";

    public static final String GET_SUBSCRIPTION_COUNT_CASE_INSENSITIVE_SQL =
            " SELECT COUNT(*) AS SUB_COUNT " +
            " FROM " +
            "   AM_SUBSCRIPTION SUBS,AM_APPLICATION APP,AM_SUBSCRIBER SUB " +
            " WHERE " +
            "   SUBS.SUBS_CREATE_STATE ='" + APIConstants.SubscriptionCreatedStatus.SUBSCRIBE + "'" +
            "   AND SUBS.APPLICATION_ID = APP.APPLICATION_ID" +
            "   AND APP.NAME=?" +
            "   AND APP.SUBSCRIBER_ID= SUB.SUBSCRIBER_ID" +
            "   AND SUB.TENANT_ID=?";

    public static final String GET_SUBSCRIPTION_COUNT_BY_APP_ID_CASE_INSENSITIVE_SQL =
            " SELECT COUNT(*) AS SUB_COUNT " +
                    " FROM " +
                    "   AM_SUBSCRIPTION SUBS,AM_APPLICATION APP,AM_SUBSCRIBER SUB " +
                    " WHERE " +
                    "   SUBS.SUBS_CREATE_STATE ='" + APIConstants.SubscriptionCreatedStatus.SUBSCRIBE + "'" +
                    "   AND SUBS.APPLICATION_ID = APP.APPLICATION_ID" +
                    "   AND APP.APPLICATION_ID=?" +
                    "   AND APP.SUBSCRIBER_ID= SUB.SUBSCRIBER_ID" +
                    "   AND SUB.TENANT_ID=?";

    public static final String GET_PAGINATED_SUBSCRIBED_APIS_SQL =
            " SELECT " +
            "   API.API_TYPE AS TYPE, " +
            "   SUBS.UUID AS SUB_UUID, " +
            "   SUBS.SUBSCRIPTION_ID, " +
            "   API.API_PROVIDER AS API_PROVIDER, " +
            "   API.API_NAME AS API_NAME, " +
            "   API.API_VERSION AS API_VERSION, " +
            "   SUBS.TIER_ID AS TIER_ID, " +
            "   SUBS.TIER_ID_PENDING AS TIER_ID_PENDING, " +
            "   APP.APPLICATION_ID AS APP_ID, " +
            "   APP.UUID AS APP_UUID, " +
            "   SUBS.SUB_STATUS AS SUB_STATUS, " +
            "   SUBS.SUBS_CREATE_STATE AS SUBS_CREATE_STATE, " +
            "   APP.NAME AS APP_NAME, " +
            "   APP.CALLBACK_URL AS CALLBACK_URL " +
            " FROM " +
            "   AM_SUBSCRIBER SUB," +
            "   AM_APPLICATION APP, " +
            "   AM_SUBSCRIPTION SUBS, " +
            "   AM_API API " +
            " WHERE " +
            "   SUB.TENANT_ID = ? " +
            "   AND SUB.SUBSCRIBER_ID=APP.SUBSCRIBER_ID " +
            "   AND APP.APPLICATION_ID=SUBS.APPLICATION_ID " +
            "   AND API.API_ID=SUBS.API_ID" +
            "   AND APP.NAME= ? " +
            "   AND SUBS.SUBS_CREATE_STATE = '" + APIConstants.SubscriptionCreatedStatus.SUBSCRIBE + "'";

    public static final String GET_PAGINATED_SUBSCRIBED_APIS_BY_APP_ID_SQL =
            " SELECT " +
                    "   SUBS.SUBSCRIPTION_ID, " +
                    "   API.API_PROVIDER AS API_PROVIDER, " +
                    "   API.API_NAME AS API_NAME, " +
                    "   API.API_VERSION AS API_VERSION, " +
                    "   SUBS.TIER_ID AS TIER_ID, " +
                    "   SUBS.TIER_ID_PENDING AS TIER_ID_PENDING, " +
                    "   APP.APPLICATION_ID AS APP_ID, " +
                    "   SUBS.SUB_STATUS AS SUB_STATUS, " +
                    "   SUBS.SUBS_CREATE_STATE AS SUBS_CREATE_STATE, " +
                    "   APP.NAME AS APP_NAME, " +
                    "   APP.CALLBACK_URL AS CALLBACK_URL " +
                    " FROM " +
                    "   AM_SUBSCRIBER SUB," +
                    "   AM_APPLICATION APP, " +
                    "   AM_SUBSCRIPTION SUBS, " +
                    "   AM_API API " +
                    " WHERE " +
                    "   SUB.TENANT_ID = ? " +
                    "   AND SUB.SUBSCRIBER_ID=APP.SUBSCRIBER_ID " +
                    "   AND APP.APPLICATION_ID=SUBS.APPLICATION_ID " +
                    "   AND API.API_ID=SUBS.API_ID " +
                    "   AND APP.APPLICATION_ID= ? " +
                    "   AND SUBS.SUBS_CREATE_STATE = '" + APIConstants.SubscriptionCreatedStatus.SUBSCRIBE + "'";

    public static final String GET_SUBSCRIBED_APIS_OF_SUBSCRIBER_SQL =
            " SELECT " +
            "   API.API_TYPE AS TYPE, " +
            "   SUBS.SUBSCRIPTION_ID AS SUBS_ID, " +
            "   API.API_PROVIDER AS API_PROVIDER, " +
            "   API.API_NAME AS API_NAME, " +
            "   API.API_VERSION AS API_VERSION, " +
            "   SUBS.TIER_ID AS TIER_ID, " +
            "   SUBS.TIER_ID_PENDING AS TIER_ID_PENDING, " +
            "   APP.APPLICATION_ID AS APP_ID, " +
            "   SUBS.SUB_STATUS AS SUB_STATUS, " +
            "   SUBS.SUBS_CREATE_STATE AS SUBS_CREATE_STATE, " +
            "   APP.NAME AS APP_NAME, " +
            "   APP.TOKEN_TYPE AS APP_TOKEN_TYPE, " +
            "   APP.CALLBACK_URL AS CALLBACK_URL, " +
            "   SUBS.UUID AS SUB_UUID, " +
            "   APP.UUID AS APP_UUID, " +
            "   APP.CREATED_BY AS OWNER" +
            " FROM " +
            "   AM_SUBSCRIBER SUB," +
            "   AM_APPLICATION APP, " +
            "   AM_SUBSCRIPTION SUBS, " +
            "   AM_API API " +
            " WHERE " +
            "   SUB.TENANT_ID = ? " +
            "   AND SUB.SUBSCRIBER_ID=APP.SUBSCRIBER_ID " +
            "   AND APP.APPLICATION_ID=SUBS.APPLICATION_ID" +
            "   AND API.API_ID=SUBS.API_ID " +
            "   AND SUBS.SUBS_CREATE_STATE = '" + APIConstants.SubscriptionCreatedStatus.SUBSCRIBE + "'";

    public static final String GET_API_KEY_BY_SUBSCRIPTION_SQL =
            " SELECT " +
            "   SKM.ACCESS_TOKEN AS ACCESS_TOKEN," +
            "   SKM.KEY_TYPE AS TOKEN_TYPE " +
            " FROM" +
            "   AM_SUBSCRIPTION_KEY_MAPPING SKM " +
            " WHERE" +
            "   SKM.SUBSCRIPTION_ID = ?";

    public static final String GET_SCOPE_BY_TOKEN_SQL =
            " SELECT ISAT.TOKEN_SCOPE " +
            " FROM " +
            APIConstants.ACCESS_TOKEN_STORE_TABLE + " IAT," +
            APIConstants.TOKEN_SCOPE_ASSOCIATION_TABLE + " ISAT " +
            " WHERE " +
            "   IAT.ACCESS_TOKEN= ?" +
            "   AND IAT.TOKEN_ID = ISAT.TOKEN_ID";

    public static final String IS_ACCESS_TOKEN_EXISTS_PREFIX = " SELECT ACCESS_TOKEN " + " FROM ";

    public static final String IS_ACCESS_TOKEN_EXISTS_SUFFIX = " WHERE ACCESS_TOKEN= ? ";

    public static final String IS_ACCESS_TOKEN_REVOKED_PREFIX = " SELECT TOKEN_STATE " + " FROM ";

    public static final String IS_ACCESS_TOKE_REVOKED_SUFFIX = " WHERE ACCESS_TOKEN= ? ";

    public static final String GET_ACCESS_TOKEN_DATA_PREFIX =
            " SELECT " +
            "   IAT.ACCESS_TOKEN, " +
            "   IAT.AUTHZ_USER, " +
            "   IAT.USER_DOMAIN, " +
            "   ISAT.TOKEN_SCOPE, " +
            "   ICA.CONSUMER_KEY, " +
            "   IAT.TIME_CREATED, " +
            "   IAT.VALIDITY_PERIOD " +
            " FROM ";

    public static final String GET_ACCESS_TOKEN_DATA_SUFFIX =
            "   IAT, " +
            APIConstants.TOKEN_SCOPE_ASSOCIATION_TABLE + " ISAT, " +
            APIConstants.CONSUMER_KEY_SECRET_TABLE + " ICA " +
            " WHERE IAT.TOKEN_ID = ISAT.TOKEN_ID " +
            "   AND IAT.CONSUMER_KEY_ID = ICA.ID " +
            "   AND IAT.ACCESS_TOKEN= ? " +
            "   AND IAT.TOKEN_STATE='ACTIVE' ";

    public static final String GET_TOKEN_SQL_PREFIX =
            " SELECT " +
            "   IAT.ACCESS_TOKEN, " +
            "   IAT.AUTHZ_USER, " +
            "   IAT.USER_DOMAIN, " +
            "   ISAT.TOKEN_SCOPE, " +
            "   ICA.CONSUMER_KEY, " +
            "   IAT.TIME_CREATED, " +
            "   IAT.VALIDITY_PERIOD " +
            " FROM ";

    public static final String GET_TOKEN_SQL_SUFFIX =
            "   IAT, " +
            APIConstants.TOKEN_SCOPE_ASSOCIATION_TABLE + " ISAT, " +
            APIConstants.CONSUMER_KEY_SECRET_TABLE + " ICA " +
            " WHERE " +
            "   IAT.TOKEN_STATE='ACTIVE' " +
            "   AND IAT.TOKEN_ID = ISAT.TOKEN_ID " +
            "   AND IAT.CONSUMER_KEY_ID = ICA.ID " +
            " ORDER BY IAT.TOKEN_ID";

    public static final String GET_ACCESS_TOKEN_BY_USER_PREFIX =
            " SELECT " +
            "   IAT.ACCESS_TOKEN, " +
            "   IAT.AUTHZ_USER, " +
            "   IAT.USER_DOMAIN, " +
            "   ISAT.TOKEN_SCOPE, " +
            "   ICA.CONSUMER_KEY, " +
            "   IAT.TIME_CREATED, " +
            "   IAT.VALIDITY_PERIOD " +
            " FROM ";

    public static final String GET_ACCESS_TOKEN_BY_USER_SUFFIX =
            "   IAT, " +
            APIConstants.TOKEN_SCOPE_ASSOCIATION_TABLE + " ISAT, " +
            APIConstants.CONSUMER_KEY_SECRET_TABLE + " ICA " +
            " WHERE IAT.AUTHZ_USER= ? " +
            "   AND IAT.TOKEN_STATE='ACTIVE'" +
            "   AND IAT.TOKEN_ID = ISAT.TOKEN_ID " +
            "   AND IAT.CONSUMER_KEY_ID = ICA.ID " +
            " ORDER BY IAT.TOKEN_ID";

    public static final String GET_TOKEN_BY_DATE_PREFIX =
            " SELECT " +
            "   IAT.ACCESS_TOKEN, " +
            "   IAT.AUTHZ_USER, " +
            "   IAT.USER_DOMAIN, " +
            "   ISAT.TOKEN_SCOPE, " +
            "   ICA.CONSUMER_KEY, " +
            "   IAT.TIME_CREATED, " +
            "   IAT.VALIDITY_PERIOD " +
            " FROM ";

    public static final String GET_TOKEN_BY_DATE_AFTER_SUFFIX =
            " IAT, " +
            APIConstants.TOKEN_SCOPE_ASSOCIATION_TABLE + " ISAT, " +
            APIConstants.CONSUMER_KEY_SECRET_TABLE + " ICA " +
            " WHERE " +
            "   IAT.TOKEN_STATE='ACTIVE' " +
            "   AND IAT.TIME_CREATED >= ? " +
            "   AND IAT.TOKEN_ID = ISAT.TOKEN_ID " +
            "   AND IAT.CONSUMER_KEY_ID = ICA.ID " +
            " ORDER BY IAT.TOKEN_ID";

    public static final String GET_TOKEN_BY_DATE_BEFORE_SUFFIX =
            "   IAT, " +
            APIConstants.TOKEN_SCOPE_ASSOCIATION_TABLE + " ISAT, " +
            APIConstants.CONSUMER_KEY_SECRET_TABLE + " ICA " +
            " WHERE " +
            "   IAT.TOKEN_STATE='ACTIVE' " +
            "   AND IAT.TIME_CREATED <= ? " +
            "   AND IAT.TOKEN_ID = ISAT.TOKEN_ID " +
            "   AND IAT.CONSUMER_KEY_ID = ICA.ID " +
            " ORDER BY IAT.TOKEN_ID";

    public static final String GET_CLIENT_OF_APPLICATION_SQL =
            " SELECT  CONSUMER_KEY,KEY_MANAGER " +
            " FROM AM_APPLICATION_KEY_MAPPING " +
            " WHERE APPLICATION_ID = ? AND KEY_TYPE = ?";

    public static final String GET_CONSUMER_KEYS_OF_APPLICATION_SQL =
            " SELECT CONSUMER_KEY " +
            " FROM AM_APPLICATION_KEY_MAPPING " +
            " WHERE APPLICATION_ID = ?";

    public static final String GET_ACCESS_TOKEN_INFO_BY_CONSUMER_KEY_PREFIX =
            "   ICA.CONSUMER_KEY AS CONSUMER_KEY," +
            "   ICA.CONSUMER_SECRET AS CONSUMER_SECRET," +
            "   ICA.GRANT_TYPES AS GRANT_TYPES," +
            "   ICA.CALLBACK_URL AS CALLBACK_URL," +
            "   IAT.ACCESS_TOKEN AS ACCESS_TOKEN," +
            "   IAT.VALIDITY_PERIOD AS VALIDITY_PERIOD," +
            "   ISAT.TOKEN_SCOPE AS TOKEN_SCOPE" +
            " FROM   ";

    public static final String GET_ACCESS_TOKEN_INFO_BY_CONSUMER_KEY_SUFFIX =
            "   IAT, " +
            APIConstants.TOKEN_SCOPE_ASSOCIATION_TABLE + " ISAT," +
            "   IDN_OAUTH_CONSUMER_APPS ICA " +
            " WHERE" +
            "   ICA.CONSUMER_KEY = ? " +
            "   AND IAT.USER_TYPE = ? " +
            "   AND IAT.CONSUMER_KEY_ID = ICA.ID " +
            "   AND IAT.TOKEN_ID = ISAT.TOKEN_ID " +
            "   AND (IAT.TOKEN_STATE = 'ACTIVE' OR IAT.TOKEN_STATE = 'EXPIRED' OR IAT.TOKEN_STATE = 'REVOKED') " +
            " ORDER BY IAT.TIME_CREATED DESC";

    public static final String GET_ACCESS_TOKEN_INFO_BY_CONSUMER_KEY_ORACLE_PREFIX =
            " SELECT " +
            "   CONSUMER_KEY, " +
            "   CONSUMER_SECRET, " +
            "   GRANT_TYPES, " +
            "   CALLBACK_URL, " +
            "   ACCESS_TOKEN, " +
            "   VALIDITY_PERIOD, " +
            "   TOKEN_SCOPE "+
            " FROM (" +
            "   SELECT " +
            "       ICA.CONSUMER_KEY AS CONSUMER_KEY, " +
            "       ICA.CONSUMER_SECRET AS CONSUMER_SECRET, " +
            "       ICA.GRANT_TYPES AS GRANT_TYPES, " +
            "       ICA.CALLBACK_URL AS CALLBACK_URL, " +
            "       IAT.ACCESS_TOKEN AS ACCESS_TOKEN, " +
            "       IAT.VALIDITY_PERIOD AS VALIDITY_PERIOD, " +
            "       ISAT.TOKEN_SCOPE AS TOKEN_SCOPE " +
            "   FROM ";

    public static final String GET_ACCESS_TOKEN_INFO_BY_CONSUMER_KEY_ORACLE_SUFFIX =
            "       IAT, " +
            APIConstants.TOKEN_SCOPE_ASSOCIATION_TABLE + " ISAT," +
            "       IDN_OAUTH_CONSUMER_APPS ICA " +
            "   WHERE " +
            "       ICA.CONSUMER_KEY = ? " +
            "       AND IAT.USER_TYPE = ? " +
            "       AND IAT.CONSUMER_KEY_ID = ICA.ID " +
            "       AND IAT.TOKEN_ID = ISAT.TOKEN_ID " +
            "       AND (IAT.TOKEN_STATE = 'ACTIVE' OR IAT.TOKEN_STATE = 'EXPIRED' OR IAT.TOKEN_STATE = 'REVOKED') " +
            "   ORDER BY IAT.TIME_CREATED DESC) ";

    //--------------------New tier permission management

    public static final String GET_THROTTLE_TIER_PERMISSION_ID_SQL =
            " SELECT THROTTLE_TIER_PERMISSIONS_ID " +
            " FROM AM_THROTTLE_TIER_PERMISSIONS " +
            " WHERE TIER = ? AND " + "TENANT_ID = ?";

    public static final String ADD_THROTTLE_TIER_PERMISSION_SQL =
            " INSERT INTO" +
            "   AM_THROTTLE_TIER_PERMISSIONS (TIER, PERMISSIONS_TYPE, ROLES, TENANT_ID)" +
            " VALUES(?, ?, ?, ?)";

    public static final String UPDATE_THROTTLE_TIER_PERMISSION_SQL =
            " UPDATE" +
            "   AM_THROTTLE_TIER_PERMISSIONS " +
            " SET " +
            "   TIER = ?, " +
            "   PERMISSIONS_TYPE = ?," +
            "   ROLES = ? " +
            " WHERE " +
            "   THROTTLE_TIER_PERMISSIONS_ID = ? " +
            "   AND TENANT_ID = ?";

    public static final String GET_THROTTLE_TIER_PERMISSIONS_SQL =
            " SELECT TIER,PERMISSIONS_TYPE, ROLES " +
            " FROM AM_THROTTLE_TIER_PERMISSIONS " +
            " WHERE TENANT_ID = ?";

    public static final String GET_THROTTLE_TIER_PERMISSION_SQL =
            " SELECT PERMISSIONS_TYPE, ROLES " +
                    " FROM AM_THROTTLE_TIER_PERMISSIONS " +
                    " WHERE TIER = ? AND TENANT_ID = ?";

  //--------------------

    public static final String GET_TIER_PERMISSION_ID_SQL =
            " SELECT TIER_PERMISSIONS_ID " +
            " FROM AM_TIER_PERMISSIONS " +
            " WHERE TIER = ? AND " + "TENANT_ID = ?";

    public static final String ADD_TIER_PERMISSION_SQL =
            " INSERT INTO" +
            "   AM_TIER_PERMISSIONS (TIER, PERMISSIONS_TYPE, ROLES, TENANT_ID)" +
            " VALUES(?, ?, ?, ?)";

    public static final String UPDATE_TIER_PERMISSION_SQL =
            " UPDATE" +
            "   AM_TIER_PERMISSIONS " +
            " SET " +
            "   TIER = ?, " +
            "   PERMISSIONS_TYPE = ?," +
            "   ROLES = ? " +
            " WHERE " +
            "   TIER_PERMISSIONS_ID = ? " +
            "   AND TENANT_ID = ?";

    public static final String GET_TIER_PERMISSIONS_SQL =
            " SELECT TIER , PERMISSIONS_TYPE , ROLES " +
            " FROM AM_TIER_PERMISSIONS " +
            " WHERE TENANT_ID = ?";

    public static final String GET_PERMISSION_OF_TIER_SQL =
            " SELECT PERMISSIONS_TYPE, ROLES " +
            " FROM AM_TIER_PERMISSIONS " +
            " WHERE TIER = ? AND TENANT_ID = ?";

    public static final String GET_KEY_SQL_PREFIX =
            " SELECT " +
            "   ICA.CONSUMER_KEY AS CONSUMER_KEY," +
            "   ICA.CONSUMER_SECRET AS CONSUMER_SECRET," +
            "   IAT.ACCESS_TOKEN AS ACCESS_TOKEN," +
            "   AKM.KEY_TYPE AS TOKEN_TYPE " +
            " FROM" +
            "   AM_APPLICATION_KEY_MAPPING AKM,";

    public static final String GET_KEY_SQL_SUFFIX =
            "   IAT," +
            "   IDN_OAUTH_CONSUMER_APPS ICA " +
            " WHERE" +
            "   AKM.APPLICATION_ID = ? " +
            "   AND ICA.CONSUMER_KEY = AKM.CONSUMER_KEY " +
            "   AND ICA.ID = IAT.CONSUMER_KEY_ID";

    public static final String GET_KEY_SQL_OF_SUBSCRIPTION_ID_PREFIX =
            " SELECT " +
            "   IAT.ACCESS_TOKEN AS ACCESS_TOKEN," +
            "   IAT.TOKEN_STATE AS TOKEN_STATE " +
            " FROM" +
            "   AM_APPLICATION_KEY_MAPPING AKM," +
            "   AM_SUBSCRIPTION SM,";

    public static final String GET_KEY_SQL_OF_SUBSCRIPTION_ID_SUFFIX =
            "   IAT," +
            "   IDN_OAUTH_CONSUMER_APPS ICA " +
            " WHERE" +
            "   SM.SUBSCRIPTION_ID = ? " +
            "   AND SM.APPLICATION_ID= AKM.APPLICATION_ID " +
            "   AND ICA.CONSUMER_KEY = AKM.CONSUMER_KEY " +
            "   AND ICA.ID = IAT.CONSUMER_KEY_ID";

    public static final String GET_SUBSCRIBERS_OF_PROVIDER_SQL =
            " SELECT " +
            "   SUBS.USER_ID AS USER_ID," +
            "   SUBS.EMAIL_ADDRESS AS EMAIL_ADDRESS, " +
            "   SUBS.DATE_SUBSCRIBED AS DATE_SUBSCRIBED " +
            " FROM " +
            "   AM_SUBSCRIBER  SUBS," +
            "   AM_APPLICATION  APP, " +
            "   AM_SUBSCRIPTION SUB, " +
            "   AM_API API " +
            " WHERE  " +
            "   SUB.APPLICATION_ID = APP.APPLICATION_ID " +
            "   AND SUBS. SUBSCRIBER_ID = APP.SUBSCRIBER_ID " +
            "   AND API.API_ID = SUB.API_ID " +
            "   AND API.API_PROVIDER = ?" +
            "   AND SUB.SUBS_CREATE_STATE = '" + APIConstants.SubscriptionCreatedStatus.SUBSCRIBE + "'";

    public static final String GET_SUBSCRIBERS_OF_API_SQL =
            " SELECT DISTINCT SB.USER_ID, SB.DATE_SUBSCRIBED " +
            " FROM " +
            "   AM_SUBSCRIBER SB, " +
            "   AM_SUBSCRIPTION SP," +
            "   AM_APPLICATION APP," +
            "   AM_API API " +
            " WHERE " +
            "   API.API_PROVIDER=? " +
            "   AND API.API_NAME=? " +
            "   AND API.API_VERSION=? " +
            "   AND SP.APPLICATION_ID=APP.APPLICATION_ID" +
            "   AND APP.SUBSCRIBER_ID=SB.SUBSCRIBER_ID " +
            "   AND API.API_ID = SP.API_ID" +
            "   AND SP.SUB_STATUS != '" + APIConstants.SubscriptionStatus.REJECTED + "'" +
            "   AND SP.SUBS_CREATE_STATE = '" + APIConstants.SubscriptionCreatedStatus.SUBSCRIBE + "'";

    public static final String GET_API_SUBSCRIPTION_COUNT_BY_API_SQL =
            " SELECT" +
            "   COUNT(SUB.SUBSCRIPTION_ID) AS SUB_ID " +
            " FROM " +
            "   AM_SUBSCRIPTION SUB, " +
            "   AM_API API " +
            " WHERE API.API_PROVIDER=? " +
            "   AND API.API_NAME=?" +
            "   AND API.API_VERSION=?" +
            "   AND API.API_ID=SUB.API_ID" +
            "   AND SUB.SUBS_CREATE_STATE = '" + APIConstants.SubscriptionCreatedStatus.SUBSCRIBE + "'";

    public static final String UPDATE_SUBSCRIPTION_OF_APPLICATION_SQL =
            " UPDATE AM_SUBSCRIPTION " +
            " SET " +
            "   SUB_STATUS = ?, " +
            "   UPDATED_BY = ?, " +
            "   UPDATED_TIME = ? " +
            " WHERE " +
            "   API_ID = ? " +
            "   AND APPLICATION_ID = ?";

    public static final String UPDATE_SUBSCRIPTION_OF_UUID_SQL =
            " UPDATE AM_SUBSCRIPTION " +
            " SET " +
            "   SUB_STATUS = ?, " +
            "   UPDATED_BY = ?, " +
            "   UPDATED_TIME = ? " +
            " WHERE " +
            "   UUID = ?";

    public static final String UPDATE_SUBSCRIPTION_STATUS_SQL =
            " UPDATE AM_SUBSCRIPTION " +
            " SET SUB_STATUS = ? " +
            " WHERE SUBSCRIPTION_ID = ?";

    public static final String UPDATE_SUBSCRIPTION_STATUS_AND_TIER_SQL =
            " UPDATE AM_SUBSCRIPTION " +
                    " SET TIER_ID_PENDING = ? " +
                    " , TIER_ID = ? " +
                    " , SUB_STATUS = ? " +
                    " WHERE SUBSCRIPTION_ID = ?";

    public static final String UPDATE_REFRESHED_APPLICATION_ACCESS_TOKEN_PREFIX = "UPDATE ";

    public static final String UPDATE_REFRESHED_APPLICATION_ACCESS_TOKEN_SUFFIX =
            " SET " +
            "   USER_TYPE=?, " +
            "   VALIDITY_PERIOD=? " +
            " WHERE " +
            "   ACCESS_TOKEN=?";

    public static final String DELETE_ACCSS_ALLOWED_DOMAINS_SQL =
            " DELETE FROM AM_APP_KEY_DOMAIN_MAPPING WHERE CONSUMER_KEY=?";

    public static final String GET_REGISTRATION_APPROVAL_STATUS_SQL =
            " SELECT KEY_MANAGER,STATE FROM AM_APPLICATION_KEY_MAPPING WHERE APPLICATION_ID = ? AND KEY_TYPE =?";

    public static final String UPDATE_APPLICAITON_KEY_TYPE_MAPPINGS_SQL =
            " UPDATE AM_APPLICATION_KEY_MAPPING SET CONSUMER_KEY = ? , APP_INFO = ? WHERE APPLICATION_ID = ? AND " +
                    "KEY_TYPE = ? AND KEY_MANAGER = ?";

    public static final String UPDATE_APPLICATION_KEY_TYPE_MAPPINGS_METADATA_SQL =
            " UPDATE AM_APPLICATION_KEY_MAPPING SET APP_INFO = ? WHERE APPLICATION_ID = ? AND " +
                    "KEY_TYPE = ? AND KEY_MANAGER = ?";

    public static final String ADD_APPLICATION_KEY_TYPE_MAPPING_SQL =
            " INSERT INTO " +
            " AM_APPLICATION_KEY_MAPPING (APPLICATION_ID,CONSUMER_KEY,KEY_TYPE,STATE,CREATE_MODE,KEY_MANAGER,UUID) " +
            " VALUES (?,?,?,?,?,?,?)";

    public static final String UPDATE_APPLICATION_KEY_MAPPING_SQL =
            " UPDATE AM_APPLICATION_KEY_MAPPING SET STATE = ? WHERE APPLICATION_ID = ? AND KEY_TYPE = ? AND " +
                    "KEY_MANAGER=?";

    public static final String GET_SUBSCRIPTION_SQL =
            " SELECT " +
            "   SUBS.TIER_ID ," +
            "   API.API_PROVIDER ," +
            "   API.API_NAME ," +
            "   API.API_VERSION ," +
            "   SUBS.APPLICATION_ID " +
            " FROM " +
            "   AM_SUBSCRIPTION SUBS," +
            "   AM_SUBSCRIBER SUB, " +
            "   AM_APPLICATION  APP, " +
            "   AM_API API " +
            " WHERE " +
            "   API.API_PROVIDER  = ?" +
            "   AND API.API_NAME = ?" +
            "   AND API.API_VERSION = ?" +
            "   AND SUB.USER_ID = ?" +
            "   AND SUB.TENANT_ID = ? " +
            "   AND APP.SUBSCRIBER_ID = SUB.SUBSCRIBER_ID" +
            "   AND API.API_ID = SUBS.API_ID" +
            "   AND SUBS.SUBS_CREATE_STATE = '" + APIConstants.SubscriptionCreatedStatus.SUBSCRIBE + "'";

    public static final String GET_SUBSCRIPTION_CASE_INSENSITIVE_SQL =
            " SELECT " +
            "   SUBS.TIER_ID ," +
            "   API.API_PROVIDER ," +
            "   API.API_NAME ," +
            "   API.API_VERSION ," +
            "   SUBS.APPLICATION_ID " +
            " FROM " +
            "   AM_SUBSCRIPTION SUBS," +
            "   AM_SUBSCRIBER SUB, " +
            "   AM_APPLICATION  APP, " +
            "   AM_API API " +
            " WHERE " +
            "   API.API_PROVIDER  = ?" +
            "   AND API.API_NAME = ?" +
            "   AND API.API_VERSION = ?" +
            "   AND LOWER(SUB.USER_ID) = LOWER(?)" +
            "   AND SUB.TENANT_ID = ? " +
            "   AND APP.SUBSCRIBER_ID = SUB.SUBSCRIBER_ID" +
            "   AND API.API_ID = SUBS.API_ID" +
            "   AND SUBS.SUBS_CREATE_STATE = '" + APIConstants.SubscriptionCreatedStatus.SUBSCRIBE + "'";

    public static final String GET_APP_SUBSCRIPTION_TO_API_SQL =
            " SELECT " +
                    "   SUBS.TIER_ID ," +
                    "   API.API_PROVIDER ," +
                    "   API.API_NAME ," +
                    "   API.API_VERSION ," +
                    "   SUBS.APPLICATION_ID " +
                    " FROM " +
                    "   AM_SUBSCRIPTION SUBS," +
                    "   AM_SUBSCRIBER SUB, " +
                    "   AM_APPLICATION  APP, " +
                    "   AM_API API " +
                    " WHERE " +
                    "   API.API_PROVIDER  = ?" +
                    "   AND API.API_NAME = ?" +
                    "   AND API.API_VERSION = ?" +
                    "   AND SUB.USER_ID = ?" +
                    "   AND SUB.TENANT_ID = ? " +
                    "   AND SUBS.APPLICATION_ID = ? " +
                    "   AND APP.SUBSCRIBER_ID = SUB.SUBSCRIBER_ID" +
                    "   AND API.API_ID = SUBS.API_ID" +
                    "   AND SUBS.SUBS_CREATE_STATE = '" + APIConstants.SubscriptionCreatedStatus.SUBSCRIBE + "'";

    public static final String GET_APP_SUBSCRIPTION_TO_API_CASE_INSENSITIVE_SQL =
            " SELECT " +
                    "   SUBS.TIER_ID ," +
                    "   API.API_PROVIDER ," +
                    "   API.API_NAME ," +
                    "   API.API_VERSION ," +
                    "   SUBS.APPLICATION_ID " +
                    " FROM " +
                    "   AM_SUBSCRIPTION SUBS," +
                    "   AM_SUBSCRIBER SUB, " +
                    "   AM_APPLICATION  APP, " +
                    "   AM_API API " +
                    " WHERE " +
                    "   API.API_PROVIDER  = ?" +
                    "   AND API.API_NAME = ?" +
                    "   AND API.API_VERSION = ?" +
                    "   AND LOWER(SUB.USER_ID) = LOWER(?)" +
                    "   AND SUB.TENANT_ID = ? " +
                    "   AND SUBS.APPLICATION_ID = ? " +
                    "   AND APP.SUBSCRIBER_ID = SUB.SUBSCRIBER_ID" +
                    "   AND API.API_ID = SUBS.API_ID" +
                    "   AND SUBS.SUBS_CREATE_STATE = '" + APIConstants.SubscriptionCreatedStatus.SUBSCRIBE + "'";

    public static final String GET_APP_API_USAGE_BY_PROVIDER_SQL =
            " SELECT " +
            "   SUBS.SUBSCRIPTION_ID AS SUBSCRIPTION_ID, " +
            "   SUBS.APPLICATION_ID AS APPLICATION_ID, " +
            "   SUBS.SUB_STATUS AS SUB_STATUS, " +
            "   SUBS.TIER_ID AS TIER_ID, " +
            "   API.API_PROVIDER AS API_PROVIDER, " +
            "   API.API_NAME AS API_NAME, " +
            "   API.API_VERSION AS API_VERSION, " +
            "   SUB.USER_ID AS USER_ID, " +
            "   APP.NAME AS APPNAME, " +
            "   SUBS.UUID AS SUB_UUID, " +
            "   SUBS.TIER_ID AS SUB_TIER_ID, " +
            "   APP.UUID AS APP_UUID, " +
            "   SUBS.SUBS_CREATE_STATE AS SUBS_CREATE_STATE " +
            " FROM " +
            "   AM_SUBSCRIPTION SUBS, " +
            "   AM_APPLICATION APP, " +
            "   AM_SUBSCRIBER SUB, " +
            "   AM_API API " +
            " WHERE " +
            "   SUBS.APPLICATION_ID = APP.APPLICATION_ID " +
            "   AND APP.SUBSCRIBER_ID = SUB.SUBSCRIBER_ID " +
            "   AND API.API_PROVIDER = ? " +
            "   AND API.API_ID = SUBS.API_ID " +
            "   AND SUBS.SUB_STATUS != '" + APIConstants.SubscriptionStatus.REJECTED + "'" +
            " ORDER BY " +
            "   APP.NAME";

    public static final String GET_SUBSCRIPTIONS_OF_API_SQL =
            " SELECT " +
                    "   SUBS.SUBSCRIPTION_ID AS SUBSCRIPTION_ID, " +
                    "   SUBS.APPLICATION_ID AS APPLICATION_ID, " +
                    "   SUBS.SUB_STATUS AS SUB_STATUS, " +
                    "   SUBS.TIER_ID AS TIER_ID, " +
                    "   API.API_PROVIDER AS API_PROVIDER, " +
                    "   SUB.USER_ID AS USER_ID, " +
                    "   APP.NAME AS APPNAME, " +
                    "   SUBS.UUID AS SUB_UUID, " +
                    "   SUBS.CREATED_TIME AS SUB_CREATED_TIME, " +
                    "   SUBS.TIER_ID AS SUB_TIER_ID, " +
                    "   APP.UUID AS APP_UUID, " +
                    "   SUBS.SUBS_CREATE_STATE AS SUBS_CREATE_STATE " +
                    " FROM " +
                    "   AM_SUBSCRIPTION SUBS, " +
                    "   AM_APPLICATION APP, " +
                    "   AM_SUBSCRIBER SUB, " +
                    "   AM_API API " +
                    " WHERE " +
                    "   SUBS.APPLICATION_ID = APP.APPLICATION_ID " +
                    "   AND APP.SUBSCRIBER_ID = SUB.SUBSCRIBER_ID " +
                    "   AND API.API_NAME = ? " +
                    "   AND API.API_VERSION = ? " +
                    "   AND API.API_PROVIDER = ? " +
                    "   AND API.API_ID = SUBS.API_ID " +
                    "   AND SUBS.SUB_STATUS != '" + APIConstants.SubscriptionStatus.REJECTED + "'" +
                    " ORDER BY " +
                    "   APP.NAME";

    public static final String GET_SUBSCRIBER_BY_ID_SQL =
            " SELECT" +
            "   SB.USER_ID, " +
            "   SB.DATE_SUBSCRIBED" +
            " FROM " +
            "   AM_SUBSCRIBER SB , " +
            "   AM_SUBSCRIPTION SP, " +
            "   AM_APPLICATION APP, " +
            "   AM_SUBSCRIPTION_KEY_MAPPING SKM" +
            " WHERE " +
            "   SKM.ACCESS_TOKEN=?" +
            "   AND SP.APPLICATION_ID=APP.APPLICATION_ID" +
            "   AND APP.SUBSCRIBER_ID=SB.SUBSCRIBER_ID" +
            "   AND SP.SUBSCRIPTION_ID=SKM.SUBSCRIPTION_ID";

    public static final String GET_OAUTH_CONSUMER_SQL =
            " SELECT " +
            "   ICA.CONSUMER_KEY AS CONSUMER_KEY," +
            "   ICA.CONSUMER_SECRET AS CONSUMER_SECRET " +
            " FROM " +
            "   AM_SUBSCRIBER SB," +
            "   AM_APPLICATION APP, " +
            "   AM_APPLICATION_KEY_MAPPING AKM," +
            "   IDN_OAUTH_CONSUMER_APPS ICA " +
            " WHERE " +
            "   SB.USER_ID=? " +
            "   AND SB.TENANT_ID=? " +
            "   AND APP.NAME=? " +
            "   AND SB.SUBSCRIBER_ID = APP.SUBSCRIBER_ID " +
            "   AND AKM.APPLICATION_ID = APP.APPLICATION_ID" +
            "   AND ICA.USERNAME = SB.USER_ID" +
            "   AND ICA.TENANT_ID = SB.TENANT_ID" +
            "   AND ICA.APP_NAME = APP.NAME";

    public static final String ADD_OAUTH_CONSUMER_SQL =
            " INSERT INTO IDN_OAUTH_CONSUMER_APPS " +
            " (CONSUMER_KEY, CONSUMER_SECRET, USERNAME, TENANT_ID, OAUTH_VERSION, APP_NAME, CALLBACK_URL) " +
            " VALUES (?,?,?,?,?,?,?) ";

    public static final String UPDATE_OAUTH_CONSUMER_SQL =
            " UPDATE IDN_OAUTH_CONSUMER_APPS SET CALLBACK_URL = ? WHERE APP_NAME = ?";

    public static final String GET_ALL_OAUTH_CONSUMER_APPS_SQL =
            "SELECT * FROM IDN_OAUTH_CONSUMER_APPS WHERE CONSUMER_KEY=?";

    public static final String GET_API_RATING_SQL =
            "SELECT RATING FROM AM_API_RATINGS WHERE API_ID= ? AND SUBSCRIBER_ID=? ";

    public static final String ADD_API_RATING_SQL =
            "INSERT INTO AM_API_RATINGS (RATING_ID, RATING, API_ID, SUBSCRIBER_ID)  VALUES (?,?,?,?)";

    public static final String UPDATE_API_RATING_SQL =
            "UPDATE AM_API_RATINGS SET RATING=? WHERE API_ID= ? AND SUBSCRIBER_ID=?";

    public static final String GET_API_RATING_ID_SQL =
            "SELECT RATING_ID FROM AM_API_RATINGS WHERE API_ID= ? AND SUBSCRIBER_ID=? ";

    public static final String REMOVE_RATING_SQL =
            "DELETE FROM AM_API_RATINGS WHERE RATING_ID =? ";

    public static final String GET_API_RATING_INFO_SQL =
            "SELECT RATING_ID, API_ID, RATING, SUBSCRIBER_ID FROM AM_API_RATINGS WHERE SUBSCRIBER_ID  = ? "
                    + "AND API_ID= ? ";

    public static final String GET_API_ALL_RATINGS_SQL =
            "SELECT RATING_ID, API_ID, RATING, SUBSCRIBER_ID FROM AM_API_RATINGS WHERE API_ID= ? ";

    public static final String GET_SUBSCRIBER_NAME_FROM_ID_SQL =
            "SELECT USER_ID FROM AM_SUBSCRIBER WHERE SUBSCRIBER_ID = ? ";

    public static final String GET_RATING_INFO_BY_ID_SQL =
            "SELECT RATING_ID, API_ID, RATING, SUBSCRIBER_ID FROM AM_API_RATINGS WHERE RATING_ID = ? "
                    + "AND API_ID= ? ";

    public static final String REMOVE_FROM_API_RATING_SQL =
            "DELETE FROM AM_API_RATINGS WHERE API_ID=? ";

    public static final String GET_API_AVERAGE_RATING_SQL =
            " SELECT " +
            "   CAST( SUM(RATING) AS DECIMAL)/COUNT(RATING) AS RATING " +
            " FROM " +
            "   AM_API_RATINGS " +
            " WHERE " +
            "   API_ID =? " +
            " GROUP BY " +
            "   API_ID ";

    public static final String APP_APPLICATION_SQL =
            " INSERT INTO AM_APPLICATION (NAME, SUBSCRIBER_ID, APPLICATION_TIER, " +
            "   CALLBACK_URL, DESCRIPTION, APPLICATION_STATUS, GROUP_ID, CREATED_BY, CREATED_TIME, UPDATED_TIME, " +
                    "UUID, TOKEN_TYPE)" +
            " VALUES (?,?,?,?,?,?,?,?,?,?,?,?)";

    public static final String UPDATE_APPLICATION_SQL =
            " UPDATE " +
            "   AM_APPLICATION" +
            " SET " +
            "   NAME = ?," +
            "   APPLICATION_TIER = ?, " +
            "   CALLBACK_URL = ?, " +
            "   DESCRIPTION = ?, " +
            "   UPDATED_BY = ?, " +
            "   UPDATED_TIME = ?, " +
            "   TOKEN_TYPE = ? " +
            " WHERE" +
            "   APPLICATION_ID = ?";

    public static final String ADD_APPLICATION_ATTRIBUTES_SQL =
            " INSERT INTO AM_APPLICATION_ATTRIBUTES (APPLICATION_ID, NAME, VALUE, TENANT_ID) VALUES (?,?,?,?)";

    public static final String REMOVE_APPLICATION_ATTRIBUTES_SQL =
            " DELETE FROM " +
                    "   AM_APPLICATION_ATTRIBUTES" +
                    " WHERE" +
                    "   APPLICATION_ID = ?";

    public static final String REMOVE_APPLICATION_ATTRIBUTES_BY_ATTRIBUTE_NAME_SQL =
            " DELETE FROM " +
                    "   AM_APPLICATION_ATTRIBUTES" +
                    " WHERE" +
                    "   NAME = ? AND APPLICATION_ID = ?";

    public static final String UPDATE_APPLICATION_STATUS_SQL =
            " UPDATE AM_APPLICATION SET APPLICATION_STATUS = ? WHERE APPLICATION_ID = ?";

    public static final String GET_APPLICATION_STATUS_BY_ID_SQL =
            "SELECT APPLICATION_STATUS FROM AM_APPLICATION WHERE APPLICATION_ID= ?";

    public static final String GET_APPLICATION_ID_PREFIX =
            " SELECT " +
            "   APP.APPLICATION_ID " +
            " FROM " + "   " +
            "   AM_APPLICATION APP," +
            "   AM_SUBSCRIBER SUB " +
            " WHERE " +
            "   LOWER(APP.NAME) = LOWER(?)" + "   " +
            "   AND APP.SUBSCRIBER_ID = SUB.SUBSCRIBER_ID";

    public static final String GET_APPLICATION_ID_SQL =
            "SELECT APPLICATION_ID FROM AM_APPLICATION WHERE  SUBSCRIBER_ID  = ? AND NAME= ?";

    public static final String GET_APPLICATION_NAME_FROM_ID_SQL =
            "SELECT NAME FROM AM_APPLICATION WHERE APPLICATION_ID = ?";

    public static final String GET_BASIC_APPLICATION_DETAILS_PREFIX =
            " SELECT " +
            "   APPLICATION_ID, " +
            "   NAME, " +
            "   APPLICATION_TIER, " +
            "   APP.SUBSCRIBER_ID,  " +
            "   CALLBACK_URL,  " +
            "   DESCRIPTION,  " +
            "   APPLICATION_STATUS,  " +
            "   USER_ID  " +
            " FROM " +
            "   AM_APPLICATION APP, " +
            "   AM_SUBSCRIBER SUB " +
            " WHERE " +
            "   SUB.SUBSCRIBER_ID = APP.SUBSCRIBER_ID ";

    public static final String GET_APPLICATIONS_PREFIX =
            "SELECT " +
            "   APPLICATION_ID, " +
            "   NAME," +
            "   APPLICATION_TIER," +
            "   APP.SUBSCRIBER_ID,  " +
            "   APP.TOKEN_TYPE,  " +
            "   CALLBACK_URL,  " +
            "   DESCRIPTION, " +
            "   APPLICATION_STATUS, " +
            "   USER_ID, " +
            "   GROUP_ID, " +
            "   UUID, " +
            "   APP.CREATED_BY " +
            " FROM" +
            "   AM_APPLICATION APP, " +
            "   AM_SUBSCRIBER SUB  " +
            " WHERE " +
            "   SUB.SUBSCRIBER_ID = APP.SUBSCRIBER_ID ";

    public static final String GET_APPLICATIONS_COUNT =
            "SELECT " +
            "   count(*) count " +
            " FROM" +
            "   AM_APPLICATION APP, " +
            "   AM_SUBSCRIBER SUB  " +
            " WHERE " +
            "   SUB.SUBSCRIBER_ID = APP.SUBSCRIBER_ID " +
            " AND " +
            "   SUB.TENANT_ID=?" +
            " And "+
            "    ( SUB.CREATED_BY like ?" +
            " OR APP.NAME like ? )";

    public static final String GET_APPLICATION_BY_SUBSCRIBERID_AND_NAME_SQL =
            " SELECT " +
                    "   APP.APPLICATION_ID," +
                    "   APP.NAME," +
                    "   APP.SUBSCRIBER_ID," +
                    "   APP.APPLICATION_TIER," +
                    "   APP.CALLBACK_URL," +
                    "   APP.DESCRIPTION, " +
                    "   APP.SUBSCRIBER_ID," +
                    "   APP.APPLICATION_STATUS, " +
                    "   APP.GROUP_ID, " +
                    "   APP.UPDATED_TIME, "+
                    "   APP.CREATED_TIME, "+
                    "   APP.UUID," +
                    "   APP.TOKEN_TYPE," +
                    "   SUB.USER_ID " +
                    " FROM " +
                    "   AM_SUBSCRIBER SUB," +
                    "   AM_APPLICATION APP " +
                    " WHERE " +
                    "    APP.SUBSCRIBER_ID = ? " +
                    "  AND APP.NAME = ? " +
                    "   AND APP.SUBSCRIBER_ID = SUB.SUBSCRIBER_ID";

    public static final String GET_SIMPLE_APPLICATIONS =
            " SELECT " +
            "   APPLICATION_ID, " +
            "   NAME," +
            "   USER_ID, " +
            "   APP.CREATED_BY " +
            " FROM" +
            "   AM_APPLICATION APP, " +
            "   AM_SUBSCRIBER SUB  " +
            " WHERE " +
            "   SUB.SUBSCRIBER_ID = APP.SUBSCRIBER_ID ";

    public static final String GET_APPLICATIONS_BY_OWNER =
            "SELECT " +
            "   UUID, " +
            "   APPLICATION_ID, " +
            "   NAME," +
            "   CREATED_BY, " +
            "   APPLICATION_STATUS, " +
            "   GROUP_ID  " +
            " FROM" +
            "   AM_APPLICATION " +
            " WHERE " +
            "   CREATED_BY = ? ";

    public static final String UPDATE_APPLICATION_OWNER =
            "UPDATE AM_APPLICATION " +
            " SET " +
                "CREATED_BY = ? , " +
                "SUBSCRIBER_ID = ? " +
            " WHERE " +
            "   UUID = ? ";

        public static final String GET_APPLICATIONS_COUNNT_CASESENSITVE_WITHGROUPID = "SELECT " +
                "   count(*) count " +
                " FROM" +
                "   AM_APPLICATION APP, " +
                "   AM_SUBSCRIBER SUB  " +
                " WHERE " +
                "   SUB.SUBSCRIBER_ID = APP.SUBSCRIBER_ID " +
                " AND " +
                "   (GROUP_ID= ?  OR  ((GROUP_ID = '' OR GROUP_ID IS NULL) AND LOWER (SUB.USER_ID) = LOWER(?)))"+
                " And "+
                "    NAME like ?";


        public static final String GET_APPLICATIONS_COUNNT_NONE_CASESENSITVE_WITHGROUPID = "SELECT " +
                "   count(*) count " +
                " FROM" +
                "   AM_APPLICATION APP, " +
                "   AM_SUBSCRIBER SUB  " +
                " WHERE " +
                "   SUB.SUBSCRIBER_ID = APP.SUBSCRIBER_ID " +
                " AND " +
                "   (GROUP_ID= ?  OR ((GROUP_ID = '' OR GROUP_ID IS NULL) AND SUB.USER_ID=?))" +
                " And "+
                "    NAME like ?";

    public static final String GET_APPLICATIONS_COUNNT_CASESENSITVE_WITH_MULTIGROUPID = "SELECT " +
            "   count(*) count " +
            " FROM" +
            "   AM_APPLICATION APP, " +
            "   AM_SUBSCRIBER SUB  " +
            " WHERE " +
            "   SUB.SUBSCRIBER_ID = APP.SUBSCRIBER_ID " +
            " AND (" +
            "   (APPLICATION_ID IN ( SELECT APPLICATION_ID FROM AM_APPLICATION_GROUP_MAPPING WHERE GROUP_ID IN ($params) AND TENANT = ?)) " +
            "           OR   " +
            "   LOWER (SUB.USER_ID) = LOWER(?) )"+
            " And "+
            "    NAME like ?";


    public static final String GET_APPLICATIONS_COUNNT_NONE_CASESENSITVE_WITH_MULTIGROUPID = "SELECT " +
            "   count(*) count " +
            " FROM" +
            "   AM_APPLICATION APP, " +
            "   AM_SUBSCRIBER SUB  " +
            " WHERE " +
            "   SUB.SUBSCRIBER_ID = APP.SUBSCRIBER_ID " +
            " AND (" +
            "    (APPLICATION_ID IN ( SELECT APPLICATION_ID FROM AM_APPLICATION_GROUP_MAPPING WHERE GROUP_ID IN ($params) AND TENANT = ?)) " +
            "        OR " +
            "    SUB.USER_ID = ? )" +
            " And "+
            "    NAME like ?";

        public static final String GET_APPLICATIONS_COUNNT_CASESENSITVE = "SELECT " +
                "   count(*) count " +
                " FROM" +
                "   AM_APPLICATION APP, " +
                "   AM_SUBSCRIBER SUB  " +
                " WHERE " +
                "   SUB.SUBSCRIBER_ID = APP.SUBSCRIBER_ID " +
                " AND " +
                "    LOWER(SUB.USER_ID) = LOWER(?)"+
                " And "+
                "    NAME like ?";

        public static final String GET_APPLICATIONS_COUNNT_NONE_CASESENSITVE = "SELECT " +
                "   count(*) count " +
                " FROM" +
                "   AM_APPLICATION APP, " +
                "   AM_SUBSCRIBER SUB  " +
                " WHERE " +
                "   SUB.SUBSCRIBER_ID = APP.SUBSCRIBER_ID " +
                " AND " +
                "   SUB.USER_ID=?" +
                " And "+
                "    NAME like ?";




        public static final String GET_CONSUMER_KEYS_SQL =
            " SELECT " +
            "   MAP.CONSUMER_KEY " +
            " FROM " +
            "   AM_SUBSCRIPTION SUB, " +
            "   AM_APPLICATION_KEY_MAPPING MAP " +
            " WHERE " +
            "   SUB.APPLICATION_ID = MAP.APPLICATION_ID " +
            "   AND SUB.API_ID = ?";

    public static final String GET_SUBSCRIPTION_ID_OF_APPLICATION_SQL =
            "SELECT SUBSCRIPTION_ID FROM AM_SUBSCRIPTION WHERE APPLICATION_ID = ?";

    public static final String GET_CONSUMER_KEY_OF_APPLICATION_SQL =
            " SELECT" +
            "   CONSUMER_KEY," +
            "   CREATE_MODE," +
            "   KEY_MANAGER" +
                    " FROM" +
            "   AM_APPLICATION_KEY_MAPPING " +
            " WHERE" +
            "   APPLICATION_ID = ?";

    public static final String REMOVE_APPLICATION_FROM_SUBSCRIPTION_KEY_MAPPINGS_SQL =
            "DELETE FROM AM_SUBSCRIPTION_KEY_MAPPING WHERE SUBSCRIPTION_ID = ?";

    public static final String REMOVE_APPLICATION_FROM_SUBSCRIPTIONS_SQL =
            "DELETE FROM AM_SUBSCRIPTION WHERE APPLICATION_ID = ?";

    public static final String REMOVE_APPLICATION_FROM_APPLICATION_KEY_MAPPINGS_SQL =
            "DELETE FROM AM_APPLICATION_KEY_MAPPING WHERE APPLICATION_ID = ?";

    public static final String REMOVE_APPLICATION_FROM_DOMAIN_MAPPINGS_SQL =
            "DELETE FROM AM_APP_KEY_DOMAIN_MAPPING WHERE CONSUMER_KEY = ?";

    public static final String REMOVE_APPLICATION_FROM_APPLICATIONS_SQL =
            "DELETE FROM AM_APPLICATION WHERE APPLICATION_ID = ?";

    public static final String REMOVE_APPLICATION_FROM_APPLICATION_REGISTRATIONS_SQL =
            "DELETE FROM AM_APPLICATION_REGISTRATION WHERE APP_ID = ?";

    public static final String GET_CONSUMER_KEY_WITH_MODE_SLQ =
            " SELECT" +
            "   CONSUMER_KEY, " +
            "   KEY_TYPE" +
            " FROM" +
            "   AM_APPLICATION_KEY_MAPPING " +
            " WHERE" +
            "   APPLICATION_ID = ? AND " +
            "   CREATE_MODE = ?";

    public static final String GET_CONSUMER_KEY_FOR_APPLICATION_KEY_TYPE_SQL =
            " SELECT " +
            "   AKM.CONSUMER_KEY " +
            " FROM " +
            "   AM_APPLICATION APP," +
            "   AM_APPLICATION_KEY_MAPPING AKM," +
            "   AM_SUBSCRIBER SUB " +
            " WHERE " +
            "   SUB.SUBSCRIBER_ID=APP.SUBSCRIBER_ID " +
            "   AND APP.APPLICATION_ID = AKM.APPLICATION_ID " +
            "   AND APP.NAME = ? AND AKM.KEY_TYPE=?  ";

    public static final String GET_CONSUMER_KEY_FOR_APPLICATION_KEY_TYPE_BY_APP_ID_SQL =
            " SELECT " +
                    "   AKM.CONSUMER_KEY " +
                    " FROM " +
                    "   AM_APPLICATION APP," +
                    "   AM_APPLICATION_KEY_MAPPING AKM," +
                    "   AM_SUBSCRIBER SUB " +
                    " WHERE " +
                    "   SUB.SUBSCRIBER_ID=APP.SUBSCRIBER_ID " +
                    "   AND APP.APPLICATION_ID = AKM.APPLICATION_ID " +
                    "   AND APP.APPLICATION_ID = ? AND AKM.KEY_TYPE=?  ";

    public static final String GET_APPLICATION_ID_BY_CONSUMER_KEY_SQL =
            " SELECT " +
            "   MAP.APPLICATION_ID, " +
            "   MAP.KEY_TYPE " +
            " FROM " +
            "   AM_APPLICATION_KEY_MAPPING MAP " +
            " WHERE " +
            "   MAP.CONSUMER_KEY = ? ";

    public static final String DELETE_APPLICATION_KEY_MAPPING_BY_CONSUMER_KEY_SQL =
            "DELETE FROM AM_APPLICATION_KEY_MAPPING WHERE CONSUMER_KEY = ?";

    public static final String DELETE_APPLICATION_KEY_MAPPING_BY_UUID_SQL =
            "DELETE FROM AM_APPLICATION_KEY_MAPPING WHERE UUID = ?";

    public static final String DELETE_APPLICATION_KEY_MAPPING_BY_APPLICATION_ID_SQL =
            "DELETE FROM AM_APPLICATION_KEY_MAPPING WHERE APPLICATION_ID = ? AND KEY_TYPE = ?";

    public static final String REMOVE_FROM_APPLICATION_REGISTRANTS_SQL =
            "DELETE FROM AM_APPLICATION_REGISTRATION WHERE APP_ID = ? AND TOKEN_TYPE = ? AND KEY_MANAGER = ?";

    public static final String GET_SUBSCRIBER_CASE_INSENSITIVE_SQL =
            " SELECT " +
            "   SUB.SUBSCRIBER_ID AS SUBSCRIBER_ID," +
            "   SUB.USER_ID AS USER_ID, " +
            "   SUB.TENANT_ID AS TENANT_ID," +
            "   SUB.EMAIL_ADDRESS AS EMAIL_ADDRESS," +
            "   SUB.DATE_SUBSCRIBED AS DATE_SUBSCRIBED " +
            " FROM " +
            "   AM_SUBSCRIBER SUB " +
            " WHERE " +
            "   LOWER(SUB.USER_ID) = LOWER(?) " +
            "   AND SUB.TENANT_ID = ?";

    public static final String GET_SUBSCRIBER_DETAILS_SQL =
            " SELECT " +
            "   SUB.SUBSCRIBER_ID AS SUBSCRIBER_ID," +
            "   SUB.USER_ID AS USER_ID, " +
            "   SUB.TENANT_ID AS TENANT_ID," +
            "   SUB.EMAIL_ADDRESS AS EMAIL_ADDRESS," +
            "   SUB.DATE_SUBSCRIBED AS DATE_SUBSCRIBED " +
            " FROM " +
            "   AM_SUBSCRIBER SUB " +
            " WHERE " +
            "   SUB.USER_ID = ? " +
            "   AND SUB.TENANT_ID = ?";

    public static final String GET_API_ID_SQL =
            "SELECT API.API_ID FROM AM_API API WHERE API.API_PROVIDER = ? AND API.API_NAME = ? AND API.API_VERSION = ? ";

    public static final String GET_API_PRODUCT_ID_SQL =
            "SELECT API_ID FROM AM_API WHERE API_PROVIDER = ? AND API_NAME = ? "
                    + "AND API_VERSION = ? AND API_TYPE = '" + APIConstants.API_PRODUCT + "'";

    public static final String GET_API_PRODUCT_SQL =
            "SELECT API_ID, API_TIER FROM AM_API WHERE API_PROVIDER = ? " +
                    "AND API_NAME = ? AND API_VERSION = ? AND API_TYPE = '" + APIConstants.API_PRODUCT + "'";

    public static final String GET_AUDIT_UUID_SQL =
            "SELECT MAP.AUDIT_UUID FROM AM_SECURITY_AUDIT_UUID_MAPPING MAP WHERE MAP.API_ID = ?";

    public static final String ADD_SECURITY_AUDIT_MAP_SQL =
            "INSERT INTO AM_SECURITY_AUDIT_UUID_MAPPING (API_ID, AUDIT_UUID) VALUES (?,?)";

    public static final String REMOVE_SECURITY_AUDIT_MAP_SQL =
            "DELETE FROM AM_SECURITY_AUDIT_UUID_MAPPING WHERE API_ID = ?";

    public static final String ADD_CUSTOM_COMPLEXITY_DETAILS_SQL =
            "INSERT INTO AM_GRAPHQL_COMPLEXITY (UUID, API_ID, TYPE, FIELD, COMPLEXITY_VALUE) VALUES (?,?,?,?,?)";

    public static final String GET_CUSTOM_COMPLEXITY_DETAILS_SQL =
            " SELECT" +
            "   TYPE," +
            "   FIELD," +
            "   COMPLEXITY_VALUE" +
            " FROM" +
            "   AM_GRAPHQL_COMPLEXITY " +
            " WHERE" +
            "   API_ID = ? AND REVISION_UUID IS NULL";


    public static final String UPDATE_CUSTOM_COMPLEXITY_DETAILS_SQL =
            " UPDATE AM_GRAPHQL_COMPLEXITY " +
            " SET " +
            "   COMPLEXITY_VALUE = ? " +
            " WHERE " +
            "    API_ID = ?" +
            "    AND TYPE = ? " +
            "    AND FIELD = ? AND REVISION_UUID IS NULL";

    public static final String REMOVE_FROM_GRAPHQL_COMPLEXITY_SQL =
            "DELETE FROM AM_GRAPHQL_COMPLEXITY WHERE API_ID = ?";

    public static final String ADD_API_LIFECYCLE_EVENT_SQL =
            " INSERT INTO AM_API_LC_EVENT (API_ID, PREVIOUS_STATE, NEW_STATE, USER_ID, TENANT_ID, EVENT_DATE)" +
            " VALUES (?,?,?,?,?,?)";

    public static final String GET_LIFECYCLE_EVENT_SQL =
            " SELECT" +
            "   LC.API_ID AS API_ID," +
            "   LC.PREVIOUS_STATE AS PREVIOUS_STATE," +
            "   LC.NEW_STATE AS NEW_STATE," +
            "   LC.USER_ID AS USER_ID," +
            "   LC.EVENT_DATE AS EVENT_DATE " +
            " FROM" +
            "   AM_API_LC_EVENT LC, " +
            "   AM_API API " +
            " WHERE" +
            "   API.API_PROVIDER = ?" +
            "   AND API.API_NAME = ?" +
            "   AND API.API_VERSION = ?" +
            "   AND API.API_ID = LC.API_ID";

    public static final String GET_SUBSCRIPTION_DATA_SQL =
            " SELECT" +
            "   SUB.SUBSCRIPTION_ID AS SUBSCRIPTION_ID," +
            "   SUB.TIER_ID AS TIER_ID," +
            "   SUB.APPLICATION_ID AS APPLICATION_ID," +
            "   SUB.SUB_STATUS AS SUB_STATUS," +
            "   API.CONTEXT AS CONTEXT," +
            "   SKM.ACCESS_TOKEN AS ACCESS_TOKEN," +
            "   SKM.KEY_TYPE AS KEY_TYPE" +
            " FROM" +
            "   AM_SUBSCRIPTION SUB," +
            "   AM_SUBSCRIPTION_KEY_MAPPING SKM, " +
            "   AM_API API " +
            " WHERE" +
            "   API.API_PROVIDER = ?" +
            "   AND API.API_NAME = ?" +
            "   AND API.API_VERSION = ?" +
            "   AND SKM.SUBSCRIPTION_ID = SUB.SUBSCRIPTION_ID" +
            "   AND API.API_ID = SUB.API_ID";

    public static final String ADD_SUBSCRIPTION_KEY_MAPPING_SQL =
            " INSERT INTO AM_SUBSCRIPTION_KEY_MAPPING (SUBSCRIPTION_ID, ACCESS_TOKEN, KEY_TYPE)" +
            " VALUES (?,?,?)";

    public static final String GET_APPLICATION_DATA_SQL =
            " SELECT" +
            "   SUB.SUBSCRIPTION_ID AS SUBSCRIPTION_ID," +
            "   SUB.TIER_ID AS TIER_ID," +
            "   SUB.SUB_STATUS AS SUB_STATUS," +
            "   APP.APPLICATION_ID AS APPLICATION_ID," +
            "   API.CONTEXT AS CONTEXT " +
            " FROM" +
            "   AM_SUBSCRIPTION SUB," +
            "   AM_APPLICATION APP," +
            "   AM_API API " +
            " WHERE" +
            "   API.API_PROVIDER = ?" +
            "   AND API.API_NAME = ?" +
            "   AND API.API_VERSION = ?" +
            "   AND SUB.APPLICATION_ID = APP.APPLICATION_ID" +
            "   AND API.API_ID = SUB.API_ID" +
            "   AND SUB.SUB_STATUS != '" + APIConstants.SubscriptionStatus.ON_HOLD + "'";

    public static final String ADD_API_SQL =
            " INSERT INTO AM_API (API_PROVIDER,API_NAME,API_VERSION,CONTEXT,CONTEXT_TEMPLATE,CREATED_BY," +
            "CREATED_TIME, API_TIER, API_TYPE, API_UUID)" +
            " VALUES (?,?,?,?,?,?,?,?,?,?)";

    public static final String GET_DEFAULT_VERSION_SQL =
            "SELECT DEFAULT_API_VERSION FROM AM_API_DEFAULT_VERSION WHERE API_NAME= ? AND API_PROVIDER= ? ";

    public static final String ADD_WORKFLOW_ENTRY_SQL =
            " INSERT INTO AM_WORKFLOWS (WF_REFERENCE,WF_TYPE,WF_STATUS,WF_CREATED_TIME,WF_STATUS_DESC,TENANT_ID," +
            "TENANT_DOMAIN,WF_EXTERNAL_REFERENCE,WF_METADATA,WF_PROPERTIES)" +
            " VALUES (?,?,?,?,?,?,?,?,?,?)";

    public static final String UPDATE_WORKFLOW_ENTRY_SQL =
            " UPDATE AM_WORKFLOWS " +
            " SET " +
            "   WF_STATUS = ?, " +
            "   WF_STATUS_DESC = ? " +
            " WHERE " +
           "    WF_EXTERNAL_REFERENCE = ?";

    public static final String GET_ALL_WORKFLOW_ENTRY_SQL =
            "SELECT * FROM AM_WORKFLOWS WHERE WF_EXTERNAL_REFERENCE=?";

    public static final String GET_ALL_WORKFLOW_ENTRY_FROM_INTERNAL_REF_SQL =
            "SELECT * FROM AM_WORKFLOWS WHERE WF_REFERENCE=? AND WF_TYPE=?";

    public static final String ADD_PAYLOAD_SQL =
            " UPDATE AM_WORKFLOWS " +
                    " SET " +
                    "   WF_METADATA = ?, " +
                    "   WF_PROPERTIES = ?, " +
                    "   WF_STATUS_DESC = ? " +
                    " WHERE " +
                    "    WF_EXTERNAL_REFERENCE = ?";

    public static final String DELETE_WORKFLOW_REQUEST_SQL=
            " DELETE FROM AM_WORKFLOWS WHERE WF_EXTERNAL_REFERENCE = ?";

    public static final String GET_ALL_WORKFLOW_DETAILS_BY_EXTERNALWORKFLOWREF =
            " SELECT  * FROM AM_WORKFLOWS WHERE WF_EXTERNAL_REFERENCE = ?";

    public static final String GET_ALL_WORKFLOW_DETAILS_BY_WORKFLOW_TYPE =
            " SELECT  * FROM AM_WORKFLOWS WHERE WF_TYPE = ? AND  WF_STATUS = ? AND TENANT_DOMAIN = ?";

    public static final String GET_ALL_WORKFLOW_DETAILS =
            " SELECT  * FROM AM_WORKFLOWS WHERE WF_STATUS = ? AND TENANT_DOMAIN = ?";

    public static final String GET_ALL_WORKFLOW_DETAILS_BY_EXTERNAL_WORKFLOW_REFERENCE =
            " SELECT  * FROM AM_WORKFLOWS " +
            " WHERE WF_EXTERNAL_REFERENCE = ? " +
            " AND WF_STATUS = ? " +
            " AND TENANT_DOMAIN = ?";

    public static final String UPDATE_PUBLISHED_DEFAULT_VERSION_SQL =
            " UPDATE AM_API_DEFAULT_VERSION " +
            " SET " +
            "   PUBLISHED_DEFAULT_API_VERSION = ? " +
            " WHERE" +
            "   API_NAME = ? " +
            "   AND API_PROVIDER = ?";

    public static final String REMOVE_API_DEFAULT_VERSION_SQL =
            "DELETE FROM AM_API_DEFAULT_VERSION WHERE API_NAME = ? AND API_PROVIDER = ?";

    public static final String GET_PUBLISHED_DEFAULT_VERSION_SQL =
            "SELECT PUBLISHED_DEFAULT_API_VERSION FROM AM_API_DEFAULT_VERSION WHERE API_NAME= ? AND API_PROVIDER= ? ";

    public static final String ADD_API_DEFAULT_VERSION_SQL =
            " INSERT INTO " +
            " AM_API_DEFAULT_VERSION(API_NAME,API_PROVIDER,DEFAULT_API_VERSION,PUBLISHED_DEFAULT_API_VERSION)" +
            " VALUES (?,?,?,?)";

    public static final String ADD_URL_MAPPING_SQL =
            " INSERT INTO " +
            " AM_API_URL_MAPPING (API_ID,HTTP_METHOD,AUTH_SCHEME,URL_PATTERN,THROTTLING_TIER,MEDIATION_SCRIPT)" +
            " VALUES (?,?,?,?,?,?)";

    public static final String GET_APPLICATION_BY_NAME_PREFIX =
            " SELECT " +
            "   APP.APPLICATION_ID," +
            "   APP.NAME," +
            "   APP.SUBSCRIBER_ID," +
            "   APP.APPLICATION_TIER," +
            "   APP.CALLBACK_URL," +
            "   APP.DESCRIPTION, " +
            "   APP.SUBSCRIBER_ID," +
            "   APP.APPLICATION_STATUS," +
            "   APP.GROUP_ID," +
            "   APP.UUID," +
            "   APP.CREATED_BY," +
            "   APP.TOKEN_TYPE," +
            "   SUB.USER_ID," +
            "   APP.CREATED_BY" +
            " FROM " +
            "   AM_SUBSCRIBER SUB," +
            "   AM_APPLICATION APP";

    public static final String GET_APPLICATION_ATTRIBUTES_BY_APPLICATION_ID =
            " SELECT " +
                    "   APP.APPLICATION_ID," +
                    "   APP.NAME," +
                    "   APP.VALUE" +
                    " FROM " +
                    "   AM_APPLICATION_ATTRIBUTES APP WHERE APPLICATION_ID = ?";

    public static final String GET_APPLICATION_BY_ID_SQL =
            " SELECT " +
            "   APP.APPLICATION_ID," +
            "   APP.NAME," +
            "   APP.SUBSCRIBER_ID," +
            "   APP.APPLICATION_TIER," +
            "   APP.CALLBACK_URL," +
            "   APP.DESCRIPTION, " +
            "   APP.SUBSCRIBER_ID," +
            "   APP.APPLICATION_STATUS, " +
            "   SUB.USER_ID, " +
            "   APP.GROUP_ID," +
            "   APP.CREATED_BY," +
            "   APP.UUID, " +
            "   APP.TOKEN_TYPE " +
            " FROM " +
            "   AM_SUBSCRIBER SUB," +
            "   AM_APPLICATION APP " +
            " WHERE " +
            "   APPLICATION_ID = ? " +
            "   AND APP.SUBSCRIBER_ID = SUB.SUBSCRIBER_ID";

    public static final String GET_APPLICATION_BY_UUID_SQL =
            " SELECT " +
            "   APP.APPLICATION_ID," +
            "   APP.NAME," +
            "   APP.SUBSCRIBER_ID," +
            "   APP.APPLICATION_TIER," +
            "   APP.CALLBACK_URL," +
            "   APP.DESCRIPTION, " +
            "   APP.SUBSCRIBER_ID," +
            "   APP.APPLICATION_STATUS, " +
            "   APP.GROUP_ID, " +
            "   APP.UPDATED_TIME, "+
            "   APP.CREATED_TIME, "+
            "   APP.UUID," +
            "   APP.TOKEN_TYPE," +
            "   APP.CREATED_BY," +
            "   SUB.USER_ID " +
            " FROM " +
            "   AM_SUBSCRIBER SUB," +
            "   AM_APPLICATION APP " +
            " WHERE " +
            "   APP.UUID = ? " +
            "   AND APP.SUBSCRIBER_ID = SUB.SUBSCRIBER_ID";

    public static final String GET_APPLICATION_BY_CLIENT_ID_SQL =
            " SELECT " +
                    "   APP.APPLICATION_ID," +
                    "   APP.NAME," +
                    "   APP.SUBSCRIBER_ID," +
                    "   APP.APPLICATION_TIER," +
                    "   APP.CALLBACK_URL," +
                    "   APP.DESCRIPTION, " +
                    "   APP.SUBSCRIBER_ID," +
                    "   APP.APPLICATION_STATUS, " +
                    "   APP.GROUP_ID, " +
                    "   APP.UPDATED_TIME, "+
                    "   APP.CREATED_TIME, "+
                    "   APP.UUID," +
                    "   APP.CREATED_BY," +
                    "   APP.TOKEN_TYPE," +
                    "   AM_APP_MAP.KEY_TYPE" +
                    " FROM " +
                    "   AM_APPLICATION_KEY_MAPPING AM_APP_MAP," +
                    "   AM_APPLICATION APP " +
                    " WHERE " +
                    "   AM_APP_MAP.CONSUMER_KEY = ? " +
                    "   AND APP.APPLICATION_ID = AM_APP_MAP.APPLICATION_ID";

    public static final String REMOVE_FROM_URI_TEMPLATES_SQL =
            "DELETE FROM AM_API_URL_MAPPING WHERE API_ID = ? AND REVISION_UUID IS NULL";

    public static final String GET_ALL_URL_TEMPLATES_SQL =
            " SELECT    " +
                    "   AUM.HTTP_METHOD," +
                    "   AUM.AUTH_SCHEME," +
                    "   AUM.URL_PATTERN," +
                    "   AUM.THROTTLING_TIER," +
                    "   AUM.MEDIATION_SCRIPT, " +
                    "   AUM.URL_MAPPING_ID " +
                    " FROM " +
                    "   AM_API_URL_MAPPING AUM, " +
                    "   AM_API API " +
                    " WHERE" +
                    "   API.CONTEXT= ? " +
                    "   AND API.API_VERSION = ? " +
                    "   AND AUM.API_ID = API.API_ID AND AUM.REVISION_UUID IS NULL " +
                    " ORDER BY URL_MAPPING_ID";

    public static final String UPDATE_API_SQL =
            "UPDATE AM_API " +
            "SET " +
            "   CONTEXT = ?, " +
            "   CONTEXT_TEMPLATE = ?, " +
            "   UPDATED_BY = ?," +
            "   UPDATED_TIME = ?, " +
            "   API_TIER = ?, " +
            "   API_TYPE = ?, " +
                    "   API_UUID = ? " +
            " WHERE " +
            "   API_PROVIDER = ? " +
            "   AND API_NAME = ? " +
            "   AND" + " API_VERSION = ? ";

    public static final String FIX_NULL_THROTTLING_TIERS =
            "UPDATE AM_API_URL_MAPPING SET THROTTLING_TIER = 'Unlimited' WHERE " +
                     " THROTTLING_TIER IS NULL";

    public static final String REMOVE_APPLICATION_MAPPINGS_BY_CONSUMER_KEY_SQL =
            "DELETE FROM AM_APPLICATION_KEY_MAPPING WHERE CONSUMER_KEY = ?";

    public static final String REMOVE_FROM_API_LIFECYCLE_SQL =
            "DELETE FROM AM_API_LC_EVENT WHERE API_ID=? ";

    public static final String REMOVE_FROM_API_COMMENT_SQL =
            "DELETE FROM AM_API_COMMENTS WHERE API_ID=? ";

    public static final String REMOVE_FROM_API_SUBSCRIPTION_SQL =
            "DELETE FROM AM_SUBSCRIPTION WHERE API_ID=?";

    public static final String REMOVE_FROM_EXTERNAL_STORES_SQL =
            "DELETE FROM AM_EXTERNAL_STORES WHERE API_ID=?";

    public static final String REMOVE_FROM_API_SQL =
            "DELETE FROM AM_API WHERE API_PROVIDER=? AND API_NAME=? AND API_VERSION=? ";

    public static final String REMOVE_FROM_API_URL_MAPPINGS_SQL =
            "DELETE FROM AM_API_URL_MAPPING WHERE API_ID = ?";

    public static final String REMOVE_ACCESS_TOKEN_PREFIX = "UPDATE ";

    public static final String REVOKE_ACCESS_TOKEN_SUFFIX =
            " SET TOKEN_STATE" + "='REVOKED' WHERE ACCESS_TOKEN= ? ";

    public static final String GET_API_BY_ACCESS_TOKEN_PREFIX =
            " SELECT AMA.API_ID, API_NAME, API_PROVIDER, API_VERSION " +
            " FROM AM_API AMA, ";

    public static final String GET_API_BY_ACCESS_TOKEN_SUFFIX =
            " IAT, " +
            "   AM_APPLICATION_KEY_MAPPING AKM, " +
            "   AM_SUBSCRIPTION AMS, " +
            "   IDN_OAUTH_CONSUMER_APPS ICA " +
            " WHERE IAT.ACCESS_TOKEN = ? " +
            "   AND ICA.CONSUMER_KEY = AKM.CONSUMER_KEY " +
            "   AND IAT.CONSUMER_KEY_ID = ICA.ID " +
            "   AND AKM.APPLICATION_ID = AMS.APPLICATION_ID " +
            "   AND AMA.API_ID = AMS.API_ID";

    public static final String GET_APPLICATION_BY_TIER_SQL =
            " SELECT DISTINCT AMS.APPLICATION_ID,NAME,SUBSCRIBER_ID " +
            " FROM " +
            "   AM_SUBSCRIPTION AMS," +
            "   AM_APPLICATION AMA " +
            "WHERE " +
            "   AMS.TIER_ID=? " +
            "   AND AMS.APPLICATION_ID=AMA.APPLICATION_ID";

    public static final String GET_URL_TEMPLATES_SQL =
            " SELECT " +
            "   URL_PATTERN," +
            "   HTTP_METHOD," +
            "   AUTH_SCHEME," +
            "   THROTTLING_TIER, " +
            "   MEDIATION_SCRIPT " +
            " FROM " +
            "   AM_API_URL_MAPPING " +
            " WHERE " +
            "   API_ID = ? AND REVISION_UUID IS NULL" +
            " ORDER BY " +
            "   URL_MAPPING_ID ASC ";

    public static final String GET_URL_TEMPLATES_OF_API_SQL =
            " SELECT " +
            "  AUM.URL_MAPPING_ID," +
            "   AUM.URL_PATTERN," +
            "   AUM.HTTP_METHOD," +
            "   AUM.AUTH_SCHEME," +
            "   AUM.THROTTLING_TIER," +
            "   AUM.MEDIATION_SCRIPT," +
            "   ARSM.SCOPE_NAME " +
            " FROM " +
            "   AM_API_URL_MAPPING AUM " +
            " INNER JOIN AM_API API ON AUM.API_ID = API.API_ID " +
            " LEFT OUTER JOIN AM_API_RESOURCE_SCOPE_MAPPING ARSM ON AUM.URL_MAPPING_ID = ARSM.URL_MAPPING_ID" +
            " WHERE " +
            "  API.API_PROVIDER = ? AND " +
            "  API.API_NAME = ? AND " +
            "  API.API_VERSION = ?  AND " +
                    "AUM.REVISION_UUID IS NULL " +
            " ORDER BY AUM.URL_MAPPING_ID ASC ";

    public static final String GET_URL_TEMPLATES_OF_API_REVISION_SQL =
            " SELECT " +
                    "  AUM.URL_MAPPING_ID," +
                    "   AUM.URL_PATTERN," +
                    "   AUM.HTTP_METHOD," +
                    "   AUM.AUTH_SCHEME," +
                    "   AUM.THROTTLING_TIER," +
                    "   AUM.MEDIATION_SCRIPT," +
                    "   ARSM.SCOPE_NAME " +
                    " FROM " +
                    "   AM_API_URL_MAPPING AUM " +
                    " INNER JOIN AM_API API ON AUM.API_ID = API.API_ID " +
                    " LEFT OUTER JOIN AM_API_RESOURCE_SCOPE_MAPPING ARSM ON AUM.URL_MAPPING_ID = ARSM.URL_MAPPING_ID" +
                    " WHERE " +
                    "  API.API_PROVIDER = ? AND " +
                    "  API.API_NAME = ? AND " +
                    "  API.API_VERSION = ?  AND " +
                    "AUM.REVISION_UUID = ? " +
                    " ORDER BY AUM.URL_MAPPING_ID ASC ";

    public static final String GET_API_PRODUCT_URI_TEMPLATE_ASSOCIATION_SQL =
            " SELECT " +
            "  API.API_PROVIDER," +
            "  API.API_NAME," +
            "  API.API_VERSION," +
            "  APM.URL_MAPPING_ID  " +
            "  FROM " +
            "  AM_API API " +
            "  INNER JOIN AM_API_PRODUCT_MAPPING APM ON API.API_ID = APM.API_ID " +
            "  WHERE APM.URL_MAPPING_ID IN " +
            "   (SELECT AUM.URL_MAPPING_ID " +
            "   FROM AM_API_URL_MAPPING AUM " +
            "   INNER JOIN AM_API API ON AUM.API_ID = API.API_ID " +
            "   WHERE API.API_PROVIDER = ? AND " +
            "   API.API_NAME = ? AND API.API_VERSION = ? AND AUM.REVISION_UUID IS NULL)";

    public static final String GET_AUTHORIZED_DOMAINS_PREFIX =
            "SELECT AKDM.AUTHZ_DOMAIN FROM AM_APP_KEY_DOMAIN_MAPPING AKDM, ";

    public static final String GET_AUTHORIZED_DOMAINS_SUFFIX =
            "   IOAT, " +
            "   IDN_OAUTH_CONSUMER_APPS IOCA " +
            " WHERE " +
            "   IOAT.ACCESS_TOKEN  = ? " +
            "   AND IOAT.CONSUMER_KEY_ID = IOCA.ID " +
            "   AND IOCA.CONSUMER_KEY = AKDM.CONSUMER_KEY";

    public static final String GET_AUTHORIZED_DOMAINS_BY_ACCESS_KEY_SQL =
            "SELECT AUTHZ_DOMAIN FROM AM_APP_KEY_DOMAIN_MAPPING WHERE CONSUMER_KEY = ? ";

    public static final String GET_CONSUMER_KEY_BY_ACCESS_TOKEN_PREFIX =
            "SELECT ICA.CONSUMER_KEY FROM ";

    public static final String GET_CONSUMER_KEY_BY_ACCESS_TOKEN_SUFFIX =
            "   IAT," +
            "   IDN_OAUTH_CONSUMER_APPS ICA" +
            " WHERE " +
            "   IAT.ACCESS_TOKEN = ? " +
            "   AND ICA.ID = IAT.CONSUMER_KEY_ID";

    public static final String ADD_COMMENT_SQL =
            " INSERT INTO AM_API_COMMENTS (COMMENT_ID,COMMENT_TEXT,COMMENTED_USER,DATE_COMMENTED,API_ID)" +
            " VALUES (?,?,?,?,?)";

    public static final String GET_COMMENT_SQL =
            " SELECT AM_API_COMMENTS.COMMENT_ID AS COMMENT_ID," +
            "   AM_API_COMMENTS.COMMENT_TEXT AS COMMENT_TEXT," +
            "   AM_API_COMMENTS.COMMENTED_USER AS COMMENTED_USER," +
            "   AM_API_COMMENTS.DATE_COMMENTED AS DATE_COMMENTED " +
            " FROM AM_API_COMMENTS, AM_API API " +
            " WHERE API.API_PROVIDER = ? " +
            "   AND API.API_NAME = ? " +
            "   AND API.API_VERSION = ? " +
            "   AND API.API_ID = AM_API_COMMENTS.API_ID " +
            "   AND AM_API_COMMENTS.COMMENT_ID = ?";

    public static final String GET_COMMENTS_SQL =
            " SELECT AM_API_COMMENTS.COMMENT_ID AS COMMENT_ID," +
            "   AM_API_COMMENTS.COMMENT_TEXT AS COMMENT_TEXT," +
            "   AM_API_COMMENTS.COMMENTED_USER AS COMMENTED_USER," +
            "   AM_API_COMMENTS.DATE_COMMENTED AS DATE_COMMENTED " +
            " FROM " +
            "   AM_API_COMMENTS, " +
            "   AM_API API " +
            " WHERE " +
            "   API.API_PROVIDER = ? " +
            "   AND API.API_NAME = ? " +
            "   AND API.API_VERSION  = ? " +
            "   AND API.API_ID = AM_API_COMMENTS.API_ID";

    public static final String DELETE_COMMENT_SQL = "DELETE FROM AM_API_COMMENTS WHERE AM_API_COMMENTS.COMMENT_ID = ?";

    public static final String GET_API_CONTEXT_SQL =
            "SELECT CONTEXT FROM AM_API " + " WHERE CONTEXT= ?";

    public static final String GET_API_IDENTIFIER_BY_UUID_SQL =
            "SELECT API_PROVIDER, API_NAME, API_VERSION FROM AM_API WHERE API_UUID = ?";
    public static final String GET_UUID_BY_IDENTIFIER_SQL =
            "SELECT API_UUID FROM AM_API WHERE API_PROVIDER = ? AND API_NAME = ? AND API_VERSION = ?";
    public static final String GET_API_TYPE_BY_UUID =
            "SELECT API_TYPE FROM AM_API WHERE API_UUID = ?";

    public static final String GET_API_CONTEXT_BY_API_NAME_SQL =
            "SELECT CONTEXT FROM AM_API WHERE API_PROVIDER = ? AND API_NAME = ? AND API_VERSION  = ?";

    public static final String GET_ALL_CONTEXT_SQL = "SELECT CONTEXT FROM AM_API ";

    public static final String GET_APPLICATION_REGISTRATION_ENTRY_BY_SUBSCRIBER_SQL =
            "SELECT " +
            "   APP.APPLICATION_ID," +
            "   APP.NAME," +
            "   APP.SUBSCRIBER_ID," +
            "   APP.APPLICATION_TIER," +
            "   REG.TOKEN_TYPE," +
            "   REG.TOKEN_SCOPE," +
            "   APP.CALLBACK_URL," +
            "   APP.DESCRIPTION," +
            "   APP.APPLICATION_STATUS," +
            "   SUB.USER_ID," +
            "   REG.ALLOWED_DOMAINS," +
            "   REG.VALIDITY_PERIOD," +
            "   REG.INPUTS, REG.KEY_MANAGER" +
            " FROM " +
            "   AM_APPLICATION_REGISTRATION REG," +
            "   AM_APPLICATION APP," +
            "   AM_SUBSCRIBER SUB" +
            " WHERE " +
            "   REG.SUBSCRIBER_ID=SUB.SUBSCRIBER_ID " +
            "   AND REG.APP_ID = APP.APPLICATION_ID " +
            "   AND REG.WF_REF=?";

    public static final String GET_APPLICATION_REGISTRATION_ENTRY_SQL =
            "SELECT " +
            "   REG.TOKEN_TYPE," +
            "   REG.ALLOWED_DOMAINS," +
            "   REG.VALIDITY_PERIOD" +
            " FROM " +
            "   AM_APPLICATION_REGISTRATION REG, " +
            "   AM_APPLICATION APP " +
            " WHERE " +
            "   REG.APP_ID = APP.APPLICATION_ID " +
            "   AND APP.APPLICATION_ID=?";

    public static final String GET_APPLICATION_REGISTRATION_ID_SQL =
            "SELECT APP_ID FROM AM_APPLICATION_REGISTRATION WHERE WF_REF=?";

    public static final String GET_WORKFLOW_ENTRY_SQL =
            "SELECT " +
            "   REG.WF_REF" +
            " FROM " +
            "   AM_APPLICATION APP, " +
            "   AM_APPLICATION_REGISTRATION REG, " +
            "   AM_SUBSCRIBER SUB" +
            " WHERE " +
            "   APP.NAME=? " +
            "   AND SUB.USER_ID=? " +
            "   AND SUB.SUBSCRIBER_ID = APP.SUBSCRIBER_ID " +
            "   AND REG.APP_ID=APP.APPLICATION_ID";

    public static final String GET_WORKFLOW_ENTRY_BY_APP_ID_SQL =
            "SELECT " +
                    "   REG.WF_REF" +
                    " FROM " +
                    "   AM_APPLICATION APP, " +
                    "   AM_APPLICATION_REGISTRATION REG, " +
                    "   AM_SUBSCRIBER SUB" +
                    " WHERE " +
                    "   APP.APPLICATION_ID=? " +
                    "   AND SUB.USER_ID=? " +
                    "   AND SUB.SUBSCRIBER_ID = APP.SUBSCRIBER_ID " +
                    "   AND REG.APP_ID=APP.APPLICATION_ID";

    public static final String GET_EXTERNAL_WORKFLOW_REFERENCE_SQL =
            "SELECT WF_EXTERNAL_REFERENCE FROM AM_WORKFLOWS WHERE WF_TYPE=? AND WF_REFERENCE=?";

    public static final String REMOVE_WORKFLOW_ENTRY_SQL =
            "DELETE FROM AM_WORKFLOWS WHERE WF_TYPE=? AND WF_EXTERNAL_REFERENCE=?";

    public static final String GET_EXTERNAL_WORKFLOW_REFERENCE_FOR_SUBSCRIPTION_SQL =
            "SELECT " +
            "   AW.WF_EXTERNAL_REFERENCE " +
            " FROM" +
            "   AM_WORKFLOWS AW, " +
            "   AM_SUBSCRIPTION ASUB " +
            " WHERE" +
            "   ASUB.API_ID=? " +
            "   AND ASUB.APPLICATION_ID=? " +
            "   AND AW.WF_REFERENCE=ASUB.SUBSCRIPTION_ID " +
            "   AND AW.WF_TYPE=?";

    public static final String GET_EXTERNAL_WORKFLOW_REFERENCE_FOR_SUBSCRIPTION_POSTGRE_SQL =
            "SELECT" +
            "   AW.WF_EXTERNAL_REFERENCE" +
            " FROM" +
            "   AM_WORKFLOWS AW, " +
            "   AM_SUBSCRIPTION ASUB  " +
            " WHERE" +
            "   ASUB.API_ID=? " +
            "   AND ASUB.APPLICATION_ID=?" +
            "   AND AW.WF_REFERENCE::integer=ASUB.SUBSCRIPTION_ID " +
            "   AND AW.WF_TYPE=?";

    public static final String GET_EXTERNAL_WORKFLOW_FOR_SUBSCRIPTION_SQL =
            " SELECT " +
            "   WF_EXTERNAL_REFERENCE" +
            " FROM " +
            "   AM_WORKFLOWS" +
            " WHERE " +
            "   WF_REFERENCE=?" +
            "   AND WF_TYPE=?";

    public static final String GET_EXTERNAL_WORKFLOW_FOR_SIGNUP_SQL =
            "SELECT " +
            "   WF_EXTERNAL_REFERENCE" +
            " FROM " +
            "   AM_WORKFLOWS WHERE " +
            "   WF_REFERENCE=? " +
            "   AND WF_TYPE=?";

    public static final String GET_PAGINATED_SUBSCRIPTIONS_BY_APPLICATION_SQL =
            "SELECT" +
            "   SUBSCRIPTION_ID " +
            " FROM " +
            "   AM_SUBSCRIPTION " +
            " WHERE " +
            "   APPLICATION_ID=? " +
            "   AND SUB_STATUS=?";

    public static final String GET_SUBSCRIPTIONS_BY_API_SQL =
            "SELECT" +
                    "   SUBSCRIPTION_ID" +
                    " FROM " +
                    "   AM_SUBSCRIPTION SUBS," +
                    "   AM_API API " +
                    " WHERE " +
                    "   API.API_NAME = ? " +
                    "   AND API.API_VERSION = ? " +
                    "   AND API.API_PROVIDER = ? " +
                    "   AND API.API_ID = SUBS.API_ID " +
                    "   AND SUB_STATUS = ?";

    public static final String GET_REGISTRATION_WORKFLOW_SQL =
            "SELECT WF_REF FROM AM_APPLICATION_REGISTRATION WHERE APP_ID = ? AND TOKEN_TYPE = ? AND KEY_MANAGER = ?";

    public static final String GET_SUBSCRIPTION_STATUS_SQL =
            "SELECT SUB_STATUS FROM AM_SUBSCRIPTION WHERE API_ID = ? AND APPLICATION_ID = ?";

    public static final String GET_SUBSCRIPTION_CREATION_STATUS_SQL =
            "SELECT SUBS_CREATE_STATE FROM AM_SUBSCRIPTION WHERE API_ID = ? AND APPLICATION_ID = ?";

    public static final String ADD_EXTERNAL_API_STORE_SQL =
            " INSERT INTO AM_EXTERNAL_STORES (API_ID,STORE_ID,STORE_DISPLAY_NAME,STORE_ENDPOINT,STORE_TYPE," +
                    "LAST_UPDATED_TIME) VALUES (?,?,?,?,?,?)";

    public static final String REMOVE_EXTERNAL_API_STORE_SQL =
            "DELETE FROM AM_EXTERNAL_STORES WHERE API_ID=? AND STORE_ID=? AND STORE_TYPE=?";

    public static final String UPDATE_EXTERNAL_API_STORE_SQL =
            "UPDATE " +
            "   AM_EXTERNAL_STORES" +
            " SET " +
            "   STORE_ENDPOINT = ?, " +
            "   STORE_TYPE = ?, " +
            "   LAST_UPDATED_TIME = ? " +
            " WHERE " +
            "   API_ID = ? AND STORE_ID = ? ";

    public static final String GET_EXTERNAL_API_STORE_DETAILS_SQL =
            "SELECT " +
            "   ES.STORE_ID, " +
            "   ES.STORE_DISPLAY_NAME, " +
            "   ES.STORE_ENDPOINT, " +
            "   ES.STORE_TYPE, " +
            "   ES.LAST_UPDATED_TIME " +
             "FROM " +
            "   AM_EXTERNAL_STORES ES " +
            " WHERE " +
            "   ES.API_ID = ? ";

    public static final String ADD_PRODUCT_RESOURCE_MAPPING_SQL = "INSERT INTO AM_API_PRODUCT_MAPPING "
            + "(API_ID,URL_MAPPING_ID) " + "VALUES (?, ?)";

    public static final String DELETE_FROM_AM_API_PRODUCT_MAPPING_SQL = "DELETE FROM AM_API_PRODUCT_MAPPING WHERE "
            + "API_ID = ? ";

    public static final String GET_SCOPE_BY_SUBSCRIBED_API_PREFIX =
            "SELECT DISTINCT ARSM.SCOPE_NAME " +
                    "FROM AM_API_RESOURCE_SCOPE_MAPPING ARSM INNER JOIN AM_API_URL_MAPPING AUM " +
                    "ON ARSM.URL_MAPPING_ID = AUM.URL_MAPPING_ID " +
                    "WHERE AUM.REVISION_UUID IS NULL AND AUM.API_ID IN (";

    public static final char GET_SCOPE_BY_SUBSCRIBED_ID_SUFFIX = ')';

    public static final String GET_SCOPE_BY_SUBSCRIBED_ID_ORACLE_SQL =
            "SELECT DISTINCT ARSM.SCOPE_NAME " +
                    "FROM AM_API_RESOURCE_SCOPE_MAPPING ARSM INNER JOIN AM_API_URL_MAPPING AUM " +
                    "ON ARSM.URL_MAPPING_ID = AUM.URL_MAPPING_ID " +
                    "WHERE AUM.REVISION_UUID IS NULL AND AUM.API_ID IN (";

    public static final String GET_SCOPES_BY_SCOPE_KEY_SQL =
            "SELECT " +
            "   IAS.SCOPE_ID, " +
            "   IAS.NAME, " +
            "   IAS.DISPLAY_NAME, " +
            "   IAS.DESCRIPTION, " +
            "   IAS.TENANT_ID, " +
            "   B.SCOPE_BINDING " +
            " FROM " +
            "   IDN_OAUTH2_SCOPE IAS " +
            " INNER JOIN  IDN_OAUTH2_SCOPE_BINDING B ON IAS.SCOPE_ID = B.SCOPE_ID  " +
            " WHERE" +
            "   NAME = ? AND TENANT_ID = ?";

    public static final String GET_SCOPES_BY_SCOPE_KEYS_PREFIX =
            "SELECT " +
            "   IAS.SCOPE_ID, " +
            "   IAS.NAME, " +
            "   IAS.DISPLAY_NAME, " +
            "   IAS.DESCRIPTION, " +
            "   IAS.TENANT_ID, " +
            "   B.SCOPE_BINDING " +
            " FROM " +
            "   IDN_OAUTH2_SCOPE IAS " +
            " INNER JOIN  IDN_OAUTH2_SCOPE_BINDING B ON IAS.SCOPE_ID = B.SCOPE_ID  " +
            " WHERE" +
            "   NAME IN (";

    public static final String GET_SCOPES_BY_SCOPE_KEYS_PREFIX_ORACLE =
            "SELECT " +
            "   IAS.SCOPE_ID, " +
            "   IAS.NAME, " +
            "   IAS.DISPLAY_NAME, " +
            "   IAS.DESCRIPTION, " +
            "   IAS.TENANT_ID, " +
            "   B.SCOPE_BINDING " +
            " FROM " +
            "   IDN_OAUTH2_SCOPE IAS " +
            " INNER JOIN  IDN_OAUTH2_SCOPE_BINDING B ON IAS.SCOPE_ID = B.SCOPE_ID  " +
            " WHERE" +
            "   NAME IN (";

    public static final String GET_SCOPES_BY_SCOPE_KEYS_SUFFIX = ") AND TENANT_ID = ?";

    public static final String GET_RESOURCE_TO_SCOPE_MAPPING_SQL =
            "SELECT AUM.URL_MAPPING_ID, ARSM.SCOPE_NAME FROM AM_API_URL_MAPPING AUM " +
                    "LEFT JOIN AM_API_RESOURCE_SCOPE_MAPPING ARSM ON AUM.URL_MAPPING_ID = ARSM.URL_MAPPING_ID " +
                    "WHERE AUM.API_ID = ? AND AUM.REVISION_UUID IS NULL";

    public static final String GET_SUBSCRIBED_APIS_FROM_CONSUMER_KEY =
        "SELECT SUB.API_ID "
                + "FROM AM_SUBSCRIPTION SUB, AM_APPLICATION_KEY_MAPPING AKM "
                + "WHERE AKM.CONSUMER_KEY = ? AND AKM.APPLICATION_ID = SUB.APPLICATION_ID";

    public static final String GET_SCOPE_ROLES_OF_APPLICATION_SQL =
            "SELECT DISTINCT A.NAME, D.SCOPE_BINDING "
                    + "FROM ("
                    + " (IDN_OAUTH2_SCOPE A "
                    + "     INNER JOIN "
                    + "  AM_API_RESOURCE_SCOPE_MAPPING B1 ON A.TENANT_ID = B1.TENANT_ID "
                    + "     INNER JOIN "
                    + "  AM_API_RESOURCE_SCOPE_MAPPING B2 ON A.NAME = B2.SCOPE_NAME "
                    + "     INNER JOIN "
                    + "  AM_API_URL_MAPPING C ON B1.URL_MAPPING_ID = C.URL_MAPPING_ID"
                    + " ) LEFT JOIN "
                    + " IDN_OAUTH2_SCOPE_BINDING D ON A.SCOPE_ID = D.SCOPE_ID"
                    + ") WHERE C.REVISION_UUID IS NULL AND C.API_ID IN (";

    public static final String CLOSING_BRACE = ")";

    public static final String GET_SCOPES_FOR_API_LIST = "SELECT "
            + "ARSM.SCOPE_NAME, AUM.API_ID "
            + "FROM AM_API_RESOURCE_SCOPE_MAPPING ARSM "
            + "INNER JOIN AM_API_URL_MAPPING AUM "
            + "ON ARSM.URL_MAPPING_ID = AUM.URL_MAPPING_ID "
            + "WHERE AUM.API_ID IN ( $paramList ) AND AUM.REVISION_UUID IS NULL";

    public static final String GET_SCOPES_FOR_API_LIST_ORACLE = "SELECT "
            + "ARSM.SCOPE_NAME, AUM.API_ID "
            + "FROM AM_API_RESOURCE_SCOPE_MAPPING ARSM "
            + "INNER JOIN AM_API_URL_MAPPING AUM "
            + "ON ARSM.URL_MAPPING_ID = AUM.URL_MAPPING_ID "
            + "WHERE AUM.API_ID IN ( $paramList ) AND AUM.REVISION_UUID IS NULL";

    public static final String GET_USERS_FROM_OAUTH_TOKEN_SQL =
            "SELECT " +
            "   DISTINCT AMS.USER_ID, " +
            "   AKM.CONSUMER_KEY " +
            " FROM " +
            "   AM_APPLICATION_KEY_MAPPING AKM, " +
            "   AM_APPLICATION, " +
            "   AM_SUBSCRIBER AMS " +
            " WHERE " +
            "   AKM.CONSUMER_KEY = ? " +
            "   AND AKM.APPLICATION_ID = AA.APPLICATION_ID " +
            "   AND AA.SUBSCRIBER_ID = AMS.SUBSCRIBER_ID";

    public static final String REMOVE_SUBSCRIPTION_BY_APPLICATION_ID_SQL =
            "DELETE FROM AM_SUBSCRIPTION WHERE API_ID = ? AND APPLICATION_ID = ? ";

    public static final String GET_API_NAME_NOT_MATCHING_CONTEXT_SQL =
            "SELECT COUNT(API_ID) AS API_COUNT FROM AM_API WHERE LOWER(API_NAME) = LOWER(?) AND CONTEXT NOT LIKE ?";

    public static final String GET_API_NAME_MATCHING_CONTEXT_SQL =
            "SELECT COUNT(API_ID) AS API_COUNT FROM AM_API WHERE LOWER(API_NAME) = LOWER(?) AND CONTEXT LIKE ?";

    public static final String GET_API_NAME_DIFF_CASE_NOT_MATCHING_CONTEXT_SQL =
            "SELECT COUNT(API_ID) AS API_COUNT FROM AM_API WHERE LOWER(API_NAME) = LOWER(?) AND CONTEXT NOT LIKE ? AND NOT (API_NAME = ?)";

    public static final String GET_API_NAME_DIFF_CASE_MATCHING_CONTEXT_SQL =
            "SELECT COUNT(API_ID) AS API_COUNT FROM AM_API WHERE LOWER(API_NAME) = LOWER(?) AND CONTEXT LIKE ? AND NOT (API_NAME = ?)";

    public static final String GET_ACTIVE_TOKEN_OF_CONSUMER_KEY_SQL =
            " SELECT " +
            "   IOAT.ACCESS_TOKEN" +
            " FROM " +
            "   IDN_OAUTH2_ACCESS_TOKEN IOAT" +
            " INNER JOIN " +
            "   IDN_OAUTH_CONSUMER_APPS IOCA " +
            " ON " +
            "   IOCA.ID = IOAT.CONSUMER_KEY_ID" +
            " WHERE" +
            "   IOCA.CONSUMER_KEY = ?" +
            "   AND IOAT.TOKEN_STATE = 'ACTIVE'";

    public static final String GET_CONTEXT_TEMPLATE_COUNT_SQL =
            "SELECT COUNT(CONTEXT_TEMPLATE) AS CTX_COUNT FROM AM_API WHERE LOWER(CONTEXT_TEMPLATE) = ?";

    public static final String GET_API_NAMES_MATCHES_CONTEXT=
            "SELECT DISTINCT API_NAME FROM AM_API WHERE CONTEXT_TEMPLATE = ?";

    public static final String GET_VERSIONS_MATCHES_CONTEXT=
            "SELECT API_VERSION FROM AM_API WHERE CONTEXT_TEMPLATE = ? AND API_NAME = ?";

    public static final String GET_APPLICATION_MAPPING_FOR_CONSUMER_KEY_SQL =
            "SELECT APPLICATION_ID FROM AM_APPLICATION_KEY_MAPPING WHERE CONSUMER_KEY = ? AND KEY_MANAGER = ?";

    public static final String GET_CONSUMER_KEY_BY_APPLICATION_AND_KEY_SQL =
            " SELECT " +
            "   CONSUMER_KEY,KEY_MANAGER " +
            " FROM " +
            "   AM_APPLICATION_KEY_MAPPING " +
            " WHERE " +
            "   APPLICATION_ID = ? " +
            "   AND KEY_TYPE = ? ";

    public static final String GET_LAST_PUBLISHED_API_VERSION_SQL =
            "SELECT " +
            "   API.API_VERSION " +
            " FROM " +
            "   AM_API API , " +
            "   AM_EXTERNAL_STORES ES " +
            " WHERE " +
            "   ES.API_ID = API.API_ID " +
            "   AND API.API_PROVIDER = ? " +
            "   AND API.API_NAME=? " +
            "   AND ES.STORE_ID =? " +
            " ORDER By API.CREATED_TIME ASC";

    public static final String GET_ACTIVE_TOKENS_OF_USER_PREFIX =
            "SELECT IOAT.ACCESS_TOKEN FROM ";

    public static final String GET_ACTIVE_TOKENS_OF_USER_SUFFIX =
            "   IOAT" +
            " WHERE" +
            "   IOAT.AUTHZ_USER = ?" +
            "   AND IOAT.TENANT_ID = ?" +
            "   AND IOAT.TOKEN_STATE = 'ACTIVE'" +
            "   AND LOWER(IOAT.USER_DOMAIN) = ?";

    public static final String GET_ALL_ALERT_TYPES =
            "SELECT " +
            "   AT.ALERT_TYPE_ID, " +
            "   AT.ALERT_TYPE_NAME " +
            " FROM " +
            "   AM_ALERT_TYPES AT  " +
            " WHERE " +
            "   STAKE_HOLDER   = ?";


    public static final String GET_ALL_ALERT_TYPES_FOR_ADMIN =
            "SELECT DISTINCT" +
            "   AT.ALERT_TYPE_ID, " +
            "   AT.ALERT_TYPE_NAME " +
            " FROM " +
            "   AM_ALERT_TYPES AT  ";

    public static final String GET_SAVED_ALERT_TYPES_BY_USERNAME =
            " SELECT " +
            "   ALERT_TYPE_ID " +
            " FROM " +
            "   AM_ALERT_TYPES_VALUES " +
            " WHERE " +
            "   USER_NAME = ? " +
            "   AND STAKE_HOLDER   = ? ";

    public static final String GET_SAVED_ALERT_EMAILS =

            " SELECT " +
            "   EMAIL " +
            " FROM " +
            "   AM_ALERT_EMAILLIST , " +
            "   AM_ALERT_EMAILLIST_DETAILS  " +
            " WHERE " +
            "   AM_ALERT_EMAILLIST.EMAIL_LIST_ID = AM_ALERT_EMAILLIST_DETAILS.EMAIL_LIST_ID" +
            "   AND USER_NAME = ? " +
            "   AND STAKE_HOLDER  = ? ";


    public static final String ADD_ALERT_TYPES_VALUES =
            " INSERT INTO AM_ALERT_TYPES_VALUES (ALERT_TYPE_ID, USER_NAME , STAKE_HOLDER) " +
            " VALUES(?,?,?)";

    public static final String ADD_ALERT_EMAIL_LIST =
            " INSERT INTO AM_ALERT_EMAILLIST  (USER_NAME, STAKE_HOLDER) " +
            " VALUES(?,?)";

    public static final String DELETE_ALERTTYPES_BY_USERNAME_AND_STAKE_HOLDER  =
            "DELETE FROM AM_ALERT_TYPES_VALUES WHERE USER_NAME = ? AND STAKE_HOLDER = ?";

    public static final String DELETE_EMAILLIST_BY_EMAIL_LIST_ID  =
            "DELETE FROM AM_ALERT_EMAILLIST_DETAILS   WHERE EMAIL_LIST_ID= ? ";

    public static final String GET_EMAILLISTID_BY_USERNAME_AND_STAKEHOLDER =
            " SELECT " +
            "   EMAIL_LIST_ID " +
            " FROM " +
            "   AM_ALERT_EMAILLIST " +
            " WHERE " +
            "   USER_NAME = ? " +
            "   AND STAKE_HOLDER  = ? ";

    public static final String SAVE_EMAIL_LIST_DETAILS_QUERY =
            " INSERT INTO AM_ALERT_EMAILLIST_DETAILS  (EMAIL_LIST_ID, EMAIL) " +
            " VALUES(?,?)";

    public static final String DELETE_ALERTTYPES_EMAILLISTS_BY_USERNAME_AND_STAKE_HOLDER  =
            "DELETE FROM AM_ALERT_EMAILLIST  WHERE USER_NAME = ? AND STAKE_HOLDER = ?";



    public static final String INSERT_APPLICATION_POLICY_SQL =
            "INSERT INTO AM_POLICY_APPLICATION (NAME, DISPLAY_NAME, TENANT_ID, DESCRIPTION, QUOTA_TYPE, QUOTA, \n" +
                    " QUOTA_UNIT, UNIT_TIME, TIME_UNIT, IS_DEPLOYED, UUID) \n" +
            "VALUES (?,?,?,?,?,?,?,?,?,?,?)";

    public static final String INSERT_APPLICATION_POLICY_WITH_CUSTOM_ATTRIB_SQL =
            "INSERT INTO AM_POLICY_APPLICATION (NAME, DISPLAY_NAME, TENANT_ID, DESCRIPTION, QUOTA_TYPE, QUOTA, \n" +
                    " QUOTA_UNIT, UNIT_TIME, TIME_UNIT, IS_DEPLOYED, UUID,CUSTOM_ATTRIBUTES) \n" +
            "VALUES (?,?,?,?,?,?,?,?,?,?,?,?)";

    public static final String INSERT_SUBSCRIPTION_POLICY_SQL =
            "INSERT INTO AM_POLICY_SUBSCRIPTION (NAME, DISPLAY_NAME, TENANT_ID, DESCRIPTION, QUOTA_TYPE, QUOTA, \n" +
                    " QUOTA_UNIT, UNIT_TIME, TIME_UNIT, IS_DEPLOYED, UUID, RATE_LIMIT_COUNT, \n" +
                    " RATE_LIMIT_TIME_UNIT,STOP_ON_QUOTA_REACH, MAX_DEPTH, MAX_COMPLEXITY, \n" +
                    " BILLING_PLAN,MONETIZATION_PLAN,FIXED_RATE,BILLING_CYCLE,PRICE_PER_REQUEST,CURRENCY) \n" +
                    " VALUES (?,?,?,?,?,?,?,?,?,?,?,?,?,?,?,?,?,?,?,?,?,?)";

    public static final String INSERT_SUBSCRIPTION_POLICY_WITH_CUSTOM_ATTRIB_SQL =
            "INSERT INTO AM_POLICY_SUBSCRIPTION (NAME, DISPLAY_NAME, TENANT_ID, DESCRIPTION, QUOTA_TYPE, QUOTA, \n" +
                    " QUOTA_UNIT, UNIT_TIME, TIME_UNIT, IS_DEPLOYED, UUID,  RATE_LIMIT_COUNT, \n" +
                    " RATE_LIMIT_TIME_UNIT, STOP_ON_QUOTA_REACH, MAX_DEPTH, MAX_COMPLEXITY, \n" +
                    " BILLING_PLAN, CUSTOM_ATTRIBUTES, MONETIZATION_PLAN, \n" +
                    " FIXED_RATE, BILLING_CYCLE, PRICE_PER_REQUEST, CURRENCY) \n" +
                    " VALUES (?,?,?,?,?,?,?,?,?,?,?,?,?,?,?,?,?,?,?,?,?,?,?)";


    public static final String INSERT_GLOBAL_POLICY_SQL =
            "INSERT INTO AM_POLICY_GLOBAL (NAME ,TENANT_ID, KEY_TEMPLATE, DESCRIPTION ,SIDDHI_QUERY, "
                    + "IS_DEPLOYED, UUID) \n" +
            "VALUES (?,?,?,?,?,?,?)";

    public static final String GET_APP_POLICY_NAMES =
            " SELECT " +
                    "   NAME " +
                    "FROM " +
                    "   AM_POLICY_APPLICATION " +
                    " WHERE" +
                    "   TENANT_ID =?";

    public static final String GET_SUB_POLICY_NAMES =
            " SELECT " +
                    "   NAME " +
                    "FROM " +
                    "   AM_POLICY_SUBSCRIPTION " +
                    " WHERE" +
                    "   TENANT_ID =?";

    public static final String GET_GLOBAL_POLICY_NAMES =
            " SELECT " +
                    "   NAME " +
                    "FROM " +
                    "   AM_POLICY_GLOBAL " +
                    " WHERE" +
                    "   TENANT_ID =?";

    public static final String GET_GLOBAL_POLICY_KEY_TEMPLATES =
            " SELECT " +
                    "   KEY_TEMPLATE " +
                    "FROM " +
                    "   AM_POLICY_GLOBAL " +
                    " WHERE" +
                    "   TENANT_ID =?";

    public static final String GET_GLOBAL_POLICY_KEY_TEMPLATE =
            " SELECT " +
                    "   KEY_TEMPLATE " +
                    "FROM " +
                    "   AM_POLICY_GLOBAL " +
                    " WHERE" +
                    "   TENANT_ID =? AND" +
                    "   KEY_TEMPLATE =? AND" +
                    "   NAME =?";

    public static final String GET_APP_POLICIES =
            " SELECT "+
                    "   * " +
                    "FROM " +
                    "   AM_POLICY_APPLICATION " +
                    " WHERE" +
                    "   TENANT_ID =?";
    public static final String GET_SUBSCRIPTION_POLICIES =
            " SELECT " +
                    "   * " +
                    "FROM " +
                    "   AM_POLICY_SUBSCRIPTION " +
                    " WHERE" +
                    "   TENANT_ID =?";

    public static final String GET_SUBSCRIPTION_POLICIES_BY_POLICY_NAMES_PREFIX =
            " SELECT " +
                    "   * " +
                    "FROM " +
                    "   AM_POLICY_SUBSCRIPTION " +
                    " WHERE" +
                    "  NAME IN (";

    public static final String GET_SUBSCRIPTION_POLICIES_BY_POLICY_NAMES_SUFFIX =
            ") AND TENANT_ID =?";

    public static final String GET_GLOBAL_POLICIES =
            " SELECT " +
                    "   * " +
                    "FROM " +
                    "   AM_POLICY_GLOBAL " +
                    " WHERE" +
                    "   TENANT_ID =?";

    public static final String GET_GLOBAL_POLICY =
            " SELECT " +
            "   * " +
            "FROM " +
            "   AM_POLICY_GLOBAL " +
            " WHERE" +
            "   NAME =?";

    public static final String GET_GLOBAL_POLICY_BY_UUID =
            "SELECT " +
            "   * " +
            "FROM " +
            "   AM_POLICY_GLOBAL " +
            "WHERE" +
            "   UUID =?";

    public static final String GET_APPLICATION_POLICY_SQL =
            "SELECT "+
                    "* " +
            "FROM " +
                    "AM_POLICY_APPLICATION " +
            "WHERE " +
                    "NAME = ? AND " +
                    "TENANT_ID =?";

    public static final String GET_APPLICATION_POLICY_BY_UUID_SQL =
            "SELECT " +
                "* " +
            "FROM " +
                "AM_POLICY_APPLICATION " +
            "WHERE " +
                "UUID = ?";

    public static final String GET_SUBSCRIPTION_POLICY_SQL =
            "SELECT "+
                    "* " +
                    "FROM " +
                    "   AM_POLICY_SUBSCRIPTION " +
            "WHERE " +
                    "NAME = ? AND " +
                    "TENANT_ID =?";

    public static final String GET_API_PROVIDER_WITH_NAME_VERSION_FOR_SUPER_TENANT =
            "SELECT API.API_PROVIDER FROM AM_API API WHERE API.API_NAME = ? AND API.API_VERSION = ? AND "
                    + "CONTEXT NOT LIKE '%" + APIConstants.TENANT_PREFIX + "%' ";

    public static final String GET_API_PROVIDER_WITH_NAME_VERSION_FOR_GIVEN_TENANT =
            "SELECT API.API_PROVIDER FROM AM_API API WHERE API.API_NAME = ? AND "
                    + "API.API_VERSION = ? AND API.CONTEXT LIKE ? ";

    public static final String GET_SUBSCRIPTION_POLICY_BY_UUID_SQL =
            "SELECT "+
                    "* " +
                    "FROM " +
                    "   AM_POLICY_SUBSCRIPTION " +
            "WHERE " +
                    "UUID = ?";

    public static final String UPDATE_APPLICATION_POLICY_SQL =
            "UPDATE AM_POLICY_APPLICATION " +
            "SET " +
                    "DISPLAY_NAME = ?, " +
                    "DESCRIPTION = ?, " +
                    "QUOTA_TYPE = ?, " +
                    "QUOTA = ?, " +
                    "QUOTA_UNIT = ?, " +
                    "UNIT_TIME = ?, " +
                    "TIME_UNIT = ? " +
            "WHERE NAME = ? AND TENANT_ID = ?";

    public static final String UPDATE_APPLICATION_POLICY_WITH_CUSTOM_ATTRIBUTES_SQL =
            "UPDATE AM_POLICY_APPLICATION " +
            "SET " +
                    "DISPLAY_NAME = ?, " +
                    "DESCRIPTION = ?, " +
                    "QUOTA_TYPE = ?, " +
                    "QUOTA = ?, " +
                    "QUOTA_UNIT = ?, " +
                    "UNIT_TIME = ?, " +
                    "TIME_UNIT = ?, " +
                    " CUSTOM_ATTRIBUTES = ? "+
            "WHERE NAME = ? AND TENANT_ID = ?";

    public static final String UPDATE_APPLICATION_POLICY_BY_UUID_SQL =
            "UPDATE AM_POLICY_APPLICATION " +
                    "SET " +
                    "DISPLAY_NAME = ?, " +
                    "DESCRIPTION = ?, " +
                    "QUOTA_TYPE = ?, " +
                    "QUOTA = ?, " +
                    "QUOTA_UNIT = ?, " +
                    "UNIT_TIME = ?, " +
                    "TIME_UNIT = ? " +
                    "WHERE UUID = ?";

    public static final String UPDATE_APPLICATION_POLICY_WITH_CUSTOM_ATTRIBUTES_BY_UUID_SQL =
            "UPDATE AM_POLICY_APPLICATION " +
                    "SET " +
                    "DISPLAY_NAME = ?, " +
                    "DESCRIPTION = ?, " +
                    "QUOTA_TYPE = ?, " +
                    "QUOTA = ?, " +
                    "QUOTA_UNIT = ?, " +
                    "UNIT_TIME = ?, " +
                    "TIME_UNIT = ?, " +
                    "CUSTOM_ATTRIBUTES = ? "+
                    "WHERE UUID = ?";

    public static final String UPDATE_SUBSCRIPTION_POLICY_SQL =
            "UPDATE AM_POLICY_SUBSCRIPTION " +
            "SET " +
                    "DISPLAY_NAME = ?, " +
                    "DESCRIPTION = ?, " +
                    "QUOTA_TYPE = ?, " +
                    "QUOTA = ?, " +
                    "QUOTA_UNIT = ?, " +
                    "UNIT_TIME = ?, " +
                    "TIME_UNIT = ?, " +
                    "RATE_LIMIT_COUNT = ?," +
                    "RATE_LIMIT_TIME_UNIT = ?, " +
                    "STOP_ON_QUOTA_REACH = ?, " +
                    "MAX_DEPTH = ?, " +
                    "MAX_COMPLEXITY = ?, " +
                    "BILLING_PLAN = ?, " +
                    "MONETIZATION_PLAN = ?," +
                    "FIXED_RATE = ?," +
                    "BILLING_CYCLE = ?," +
                    "PRICE_PER_REQUEST = ?, " +
                    "CURRENCY = ? " +
            "WHERE NAME = ? AND TENANT_ID = ?";

    public static final String UPDATE_SUBSCRIPTION_POLICY_WITH_CUSTOM_ATTRIBUTES_SQL =
            "UPDATE AM_POLICY_SUBSCRIPTION " +
            "SET " +
                    "DISPLAY_NAME = ?, " +
                    "DESCRIPTION = ?, " +
                    "QUOTA_TYPE = ?, " +
                    "QUOTA = ?, " +
                    "QUOTA_UNIT = ?, " +
                    "UNIT_TIME = ?, " +
                    "TIME_UNIT = ?, " +
                    "RATE_LIMIT_COUNT = ?," +
                    "RATE_LIMIT_TIME_UNIT = ?, " +
                    "STOP_ON_QUOTA_REACH = ?, " +
                    "MAX_DEPTH = ?, " +
                    "MAX_COMPLEXITY = ?, " +
                    "BILLING_PLAN = ?, "+
                    "CUSTOM_ATTRIBUTES = ?, "+
                    "MONETIZATION_PLAN = ?," +
                    "FIXED_RATE = ?," +
                    "BILLING_CYCLE = ?," +
                    "PRICE_PER_REQUEST = ?, " +
                    "CURRENCY = ? " +
            "WHERE NAME = ? AND TENANT_ID = ?";

    public static final String UPDATE_SUBSCRIPTION_POLICY_BY_UUID_SQL =
            "UPDATE AM_POLICY_SUBSCRIPTION " +
                    "SET " +
                    "DISPLAY_NAME = ?, " +
                    "DESCRIPTION = ?, " +
                    "QUOTA_TYPE = ?, " +
                    "QUOTA = ?, " +
                    "QUOTA_UNIT = ?, " +
                    "UNIT_TIME = ?, " +
                    "TIME_UNIT = ?, " +
                    "RATE_LIMIT_COUNT = ?," +
                    "RATE_LIMIT_TIME_UNIT = ?, " +
                    "STOP_ON_QUOTA_REACH = ?, " +
                    "MAX_DEPTH = ?, " +
                    "MAX_COMPLEXITY = ?, " +
                    "BILLING_PLAN = ?, "+
                    "MONETIZATION_PLAN = ?," +
                    "FIXED_RATE = ?," +
                    "BILLING_CYCLE = ?," +
                    "PRICE_PER_REQUEST = ?, " +
                    "CURRENCY = ? " +
                    "WHERE UUID = ?";

    public static final String UPDATE_SUBSCRIPTION_POLICY_WITH_CUSTOM_ATTRIBUTES_BY_UUID_SQL =
            "UPDATE AM_POLICY_SUBSCRIPTION " +
                    "SET " +
                    "DISPLAY_NAME = ?, " +
                    "DESCRIPTION = ?, " +
                    "QUOTA_TYPE = ?, " +
                    "QUOTA = ?, " +
                    "QUOTA_UNIT = ?, " +
                    "UNIT_TIME = ?, " +
                    "TIME_UNIT = ?, " +
                    "RATE_LIMIT_COUNT = ?," +
                    "RATE_LIMIT_TIME_UNIT = ?, " +
                    "STOP_ON_QUOTA_REACH = ?, " +
                    "MAX_DEPTH = ?, " +
                    "MAX_COMPLEXITY = ?, " +
                    "BILLING_PLAN = ?, "+
                    "CUSTOM_ATTRIBUTES = ?, "+
                    "MONETIZATION_PLAN = ?," +
                    "FIXED_RATE = ?," +
                    "BILLING_CYCLE = ?," +
                    "PRICE_PER_REQUEST = ?, " +
                    "CURRENCY = ? " +
                    "WHERE UUID = ?";

    public static final String UPDATE_GLOBAL_POLICY_SQL =
            "UPDATE AM_POLICY_GLOBAL " +
            "SET " +
                    "DESCRIPTION = ?, " +
                    "SIDDHI_QUERY = ?, " +
                    "KEY_TEMPLATE = ? " +
            "WHERE NAME = ? AND TENANT_ID = ?";

    public static final String UPDATE_GLOBAL_POLICY_BY_UUID_SQL =
            "UPDATE AM_POLICY_GLOBAL " +
                    "SET " +
                    "DESCRIPTION = ?, " +
                    "SIDDHI_QUERY = ?, " +
                    "KEY_TEMPLATE = ? " +
                    "WHERE UUID = ?";

    public static final String UPDATE_APPLICATION_POLICY_STATUS_SQL =
            "UPDATE AM_POLICY_APPLICATION SET IS_DEPLOYED = ? WHERE NAME = ? AND TENANT_ID = ?";

    public static final String UPDATE_SUBSCRIPTION_POLICY_STATUS_SQL =
            "UPDATE AM_POLICY_SUBSCRIPTION SET IS_DEPLOYED = ? WHERE NAME = ? AND TENANT_ID = ?";

    public static final String UPDATE_GLOBAL_POLICY_STATUS_SQL =
            "UPDATE AM_POLICY_GLOBAL SET IS_DEPLOYED = ? WHERE NAME = ? AND TENANT_ID = ?";

    public static final String DELETE_APPLICATION_POLICY_SQL =
            "DELETE FROM AM_POLICY_APPLICATION WHERE TENANT_ID = ? AND NAME = ?";

    public static final String DELETE_SUBSCRIPTION_POLICY_SQL =
            "DELETE FROM AM_POLICY_SUBSCRIPTION WHERE TENANT_ID = ? AND NAME = ?";

    public static final String DELETE_GLOBAL_POLICY_SQL =
            "DELETE FROM AM_POLICY_GLOBAL WHERE TENANT_ID = ? AND NAME = ?";

    public static final String GET_API_DETAILS_SQL = "SELECT * FROM AM_API ";

    public static final String GET_ACCESS_TOKENS_BY_USER_SQL = "SELECT AKM.CONSUMER_KEY, CON_APP.CONSUMER_SECRET, TOKEN.ACCESS_TOKEN " +
            "FROM " +
            "IDN_OAUTH_CONSUMER_APPS CON_APP, AM_APPLICATION APP, IDN_OAUTH2_ACCESS_TOKEN  TOKEN, AM_APPLICATION_KEY_MAPPING AKM " +
            "WHERE TOKEN.AUTHZ_USER =? " +
            "AND APP.NAME =? " +
            "AND APP.CREATED_BY =? " +
            "AND TOKEN.TOKEN_STATE = 'ACTIVE' " +
            "AND TOKEN.CONSUMER_KEY_ID = CON_APP.ID " +
            "AND CON_APP.CONSUMER_KEY=AKM.CONSUMER_KEY " +
            "AND AKM.APPLICATION_ID = APP.APPLICATION_ID";


    public static final String REMOVE_GROUP_ID_MAPPING_SQL =
            "DELETE FROM AM_APPLICATION_GROUP_MAPPING WHERE APPLICATION_ID = ? ";

    public static final String ADD_GROUP_ID_MAPPING_SQL =
            "INSERT INTO AM_APPLICATION_GROUP_MAPPING (APPLICATION_ID, GROUP_ID, TENANT) VALUES (?,?,?)";

    public static final String GET_GROUP_ID_SQL =
            "SELECT GROUP_ID  FROM AM_APPLICATION_GROUP_MAPPING WHERE APPLICATION_ID = ?";

    public static final String REMOVE_MIGRATED_GROUP_ID_SQL =
            "UPDATE AM_APPLICATION SET GROUP_ID = '' WHERE APPLICATION_ID = ?";


    /** Label related constants **/

    public static final String GET_LABEL_BY_TENANT = "select * from AM_LABELS where AM_LABELS.TENANT_DOMAIN= ? ";

    public static final String GET_URL_BY_LABEL_ID = "Select * from  AM_LABEL_URLS where LABEL_ID= ? ";

    public static final String ADD_LABEL_SQL = "INSERT INTO AM_LABELS VALUES (?,?,?,?)";

    public static final String ADD_LABEL_URL_MAPPING_SQL = "INSERT INTO AM_LABEL_URLS  VALUES (?,?)";

    public static final String DELETE_LABEL_URL_MAPPING_SQL = "DELETE FROM AM_LABEL_URLS WHERE LABEL_ID = ?";

    public static final String DELETE_LABEL_SQL = "DELETE FROM AM_LABELS WHERE LABEL_ID = ?";

    public static final String UPDATE_LABEL_SQL = "UPDATE AM_LABELS SET NAME = ?, DESCRIPTION = ?  WHERE LABEL_ID = ?";

    public static final String DELETE_API_PRODUCT_SQL =
            "DELETE FROM AM_API WHERE API_PROVIDER = ? AND API_NAME = ? AND API_VERSION = ? AND API_TYPE = '"
                    + APIConstants.API_PRODUCT + "'";

    public static final String UPDATE_PRODUCT_SQL =
            " UPDATE AM_API " +
            " SET" +
            "   API_TIER=?," +
            "   UPDATED_BY=?," +
            "   UPDATED_TIME=?" +
            " WHERE" +
            "   API_NAME=? AND API_PROVIDER=? AND API_VERSION=? AND API_TYPE='" + APIConstants.API_PRODUCT +"'";

    public static final String GET_PRODUCT_ID =
            "SELECT API_ID FROM AM_API WHERE API_NAME = ? AND API_PROVIDER = ? AND "
            + "API_VERSION = ? AND API_TYPE='" + APIConstants.API_PRODUCT +"'";

    public static final String GET_URL_TEMPLATES_FOR_API =
            "SELECT URL_PATTERN , URL_MAPPING_ID, HTTP_METHOD FROM AM_API API , AM_API_URL_MAPPING URL "
            + "WHERE API.API_ID = URL.API_ID AND API.API_NAME =? "
            + "AND API.API_VERSION=? AND API.API_PROVIDER=? AND URL.REVISION_UUID IS NULL";

    public static final String ADD_API_PRODUCT =
            "INSERT INTO "
            + "AM_API(API_PROVIDER, API_NAME, API_VERSION, CONTEXT,"
            + "API_TIER, CREATED_BY, CREATED_TIME, API_TYPE, API_UUID) VALUES (?,?,?,?,?,?,?,?,?)";

    public static final String GET_RESOURCES_OF_PRODUCT =
            "SELECT API_UM.URL_MAPPING_ID, API_UM.URL_PATTERN, API_UM.HTTP_METHOD, API_UM.AUTH_SCHEME, " +
                "API_UM.THROTTLING_TIER, API.API_PROVIDER, API.API_NAME, API.API_VERSION, API.CONTEXT, API.API_UUID " +
            "FROM AM_API_URL_MAPPING API_UM " +
            "INNER JOIN AM_API API " +
                "ON API.API_ID = API_UM.API_ID " +
            "INNER JOIN AM_API_PRODUCT_MAPPING PROD_MAP " +
                "ON PROD_MAP.URL_MAPPING_ID = API_UM.URL_MAPPING_ID " +
            "WHERE PROD_MAP.API_ID = ? AND API_UM.REVISION_UUID IS NULL";

    public static final String GET_SCOPE_KEYS_BY_URL_MAPPING_ID =
            "SELECT SCOPE_NAME FROM AM_API_RESOURCE_SCOPE_MAPPING WHERE URL_MAPPING_ID = ?" ;

    /** API Categories related constants **/

    public static final String ADD_CATEGORY_SQL = "INSERT INTO AM_API_CATEGORIES "
            + "(UUID, NAME, DESCRIPTION, TENANT_ID) VALUES (?,?,?,?)";

    public static final String GET_CATEGORIES_BY_TENANT_ID_SQL = "SELECT * FROM AM_API_CATEGORIES WHERE TENANT_ID = ?";

    public static final String IS_API_CATEGORY_NAME_EXISTS = "SELECT COUNT(UUID) AS API_CATEGORY_COUNT FROM "
            + "AM_API_CATEGORIES WHERE LOWER(NAME) = LOWER(?) AND TENANT_ID = ?";

    public static final String IS_API_CATEGORY_NAME_EXISTS_FOR_ANOTHER_UUID = "SELECT COUNT(UUID) AS API_CATEGORY_COUNT FROM "
            + "AM_API_CATEGORIES WHERE LOWER(NAME) = LOWER(?) AND TENANT_ID = ? AND UUID != ?";

    public static final String GET_API_CATEGORY_BY_ID = "SELECT * FROM AM_API_CATEGORIES WHERE UUID = ?";

    public static final String GET_API_CATEGORY_BY_NAME = "SELECT * FROM AM_API_CATEGORIES WHERE NAME = ? AND TENANT_ID = ?";

    public static final String UPDATE_API_CATEGORY = "UPDATE AM_API_CATEGORIES SET DESCRIPTION = ?, NAME = ? WHERE UUID = ?";

    public static final String DELETE_API_CATEGORY = "DELETE FROM AM_API_CATEGORIES WHERE UUID = ?";

    public static final String GET_USER_ID = "SELECT USER_ID FROM AM_USER WHERE USER_NAME=?";

    public static final String ADD_USER_ID = "INSERT INTO AM_USER (USER_ID, USER_NAME) VALUES (?,?)";
    public static final String GET_KEY_MAPPING_ID_FROM_APPLICATION =
            "SELECT UUID FROM AM_APPLICATION_KEY_MAPPING WHERE APPLICATION_ID = ? AND KEY_TYPE = ? AND KEY_MANAGER = ?";
    public static final String GET_CONSUMER_KEY_FOR_APPLICATION_KEY_TYPE_APP_ID_KEY_MANAGER_SQL =
            "SELECT CONSUMER_KEY FROM AM_APPLICATION_KEY_MAPPING WHERE APPLICATION_ID = ? AND KEY_TYPE = ? AND " +
                    "KEY_MANAGER = ?";
    public static final String GET_KEY_MAPPING_INFO_FROM_APP_ID = "SELECT UUID,CONSUMER_KEY,KEY_MANAGER,KEY_TYPE," +
            "STATE,APP_INFO FROM AM_APPLICATION_KEY_MAPPING WHERE APPLICATION_ID = ?";

    public static final String ADD_GW_PUBLISHED_API_DETAILS = "INSERT INTO AM_GW_PUBLISHED_API_DETAILS (API_ID, " +
            "API_NAME, API_VERSION, TENANT_DOMAIN) VALUES (?,?,?,?)";

    public static final String ADD_GW_API_ARTIFACT = "INSERT INTO AM_GW_API_ARTIFACTS (ARTIFACT, GATEWAY_INSTRUCTION," +
            " TIME_STAMP, API_ID, GATEWAY_LABEL) VALUES (?,?,?,?,?)";

    public static final String UPDATE_API_ARTIFACT = "UPDATE AM_GW_API_ARTIFACTS SET ARTIFACT = ?, " +
            "GATEWAY_INSTRUCTION = ?, TIME_STAMP = ? WHERE (API_ID = ?) AND (GATEWAY_LABEL = ?)";

    public static final String GET_API_ARTIFACT = "SELECT ARTIFACT FROM AM_GW_API_ARTIFACTS WHERE API_ID =? AND " +
            "GATEWAY_LABEL =? AND GATEWAY_INSTRUCTION = ?";

    public static final String GET_API_ARTIFACT_ANY_INSTRUCTION = "SELECT ARTIFACT FROM AM_GW_API_ARTIFACTS WHERE " +
            "API_ID =? AND GATEWAY_LABEL =?";

    public static final String GET_API_ID = "SELECT API_ID  FROM AM_GW_PUBLISHED_API_DETAILS " +
            "WHERE API_NAME =? AND " + "TENANT_DOMAIN =? AND API_VERSION =?";

    public static final String GET_API_LABEL = "SELECT GATEWAY_LABEL  FROM AM_GW_API_ARTIFACTS " +
            "WHERE API_ID =? AND GATEWAY_INSTRUCTION = 'Publish' ";

    public static final String GET_ALL_API_ARTIFACT = "SELECT ARTIFACT FROM AM_GW_API_ARTIFACTS WHERE "
            + "GATEWAY_LABEL =? AND GATEWAY_INSTRUCTION = ?";

    public static final String GET_PUBLISHED_GATEWAYS_FOR_API = "SELECT COUNT(*) AS COUNT FROM AM_GW_API_ARTIFACTS" +
            " WHERE API_ID = ? AND GATEWAY_INSTRUCTION = ?";

    public static final String CHECK_API_EXISTS = "SELECT 1 FROM AM_GW_PUBLISHED_API_DETAILS" +
            " WHERE API_ID = ?";

    public static final String CHECK_ARTIFACT_EXISTS = "SELECT 1 FROM AM_GW_API_ARTIFACTS" +
            " WHERE API_ID = ? AND GATEWAY_LABEL = ?";



    /** Throttle related constants**/

    public static class ThrottleSQLConstants{

    	public static final String QUOTA_TYPE_BANDWIDTH = PolicyConstants.BANDWIDTH_TYPE;

    	public static final String QUOTA_TYPE_REQUESTCOUNT = PolicyConstants.REQUEST_COUNT_TYPE;

		public static final String GET_POLICY_NAMES = " SELECT " + "   NAME " + "FROM " + "   AM_API_THROTTLE_POLICY"
				+ " WHERE" + "   TYPE = ?" + "   AND TENANT_ID =?";

		public static final String GET_EXISTING_POLICY_SQL = "SELECT POLICY_ID FROM AM_API_THROTTLE_POLICY WHERE NAME = ? AND TENANT_ID = ? ";

		public static final String INSERT_API_POLICY_SQL = "INSERT INTO AM_API_THROTTLE_POLICY (NAME, DISPLAY_NAME, TENANT_ID, DESCRIPTION, DEFAULT_QUOTA_TYPE, \n"
				+ "  DEFAULT_QUOTA, DEFAULT_QUOTA_UNIT, DEFAULT_UNIT_TIME, DEFAULT_TIME_UNIT , IS_DEPLOYED, UUID, APPLICABLE_LEVEL) \n"
				+ " VALUES (?,?,?,?,? ,?,?,?,?,? ,?,?)";

		public static final String INSERT_API_POLICY_WITH_ID_SQL = "INSERT INTO AM_API_THROTTLE_POLICY (NAME, DISPLAY_NAME, TENANT_ID, DESCRIPTION, DEFAULT_QUOTA_TYPE, \n"
				+ " DEFAULT_QUOTA, DEFAULT_QUOTA_UNIT, DEFAULT_UNIT_TIME, DEFAULT_TIME_UNIT, \n"
				+ " IS_DEPLOYED, UUID, APPLICABLE_LEVEL, POLICY_ID) \n" + "VALUES (?,?,?,?,?, ?,?,?,?,? ,?,?,?)";


        public static final String UPDATE_API_POLICY_BY_UUID_SQL = "UPDATE AM_API_THROTTLE_POLICY SET DISPLAY_NAME = ?, "
                + "DESCRIPTION = ?, DEFAULT_QUOTA_TYPE = ?, DEFAULT_QUOTA = ?, DEFAULT_QUOTA_UNIT = ?, "
                + "DEFAULT_UNIT_TIME = ?, DEFAULT_TIME_UNIT = ? WHERE UUID = ?";

		public static final String UPDATE_API_POLICY_SQL = "UPDATE AM_API_THROTTLE_POLICY SET DISPLAY_NAME = ?,"
                + "DESCRIPTION = ?, DEFAULT_QUOTA_TYPE = ?, DEFAULT_QUOTA = ?, DEFAULT_QUOTA_UNIT = ?,"
                + "DEFAULT_UNIT_TIME = ?, DEFAULT_TIME_UNIT = ? WHERE NAME = ? AND TENANT_ID = ?";

		public static final String GET_API_POLICY_NAMES = " SELECT " + "   NAME " + "FROM "
				+ "   AM_API_THROTTLE_POLICY " + " WHERE" + "   TENANT_ID =?";

		public static final String GET_API_POLICIES = " SELECT " + "   * " + "FROM " + "   AM_API_THROTTLE_POLICY "
				+ " WHERE" + "   TENANT_ID =? ORDER BY NAME";

		public static final String GET_API_POLICY_ID_SQL = "SELECT " + "POLICY_ID, UUID " + "FROM "
				+ " AM_API_THROTTLE_POLICY " + "WHERE " + "NAME = ? AND " + "TENANT_ID = ?";

        public static final String GET_API_POLICY_ID_BY_UUID_SQL = "SELECT " + "POLICY_ID, UUID " + "FROM "
                + " AM_API_THROTTLE_POLICY " + "WHERE " + "UUID = ?";

		public static final String GET_API_POLICY_SQL = "SELECT " + "* " + "FROM " + "AM_API_THROTTLE_POLICY "
				+ " WHERE " + "NAME = ? AND " + "TENANT_ID =?";

        public static final String GET_API_POLICY_BY_UUID_SQL = "SELECT " + "* " + "FROM " + "AM_API_THROTTLE_POLICY "
                + " WHERE " + "UUID = ?";

		public static final String UPDATE_API_POLICY_STATUS_SQL = "UPDATE AM_API_THROTTLE_POLICY SET IS_DEPLOYED = ? WHERE NAME = ? AND TENANT_ID = ?";

		public static final String DELETE_API_POLICY_SQL = "DELETE FROM AM_API_THROTTLE_POLICY WHERE TENANT_ID = ? AND NAME = ?";

		public static final String INSERT_CONDITION_GROUP_SQL = "INSERT INTO AM_CONDITION_GROUP(POLICY_ID, QUOTA_TYPE,QUOTA,QUOTA_UNIT,UNIT_TIME,TIME_UNIT,DESCRIPTION) \n"
															+ " VALUES (?,?,?,?,?,?,?)";
        public static final String DELETE_CONDITION_GROUP_SQL = "DELETE FROM AM_CONDITION_GROUP WHERE POLICY_ID = ?";

        public static final String UPDATE_CONDITION_GROUP_SQL =  "UPDATE AM_CONDITION_GROUP SET QUOTA_TYPE = ?, "
                + "QUOTA = ?, QUOTA_UNIT = ?, UNIT_TIME = ?, TIME_UNIT = ?, DESCRIPTION = ? WHERE POLICY_ID = ?";

        public static final String GET_PIPELINES_SQL = "SELECT " + "CONDITION_GROUP_ID, " + "QUOTA_TYPE, " + "QUOTA, "
				+ " QUOTA_UNIT, " + "UNIT_TIME, " + "TIME_UNIT, "+ "DESCRIPTION " + "FROM " + "AM_CONDITION_GROUP " + "WHERE " + "POLICY_ID =?";

		public static final String GET_IP_CONDITIONS_SQL = "SELECT " + "STARTING_IP, " + "ENDING_IP, " + "SPECIFIC_IP, "
				+ " WITHIN_IP_RANGE " + "FROM " + "AM_IP_CONDITION " + "WHERE " + "CONDITION_GROUP_ID = ? ";

		public static final String GET_HEADER_CONDITIONS_SQL = "SELECT " + "HEADER_FIELD_NAME, " + "HEADER_FIELD_VALUE , IS_HEADER_FIELD_MAPPING "
				+ " FROM " + "AM_HEADER_FIELD_CONDITION " + "WHERE " + "CONDITION_GROUP_ID =?";

		public static final String GET_JWT_CLAIM_CONDITIONS_SQL = "SELECT " + "CLAIM_URI, " + "CLAIM_ATTRIB , IS_CLAIM_MAPPING " + "FROM "
				+ " AM_JWT_CLAIM_CONDITION " + "WHERE " + "CONDITION_GROUP_ID =?";

		public static final String GET_QUERY_PARAMETER_CONDITIONS_SQL = "SELECT " + "PARAMETER_NAME, "
				+ " PARAMETER_VALUE , IS_PARAM_MAPPING " + "FROM " + "AM_QUERY_PARAMETER_CONDITION " + "WHERE " + "CONDITION_GROUP_ID =?";

		public static final String INSERT_QUERY_PARAMETER_CONDITION_SQL = "INSERT INTO AM_QUERY_PARAMETER_CONDITION(CONDITION_GROUP_ID,PARAMETER_NAME,PARAMETER_VALUE, IS_PARAM_MAPPING) \n"
				+ " VALUES (?,?,?,?)";

		public static final String INSERT_HEADER_FIELD_CONDITION_SQL = "INSERT INTO AM_HEADER_FIELD_CONDITION(CONDITION_GROUP_ID,HEADER_FIELD_NAME,HEADER_FIELD_VALUE, IS_HEADER_FIELD_MAPPING) \n"
				+ " VALUES (?,?,?,?)";

		public static final String INSERT_JWT_CLAIM_CONDITION_SQL = "INSERT INTO AM_JWT_CLAIM_CONDITION(CONDITION_GROUP_ID,CLAIM_URI,CLAIM_ATTRIB,IS_CLAIM_MAPPING) \n"
				+ " VALUES (?,?,?,?)";

		public static final String INSERT_IP_CONDITION_SQL =
	            " INSERT INTO AM_IP_CONDITION(STARTING_IP,ENDING_IP,SPECIFIC_IP,WITHIN_IP_RANGE,CONDITION_GROUP_ID ) \n" +
	            " VALUES (?,?,?,?,?)";

		public static final String IS_ANY_POLICY_CONTENT_AWARE_WITHOUT_API_POLICY_SQL = "SELECT APPPOLICY.TENANT_ID, APPPOLICY.QUOTA_TYPE "
				+ " FROM AM_POLICY_APPLICATION APPPOLICY," + "AM_POLICY_SUBSCRIPTION SUBPOLICY "
				+ " WHERE APPPOLICY.TENANT_ID =? AND " + "APPPOLICY.NAME =? AND " + "SUBPOLICY.NAME=? ";

		public static final String IS_ANY_POLICY_CONTENT_AWARE_SQL = "select sum(c) as c from("
				+ " (SELECT count(*) as c"
				+ " FROM AM_API_THROTTLE_POLICY APIPOLICY where APIPOLICY.NAME =?  AND APIPOLICY.TENANT_ID =? AND APIPOLICY.DEFAULT_QUOTA_TYPE = 'bandwidthVolume')"
				+ " union "
				+ " (SELECT count(*) as c"
				+ " FROM AM_API_THROTTLE_POLICY APIPOLICY , AM_CONDITION_GROUP cg where APIPOLICY.NAME =?  AND APIPOLICY.TENANT_ID =? AND cg.POLICY_ID = APIPOLICY.POLICY_ID AND cg.QUOTA_TYPE = 'bandwidthVolume')"
				+ " union "
				+ " (SELECT count(*) as c"
				+ " FROM AM_API_THROTTLE_POLICY APIPOLICY, AM_API_URL_MAPPING RS, AM_CONDITION_GROUP cg where"
				+ " RS.API_ID = ? AND RS.REVISION_UUID IS NULL AND APIPOLICY.NAME = RS.THROTTLING_TIER AND APIPOLICY.TENANT_ID =? AND cg.POLICY_ID = APIPOLICY.POLICY_ID AND cg.QUOTA_TYPE = 'bandwidthVolume' "
				+ " ) "
				+ " union "
				+ "  (SELECT count(*) as c"
				+ " FROM AM_API_THROTTLE_POLICY APIPOLICY, AM_API_URL_MAPPING RS where "
				+ " RS.API_ID = ? AND RS.REVISION_UUID IS NULL AND APIPOLICY.NAME = RS.THROTTLING_TIER AND APIPOLICY.TENANT_ID =? AND APIPOLICY.DEFAULT_QUOTA_TYPE = 'bandwidthVolume') "
				+ " union "
				+ " (SELECT count(*) as c FROM AM_POLICY_SUBSCRIPTION SUBPOLICY WHERE SUBPOLICY.NAME= ? AND SUBPOLICY.TENANT_ID = ? AND SUBPOLICY.QUOTA_TYPE = 'bandwidthVolume')"
				+ " union "
				+ " (SELECT count(*) as c FROM AM_POLICY_APPLICATION APPPOLICY where APPPOLICY.NAME = ? AND APPPOLICY.TENANT_ID = ? AND APPPOLICY.QUOTA_TYPE = 'bandwidthVolume')"
				+ " ) x";

        public static final String GET_CONDITION_GROUPS_FOR_POLICIES_SQL = "SELECT grp.CONDITION_GROUP_ID ,AUM.HTTP_METHOD,AUM.AUTH_SCHEME, pol.APPLICABLE_LEVEL, "
                + " AUM.URL_PATTERN,AUM.THROTTLING_TIER,AUM.MEDIATION_SCRIPT,AUM.URL_MAPPING_ID, pol.DEFAULT_QUOTA_TYPE  "
                + " FROM AM_API_URL_MAPPING AUM"
                + " INNER JOIN  AM_API API ON AUM.API_ID = API.API_ID"
                + " LEFT OUTER JOIN AM_API_THROTTLE_POLICY pol ON AUM.THROTTLING_TIER = pol.NAME "
                + " LEFT OUTER JOIN AM_CONDITION_GROUP grp ON pol.POLICY_ID  = grp.POLICY_ID"
                + " where API.CONTEXT= ? AND API.API_VERSION = ? AND pol.TENANT_ID = ? AND AUM.REVISION_UUID IS NULL"
                /*+ " GROUP BY AUM.HTTP_METHOD,AUM.URL_PATTERN, AUM.URL_MAPPING_ID"*/
                + " ORDER BY AUM.URL_MAPPING_ID";

        public static final String GET_CONDITION_GROUPS_FOR_POLICIES_IN_PRODUCTS_SQL = "SELECT AUM.HTTP_METHOD, AUM.AUTH_SCHEME, AUM.URL_PATTERN, AUM.THROTTLING_TIER, " +
                "AUM.MEDIATION_SCRIPT, AUM.URL_MAPPING_ID, POL.APPLICABLE_LEVEL, GRP.CONDITION_GROUP_ID " +
                "FROM AM_API_URL_MAPPING AUM, AM_API_PRODUCT_MAPPING APM, AM_API API, AM_API_THROTTLE_POLICY POL " +
                "LEFT OUTER JOIN AM_CONDITION_GROUP GRP ON POL.POLICY_ID  = GRP.POLICY_ID " +
                "WHERE APM.API_ID = API.API_ID " +
                "AND API.CONTEXT = ? AND API.API_VERSION = ? AND POL.TENANT_ID = ? " +
                "AND APM.URL_MAPPING_ID = AUM.URL_MAPPING_ID AND AUM.THROTTLING_TIER = POL.NAME AND AUM.REVISION_UUID IS NULL " +
                "ORDER BY AUM.URL_MAPPING_ID";

        public static final String ADD_BLOCK_CONDITIONS_SQL =
                "INSERT INTO AM_BLOCK_CONDITIONS (TYPE, VALUE,ENABLED,DOMAIN,UUID) VALUES (?,?,?,?,?)";
        public static final String GET_BLOCK_CONDITIONS_SQL =
                "SELECT CONDITION_ID,TYPE,VALUE,ENABLED,DOMAIN,UUID FROM AM_BLOCK_CONDITIONS WHERE DOMAIN =?";
        public static final String GET_BLOCK_CONDITION_SQL =
                "SELECT TYPE,VALUE,ENABLED,DOMAIN,UUID FROM AM_BLOCK_CONDITIONS WHERE CONDITION_ID =?";
        public static final String GET_BLOCK_CONDITION_BY_UUID_SQL =
                "SELECT CONDITION_ID,TYPE,VALUE,ENABLED,DOMAIN,UUID FROM AM_BLOCK_CONDITIONS WHERE UUID =?";
        public static final String UPDATE_BLOCK_CONDITION_STATE_SQL =
                "UPDATE AM_BLOCK_CONDITIONS SET ENABLED = ? WHERE CONDITION_ID = ?";
        public static final String UPDATE_BLOCK_CONDITION_STATE_BY_UUID_SQL =
                "UPDATE AM_BLOCK_CONDITIONS SET ENABLED = ? WHERE UUID = ?";
        public static final String DELETE_BLOCK_CONDITION_SQL =
                "DELETE FROM AM_BLOCK_CONDITIONS WHERE CONDITION_ID=?";
        public static final String DELETE_BLOCK_CONDITION_BY_UUID_SQL =
                "DELETE FROM AM_BLOCK_CONDITIONS WHERE UUID=?";
        public static final String BLOCK_CONDITION_EXIST_SQL =
                "SELECT CONDITION_ID,TYPE,VALUE,ENABLED,DOMAIN,UUID FROM AM_BLOCK_CONDITIONS WHERE DOMAIN =? AND TYPE =? " +
                        "AND VALUE =?";
        public static final String GET_SUBSCRIPTION_BLOCK_CONDITION_BY_VALUE_AND_DOMAIN_SQL =
                "SELECT CONDITION_ID,TYPE,VALUE,ENABLED,DOMAIN,UUID FROM AM_BLOCK_CONDITIONS WHERE VALUE = ? AND DOMAIN = ? ";

        public static final String TIER_HAS_SUBSCRIPTION = " select count(sub.TIER_ID) as c from AM_SUBSCRIPTION sub, AM_API api "
        		+ " where sub.TIER_ID = ? and api.API_PROVIDER like ? and sub.API_ID = api.API_ID ";

        public static final String TIER_ATTACHED_TO_RESOURCES_API = " select sum(c) as c from("
        		+ " (select count(api.API_TIER) as c from  AM_API api where api.API_TIER = ? and api.API_PROVIDER like ? )"
        		+ "		union "
        		+ " (select count(map.THROTTLING_TIER) as c from AM_API_URL_MAPPING map, AM_API api"
        		+ "  where map.THROTTLING_TIER = ? and api.API_PROVIDER like ?  and map.API_ID = api.API_ID and map.REVISION_UUID IS NULL)) x ";

        public static final String TIER_ATTACHED_TO_APPLICATION = " SELECT count(APPLICATION_TIER) as c FROM AM_APPLICATION where APPLICATION_TIER = ? ";

        public static final String GET_TIERS_WITH_BANDWIDTH_QUOTA_TYPE_SQL = "SELECT NAME "
                + "FROM AM_API_THROTTLE_POLICY LEFT JOIN AM_CONDITION_GROUP "
                + "ON AM_API_THROTTLE_POLICY.POLICY_ID = AM_CONDITION_GROUP.POLICY_ID "
                + "WHERE "
                + "(DEFAULT_QUOTA_TYPE  = '" + QUOTA_TYPE_BANDWIDTH + "' OR QUOTA_TYPE  = '"+ QUOTA_TYPE_BANDWIDTH + "') "
                + "AND TENANT_ID = ?";

    }

    public static class CertificateConstants {
        public static final String INSERT_CERTIFICATE = "INSERT INTO AM_CERTIFICATE_METADATA " +
                "(TENANT_ID, END_POINT, ALIAS,CERTIFICATE) VALUES(?, ?, ?,?)";

        public static final String GET_CERTIFICATES = "SELECT * FROM AM_CERTIFICATE_METADATA WHERE TENANT_ID=?";

        public static final String GET_CERTIFICATE_ALL_TENANTS = "SELECT * FROM AM_CERTIFICATE_METADATA WHERE " +
                "(ALIAS=?)";
        public static final String GET_CERTIFICATE_TENANT = "SELECT * FROM AM_CERTIFICATE_METADATA WHERE TENANT_ID=? " +
                "AND (ALIAS=? OR END_POINT=?)";
        public static final String GET_CERTIFICATE_TENANT_ALIAS_ENDPOINT = "SELECT * FROM AM_CERTIFICATE_METADATA " +
                       "WHERE TENANT_ID=? AND ALIAS=? AND END_POINT=?";

        public static final String DELETE_CERTIFICATES = "DELETE FROM AM_CERTIFICATE_METADATA WHERE TENANT_ID=? " +
                "AND ALIAS=?";

        public static final String CERTIFICATE_COUNT_QUERY = "SELECT COUNT(*) AS count FROM AM_CERTIFICATE_METADATA " +
                "WHERE TENANT_ID=?";

        public static final String SELECT_CERTIFICATE_FOR_ALIAS = "SELECT * FROM AM_CERTIFICATE_METADATA "
                + "WHERE ALIAS=?";
        public static final String CERTIFICATE_EXIST =
                "SELECT 1 FROM AM_CERTIFICATE_METADATA WHERE ALIAS=? AND TENANT_ID=?";
    }

    public static class ClientCertificateConstants{
        public static final String INSERT_CERTIFICATE = "INSERT INTO AM_API_CLIENT_CERTIFICATE " +
                "(CERTIFICATE, TENANT_ID, ALIAS, API_ID, TIER_NAME) VALUES(?, ?, ?, (SELECT API_ID FROM AM_API WHERE " +
                "API_PROVIDER = ? AND API_NAME = ? AND API_VERSION = ? ), ?)";

        public static final String GET_CERTIFICATES_FOR_API = "SELECT ALIAS FROM AM_API_CLIENT_CERTIFICATE WHERE "
                + "TENANT_ID=? and API_ID=(SELECT API_ID FROM AM_API WHERE API_PROVIDER = ? AND API_NAME = ? AND " +
                "API_VERSION = ? ) and REMOVED=? and REVISION_UUID ='Working Copy'";

        public static final String DELETE_CERTIFICATES_FOR_API = "DELETE FROM AM_API_CLIENT_CERTIFICATE "
                + "WHERE TENANT_ID=? and API_ID=(SELECT API_ID FROM AM_API WHERE API_PROVIDER = ? AND API_NAME = ? " +
                "AND API_VERSION = ? ) and REMOVED=? and REVISION_UUID ='Working Copy'";

        public static final String SELECT_CERTIFICATE_FOR_ALIAS = "SELECT ALIAS FROM AM_API_CLIENT_CERTIFICATE "
                + "WHERE ALIAS=? AND REMOVED=? AND TENANT_ID =? and REVISION_UUID ='Working Copy'";

        public static final String SELECT_CERTIFICATE_FOR_TENANT =
                "SELECT AC.CERTIFICATE, AC.ALIAS, AC.TIER_NAME, AA.API_PROVIDER, AA.API_NAME, "
                        + "AA.API_VERSION FROM AM_API_CLIENT_CERTIFICATE AC, AM_API AA "
                        + "WHERE AC.REMOVED=? AND AC.TENANT_ID=? AND AA.API_ID=AC.API_ID AND AC.REVISION_UUID ='Working Copy'";

        public static final String SELECT_CERTIFICATE_FOR_TENANT_ALIAS =
                "SELECT AC.CERTIFICATE, AC.ALIAS, AC.TIER_NAME, AA.API_PROVIDER, AA.API_NAME, AA.API_VERSION "
                        + "FROM AM_API_CLIENT_CERTIFICATE AC, AM_API AA "
                        + "WHERE AC.REMOVED=? AND AC.TENANT_ID=? AND AC.ALIAS=? AND AA.API_ID=AC.API_ID AND AC.REVISION_UUID ='Working Copy'";

        public static final String SELECT_CERTIFICATE_FOR_TENANT_ALIAS_APIID =
                "SELECT AC.CERTIFICATE, AC.ALIAS, AC.TIER_NAME FROM AM_API_CLIENT_CERTIFICATE AC "
                        + "WHERE AC.REMOVED=? AND AC.TENANT_ID=? AND AC.ALIAS=? AND AC.API_ID = ? AND AC.REVISION_UUID ='Working Copy'";

        public static final String SELECT_CERTIFICATE_FOR_TENANT_APIID =
                "SELECT AC.CERTIFICATE, AC.ALIAS, AC.TIER_NAME FROM AM_API_CLIENT_CERTIFICATE AC "
                        + "WHERE AC.REMOVED=? AND AC.TENANT_ID=? AND AC.API_ID=? AND AC.REVISION_UUID ='Working Copy'";

        public static final String PRE_DELETE_CERTIFICATES = "DELETE FROM AM_API_CLIENT_CERTIFICATE "
                + "WHERE TENANT_ID=? AND REMOVED=? AND REVISION_UUID ='Working Copy' AND ALIAS=? AND API_ID=(SELECT API_ID FROM AM_API WHERE " +
                "API_PROVIDER = ? AND API_NAME = ? AND API_VERSION = ? )";

        public static final String PRE_DELETE_CERTIFICATES_WITHOUT_APIID = "DELETE FROM AM_API_CLIENT_CERTIFICATE "
                + "WHERE TENANT_ID=? AND REMOVED=? and ALIAS=? AND REVISION_UUID ='Working Copy'";

        public static final String DELETE_CERTIFICATES = "UPDATE AM_API_CLIENT_CERTIFICATE SET REMOVED = ? "
                + "WHERE TENANT_ID=? AND REVISION_UUID ='Working Copy' AND ALIAS=? AND API_ID=(SELECT API_ID FROM AM_API WHERE API_PROVIDER = ? AND " +
                "API_NAME = ? AND API_VERSION = ? )";

        public static final String DELETE_CERTIFICATES_WITHOUT_APIID = "UPDATE AM_API_CLIENT_CERTIFICATE SET REMOVED=? "
                + "WHERE TENANT_ID=? AND ALIAS=? AND REVISION_UUID ='Working Copy'";

        public static final String CERTIFICATE_COUNT_QUERY = "SELECT COUNT(*) AS count FROM AM_API_CLIENT_CERTIFICATE " +
                "WHERE TENANT_ID=? AND REMOVED=? AND REVISION_UUID ='Working Copy'";
    }

    /**
     * Static class to hold database queries related to AM_SYSTEM_APPS table
     */
    public static class SystemApplicationConstants {

        public static final String INSERT_SYSTEM_APPLICATION =
                "INSERT INTO AM_SYSTEM_APPS " + "(NAME,CONSUMER_KEY,CONSUMER_SECRET,TENANT_DOMAIN,CREATED_TIME) " +
                        "VALUES (?,?,?,?,?)";

        public static final String GET_APPLICATIONS =
                "SELECT * FROM " + "AM_SYSTEM_APPS WHERE TENANT_DOMAIN = ?";

        public static final String GET_CLIENT_CREDENTIALS_FOR_APPLICATION =
                "SELECT CONSUMER_KEY,CONSUMER_SECRET FROM " + "AM_SYSTEM_APPS WHERE NAME = ? AND TENANT_DOMAIN = ?";

        public static final String DELETE_SYSTEM_APPLICATION = "DELETE FROM AM_SYSTEM_APPS WHERE NAME = ? AND " +
                "TENANT_DOMAIN = ?";

        public static final String CHECK_CLIENT_CREDENTIALS_EXISTS = "SELECT CONSUMER_KEY,CONSUMER_SECRET " +
                "FROM AM_SYSTEM_APPS WHERE NAME = ? AND TENANT_DOMAIN = ?";
    }

    public static class BotDataConstants {

        public static final String ADD_NOTIFICATION = "INSERT INTO AM_NOTIFICATION_SUBSCRIBER (UUID, CATEGORY," +
        "NOTIFICATION_METHOD, SUBSCRIBER_ADDRESS) VALUES(?,?,?,?)";

        public static final String GET_SAVED_ALERT_EMAILS =
                " SELECT UUID, SUBSCRIBER_ADDRESS FROM AM_NOTIFICATION_SUBSCRIBER";

        public static final String DELETE_EMAIL_BY_UUID =
                "DELETE FROM AM_NOTIFICATION_SUBSCRIBER WHERE UUID= ?";

        public static final String GET_ALERT_SUBSCRIPTION_BY_UUID =
                "SELECT UUID, SUBSCRIBER_ADDRESS FROM AM_NOTIFICATION_SUBSCRIBER WHERE UUID = ?";

        public static final String GET_ALERT_SUBSCRIPTION_BY_EMAIL =
                "SELECT UUID, SUBSCRIBER_ADDRESS FROM AM_NOTIFICATION_SUBSCRIBER WHERE SUBSCRIBER_ADDRESS = ?";

        public static final String GET_BOT_DETECTED_DATA =
                "from AM_BOT_DATA SELECT request_time, message_id, http_method, headers, message_body, client_ip";

    }

    public static class RevokedJWTConstants {

        public static final String ADD_JWT_SIGNATURE = "INSERT INTO AM_REVOKED_JWT (UUID, SIGNATURE," +
                "EXPIRY_TIMESTAMP, TENANT_ID, TOKEN_TYPE) VALUES(?,?,?,?,?)";
        public static final String CHECK_REVOKED_TOKEN_EXIST = "SELECT 1 FROM AM_REVOKED_JWT WHERE UUID = ?";
        public static final String DELETE_REVOKED_JWT = "DELETE FROM AM_REVOKED_JWT WHERE EXPIRY_TIMESTAMP < ?";
    }

    //Shared Scopes related constants
    public static final String ADD_SHARED_SCOPE = "INSERT INTO AM_SHARED_SCOPE (NAME, UUID, TENANT_ID) VALUES (?,?,?)";
    public static final String DELETE_SHARED_SCOPE = "DELETE FROM AM_SHARED_SCOPE WHERE NAME = ? AND TENANT_ID = ?";
    public static final String GET_SHARED_SCOPE_BY_UUID = "SELECT NAME FROM AM_SHARED_SCOPE WHERE UUID = ?";
    public static final String GET_ALL_SHARED_SCOPE_KEYS_BY_TENANT = "SELECT NAME FROM AM_SHARED_SCOPE " +
            "WHERE TENANT_ID = ?";
    public static final String IS_SHARED_SCOPE_NAME_EXISTS = "SELECT 1 FROM AM_SHARED_SCOPE " +
            "WHERE TENANT_ID = ? AND NAME = ?";
    public static final String GET_ALL_SHARED_SCOPES_BY_TENANT = "SELECT UUID, NAME FROM AM_SHARED_SCOPE " +
            "WHERE TENANT_ID = ?";
    public static final String GET_SHARED_SCOPE_USAGE_COUNT_BY_TENANT =
            "SELECT SS.NAME, SS.UUID, "
                    + "(SELECT COUNT(*) FROM AM_API_RESOURCE_SCOPE_MAPPING RSM WHERE RSM.SCOPE_NAME=SS.NAME AND "
                    + "RSM.TENANT_ID = ?) usages "
                    + "FROM AM_SHARED_SCOPE SS "
                    + "WHERE SS.TENANT_ID = ?";
    public static final String GET_SHARED_SCOPE_API_USAGE_BY_TENANT =
            "SELECT AA.API_ID, AA.API_NAME, AA.CONTEXT, AA.API_VERSION, AA.API_PROVIDER "
                    + "FROM AM_SHARED_SCOPE ASSC, AM_API_RESOURCE_SCOPE_MAPPING AARSM, "
                    + "AM_API_URL_MAPPING AAUM, AM_API AA "
                    + "WHERE ASSC.NAME=AARSM.SCOPE_NAME AND "
                    + "AARSM.URL_MAPPING_ID=AAUM.URL_MAPPING_ID AND "
                    + "AAUM.API_ID=AA.API_ID AND AAUM.REVISION_UUID IS NULL AND "
                    + "ASSC.UUID=? AND "
                    + "AARSM.TENANT_ID=? "
                    + "GROUP BY AA.API_ID, AA.API_NAME, AA.CONTEXT, AA.API_VERSION, AA.API_PROVIDER";

    public static final String GET_SHARED_SCOPE_URI_USAGE_BY_TENANT =
            "SELECT AAUM.URL_PATTERN, AAUM.HTTP_METHOD "
                    + "FROM AM_SHARED_SCOPE ASSC, AM_API_RESOURCE_SCOPE_MAPPING AARSM, "
                    + "AM_API_URL_MAPPING AAUM, AM_API AA "
                    + "WHERE ASSC.NAME=AARSM.SCOPE_NAME AND "
                    + "AARSM.URL_MAPPING_ID=AAUM.URL_MAPPING_ID AND "
                    + "AAUM.API_ID=AA.API_ID AND "
                    + "ASSC.UUID=? AND "
                    + "AARSM.TENANT_ID=? AND "
                    + "AA.API_ID=? AND AAUM.REVISION_UUID IS NULL";

    //Resource Scope related constants
    public static final String ADD_API_RESOURCE_SCOPE_MAPPING =
            "INSERT INTO AM_API_RESOURCE_SCOPE_MAPPING (SCOPE_NAME, URL_MAPPING_ID, TENANT_ID) VALUES (?, ?, ?)";
    public static final String IS_SCOPE_ATTACHED_LOCALLY =
            "SELECT AM_API.API_NAME, AM_API.API_PROVIDER "
                    + "FROM AM_API_RESOURCE_SCOPE_MAPPING ARSM, AM_API_URL_MAPPING AUM, AM_API "
                    + "WHERE ARSM.SCOPE_NAME = ? AND "
                    + "ARSM.TENANT_ID = ? AND "
                    + "ARSM.SCOPE_NAME NOT IN (SELECT GS.NAME FROM AM_SHARED_SCOPE GS WHERE GS.TENANT_ID = ?) AND "
                    + "ARSM.URL_MAPPING_ID = AUM.URL_MAPPING_ID AND "
                    + "AUM.API_ID = AM_API.API_ID AND AUM.REVISION_UUID IS NULL";
    public static final String IS_SCOPE_ATTACHED =
            "SELECT 1 FROM AM_API_RESOURCE_SCOPE_MAPPING WHERE SCOPE_NAME = ? AND TENANT_ID = ?";

    public static final String REMOVE_RESOURCE_SCOPE_URL_MAPPING_SQL =
            " DELETE FROM AM_API_RESOURCE_SCOPE_MAPPING "
                    + "WHERE URL_MAPPING_ID IN ( SELECT URL_MAPPING_ID FROM AM_API_URL_MAPPING WHERE API_ID = ? AND REVISION_UUID IS NULL )";

    public static final String GET_UNVERSIONED_LOCAL_SCOPES_FOR_API_SQL =
            "SELECT DISTINCT ARSM.SCOPE_NAME "
                    + "FROM AM_API_RESOURCE_SCOPE_MAPPING ARSM INNER JOIN AM_API_URL_MAPPING AUM "
                    + "ON ARSM.URL_MAPPING_ID = AUM.URL_MAPPING_ID "
                    + "WHERE AUM.API_ID = ? AND AUM.REVISION_UUID IS NULL AND ARSM.TENANT_ID = ? AND "
                    + "ARSM.SCOPE_NAME NOT IN (SELECT GS.NAME FROM AM_SHARED_SCOPE GS WHERE GS.TENANT_ID = ?) AND "
                    + "ARSM.SCOPE_NAME NOT IN ( "
                    + "SELECT ARSM2.SCOPE_NAME FROM AM_API_RESOURCE_SCOPE_MAPPING ARSM2 "
                    + "INNER JOIN AM_API_URL_MAPPING AUM2 ON ARSM2.URL_MAPPING_ID = AUM2.URL_MAPPING_ID "
                    + "WHERE AUM2.API_ID != ? AND ARSM2.TENANT_ID = ?)";

    public static final String GET_VERSIONED_LOCAL_SCOPES_FOR_API_SQL =
            "SELECT DISTINCT ARSM.SCOPE_NAME "
                    + "FROM AM_API_RESOURCE_SCOPE_MAPPING ARSM INNER JOIN AM_API_URL_MAPPING AUM "
                    + "ON ARSM.URL_MAPPING_ID = AUM.URL_MAPPING_ID "
                    + "WHERE AUM.API_ID = ? AND AUM.REVISION_UUID IS NULL AND ARSM.TENANT_ID = ? AND "
                    + "ARSM.SCOPE_NAME NOT IN (SELECT GS.NAME FROM AM_SHARED_SCOPE GS WHERE GS.TENANT_ID = ?) AND "
                    + "ARSM.SCOPE_NAME IN ( "
                    + "SELECT ARSM2.SCOPE_NAME FROM AM_API_RESOURCE_SCOPE_MAPPING ARSM2 "
                    + "INNER JOIN AM_API_URL_MAPPING AUM2 ON ARSM2.URL_MAPPING_ID = AUM2.URL_MAPPING_ID "
                    + "WHERE AUM2.API_ID != ? AND ARSM2.TENANT_ID = ?)";

    public static final String GET_ALL_LOCAL_SCOPES_FOR_API_SQL =
            "SELECT DISTINCT ARSM.SCOPE_NAME "
                    + "FROM AM_API_RESOURCE_SCOPE_MAPPING ARSM INNER JOIN AM_API_URL_MAPPING AUM "
                    + "ON ARSM.URL_MAPPING_ID = AUM.URL_MAPPING_ID "
                    + "WHERE AUM.API_ID = ? AND AUM.REVISION_UUID IS NULL AND ARSM.TENANT_ID = ? AND "
                    + "ARSM.SCOPE_NAME NOT IN (SELECT GS.NAME FROM AM_SHARED_SCOPE GS WHERE GS.TENANT_ID = ?)";

    public static final String GET_URL_TEMPLATES_WITH_SCOPES_FOR_API_SQL =
            " SELECT AUM.URL_MAPPING_ID, "
                    + "AUM.URL_PATTERN, "
                    + "AUM.HTTP_METHOD, "
                    + "AUM.AUTH_SCHEME, "
                    + "AUM.THROTTLING_TIER, "
                    + "AUM.MEDIATION_SCRIPT, "
                    + "ARSM.SCOPE_NAME "
                    + "FROM "
                    + "AM_API_URL_MAPPING AUM "
                    + "INNER JOIN AM_API_RESOURCE_SCOPE_MAPPING ARSM ON AUM.URL_MAPPING_ID = ARSM.URL_MAPPING_ID "
                    + "AND AUM.API_ID = ?";

    public static final String GET_API_SCOPES_SQL =
            " SELECT ARSM.SCOPE_NAME FROM AM_API_RESOURCE_SCOPE_MAPPING ARSM, AM_API_URL_MAPPING AUM "
                    + "WHERE ARSM.URL_MAPPING_ID = AUM.URL_MAPPING_ID AND AUM.API_ID = ? AND AUM.REVISION_UUID IS NULL";

    public static final String INSERT_SCOPE_SQL = "INSERT INTO AM_SCOPE (NAME,DISPLAY_NAME,DESCRIPTION,TENANT_ID," +
            "SCOPE_TYPE) VALUES (?,?,?,?,?)";
    public static final String UPDATE_SCOPE_SQL = "UPDATE AM_SCOPE SET DISPLAY_NAME = ?, DESCRIPTION = ? " +
            "WHERE NAME = ? AND TENANT_ID = ?";
    public static final String DELETE_SCOPE_SQL = "DELETE FROM AM_SCOPE WHERE NAME = ? AND TENANT_ID = ?";
    public static final String GET_SCOPE_SQL = "SELECT NAME AS SCOPE_KEY,DISPLAY_NAME AS DISPLAY_NAME,DESCRIPTION AS " +
            "DESCRIPTION,TENANT_ID AS TENANT_ID FROM AM_SCOPE WHERE NAME = ? AND TENANT_ID = ?";
    public static final String ADD_SCOPE_MAPPING = "INSERT INTO AM_SCOPE_BINDING (SCOPE_ID, SCOPE_BINDING, " +
            "BINDING_TYPE) VALUES((SELECT SCOPE_ID FROM AM_SCOPE WHERE NAME = ? AND TENANT_ID = ?),?,?)";
    public static final String DELETE_SCOPE_MAPPING =
            "DELETE FROM AM_SCOPE_BINDING WHERE SCOPE_ID = (SELECT SCOPE_ID FROM AM_SCOPE WHERE NAME = ? " +
                    "AND TENANT_ID = ?)";
    public static final String RETRIEVE_SCOPE_MAPPING =
            "SELECT SCOPE_BINDING FROM AM_SCOPE_BINDING WHERE SCOPE_ID = (SELECT SCOPE_ID FROM AM_SCOPE " +
                    "WHERE NAME = ? AND TENANT_ID = ?) AND BINDING_TYPE = ?";
    public static final String GET_SCOPES_SQL = "SELECT NAME AS SCOPE_KEY,DISPLAY_NAME AS DISPLAY_NAME,DESCRIPTION AS " +
            "DESCRIPTION,TENANT_ID AS TENANT_ID FROM AM_SCOPE WHERE TENANT_ID = ? AND SCOPE_TYPE = ?";

    public static final String SCOPE_EXIST_SQL = "SELECT 1 FROM AM_SCOPE WHERE NAME = ? AND TENANT_ID = ?";

    public static class KeyManagerSqlConstants {
        public static final String ADD_KEY_MANAGER =
                " INSERT INTO AM_KEY_MANAGER (UUID,NAME,DESCRIPTION,TYPE,CONFIGURATION,TENANT_DOMAIN,ENABLED," +
                        "DISPLAY_NAME) VALUES (?,?,?,?,?,?,?,?)";
        public static final String UPDATE_KEY_MANAGER =
                "UPDATE AM_KEY_MANAGER SET NAME = ?,DESCRIPTION = ?,TYPE = ?,CONFIGURATION = ?,TENANT_DOMAIN = ?," +
                        "ENABLED = ?,DISPLAY_NAME = ? WHERE UUID = ?";

        public static final String DELETE_KEY_MANAGER =
                "DELETE FROM AM_KEY_MANAGER WHERE UUID = ? AND TENANT_DOMAIN = ?";
    }

    /**
     * Static class to hold database queries related to AM_TENANT_THEMES table
     */
    public static class TenantThemeConstants {

        public static final String ADD_TENANT_THEME = "INSERT INTO AM_TENANT_THEMES (TENANT_ID, THEME) VALUES (?,?)";
        public static final String UPDATE_TENANT_THEME = "UPDATE AM_TENANT_THEMES SET THEME = ? WHERE TENANT_ID = ?";
        public static final String DELETE_TENANT_THEME = "DELETE FROM AM_TENANT_THEMES WHERE TENANT_ID = ?";
        public static final String GET_TENANT_THEME = "SELECT * FROM AM_TENANT_THEMES WHERE TENANT_ID = ?";
    }
<<<<<<< HEAD
=======
    
    public static final String GET_API_VERSIONS =
            "SELECT API.API_VERSION FROM AM_API API WHERE API.API_PROVIDER = ? AND API.API_NAME = ? ";
    public static final String GET_API_VERSIONS_UUID =
            "SELECT API.API_UUID FROM AM_API API WHERE API.API_PROVIDER = ? AND API.API_NAME = ? ";
>>>>>>> af5be946

    public static class APIRevisionSqlConstants {
        public static final String ADD_API_REVISION =
                " INSERT INTO AM_REVISION (ID, API_UUID, REVISION_UUID, DESCRIPTION, CREATED_BY)" +
                        " VALUES (?,?,?,?,?)";
        public static final String GET_URL_MAPPINGS_WITH_SCOPE_AND_PRODUCT_ID = "SELECT AUM.HTTP_METHOD, AUM.AUTH_SCHEME, " +
                "AUM.URL_PATTERN, AUM.THROTTLING_TIER, AUM.MEDIATION_SCRIPT, ARSM.SCOPE_NAME, PROD_MAP.API_ID " +
                "FROM AM_API_URL_MAPPING AUM LEFT JOIN AM_API_RESOURCE_SCOPE_MAPPING ARSM ON AUM.URL_MAPPING_ID = ARSM.URL_MAPPING_ID " +
                "LEFT JOIN AM_API_PRODUCT_MAPPING PROD_MAP ON AUM.URL_MAPPING_ID = PROD_MAP.URL_MAPPING_ID " +
                "WHERE AUM.API_ID = ? AND AUM.REVISION_UUID IS NULL";
        public static final String GET_REVISIONED_URL_MAPPINGS_ID = "SELECT URL_MAPPING_ID FROM AM_API_URL_MAPPING " +
                "WHERE API_ID = ? AND REVISION_UUID = ? AND HTTP_METHOD = ? AND AUTH_SCHEME = ? AND URL_PATTERN = ? " +
                "AND THROTTLING_TIER = ? ";
        public static final String INSERT_URL_MAPPINGS = "INSERT INTO AM_API_URL_MAPPING(API_ID, HTTP_METHOD," +
                " AUTH_SCHEME, URL_PATTERN, THROTTLING_TIER, REVISION_UUID) VALUES(?,?,?,?,?,?)";
        public static final String GET_CLIENT_CERTIFICATES = "SELECT ALIAS, CERTIFICATE," +
                " TIER_NAME FROM AM_API_CLIENT_CERTIFICATE WHERE API_ID = ? AND REVISION_UUID='Working Copy' AND REMOVED IS FALSE";
        public static final String INSERT_CLIENT_CERTIFICATES = "INSERT INTO AM_API_CLIENT_CERTIFICATE(TENANT_ID, " +
                "ALIAS, API_ID, CERTIFICATE, REMOVED, TIER_NAME, REVISION_UUID) VALUES(?,?,?,?,?,?,?)";
        public static final String GET_GRAPHQL_COMPLEXITY = "SELECT TYPE, FIELD, COMPLEXITY_VALUE " +
                "FROM AM_GRAPHQL_COMPLEXITY WHERE API_ID = ? AND REVISION_UUID IS NULL";
        public static final String INSERT_GRAPHQL_COMPLEXITY = "INSERT INTO AM_GRAPHQL_COMPLEXITY(UUID, API_ID, TYPE," +
                " FIELD, COMPLEXITY_VALUE, REVISION_UUID) VALUES(?,?,?,?,?,?)";
        public static final String INSERT_SCOPE_RESOURCE_MAPPING = "INSERT INTO AM_API_RESOURCE_SCOPE_MAPPING" +
                "(SCOPE_NAME, URL_MAPPING_ID, TENANT_ID) VALUES (?, ?, ?)";
        public static final String INSERT_PRODUCT_RESOURCE_MAPPING = "INSERT INTO AM_API_PRODUCT_MAPPING" +
                "(API_ID, URL_MAPPING_ID) VALUES (?, ?)";
        public static final String DELETE_API_REVISION =
                "DELETE FROM AM_REVISION WHERE REVISION_UUID = ?";
        public static final String GET_REVISION_COUNT_BY_API_UUID = "SELECT COUNT(ID) FROM AM_REVISION WHERE API_UUID = ?";
        public static final String GET_MOST_RECENT_REVISION_ID = "SELECT MAX(ID) FROM AM_REVISION WHERE API_UUID = ?";
        public static final String GET_REVISION_BY_REVISION_UUID = "SELECT * FROM AM_REVISION WHERE REVISION_UUID = ?";
        public static final String GET_REVISION_APIID_BY_REVISION_UUID = "SELECT API_UUID, ID FROM AM_REVISION WHERE REVISION_UUID = ?";
        public static final String GET_REVISIONS_BY_API_UUID = "SELECT * FROM AM_REVISION AR LEFT JOIN AM_DEPLOYMENT_REVISION_MAPPING ADRM"
                + " ON AR.REVISION_UUID = ADRM.REVISION_UUID  WHERE AR.API_UUID = ? ";
        public static final String ADD_API_REVISION_DEPLOYMENT_MAPPING =
                " INSERT INTO AM_DEPLOYMENT_REVISION_MAPPING (NAME, REVISION_UUID, DISPLAY_ON_DEVPORTAL)" +
                        " VALUES (?,?,?)";
        public static final String GET_API_REVISION_DEPLOYMENT_MAPPING_BY_NAME_AND_TYPE
                = "SELECT * FROM AM_DEPLOYMENT_REVISION_MAPPING WHERE NAME = ?";
        public static final String GET_API_REVISION_DEPLOYMENT_MAPPING_BY_REVISION_UUID
                = "SELECT * FROM AM_DEPLOYMENT_REVISION_MAPPING WHERE REVISION_UUID = ?";
        public static final String GET_API_REVISION_DEPLOYMENT_MAPPING_BY_API_UUID
                = "SELECT * FROM AM_DEPLOYMENT_REVISION_MAPPING ADRM LEFT JOIN AM_REVISION AR ON " +
                "ADRM.REVISION_UUID = AR.REVISION_UUID WHERE AR.API_UUID = ?";
        public static final String REMOVE_API_REVISION_DEPLOYMENT_MAPPING =
                " DELETE FROM AM_DEPLOYMENT_REVISION_MAPPING WHERE NAME = ? AND REVISION_UUID = ?";
        public static final String REMOVE_WORKING_COPY_ENTRIES_IN_AM_API_URL_MAPPING_BY_API_ID =
                "DELETE FROM AM_API_URL_MAPPING WHERE API_ID = ? AND REVISION_UUID IS NULL";
        public static final String GET_URL_MAPPINGS_WITH_SCOPE_AND_PRODUCT_ID_BY_REVISION_UUID = "SELECT AUM.HTTP_METHOD, AUM.AUTH_SCHEME, " +
                "AUM.URL_PATTERN, AUM.THROTTLING_TIER, AUM.MEDIATION_SCRIPT, ARSM.SCOPE_NAME, PROD_MAP.API_ID " +
                "FROM AM_API_URL_MAPPING AUM LEFT JOIN AM_API_RESOURCE_SCOPE_MAPPING ARSM ON AUM.URL_MAPPING_ID = ARSM.URL_MAPPING_ID " +
                "LEFT JOIN AM_API_PRODUCT_MAPPING PROD_MAP ON AUM.URL_MAPPING_ID = PROD_MAP.URL_MAPPING_ID " +
                "WHERE AUM.API_ID = ? AND AUM.REVISION_UUID = ?";
        public static final String INSERT_URL_MAPPINGS_WORKING_COPY = "INSERT INTO AM_API_URL_MAPPING(API_ID, HTTP_METHOD," +
                " AUTH_SCHEME, URL_PATTERN, THROTTLING_TIER) VALUES(?,?,?,?,?)";
        public static final String GET_WORKING_COPY_URL_MAPPINGS_ID = "SELECT URL_MAPPING_ID FROM AM_API_URL_MAPPING " +
                "WHERE API_ID = ? AND REVISION_UUID IS NULL AND HTTP_METHOD = ? AND AUTH_SCHEME = ? AND URL_PATTERN = ? " +
                "AND THROTTLING_TIER = ? ";
        public static final String REMOVE_WORKING_COPY_ENTRIES_IN_AM_API_CLIENT_CERTIFICATE_BY_API_ID =
                "DELETE FROM AM_API_CLIENT_CERTIFICATE WHERE API_ID = ? AND REVISION_UUID='Working Copy' AND REMOVED IS FALSE";
        public static final String GET_CLIENT_CERTIFICATES_BY_REVISION_UUID = "SELECT ALIAS, CERTIFICATE," +
                " TIER_NAME FROM AM_API_CLIENT_CERTIFICATE WHERE API_ID = ? AND REVISION_UUID = ? AND REMOVED IS FALSE";
        public static final String INSERT_CLIENT_CERTIFICATES_AS_WORKING_COPY = "INSERT INTO AM_API_CLIENT_CERTIFICATE(TENANT_ID, " +
                "ALIAS, API_ID, CERTIFICATE, REMOVED, TIER_NAME, REVISION_UUID) VALUES(?,?,?,?,?,?,?)";
        public static final String REMOVE_WORKING_COPY_ENTRIES_IN_AM_GRAPHQL_COMPLEXITY_BY_API_ID =
                "DELETE FROM AM_GRAPHQL_COMPLEXITY WHERE API_ID = ? AND REVISION_UUID IS NULL";
        public static final String GET_GRAPHQL_COMPLEXITY_BY_REVISION_UUID = "SELECT TYPE, FIELD, COMPLEXITY_VALUE " +
                "FROM AM_GRAPHQL_COMPLEXITY WHERE API_ID = ? AND REVISION_UUID = ?";
        public static final String INSERT_GRAPHQL_COMPLEXITY_AS_WORKING_COPY = "INSERT INTO AM_GRAPHQL_COMPLEXITY(UUID, API_ID, TYPE," +
                " FIELD, COMPLEXITY_VALUE) VALUES(?,?,?,?,?)";
        public static final String REMOVE_REVISION_ENTRIES_IN_AM_API_URL_MAPPING_BY_REVISION_UUID =
                "DELETE FROM AM_API_URL_MAPPING WHERE API_ID = ? AND REVISION_UUID = ?";
        public static final String REMOVE_REVISION_ENTRIES_IN_AM_API_CLIENT_CERTIFICATE_BY_REVISION_UUID =
                "DELETE FROM AM_API_CLIENT_CERTIFICATE WHERE API_ID = ? AND REVISION_UUID = ? AND REMOVED IS FALSE";
        public static final String REMOVE_REVISION_ENTRIES_IN_AM_GRAPHQL_COMPLEXITY_BY_REVISION_UUID =
                "DELETE FROM AM_GRAPHQL_COMPLEXITY WHERE API_ID = ? AND REVISION_UUID = ?";
    }
}<|MERGE_RESOLUTION|>--- conflicted
+++ resolved
@@ -3639,14 +3639,10 @@
         public static final String DELETE_TENANT_THEME = "DELETE FROM AM_TENANT_THEMES WHERE TENANT_ID = ?";
         public static final String GET_TENANT_THEME = "SELECT * FROM AM_TENANT_THEMES WHERE TENANT_ID = ?";
     }
-<<<<<<< HEAD
-=======
-    
     public static final String GET_API_VERSIONS =
             "SELECT API.API_VERSION FROM AM_API API WHERE API.API_PROVIDER = ? AND API.API_NAME = ? ";
     public static final String GET_API_VERSIONS_UUID =
             "SELECT API.API_UUID FROM AM_API API WHERE API.API_PROVIDER = ? AND API.API_NAME = ? ";
->>>>>>> af5be946
 
     public static class APIRevisionSqlConstants {
         public static final String ADD_API_REVISION =
