/*
*  Copyright (c) 2016, WSO2 Inc. (http://www.wso2.org) All Rights Reserved.
*
*  WSO2 Inc. licenses this file to you under the Apache License,
*  Version 2.0 (the "License"); you may not use this file except
*  in compliance with the License.
*  You may obtain a copy of the License at
*
*    http://www.apache.org/licenses/LICENSE-2.0
*
* Unless required by applicable law or agreed to in writing,
* software distributed under the License is distributed on an
* "AS IS" BASIS, WITHOUT WARRANTIES OR CONDITIONS OF ANY
* KIND, either express or implied.  See the License for the
* specific language governing permissions and limitations
* under the License.
*/

package org.wso2.carbon.apimgt.impl.dao.constants;

import org.wso2.carbon.apimgt.api.model.policy.PolicyConstants;
import org.wso2.carbon.apimgt.impl.APIConstants;

public class SQLConstants {
    public static final String GET_API_FOR_CONTEXT_TEMPLATE_SQL =
            " SELECT " +
            "   API.API_NAME," +
            "   API.API_PROVIDER" +
            " FROM " +
            "   AM_API API" +
            " WHERE " +
            "   API.CONTEXT_TEMPLATE = ? ";

    public static final String GET_VERSIONS_MATCHES_API_NAME_SQL=
            "SELECT API_VERSION FROM AM_API WHERE API_NAME = ? AND API_PROVIDER = ?";

    public static final String GET_USER_ID_FROM_CONSUMER_KEY_SQL =
            " SELECT " +
            "   SUBS.USER_ID " +
            " FROM " +
            "   AM_SUBSCRIBER SUBS, " +
            "   AM_APPLICATION APP, " +
            "   AM_APPLICATION_KEY_MAPPING MAP " +
            " WHERE " +
            "   APP.SUBSCRIBER_ID   = SUBS.SUBSCRIBER_ID " +
            "   AND MAP.APPLICATION_ID = APP.APPLICATION_ID " +
            "   AND MAP.CONSUMER_KEY   = ? ";

    public static final String GET_APPLICATION_REGISTRATION_SQL =
            " SELECT REG_ID FROM AM_APPLICATION_REGISTRATION WHERE SUBSCRIBER_ID = ? AND APP_ID = ? AND TOKEN_TYPE = " +
                    "? AND KEY_MANAGER = ?";

    public static final String ADD_APPLICATION_REGISTRATION_SQL =
            " INSERT INTO " +
            "   AM_APPLICATION_REGISTRATION (SUBSCRIBER_ID,WF_REF,APP_ID,TOKEN_TYPE,ALLOWED_DOMAINS," +
            "VALIDITY_PERIOD,TOKEN_SCOPE,INPUTS,KEY_MANAGER) " +
            " VALUES(?,?,?,?,?,?,?,?,?)";

    public static final String ADD_APPLICATION_KEY_MAPPING_SQL =
            " INSERT INTO " +
            "   AM_APPLICATION_KEY_MAPPING (APPLICATION_ID,KEY_TYPE,STATE,KEY_MANAGER,UUID) " +
            " VALUES(?,?,?,?,?)";

    public static final String GET_OAUTH_APPLICATION_SQL =
            " SELECT CONSUMER_SECRET, USERNAME, TENANT_ID, APP_NAME, APP_NAME, CALLBACK_URL, GRANT_TYPES " +
            " FROM IDN_OAUTH_CONSUMER_APPS " +
            " WHERE CONSUMER_KEY = ?";

    public static final String GET_OWNER_FOR_CONSUMER_APP_SQL =
            " SELECT USERNAME, USER_DOMAIN, TENANT_ID " +
            " FROM IDN_OAUTH_CONSUMER_APPS " +
            " WHERE CONSUMER_KEY = ?";

    public static final String GET_SUBSCRIBED_APIS_OF_USER_SQL =
            " SELECT " +
            "   API.API_PROVIDER AS API_PROVIDER," +
            "   API.API_NAME AS API_NAME," +
            "   API.CONTEXT AS API_CONTEXT, " +
            "   API.API_VERSION AS API_VERSION, " +
            "   SP.TIER_ID AS SP_TIER_ID " +
            " FROM " +
            "   AM_SUBSCRIPTION SP, " +
            "   AM_API API," +
            "   AM_SUBSCRIBER SB, " +
            "   AM_APPLICATION APP " +
            " WHERE " +
            "   SB.USER_ID = ? " +
            "   AND SB.TENANT_ID = ? " +
            "   AND SB.SUBSCRIBER_ID = APP.SUBSCRIBER_ID " +
            "   AND APP.APPLICATION_ID=SP.APPLICATION_ID " +
            "   AND API.API_ID = SP.API_ID" +
            "   AND SP.SUBS_CREATE_STATE = '" + APIConstants.SubscriptionCreatedStatus.SUBSCRIBE + "'";

    public static final String GET_SUBSCRIBED_APIS_OF_USER_CASE_INSENSITIVE_SQL =
            " SELECT " +
            "   API.API_PROVIDER AS API_PROVIDER," +
            "   API.API_NAME AS API_NAME," +
            "   API.CONTEXT AS API_CONTEXT," +
            "   API.API_VERSION AS API_VERSION, " +
            "   SP.TIER_ID AS SP_TIER_ID " +
            " FROM " +
            "   AM_SUBSCRIPTION SP, " +
            "   AM_API API," +
            "   AM_SUBSCRIBER SB, " +
            "   AM_APPLICATION APP " +
            " WHERE " +
            "   LOWER(SB.USER_ID) = LOWER(?) " +
            "   AND SB.TENANT_ID = ? " +
            "   AND SB.SUBSCRIBER_ID = APP.SUBSCRIBER_ID " +
            "   AND APP.APPLICATION_ID=SP.APPLICATION_ID " +
            "   AND API.API_ID = SP.API_ID" +
            "   AND SP.SUBS_CREATE_STATE = '" +APIConstants.SubscriptionCreatedStatus.SUBSCRIBE + "'";

    public static final String GET_SUBSCRIBED_API_IDs_BY_APP_ID_SQL =
            " SELECT " +
                    "   API.API_ID " +
                    " FROM " +
                    "   AM_SUBSCRIBER SUB," +
                    "   AM_APPLICATION APP, " +
                    "   AM_SUBSCRIPTION SUBS, " +
                    "   AM_API API " +
                    " WHERE " +
                    "   SUB.TENANT_ID = ? " +
                    "   AND SUB.SUBSCRIBER_ID=APP.SUBSCRIBER_ID " +
                    "   AND APP.APPLICATION_ID=SUBS.APPLICATION_ID " +
                    "   AND API.API_ID=SUBS.API_ID" +
                    "   AND APP.APPLICATION_ID= ? " +
                    "   AND SUBS.SUBS_CREATE_STATE = '" + APIConstants.SubscriptionCreatedStatus.SUBSCRIBE + "'";

    public static final String GET_INCLUDED_APIS_IN_PRODUCT_SQL =
            "SELECT "
                    + "DISTINCT API_ID "
                    + "FROM AM_API_URL_MAPPING "
                    + "WHERE URL_MAPPING_ID IN "
                    + "(SELECT URL_MAPPING_ID FROM AM_API_PRODUCT_MAPPING WHERE API_ID = ? AND REVISION_UUID IS NULL)";

    public static final String GET_SUBSCRIBED_APIS_OF_USER_BY_APP_SQL =
            " SELECT " +
                    "   API.API_PROVIDER AS API_PROVIDER," +
                    "   API.API_NAME AS API_NAME," +
                    "   API.CONTEXT AS API_CONTEXT, " +
                    "   API.API_VERSION AS API_VERSION, " +
                    "   SP.TIER_ID AS SP_TIER_ID " +
                    " FROM " +
                    "   AM_SUBSCRIPTION SP, " +
                    "   AM_API API," +
                    "   AM_SUBSCRIBER SB, " +
                    "   AM_APPLICATION APP " +
                    " WHERE " +
                    "   SB.TENANT_ID = ? " +
                    "   AND SB.SUBSCRIBER_ID = APP.SUBSCRIBER_ID " +
                    "   AND APP.APPLICATION_ID=SP.APPLICATION_ID " +
                    "   AND API.API_ID = SP.API_ID" +
                    "   AND (SP.SUB_STATUS = '" + APIConstants.SubscriptionStatus.UNBLOCKED +
                    "' OR SP.SUB_STATUS = '" + APIConstants.SubscriptionStatus.TIER_UPDATE_PENDING +
                    "' OR SP.SUB_STATUS = '" + APIConstants.SubscriptionStatus.PROD_ONLY_BLOCKED + "')" +
                    "   AND SP.SUBS_CREATE_STATE = '" + APIConstants.SubscriptionCreatedStatus.SUBSCRIBE + "'" +
                    "   AND APP.APPLICATION_ID = ?";

    public static final String GET_SUBSCRIBED_APIS_OF_USER_BY_APP_CASE_INSENSITIVE_SQL =
            " SELECT " +
                    "   API.API_PROVIDER AS API_PROVIDER," +
                    "   API.API_NAME AS API_NAME," +
                    "   API.CONTEXT AS API_CONTEXT," +
                    "   API.API_VERSION AS API_VERSION, " +
                    "   SP.TIER_ID AS SP_TIER_ID " +
                    " FROM " +
                    "   AM_SUBSCRIPTION SP, " +
                    "   AM_API API," +
                    "   AM_SUBSCRIBER SB, " +
                    "   AM_APPLICATION APP " +
                    " WHERE " +
                    "   SB.TENANT_ID = ? " +
                    "   AND SB.SUBSCRIBER_ID = APP.SUBSCRIBER_ID " +
                    "   AND APP.APPLICATION_ID=SP.APPLICATION_ID " +
                    "   AND API.API_ID = SP.API_ID" +
                    "   AND (SP.SUB_STATUS = '" + APIConstants.SubscriptionStatus.UNBLOCKED +
                    "' OR SP.SUB_STATUS = '" + APIConstants.SubscriptionStatus.TIER_UPDATE_PENDING +
                    "' OR SP.SUB_STATUS = '" + APIConstants.SubscriptionStatus.PROD_ONLY_BLOCKED + "')" +
                    "   AND SP.SUBS_CREATE_STATE = '" + APIConstants.SubscriptionCreatedStatus.SUBSCRIBE + "'" +
                    "   AND APP.APPLICATION_ID = ?";

    public static final String GET_SUBSCRIBED_USERS_FOR_API_SQL =
            " SELECT " +
            "   SB.USER_ID, " +
            "   SB.TENANT_ID " +
            " FROM " +
            "   AM_SUBSCRIBER SB, " +
            "   AM_APPLICATION APP, " +
            "   AM_SUBSCRIPTION SP, " +
            "   AM_API API " +
            " WHERE " +
            "   API.API_PROVIDER = ? " +
            "   AND API.API_NAME = ?" +
            "   AND API.API_VERSION = ?" +
            "   AND SP.APPLICATION_ID = APP.APPLICATION_ID " +
            "   AND APP.SUBSCRIBER_ID=SB.SUBSCRIBER_ID " +
            "   AND API.API_ID = SP.API_ID" +
            "   AND SP.SUBS_CREATE_STATE = '" + APIConstants.SubscriptionCreatedStatus.SUBSCRIBE + "'";

    public static final String CHANGE_ACCESS_TOKEN_STATUS_PREFIX = "UPDATE ";

    public static final String CHANGE_ACCESS_TOKEN_STATUS_DEFAULT_SUFFIX =
            "   IAT , AM_SUBSCRIBER SB," +
            "   AM_SUBSCRIPTION SP , AM_APPLICATION APP," +
            "   AM_API API" +
            " SET " +
            "   IAT.TOKEN_STATE=? " +
            " WHERE " +
            "   SB.USER_ID=?" +
            "   AND SB.TENANT_ID=?" +
            "   AND API.API_PROVIDER=?" +
            "   AND API.API_NAME=?" +
            "   AND API.API_VERSION=?" +
            "   AND SP.ACCESS_TOKEN=IAT.ACCESS_TOKEN" +
            "   AND SB.SUBSCRIBER_ID=APP.SUBSCRIBER_ID" +
            "   AND APP.APPLICATION_ID = SP.APPLICATION_ID" +
            "   AND API.API_ID = SP.API_ID";

    public static final String CHANGE_ACCESS_TOKEN_STATUS_CASE_INSENSITIVE_SUFFIX =
            "   IAT , AM_SUBSCRIBER SB," +
            "   AM_SUBSCRIPTION SP , " +
            "   AM_APPLICATION APP, AM_API API " +
            " SET" +
            "   IAT.TOKEN_STATE=? " +
            " WHERE " +
            "   LOWER(SB.USER_ID)=LOWER(?)" +
            "   AND SB.TENANT_ID=?" +
            "   AND API.API_PROVIDER=?" +
            "   AND API.API_NAME=?" +
            "   AND API.API_VERSION=?" +
            "   AND SP.ACCESS_TOKEN=IAT.ACCESS_TOKEN" +
            "   AND SB.SUBSCRIBER_ID=APP.SUBSCRIBER_ID" +
            "   AND APP.APPLICATION_ID = SP.APPLICATION_ID" +
            "   AND API.API_ID = SP.API_ID";

    public static final String VALIDATE_KEY_SQL_PREFIX =
            " SELECT " +
            "   IAT.VALIDITY_PERIOD, " +
            "   IAT.TIME_CREATED ," +
            "   IAT.TOKEN_STATE," +
            "   IAT.USER_TYPE," +
            "   IAT.AUTHZ_USER," +
            "   IAT.USER_DOMAIN," +
            "   IAT.TIME_CREATED," +
            "   ISAT.TOKEN_SCOPE," +
            "   SUB.TIER_ID," +
            "   SUBS.USER_ID," +
            "   SUB.SUB_STATUS," +
            "   APP.APPLICATION_ID," +
            "   APP.NAME," +
            "   APP.APPLICATION_TIER," +
            "   AKM.KEY_TYPE," +
            "   API.API_NAME," +
            "   AKM.CONSUMER_KEY," +
            "   API.API_PROVIDER" +
            " FROM ";

    public static final String VALIDATE_SUBSCRIPTION_KEY_DEFAULT_SQL =
            " SELECT " +
            "   SUB.TIER_ID," +
            "   SUBS.USER_ID," +
            "   SUB.SUB_STATUS," +
            "   APP.APPLICATION_ID," +
            "   APP.NAME," +
            "   APP.APPLICATION_TIER," +
            "   APP.TOKEN_TYPE," +
            "   AKM.KEY_TYPE," +
            "   API.API_NAME," +
            "   API.API_PROVIDER " +
            " FROM " +
            "   AM_SUBSCRIPTION SUB," +
            "   AM_SUBSCRIBER SUBS," +
            "   AM_APPLICATION APP," +
            "   AM_APPLICATION_KEY_MAPPING AKM," +
            "   AM_API API " +
            " WHERE " +
            "   API.CONTEXT = ? " +
            "   AND AKM.CONSUMER_KEY = ? " +
            "   AND AKM.KEY_MANAGER = ? " +
            "   AND SUB.APPLICATION_ID = APP.APPLICATION_ID" +
            "   AND APP.SUBSCRIBER_ID = SUBS.SUBSCRIBER_ID" +
            "   AND API.API_ID = SUB.API_ID" +
            "   AND AKM.APPLICATION_ID=APP.APPLICATION_ID";

    public static final String VALIDATE_SUBSCRIPTION_KEY_VERSION_SQL =
            " SELECT " +
            "   SUB.TIER_ID," +
            "   SUBS.USER_ID," +
            "   SUB.SUB_STATUS," +
            "   APP.APPLICATION_ID," +
            "   APP.NAME," +
            "   APP.APPLICATION_TIER," +
            "   APP.TOKEN_TYPE," +
            "   AKM.KEY_TYPE," +
            "   API.API_NAME," +
            "   API.API_PROVIDER" +
            " FROM " +
            "   AM_SUBSCRIPTION SUB," +
            "   AM_SUBSCRIBER SUBS," +
            "   AM_APPLICATION APP," +
            "   AM_APPLICATION_KEY_MAPPING AKM," +
            "   AM_API API" +
            " WHERE " +
            "   API.CONTEXT = ? " +
            "   AND AKM.CONSUMER_KEY = ? " +
            "   AND AKM.KEY_MANAGER = ? " +
            "   AND API.API_VERSION = ? " +
            "   AND SUB.APPLICATION_ID = APP.APPLICATION_ID" +
            "   AND APP.SUBSCRIBER_ID = SUBS.SUBSCRIBER_ID" +
            "   AND API.API_ID = SUB.API_ID" +
            "   AND AKM.APPLICATION_ID=APP.APPLICATION_ID";

    public static final String ADVANCED_VALIDATE_SUBSCRIPTION_KEY_DEFAULT_SQL =
            " SELECT " +
                    "   SUB.TIER_ID," +
                    "   SUBS.USER_ID," +
                    "   SUB.SUB_STATUS," +
                    "   APP.APPLICATION_ID," +
                    "   APP.NAME," +
                    "   APP.APPLICATION_TIER," +
                    "   APP.TOKEN_TYPE," +
                    "   AKM.KEY_TYPE," +
                    "   API.API_NAME," +
                    "   API.API_TIER," +
                    "   API.API_PROVIDER," +
                    "   APS.RATE_LIMIT_COUNT," +
                    "   APS.RATE_LIMIT_TIME_UNIT," +
                    "   APS.STOP_ON_QUOTA_REACH," +
                    "   API.API_ID," +
                    "   APS.MAX_DEPTH,"+
                    "   APS.MAX_COMPLEXITY" +
                    " FROM " +
                    "   AM_SUBSCRIPTION SUB," +
                    "   AM_SUBSCRIBER SUBS," +
                    "   AM_APPLICATION APP," +
                    "   AM_APPLICATION_KEY_MAPPING AKM," +
                    "   AM_API API," +
                    "   AM_POLICY_SUBSCRIPTION APS" +
                    " WHERE " +
                    "   API.CONTEXT = ? " +
                    "   AND AKM.CONSUMER_KEY = ? " +
                    "   AND AKM.KEY_MANAGER = ? " +
                    "   AND SUB.APPLICATION_ID = APP.APPLICATION_ID" +
                    "   AND APP.SUBSCRIBER_ID = SUBS.SUBSCRIBER_ID" +
                    "   AND API.API_ID = SUB.API_ID" +
                    "   AND AKM.APPLICATION_ID=APP.APPLICATION_ID" +
                    "   AND APS.NAME = SUB.TIER_ID" +
                    "   AND APS.TENANT_ID = ? ";

    public static final String ADVANCED_VALIDATE_SUBSCRIPTION_KEY_VERSION_SQL =
            " SELECT " +
                    "   SUB.TIER_ID," +
                    "   SUBS.USER_ID," +
                    "   SUB.SUB_STATUS," +
                    "   APP.APPLICATION_ID," +
                    "   APP.NAME," +
                    "   APP.APPLICATION_TIER," +
                    "   APP.TOKEN_TYPE," +
                    "   AKM.KEY_TYPE," +
                    "   API.API_NAME," +
                    "   API.API_TIER," +
                    "   API.API_PROVIDER," +
                    "   APS.RATE_LIMIT_COUNT," +
                    "   APS.RATE_LIMIT_TIME_UNIT," +
                    "   APS.STOP_ON_QUOTA_REACH," +
                    "   API.API_ID," +
                    "   APS.MAX_DEPTH,"+
                    "   APS.MAX_COMPLEXITY" +
                    " FROM " +
                    "   AM_SUBSCRIPTION SUB," +
                    "   AM_SUBSCRIBER SUBS," +
                    "   AM_APPLICATION APP," +
                    "   AM_APPLICATION_KEY_MAPPING AKM," +
                    "   AM_API API," +
                    "   AM_POLICY_SUBSCRIPTION APS" +
                    " WHERE " +
                    "   API.CONTEXT = ? " +
                    "   AND AKM.CONSUMER_KEY = ? " +
                    "   AND AKM.KEY_MANAGER = ? " +
                    "   AND APS.TENANT_ID = ? " +
                    "   AND API.API_VERSION = ? " +
                    "   AND SUB.APPLICATION_ID = APP.APPLICATION_ID" +
                    "   AND APP.SUBSCRIBER_ID = SUBS.SUBSCRIBER_ID" +
                    "   AND API.API_ID = SUB.API_ID" +
                    "   AND AKM.APPLICATION_ID=APP.APPLICATION_ID" +
                    "   AND APS.NAME = SUB.TIER_ID";

    public static final String ADD_SUBSCRIBER_SQL =
            " INSERT" +
            "   INTO AM_SUBSCRIBER (USER_ID, TENANT_ID, EMAIL_ADDRESS, DATE_SUBSCRIBED, CREATED_BY, CREATED_TIME, " +
                    "UPDATED_TIME) " +
            " VALUES (?,?,?,?,?,?,?)";

    public static final String ADD_MONETIZATION_USAGE_PUBLISH_INFO =
            " INSERT INTO AM_MONETIZATION_USAGE (ID, STATE, STATUS, STARTED_TIME, PUBLISHED_TIME) VALUES (?,?,?,?,?)";

    public static final String UPDATE_MONETIZATION_USAGE_PUBLISH_INFO =
            " UPDATE AM_MONETIZATION_USAGE SET STATE = ?, STATUS = ?, STARTED_TIME = ?, PUBLISHED_TIME = ?" +
                    " WHERE ID = ?";

    public static final String GET_MONETIZATION_USAGE_PUBLISH_INFO =
            " SELECT ID, STATE, STATUS, STARTED_TIME, PUBLISHED_TIME FROM AM_MONETIZATION_USAGE";

    public static final String UPDATE_SUBSCRIBER_SQL =
            " UPDATE AM_SUBSCRIBER " +
            " SET" +
            "   USER_ID=?," +
            "   TENANT_ID=?," +
            "   EMAIL_ADDRESS=?," +
            "   DATE_SUBSCRIBED=?," +
            "   UPDATED_BY=?," +
            "   UPDATED_TIME=? " +
            " WHERE" +
            "   SUBSCRIBER_ID=?";

    public static final String GET_SUBSCRIBER_SQL =
            " SELECT " +
            "   USER_ID, TENANT_ID, EMAIL_ADDRESS, DATE_SUBSCRIBED " +
            " FROM " +
            "   AM_SUBSCRIBER " +
            " WHERE " +
            "   SUBSCRIBER_ID=?";

    public static final String CHECK_EXISTING_SUBSCRIPTION_API_SQL =
            " SELECT " +
            "   SUB_STATUS, SUBS_CREATE_STATE " +
            " FROM " +
            "   AM_SUBSCRIPTION " +
            " WHERE " +
            "   API_ID = ? " +
            "   AND APPLICATION_ID = ?";

    public static final String RETRIEVE_SUBSCRIPTION_ID_SQL =
            " SELECT " +
            "   SUBSCRIPTION_ID " +
            " FROM " +
            "   AM_SUBSCRIPTION " +
            " WHERE " +
            "   UUID = ? ";

    public static final String ADD_SUBSCRIPTION_SQL =
            " INSERT INTO " +
            "   AM_SUBSCRIPTION (TIER_ID,API_ID,APPLICATION_ID,SUB_STATUS,SUBS_CREATE_STATE,CREATED_BY,CREATED_TIME, " +
            "   UPDATED_TIME, UUID, TIER_ID_PENDING) " +
            " VALUES (?,?,?,?,?,?,?,?,?,?)";

    public static final String UPDATE_SINGLE_SUBSCRIPTION_SQL =
            " UPDATE AM_SUBSCRIPTION " +
            " SET TIER_ID_PENDING = ? " +
            " , SUB_STATUS = ? " +
            " WHERE UUID = ?";

    public static final String GET_SUBSCRIPTION_UUID_SQL =
            " SELECT UUID " +
            " FROM AM_SUBSCRIPTION " +
            " WHERE " +
            "   API_ID = ? " +
            "   AND APPLICATION_ID = ?";

    public static final String GET_SUBSCRIBER_ID_BY_SUBSCRIPTION_UUID_SQL =
            " SELECT APPS.SUBSCRIBER_ID  AS SUBSCRIBER_ID " +
            " FROM " +
            " AM_APPLICATION APPS, " +
            " AM_SUBSCRIPTION SUBS" +
            " WHERE " +
            " SUBS.APPLICATION_ID = APPS.APPLICATION_ID " +
            " AND SUBS.UUID = ?";

    public static final String GET_SUBSCRIPTION_STATUS_BY_UUID_SQL =
            " SELECT SUB_STATUS " +
            " FROM AM_SUBSCRIPTION " +
            " WHERE UUID = ?";

    public static final String UPDATE_SUBSCRIPTION_SQL =
            " UPDATE AM_SUBSCRIPTION " +
            " SET SUBS_CREATE_STATE = '" + APIConstants.SubscriptionCreatedStatus.UN_SUBSCRIBE + "' " +
            " WHERE UUID = ?";

    public static final String REMOVE_SUBSCRIPTION_SQL =
            " DELETE FROM AM_SUBSCRIPTION WHERE UUID = ?";

    public static final String REMOVE_SUBSCRIPTION_BY_ID_SQL =
            " DELETE FROM AM_SUBSCRIPTION WHERE SUBSCRIPTION_ID = ?";

    public static final String REMOVE_ALL_SUBSCRIPTIONS_SQL =
            " DELETE FROM AM_SUBSCRIPTION WHERE API_ID = ?";

    public static final String GET_SUBSCRIPTION_STATUS_BY_ID_SQL =
            " SELECT SUB_STATUS FROM AM_SUBSCRIPTION WHERE SUBSCRIPTION_ID = ?";

    public static final String GET_SUBSCRIPTION_BY_ID_SQL =
            " SELECT " +
            "   SUBS.SUBSCRIPTION_ID AS SUBSCRIPTION_ID, " +
            "   API.API_PROVIDER AS API_PROVIDER, " +
            "   API.API_NAME AS API_NAME, " +
            "   API.API_VERSION AS API_VERSION, " +
            "   API.API_TYPE AS API_TYPE, " +
            "   SUBS.APPLICATION_ID AS APPLICATION_ID, " +
            "   SUBS.TIER_ID AS TIER_ID, " +
            "   SUBS.TIER_ID_PENDING AS TIER_ID_PENDING, " +
            "   SUBS.SUB_STATUS AS SUB_STATUS, " +
            "   SUBS.SUBS_CREATE_STATE AS SUBS_CREATE_STATE, " +
            "   SUBS.UUID AS UUID, " +
            "   API.API_ID AS API_ID " +
            " FROM " +
            "   AM_SUBSCRIPTION SUBS," +
            "   AM_API API " +
            " WHERE " +
            "   API.API_ID = SUBS.API_ID " +
            "   AND SUBSCRIPTION_ID = ?";

    public static final String GET_SUBSCRIPTION_BY_UUID_SQL =
            " SELECT " +
            "   SUBS.SUBSCRIPTION_ID AS SUBSCRIPTION_ID, " +
            "   API.API_PROVIDER AS API_PROVIDER, " +
            "   API.API_NAME AS API_NAME, " +
            "   API.API_VERSION AS API_VERSION, " +
            "   API.API_TYPE AS API_TYPE, " +
            "   SUBS.APPLICATION_ID AS APPLICATION_ID, " +
            "   SUBS.TIER_ID AS TIER_ID, " +
            "   SUBS.TIER_ID_PENDING AS TIER_ID_PENDING, " +
            "   SUBS.SUB_STATUS AS SUB_STATUS, " +
            "   SUBS.SUBS_CREATE_STATE AS SUBS_CREATE_STATE, " +
            "   SUBS.UUID AS UUID, " +
            "   SUBS.CREATED_TIME AS CREATED_TIME, " +
            "   SUBS.UPDATED_TIME AS UPDATED_TIME, " +
            "   API.API_ID AS API_ID " +
            " FROM " +
            "   AM_SUBSCRIPTION SUBS," +
            "   AM_API API " +
            " WHERE " +
            "   API.API_ID = SUBS.API_ID " +
            "   AND UUID = ?";

    public static final String GET_TENANT_SUBSCRIBER_SQL =
            " SELECT " +
            "   SUBSCRIBER_ID, " +
            "   USER_ID, " +
            "   TENANT_ID, " +
            "   EMAIL_ADDRESS, " +
            "   DATE_SUBSCRIBED " +
            " FROM " +
            "   AM_SUBSCRIBER " +
            " WHERE " +
            "   USER_ID = ? " +
            "   AND TENANT_ID = ?";

    public static final String GET_TENANT_SUBSCRIBER_CASE_INSENSITIVE_SQL =
            " SELECT " +
            "   SUBSCRIBER_ID, " +
            "   USER_ID, " +
            "   TENANT_ID, " +
            "   EMAIL_ADDRESS, " +
            "   DATE_SUBSCRIBED " +
            " FROM " +
            "   AM_SUBSCRIBER " +
            " WHERE " +
            "   LOWER(USER_ID) = LOWER(?) " +
            "   AND TENANT_ID = ?";

    public static final String GET_API_BY_CONSUMER_KEY_SQL =
            " SELECT" +
            "   API.API_PROVIDER," +
            "   API.API_NAME," +
            "   API.API_VERSION " +
            " FROM" +
            "   AM_SUBSCRIPTION SUB," +
            "   AM_SUBSCRIPTION_KEY_MAPPING SKM, " +
            "   AM_API API " +
            " WHERE" +
            "   SKM.ACCESS_TOKEN=?" +
            "   AND SKM.SUBSCRIPTION_ID=SUB.SUBSCRIPTION_ID" +
            "   AND API.API_ID = SUB.API_ID";

    public static final String GET_SUBSCRIBED_APIS_SQL =
            " SELECT " +
            "   SUBS.SUBSCRIPTION_ID AS SUBS_ID, " +
            "   API.API_PROVIDER AS API_PROVIDER, " +
            "   API.API_NAME AS API_NAME, " +
            "   API.API_VERSION AS API_VERSION, " +
            "   SUBS.TIER_ID AS TIER_ID, " +
            "   APP.APPLICATION_ID AS APP_ID, " +
            "   SUBS.SUB_STATUS AS SUB_STATUS, " +
            "   SUBS.SUBS_CREATE_STATE AS SUBS_CREATE_STATE, " +
            "   APP.NAME AS APP_NAME, " +
            "   APP.CALLBACK_URL AS CALLBACK_URL, " +
            "   SUBS.UUID AS SUB_UUID, " +
            "   APP.UUID AS APP_UUID " +
            " FROM " +
            "   AM_SUBSCRIBER SUB," +
            "   AM_APPLICATION APP, " +
            "   AM_SUBSCRIPTION SUBS, " +
            "   AM_API API " +
            " WHERE " +
            "   SUB.TENANT_ID = ? " +
            "   AND APP.APPLICATION_ID=SUBS.APPLICATION_ID " +
            "   AND SUB.SUBSCRIBER_ID=APP.SUBSCRIBER_ID " +
            "   AND API.API_ID=SUBS.API_ID" +
            "   AND APP.NAME= ? " +
            "   AND SUBS.SUBS_CREATE_STATE = '" + APIConstants.SubscriptionCreatedStatus.SUBSCRIBE + "'";

    public static final String GET_SUBSCRIBED_APIS_BY_ID_SQL =
            " SELECT " +
                    "   SUBS.SUBSCRIPTION_ID AS SUBS_ID, " +
                    "   API.API_PROVIDER AS API_PROVIDER, " +
                    "   API.API_NAME AS API_NAME, " +
                    "   API.API_VERSION AS API_VERSION, " +
                    "   SUBS.TIER_ID AS TIER_ID, " +
                    "   APP.APPLICATION_ID AS APP_ID, " +
                    "   SUBS.SUB_STATUS AS SUB_STATUS, " +
                    "   SUBS.SUBS_CREATE_STATE AS SUBS_CREATE_STATE, " +
                    "   APP.NAME AS APP_NAME, " +
                    "   APP.CALLBACK_URL AS CALLBACK_URL, " +
                    "   SUBS.UUID AS SUB_UUID, " +
                    "   APP.UUID AS APP_UUID, " +
                    "   APP.CREATED_BY AS OWNER" +
                    " FROM " +
                    "   AM_SUBSCRIBER SUB," +
                    "   AM_APPLICATION APP, " +
                    "   AM_SUBSCRIPTION SUBS, " +
                    "   AM_API API " +
                    " WHERE " +
                    "   SUB.TENANT_ID = ? " +
                    "   AND APP.APPLICATION_ID=SUBS.APPLICATION_ID " +
                    "   AND SUB.SUBSCRIBER_ID=APP.SUBSCRIBER_ID " +
                    "   AND API.API_ID=SUBS.API_ID" +
                    "   AND APP.APPLICATION_ID= ? " +
                    "   AND SUBS.SUBS_CREATE_STATE = '" + APIConstants.SubscriptionCreatedStatus.SUBSCRIBE + "'";

    public static final String GET_SUBSCRIPTION_COUNT_SQL =
            " SELECT COUNT(*) AS SUB_COUNT " +
            " FROM " +
            "   AM_SUBSCRIPTION SUBS, AM_APPLICATION APP, AM_SUBSCRIBER SUB " +
            " WHERE SUBS.SUBS_CREATE_STATE ='" + APIConstants.SubscriptionCreatedStatus.SUBSCRIBE + "'" +
            "   AND SUBS.APPLICATION_ID = APP.APPLICATION_ID" +
            "   AND APP.NAME=?" +
            "   AND APP.SUBSCRIBER_ID= SUB.SUBSCRIBER_ID" +
            "   AND SUB.TENANT_ID=?";

    public static final String GET_SUBSCRIPTION_COUNT_BY_APP_ID_SQL =
            " SELECT COUNT(*) AS SUB_COUNT " +
                    " FROM " +
                    "   AM_SUBSCRIPTION SUBS, AM_APPLICATION APP, AM_SUBSCRIBER SUB " +
                    " WHERE SUBS.SUBS_CREATE_STATE ='" + APIConstants.SubscriptionCreatedStatus.SUBSCRIBE + "'" +
                    "   AND SUBS.APPLICATION_ID = APP.APPLICATION_ID" +
                    "   AND APP.APPLICATION_ID=?" +
                    "   AND APP.SUBSCRIBER_ID= SUB.SUBSCRIBER_ID" +
                    "   AND SUB.TENANT_ID=?";

    public static final String GET_SUBSCRIPTION_COUNT_CASE_INSENSITIVE_SQL =
            " SELECT COUNT(*) AS SUB_COUNT " +
            " FROM " +
            "   AM_SUBSCRIPTION SUBS,AM_APPLICATION APP,AM_SUBSCRIBER SUB " +
            " WHERE " +
            "   SUBS.SUBS_CREATE_STATE ='" + APIConstants.SubscriptionCreatedStatus.SUBSCRIBE + "'" +
            "   AND SUBS.APPLICATION_ID = APP.APPLICATION_ID" +
            "   AND APP.NAME=?" +
            "   AND APP.SUBSCRIBER_ID= SUB.SUBSCRIBER_ID" +
            "   AND SUB.TENANT_ID=?";

    public static final String GET_SUBSCRIPTION_COUNT_BY_APP_ID_CASE_INSENSITIVE_SQL =
            " SELECT COUNT(*) AS SUB_COUNT " +
                    " FROM " +
                    "   AM_SUBSCRIPTION SUBS,AM_APPLICATION APP,AM_SUBSCRIBER SUB " +
                    " WHERE " +
                    "   SUBS.SUBS_CREATE_STATE ='" + APIConstants.SubscriptionCreatedStatus.SUBSCRIBE + "'" +
                    "   AND SUBS.APPLICATION_ID = APP.APPLICATION_ID" +
                    "   AND APP.APPLICATION_ID=?" +
                    "   AND APP.SUBSCRIBER_ID= SUB.SUBSCRIBER_ID" +
                    "   AND SUB.TENANT_ID=?";

    public static final String GET_PAGINATED_SUBSCRIBED_APIS_SQL =
            " SELECT " +
            "   API.API_TYPE AS TYPE, " +
            "   SUBS.UUID AS SUB_UUID, " +
            "   SUBS.SUBSCRIPTION_ID, " +
            "   API.API_PROVIDER AS API_PROVIDER, " +
            "   API.API_NAME AS API_NAME, " +
            "   API.API_VERSION AS API_VERSION, " +
            "   SUBS.TIER_ID AS TIER_ID, " +
            "   SUBS.TIER_ID_PENDING AS TIER_ID_PENDING, " +
            "   APP.APPLICATION_ID AS APP_ID, " +
            "   APP.UUID AS APP_UUID, " +
            "   SUBS.SUB_STATUS AS SUB_STATUS, " +
            "   SUBS.SUBS_CREATE_STATE AS SUBS_CREATE_STATE, " +
            "   APP.NAME AS APP_NAME, " +
            "   APP.CALLBACK_URL AS CALLBACK_URL " +
            " FROM " +
            "   AM_SUBSCRIBER SUB," +
            "   AM_APPLICATION APP, " +
            "   AM_SUBSCRIPTION SUBS, " +
            "   AM_API API " +
            " WHERE " +
            "   SUB.TENANT_ID = ? " +
            "   AND SUB.SUBSCRIBER_ID=APP.SUBSCRIBER_ID " +
            "   AND APP.APPLICATION_ID=SUBS.APPLICATION_ID " +
            "   AND API.API_ID=SUBS.API_ID" +
            "   AND APP.NAME= ? " +
            "   AND SUBS.SUBS_CREATE_STATE = '" + APIConstants.SubscriptionCreatedStatus.SUBSCRIBE + "'";

    public static final String GET_PAGINATED_SUBSCRIBED_APIS_BY_APP_ID_SQL =
            " SELECT " +
                    "   SUBS.SUBSCRIPTION_ID, " +
                    "   API.API_PROVIDER AS API_PROVIDER, " +
                    "   API.API_NAME AS API_NAME, " +
                    "   API.API_VERSION AS API_VERSION, " +
                    "   SUBS.TIER_ID AS TIER_ID, " +
                    "   SUBS.TIER_ID_PENDING AS TIER_ID_PENDING, " +
                    "   APP.APPLICATION_ID AS APP_ID, " +
                    "   SUBS.SUB_STATUS AS SUB_STATUS, " +
                    "   SUBS.SUBS_CREATE_STATE AS SUBS_CREATE_STATE, " +
                    "   APP.NAME AS APP_NAME, " +
                    "   APP.CALLBACK_URL AS CALLBACK_URL " +
                    " FROM " +
                    "   AM_SUBSCRIBER SUB," +
                    "   AM_APPLICATION APP, " +
                    "   AM_SUBSCRIPTION SUBS, " +
                    "   AM_API API " +
                    " WHERE " +
                    "   SUB.TENANT_ID = ? " +
                    "   AND SUB.SUBSCRIBER_ID=APP.SUBSCRIBER_ID " +
                    "   AND APP.APPLICATION_ID=SUBS.APPLICATION_ID " +
                    "   AND API.API_ID=SUBS.API_ID " +
                    "   AND APP.APPLICATION_ID= ? " +
                    "   AND SUBS.SUBS_CREATE_STATE = '" + APIConstants.SubscriptionCreatedStatus.SUBSCRIBE + "'";

    public static final String GET_SUBSCRIBED_APIS_OF_SUBSCRIBER_SQL =
            " SELECT " +
            "   API.API_TYPE AS TYPE, " +
            "   SUBS.SUBSCRIPTION_ID AS SUBS_ID, " +
            "   API.API_PROVIDER AS API_PROVIDER, " +
            "   API.API_NAME AS API_NAME, " +
            "   API.API_VERSION AS API_VERSION, " +
            "   SUBS.TIER_ID AS TIER_ID, " +
            "   SUBS.TIER_ID_PENDING AS TIER_ID_PENDING, " +
            "   APP.APPLICATION_ID AS APP_ID, " +
            "   SUBS.SUB_STATUS AS SUB_STATUS, " +
            "   SUBS.SUBS_CREATE_STATE AS SUBS_CREATE_STATE, " +
            "   APP.NAME AS APP_NAME, " +
            "   APP.TOKEN_TYPE AS APP_TOKEN_TYPE, " +
            "   APP.CALLBACK_URL AS CALLBACK_URL, " +
            "   SUBS.UUID AS SUB_UUID, " +
            "   APP.UUID AS APP_UUID, " +
            "   APP.CREATED_BY AS OWNER" +
            " FROM " +
            "   AM_SUBSCRIBER SUB," +
            "   AM_APPLICATION APP, " +
            "   AM_SUBSCRIPTION SUBS, " +
            "   AM_API API " +
            " WHERE " +
            "   SUB.TENANT_ID = ? " +
            "   AND SUB.SUBSCRIBER_ID=APP.SUBSCRIBER_ID " +
            "   AND APP.APPLICATION_ID=SUBS.APPLICATION_ID" +
            "   AND API.API_ID=SUBS.API_ID " +
            "   AND SUBS.SUBS_CREATE_STATE = '" + APIConstants.SubscriptionCreatedStatus.SUBSCRIBE + "'";

    public static final String GET_API_KEY_BY_SUBSCRIPTION_SQL =
            " SELECT " +
            "   SKM.ACCESS_TOKEN AS ACCESS_TOKEN," +
            "   SKM.KEY_TYPE AS TOKEN_TYPE " +
            " FROM" +
            "   AM_SUBSCRIPTION_KEY_MAPPING SKM " +
            " WHERE" +
            "   SKM.SUBSCRIPTION_ID = ?";

    public static final String GET_SCOPE_BY_TOKEN_SQL =
            " SELECT ISAT.TOKEN_SCOPE " +
            " FROM " +
            APIConstants.ACCESS_TOKEN_STORE_TABLE + " IAT," +
            APIConstants.TOKEN_SCOPE_ASSOCIATION_TABLE + " ISAT " +
            " WHERE " +
            "   IAT.ACCESS_TOKEN= ?" +
            "   AND IAT.TOKEN_ID = ISAT.TOKEN_ID";

    public static final String IS_ACCESS_TOKEN_EXISTS_PREFIX = " SELECT ACCESS_TOKEN " + " FROM ";

    public static final String IS_ACCESS_TOKEN_EXISTS_SUFFIX = " WHERE ACCESS_TOKEN= ? ";

    public static final String IS_ACCESS_TOKEN_REVOKED_PREFIX = " SELECT TOKEN_STATE " + " FROM ";

    public static final String IS_ACCESS_TOKE_REVOKED_SUFFIX = " WHERE ACCESS_TOKEN= ? ";

    public static final String GET_ACCESS_TOKEN_DATA_PREFIX =
            " SELECT " +
            "   IAT.ACCESS_TOKEN, " +
            "   IAT.AUTHZ_USER, " +
            "   IAT.USER_DOMAIN, " +
            "   ISAT.TOKEN_SCOPE, " +
            "   ICA.CONSUMER_KEY, " +
            "   IAT.TIME_CREATED, " +
            "   IAT.VALIDITY_PERIOD " +
            " FROM ";

    public static final String GET_ACCESS_TOKEN_DATA_SUFFIX =
            "   IAT, " +
            APIConstants.TOKEN_SCOPE_ASSOCIATION_TABLE + " ISAT, " +
            APIConstants.CONSUMER_KEY_SECRET_TABLE + " ICA " +
            " WHERE IAT.TOKEN_ID = ISAT.TOKEN_ID " +
            "   AND IAT.CONSUMER_KEY_ID = ICA.ID " +
            "   AND IAT.ACCESS_TOKEN= ? " +
            "   AND IAT.TOKEN_STATE='ACTIVE' ";

    public static final String GET_TOKEN_SQL_PREFIX =
            " SELECT " +
            "   IAT.ACCESS_TOKEN, " +
            "   IAT.AUTHZ_USER, " +
            "   IAT.USER_DOMAIN, " +
            "   ISAT.TOKEN_SCOPE, " +
            "   ICA.CONSUMER_KEY, " +
            "   IAT.TIME_CREATED, " +
            "   IAT.VALIDITY_PERIOD " +
            " FROM ";

    public static final String GET_TOKEN_SQL_SUFFIX =
            "   IAT, " +
            APIConstants.TOKEN_SCOPE_ASSOCIATION_TABLE + " ISAT, " +
            APIConstants.CONSUMER_KEY_SECRET_TABLE + " ICA " +
            " WHERE " +
            "   IAT.TOKEN_STATE='ACTIVE' " +
            "   AND IAT.TOKEN_ID = ISAT.TOKEN_ID " +
            "   AND IAT.CONSUMER_KEY_ID = ICA.ID " +
            " ORDER BY IAT.TOKEN_ID";

    public static final String GET_ACCESS_TOKEN_BY_USER_PREFIX =
            " SELECT " +
            "   IAT.ACCESS_TOKEN, " +
            "   IAT.AUTHZ_USER, " +
            "   IAT.USER_DOMAIN, " +
            "   ISAT.TOKEN_SCOPE, " +
            "   ICA.CONSUMER_KEY, " +
            "   IAT.TIME_CREATED, " +
            "   IAT.VALIDITY_PERIOD " +
            " FROM ";

    public static final String GET_ACCESS_TOKEN_BY_USER_SUFFIX =
            "   IAT, " +
            APIConstants.TOKEN_SCOPE_ASSOCIATION_TABLE + " ISAT, " +
            APIConstants.CONSUMER_KEY_SECRET_TABLE + " ICA " +
            " WHERE IAT.AUTHZ_USER= ? " +
            "   AND IAT.TOKEN_STATE='ACTIVE'" +
            "   AND IAT.TOKEN_ID = ISAT.TOKEN_ID " +
            "   AND IAT.CONSUMER_KEY_ID = ICA.ID " +
            " ORDER BY IAT.TOKEN_ID";

    public static final String GET_TOKEN_BY_DATE_PREFIX =
            " SELECT " +
            "   IAT.ACCESS_TOKEN, " +
            "   IAT.AUTHZ_USER, " +
            "   IAT.USER_DOMAIN, " +
            "   ISAT.TOKEN_SCOPE, " +
            "   ICA.CONSUMER_KEY, " +
            "   IAT.TIME_CREATED, " +
            "   IAT.VALIDITY_PERIOD " +
            " FROM ";

    public static final String GET_TOKEN_BY_DATE_AFTER_SUFFIX =
            " IAT, " +
            APIConstants.TOKEN_SCOPE_ASSOCIATION_TABLE + " ISAT, " +
            APIConstants.CONSUMER_KEY_SECRET_TABLE + " ICA " +
            " WHERE " +
            "   IAT.TOKEN_STATE='ACTIVE' " +
            "   AND IAT.TIME_CREATED >= ? " +
            "   AND IAT.TOKEN_ID = ISAT.TOKEN_ID " +
            "   AND IAT.CONSUMER_KEY_ID = ICA.ID " +
            " ORDER BY IAT.TOKEN_ID";

    public static final String GET_TOKEN_BY_DATE_BEFORE_SUFFIX =
            "   IAT, " +
            APIConstants.TOKEN_SCOPE_ASSOCIATION_TABLE + " ISAT, " +
            APIConstants.CONSUMER_KEY_SECRET_TABLE + " ICA " +
            " WHERE " +
            "   IAT.TOKEN_STATE='ACTIVE' " +
            "   AND IAT.TIME_CREATED <= ? " +
            "   AND IAT.TOKEN_ID = ISAT.TOKEN_ID " +
            "   AND IAT.CONSUMER_KEY_ID = ICA.ID " +
            " ORDER BY IAT.TOKEN_ID";

    public static final String GET_CLIENT_OF_APPLICATION_SQL =
            " SELECT  CONSUMER_KEY,KEY_MANAGER " +
            " FROM AM_APPLICATION_KEY_MAPPING " +
            " WHERE APPLICATION_ID = ? AND KEY_TYPE = ?";

    public static final String GET_CONSUMER_KEYS_OF_APPLICATION_SQL =
            " SELECT CONSUMER_KEY " +
            " FROM AM_APPLICATION_KEY_MAPPING " +
            " WHERE APPLICATION_ID = ?";

    public static final String GET_ACCESS_TOKEN_INFO_BY_CONSUMER_KEY_PREFIX =
            "   ICA.CONSUMER_KEY AS CONSUMER_KEY," +
            "   ICA.CONSUMER_SECRET AS CONSUMER_SECRET," +
            "   ICA.GRANT_TYPES AS GRANT_TYPES," +
            "   ICA.CALLBACK_URL AS CALLBACK_URL," +
            "   IAT.ACCESS_TOKEN AS ACCESS_TOKEN," +
            "   IAT.VALIDITY_PERIOD AS VALIDITY_PERIOD," +
            "   ISAT.TOKEN_SCOPE AS TOKEN_SCOPE" +
            " FROM   ";

    public static final String GET_ACCESS_TOKEN_INFO_BY_CONSUMER_KEY_SUFFIX =
            "   IAT, " +
            APIConstants.TOKEN_SCOPE_ASSOCIATION_TABLE + " ISAT," +
            "   IDN_OAUTH_CONSUMER_APPS ICA " +
            " WHERE" +
            "   ICA.CONSUMER_KEY = ? " +
            "   AND IAT.USER_TYPE = ? " +
            "   AND IAT.CONSUMER_KEY_ID = ICA.ID " +
            "   AND IAT.TOKEN_ID = ISAT.TOKEN_ID " +
            "   AND (IAT.TOKEN_STATE = 'ACTIVE' OR IAT.TOKEN_STATE = 'EXPIRED' OR IAT.TOKEN_STATE = 'REVOKED') " +
            " ORDER BY IAT.TIME_CREATED DESC";

    public static final String GET_ACCESS_TOKEN_INFO_BY_CONSUMER_KEY_ORACLE_PREFIX =
            " SELECT " +
            "   CONSUMER_KEY, " +
            "   CONSUMER_SECRET, " +
            "   GRANT_TYPES, " +
            "   CALLBACK_URL, " +
            "   ACCESS_TOKEN, " +
            "   VALIDITY_PERIOD, " +
            "   TOKEN_SCOPE "+
            " FROM (" +
            "   SELECT " +
            "       ICA.CONSUMER_KEY AS CONSUMER_KEY, " +
            "       ICA.CONSUMER_SECRET AS CONSUMER_SECRET, " +
            "       ICA.GRANT_TYPES AS GRANT_TYPES, " +
            "       ICA.CALLBACK_URL AS CALLBACK_URL, " +
            "       IAT.ACCESS_TOKEN AS ACCESS_TOKEN, " +
            "       IAT.VALIDITY_PERIOD AS VALIDITY_PERIOD, " +
            "       ISAT.TOKEN_SCOPE AS TOKEN_SCOPE " +
            "   FROM ";

    public static final String GET_ACCESS_TOKEN_INFO_BY_CONSUMER_KEY_ORACLE_SUFFIX =
            "       IAT, " +
            APIConstants.TOKEN_SCOPE_ASSOCIATION_TABLE + " ISAT," +
            "       IDN_OAUTH_CONSUMER_APPS ICA " +
            "   WHERE " +
            "       ICA.CONSUMER_KEY = ? " +
            "       AND IAT.USER_TYPE = ? " +
            "       AND IAT.CONSUMER_KEY_ID = ICA.ID " +
            "       AND IAT.TOKEN_ID = ISAT.TOKEN_ID " +
            "       AND (IAT.TOKEN_STATE = 'ACTIVE' OR IAT.TOKEN_STATE = 'EXPIRED' OR IAT.TOKEN_STATE = 'REVOKED') " +
            "   ORDER BY IAT.TIME_CREATED DESC) ";

    //--------------------New tier permission management

    public static final String GET_THROTTLE_TIER_PERMISSION_ID_SQL =
            " SELECT THROTTLE_TIER_PERMISSIONS_ID " +
            " FROM AM_THROTTLE_TIER_PERMISSIONS " +
            " WHERE TIER = ? AND " + "TENANT_ID = ?";

    public static final String ADD_THROTTLE_TIER_PERMISSION_SQL =
            " INSERT INTO" +
            "   AM_THROTTLE_TIER_PERMISSIONS (TIER, PERMISSIONS_TYPE, ROLES, TENANT_ID)" +
            " VALUES(?, ?, ?, ?)";

    public static final String UPDATE_THROTTLE_TIER_PERMISSION_SQL =
            " UPDATE" +
            "   AM_THROTTLE_TIER_PERMISSIONS " +
            " SET " +
            "   TIER = ?, " +
            "   PERMISSIONS_TYPE = ?," +
            "   ROLES = ? " +
            " WHERE " +
            "   THROTTLE_TIER_PERMISSIONS_ID = ? " +
            "   AND TENANT_ID = ?";

    public static final String GET_THROTTLE_TIER_PERMISSIONS_SQL =
            " SELECT TIER,PERMISSIONS_TYPE, ROLES " +
            " FROM AM_THROTTLE_TIER_PERMISSIONS " +
            " WHERE TENANT_ID = ?";

    public static final String GET_THROTTLE_TIER_PERMISSION_SQL =
            " SELECT PERMISSIONS_TYPE, ROLES " +
                    " FROM AM_THROTTLE_TIER_PERMISSIONS " +
                    " WHERE TIER = ? AND TENANT_ID = ?";

  //--------------------

    public static final String GET_TIER_PERMISSION_ID_SQL =
            " SELECT TIER_PERMISSIONS_ID " +
            " FROM AM_TIER_PERMISSIONS " +
            " WHERE TIER = ? AND " + "TENANT_ID = ?";

    public static final String ADD_TIER_PERMISSION_SQL =
            " INSERT INTO" +
            "   AM_TIER_PERMISSIONS (TIER, PERMISSIONS_TYPE, ROLES, TENANT_ID)" +
            " VALUES(?, ?, ?, ?)";

    public static final String UPDATE_TIER_PERMISSION_SQL =
            " UPDATE" +
            "   AM_TIER_PERMISSIONS " +
            " SET " +
            "   TIER = ?, " +
            "   PERMISSIONS_TYPE = ?," +
            "   ROLES = ? " +
            " WHERE " +
            "   TIER_PERMISSIONS_ID = ? " +
            "   AND TENANT_ID = ?";

    public static final String GET_TIER_PERMISSIONS_SQL =
            " SELECT TIER , PERMISSIONS_TYPE , ROLES " +
            " FROM AM_TIER_PERMISSIONS " +
            " WHERE TENANT_ID = ?";

    public static final String GET_PERMISSION_OF_TIER_SQL =
            " SELECT PERMISSIONS_TYPE, ROLES " +
            " FROM AM_TIER_PERMISSIONS " +
            " WHERE TIER = ? AND TENANT_ID = ?";

    public static final String GET_KEY_SQL_PREFIX =
            " SELECT " +
            "   ICA.CONSUMER_KEY AS CONSUMER_KEY," +
            "   ICA.CONSUMER_SECRET AS CONSUMER_SECRET," +
            "   IAT.ACCESS_TOKEN AS ACCESS_TOKEN," +
            "   AKM.KEY_TYPE AS TOKEN_TYPE " +
            " FROM" +
            "   AM_APPLICATION_KEY_MAPPING AKM,";

    public static final String GET_KEY_SQL_SUFFIX =
            "   IAT," +
            "   IDN_OAUTH_CONSUMER_APPS ICA " +
            " WHERE" +
            "   AKM.APPLICATION_ID = ? " +
            "   AND ICA.CONSUMER_KEY = AKM.CONSUMER_KEY " +
            "   AND ICA.ID = IAT.CONSUMER_KEY_ID";

    public static final String GET_KEY_SQL_OF_SUBSCRIPTION_ID_PREFIX =
            " SELECT " +
            "   IAT.ACCESS_TOKEN AS ACCESS_TOKEN," +
            "   IAT.TOKEN_STATE AS TOKEN_STATE " +
            " FROM" +
            "   AM_APPLICATION_KEY_MAPPING AKM," +
            "   AM_SUBSCRIPTION SM,";

    public static final String GET_KEY_SQL_OF_SUBSCRIPTION_ID_SUFFIX =
            "   IAT," +
            "   IDN_OAUTH_CONSUMER_APPS ICA " +
            " WHERE" +
            "   SM.SUBSCRIPTION_ID = ? " +
            "   AND SM.APPLICATION_ID= AKM.APPLICATION_ID " +
            "   AND ICA.CONSUMER_KEY = AKM.CONSUMER_KEY " +
            "   AND ICA.ID = IAT.CONSUMER_KEY_ID";

    public static final String GET_SUBSCRIBERS_OF_PROVIDER_SQL =
            " SELECT " +
            "   SUBS.USER_ID AS USER_ID," +
            "   SUBS.EMAIL_ADDRESS AS EMAIL_ADDRESS, " +
            "   SUBS.DATE_SUBSCRIBED AS DATE_SUBSCRIBED " +
            " FROM " +
            "   AM_SUBSCRIBER  SUBS," +
            "   AM_APPLICATION  APP, " +
            "   AM_SUBSCRIPTION SUB, " +
            "   AM_API API " +
            " WHERE  " +
            "   SUB.APPLICATION_ID = APP.APPLICATION_ID " +
            "   AND SUBS. SUBSCRIBER_ID = APP.SUBSCRIBER_ID " +
            "   AND API.API_ID = SUB.API_ID " +
            "   AND API.API_PROVIDER = ?" +
            "   AND SUB.SUBS_CREATE_STATE = '" + APIConstants.SubscriptionCreatedStatus.SUBSCRIBE + "'";

    public static final String GET_SUBSCRIBERS_OF_API_SQL =
            " SELECT DISTINCT SB.USER_ID, SB.DATE_SUBSCRIBED " +
            " FROM " +
            "   AM_SUBSCRIBER SB, " +
            "   AM_SUBSCRIPTION SP," +
            "   AM_APPLICATION APP," +
            "   AM_API API " +
            " WHERE " +
            "   API.API_PROVIDER=? " +
            "   AND API.API_NAME=? " +
            "   AND API.API_VERSION=? " +
            "   AND SP.APPLICATION_ID=APP.APPLICATION_ID" +
            "   AND APP.SUBSCRIBER_ID=SB.SUBSCRIBER_ID " +
            "   AND API.API_ID = SP.API_ID" +
            "   AND SP.SUB_STATUS != '" + APIConstants.SubscriptionStatus.REJECTED + "'" +
            "   AND SP.SUBS_CREATE_STATE = '" + APIConstants.SubscriptionCreatedStatus.SUBSCRIBE + "'";

    public static final String GET_API_SUBSCRIPTION_COUNT_BY_API_SQL =
            " SELECT" +
            "   COUNT(SUB.SUBSCRIPTION_ID) AS SUB_ID " +
            " FROM " +
            "   AM_SUBSCRIPTION SUB, " +
            "   AM_API API " +
            " WHERE API.API_PROVIDER=? " +
            "   AND API.API_NAME=?" +
            "   AND API.API_VERSION=?" +
            "   AND API.API_ID=SUB.API_ID" +
            "   AND SUB.SUBS_CREATE_STATE = '" + APIConstants.SubscriptionCreatedStatus.SUBSCRIBE + "'";

    public static final String UPDATE_SUBSCRIPTION_OF_APPLICATION_SQL =
            " UPDATE AM_SUBSCRIPTION " +
            " SET " +
            "   SUB_STATUS = ?, " +
            "   UPDATED_BY = ?, " +
            "   UPDATED_TIME = ? " +
            " WHERE " +
            "   API_ID = ? " +
            "   AND APPLICATION_ID = ?";

    public static final String UPDATE_SUBSCRIPTION_OF_UUID_SQL =
            " UPDATE AM_SUBSCRIPTION " +
            " SET " +
            "   SUB_STATUS = ?, " +
            "   UPDATED_BY = ?, " +
            "   UPDATED_TIME = ? " +
            " WHERE " +
            "   UUID = ?";

    public static final String UPDATE_SUBSCRIPTION_STATUS_SQL =
            " UPDATE AM_SUBSCRIPTION " +
            " SET SUB_STATUS = ? " +
            " WHERE SUBSCRIPTION_ID = ?";

    public static final String UPDATE_SUBSCRIPTION_STATUS_AND_TIER_SQL =
            " UPDATE AM_SUBSCRIPTION " +
                    " SET TIER_ID_PENDING = ? " +
                    " , TIER_ID = ? " +
                    " , SUB_STATUS = ? " +
                    " WHERE SUBSCRIPTION_ID = ?";

    public static final String UPDATE_REFRESHED_APPLICATION_ACCESS_TOKEN_PREFIX = "UPDATE ";

    public static final String UPDATE_REFRESHED_APPLICATION_ACCESS_TOKEN_SUFFIX =
            " SET " +
            "   USER_TYPE=?, " +
            "   VALIDITY_PERIOD=? " +
            " WHERE " +
            "   ACCESS_TOKEN=?";

    public static final String DELETE_ACCSS_ALLOWED_DOMAINS_SQL =
            " DELETE FROM AM_APP_KEY_DOMAIN_MAPPING WHERE CONSUMER_KEY=?";

    public static final String GET_REGISTRATION_APPROVAL_STATUS_SQL =
            " SELECT KEY_MANAGER,STATE FROM AM_APPLICATION_KEY_MAPPING WHERE APPLICATION_ID = ? AND KEY_TYPE =?";

    public static final String UPDATE_APPLICAITON_KEY_TYPE_MAPPINGS_SQL =
            " UPDATE AM_APPLICATION_KEY_MAPPING SET CONSUMER_KEY = ? , APP_INFO = ? WHERE APPLICATION_ID = ? AND " +
                    "KEY_TYPE = ? AND KEY_MANAGER = ?";

    public static final String UPDATE_APPLICATION_KEY_TYPE_MAPPINGS_METADATA_SQL =
            " UPDATE AM_APPLICATION_KEY_MAPPING SET APP_INFO = ? WHERE APPLICATION_ID = ? AND " +
                    "KEY_TYPE = ? AND KEY_MANAGER = ?";

    public static final String ADD_APPLICATION_KEY_TYPE_MAPPING_SQL =
            " INSERT INTO " +
            " AM_APPLICATION_KEY_MAPPING (APPLICATION_ID,CONSUMER_KEY,KEY_TYPE,STATE,CREATE_MODE,KEY_MANAGER,UUID) " +
            " VALUES (?,?,?,?,?,?,?)";

    public static final String UPDATE_APPLICATION_KEY_MAPPING_SQL =
            " UPDATE AM_APPLICATION_KEY_MAPPING SET STATE = ? WHERE APPLICATION_ID = ? AND KEY_TYPE = ? AND " +
                    "KEY_MANAGER=?";

    public static final String GET_SUBSCRIPTION_SQL =
            " SELECT " +
            "   SUBS.TIER_ID ," +
            "   API.API_PROVIDER ," +
            "   API.API_NAME ," +
            "   API.API_VERSION ," +
            "   SUBS.APPLICATION_ID " +
            " FROM " +
            "   AM_SUBSCRIPTION SUBS," +
            "   AM_SUBSCRIBER SUB, " +
            "   AM_APPLICATION  APP, " +
            "   AM_API API " +
            " WHERE " +
            "   API.API_PROVIDER  = ?" +
            "   AND API.API_NAME = ?" +
            "   AND API.API_VERSION = ?" +
            "   AND SUB.USER_ID = ?" +
            "   AND SUB.TENANT_ID = ? " +
            "   AND APP.SUBSCRIBER_ID = SUB.SUBSCRIBER_ID" +
            "   AND API.API_ID = SUBS.API_ID" +
            "   AND SUBS.SUBS_CREATE_STATE = '" + APIConstants.SubscriptionCreatedStatus.SUBSCRIBE + "'";

    public static final String GET_SUBSCRIPTION_CASE_INSENSITIVE_SQL =
            " SELECT " +
            "   SUBS.TIER_ID ," +
            "   API.API_PROVIDER ," +
            "   API.API_NAME ," +
            "   API.API_VERSION ," +
            "   SUBS.APPLICATION_ID " +
            " FROM " +
            "   AM_SUBSCRIPTION SUBS," +
            "   AM_SUBSCRIBER SUB, " +
            "   AM_APPLICATION  APP, " +
            "   AM_API API " +
            " WHERE " +
            "   API.API_PROVIDER  = ?" +
            "   AND API.API_NAME = ?" +
            "   AND API.API_VERSION = ?" +
            "   AND LOWER(SUB.USER_ID) = LOWER(?)" +
            "   AND SUB.TENANT_ID = ? " +
            "   AND APP.SUBSCRIBER_ID = SUB.SUBSCRIBER_ID" +
            "   AND API.API_ID = SUBS.API_ID" +
            "   AND SUBS.SUBS_CREATE_STATE = '" + APIConstants.SubscriptionCreatedStatus.SUBSCRIBE + "'";

    public static final String GET_APP_SUBSCRIPTION_TO_API_SQL =
            " SELECT " +
                    "   SUBS.TIER_ID ," +
                    "   API.API_PROVIDER ," +
                    "   API.API_NAME ," +
                    "   API.API_VERSION ," +
                    "   SUBS.APPLICATION_ID " +
                    " FROM " +
                    "   AM_SUBSCRIPTION SUBS," +
                    "   AM_SUBSCRIBER SUB, " +
                    "   AM_APPLICATION  APP, " +
                    "   AM_API API " +
                    " WHERE " +
                    "   API.API_PROVIDER  = ?" +
                    "   AND API.API_NAME = ?" +
                    "   AND API.API_VERSION = ?" +
                    "   AND SUB.USER_ID = ?" +
                    "   AND SUB.TENANT_ID = ? " +
                    "   AND SUBS.APPLICATION_ID = ? " +
                    "   AND APP.SUBSCRIBER_ID = SUB.SUBSCRIBER_ID" +
                    "   AND API.API_ID = SUBS.API_ID" +
                    "   AND SUBS.SUBS_CREATE_STATE = '" + APIConstants.SubscriptionCreatedStatus.SUBSCRIBE + "'";

    public static final String GET_APP_SUBSCRIPTION_TO_API_CASE_INSENSITIVE_SQL =
            " SELECT " +
                    "   SUBS.TIER_ID ," +
                    "   API.API_PROVIDER ," +
                    "   API.API_NAME ," +
                    "   API.API_VERSION ," +
                    "   SUBS.APPLICATION_ID " +
                    " FROM " +
                    "   AM_SUBSCRIPTION SUBS," +
                    "   AM_SUBSCRIBER SUB, " +
                    "   AM_APPLICATION  APP, " +
                    "   AM_API API " +
                    " WHERE " +
                    "   API.API_PROVIDER  = ?" +
                    "   AND API.API_NAME = ?" +
                    "   AND API.API_VERSION = ?" +
                    "   AND LOWER(SUB.USER_ID) = LOWER(?)" +
                    "   AND SUB.TENANT_ID = ? " +
                    "   AND SUBS.APPLICATION_ID = ? " +
                    "   AND APP.SUBSCRIBER_ID = SUB.SUBSCRIBER_ID" +
                    "   AND API.API_ID = SUBS.API_ID" +
                    "   AND SUBS.SUBS_CREATE_STATE = '" + APIConstants.SubscriptionCreatedStatus.SUBSCRIBE + "'";

    public static final String GET_APP_API_USAGE_BY_PROVIDER_SQL =
            " SELECT " +
            "   SUBS.SUBSCRIPTION_ID AS SUBSCRIPTION_ID, " +
            "   SUBS.APPLICATION_ID AS APPLICATION_ID, " +
            "   SUBS.SUB_STATUS AS SUB_STATUS, " +
            "   SUBS.TIER_ID AS TIER_ID, " +
            "   API.API_PROVIDER AS API_PROVIDER, " +
            "   API.API_NAME AS API_NAME, " +
            "   API.API_VERSION AS API_VERSION, " +
            "   SUB.USER_ID AS USER_ID, " +
            "   APP.NAME AS APPNAME, " +
            "   SUBS.UUID AS SUB_UUID, " +
            "   SUBS.TIER_ID AS SUB_TIER_ID, " +
            "   APP.UUID AS APP_UUID, " +
            "   SUBS.SUBS_CREATE_STATE AS SUBS_CREATE_STATE " +
            " FROM " +
            "   AM_SUBSCRIPTION SUBS, " +
            "   AM_APPLICATION APP, " +
            "   AM_SUBSCRIBER SUB, " +
            "   AM_API API " +
            " WHERE " +
            "   SUBS.APPLICATION_ID = APP.APPLICATION_ID " +
            "   AND APP.SUBSCRIBER_ID = SUB.SUBSCRIBER_ID " +
            "   AND API.API_PROVIDER = ? " +
            "   AND API.API_ID = SUBS.API_ID " +
            "   AND SUBS.SUB_STATUS != '" + APIConstants.SubscriptionStatus.REJECTED + "'" +
            " ORDER BY " +
            "   APP.NAME";

    public static final String GET_SUBSCRIPTIONS_OF_API_SQL =
            " SELECT " +
                    "   SUBS.SUBSCRIPTION_ID AS SUBSCRIPTION_ID, " +
                    "   SUBS.APPLICATION_ID AS APPLICATION_ID, " +
                    "   SUBS.SUB_STATUS AS SUB_STATUS, " +
                    "   SUBS.TIER_ID AS TIER_ID, " +
                    "   API.API_PROVIDER AS API_PROVIDER, " +
                    "   SUB.USER_ID AS USER_ID, " +
                    "   APP.NAME AS APPNAME, " +
                    "   SUBS.UUID AS SUB_UUID, " +
                    "   SUBS.CREATED_TIME AS SUB_CREATED_TIME, " +
                    "   SUBS.TIER_ID AS SUB_TIER_ID, " +
                    "   APP.UUID AS APP_UUID, " +
                    "   SUBS.SUBS_CREATE_STATE AS SUBS_CREATE_STATE " +
                    " FROM " +
                    "   AM_SUBSCRIPTION SUBS, " +
                    "   AM_APPLICATION APP, " +
                    "   AM_SUBSCRIBER SUB, " +
                    "   AM_API API " +
                    " WHERE " +
                    "   SUBS.APPLICATION_ID = APP.APPLICATION_ID " +
                    "   AND APP.SUBSCRIBER_ID = SUB.SUBSCRIBER_ID " +
                    "   AND API.API_NAME = ? " +
                    "   AND API.API_VERSION = ? " +
                    "   AND API.API_PROVIDER = ? " +
                    "   AND API.API_ID = SUBS.API_ID " +
                    "   AND SUBS.SUB_STATUS != '" + APIConstants.SubscriptionStatus.REJECTED + "'" +
                    " ORDER BY " +
                    "   APP.NAME";

    public static final String GET_SUBSCRIBER_BY_ID_SQL =
            " SELECT" +
            "   SB.USER_ID, " +
            "   SB.DATE_SUBSCRIBED" +
            " FROM " +
            "   AM_SUBSCRIBER SB , " +
            "   AM_SUBSCRIPTION SP, " +
            "   AM_APPLICATION APP, " +
            "   AM_SUBSCRIPTION_KEY_MAPPING SKM" +
            " WHERE " +
            "   SKM.ACCESS_TOKEN=?" +
            "   AND SP.APPLICATION_ID=APP.APPLICATION_ID" +
            "   AND APP.SUBSCRIBER_ID=SB.SUBSCRIBER_ID" +
            "   AND SP.SUBSCRIPTION_ID=SKM.SUBSCRIPTION_ID";

    public static final String GET_OAUTH_CONSUMER_SQL =
            " SELECT " +
            "   ICA.CONSUMER_KEY AS CONSUMER_KEY," +
            "   ICA.CONSUMER_SECRET AS CONSUMER_SECRET " +
            " FROM " +
            "   AM_SUBSCRIBER SB," +
            "   AM_APPLICATION APP, " +
            "   AM_APPLICATION_KEY_MAPPING AKM," +
            "   IDN_OAUTH_CONSUMER_APPS ICA " +
            " WHERE " +
            "   SB.USER_ID=? " +
            "   AND SB.TENANT_ID=? " +
            "   AND APP.NAME=? " +
            "   AND SB.SUBSCRIBER_ID = APP.SUBSCRIBER_ID " +
            "   AND AKM.APPLICATION_ID = APP.APPLICATION_ID" +
            "   AND ICA.USERNAME = SB.USER_ID" +
            "   AND ICA.TENANT_ID = SB.TENANT_ID" +
            "   AND ICA.APP_NAME = APP.NAME";

    public static final String ADD_OAUTH_CONSUMER_SQL =
            " INSERT INTO IDN_OAUTH_CONSUMER_APPS " +
            " (CONSUMER_KEY, CONSUMER_SECRET, USERNAME, TENANT_ID, OAUTH_VERSION, APP_NAME, CALLBACK_URL) " +
            " VALUES (?,?,?,?,?,?,?) ";

    public static final String UPDATE_OAUTH_CONSUMER_SQL =
            " UPDATE IDN_OAUTH_CONSUMER_APPS SET CALLBACK_URL = ? WHERE APP_NAME = ?";

    public static final String GET_ALL_OAUTH_CONSUMER_APPS_SQL =
            "SELECT * FROM IDN_OAUTH_CONSUMER_APPS WHERE CONSUMER_KEY=?";

    public static final String GET_API_RATING_SQL =
            "SELECT RATING FROM AM_API_RATINGS WHERE API_ID= ? AND SUBSCRIBER_ID=? ";

    public static final String ADD_API_RATING_SQL =
            "INSERT INTO AM_API_RATINGS (RATING_ID, RATING, API_ID, SUBSCRIBER_ID)  VALUES (?,?,?,?)";

    public static final String UPDATE_API_RATING_SQL =
            "UPDATE AM_API_RATINGS SET RATING=? WHERE API_ID= ? AND SUBSCRIBER_ID=?";

    public static final String GET_API_RATING_ID_SQL =
            "SELECT RATING_ID FROM AM_API_RATINGS WHERE API_ID= ? AND SUBSCRIBER_ID=? ";

    public static final String REMOVE_RATING_SQL =
            "DELETE FROM AM_API_RATINGS WHERE RATING_ID =? ";

    public static final String GET_API_RATING_INFO_SQL =
            "SELECT RATING_ID, API_ID, RATING, SUBSCRIBER_ID FROM AM_API_RATINGS WHERE SUBSCRIBER_ID  = ? "
                    + "AND API_ID= ? ";

    public static final String GET_API_ALL_RATINGS_SQL =
            "SELECT RATING_ID, API_ID, RATING, SUBSCRIBER_ID FROM AM_API_RATINGS WHERE API_ID= ? ";

    public static final String GET_SUBSCRIBER_NAME_FROM_ID_SQL =
            "SELECT USER_ID FROM AM_SUBSCRIBER WHERE SUBSCRIBER_ID = ? ";

    public static final String GET_RATING_INFO_BY_ID_SQL =
            "SELECT RATING_ID, API_ID, RATING, SUBSCRIBER_ID FROM AM_API_RATINGS WHERE RATING_ID = ? "
                    + "AND API_ID= ? ";

    public static final String REMOVE_FROM_API_RATING_SQL =
            "DELETE FROM AM_API_RATINGS WHERE API_ID=? ";

    public static final String GET_API_AVERAGE_RATING_SQL =
            " SELECT " +
            "   CAST( SUM(RATING) AS DECIMAL)/COUNT(RATING) AS RATING " +
            " FROM " +
            "   AM_API_RATINGS " +
            " WHERE " +
            "   API_ID =? " +
            " GROUP BY " +
            "   API_ID ";

    public static final String APP_APPLICATION_SQL =
            " INSERT INTO AM_APPLICATION (NAME, SUBSCRIBER_ID, APPLICATION_TIER, " +
            "   CALLBACK_URL, DESCRIPTION, APPLICATION_STATUS, GROUP_ID, CREATED_BY, CREATED_TIME, UPDATED_TIME, " +
                    "UUID, TOKEN_TYPE)" +
            " VALUES (?,?,?,?,?,?,?,?,?,?,?,?)";

    public static final String UPDATE_APPLICATION_SQL =
            " UPDATE " +
            "   AM_APPLICATION" +
            " SET " +
            "   NAME = ?," +
            "   APPLICATION_TIER = ?, " +
            "   CALLBACK_URL = ?, " +
            "   DESCRIPTION = ?, " +
            "   UPDATED_BY = ?, " +
            "   UPDATED_TIME = ?, " +
            "   TOKEN_TYPE = ? " +
            " WHERE" +
            "   APPLICATION_ID = ?";

    public static final String ADD_APPLICATION_ATTRIBUTES_SQL =
            " INSERT INTO AM_APPLICATION_ATTRIBUTES (APPLICATION_ID, NAME, VALUE, TENANT_ID) VALUES (?,?,?,?)";

    public static final String REMOVE_APPLICATION_ATTRIBUTES_SQL =
            " DELETE FROM " +
                    "   AM_APPLICATION_ATTRIBUTES" +
                    " WHERE" +
                    "   APPLICATION_ID = ?";

    public static final String REMOVE_APPLICATION_ATTRIBUTES_BY_ATTRIBUTE_NAME_SQL =
            " DELETE FROM " +
                    "   AM_APPLICATION_ATTRIBUTES" +
                    " WHERE" +
                    "   NAME = ? AND APPLICATION_ID = ?";

    public static final String UPDATE_APPLICATION_STATUS_SQL =
            " UPDATE AM_APPLICATION SET APPLICATION_STATUS = ? WHERE APPLICATION_ID = ?";

    public static final String GET_APPLICATION_STATUS_BY_ID_SQL =
            "SELECT APPLICATION_STATUS FROM AM_APPLICATION WHERE APPLICATION_ID= ?";

    public static final String GET_APPLICATION_ID_PREFIX =
            " SELECT " +
            "   APP.APPLICATION_ID " +
            " FROM " + "   " +
            "   AM_APPLICATION APP," +
            "   AM_SUBSCRIBER SUB " +
            " WHERE " +
            "   LOWER(APP.NAME) = LOWER(?)" + "   " +
            "   AND APP.SUBSCRIBER_ID = SUB.SUBSCRIBER_ID";

    public static final String GET_APPLICATION_ID_SQL =
            "SELECT APPLICATION_ID FROM AM_APPLICATION WHERE  SUBSCRIBER_ID  = ? AND NAME= ?";

    public static final String GET_APPLICATION_NAME_FROM_ID_SQL =
            "SELECT NAME FROM AM_APPLICATION WHERE APPLICATION_ID = ?";

    public static final String GET_BASIC_APPLICATION_DETAILS_PREFIX =
            " SELECT " +
            "   APPLICATION_ID, " +
            "   NAME, " +
            "   APPLICATION_TIER, " +
            "   APP.SUBSCRIBER_ID,  " +
            "   CALLBACK_URL,  " +
            "   DESCRIPTION,  " +
            "   APPLICATION_STATUS,  " +
            "   USER_ID  " +
            " FROM " +
            "   AM_APPLICATION APP, " +
            "   AM_SUBSCRIBER SUB " +
            " WHERE " +
            "   SUB.SUBSCRIBER_ID = APP.SUBSCRIBER_ID ";

    public static final String GET_APPLICATIONS_PREFIX =
            "SELECT " +
            "   APPLICATION_ID, " +
            "   NAME," +
            "   APPLICATION_TIER," +
            "   APP.SUBSCRIBER_ID,  " +
            "   APP.TOKEN_TYPE,  " +
            "   CALLBACK_URL,  " +
            "   DESCRIPTION, " +
            "   APPLICATION_STATUS, " +
            "   USER_ID, " +
            "   GROUP_ID, " +
            "   UUID, " +
            "   APP.CREATED_BY " +
            " FROM" +
            "   AM_APPLICATION APP, " +
            "   AM_SUBSCRIBER SUB  " +
            " WHERE " +
            "   SUB.SUBSCRIBER_ID = APP.SUBSCRIBER_ID ";

    public static final String GET_APPLICATIONS_COUNT =
            "SELECT " +
            "   count(*) count " +
            " FROM" +
            "   AM_APPLICATION APP, " +
            "   AM_SUBSCRIBER SUB  " +
            " WHERE " +
            "   SUB.SUBSCRIBER_ID = APP.SUBSCRIBER_ID " +
            " AND " +
            "   SUB.TENANT_ID=?" +
            " And "+
            "    ( SUB.CREATED_BY like ?" +
            " OR APP.NAME like ? )";

    public static final String GET_APPLICATION_BY_SUBSCRIBERID_AND_NAME_SQL =
            " SELECT " +
                    "   APP.APPLICATION_ID," +
                    "   APP.NAME," +
                    "   APP.SUBSCRIBER_ID," +
                    "   APP.APPLICATION_TIER," +
                    "   APP.CALLBACK_URL," +
                    "   APP.DESCRIPTION, " +
                    "   APP.SUBSCRIBER_ID," +
                    "   APP.APPLICATION_STATUS, " +
                    "   APP.GROUP_ID, " +
                    "   APP.UPDATED_TIME, "+
                    "   APP.CREATED_TIME, "+
                    "   APP.UUID," +
                    "   APP.TOKEN_TYPE," +
                    "   SUB.USER_ID " +
                    " FROM " +
                    "   AM_SUBSCRIBER SUB," +
                    "   AM_APPLICATION APP " +
                    " WHERE " +
                    "    APP.SUBSCRIBER_ID = ? " +
                    "  AND APP.NAME = ? " +
                    "   AND APP.SUBSCRIBER_ID = SUB.SUBSCRIBER_ID";

    public static final String GET_SIMPLE_APPLICATIONS =
            " SELECT " +
            "   APPLICATION_ID, " +
            "   NAME," +
            "   USER_ID, " +
            "   APP.CREATED_BY " +
            " FROM" +
            "   AM_APPLICATION APP, " +
            "   AM_SUBSCRIBER SUB  " +
            " WHERE " +
            "   SUB.SUBSCRIBER_ID = APP.SUBSCRIBER_ID ";

    public static final String GET_APPLICATIONS_BY_OWNER =
            "SELECT " +
            "   UUID, " +
            "   APPLICATION_ID, " +
            "   NAME," +
            "   CREATED_BY, " +
            "   APPLICATION_STATUS, " +
            "   GROUP_ID  " +
            " FROM" +
            "   AM_APPLICATION " +
            " WHERE " +
            "   CREATED_BY = ? ";

    public static final String UPDATE_APPLICATION_OWNER =
            "UPDATE AM_APPLICATION " +
            " SET " +
                "CREATED_BY = ? , " +
                "SUBSCRIBER_ID = ? " +
            " WHERE " +
            "   UUID = ? ";

        public static final String GET_APPLICATIONS_COUNNT_CASESENSITVE_WITHGROUPID = "SELECT " +
                "   count(*) count " +
                " FROM" +
                "   AM_APPLICATION APP, " +
                "   AM_SUBSCRIBER SUB  " +
                " WHERE " +
                "   SUB.SUBSCRIBER_ID = APP.SUBSCRIBER_ID " +
                " AND " +
                "   (GROUP_ID= ?  OR  ((GROUP_ID = '' OR GROUP_ID IS NULL) AND LOWER (SUB.USER_ID) = LOWER(?)))"+
                " And "+
                "    NAME like ?";


        public static final String GET_APPLICATIONS_COUNNT_NONE_CASESENSITVE_WITHGROUPID = "SELECT " +
                "   count(*) count " +
                " FROM" +
                "   AM_APPLICATION APP, " +
                "   AM_SUBSCRIBER SUB  " +
                " WHERE " +
                "   SUB.SUBSCRIBER_ID = APP.SUBSCRIBER_ID " +
                " AND " +
                "   (GROUP_ID= ?  OR ((GROUP_ID = '' OR GROUP_ID IS NULL) AND SUB.USER_ID=?))" +
                " And "+
                "    NAME like ?";

    public static final String GET_APPLICATIONS_COUNNT_CASESENSITVE_WITH_MULTIGROUPID = "SELECT " +
            "   count(*) count " +
            " FROM" +
            "   AM_APPLICATION APP, " +
            "   AM_SUBSCRIBER SUB  " +
            " WHERE " +
            "   SUB.SUBSCRIBER_ID = APP.SUBSCRIBER_ID " +
            " AND (" +
            "   (APPLICATION_ID IN ( SELECT APPLICATION_ID FROM AM_APPLICATION_GROUP_MAPPING WHERE GROUP_ID IN ($params) AND TENANT = ?)) " +
            "           OR   " +
            "   LOWER (SUB.USER_ID) = LOWER(?) )"+
            " And "+
            "    NAME like ?";


    public static final String GET_APPLICATIONS_COUNNT_NONE_CASESENSITVE_WITH_MULTIGROUPID = "SELECT " +
            "   count(*) count " +
            " FROM" +
            "   AM_APPLICATION APP, " +
            "   AM_SUBSCRIBER SUB  " +
            " WHERE " +
            "   SUB.SUBSCRIBER_ID = APP.SUBSCRIBER_ID " +
            " AND (" +
            "    (APPLICATION_ID IN ( SELECT APPLICATION_ID FROM AM_APPLICATION_GROUP_MAPPING WHERE GROUP_ID IN ($params) AND TENANT = ?)) " +
            "        OR " +
            "    SUB.USER_ID = ? )" +
            " And "+
            "    NAME like ?";

        public static final String GET_APPLICATIONS_COUNNT_CASESENSITVE = "SELECT " +
                "   count(*) count " +
                " FROM" +
                "   AM_APPLICATION APP, " +
                "   AM_SUBSCRIBER SUB  " +
                " WHERE " +
                "   SUB.SUBSCRIBER_ID = APP.SUBSCRIBER_ID " +
                " AND " +
                "    LOWER(SUB.USER_ID) = LOWER(?)"+
                " And "+
                "    NAME like ?";

        public static final String GET_APPLICATIONS_COUNNT_NONE_CASESENSITVE = "SELECT " +
                "   count(*) count " +
                " FROM" +
                "   AM_APPLICATION APP, " +
                "   AM_SUBSCRIBER SUB  " +
                " WHERE " +
                "   SUB.SUBSCRIBER_ID = APP.SUBSCRIBER_ID " +
                " AND " +
                "   SUB.USER_ID=?" +
                " And "+
                "    NAME like ?";




        public static final String GET_CONSUMER_KEYS_SQL =
            " SELECT " +
            "   MAP.CONSUMER_KEY " +
            " FROM " +
            "   AM_SUBSCRIPTION SUB, " +
            "   AM_APPLICATION_KEY_MAPPING MAP " +
            " WHERE " +
            "   SUB.APPLICATION_ID = MAP.APPLICATION_ID " +
            "   AND SUB.API_ID = ?";

    public static final String GET_SUBSCRIPTION_ID_OF_APPLICATION_SQL =
            "SELECT SUBSCRIPTION_ID FROM AM_SUBSCRIPTION WHERE APPLICATION_ID = ?";

    public static final String GET_CONSUMER_KEY_OF_APPLICATION_SQL =
            " SELECT" +
            "   CONSUMER_KEY," +
            "   CREATE_MODE," +
            "   KEY_MANAGER" +
                    " FROM" +
            "   AM_APPLICATION_KEY_MAPPING " +
            " WHERE" +
            "   APPLICATION_ID = ?";

    public static final String REMOVE_APPLICATION_FROM_SUBSCRIPTION_KEY_MAPPINGS_SQL =
            "DELETE FROM AM_SUBSCRIPTION_KEY_MAPPING WHERE SUBSCRIPTION_ID = ?";

    public static final String REMOVE_APPLICATION_FROM_SUBSCRIPTIONS_SQL =
            "DELETE FROM AM_SUBSCRIPTION WHERE APPLICATION_ID = ?";

    public static final String REMOVE_APPLICATION_FROM_APPLICATION_KEY_MAPPINGS_SQL =
            "DELETE FROM AM_APPLICATION_KEY_MAPPING WHERE APPLICATION_ID = ?";

    public static final String REMOVE_APPLICATION_FROM_DOMAIN_MAPPINGS_SQL =
            "DELETE FROM AM_APP_KEY_DOMAIN_MAPPING WHERE CONSUMER_KEY = ?";

    public static final String REMOVE_APPLICATION_FROM_APPLICATIONS_SQL =
            "DELETE FROM AM_APPLICATION WHERE APPLICATION_ID = ?";

    public static final String REMOVE_APPLICATION_FROM_APPLICATION_REGISTRATIONS_SQL =
            "DELETE FROM AM_APPLICATION_REGISTRATION WHERE APP_ID = ?";

    public static final String GET_CONSUMER_KEY_WITH_MODE_SLQ =
            " SELECT" +
            "   CONSUMER_KEY, " +
            "   KEY_TYPE" +
            " FROM" +
            "   AM_APPLICATION_KEY_MAPPING " +
            " WHERE" +
            "   APPLICATION_ID = ? AND " +
            "   CREATE_MODE = ?";

    public static final String GET_CONSUMER_KEY_FOR_APPLICATION_KEY_TYPE_SQL =
            " SELECT " +
            "   AKM.CONSUMER_KEY " +
            " FROM " +
            "   AM_APPLICATION APP," +
            "   AM_APPLICATION_KEY_MAPPING AKM," +
            "   AM_SUBSCRIBER SUB " +
            " WHERE " +
            "   SUB.SUBSCRIBER_ID=APP.SUBSCRIBER_ID " +
            "   AND APP.APPLICATION_ID = AKM.APPLICATION_ID " +
            "   AND APP.NAME = ? AND AKM.KEY_TYPE=?  ";

    public static final String GET_CONSUMER_KEY_FOR_APPLICATION_KEY_TYPE_BY_APP_ID_SQL =
            " SELECT " +
                    "   AKM.CONSUMER_KEY " +
                    " FROM " +
                    "   AM_APPLICATION APP," +
                    "   AM_APPLICATION_KEY_MAPPING AKM," +
                    "   AM_SUBSCRIBER SUB " +
                    " WHERE " +
                    "   SUB.SUBSCRIBER_ID=APP.SUBSCRIBER_ID " +
                    "   AND APP.APPLICATION_ID = AKM.APPLICATION_ID " +
                    "   AND APP.APPLICATION_ID = ? AND AKM.KEY_TYPE=?  ";

    public static final String GET_APPLICATION_ID_BY_CONSUMER_KEY_SQL =
            " SELECT " +
            "   MAP.APPLICATION_ID, " +
            "   MAP.KEY_TYPE " +
            " FROM " +
            "   AM_APPLICATION_KEY_MAPPING MAP " +
            " WHERE " +
            "   MAP.CONSUMER_KEY = ? ";

    public static final String DELETE_APPLICATION_KEY_MAPPING_BY_CONSUMER_KEY_SQL =
            "DELETE FROM AM_APPLICATION_KEY_MAPPING WHERE CONSUMER_KEY = ?";

    public static final String DELETE_APPLICATION_KEY_MAPPING_BY_UUID_SQL =
            "DELETE FROM AM_APPLICATION_KEY_MAPPING WHERE UUID = ?";

    public static final String DELETE_APPLICATION_KEY_MAPPING_BY_APPLICATION_ID_SQL =
            "DELETE FROM AM_APPLICATION_KEY_MAPPING WHERE APPLICATION_ID = ? AND KEY_TYPE = ?";

    public static final String REMOVE_FROM_APPLICATION_REGISTRANTS_SQL =
            "DELETE FROM AM_APPLICATION_REGISTRATION WHERE APP_ID = ? AND TOKEN_TYPE = ? AND KEY_MANAGER = ?";

    public static final String GET_SUBSCRIBER_CASE_INSENSITIVE_SQL =
            " SELECT " +
            "   SUB.SUBSCRIBER_ID AS SUBSCRIBER_ID," +
            "   SUB.USER_ID AS USER_ID, " +
            "   SUB.TENANT_ID AS TENANT_ID," +
            "   SUB.EMAIL_ADDRESS AS EMAIL_ADDRESS," +
            "   SUB.DATE_SUBSCRIBED AS DATE_SUBSCRIBED " +
            " FROM " +
            "   AM_SUBSCRIBER SUB " +
            " WHERE " +
            "   LOWER(SUB.USER_ID) = LOWER(?) " +
            "   AND SUB.TENANT_ID = ?";

    public static final String GET_SUBSCRIBER_DETAILS_SQL =
            " SELECT " +
            "   SUB.SUBSCRIBER_ID AS SUBSCRIBER_ID," +
            "   SUB.USER_ID AS USER_ID, " +
            "   SUB.TENANT_ID AS TENANT_ID," +
            "   SUB.EMAIL_ADDRESS AS EMAIL_ADDRESS," +
            "   SUB.DATE_SUBSCRIBED AS DATE_SUBSCRIBED " +
            " FROM " +
            "   AM_SUBSCRIBER SUB " +
            " WHERE " +
            "   SUB.USER_ID = ? " +
            "   AND SUB.TENANT_ID = ?";

    public static final String GET_API_ID_SQL =
            "SELECT API.API_ID FROM AM_API API WHERE API.API_PROVIDER = ? AND API.API_NAME = ? AND API.API_VERSION = ? ";

    public static final String GET_API_PRODUCT_ID_SQL =
            "SELECT API_ID FROM AM_API WHERE API_PROVIDER = ? AND API_NAME = ? "
                    + "AND API_VERSION = ? AND API_TYPE = '" + APIConstants.API_PRODUCT + "'";

    public static final String GET_API_PRODUCT_SQL =
            "SELECT API_ID, API_TIER FROM AM_API WHERE API_PROVIDER = ? " +
                    "AND API_NAME = ? AND API_VERSION = ? AND API_TYPE = '" + APIConstants.API_PRODUCT + "'";

    public static final String GET_AUDIT_UUID_SQL =
            "SELECT MAP.AUDIT_UUID FROM AM_SECURITY_AUDIT_UUID_MAPPING MAP WHERE MAP.API_ID = ?";

    public static final String ADD_SECURITY_AUDIT_MAP_SQL =
            "INSERT INTO AM_SECURITY_AUDIT_UUID_MAPPING (API_ID, AUDIT_UUID) VALUES (?,?)";

    public static final String REMOVE_SECURITY_AUDIT_MAP_SQL =
            "DELETE FROM AM_SECURITY_AUDIT_UUID_MAPPING WHERE API_ID = ?";

    public static final String ADD_CUSTOM_COMPLEXITY_DETAILS_SQL =
            "INSERT INTO AM_GRAPHQL_COMPLEXITY (UUID, API_ID, TYPE, FIELD, COMPLEXITY_VALUE) VALUES (?,?,?,?,?)";

    public static final String GET_CUSTOM_COMPLEXITY_DETAILS_SQL =
            " SELECT" +
            "   TYPE," +
            "   FIELD," +
            "   COMPLEXITY_VALUE" +
            " FROM" +
            "   AM_GRAPHQL_COMPLEXITY " +
            " WHERE" +
            "   API_ID = ? AND REVISION_UUID IS NULL";


    public static final String UPDATE_CUSTOM_COMPLEXITY_DETAILS_SQL =
            " UPDATE AM_GRAPHQL_COMPLEXITY " +
            " SET " +
            "   COMPLEXITY_VALUE = ? " +
            " WHERE " +
            "    API_ID = ?" +
            "    AND TYPE = ? " +
            "    AND FIELD = ? AND REVISION_UUID IS NULL";

    public static final String REMOVE_FROM_GRAPHQL_COMPLEXITY_SQL =
            "DELETE FROM AM_GRAPHQL_COMPLEXITY WHERE API_ID = ?";

    public static final String ADD_API_LIFECYCLE_EVENT_SQL =
            " INSERT INTO AM_API_LC_EVENT (API_ID, PREVIOUS_STATE, NEW_STATE, USER_ID, TENANT_ID, EVENT_DATE)" +
            " VALUES (?,?,?,?,?,?)";

    public static final String GET_LIFECYCLE_EVENT_SQL =
            " SELECT" +
            "   LC.API_ID AS API_ID," +
            "   LC.PREVIOUS_STATE AS PREVIOUS_STATE," +
            "   LC.NEW_STATE AS NEW_STATE," +
            "   LC.USER_ID AS USER_ID," +
            "   LC.EVENT_DATE AS EVENT_DATE " +
            " FROM" +
            "   AM_API_LC_EVENT LC, " +
            "   AM_API API " +
            " WHERE" +
            "   API.API_PROVIDER = ?" +
            "   AND API.API_NAME = ?" +
            "   AND API.API_VERSION = ?" +
            "   AND API.API_ID = LC.API_ID";

    public static final String GET_SUBSCRIPTION_DATA_SQL =
            " SELECT" +
            "   SUB.SUBSCRIPTION_ID AS SUBSCRIPTION_ID," +
            "   SUB.TIER_ID AS TIER_ID," +
            "   SUB.APPLICATION_ID AS APPLICATION_ID," +
            "   SUB.SUB_STATUS AS SUB_STATUS," +
            "   API.CONTEXT AS CONTEXT," +
            "   SKM.ACCESS_TOKEN AS ACCESS_TOKEN," +
            "   SKM.KEY_TYPE AS KEY_TYPE" +
            " FROM" +
            "   AM_SUBSCRIPTION SUB," +
            "   AM_SUBSCRIPTION_KEY_MAPPING SKM, " +
            "   AM_API API " +
            " WHERE" +
            "   API.API_PROVIDER = ?" +
            "   AND API.API_NAME = ?" +
            "   AND API.API_VERSION = ?" +
            "   AND SKM.SUBSCRIPTION_ID = SUB.SUBSCRIPTION_ID" +
            "   AND API.API_ID = SUB.API_ID";

    public static final String ADD_SUBSCRIPTION_KEY_MAPPING_SQL =
            " INSERT INTO AM_SUBSCRIPTION_KEY_MAPPING (SUBSCRIPTION_ID, ACCESS_TOKEN, KEY_TYPE)" +
            " VALUES (?,?,?)";

    public static final String GET_APPLICATION_DATA_SQL =
            " SELECT" +
            "   SUB.SUBSCRIPTION_ID AS SUBSCRIPTION_ID," +
            "   SUB.TIER_ID AS TIER_ID," +
            "   SUB.SUB_STATUS AS SUB_STATUS," +
            "   APP.APPLICATION_ID AS APPLICATION_ID," +
            "   API.CONTEXT AS CONTEXT " +
            " FROM" +
            "   AM_SUBSCRIPTION SUB," +
            "   AM_APPLICATION APP," +
            "   AM_API API " +
            " WHERE" +
            "   API.API_PROVIDER = ?" +
            "   AND API.API_NAME = ?" +
            "   AND API.API_VERSION = ?" +
            "   AND SUB.APPLICATION_ID = APP.APPLICATION_ID" +
            "   AND API.API_ID = SUB.API_ID" +
            "   AND SUB.SUB_STATUS != '" + APIConstants.SubscriptionStatus.ON_HOLD + "'";

    public static final String ADD_API_SQL =
            " INSERT INTO AM_API (API_PROVIDER,API_NAME,API_VERSION,CONTEXT,CONTEXT_TEMPLATE,CREATED_BY," +
            "CREATED_TIME, API_TIER, API_TYPE, API_UUID)" +
            " VALUES (?,?,?,?,?,?,?,?,?,?)";

    public static final String GET_DEFAULT_VERSION_SQL =
            "SELECT DEFAULT_API_VERSION FROM AM_API_DEFAULT_VERSION WHERE API_NAME= ? AND API_PROVIDER= ? ";

    public static final String ADD_WORKFLOW_ENTRY_SQL =
            " INSERT INTO AM_WORKFLOWS (WF_REFERENCE,WF_TYPE,WF_STATUS,WF_CREATED_TIME,WF_STATUS_DESC,TENANT_ID," +
            "TENANT_DOMAIN,WF_EXTERNAL_REFERENCE,WF_METADATA,WF_PROPERTIES)" +
            " VALUES (?,?,?,?,?,?,?,?,?,?)";

    public static final String UPDATE_WORKFLOW_ENTRY_SQL =
            " UPDATE AM_WORKFLOWS " +
            " SET " +
            "   WF_STATUS = ?, " +
            "   WF_STATUS_DESC = ? " +
            " WHERE " +
           "    WF_EXTERNAL_REFERENCE = ?";

    public static final String GET_ALL_WORKFLOW_ENTRY_SQL =
            "SELECT * FROM AM_WORKFLOWS WHERE WF_EXTERNAL_REFERENCE=?";

    public static final String GET_ALL_WORKFLOW_ENTRY_FROM_INTERNAL_REF_SQL =
            "SELECT * FROM AM_WORKFLOWS WHERE WF_REFERENCE=? AND WF_TYPE=?";

    public static final String ADD_PAYLOAD_SQL =
            " UPDATE AM_WORKFLOWS " +
                    " SET " +
                    "   WF_METADATA = ?, " +
                    "   WF_PROPERTIES = ?, " +
                    "   WF_STATUS_DESC = ? " +
                    " WHERE " +
                    "    WF_EXTERNAL_REFERENCE = ?";

    public static final String DELETE_WORKFLOW_REQUEST_SQL=
            " DELETE FROM AM_WORKFLOWS WHERE WF_EXTERNAL_REFERENCE = ?";

    public static final String GET_ALL_WORKFLOW_DETAILS_BY_EXTERNALWORKFLOWREF =
            " SELECT  * FROM AM_WORKFLOWS WHERE WF_EXTERNAL_REFERENCE = ?";

    public static final String GET_ALL_WORKFLOW_DETAILS_BY_WORKFLOW_TYPE =
            " SELECT  * FROM AM_WORKFLOWS WHERE WF_TYPE = ? AND  WF_STATUS = ? AND TENANT_DOMAIN = ?";

    public static final String GET_ALL_WORKFLOW_DETAILS =
            " SELECT  * FROM AM_WORKFLOWS WHERE WF_STATUS = ? AND TENANT_DOMAIN = ?";

    public static final String GET_ALL_WORKFLOW_DETAILS_BY_EXTERNAL_WORKFLOW_REFERENCE =
            " SELECT  * FROM AM_WORKFLOWS " +
            " WHERE WF_EXTERNAL_REFERENCE = ? " +
            " AND WF_STATUS = ? " +
            " AND TENANT_DOMAIN = ?";

    public static final String UPDATE_PUBLISHED_DEFAULT_VERSION_SQL =
            " UPDATE AM_API_DEFAULT_VERSION " +
            " SET " +
            "   PUBLISHED_DEFAULT_API_VERSION = ? " +
            " WHERE" +
            "   API_NAME = ? " +
            "   AND API_PROVIDER = ?";

    public static final String REMOVE_API_DEFAULT_VERSION_SQL =
            "DELETE FROM AM_API_DEFAULT_VERSION WHERE API_NAME = ? AND API_PROVIDER = ?";

    public static final String GET_PUBLISHED_DEFAULT_VERSION_SQL =
            "SELECT PUBLISHED_DEFAULT_API_VERSION FROM AM_API_DEFAULT_VERSION WHERE API_NAME= ? AND API_PROVIDER= ? ";

    public static final String ADD_API_DEFAULT_VERSION_SQL =
            " INSERT INTO " +
            " AM_API_DEFAULT_VERSION(API_NAME,API_PROVIDER,DEFAULT_API_VERSION,PUBLISHED_DEFAULT_API_VERSION)" +
            " VALUES (?,?,?,?)";

    public static final String ADD_URL_MAPPING_SQL =
            " INSERT INTO " +
            " AM_API_URL_MAPPING (API_ID,HTTP_METHOD,AUTH_SCHEME,URL_PATTERN,THROTTLING_TIER,MEDIATION_SCRIPT)" +
            " VALUES (?,?,?,?,?,?)";

    public static final String GET_APPLICATION_BY_NAME_PREFIX =
            " SELECT " +
            "   APP.APPLICATION_ID," +
            "   APP.NAME," +
            "   APP.SUBSCRIBER_ID," +
            "   APP.APPLICATION_TIER," +
            "   APP.CALLBACK_URL," +
            "   APP.DESCRIPTION, " +
            "   APP.SUBSCRIBER_ID," +
            "   APP.APPLICATION_STATUS," +
            "   APP.GROUP_ID," +
            "   APP.UUID," +
            "   APP.CREATED_BY," +
            "   APP.TOKEN_TYPE," +
            "   SUB.USER_ID," +
            "   APP.CREATED_BY" +
            " FROM " +
            "   AM_SUBSCRIBER SUB," +
            "   AM_APPLICATION APP";

    public static final String GET_APPLICATION_ATTRIBUTES_BY_APPLICATION_ID =
            " SELECT " +
                    "   APP.APPLICATION_ID," +
                    "   APP.NAME," +
                    "   APP.VALUE" +
                    " FROM " +
                    "   AM_APPLICATION_ATTRIBUTES APP WHERE APPLICATION_ID = ?";

    public static final String GET_APPLICATION_BY_ID_SQL =
            " SELECT " +
            "   APP.APPLICATION_ID," +
            "   APP.NAME," +
            "   APP.SUBSCRIBER_ID," +
            "   APP.APPLICATION_TIER," +
            "   APP.CALLBACK_URL," +
            "   APP.DESCRIPTION, " +
            "   APP.SUBSCRIBER_ID," +
            "   APP.APPLICATION_STATUS, " +
            "   SUB.USER_ID, " +
            "   APP.GROUP_ID," +
            "   APP.CREATED_BY," +
            "   APP.UUID, " +
            "   APP.TOKEN_TYPE " +
            " FROM " +
            "   AM_SUBSCRIBER SUB," +
            "   AM_APPLICATION APP " +
            " WHERE " +
            "   APPLICATION_ID = ? " +
            "   AND APP.SUBSCRIBER_ID = SUB.SUBSCRIBER_ID";

    public static final String GET_APPLICATION_BY_UUID_SQL =
            " SELECT " +
            "   APP.APPLICATION_ID," +
            "   APP.NAME," +
            "   APP.SUBSCRIBER_ID," +
            "   APP.APPLICATION_TIER," +
            "   APP.CALLBACK_URL," +
            "   APP.DESCRIPTION, " +
            "   APP.SUBSCRIBER_ID," +
            "   APP.APPLICATION_STATUS, " +
            "   APP.GROUP_ID, " +
            "   APP.UPDATED_TIME, "+
            "   APP.CREATED_TIME, "+
            "   APP.UUID," +
            "   APP.TOKEN_TYPE," +
            "   APP.CREATED_BY," +
            "   SUB.USER_ID " +
            " FROM " +
            "   AM_SUBSCRIBER SUB," +
            "   AM_APPLICATION APP " +
            " WHERE " +
            "   APP.UUID = ? " +
            "   AND APP.SUBSCRIBER_ID = SUB.SUBSCRIBER_ID";

    public static final String GET_APPLICATION_BY_CLIENT_ID_SQL =
            " SELECT " +
                    "   APP.APPLICATION_ID," +
                    "   APP.NAME," +
                    "   APP.SUBSCRIBER_ID," +
                    "   APP.APPLICATION_TIER," +
                    "   APP.CALLBACK_URL," +
                    "   APP.DESCRIPTION, " +
                    "   APP.SUBSCRIBER_ID," +
                    "   APP.APPLICATION_STATUS, " +
                    "   APP.GROUP_ID, " +
                    "   APP.UPDATED_TIME, "+
                    "   APP.CREATED_TIME, "+
                    "   APP.UUID," +
                    "   APP.CREATED_BY," +
                    "   APP.TOKEN_TYPE," +
                    "   AM_APP_MAP.KEY_TYPE" +
                    " FROM " +
                    "   AM_APPLICATION_KEY_MAPPING AM_APP_MAP," +
                    "   AM_APPLICATION APP " +
                    " WHERE " +
                    "   AM_APP_MAP.CONSUMER_KEY = ? " +
                    "   AND APP.APPLICATION_ID = AM_APP_MAP.APPLICATION_ID";

    public static final String REMOVE_FROM_URI_TEMPLATES_SQL =
            "DELETE FROM AM_API_URL_MAPPING WHERE API_ID = ? AND REVISION_UUID IS NULL";

    public static final String GET_ALL_URL_TEMPLATES_SQL =
            " SELECT    " +
                    "   AUM.HTTP_METHOD," +
                    "   AUM.AUTH_SCHEME," +
                    "   AUM.URL_PATTERN," +
                    "   AUM.THROTTLING_TIER," +
                    "   AUM.MEDIATION_SCRIPT, " +
                    "   AUM.URL_MAPPING_ID " +
                    " FROM " +
                    "   AM_API_URL_MAPPING AUM, " +
                    "   AM_API API " +
                    " WHERE" +
                    "   API.CONTEXT= ? " +
                    "   AND API.API_VERSION = ? " +
                    "   AND AUM.API_ID = API.API_ID AND AUM.REVISION_UUID IS NULL " +
                    " ORDER BY URL_MAPPING_ID";

    public static final String UPDATE_API_SQL =
            "UPDATE AM_API " +
            "SET " +
            "   CONTEXT = ?, " +
            "   CONTEXT_TEMPLATE = ?, " +
            "   UPDATED_BY = ?," +
            "   UPDATED_TIME = ?, " +
            "   API_TIER = ?, " +
            "   API_TYPE = ?, " +
                    "   API_UUID = ? " +
            " WHERE " +
            "   API_PROVIDER = ? " +
            "   AND API_NAME = ? " +
            "   AND" + " API_VERSION = ? ";

    public static final String FIX_NULL_THROTTLING_TIERS =
            "UPDATE AM_API_URL_MAPPING SET THROTTLING_TIER = 'Unlimited' WHERE " +
                     " THROTTLING_TIER IS NULL";

    public static final String REMOVE_APPLICATION_MAPPINGS_BY_CONSUMER_KEY_SQL =
            "DELETE FROM AM_APPLICATION_KEY_MAPPING WHERE CONSUMER_KEY = ?";

    public static final String REMOVE_FROM_API_LIFECYCLE_SQL =
            "DELETE FROM AM_API_LC_EVENT WHERE API_ID=? ";

    public static final String REMOVE_FROM_API_COMMENT_SQL =
            "DELETE FROM AM_API_COMMENTS WHERE API_ID=? ";

    public static final String REMOVE_FROM_API_SUBSCRIPTION_SQL =
            "DELETE FROM AM_SUBSCRIPTION WHERE API_ID=?";

    public static final String REMOVE_FROM_EXTERNAL_STORES_SQL =
            "DELETE FROM AM_EXTERNAL_STORES WHERE API_ID=?";

    public static final String REMOVE_FROM_API_SQL =
            "DELETE FROM AM_API WHERE API_PROVIDER=? AND API_NAME=? AND API_VERSION=? ";

    public static final String REMOVE_FROM_API_URL_MAPPINGS_SQL =
            "DELETE FROM AM_API_URL_MAPPING WHERE API_ID = ?";

    public static final String REMOVE_ACCESS_TOKEN_PREFIX = "UPDATE ";

    public static final String REVOKE_ACCESS_TOKEN_SUFFIX =
            " SET TOKEN_STATE" + "='REVOKED' WHERE ACCESS_TOKEN= ? ";

    public static final String GET_API_BY_ACCESS_TOKEN_PREFIX =
            " SELECT AMA.API_ID, API_NAME, API_PROVIDER, API_VERSION " +
            " FROM AM_API AMA, ";

    public static final String GET_API_BY_ACCESS_TOKEN_SUFFIX =
            " IAT, " +
            "   AM_APPLICATION_KEY_MAPPING AKM, " +
            "   AM_SUBSCRIPTION AMS, " +
            "   IDN_OAUTH_CONSUMER_APPS ICA " +
            " WHERE IAT.ACCESS_TOKEN = ? " +
            "   AND ICA.CONSUMER_KEY = AKM.CONSUMER_KEY " +
            "   AND IAT.CONSUMER_KEY_ID = ICA.ID " +
            "   AND AKM.APPLICATION_ID = AMS.APPLICATION_ID " +
            "   AND AMA.API_ID = AMS.API_ID";

    public static final String GET_APPLICATION_BY_TIER_SQL =
            " SELECT DISTINCT AMS.APPLICATION_ID,NAME,SUBSCRIBER_ID " +
            " FROM " +
            "   AM_SUBSCRIPTION AMS," +
            "   AM_APPLICATION AMA " +
            "WHERE " +
            "   AMS.TIER_ID=? " +
            "   AND AMS.APPLICATION_ID=AMA.APPLICATION_ID";

    public static final String GET_URL_TEMPLATES_SQL =
            " SELECT " +
            "   URL_PATTERN," +
            "   HTTP_METHOD," +
            "   AUTH_SCHEME," +
            "   THROTTLING_TIER, " +
            "   MEDIATION_SCRIPT " +
            " FROM " +
            "   AM_API_URL_MAPPING " +
            " WHERE " +
            "   API_ID = ? AND REVISION_UUID IS NULL" +
            " ORDER BY " +
            "   URL_MAPPING_ID ASC ";

    public static final String GET_URL_TEMPLATES_OF_API_SQL =
            " SELECT " +
            "  AUM.URL_MAPPING_ID," +
            "   AUM.URL_PATTERN," +
            "   AUM.HTTP_METHOD," +
            "   AUM.AUTH_SCHEME," +
            "   AUM.THROTTLING_TIER," +
            "   AUM.MEDIATION_SCRIPT," +
            "   ARSM.SCOPE_NAME " +
            " FROM " +
            "   AM_API_URL_MAPPING AUM " +
            " INNER JOIN AM_API API ON AUM.API_ID = API.API_ID " +
            " LEFT OUTER JOIN AM_API_RESOURCE_SCOPE_MAPPING ARSM ON AUM.URL_MAPPING_ID = ARSM.URL_MAPPING_ID" +
            " WHERE " +
            "  API.API_PROVIDER = ? AND " +
            "  API.API_NAME = ? AND " +
            "  API.API_VERSION = ?  AND " +
                    "AUM.REVISION_UUID IS NULL " +
            " ORDER BY AUM.URL_MAPPING_ID ASC ";

    public static final String GET_URL_TEMPLATES_OF_API_REVISION_SQL =
            " SELECT " +
                    "  AUM.URL_MAPPING_ID," +
                    "   AUM.URL_PATTERN," +
                    "   AUM.HTTP_METHOD," +
                    "   AUM.AUTH_SCHEME," +
                    "   AUM.THROTTLING_TIER," +
                    "   AUM.MEDIATION_SCRIPT," +
                    "   ARSM.SCOPE_NAME " +
                    " FROM " +
                    "   AM_API_URL_MAPPING AUM " +
                    " INNER JOIN AM_API API ON AUM.API_ID = API.API_ID " +
                    " LEFT OUTER JOIN AM_API_RESOURCE_SCOPE_MAPPING ARSM ON AUM.URL_MAPPING_ID = ARSM.URL_MAPPING_ID" +
                    " WHERE " +
                    "  API.API_PROVIDER = ? AND " +
                    "  API.API_NAME = ? AND " +
                    "  API.API_VERSION = ?  AND " +
                    "AUM.REVISION_UUID = ? " +
                    " ORDER BY AUM.URL_MAPPING_ID ASC ";

    public static final String GET_API_PRODUCT_URI_TEMPLATE_ASSOCIATION_SQL =
            " SELECT " +
            "  API.API_PROVIDER," +
            "  API.API_NAME," +
            "  API.API_VERSION," +
            "  APM.URL_MAPPING_ID  " +
            "  FROM " +
            "  AM_API API " +
            "  INNER JOIN AM_API_PRODUCT_MAPPING APM ON API.API_ID = APM.API_ID " +
            "  WHERE APM.URL_MAPPING_ID IN " +
            "   (SELECT AUM.URL_MAPPING_ID " +
            "   FROM AM_API_URL_MAPPING AUM " +
            "   INNER JOIN AM_API API ON AUM.API_ID = API.API_ID " +
            "   WHERE API.API_PROVIDER = ? AND " +
            "   API.API_NAME = ? AND API.API_VERSION = ? AND AUM.REVISION_UUID IS NULL)";

    public static final String GET_AUTHORIZED_DOMAINS_PREFIX =
            "SELECT AKDM.AUTHZ_DOMAIN FROM AM_APP_KEY_DOMAIN_MAPPING AKDM, ";

    public static final String GET_AUTHORIZED_DOMAINS_SUFFIX =
            "   IOAT, " +
            "   IDN_OAUTH_CONSUMER_APPS IOCA " +
            " WHERE " +
            "   IOAT.ACCESS_TOKEN  = ? " +
            "   AND IOAT.CONSUMER_KEY_ID = IOCA.ID " +
            "   AND IOCA.CONSUMER_KEY = AKDM.CONSUMER_KEY";

    public static final String GET_AUTHORIZED_DOMAINS_BY_ACCESS_KEY_SQL =
            "SELECT AUTHZ_DOMAIN FROM AM_APP_KEY_DOMAIN_MAPPING WHERE CONSUMER_KEY = ? ";

    public static final String GET_CONSUMER_KEY_BY_ACCESS_TOKEN_PREFIX =
            "SELECT ICA.CONSUMER_KEY FROM ";

    public static final String GET_CONSUMER_KEY_BY_ACCESS_TOKEN_SUFFIX =
            "   IAT," +
            "   IDN_OAUTH_CONSUMER_APPS ICA" +
            " WHERE " +
            "   IAT.ACCESS_TOKEN = ? " +
            "   AND ICA.ID = IAT.CONSUMER_KEY_ID";

    public static final String ADD_COMMENT_SQL =
            " INSERT INTO AM_API_COMMENTS (COMMENT_ID,COMMENT_TEXT,COMMENTED_USER,DATE_COMMENTED,API_ID)" +
            " VALUES (?,?,?,?,?)";

    public static final String GET_COMMENT_SQL =
            " SELECT AM_API_COMMENTS.COMMENT_ID AS COMMENT_ID," +
            "   AM_API_COMMENTS.COMMENT_TEXT AS COMMENT_TEXT," +
            "   AM_API_COMMENTS.COMMENTED_USER AS COMMENTED_USER," +
            "   AM_API_COMMENTS.DATE_COMMENTED AS DATE_COMMENTED " +
            " FROM AM_API_COMMENTS, AM_API API " +
            " WHERE API.API_PROVIDER = ? " +
            "   AND API.API_NAME = ? " +
            "   AND API.API_VERSION = ? " +
            "   AND API.API_ID = AM_API_COMMENTS.API_ID " +
            "   AND AM_API_COMMENTS.COMMENT_ID = ?";

    public static final String GET_COMMENTS_SQL =
            " SELECT AM_API_COMMENTS.COMMENT_ID AS COMMENT_ID," +
            "   AM_API_COMMENTS.COMMENT_TEXT AS COMMENT_TEXT," +
            "   AM_API_COMMENTS.COMMENTED_USER AS COMMENTED_USER," +
            "   AM_API_COMMENTS.DATE_COMMENTED AS DATE_COMMENTED " +
            " FROM " +
            "   AM_API_COMMENTS, " +
            "   AM_API API " +
            " WHERE " +
            "   API.API_PROVIDER = ? " +
            "   AND API.API_NAME = ? " +
            "   AND API.API_VERSION  = ? " +
            "   AND API.API_ID = AM_API_COMMENTS.API_ID";

    public static final String DELETE_COMMENT_SQL = "DELETE FROM AM_API_COMMENTS WHERE AM_API_COMMENTS.COMMENT_ID = ?";

    public static final String GET_API_CONTEXT_SQL =
            "SELECT CONTEXT FROM AM_API " + " WHERE CONTEXT= ?";

    public static final String GET_API_IDENTIFIER_BY_UUID_SQL =
            "SELECT API_PROVIDER, API_NAME, API_VERSION FROM AM_API WHERE API_UUID = ?";
    public static final String GET_UUID_BY_IDENTIFIER_SQL =
            "SELECT API_UUID FROM AM_API WHERE API_PROVIDER = ? AND API_NAME = ? AND API_VERSION = ?";
    public static final String GET_API_TYPE_BY_UUID =
            "SELECT API_TYPE FROM AM_API WHERE API_UUID = ?";

    public static final String GET_API_CONTEXT_BY_API_NAME_SQL =
            "SELECT CONTEXT FROM AM_API WHERE API_PROVIDER = ? AND API_NAME = ? AND API_VERSION  = ?";

    public static final String GET_ALL_CONTEXT_SQL = "SELECT CONTEXT FROM AM_API ";

    public static final String GET_APPLICATION_REGISTRATION_ENTRY_BY_SUBSCRIBER_SQL =
            "SELECT " +
            "   APP.APPLICATION_ID," +
            "   APP.NAME," +
            "   APP.SUBSCRIBER_ID," +
            "   APP.APPLICATION_TIER," +
            "   REG.TOKEN_TYPE," +
            "   REG.TOKEN_SCOPE," +
            "   APP.CALLBACK_URL," +
            "   APP.DESCRIPTION," +
            "   APP.APPLICATION_STATUS," +
            "   SUB.USER_ID," +
            "   REG.ALLOWED_DOMAINS," +
            "   REG.VALIDITY_PERIOD," +
            "   REG.INPUTS, REG.KEY_MANAGER" +
            " FROM " +
            "   AM_APPLICATION_REGISTRATION REG," +
            "   AM_APPLICATION APP," +
            "   AM_SUBSCRIBER SUB" +
            " WHERE " +
            "   REG.SUBSCRIBER_ID=SUB.SUBSCRIBER_ID " +
            "   AND REG.APP_ID = APP.APPLICATION_ID " +
            "   AND REG.WF_REF=?";

    public static final String GET_APPLICATION_REGISTRATION_ENTRY_SQL =
            "SELECT " +
            "   REG.TOKEN_TYPE," +
            "   REG.ALLOWED_DOMAINS," +
            "   REG.VALIDITY_PERIOD" +
            " FROM " +
            "   AM_APPLICATION_REGISTRATION REG, " +
            "   AM_APPLICATION APP " +
            " WHERE " +
            "   REG.APP_ID = APP.APPLICATION_ID " +
            "   AND APP.APPLICATION_ID=?";

    public static final String GET_APPLICATION_REGISTRATION_ID_SQL =
            "SELECT APP_ID FROM AM_APPLICATION_REGISTRATION WHERE WF_REF=?";

    public static final String GET_WORKFLOW_ENTRY_SQL =
            "SELECT " +
            "   REG.WF_REF" +
            " FROM " +
            "   AM_APPLICATION APP, " +
            "   AM_APPLICATION_REGISTRATION REG, " +
            "   AM_SUBSCRIBER SUB" +
            " WHERE " +
            "   APP.NAME=? " +
            "   AND SUB.USER_ID=? " +
            "   AND SUB.SUBSCRIBER_ID = APP.SUBSCRIBER_ID " +
            "   AND REG.APP_ID=APP.APPLICATION_ID";

    public static final String GET_WORKFLOW_ENTRY_BY_APP_ID_SQL =
            "SELECT " +
                    "   REG.WF_REF" +
                    " FROM " +
                    "   AM_APPLICATION APP, " +
                    "   AM_APPLICATION_REGISTRATION REG, " +
                    "   AM_SUBSCRIBER SUB" +
                    " WHERE " +
                    "   APP.APPLICATION_ID=? " +
                    "   AND SUB.USER_ID=? " +
                    "   AND SUB.SUBSCRIBER_ID = APP.SUBSCRIBER_ID " +
                    "   AND REG.APP_ID=APP.APPLICATION_ID";

    public static final String GET_EXTERNAL_WORKFLOW_REFERENCE_SQL =
            "SELECT WF_EXTERNAL_REFERENCE FROM AM_WORKFLOWS WHERE WF_TYPE=? AND WF_REFERENCE=?";

    public static final String REMOVE_WORKFLOW_ENTRY_SQL =
            "DELETE FROM AM_WORKFLOWS WHERE WF_TYPE=? AND WF_EXTERNAL_REFERENCE=?";

    public static final String GET_EXTERNAL_WORKFLOW_REFERENCE_FOR_SUBSCRIPTION_SQL =
            "SELECT " +
            "   AW.WF_EXTERNAL_REFERENCE " +
            " FROM" +
            "   AM_WORKFLOWS AW, " +
            "   AM_SUBSCRIPTION ASUB " +
            " WHERE" +
            "   ASUB.API_ID=? " +
            "   AND ASUB.APPLICATION_ID=? " +
            "   AND AW.WF_REFERENCE=ASUB.SUBSCRIPTION_ID " +
            "   AND AW.WF_TYPE=?";

    public static final String GET_EXTERNAL_WORKFLOW_REFERENCE_FOR_SUBSCRIPTION_POSTGRE_SQL =
            "SELECT" +
            "   AW.WF_EXTERNAL_REFERENCE" +
            " FROM" +
            "   AM_WORKFLOWS AW, " +
            "   AM_SUBSCRIPTION ASUB  " +
            " WHERE" +
            "   ASUB.API_ID=? " +
            "   AND ASUB.APPLICATION_ID=?" +
            "   AND AW.WF_REFERENCE::integer=ASUB.SUBSCRIPTION_ID " +
            "   AND AW.WF_TYPE=?";

    public static final String GET_EXTERNAL_WORKFLOW_FOR_SUBSCRIPTION_SQL =
            " SELECT " +
            "   WF_EXTERNAL_REFERENCE" +
            " FROM " +
            "   AM_WORKFLOWS" +
            " WHERE " +
            "   WF_REFERENCE=?" +
            "   AND WF_TYPE=?";

    public static final String GET_EXTERNAL_WORKFLOW_FOR_SIGNUP_SQL =
            "SELECT " +
            "   WF_EXTERNAL_REFERENCE" +
            " FROM " +
            "   AM_WORKFLOWS WHERE " +
            "   WF_REFERENCE=? " +
            "   AND WF_TYPE=?";

    public static final String GET_PAGINATED_SUBSCRIPTIONS_BY_APPLICATION_SQL =
            "SELECT" +
            "   SUBSCRIPTION_ID " +
            " FROM " +
            "   AM_SUBSCRIPTION " +
            " WHERE " +
            "   APPLICATION_ID=? " +
            "   AND SUB_STATUS=?";

    public static final String GET_SUBSCRIPTIONS_BY_API_SQL =
            "SELECT" +
                    "   SUBSCRIPTION_ID" +
                    " FROM " +
                    "   AM_SUBSCRIPTION SUBS," +
                    "   AM_API API " +
                    " WHERE " +
                    "   API.API_NAME = ? " +
                    "   AND API.API_VERSION = ? " +
                    "   AND API.API_PROVIDER = ? " +
                    "   AND API.API_ID = SUBS.API_ID " +
                    "   AND SUB_STATUS = ?";

    public static final String GET_REGISTRATION_WORKFLOW_SQL =
            "SELECT WF_REF FROM AM_APPLICATION_REGISTRATION WHERE APP_ID = ? AND TOKEN_TYPE = ? AND KEY_MANAGER = ?";

    public static final String GET_SUBSCRIPTION_STATUS_SQL =
            "SELECT SUB_STATUS FROM AM_SUBSCRIPTION WHERE API_ID = ? AND APPLICATION_ID = ?";

    public static final String GET_SUBSCRIPTION_CREATION_STATUS_SQL =
            "SELECT SUBS_CREATE_STATE FROM AM_SUBSCRIPTION WHERE API_ID = ? AND APPLICATION_ID = ?";

    public static final String ADD_EXTERNAL_API_STORE_SQL =
            " INSERT INTO AM_EXTERNAL_STORES (API_ID,STORE_ID,STORE_DISPLAY_NAME,STORE_ENDPOINT,STORE_TYPE," +
                    "LAST_UPDATED_TIME) VALUES (?,?,?,?,?,?)";

    public static final String REMOVE_EXTERNAL_API_STORE_SQL =
            "DELETE FROM AM_EXTERNAL_STORES WHERE API_ID=? AND STORE_ID=? AND STORE_TYPE=?";

    public static final String UPDATE_EXTERNAL_API_STORE_SQL =
            "UPDATE " +
            "   AM_EXTERNAL_STORES" +
            " SET " +
            "   STORE_ENDPOINT = ?, " +
            "   STORE_TYPE = ?, " +
            "   LAST_UPDATED_TIME = ? " +
            " WHERE " +
            "   API_ID = ? AND STORE_ID = ? ";

    public static final String GET_EXTERNAL_API_STORE_DETAILS_SQL =
            "SELECT " +
            "   ES.STORE_ID, " +
            "   ES.STORE_DISPLAY_NAME, " +
            "   ES.STORE_ENDPOINT, " +
            "   ES.STORE_TYPE, " +
            "   ES.LAST_UPDATED_TIME " +
             "FROM " +
            "   AM_EXTERNAL_STORES ES " +
            " WHERE " +
            "   ES.API_ID = ? ";

    public static final String ADD_PRODUCT_RESOURCE_MAPPING_SQL = "INSERT INTO AM_API_PRODUCT_MAPPING "
            + "(API_ID,URL_MAPPING_ID) " + "VALUES (?, ?)";

    public static final String DELETE_FROM_AM_API_PRODUCT_MAPPING_SQL = "DELETE FROM AM_API_PRODUCT_MAPPING WHERE "
            + "API_ID = ? ";

    public static final String GET_SCOPE_BY_SUBSCRIBED_API_PREFIX =
            "SELECT DISTINCT ARSM.SCOPE_NAME " +
                    "FROM AM_API_RESOURCE_SCOPE_MAPPING ARSM INNER JOIN AM_API_URL_MAPPING AUM " +
                    "ON ARSM.URL_MAPPING_ID = AUM.URL_MAPPING_ID " +
                    "WHERE AUM.REVISION_UUID IS NULL AND AUM.API_ID IN (";

    public static final char GET_SCOPE_BY_SUBSCRIBED_ID_SUFFIX = ')';

    public static final String GET_SCOPE_BY_SUBSCRIBED_ID_ORACLE_SQL =
            "SELECT DISTINCT ARSM.SCOPE_NAME " +
                    "FROM AM_API_RESOURCE_SCOPE_MAPPING ARSM INNER JOIN AM_API_URL_MAPPING AUM " +
                    "ON ARSM.URL_MAPPING_ID = AUM.URL_MAPPING_ID " +
                    "WHERE AUM.REVISION_UUID IS NULL AND AUM.API_ID IN (";

    public static final String GET_SCOPES_BY_SCOPE_KEY_SQL =
            "SELECT " +
            "   IAS.SCOPE_ID, " +
            "   IAS.NAME, " +
            "   IAS.DISPLAY_NAME, " +
            "   IAS.DESCRIPTION, " +
            "   IAS.TENANT_ID, " +
            "   B.SCOPE_BINDING " +
            " FROM " +
            "   IDN_OAUTH2_SCOPE IAS " +
            " INNER JOIN  IDN_OAUTH2_SCOPE_BINDING B ON IAS.SCOPE_ID = B.SCOPE_ID  " +
            " WHERE" +
            "   NAME = ? AND TENANT_ID = ?";

    public static final String GET_SCOPES_BY_SCOPE_KEYS_PREFIX =
            "SELECT " +
            "   IAS.SCOPE_ID, " +
            "   IAS.NAME, " +
            "   IAS.DISPLAY_NAME, " +
            "   IAS.DESCRIPTION, " +
            "   IAS.TENANT_ID, " +
            "   B.SCOPE_BINDING " +
            " FROM " +
            "   IDN_OAUTH2_SCOPE IAS " +
            " INNER JOIN  IDN_OAUTH2_SCOPE_BINDING B ON IAS.SCOPE_ID = B.SCOPE_ID  " +
            " WHERE" +
            "   NAME IN (";

    public static final String GET_SCOPES_BY_SCOPE_KEYS_PREFIX_ORACLE =
            "SELECT " +
            "   IAS.SCOPE_ID, " +
            "   IAS.NAME, " +
            "   IAS.DISPLAY_NAME, " +
            "   IAS.DESCRIPTION, " +
            "   IAS.TENANT_ID, " +
            "   B.SCOPE_BINDING " +
            " FROM " +
            "   IDN_OAUTH2_SCOPE IAS " +
            " INNER JOIN  IDN_OAUTH2_SCOPE_BINDING B ON IAS.SCOPE_ID = B.SCOPE_ID  " +
            " WHERE" +
            "   NAME IN (";

    public static final String GET_SCOPES_BY_SCOPE_KEYS_SUFFIX = ") AND TENANT_ID = ?";

    public static final String GET_RESOURCE_TO_SCOPE_MAPPING_SQL =
            "SELECT AUM.URL_MAPPING_ID, ARSM.SCOPE_NAME FROM AM_API_URL_MAPPING AUM " +
                    "LEFT JOIN AM_API_RESOURCE_SCOPE_MAPPING ARSM ON AUM.URL_MAPPING_ID = ARSM.URL_MAPPING_ID " +
                    "WHERE AUM.API_ID = ? AND AUM.REVISION_UUID IS NULL";

    public static final String GET_SUBSCRIBED_APIS_FROM_CONSUMER_KEY =
        "SELECT SUB.API_ID "
                + "FROM AM_SUBSCRIPTION SUB, AM_APPLICATION_KEY_MAPPING AKM "
                + "WHERE AKM.CONSUMER_KEY = ? AND AKM.APPLICATION_ID = SUB.APPLICATION_ID";

    public static final String GET_SCOPE_ROLES_OF_APPLICATION_SQL =
            "SELECT DISTINCT A.NAME, D.SCOPE_BINDING "
                    + "FROM ("
                    + " (IDN_OAUTH2_SCOPE A "
                    + "     INNER JOIN "
                    + "  AM_API_RESOURCE_SCOPE_MAPPING B1 ON A.TENANT_ID = B1.TENANT_ID "
                    + "     INNER JOIN "
                    + "  AM_API_RESOURCE_SCOPE_MAPPING B2 ON A.NAME = B2.SCOPE_NAME "
                    + "     INNER JOIN "
                    + "  AM_API_URL_MAPPING C ON B1.URL_MAPPING_ID = C.URL_MAPPING_ID"
                    + " ) LEFT JOIN "
                    + " IDN_OAUTH2_SCOPE_BINDING D ON A.SCOPE_ID = D.SCOPE_ID"
                    + ") WHERE C.REVISION_UUID IS NULL AND C.API_ID IN (";

    public static final String CLOSING_BRACE = ")";

    public static final String GET_SCOPES_FOR_API_LIST = "SELECT "
            + "ARSM.SCOPE_NAME, AUM.API_ID "
            + "FROM AM_API_RESOURCE_SCOPE_MAPPING ARSM "
            + "INNER JOIN AM_API_URL_MAPPING AUM "
            + "ON ARSM.URL_MAPPING_ID = AUM.URL_MAPPING_ID "
            + "WHERE AUM.API_ID IN ( $paramList ) AND AUM.REVISION_UUID IS NULL";

    public static final String GET_SCOPES_FOR_API_LIST_ORACLE = "SELECT "
            + "ARSM.SCOPE_NAME, AUM.API_ID "
            + "FROM AM_API_RESOURCE_SCOPE_MAPPING ARSM "
            + "INNER JOIN AM_API_URL_MAPPING AUM "
            + "ON ARSM.URL_MAPPING_ID = AUM.URL_MAPPING_ID "
            + "WHERE AUM.API_ID IN ( $paramList ) AND AUM.REVISION_UUID IS NULL";

    public static final String GET_USERS_FROM_OAUTH_TOKEN_SQL =
            "SELECT " +
            "   DISTINCT AMS.USER_ID, " +
            "   AKM.CONSUMER_KEY " +
            " FROM " +
            "   AM_APPLICATION_KEY_MAPPING AKM, " +
            "   AM_APPLICATION, " +
            "   AM_SUBSCRIBER AMS " +
            " WHERE " +
            "   AKM.CONSUMER_KEY = ? " +
            "   AND AKM.APPLICATION_ID = AA.APPLICATION_ID " +
            "   AND AA.SUBSCRIBER_ID = AMS.SUBSCRIBER_ID";

    public static final String REMOVE_SUBSCRIPTION_BY_APPLICATION_ID_SQL =
            "DELETE FROM AM_SUBSCRIPTION WHERE API_ID = ? AND APPLICATION_ID = ? ";

    public static final String GET_API_NAME_NOT_MATCHING_CONTEXT_SQL =
            "SELECT COUNT(API_ID) AS API_COUNT FROM AM_API WHERE LOWER(API_NAME) = LOWER(?) AND CONTEXT NOT LIKE ?";

    public static final String GET_API_NAME_MATCHING_CONTEXT_SQL =
            "SELECT COUNT(API_ID) AS API_COUNT FROM AM_API WHERE LOWER(API_NAME) = LOWER(?) AND CONTEXT LIKE ?";

    public static final String GET_API_NAME_DIFF_CASE_NOT_MATCHING_CONTEXT_SQL =
            "SELECT COUNT(API_ID) AS API_COUNT FROM AM_API WHERE LOWER(API_NAME) = LOWER(?) AND CONTEXT NOT LIKE ? AND NOT (API_NAME = ?)";

    public static final String GET_API_NAME_DIFF_CASE_MATCHING_CONTEXT_SQL =
            "SELECT COUNT(API_ID) AS API_COUNT FROM AM_API WHERE LOWER(API_NAME) = LOWER(?) AND CONTEXT LIKE ? AND NOT (API_NAME = ?)";

    public static final String GET_ACTIVE_TOKEN_OF_CONSUMER_KEY_SQL =
            " SELECT " +
            "   IOAT.ACCESS_TOKEN" +
            " FROM " +
            "   IDN_OAUTH2_ACCESS_TOKEN IOAT" +
            " INNER JOIN " +
            "   IDN_OAUTH_CONSUMER_APPS IOCA " +
            " ON " +
            "   IOCA.ID = IOAT.CONSUMER_KEY_ID" +
            " WHERE" +
            "   IOCA.CONSUMER_KEY = ?" +
            "   AND IOAT.TOKEN_STATE = 'ACTIVE'";

    public static final String GET_CONTEXT_TEMPLATE_COUNT_SQL =
            "SELECT COUNT(CONTEXT_TEMPLATE) AS CTX_COUNT FROM AM_API WHERE LOWER(CONTEXT_TEMPLATE) = ?";

    public static final String GET_API_NAMES_MATCHES_CONTEXT=
            "SELECT DISTINCT API_NAME FROM AM_API WHERE CONTEXT_TEMPLATE = ?";

    public static final String GET_VERSIONS_MATCHES_CONTEXT=
            "SELECT API_VERSION FROM AM_API WHERE CONTEXT_TEMPLATE = ? AND API_NAME = ?";

    public static final String GET_APPLICATION_MAPPING_FOR_CONSUMER_KEY_SQL =
            "SELECT APPLICATION_ID FROM AM_APPLICATION_KEY_MAPPING WHERE CONSUMER_KEY = ? AND KEY_MANAGER = ?";

    public static final String GET_CONSUMER_KEY_BY_APPLICATION_AND_KEY_SQL =
            " SELECT " +
            "   CONSUMER_KEY,KEY_MANAGER " +
            " FROM " +
            "   AM_APPLICATION_KEY_MAPPING " +
            " WHERE " +
            "   APPLICATION_ID = ? " +
            "   AND KEY_TYPE = ? ";

    public static final String GET_LAST_PUBLISHED_API_VERSION_SQL =
            "SELECT " +
            "   API.API_VERSION " +
            " FROM " +
            "   AM_API API , " +
            "   AM_EXTERNAL_STORES ES " +
            " WHERE " +
            "   ES.API_ID = API.API_ID " +
            "   AND API.API_PROVIDER = ? " +
            "   AND API.API_NAME=? " +
            "   AND ES.STORE_ID =? " +
            " ORDER By API.CREATED_TIME ASC";

    public static final String GET_ACTIVE_TOKENS_OF_USER_PREFIX =
            "SELECT IOAT.ACCESS_TOKEN FROM ";

    public static final String GET_ACTIVE_TOKENS_OF_USER_SUFFIX =
            "   IOAT" +
            " WHERE" +
            "   IOAT.AUTHZ_USER = ?" +
            "   AND IOAT.TENANT_ID = ?" +
            "   AND IOAT.TOKEN_STATE = 'ACTIVE'" +
            "   AND LOWER(IOAT.USER_DOMAIN) = ?";

    public static final String GET_ALL_ALERT_TYPES =
            "SELECT " +
            "   AT.ALERT_TYPE_ID, " +
            "   AT.ALERT_TYPE_NAME " +
            " FROM " +
            "   AM_ALERT_TYPES AT  " +
            " WHERE " +
            "   STAKE_HOLDER   = ?";


    public static final String GET_ALL_ALERT_TYPES_FOR_ADMIN =
            "SELECT DISTINCT" +
            "   AT.ALERT_TYPE_ID, " +
            "   AT.ALERT_TYPE_NAME " +
            " FROM " +
            "   AM_ALERT_TYPES AT  ";

    public static final String GET_SAVED_ALERT_TYPES_BY_USERNAME =
            " SELECT " +
            "   ALERT_TYPE_ID " +
            " FROM " +
            "   AM_ALERT_TYPES_VALUES " +
            " WHERE " +
            "   USER_NAME = ? " +
            "   AND STAKE_HOLDER   = ? ";

    public static final String GET_SAVED_ALERT_EMAILS =

            " SELECT " +
            "   EMAIL " +
            " FROM " +
            "   AM_ALERT_EMAILLIST , " +
            "   AM_ALERT_EMAILLIST_DETAILS  " +
            " WHERE " +
            "   AM_ALERT_EMAILLIST.EMAIL_LIST_ID = AM_ALERT_EMAILLIST_DETAILS.EMAIL_LIST_ID" +
            "   AND USER_NAME = ? " +
            "   AND STAKE_HOLDER  = ? ";


    public static final String ADD_ALERT_TYPES_VALUES =
            " INSERT INTO AM_ALERT_TYPES_VALUES (ALERT_TYPE_ID, USER_NAME , STAKE_HOLDER) " +
            " VALUES(?,?,?)";

    public static final String ADD_ALERT_EMAIL_LIST =
            " INSERT INTO AM_ALERT_EMAILLIST  (USER_NAME, STAKE_HOLDER) " +
            " VALUES(?,?)";

    public static final String DELETE_ALERTTYPES_BY_USERNAME_AND_STAKE_HOLDER  =
            "DELETE FROM AM_ALERT_TYPES_VALUES WHERE USER_NAME = ? AND STAKE_HOLDER = ?";

    public static final String DELETE_EMAILLIST_BY_EMAIL_LIST_ID  =
            "DELETE FROM AM_ALERT_EMAILLIST_DETAILS   WHERE EMAIL_LIST_ID= ? ";

    public static final String GET_EMAILLISTID_BY_USERNAME_AND_STAKEHOLDER =
            " SELECT " +
            "   EMAIL_LIST_ID " +
            " FROM " +
            "   AM_ALERT_EMAILLIST " +
            " WHERE " +
            "   USER_NAME = ? " +
            "   AND STAKE_HOLDER  = ? ";

    public static final String SAVE_EMAIL_LIST_DETAILS_QUERY =
            " INSERT INTO AM_ALERT_EMAILLIST_DETAILS  (EMAIL_LIST_ID, EMAIL) " +
            " VALUES(?,?)";

    public static final String DELETE_ALERTTYPES_EMAILLISTS_BY_USERNAME_AND_STAKE_HOLDER  =
            "DELETE FROM AM_ALERT_EMAILLIST  WHERE USER_NAME = ? AND STAKE_HOLDER = ?";



    public static final String INSERT_APPLICATION_POLICY_SQL =
            "INSERT INTO AM_POLICY_APPLICATION (NAME, DISPLAY_NAME, TENANT_ID, DESCRIPTION, QUOTA_TYPE, QUOTA, \n" +
                    " QUOTA_UNIT, UNIT_TIME, TIME_UNIT, IS_DEPLOYED, UUID) \n" +
            "VALUES (?,?,?,?,?,?,?,?,?,?,?)";

    public static final String INSERT_APPLICATION_POLICY_WITH_CUSTOM_ATTRIB_SQL =
            "INSERT INTO AM_POLICY_APPLICATION (NAME, DISPLAY_NAME, TENANT_ID, DESCRIPTION, QUOTA_TYPE, QUOTA, \n" +
                    " QUOTA_UNIT, UNIT_TIME, TIME_UNIT, IS_DEPLOYED, UUID,CUSTOM_ATTRIBUTES) \n" +
            "VALUES (?,?,?,?,?,?,?,?,?,?,?,?)";

    public static final String INSERT_SUBSCRIPTION_POLICY_SQL =
            "INSERT INTO AM_POLICY_SUBSCRIPTION (NAME, DISPLAY_NAME, TENANT_ID, DESCRIPTION, QUOTA_TYPE, QUOTA, \n" +
                    " QUOTA_UNIT, UNIT_TIME, TIME_UNIT, IS_DEPLOYED, UUID, RATE_LIMIT_COUNT, \n" +
                    " RATE_LIMIT_TIME_UNIT,STOP_ON_QUOTA_REACH, MAX_DEPTH, MAX_COMPLEXITY, \n" +
                    " BILLING_PLAN,MONETIZATION_PLAN,FIXED_RATE,BILLING_CYCLE,PRICE_PER_REQUEST,CURRENCY) \n" +
                    " VALUES (?,?,?,?,?,?,?,?,?,?,?,?,?,?,?,?,?,?,?,?,?,?)";

    public static final String INSERT_SUBSCRIPTION_POLICY_WITH_CUSTOM_ATTRIB_SQL =
            "INSERT INTO AM_POLICY_SUBSCRIPTION (NAME, DISPLAY_NAME, TENANT_ID, DESCRIPTION, QUOTA_TYPE, QUOTA, \n" +
                    " QUOTA_UNIT, UNIT_TIME, TIME_UNIT, IS_DEPLOYED, UUID,  RATE_LIMIT_COUNT, \n" +
                    " RATE_LIMIT_TIME_UNIT, STOP_ON_QUOTA_REACH, MAX_DEPTH, MAX_COMPLEXITY, \n" +
                    " BILLING_PLAN, CUSTOM_ATTRIBUTES, MONETIZATION_PLAN, \n" +
                    " FIXED_RATE, BILLING_CYCLE, PRICE_PER_REQUEST, CURRENCY) \n" +
                    " VALUES (?,?,?,?,?,?,?,?,?,?,?,?,?,?,?,?,?,?,?,?,?,?,?)";


    public static final String INSERT_GLOBAL_POLICY_SQL =
            "INSERT INTO AM_POLICY_GLOBAL (NAME ,TENANT_ID, KEY_TEMPLATE, DESCRIPTION ,SIDDHI_QUERY, "
                    + "IS_DEPLOYED, UUID) \n" +
            "VALUES (?,?,?,?,?,?,?)";

    public static final String GET_APP_POLICY_NAMES =
            " SELECT " +
                    "   NAME " +
                    "FROM " +
                    "   AM_POLICY_APPLICATION " +
                    " WHERE" +
                    "   TENANT_ID =?";

    public static final String GET_SUB_POLICY_NAMES =
            " SELECT " +
                    "   NAME " +
                    "FROM " +
                    "   AM_POLICY_SUBSCRIPTION " +
                    " WHERE" +
                    "   TENANT_ID =?";

    public static final String GET_GLOBAL_POLICY_NAMES =
            " SELECT " +
                    "   NAME " +
                    "FROM " +
                    "   AM_POLICY_GLOBAL " +
                    " WHERE" +
                    "   TENANT_ID =?";

    public static final String GET_GLOBAL_POLICY_KEY_TEMPLATES =
            " SELECT " +
                    "   KEY_TEMPLATE " +
                    "FROM " +
                    "   AM_POLICY_GLOBAL " +
                    " WHERE" +
                    "   TENANT_ID =?";

    public static final String GET_GLOBAL_POLICY_KEY_TEMPLATE =
            " SELECT " +
                    "   KEY_TEMPLATE " +
                    "FROM " +
                    "   AM_POLICY_GLOBAL " +
                    " WHERE" +
                    "   TENANT_ID =? AND" +
                    "   KEY_TEMPLATE =? AND" +
                    "   NAME =?";

    public static final String GET_APP_POLICIES =
            " SELECT "+
                    "   * " +
                    "FROM " +
                    "   AM_POLICY_APPLICATION " +
                    " WHERE" +
                    "   TENANT_ID =?";
    public static final String GET_SUBSCRIPTION_POLICIES =
            " SELECT " +
                    "   * " +
                    "FROM " +
                    "   AM_POLICY_SUBSCRIPTION " +
                    " WHERE" +
                    "   TENANT_ID =?";

    public static final String GET_SUBSCRIPTION_POLICIES_BY_POLICY_NAMES_PREFIX =
            " SELECT " +
                    "   * " +
                    "FROM " +
                    "   AM_POLICY_SUBSCRIPTION " +
                    " WHERE" +
                    "  NAME IN (";

    public static final String GET_SUBSCRIPTION_POLICIES_BY_POLICY_NAMES_SUFFIX =
            ") AND TENANT_ID =?";

    public static final String GET_GLOBAL_POLICIES =
            " SELECT " +
                    "   * " +
                    "FROM " +
                    "   AM_POLICY_GLOBAL " +
                    " WHERE" +
                    "   TENANT_ID =?";

    public static final String GET_GLOBAL_POLICY =
            " SELECT " +
            "   * " +
            "FROM " +
            "   AM_POLICY_GLOBAL " +
            " WHERE" +
            "   NAME =?";

    public static final String GET_GLOBAL_POLICY_BY_UUID =
            "SELECT " +
            "   * " +
            "FROM " +
            "   AM_POLICY_GLOBAL " +
            "WHERE" +
            "   UUID =?";

    public static final String GET_APPLICATION_POLICY_SQL =
            "SELECT "+
                    "* " +
            "FROM " +
                    "AM_POLICY_APPLICATION " +
            "WHERE " +
                    "NAME = ? AND " +
                    "TENANT_ID =?";

    public static final String GET_APPLICATION_POLICY_BY_UUID_SQL =
            "SELECT " +
                "* " +
            "FROM " +
                "AM_POLICY_APPLICATION " +
            "WHERE " +
                "UUID = ?";

    public static final String GET_SUBSCRIPTION_POLICY_SQL =
            "SELECT "+
                    "* " +
                    "FROM " +
                    "   AM_POLICY_SUBSCRIPTION " +
            "WHERE " +
                    "NAME = ? AND " +
                    "TENANT_ID =?";

    public static final String GET_API_PROVIDER_WITH_NAME_VERSION_FOR_SUPER_TENANT =
            "SELECT API.API_PROVIDER FROM AM_API API WHERE API.API_NAME = ? AND API.API_VERSION = ? AND "
                    + "CONTEXT NOT LIKE '%" + APIConstants.TENANT_PREFIX + "%' ";

    public static final String GET_API_PROVIDER_WITH_NAME_VERSION_FOR_GIVEN_TENANT =
            "SELECT API.API_PROVIDER FROM AM_API API WHERE API.API_NAME = ? AND "
                    + "API.API_VERSION = ? AND API.CONTEXT LIKE ? ";

    public static final String GET_SUBSCRIPTION_POLICY_BY_UUID_SQL =
            "SELECT "+
                    "* " +
                    "FROM " +
                    "   AM_POLICY_SUBSCRIPTION " +
            "WHERE " +
                    "UUID = ?";

    public static final String UPDATE_APPLICATION_POLICY_SQL =
            "UPDATE AM_POLICY_APPLICATION " +
            "SET " +
                    "DISPLAY_NAME = ?, " +
                    "DESCRIPTION = ?, " +
                    "QUOTA_TYPE = ?, " +
                    "QUOTA = ?, " +
                    "QUOTA_UNIT = ?, " +
                    "UNIT_TIME = ?, " +
                    "TIME_UNIT = ? " +
            "WHERE NAME = ? AND TENANT_ID = ?";

    public static final String UPDATE_APPLICATION_POLICY_WITH_CUSTOM_ATTRIBUTES_SQL =
            "UPDATE AM_POLICY_APPLICATION " +
            "SET " +
                    "DISPLAY_NAME = ?, " +
                    "DESCRIPTION = ?, " +
                    "QUOTA_TYPE = ?, " +
                    "QUOTA = ?, " +
                    "QUOTA_UNIT = ?, " +
                    "UNIT_TIME = ?, " +
                    "TIME_UNIT = ?, " +
                    " CUSTOM_ATTRIBUTES = ? "+
            "WHERE NAME = ? AND TENANT_ID = ?";

    public static final String UPDATE_APPLICATION_POLICY_BY_UUID_SQL =
            "UPDATE AM_POLICY_APPLICATION " +
                    "SET " +
                    "DISPLAY_NAME = ?, " +
                    "DESCRIPTION = ?, " +
                    "QUOTA_TYPE = ?, " +
                    "QUOTA = ?, " +
                    "QUOTA_UNIT = ?, " +
                    "UNIT_TIME = ?, " +
                    "TIME_UNIT = ? " +
                    "WHERE UUID = ?";

    public static final String UPDATE_APPLICATION_POLICY_WITH_CUSTOM_ATTRIBUTES_BY_UUID_SQL =
            "UPDATE AM_POLICY_APPLICATION " +
                    "SET " +
                    "DISPLAY_NAME = ?, " +
                    "DESCRIPTION = ?, " +
                    "QUOTA_TYPE = ?, " +
                    "QUOTA = ?, " +
                    "QUOTA_UNIT = ?, " +
                    "UNIT_TIME = ?, " +
                    "TIME_UNIT = ?, " +
                    "CUSTOM_ATTRIBUTES = ? "+
                    "WHERE UUID = ?";

    public static final String UPDATE_SUBSCRIPTION_POLICY_SQL =
            "UPDATE AM_POLICY_SUBSCRIPTION " +
            "SET " +
                    "DISPLAY_NAME = ?, " +
                    "DESCRIPTION = ?, " +
                    "QUOTA_TYPE = ?, " +
                    "QUOTA = ?, " +
                    "QUOTA_UNIT = ?, " +
                    "UNIT_TIME = ?, " +
                    "TIME_UNIT = ?, " +
                    "RATE_LIMIT_COUNT = ?," +
                    "RATE_LIMIT_TIME_UNIT = ?, " +
                    "STOP_ON_QUOTA_REACH = ?, " +
                    "MAX_DEPTH = ?, " +
                    "MAX_COMPLEXITY = ?, " +
                    "BILLING_PLAN = ?, " +
                    "MONETIZATION_PLAN = ?," +
                    "FIXED_RATE = ?," +
                    "BILLING_CYCLE = ?," +
                    "PRICE_PER_REQUEST = ?, " +
                    "CURRENCY = ? " +
            "WHERE NAME = ? AND TENANT_ID = ?";

    public static final String UPDATE_SUBSCRIPTION_POLICY_WITH_CUSTOM_ATTRIBUTES_SQL =
            "UPDATE AM_POLICY_SUBSCRIPTION " +
            "SET " +
                    "DISPLAY_NAME = ?, " +
                    "DESCRIPTION = ?, " +
                    "QUOTA_TYPE = ?, " +
                    "QUOTA = ?, " +
                    "QUOTA_UNIT = ?, " +
                    "UNIT_TIME = ?, " +
                    "TIME_UNIT = ?, " +
                    "RATE_LIMIT_COUNT = ?," +
                    "RATE_LIMIT_TIME_UNIT = ?, " +
                    "STOP_ON_QUOTA_REACH = ?, " +
                    "MAX_DEPTH = ?, " +
                    "MAX_COMPLEXITY = ?, " +
                    "BILLING_PLAN = ?, "+
                    "CUSTOM_ATTRIBUTES = ?, "+
                    "MONETIZATION_PLAN = ?," +
                    "FIXED_RATE = ?," +
                    "BILLING_CYCLE = ?," +
                    "PRICE_PER_REQUEST = ?, " +
                    "CURRENCY = ? " +
            "WHERE NAME = ? AND TENANT_ID = ?";

    public static final String UPDATE_SUBSCRIPTION_POLICY_BY_UUID_SQL =
            "UPDATE AM_POLICY_SUBSCRIPTION " +
                    "SET " +
                    "DISPLAY_NAME = ?, " +
                    "DESCRIPTION = ?, " +
                    "QUOTA_TYPE = ?, " +
                    "QUOTA = ?, " +
                    "QUOTA_UNIT = ?, " +
                    "UNIT_TIME = ?, " +
                    "TIME_UNIT = ?, " +
                    "RATE_LIMIT_COUNT = ?," +
                    "RATE_LIMIT_TIME_UNIT = ?, " +
                    "STOP_ON_QUOTA_REACH = ?, " +
                    "MAX_DEPTH = ?, " +
                    "MAX_COMPLEXITY = ?, " +
                    "BILLING_PLAN = ?, "+
                    "MONETIZATION_PLAN = ?," +
                    "FIXED_RATE = ?," +
                    "BILLING_CYCLE = ?," +
                    "PRICE_PER_REQUEST = ?, " +
                    "CURRENCY = ? " +
                    "WHERE UUID = ?";

    public static final String UPDATE_SUBSCRIPTION_POLICY_WITH_CUSTOM_ATTRIBUTES_BY_UUID_SQL =
            "UPDATE AM_POLICY_SUBSCRIPTION " +
                    "SET " +
                    "DISPLAY_NAME = ?, " +
                    "DESCRIPTION = ?, " +
                    "QUOTA_TYPE = ?, " +
                    "QUOTA = ?, " +
                    "QUOTA_UNIT = ?, " +
                    "UNIT_TIME = ?, " +
                    "TIME_UNIT = ?, " +
                    "RATE_LIMIT_COUNT = ?," +
                    "RATE_LIMIT_TIME_UNIT = ?, " +
                    "STOP_ON_QUOTA_REACH = ?, " +
                    "MAX_DEPTH = ?, " +
                    "MAX_COMPLEXITY = ?, " +
                    "BILLING_PLAN = ?, "+
                    "CUSTOM_ATTRIBUTES = ?, "+
                    "MONETIZATION_PLAN = ?," +
                    "FIXED_RATE = ?," +
                    "BILLING_CYCLE = ?," +
                    "PRICE_PER_REQUEST = ?, " +
                    "CURRENCY = ? " +
                    "WHERE UUID = ?";

    public static final String UPDATE_GLOBAL_POLICY_SQL =
            "UPDATE AM_POLICY_GLOBAL " +
            "SET " +
                    "DESCRIPTION = ?, " +
                    "SIDDHI_QUERY = ?, " +
                    "KEY_TEMPLATE = ? " +
            "WHERE NAME = ? AND TENANT_ID = ?";

    public static final String UPDATE_GLOBAL_POLICY_BY_UUID_SQL =
            "UPDATE AM_POLICY_GLOBAL " +
                    "SET " +
                    "DESCRIPTION = ?, " +
                    "SIDDHI_QUERY = ?, " +
                    "KEY_TEMPLATE = ? " +
                    "WHERE UUID = ?";

    public static final String UPDATE_APPLICATION_POLICY_STATUS_SQL =
            "UPDATE AM_POLICY_APPLICATION SET IS_DEPLOYED = ? WHERE NAME = ? AND TENANT_ID = ?";

    public static final String UPDATE_SUBSCRIPTION_POLICY_STATUS_SQL =
            "UPDATE AM_POLICY_SUBSCRIPTION SET IS_DEPLOYED = ? WHERE NAME = ? AND TENANT_ID = ?";

    public static final String UPDATE_GLOBAL_POLICY_STATUS_SQL =
            "UPDATE AM_POLICY_GLOBAL SET IS_DEPLOYED = ? WHERE NAME = ? AND TENANT_ID = ?";

    public static final String DELETE_APPLICATION_POLICY_SQL =
            "DELETE FROM AM_POLICY_APPLICATION WHERE TENANT_ID = ? AND NAME = ?";

    public static final String DELETE_SUBSCRIPTION_POLICY_SQL =
            "DELETE FROM AM_POLICY_SUBSCRIPTION WHERE TENANT_ID = ? AND NAME = ?";

    public static final String DELETE_GLOBAL_POLICY_SQL =
            "DELETE FROM AM_POLICY_GLOBAL WHERE TENANT_ID = ? AND NAME = ?";

    public static final String GET_API_DETAILS_SQL = "SELECT * FROM AM_API ";

    public static final String GET_ACCESS_TOKENS_BY_USER_SQL = "SELECT AKM.CONSUMER_KEY, CON_APP.CONSUMER_SECRET, TOKEN.ACCESS_TOKEN " +
            "FROM " +
            "IDN_OAUTH_CONSUMER_APPS CON_APP, AM_APPLICATION APP, IDN_OAUTH2_ACCESS_TOKEN  TOKEN, AM_APPLICATION_KEY_MAPPING AKM " +
            "WHERE TOKEN.AUTHZ_USER =? " +
            "AND APP.NAME =? " +
            "AND APP.CREATED_BY =? " +
            "AND TOKEN.TOKEN_STATE = 'ACTIVE' " +
            "AND TOKEN.CONSUMER_KEY_ID = CON_APP.ID " +
            "AND CON_APP.CONSUMER_KEY=AKM.CONSUMER_KEY " +
            "AND AKM.APPLICATION_ID = APP.APPLICATION_ID";


    public static final String REMOVE_GROUP_ID_MAPPING_SQL =
            "DELETE FROM AM_APPLICATION_GROUP_MAPPING WHERE APPLICATION_ID = ? ";

    public static final String ADD_GROUP_ID_MAPPING_SQL =
            "INSERT INTO AM_APPLICATION_GROUP_MAPPING (APPLICATION_ID, GROUP_ID, TENANT) VALUES (?,?,?)";

    public static final String GET_GROUP_ID_SQL =
            "SELECT GROUP_ID  FROM AM_APPLICATION_GROUP_MAPPING WHERE APPLICATION_ID = ?";

    public static final String REMOVE_MIGRATED_GROUP_ID_SQL =
            "UPDATE AM_APPLICATION SET GROUP_ID = '' WHERE APPLICATION_ID = ?";


    /** Label related constants **/

    public static final String GET_LABEL_BY_TENANT = "select * from AM_LABELS where AM_LABELS.TENANT_DOMAIN= ? ";

    public static final String GET_URL_BY_LABEL_ID = "Select * from  AM_LABEL_URLS where LABEL_ID= ? ";

    public static final String ADD_LABEL_SQL = "INSERT INTO AM_LABELS VALUES (?,?,?,?)";

    public static final String ADD_LABEL_URL_MAPPING_SQL = "INSERT INTO AM_LABEL_URLS  VALUES (?,?)";

    public static final String DELETE_LABEL_URL_MAPPING_SQL = "DELETE FROM AM_LABEL_URLS WHERE LABEL_ID = ?";

    public static final String DELETE_LABEL_SQL = "DELETE FROM AM_LABELS WHERE LABEL_ID = ?";

    public static final String UPDATE_LABEL_SQL = "UPDATE AM_LABELS SET NAME = ?, DESCRIPTION = ?  WHERE LABEL_ID = ?";

    public static final String DELETE_API_PRODUCT_SQL =
            "DELETE FROM AM_API WHERE API_PROVIDER = ? AND API_NAME = ? AND API_VERSION = ? AND API_TYPE = '"
                    + APIConstants.API_PRODUCT + "'";

    public static final String UPDATE_PRODUCT_SQL =
            " UPDATE AM_API " +
            " SET" +
            "   API_TIER=?," +
            "   UPDATED_BY=?," +
            "   UPDATED_TIME=?" +
            " WHERE" +
            "   API_NAME=? AND API_PROVIDER=? AND API_VERSION=? AND API_TYPE='" + APIConstants.API_PRODUCT +"'";

    public static final String GET_PRODUCT_ID =
            "SELECT API_ID FROM AM_API WHERE API_NAME = ? AND API_PROVIDER = ? AND "
            + "API_VERSION = ? AND API_TYPE='" + APIConstants.API_PRODUCT +"'";

    public static final String GET_URL_TEMPLATES_FOR_API =
            "SELECT URL_PATTERN , URL_MAPPING_ID, HTTP_METHOD FROM AM_API API , AM_API_URL_MAPPING URL "
            + "WHERE API.API_ID = URL.API_ID AND API.API_NAME =? "
            + "AND API.API_VERSION=? AND API.API_PROVIDER=? AND URL.REVISION_UUID IS NULL";

    public static final String ADD_API_PRODUCT =
            "INSERT INTO "
            + "AM_API(API_PROVIDER, API_NAME, API_VERSION, CONTEXT,"
            + "API_TIER, CREATED_BY, CREATED_TIME, API_TYPE, API_UUID) VALUES (?,?,?,?,?,?,?,?,?)";

    public static final String GET_RESOURCES_OF_PRODUCT =
            "SELECT API_UM.URL_MAPPING_ID, API_UM.URL_PATTERN, API_UM.HTTP_METHOD, API_UM.AUTH_SCHEME, " +
                "API_UM.THROTTLING_TIER, API.API_PROVIDER, API.API_NAME, API.API_VERSION, API.CONTEXT, API.API_UUID " +
            "FROM AM_API_URL_MAPPING API_UM " +
            "INNER JOIN AM_API API " +
                "ON API.API_ID = API_UM.API_ID " +
            "INNER JOIN AM_API_PRODUCT_MAPPING PROD_MAP " +
                "ON PROD_MAP.URL_MAPPING_ID = API_UM.URL_MAPPING_ID " +
            "WHERE PROD_MAP.API_ID = ? AND API_UM.REVISION_UUID IS NULL";

    public static final String GET_SCOPE_KEYS_BY_URL_MAPPING_ID =
            "SELECT SCOPE_NAME FROM AM_API_RESOURCE_SCOPE_MAPPING WHERE URL_MAPPING_ID = ?" ;

    /** API Categories related constants **/

    public static final String ADD_CATEGORY_SQL = "INSERT INTO AM_API_CATEGORIES "
            + "(UUID, NAME, DESCRIPTION, TENANT_ID) VALUES (?,?,?,?)";

    public static final String GET_CATEGORIES_BY_TENANT_ID_SQL = "SELECT * FROM AM_API_CATEGORIES WHERE TENANT_ID = ?";

    public static final String IS_API_CATEGORY_NAME_EXISTS = "SELECT COUNT(UUID) AS API_CATEGORY_COUNT FROM "
            + "AM_API_CATEGORIES WHERE LOWER(NAME) = LOWER(?) AND TENANT_ID = ?";

    public static final String IS_API_CATEGORY_NAME_EXISTS_FOR_ANOTHER_UUID = "SELECT COUNT(UUID) AS API_CATEGORY_COUNT FROM "
            + "AM_API_CATEGORIES WHERE LOWER(NAME) = LOWER(?) AND TENANT_ID = ? AND UUID != ?";

    public static final String GET_API_CATEGORY_BY_ID = "SELECT * FROM AM_API_CATEGORIES WHERE UUID = ?";

    public static final String GET_API_CATEGORY_BY_NAME = "SELECT * FROM AM_API_CATEGORIES WHERE NAME = ? AND TENANT_ID = ?";

    public static final String UPDATE_API_CATEGORY = "UPDATE AM_API_CATEGORIES SET DESCRIPTION = ?, NAME = ? WHERE UUID = ?";

    public static final String DELETE_API_CATEGORY = "DELETE FROM AM_API_CATEGORIES WHERE UUID = ?";

    public static final String GET_USER_ID = "SELECT USER_ID FROM AM_USER WHERE USER_NAME=?";

    public static final String ADD_USER_ID = "INSERT INTO AM_USER (USER_ID, USER_NAME) VALUES (?,?)";
    public static final String GET_KEY_MAPPING_ID_FROM_APPLICATION =
            "SELECT UUID FROM AM_APPLICATION_KEY_MAPPING WHERE APPLICATION_ID = ? AND KEY_TYPE = ? AND KEY_MANAGER = ?";
    public static final String GET_CONSUMER_KEY_FOR_APPLICATION_KEY_TYPE_APP_ID_KEY_MANAGER_SQL =
            "SELECT CONSUMER_KEY FROM AM_APPLICATION_KEY_MAPPING WHERE APPLICATION_ID = ? AND KEY_TYPE = ? AND " +
                    "KEY_MANAGER = ?";
    public static final String GET_KEY_MAPPING_INFO_FROM_APP_ID = "SELECT UUID,CONSUMER_KEY,KEY_MANAGER,KEY_TYPE," +
            "STATE,APP_INFO FROM AM_APPLICATION_KEY_MAPPING WHERE APPLICATION_ID = ?";

    public static final String ADD_GW_PUBLISHED_API_DETAILS = "INSERT INTO AM_GW_PUBLISHED_API_DETAILS (API_ID, " +
            "API_NAME, API_VERSION, TENANT_DOMAIN) VALUES (?,?,?,?)";

    public static final String ADD_GW_API_ARTIFACT = "INSERT INTO AM_GW_API_ARTIFACTS (ARTIFACT, GATEWAY_INSTRUCTION," +
            " TIME_STAMP, API_ID, GATEWAY_LABEL) VALUES (?,?,?,?,?)";

    public static final String UPDATE_API_ARTIFACT = "UPDATE AM_GW_API_ARTIFACTS SET ARTIFACT = ?, " +
            "GATEWAY_INSTRUCTION = ?, TIME_STAMP = ? WHERE (API_ID = ?) AND (GATEWAY_LABEL = ?)";

    public static final String GET_API_ARTIFACT = "SELECT ARTIFACT FROM AM_GW_API_ARTIFACTS WHERE API_ID =? AND " +
            "GATEWAY_LABEL =? AND GATEWAY_INSTRUCTION = ?";

    public static final String GET_API_ARTIFACT_ANY_INSTRUCTION = "SELECT ARTIFACT FROM AM_GW_API_ARTIFACTS WHERE " +
            "API_ID =? AND GATEWAY_LABEL =?";

    public static final String GET_API_ID = "SELECT API_ID  FROM AM_GW_PUBLISHED_API_DETAILS " +
            "WHERE API_NAME =? AND " + "TENANT_DOMAIN =? AND API_VERSION =?";

    public static final String GET_API_LABEL = "SELECT GATEWAY_LABEL  FROM AM_GW_API_ARTIFACTS " +
            "WHERE API_ID =? AND GATEWAY_INSTRUCTION = 'Publish' ";

    public static final String GET_ALL_API_ARTIFACT = "SELECT ARTIFACT FROM AM_GW_API_ARTIFACTS WHERE "
            + "GATEWAY_LABEL =? AND GATEWAY_INSTRUCTION = ?";

    public static final String GET_PUBLISHED_GATEWAYS_FOR_API = "SELECT COUNT(*) AS COUNT FROM AM_GW_API_ARTIFACTS" +
            " WHERE API_ID = ? AND GATEWAY_INSTRUCTION = ?";

    public static final String CHECK_API_EXISTS = "SELECT 1 FROM AM_GW_PUBLISHED_API_DETAILS" +
            " WHERE API_ID = ?";

    public static final String CHECK_ARTIFACT_EXISTS = "SELECT 1 FROM AM_GW_API_ARTIFACTS" +
            " WHERE API_ID = ? AND GATEWAY_LABEL = ?";



    /** Throttle related constants**/

    public static class ThrottleSQLConstants{

    	public static final String QUOTA_TYPE_BANDWIDTH = PolicyConstants.BANDWIDTH_TYPE;

    	public static final String QUOTA_TYPE_REQUESTCOUNT = PolicyConstants.REQUEST_COUNT_TYPE;

		public static final String GET_POLICY_NAMES = " SELECT " + "   NAME " + "FROM " + "   AM_API_THROTTLE_POLICY"
				+ " WHERE" + "   TYPE = ?" + "   AND TENANT_ID =?";

		public static final String GET_EXISTING_POLICY_SQL = "SELECT POLICY_ID FROM AM_API_THROTTLE_POLICY WHERE NAME = ? AND TENANT_ID = ? ";

		public static final String INSERT_API_POLICY_SQL = "INSERT INTO AM_API_THROTTLE_POLICY (NAME, DISPLAY_NAME, TENANT_ID, DESCRIPTION, DEFAULT_QUOTA_TYPE, \n"
				+ "  DEFAULT_QUOTA, DEFAULT_QUOTA_UNIT, DEFAULT_UNIT_TIME, DEFAULT_TIME_UNIT , IS_DEPLOYED, UUID, APPLICABLE_LEVEL) \n"
				+ " VALUES (?,?,?,?,? ,?,?,?,?,? ,?,?)";

		public static final String INSERT_API_POLICY_WITH_ID_SQL = "INSERT INTO AM_API_THROTTLE_POLICY (NAME, DISPLAY_NAME, TENANT_ID, DESCRIPTION, DEFAULT_QUOTA_TYPE, \n"
				+ " DEFAULT_QUOTA, DEFAULT_QUOTA_UNIT, DEFAULT_UNIT_TIME, DEFAULT_TIME_UNIT, \n"
				+ " IS_DEPLOYED, UUID, APPLICABLE_LEVEL, POLICY_ID) \n" + "VALUES (?,?,?,?,?, ?,?,?,?,? ,?,?,?)";


        public static final String UPDATE_API_POLICY_BY_UUID_SQL = "UPDATE AM_API_THROTTLE_POLICY SET DISPLAY_NAME = ?, "
                + "DESCRIPTION = ?, DEFAULT_QUOTA_TYPE = ?, DEFAULT_QUOTA = ?, DEFAULT_QUOTA_UNIT = ?, "
                + "DEFAULT_UNIT_TIME = ?, DEFAULT_TIME_UNIT = ? WHERE UUID = ?";

		public static final String UPDATE_API_POLICY_SQL = "UPDATE AM_API_THROTTLE_POLICY SET DISPLAY_NAME = ?,"
                + "DESCRIPTION = ?, DEFAULT_QUOTA_TYPE = ?, DEFAULT_QUOTA = ?, DEFAULT_QUOTA_UNIT = ?,"
                + "DEFAULT_UNIT_TIME = ?, DEFAULT_TIME_UNIT = ? WHERE NAME = ? AND TENANT_ID = ?";

		public static final String GET_API_POLICY_NAMES = " SELECT " + "   NAME " + "FROM "
				+ "   AM_API_THROTTLE_POLICY " + " WHERE" + "   TENANT_ID =?";

		public static final String GET_API_POLICIES = " SELECT " + "   * " + "FROM " + "   AM_API_THROTTLE_POLICY "
				+ " WHERE" + "   TENANT_ID =? ORDER BY NAME";

		public static final String GET_API_POLICY_ID_SQL = "SELECT " + "POLICY_ID, UUID " + "FROM "
				+ " AM_API_THROTTLE_POLICY " + "WHERE " + "NAME = ? AND " + "TENANT_ID = ?";

        public static final String GET_API_POLICY_ID_BY_UUID_SQL = "SELECT " + "POLICY_ID, UUID " + "FROM "
                + " AM_API_THROTTLE_POLICY " + "WHERE " + "UUID = ?";

		public static final String GET_API_POLICY_SQL = "SELECT " + "* " + "FROM " + "AM_API_THROTTLE_POLICY "
				+ " WHERE " + "NAME = ? AND " + "TENANT_ID =?";

        public static final String GET_API_POLICY_BY_UUID_SQL = "SELECT " + "* " + "FROM " + "AM_API_THROTTLE_POLICY "
                + " WHERE " + "UUID = ?";

		public static final String UPDATE_API_POLICY_STATUS_SQL = "UPDATE AM_API_THROTTLE_POLICY SET IS_DEPLOYED = ? WHERE NAME = ? AND TENANT_ID = ?";

		public static final String DELETE_API_POLICY_SQL = "DELETE FROM AM_API_THROTTLE_POLICY WHERE TENANT_ID = ? AND NAME = ?";

		public static final String INSERT_CONDITION_GROUP_SQL = "INSERT INTO AM_CONDITION_GROUP(POLICY_ID, QUOTA_TYPE,QUOTA,QUOTA_UNIT,UNIT_TIME,TIME_UNIT,DESCRIPTION) \n"
															+ " VALUES (?,?,?,?,?,?,?)";
        public static final String DELETE_CONDITION_GROUP_SQL = "DELETE FROM AM_CONDITION_GROUP WHERE POLICY_ID = ?";

        public static final String UPDATE_CONDITION_GROUP_SQL =  "UPDATE AM_CONDITION_GROUP SET QUOTA_TYPE = ?, "
                + "QUOTA = ?, QUOTA_UNIT = ?, UNIT_TIME = ?, TIME_UNIT = ?, DESCRIPTION = ? WHERE POLICY_ID = ?";

        public static final String GET_PIPELINES_SQL = "SELECT " + "CONDITION_GROUP_ID, " + "QUOTA_TYPE, " + "QUOTA, "
				+ " QUOTA_UNIT, " + "UNIT_TIME, " + "TIME_UNIT, "+ "DESCRIPTION " + "FROM " + "AM_CONDITION_GROUP " + "WHERE " + "POLICY_ID =?";

		public static final String GET_IP_CONDITIONS_SQL = "SELECT " + "STARTING_IP, " + "ENDING_IP, " + "SPECIFIC_IP, "
				+ " WITHIN_IP_RANGE " + "FROM " + "AM_IP_CONDITION " + "WHERE " + "CONDITION_GROUP_ID = ? ";

		public static final String GET_HEADER_CONDITIONS_SQL = "SELECT " + "HEADER_FIELD_NAME, " + "HEADER_FIELD_VALUE , IS_HEADER_FIELD_MAPPING "
				+ " FROM " + "AM_HEADER_FIELD_CONDITION " + "WHERE " + "CONDITION_GROUP_ID =?";

		public static final String GET_JWT_CLAIM_CONDITIONS_SQL = "SELECT " + "CLAIM_URI, " + "CLAIM_ATTRIB , IS_CLAIM_MAPPING " + "FROM "
				+ " AM_JWT_CLAIM_CONDITION " + "WHERE " + "CONDITION_GROUP_ID =?";

		public static final String GET_QUERY_PARAMETER_CONDITIONS_SQL = "SELECT " + "PARAMETER_NAME, "
				+ " PARAMETER_VALUE , IS_PARAM_MAPPING " + "FROM " + "AM_QUERY_PARAMETER_CONDITION " + "WHERE " + "CONDITION_GROUP_ID =?";

		public static final String INSERT_QUERY_PARAMETER_CONDITION_SQL = "INSERT INTO AM_QUERY_PARAMETER_CONDITION(CONDITION_GROUP_ID,PARAMETER_NAME,PARAMETER_VALUE, IS_PARAM_MAPPING) \n"
				+ " VALUES (?,?,?,?)";

		public static final String INSERT_HEADER_FIELD_CONDITION_SQL = "INSERT INTO AM_HEADER_FIELD_CONDITION(CONDITION_GROUP_ID,HEADER_FIELD_NAME,HEADER_FIELD_VALUE, IS_HEADER_FIELD_MAPPING) \n"
				+ " VALUES (?,?,?,?)";

		public static final String INSERT_JWT_CLAIM_CONDITION_SQL = "INSERT INTO AM_JWT_CLAIM_CONDITION(CONDITION_GROUP_ID,CLAIM_URI,CLAIM_ATTRIB,IS_CLAIM_MAPPING) \n"
				+ " VALUES (?,?,?,?)";

		public static final String INSERT_IP_CONDITION_SQL =
	            " INSERT INTO AM_IP_CONDITION(STARTING_IP,ENDING_IP,SPECIFIC_IP,WITHIN_IP_RANGE,CONDITION_GROUP_ID ) \n" +
	            " VALUES (?,?,?,?,?)";

		public static final String IS_ANY_POLICY_CONTENT_AWARE_WITHOUT_API_POLICY_SQL = "SELECT APPPOLICY.TENANT_ID, APPPOLICY.QUOTA_TYPE "
				+ " FROM AM_POLICY_APPLICATION APPPOLICY," + "AM_POLICY_SUBSCRIPTION SUBPOLICY "
				+ " WHERE APPPOLICY.TENANT_ID =? AND " + "APPPOLICY.NAME =? AND " + "SUBPOLICY.NAME=? ";

		public static final String IS_ANY_POLICY_CONTENT_AWARE_SQL = "select sum(c) as c from("
				+ " (SELECT count(*) as c"
				+ " FROM AM_API_THROTTLE_POLICY APIPOLICY where APIPOLICY.NAME =?  AND APIPOLICY.TENANT_ID =? AND APIPOLICY.DEFAULT_QUOTA_TYPE = 'bandwidthVolume')"
				+ " union "
				+ " (SELECT count(*) as c"
				+ " FROM AM_API_THROTTLE_POLICY APIPOLICY , AM_CONDITION_GROUP cg where APIPOLICY.NAME =?  AND APIPOLICY.TENANT_ID =? AND cg.POLICY_ID = APIPOLICY.POLICY_ID AND cg.QUOTA_TYPE = 'bandwidthVolume')"
				+ " union "
				+ " (SELECT count(*) as c"
				+ " FROM AM_API_THROTTLE_POLICY APIPOLICY, AM_API_URL_MAPPING RS, AM_CONDITION_GROUP cg where"
				+ " RS.API_ID = ? AND RS.REVISION_UUID IS NULL AND APIPOLICY.NAME = RS.THROTTLING_TIER AND APIPOLICY.TENANT_ID =? AND cg.POLICY_ID = APIPOLICY.POLICY_ID AND cg.QUOTA_TYPE = 'bandwidthVolume' "
				+ " ) "
				+ " union "
				+ "  (SELECT count(*) as c"
				+ " FROM AM_API_THROTTLE_POLICY APIPOLICY, AM_API_URL_MAPPING RS where "
				+ " RS.API_ID = ? AND RS.REVISION_UUID IS NULL AND APIPOLICY.NAME = RS.THROTTLING_TIER AND APIPOLICY.TENANT_ID =? AND APIPOLICY.DEFAULT_QUOTA_TYPE = 'bandwidthVolume') "
				+ " union "
				+ " (SELECT count(*) as c FROM AM_POLICY_SUBSCRIPTION SUBPOLICY WHERE SUBPOLICY.NAME= ? AND SUBPOLICY.TENANT_ID = ? AND SUBPOLICY.QUOTA_TYPE = 'bandwidthVolume')"
				+ " union "
				+ " (SELECT count(*) as c FROM AM_POLICY_APPLICATION APPPOLICY where APPPOLICY.NAME = ? AND APPPOLICY.TENANT_ID = ? AND APPPOLICY.QUOTA_TYPE = 'bandwidthVolume')"
				+ " ) x";

        public static final String GET_CONDITION_GROUPS_FOR_POLICIES_SQL = "SELECT grp.CONDITION_GROUP_ID ,AUM.HTTP_METHOD,AUM.AUTH_SCHEME, pol.APPLICABLE_LEVEL, "
                + " AUM.URL_PATTERN,AUM.THROTTLING_TIER,AUM.MEDIATION_SCRIPT,AUM.URL_MAPPING_ID, pol.DEFAULT_QUOTA_TYPE  "
                + " FROM AM_API_URL_MAPPING AUM"
                + " INNER JOIN  AM_API API ON AUM.API_ID = API.API_ID"
                + " LEFT OUTER JOIN AM_API_THROTTLE_POLICY pol ON AUM.THROTTLING_TIER = pol.NAME "
                + " LEFT OUTER JOIN AM_CONDITION_GROUP grp ON pol.POLICY_ID  = grp.POLICY_ID"
                + " where API.CONTEXT= ? AND API.API_VERSION = ? AND pol.TENANT_ID = ? AND AUM.REVISION_UUID IS NULL"
                /*+ " GROUP BY AUM.HTTP_METHOD,AUM.URL_PATTERN, AUM.URL_MAPPING_ID"*/
                + " ORDER BY AUM.URL_MAPPING_ID";

        public static final String GET_CONDITION_GROUPS_FOR_POLICIES_IN_PRODUCTS_SQL = "SELECT AUM.HTTP_METHOD, AUM.AUTH_SCHEME, AUM.URL_PATTERN, AUM.THROTTLING_TIER, " +
                "AUM.MEDIATION_SCRIPT, AUM.URL_MAPPING_ID, POL.APPLICABLE_LEVEL, GRP.CONDITION_GROUP_ID " +
                "FROM AM_API_URL_MAPPING AUM, AM_API_PRODUCT_MAPPING APM, AM_API API, AM_API_THROTTLE_POLICY POL " +
                "LEFT OUTER JOIN AM_CONDITION_GROUP GRP ON POL.POLICY_ID  = GRP.POLICY_ID " +
                "WHERE APM.API_ID = API.API_ID " +
                "AND API.CONTEXT = ? AND API.API_VERSION = ? AND POL.TENANT_ID = ? " +
                "AND APM.URL_MAPPING_ID = AUM.URL_MAPPING_ID AND AUM.THROTTLING_TIER = POL.NAME AND AUM.REVISION_UUID IS NULL " +
                "ORDER BY AUM.URL_MAPPING_ID";

        public static final String ADD_BLOCK_CONDITIONS_SQL =
                "INSERT INTO AM_BLOCK_CONDITIONS (TYPE, VALUE,ENABLED,DOMAIN,UUID) VALUES (?,?,?,?,?)";
        public static final String GET_BLOCK_CONDITIONS_SQL =
                "SELECT CONDITION_ID,TYPE,VALUE,ENABLED,DOMAIN,UUID FROM AM_BLOCK_CONDITIONS WHERE DOMAIN =?";
        public static final String GET_BLOCK_CONDITION_SQL =
                "SELECT TYPE,VALUE,ENABLED,DOMAIN,UUID FROM AM_BLOCK_CONDITIONS WHERE CONDITION_ID =?";
        public static final String GET_BLOCK_CONDITION_BY_UUID_SQL =
                "SELECT CONDITION_ID,TYPE,VALUE,ENABLED,DOMAIN,UUID FROM AM_BLOCK_CONDITIONS WHERE UUID =?";
        public static final String UPDATE_BLOCK_CONDITION_STATE_SQL =
                "UPDATE AM_BLOCK_CONDITIONS SET ENABLED = ? WHERE CONDITION_ID = ?";
        public static final String UPDATE_BLOCK_CONDITION_STATE_BY_UUID_SQL =
                "UPDATE AM_BLOCK_CONDITIONS SET ENABLED = ? WHERE UUID = ?";
        public static final String DELETE_BLOCK_CONDITION_SQL =
                "DELETE FROM AM_BLOCK_CONDITIONS WHERE CONDITION_ID=?";
        public static final String DELETE_BLOCK_CONDITION_BY_UUID_SQL =
                "DELETE FROM AM_BLOCK_CONDITIONS WHERE UUID=?";
        public static final String BLOCK_CONDITION_EXIST_SQL =
                "SELECT CONDITION_ID,TYPE,VALUE,ENABLED,DOMAIN,UUID FROM AM_BLOCK_CONDITIONS WHERE DOMAIN =? AND TYPE =? " +
                        "AND VALUE =?";
        public static final String GET_SUBSCRIPTION_BLOCK_CONDITION_BY_VALUE_AND_DOMAIN_SQL =
                "SELECT CONDITION_ID,TYPE,VALUE,ENABLED,DOMAIN,UUID FROM AM_BLOCK_CONDITIONS WHERE VALUE = ? AND DOMAIN = ? ";

        public static final String TIER_HAS_SUBSCRIPTION = " select count(sub.TIER_ID) as c from AM_SUBSCRIPTION sub, AM_API api "
        		+ " where sub.TIER_ID = ? and api.API_PROVIDER like ? and sub.API_ID = api.API_ID ";

        public static final String TIER_ATTACHED_TO_RESOURCES_API = " select sum(c) as c from("
        		+ " (select count(api.API_TIER) as c from  AM_API api where api.API_TIER = ? and api.API_PROVIDER like ? )"
        		+ "		union "
        		+ " (select count(map.THROTTLING_TIER) as c from AM_API_URL_MAPPING map, AM_API api"
        		+ "  where map.THROTTLING_TIER = ? and api.API_PROVIDER like ?  and map.API_ID = api.API_ID and map.REVISION_UUID IS NULL)) x ";

        public static final String TIER_ATTACHED_TO_APPLICATION = " SELECT count(APPLICATION_TIER) as c FROM AM_APPLICATION where APPLICATION_TIER = ? ";

        public static final String GET_TIERS_WITH_BANDWIDTH_QUOTA_TYPE_SQL = "SELECT NAME "
                + "FROM AM_API_THROTTLE_POLICY LEFT JOIN AM_CONDITION_GROUP "
                + "ON AM_API_THROTTLE_POLICY.POLICY_ID = AM_CONDITION_GROUP.POLICY_ID "
                + "WHERE "
                + "(DEFAULT_QUOTA_TYPE  = '" + QUOTA_TYPE_BANDWIDTH + "' OR QUOTA_TYPE  = '"+ QUOTA_TYPE_BANDWIDTH + "') "
                + "AND TENANT_ID = ?";

    }

    public static class CertificateConstants {
        public static final String INSERT_CERTIFICATE = "INSERT INTO AM_CERTIFICATE_METADATA " +
                "(TENANT_ID, END_POINT, ALIAS,CERTIFICATE) VALUES(?, ?, ?,?)";

        public static final String GET_CERTIFICATES = "SELECT * FROM AM_CERTIFICATE_METADATA WHERE TENANT_ID=?";

        public static final String GET_CERTIFICATE_ALL_TENANTS = "SELECT * FROM AM_CERTIFICATE_METADATA WHERE " +
                "(ALIAS=?)";
        public static final String GET_CERTIFICATE_TENANT = "SELECT * FROM AM_CERTIFICATE_METADATA WHERE TENANT_ID=? " +
                "AND (ALIAS=? OR END_POINT=?)";
        public static final String GET_CERTIFICATE_TENANT_ALIAS_ENDPOINT = "SELECT * FROM AM_CERTIFICATE_METADATA " +
                       "WHERE TENANT_ID=? AND ALIAS=? AND END_POINT=?";

        public static final String DELETE_CERTIFICATES = "DELETE FROM AM_CERTIFICATE_METADATA WHERE TENANT_ID=? " +
                "AND ALIAS=?";

        public static final String CERTIFICATE_COUNT_QUERY = "SELECT COUNT(*) AS count FROM AM_CERTIFICATE_METADATA " +
                "WHERE TENANT_ID=?";

        public static final String SELECT_CERTIFICATE_FOR_ALIAS = "SELECT * FROM AM_CERTIFICATE_METADATA "
                + "WHERE ALIAS=?";
        public static final String CERTIFICATE_EXIST =
                "SELECT 1 FROM AM_CERTIFICATE_METADATA WHERE ALIAS=? AND TENANT_ID=?";
    }

    public static class ClientCertificateConstants{
        public static final String INSERT_CERTIFICATE = "INSERT INTO AM_API_CLIENT_CERTIFICATE " +
                "(CERTIFICATE, TENANT_ID, ALIAS, API_ID, TIER_NAME) VALUES(?, ?, ?, (SELECT API_ID FROM AM_API WHERE " +
                "API_PROVIDER = ? AND API_NAME = ? AND API_VERSION = ? ), ?)";

        public static final String GET_CERTIFICATES_FOR_API = "SELECT ALIAS FROM AM_API_CLIENT_CERTIFICATE WHERE "
                + "TENANT_ID=? and API_ID=(SELECT API_ID FROM AM_API WHERE API_PROVIDER = ? AND API_NAME = ? AND " +
                "API_VERSION = ? ) and REMOVED=? and REVISION_UUID ='Working Copy'";

        public static final String DELETE_CERTIFICATES_FOR_API = "DELETE FROM AM_API_CLIENT_CERTIFICATE "
                + "WHERE TENANT_ID=? and API_ID=(SELECT API_ID FROM AM_API WHERE API_PROVIDER = ? AND API_NAME = ? " +
                "AND API_VERSION = ? ) and REMOVED=? and REVISION_UUID ='Working Copy'";

        public static final String SELECT_CERTIFICATE_FOR_ALIAS = "SELECT ALIAS FROM AM_API_CLIENT_CERTIFICATE "
                + "WHERE ALIAS=? AND REMOVED=? AND TENANT_ID =? and REVISION_UUID ='Working Copy'";

        public static final String SELECT_CERTIFICATE_FOR_TENANT =
                "SELECT AC.CERTIFICATE, AC.ALIAS, AC.TIER_NAME, AA.API_PROVIDER, AA.API_NAME, "
                        + "AA.API_VERSION FROM AM_API_CLIENT_CERTIFICATE AC, AM_API AA "
                        + "WHERE AC.REMOVED=? AND AC.TENANT_ID=? AND AA.API_ID=AC.API_ID AND AC.REVISION_UUID ='Working Copy'";

        public static final String SELECT_CERTIFICATE_FOR_TENANT_ALIAS =
                "SELECT AC.CERTIFICATE, AC.ALIAS, AC.TIER_NAME, AA.API_PROVIDER, AA.API_NAME, AA.API_VERSION "
                        + "FROM AM_API_CLIENT_CERTIFICATE AC, AM_API AA "
                        + "WHERE AC.REMOVED=? AND AC.TENANT_ID=? AND AC.ALIAS=? AND AA.API_ID=AC.API_ID AND AC.REVISION_UUID ='Working Copy'";

        public static final String SELECT_CERTIFICATE_FOR_TENANT_ALIAS_APIID =
                "SELECT AC.CERTIFICATE, AC.ALIAS, AC.TIER_NAME FROM AM_API_CLIENT_CERTIFICATE AC "
                        + "WHERE AC.REMOVED=? AND AC.TENANT_ID=? AND AC.ALIAS=? AND AC.API_ID = ? AND AC.REVISION_UUID ='Working Copy'";

        public static final String SELECT_CERTIFICATE_FOR_TENANT_APIID =
                "SELECT AC.CERTIFICATE, AC.ALIAS, AC.TIER_NAME FROM AM_API_CLIENT_CERTIFICATE AC "
                        + "WHERE AC.REMOVED=? AND AC.TENANT_ID=? AND AC.API_ID=? AND AC.REVISION_UUID ='Working Copy'";

        public static final String PRE_DELETE_CERTIFICATES = "DELETE FROM AM_API_CLIENT_CERTIFICATE "
                + "WHERE TENANT_ID=? AND REMOVED=? AND REVISION_UUID ='Working Copy' AND ALIAS=? AND API_ID=(SELECT API_ID FROM AM_API WHERE " +
                "API_PROVIDER = ? AND API_NAME = ? AND API_VERSION = ? )";

        public static final String PRE_DELETE_CERTIFICATES_WITHOUT_APIID = "DELETE FROM AM_API_CLIENT_CERTIFICATE "
                + "WHERE TENANT_ID=? AND REMOVED=? and ALIAS=? AND REVISION_UUID ='Working Copy'";

        public static final String DELETE_CERTIFICATES = "UPDATE AM_API_CLIENT_CERTIFICATE SET REMOVED = ? "
                + "WHERE TENANT_ID=? AND REVISION_UUID ='Working Copy' AND ALIAS=? AND API_ID=(SELECT API_ID FROM AM_API WHERE API_PROVIDER = ? AND " +
                "API_NAME = ? AND API_VERSION = ? )";

        public static final String DELETE_CERTIFICATES_WITHOUT_APIID = "UPDATE AM_API_CLIENT_CERTIFICATE SET REMOVED=? "
                + "WHERE TENANT_ID=? AND ALIAS=? AND REVISION_UUID ='Working Copy'";

        public static final String CERTIFICATE_COUNT_QUERY = "SELECT COUNT(*) AS count FROM AM_API_CLIENT_CERTIFICATE " +
                "WHERE TENANT_ID=? AND REMOVED=? AND REVISION_UUID ='Working Copy'";
    }

    /**
     * Static class to hold database queries related to AM_SYSTEM_APPS table
     */
    public static class SystemApplicationConstants {

        public static final String INSERT_SYSTEM_APPLICATION =
                "INSERT INTO AM_SYSTEM_APPS " + "(NAME,CONSUMER_KEY,CONSUMER_SECRET,TENANT_DOMAIN,CREATED_TIME) " +
                        "VALUES (?,?,?,?,?)";

        public static final String GET_APPLICATIONS =
                "SELECT * FROM " + "AM_SYSTEM_APPS WHERE TENANT_DOMAIN = ?";

        public static final String GET_CLIENT_CREDENTIALS_FOR_APPLICATION =
                "SELECT CONSUMER_KEY,CONSUMER_SECRET FROM " + "AM_SYSTEM_APPS WHERE NAME = ? AND TENANT_DOMAIN = ?";

        public static final String DELETE_SYSTEM_APPLICATION = "DELETE FROM AM_SYSTEM_APPS WHERE NAME = ? AND " +
                "TENANT_DOMAIN = ?";

        public static final String CHECK_CLIENT_CREDENTIALS_EXISTS = "SELECT CONSUMER_KEY,CONSUMER_SECRET " +
                "FROM AM_SYSTEM_APPS WHERE NAME = ? AND TENANT_DOMAIN = ?";
    }

    public static class BotDataConstants {

        public static final String ADD_NOTIFICATION = "INSERT INTO AM_NOTIFICATION_SUBSCRIBER (UUID, CATEGORY," +
        "NOTIFICATION_METHOD, SUBSCRIBER_ADDRESS) VALUES(?,?,?,?)";

        public static final String GET_SAVED_ALERT_EMAILS =
                " SELECT UUID, SUBSCRIBER_ADDRESS FROM AM_NOTIFICATION_SUBSCRIBER";

        public static final String DELETE_EMAIL_BY_UUID =
                "DELETE FROM AM_NOTIFICATION_SUBSCRIBER WHERE UUID= ?";

        public static final String GET_ALERT_SUBSCRIPTION_BY_UUID =
                "SELECT UUID, SUBSCRIBER_ADDRESS FROM AM_NOTIFICATION_SUBSCRIBER WHERE UUID = ?";

        public static final String GET_ALERT_SUBSCRIPTION_BY_EMAIL =
                "SELECT UUID, SUBSCRIBER_ADDRESS FROM AM_NOTIFICATION_SUBSCRIBER WHERE SUBSCRIBER_ADDRESS = ?";

        public static final String GET_BOT_DETECTED_DATA =
                "from AM_BOT_DATA SELECT request_time, message_id, http_method, headers, message_body, client_ip";

    }

    public static class RevokedJWTConstants {

        public static final String ADD_JWT_SIGNATURE = "INSERT INTO AM_REVOKED_JWT (UUID, SIGNATURE," +
                "EXPIRY_TIMESTAMP, TENANT_ID, TOKEN_TYPE) VALUES(?,?,?,?,?)";
        public static final String CHECK_REVOKED_TOKEN_EXIST = "SELECT 1 FROM AM_REVOKED_JWT WHERE UUID = ?";
        public static final String DELETE_REVOKED_JWT = "DELETE FROM AM_REVOKED_JWT WHERE EXPIRY_TIMESTAMP < ?";
    }

    //Shared Scopes related constants
    public static final String ADD_SHARED_SCOPE = "INSERT INTO AM_SHARED_SCOPE (NAME, UUID, TENANT_ID) VALUES (?,?,?)";
    public static final String DELETE_SHARED_SCOPE = "DELETE FROM AM_SHARED_SCOPE WHERE NAME = ? AND TENANT_ID = ?";
    public static final String GET_SHARED_SCOPE_BY_UUID = "SELECT NAME FROM AM_SHARED_SCOPE WHERE UUID = ?";
    public static final String GET_ALL_SHARED_SCOPE_KEYS_BY_TENANT = "SELECT NAME FROM AM_SHARED_SCOPE " +
            "WHERE TENANT_ID = ?";
    public static final String IS_SHARED_SCOPE_NAME_EXISTS = "SELECT 1 FROM AM_SHARED_SCOPE " +
            "WHERE TENANT_ID = ? AND NAME = ?";
    public static final String GET_ALL_SHARED_SCOPES_BY_TENANT = "SELECT UUID, NAME FROM AM_SHARED_SCOPE " +
            "WHERE TENANT_ID = ?";
    public static final String GET_SHARED_SCOPE_USAGE_COUNT_BY_TENANT =
            "SELECT SS.NAME, SS.UUID, "
                    + "(SELECT COUNT(*) FROM AM_API_RESOURCE_SCOPE_MAPPING RSM WHERE RSM.SCOPE_NAME=SS.NAME AND "
                    + "RSM.TENANT_ID = ?) usages "
                    + "FROM AM_SHARED_SCOPE SS "
                    + "WHERE SS.TENANT_ID = ?";
    public static final String GET_SHARED_SCOPE_API_USAGE_BY_TENANT =
            "SELECT AA.API_ID, AA.API_NAME, AA.CONTEXT, AA.API_VERSION, AA.API_PROVIDER "
                    + "FROM AM_SHARED_SCOPE ASSC, AM_API_RESOURCE_SCOPE_MAPPING AARSM, "
                    + "AM_API_URL_MAPPING AAUM, AM_API AA "
                    + "WHERE ASSC.NAME=AARSM.SCOPE_NAME AND "
                    + "AARSM.URL_MAPPING_ID=AAUM.URL_MAPPING_ID AND "
                    + "AAUM.API_ID=AA.API_ID AND AAUM.REVISION_UUID IS NULL AND "
                    + "ASSC.UUID=? AND "
                    + "AARSM.TENANT_ID=? "
                    + "GROUP BY AA.API_ID, AA.API_NAME, AA.CONTEXT, AA.API_VERSION, AA.API_PROVIDER";

    public static final String GET_SHARED_SCOPE_URI_USAGE_BY_TENANT =
            "SELECT AAUM.URL_PATTERN, AAUM.HTTP_METHOD "
                    + "FROM AM_SHARED_SCOPE ASSC, AM_API_RESOURCE_SCOPE_MAPPING AARSM, "
                    + "AM_API_URL_MAPPING AAUM, AM_API AA "
                    + "WHERE ASSC.NAME=AARSM.SCOPE_NAME AND "
                    + "AARSM.URL_MAPPING_ID=AAUM.URL_MAPPING_ID AND "
                    + "AAUM.API_ID=AA.API_ID AND "
                    + "ASSC.UUID=? AND "
                    + "AARSM.TENANT_ID=? AND "
                    + "AA.API_ID=? AND AAUM.REVISION_UUID IS NULL";

    //Resource Scope related constants
    public static final String ADD_API_RESOURCE_SCOPE_MAPPING =
            "INSERT INTO AM_API_RESOURCE_SCOPE_MAPPING (SCOPE_NAME, URL_MAPPING_ID, TENANT_ID) VALUES (?, ?, ?)";
    public static final String IS_SCOPE_ATTACHED_LOCALLY =
            "SELECT AM_API.API_NAME, AM_API.API_PROVIDER "
                    + "FROM AM_API_RESOURCE_SCOPE_MAPPING ARSM, AM_API_URL_MAPPING AUM, AM_API "
                    + "WHERE ARSM.SCOPE_NAME = ? AND "
                    + "ARSM.TENANT_ID = ? AND "
                    + "ARSM.SCOPE_NAME NOT IN (SELECT GS.NAME FROM AM_SHARED_SCOPE GS WHERE GS.TENANT_ID = ?) AND "
                    + "ARSM.URL_MAPPING_ID = AUM.URL_MAPPING_ID AND "
                    + "AUM.API_ID = AM_API.API_ID AND AUM.REVISION_UUID IS NULL";
    public static final String IS_SCOPE_ATTACHED =
            "SELECT 1 FROM AM_API_RESOURCE_SCOPE_MAPPING WHERE SCOPE_NAME = ? AND TENANT_ID = ?";

    public static final String REMOVE_RESOURCE_SCOPE_URL_MAPPING_SQL =
            " DELETE FROM AM_API_RESOURCE_SCOPE_MAPPING "
                    + "WHERE URL_MAPPING_ID IN ( SELECT URL_MAPPING_ID FROM AM_API_URL_MAPPING WHERE API_ID = ? AND REVISION_UUID IS NULL )";

    public static final String GET_UNVERSIONED_LOCAL_SCOPES_FOR_API_SQL =
            "SELECT DISTINCT ARSM.SCOPE_NAME "
                    + "FROM AM_API_RESOURCE_SCOPE_MAPPING ARSM INNER JOIN AM_API_URL_MAPPING AUM "
                    + "ON ARSM.URL_MAPPING_ID = AUM.URL_MAPPING_ID "
                    + "WHERE AUM.API_ID = ? AND AUM.REVISION_UUID IS NULL AND ARSM.TENANT_ID = ? AND "
                    + "ARSM.SCOPE_NAME NOT IN (SELECT GS.NAME FROM AM_SHARED_SCOPE GS WHERE GS.TENANT_ID = ?) AND "
                    + "ARSM.SCOPE_NAME NOT IN ( "
                    + "SELECT ARSM2.SCOPE_NAME FROM AM_API_RESOURCE_SCOPE_MAPPING ARSM2 "
                    + "INNER JOIN AM_API_URL_MAPPING AUM2 ON ARSM2.URL_MAPPING_ID = AUM2.URL_MAPPING_ID "
                    + "WHERE AUM2.API_ID != ? AND ARSM2.TENANT_ID = ?)";

    public static final String GET_VERSIONED_LOCAL_SCOPES_FOR_API_SQL =
            "SELECT DISTINCT ARSM.SCOPE_NAME "
                    + "FROM AM_API_RESOURCE_SCOPE_MAPPING ARSM INNER JOIN AM_API_URL_MAPPING AUM "
                    + "ON ARSM.URL_MAPPING_ID = AUM.URL_MAPPING_ID "
                    + "WHERE AUM.API_ID = ? AND AUM.REVISION_UUID IS NULL AND ARSM.TENANT_ID = ? AND "
                    + "ARSM.SCOPE_NAME NOT IN (SELECT GS.NAME FROM AM_SHARED_SCOPE GS WHERE GS.TENANT_ID = ?) AND "
                    + "ARSM.SCOPE_NAME IN ( "
                    + "SELECT ARSM2.SCOPE_NAME FROM AM_API_RESOURCE_SCOPE_MAPPING ARSM2 "
                    + "INNER JOIN AM_API_URL_MAPPING AUM2 ON ARSM2.URL_MAPPING_ID = AUM2.URL_MAPPING_ID "
                    + "WHERE AUM2.API_ID != ? AND ARSM2.TENANT_ID = ?)";

    public static final String GET_ALL_LOCAL_SCOPES_FOR_API_SQL =
            "SELECT DISTINCT ARSM.SCOPE_NAME "
                    + "FROM AM_API_RESOURCE_SCOPE_MAPPING ARSM INNER JOIN AM_API_URL_MAPPING AUM "
                    + "ON ARSM.URL_MAPPING_ID = AUM.URL_MAPPING_ID "
                    + "WHERE AUM.API_ID = ? AND AUM.REVISION_UUID IS NULL AND ARSM.TENANT_ID = ? AND "
                    + "ARSM.SCOPE_NAME NOT IN (SELECT GS.NAME FROM AM_SHARED_SCOPE GS WHERE GS.TENANT_ID = ?)";

    public static final String GET_URL_TEMPLATES_WITH_SCOPES_FOR_API_SQL =
            " SELECT AUM.URL_MAPPING_ID, "
                    + "AUM.URL_PATTERN, "
                    + "AUM.HTTP_METHOD, "
                    + "AUM.AUTH_SCHEME, "
                    + "AUM.THROTTLING_TIER, "
                    + "AUM.MEDIATION_SCRIPT, "
                    + "ARSM.SCOPE_NAME "
                    + "FROM "
                    + "AM_API_URL_MAPPING AUM "
                    + "INNER JOIN AM_API_RESOURCE_SCOPE_MAPPING ARSM ON AUM.URL_MAPPING_ID = ARSM.URL_MAPPING_ID "
                    + "AND AUM.API_ID = ?";

    public static final String GET_API_SCOPES_SQL =
            " SELECT ARSM.SCOPE_NAME FROM AM_API_RESOURCE_SCOPE_MAPPING ARSM, AM_API_URL_MAPPING AUM "
                    + "WHERE ARSM.URL_MAPPING_ID = AUM.URL_MAPPING_ID AND AUM.API_ID = ? AND AUM.REVISION_UUID IS NULL";

    public static final String INSERT_SCOPE_SQL = "INSERT INTO AM_SCOPE (NAME,DISPLAY_NAME,DESCRIPTION,TENANT_ID," +
            "SCOPE_TYPE) VALUES (?,?,?,?,?)";
    public static final String UPDATE_SCOPE_SQL = "UPDATE AM_SCOPE SET DISPLAY_NAME = ?, DESCRIPTION = ? " +
            "WHERE NAME = ? AND TENANT_ID = ?";
    public static final String DELETE_SCOPE_SQL = "DELETE FROM AM_SCOPE WHERE NAME = ? AND TENANT_ID = ?";
    public static final String GET_SCOPE_SQL = "SELECT NAME AS SCOPE_KEY,DISPLAY_NAME AS DISPLAY_NAME,DESCRIPTION AS " +
            "DESCRIPTION,TENANT_ID AS TENANT_ID FROM AM_SCOPE WHERE NAME = ? AND TENANT_ID = ?";
    public static final String ADD_SCOPE_MAPPING = "INSERT INTO AM_SCOPE_BINDING (SCOPE_ID, SCOPE_BINDING, " +
            "BINDING_TYPE) VALUES((SELECT SCOPE_ID FROM AM_SCOPE WHERE NAME = ? AND TENANT_ID = ?),?,?)";
    public static final String DELETE_SCOPE_MAPPING =
            "DELETE FROM AM_SCOPE_BINDING WHERE SCOPE_ID = (SELECT SCOPE_ID FROM AM_SCOPE WHERE NAME = ? " +
                    "AND TENANT_ID = ?)";
    public static final String RETRIEVE_SCOPE_MAPPING =
            "SELECT SCOPE_BINDING FROM AM_SCOPE_BINDING WHERE SCOPE_ID = (SELECT SCOPE_ID FROM AM_SCOPE " +
                    "WHERE NAME = ? AND TENANT_ID = ?) AND BINDING_TYPE = ?";
    public static final String GET_SCOPES_SQL = "SELECT NAME AS SCOPE_KEY,DISPLAY_NAME AS DISPLAY_NAME,DESCRIPTION AS " +
            "DESCRIPTION,TENANT_ID AS TENANT_ID FROM AM_SCOPE WHERE TENANT_ID = ? AND SCOPE_TYPE = ?";

    public static final String SCOPE_EXIST_SQL = "SELECT 1 FROM AM_SCOPE WHERE NAME = ? AND TENANT_ID = ?";

    public static class KeyManagerSqlConstants {
        public static final String ADD_KEY_MANAGER =
                " INSERT INTO AM_KEY_MANAGER (UUID,NAME,DESCRIPTION,TYPE,CONFIGURATION,TENANT_DOMAIN,ENABLED," +
                        "DISPLAY_NAME) VALUES (?,?,?,?,?,?,?,?)";
        public static final String UPDATE_KEY_MANAGER =
                "UPDATE AM_KEY_MANAGER SET NAME = ?,DESCRIPTION = ?,TYPE = ?,CONFIGURATION = ?,TENANT_DOMAIN = ?," +
                        "ENABLED = ?,DISPLAY_NAME = ? WHERE UUID = ?";

        public static final String DELETE_KEY_MANAGER =
                "DELETE FROM AM_KEY_MANAGER WHERE UUID = ? AND TENANT_DOMAIN = ?";
    }

    /**
     * Static class to hold database queries related to AM_TENANT_THEMES table
     */
    public static class TenantThemeConstants {

        public static final String ADD_TENANT_THEME = "INSERT INTO AM_TENANT_THEMES (TENANT_ID, THEME) VALUES (?,?)";
        public static final String UPDATE_TENANT_THEME = "UPDATE AM_TENANT_THEMES SET THEME = ? WHERE TENANT_ID = ?";
        public static final String DELETE_TENANT_THEME = "DELETE FROM AM_TENANT_THEMES WHERE TENANT_ID = ?";
        public static final String GET_TENANT_THEME = "SELECT * FROM AM_TENANT_THEMES WHERE TENANT_ID = ?";
    }
<<<<<<< HEAD

=======
>>>>>>> c3756c08
    public static final String GET_API_VERSIONS =
            "SELECT API.API_VERSION FROM AM_API API WHERE API.API_PROVIDER = ? AND API.API_NAME = ? ";
    public static final String GET_API_VERSIONS_UUID =
            "SELECT API.API_UUID FROM AM_API API WHERE API.API_PROVIDER = ? AND API.API_NAME = ? ";

<<<<<<< HEAD
    /**
     * Static class to hold database queries related to AM_SERVICE_CATALOG table
     */
    public static class ServiceCatalogConstants {

        public static final String ADD_SERVICE = "INSERT INTO AM_SERVICE_CATALOG " +
                "(UUID, SERVICE_KEY, MD5, ENTRY_NAME, DISPLAY_NAME, ENTRY_VERSION, TENANT_ID, SERVICE_URL, " +
                "DEFINITION_TYPE, DEFINITION_URL, DESCRIPTION, " +
                "SECURITY_TYPE, MUTUAL_SSL_ENABLED, CREATED_TIME, LAST_UPDATED_TIME, CREATED_BY, UPDATED_BY, " +
                "ENDPOINT_DEFINITION, METADATA) " +
                "VALUES (?,?,?,?,?,?,?,?,?,?,?,?,?,?,?,?,?,?,?)";
        public static final String UPDATE_SERVICE_BY_KEY = "UPDATE AM_SERVICE_CATALOG SET " +
                "MD5 = ?," +
                "ENTRY_NAME = ?," +
                "DISPLAY_NAME = ?," +
                "ENTRY_VERSION = ?," +
                "TENANT_ID = ?," +
                "SERVICE_URL = ?," +
                "DEFINITION_TYPE = ?," +
                "DEFINITION_URL = ?," +
                "DESCRIPTION = ?," +
                "SECURITY_TYPE = ?," +
                "MUTUAL_SSL_ENABLED = ?," +
                "LAST_UPDATED_TIME = ?," +
                "UPDATED_BY = ?," +
                "ENDPOINT_DEFINITION = ?," +
                "METADATA = ? " +
                "WHERE SERVICE_KEY = ? AND TENANT_ID = ?";
        public static final String DELETE_SERVICE = "DELETE FROM AM_SERVICE_CATALOG WHERE SERVICE_KEY = ? " +
                "AND TENANT_ID = ?";
        public static final String GET_SERVICE_BY_SERVICE_KEY = "SELECT * FROM AM_SERVICE_CATALOG WHERE SERVICE_KEY = ? " +
                "AND TENANT_ID = ?";
        public static final String GET_SERVICE_BY_NAME_AND_VERSION = "SELECT * FROM AM_SERVICE_CATALOG " +
                "WHERE ENTRY_NAME = ? AND ENTRY_VERSION = ?";
        public static final String GET_SERVICE = "SELECT * FROM AM_SERVICE_CATALOG " +
                "WHERE ENTRY_NAME = ? AND ENTRY_VERSION = ? AND DEFINITION_TYPE = ? AND DISPLAY_NAME = ?";
        public static final String GET_SERVICE_MD5_BY_NAME_AND_VERSION = "SELECT MD5 FROM AM_SERVICE_CATALOG " +
                "WHERE ENTRY_NAME = ? AND ENTRY_VERSION = ? AND TENANT_ID = ?";
        public static final String GET_SERVICE_MD5_BY_SERVICE_KEY = "SELECT MD5 FROM AM_SERVICE_CATALOG " +
                "WHERE SERVICE_KEY = ? AND TENANT_ID = ?";

        public static final String ADD_ENDPOINT_RESOURCES = "INSERT INTO AM_SERVICE_CATALOG (UUID, ENDPOINT_DEFINITION," +
                " METADATA) VALUES (?,?,?)";
        public static final String UPDATE_ENDPOINT_RESOURCES = "UPDATE AM_SERVICE_CATALOG SET ENDPOINT_DEFINITION = ?, " +
                "METADATA = ? WHERE UUID = ?";
        public static final String GET_ENDPOINT_RESOURCES_BY_KEY = "SELECT * FROM AM_SERVICE_CATALOG " +
                "WHERE SERVICE_KEY = ? AND TENANT_ID = ?";
        public static final String GET_ENDPOINT_RESOURCES_BY_NAME_AND_VERSION = "SELECT * FROM AM_SERVICE_CATALOG " +
                "WHERE ENTRY_NAME = ? AND ENTRY_VERSION = ? AND TENANT_ID = ?";
=======
    public static class APIRevisionSqlConstants {
        public static final String ADD_API_REVISION =
                " INSERT INTO AM_REVISION (ID, API_UUID, REVISION_UUID, DESCRIPTION, CREATED_BY)" +
                        " VALUES (?,?,?,?,?)";
        public static final String GET_URL_MAPPINGS_WITH_SCOPE_AND_PRODUCT_ID = "SELECT AUM.HTTP_METHOD, AUM.AUTH_SCHEME, " +
                "AUM.URL_PATTERN, AUM.THROTTLING_TIER, AUM.MEDIATION_SCRIPT, ARSM.SCOPE_NAME, PROD_MAP.API_ID " +
                "FROM AM_API_URL_MAPPING AUM LEFT JOIN AM_API_RESOURCE_SCOPE_MAPPING ARSM ON AUM.URL_MAPPING_ID = ARSM.URL_MAPPING_ID " +
                "LEFT JOIN AM_API_PRODUCT_MAPPING PROD_MAP ON AUM.URL_MAPPING_ID = PROD_MAP.URL_MAPPING_ID " +
                "WHERE AUM.API_ID = ? AND AUM.REVISION_UUID IS NULL";
        public static final String GET_REVISIONED_URL_MAPPINGS_ID = "SELECT URL_MAPPING_ID FROM AM_API_URL_MAPPING " +
                "WHERE API_ID = ? AND REVISION_UUID = ? AND HTTP_METHOD = ? AND AUTH_SCHEME = ? AND URL_PATTERN = ? " +
                "AND THROTTLING_TIER = ? ";
        public static final String INSERT_URL_MAPPINGS = "INSERT INTO AM_API_URL_MAPPING(API_ID, HTTP_METHOD," +
                " AUTH_SCHEME, URL_PATTERN, THROTTLING_TIER, REVISION_UUID) VALUES(?,?,?,?,?,?)";
        public static final String GET_CLIENT_CERTIFICATES = "SELECT ALIAS, CERTIFICATE," +
                " TIER_NAME FROM AM_API_CLIENT_CERTIFICATE WHERE API_ID = ? AND REVISION_UUID='Working Copy' AND REMOVED IS FALSE";
        public static final String INSERT_CLIENT_CERTIFICATES = "INSERT INTO AM_API_CLIENT_CERTIFICATE(TENANT_ID, " +
                "ALIAS, API_ID, CERTIFICATE, REMOVED, TIER_NAME, REVISION_UUID) VALUES(?,?,?,?,?,?,?)";
        public static final String GET_GRAPHQL_COMPLEXITY = "SELECT TYPE, FIELD, COMPLEXITY_VALUE " +
                "FROM AM_GRAPHQL_COMPLEXITY WHERE API_ID = ? AND REVISION_UUID IS NULL";
        public static final String INSERT_GRAPHQL_COMPLEXITY = "INSERT INTO AM_GRAPHQL_COMPLEXITY(UUID, API_ID, TYPE," +
                " FIELD, COMPLEXITY_VALUE, REVISION_UUID) VALUES(?,?,?,?,?,?)";
        public static final String INSERT_SCOPE_RESOURCE_MAPPING = "INSERT INTO AM_API_RESOURCE_SCOPE_MAPPING" +
                "(SCOPE_NAME, URL_MAPPING_ID, TENANT_ID) VALUES (?, ?, ?)";
        public static final String INSERT_PRODUCT_RESOURCE_MAPPING = "INSERT INTO AM_API_PRODUCT_MAPPING" +
                "(API_ID, URL_MAPPING_ID) VALUES (?, ?)";
        public static final String DELETE_API_REVISION =
                "DELETE FROM AM_REVISION WHERE REVISION_UUID = ?";
        public static final String GET_REVISION_COUNT_BY_API_UUID = "SELECT COUNT(ID) FROM AM_REVISION WHERE API_UUID = ?";
        public static final String GET_MOST_RECENT_REVISION_ID = "SELECT MAX(ID) FROM AM_REVISION WHERE API_UUID = ?";
        public static final String GET_REVISION_BY_REVISION_UUID = "SELECT * FROM AM_REVISION WHERE REVISION_UUID = ?";
        public static final String GET_REVISION_APIID_BY_REVISION_UUID = "SELECT API_UUID, ID FROM AM_REVISION WHERE REVISION_UUID = ?";
        public static final String GET_REVISIONS_BY_API_UUID = "SELECT * FROM AM_REVISION AR LEFT JOIN AM_DEPLOYMENT_REVISION_MAPPING ADRM"
                + " ON AR.REVISION_UUID = ADRM.REVISION_UUID  WHERE AR.API_UUID = ? ";
        public static final String ADD_API_REVISION_DEPLOYMENT_MAPPING =
                " INSERT INTO AM_DEPLOYMENT_REVISION_MAPPING (NAME, REVISION_UUID, DISPLAY_ON_DEVPORTAL)" +
                        " VALUES (?,?,?)";
        public static final String GET_API_REVISION_DEPLOYMENT_MAPPING_BY_NAME_AND_TYPE
                = "SELECT * FROM AM_DEPLOYMENT_REVISION_MAPPING WHERE NAME = ?";
        public static final String GET_API_REVISION_DEPLOYMENT_MAPPING_BY_REVISION_UUID
                = "SELECT * FROM AM_DEPLOYMENT_REVISION_MAPPING WHERE REVISION_UUID = ?";
        public static final String GET_API_REVISION_DEPLOYMENT_MAPPING_BY_API_UUID
                = "SELECT * FROM AM_DEPLOYMENT_REVISION_MAPPING ADRM LEFT JOIN AM_REVISION AR ON " +
                "ADRM.REVISION_UUID = AR.REVISION_UUID WHERE AR.API_UUID = ?";
        public static final String REMOVE_API_REVISION_DEPLOYMENT_MAPPING =
                " DELETE FROM AM_DEPLOYMENT_REVISION_MAPPING WHERE NAME = ? AND REVISION_UUID = ?";
        public static final String REMOVE_WORKING_COPY_ENTRIES_IN_AM_API_URL_MAPPING_BY_API_ID =
                "DELETE FROM AM_API_URL_MAPPING WHERE API_ID = ? AND REVISION_UUID IS NULL";
        public static final String GET_URL_MAPPINGS_WITH_SCOPE_AND_PRODUCT_ID_BY_REVISION_UUID = "SELECT AUM.HTTP_METHOD, AUM.AUTH_SCHEME, " +
                "AUM.URL_PATTERN, AUM.THROTTLING_TIER, AUM.MEDIATION_SCRIPT, ARSM.SCOPE_NAME, PROD_MAP.API_ID " +
                "FROM AM_API_URL_MAPPING AUM LEFT JOIN AM_API_RESOURCE_SCOPE_MAPPING ARSM ON AUM.URL_MAPPING_ID = ARSM.URL_MAPPING_ID " +
                "LEFT JOIN AM_API_PRODUCT_MAPPING PROD_MAP ON AUM.URL_MAPPING_ID = PROD_MAP.URL_MAPPING_ID " +
                "WHERE AUM.API_ID = ? AND AUM.REVISION_UUID = ?";
        public static final String INSERT_URL_MAPPINGS_WORKING_COPY = "INSERT INTO AM_API_URL_MAPPING(API_ID, HTTP_METHOD," +
                " AUTH_SCHEME, URL_PATTERN, THROTTLING_TIER) VALUES(?,?,?,?,?)";
        public static final String GET_WORKING_COPY_URL_MAPPINGS_ID = "SELECT URL_MAPPING_ID FROM AM_API_URL_MAPPING " +
                "WHERE API_ID = ? AND REVISION_UUID IS NULL AND HTTP_METHOD = ? AND AUTH_SCHEME = ? AND URL_PATTERN = ? " +
                "AND THROTTLING_TIER = ? ";
        public static final String REMOVE_WORKING_COPY_ENTRIES_IN_AM_API_CLIENT_CERTIFICATE_BY_API_ID =
                "DELETE FROM AM_API_CLIENT_CERTIFICATE WHERE API_ID = ? AND REVISION_UUID='Working Copy' AND REMOVED IS FALSE";
        public static final String GET_CLIENT_CERTIFICATES_BY_REVISION_UUID = "SELECT ALIAS, CERTIFICATE," +
                " TIER_NAME FROM AM_API_CLIENT_CERTIFICATE WHERE API_ID = ? AND REVISION_UUID = ? AND REMOVED IS FALSE";
        public static final String INSERT_CLIENT_CERTIFICATES_AS_WORKING_COPY = "INSERT INTO AM_API_CLIENT_CERTIFICATE(TENANT_ID, " +
                "ALIAS, API_ID, CERTIFICATE, REMOVED, TIER_NAME, REVISION_UUID) VALUES(?,?,?,?,?,?,?)";
        public static final String REMOVE_WORKING_COPY_ENTRIES_IN_AM_GRAPHQL_COMPLEXITY_BY_API_ID =
                "DELETE FROM AM_GRAPHQL_COMPLEXITY WHERE API_ID = ? AND REVISION_UUID IS NULL";
        public static final String GET_GRAPHQL_COMPLEXITY_BY_REVISION_UUID = "SELECT TYPE, FIELD, COMPLEXITY_VALUE " +
                "FROM AM_GRAPHQL_COMPLEXITY WHERE API_ID = ? AND REVISION_UUID = ?";
        public static final String INSERT_GRAPHQL_COMPLEXITY_AS_WORKING_COPY = "INSERT INTO AM_GRAPHQL_COMPLEXITY(UUID, API_ID, TYPE," +
                " FIELD, COMPLEXITY_VALUE) VALUES(?,?,?,?,?)";
        public static final String REMOVE_REVISION_ENTRIES_IN_AM_API_URL_MAPPING_BY_REVISION_UUID =
                "DELETE FROM AM_API_URL_MAPPING WHERE API_ID = ? AND REVISION_UUID = ?";
        public static final String REMOVE_REVISION_ENTRIES_IN_AM_API_CLIENT_CERTIFICATE_BY_REVISION_UUID =
                "DELETE FROM AM_API_CLIENT_CERTIFICATE WHERE API_ID = ? AND REVISION_UUID = ? AND REMOVED IS FALSE";
        public static final String REMOVE_REVISION_ENTRIES_IN_AM_GRAPHQL_COMPLEXITY_BY_REVISION_UUID =
                "DELETE FROM AM_GRAPHQL_COMPLEXITY WHERE API_ID = ? AND REVISION_UUID = ?";
>>>>>>> c3756c08
    }
}<|MERGE_RESOLUTION|>--- conflicted
+++ resolved
@@ -3639,66 +3639,12 @@
         public static final String DELETE_TENANT_THEME = "DELETE FROM AM_TENANT_THEMES WHERE TENANT_ID = ?";
         public static final String GET_TENANT_THEME = "SELECT * FROM AM_TENANT_THEMES WHERE TENANT_ID = ?";
     }
-<<<<<<< HEAD
-
-=======
->>>>>>> c3756c08
+
     public static final String GET_API_VERSIONS =
             "SELECT API.API_VERSION FROM AM_API API WHERE API.API_PROVIDER = ? AND API.API_NAME = ? ";
     public static final String GET_API_VERSIONS_UUID =
             "SELECT API.API_UUID FROM AM_API API WHERE API.API_PROVIDER = ? AND API.API_NAME = ? ";
 
-<<<<<<< HEAD
-    /**
-     * Static class to hold database queries related to AM_SERVICE_CATALOG table
-     */
-    public static class ServiceCatalogConstants {
-
-        public static final String ADD_SERVICE = "INSERT INTO AM_SERVICE_CATALOG " +
-                "(UUID, SERVICE_KEY, MD5, ENTRY_NAME, DISPLAY_NAME, ENTRY_VERSION, TENANT_ID, SERVICE_URL, " +
-                "DEFINITION_TYPE, DEFINITION_URL, DESCRIPTION, " +
-                "SECURITY_TYPE, MUTUAL_SSL_ENABLED, CREATED_TIME, LAST_UPDATED_TIME, CREATED_BY, UPDATED_BY, " +
-                "ENDPOINT_DEFINITION, METADATA) " +
-                "VALUES (?,?,?,?,?,?,?,?,?,?,?,?,?,?,?,?,?,?,?)";
-        public static final String UPDATE_SERVICE_BY_KEY = "UPDATE AM_SERVICE_CATALOG SET " +
-                "MD5 = ?," +
-                "ENTRY_NAME = ?," +
-                "DISPLAY_NAME = ?," +
-                "ENTRY_VERSION = ?," +
-                "TENANT_ID = ?," +
-                "SERVICE_URL = ?," +
-                "DEFINITION_TYPE = ?," +
-                "DEFINITION_URL = ?," +
-                "DESCRIPTION = ?," +
-                "SECURITY_TYPE = ?," +
-                "MUTUAL_SSL_ENABLED = ?," +
-                "LAST_UPDATED_TIME = ?," +
-                "UPDATED_BY = ?," +
-                "ENDPOINT_DEFINITION = ?," +
-                "METADATA = ? " +
-                "WHERE SERVICE_KEY = ? AND TENANT_ID = ?";
-        public static final String DELETE_SERVICE = "DELETE FROM AM_SERVICE_CATALOG WHERE SERVICE_KEY = ? " +
-                "AND TENANT_ID = ?";
-        public static final String GET_SERVICE_BY_SERVICE_KEY = "SELECT * FROM AM_SERVICE_CATALOG WHERE SERVICE_KEY = ? " +
-                "AND TENANT_ID = ?";
-        public static final String GET_SERVICE_BY_NAME_AND_VERSION = "SELECT * FROM AM_SERVICE_CATALOG " +
-                "WHERE ENTRY_NAME = ? AND ENTRY_VERSION = ?";
-        public static final String GET_SERVICE = "SELECT * FROM AM_SERVICE_CATALOG " +
-                "WHERE ENTRY_NAME = ? AND ENTRY_VERSION = ? AND DEFINITION_TYPE = ? AND DISPLAY_NAME = ?";
-        public static final String GET_SERVICE_MD5_BY_NAME_AND_VERSION = "SELECT MD5 FROM AM_SERVICE_CATALOG " +
-                "WHERE ENTRY_NAME = ? AND ENTRY_VERSION = ? AND TENANT_ID = ?";
-        public static final String GET_SERVICE_MD5_BY_SERVICE_KEY = "SELECT MD5 FROM AM_SERVICE_CATALOG " +
-                "WHERE SERVICE_KEY = ? AND TENANT_ID = ?";
-
-        public static final String ADD_ENDPOINT_RESOURCES = "INSERT INTO AM_SERVICE_CATALOG (UUID, ENDPOINT_DEFINITION," +
-                " METADATA) VALUES (?,?,?)";
-        public static final String UPDATE_ENDPOINT_RESOURCES = "UPDATE AM_SERVICE_CATALOG SET ENDPOINT_DEFINITION = ?, " +
-                "METADATA = ? WHERE UUID = ?";
-        public static final String GET_ENDPOINT_RESOURCES_BY_KEY = "SELECT * FROM AM_SERVICE_CATALOG " +
-                "WHERE SERVICE_KEY = ? AND TENANT_ID = ?";
-        public static final String GET_ENDPOINT_RESOURCES_BY_NAME_AND_VERSION = "SELECT * FROM AM_SERVICE_CATALOG " +
-                "WHERE ENTRY_NAME = ? AND ENTRY_VERSION = ? AND TENANT_ID = ?";
-=======
     public static class APIRevisionSqlConstants {
         public static final String ADD_API_REVISION =
                 " INSERT INTO AM_REVISION (ID, API_UUID, REVISION_UUID, DESCRIPTION, CREATED_BY)" +
@@ -3775,6 +3721,56 @@
                 "DELETE FROM AM_API_CLIENT_CERTIFICATE WHERE API_ID = ? AND REVISION_UUID = ? AND REMOVED IS FALSE";
         public static final String REMOVE_REVISION_ENTRIES_IN_AM_GRAPHQL_COMPLEXITY_BY_REVISION_UUID =
                 "DELETE FROM AM_GRAPHQL_COMPLEXITY WHERE API_ID = ? AND REVISION_UUID = ?";
->>>>>>> c3756c08
+    }
+
+    /**
+     * Static class to hold database queries related to AM_SERVICE_CATALOG table
+     */
+    public static class ServiceCatalogConstants {
+
+        public static final String ADD_SERVICE = "INSERT INTO AM_SERVICE_CATALOG " +
+                "(UUID, SERVICE_KEY, MD5, ENTRY_NAME, DISPLAY_NAME, ENTRY_VERSION, TENANT_ID, SERVICE_URL, " +
+                "DEFINITION_TYPE, DEFINITION_URL, DESCRIPTION, " +
+                "SECURITY_TYPE, MUTUAL_SSL_ENABLED, CREATED_TIME, LAST_UPDATED_TIME, CREATED_BY, UPDATED_BY, " +
+                "ENDPOINT_DEFINITION, METADATA) " +
+                "VALUES (?,?,?,?,?,?,?,?,?,?,?,?,?,?,?,?,?,?,?)";
+        public static final String UPDATE_SERVICE_BY_KEY = "UPDATE AM_SERVICE_CATALOG SET " +
+                "MD5 = ?," +
+                "ENTRY_NAME = ?," +
+                "DISPLAY_NAME = ?," +
+                "ENTRY_VERSION = ?," +
+                "TENANT_ID = ?," +
+                "SERVICE_URL = ?," +
+                "DEFINITION_TYPE = ?," +
+                "DEFINITION_URL = ?," +
+                "DESCRIPTION = ?," +
+                "SECURITY_TYPE = ?," +
+                "MUTUAL_SSL_ENABLED = ?," +
+                "LAST_UPDATED_TIME = ?," +
+                "UPDATED_BY = ?," +
+                "ENDPOINT_DEFINITION = ?," +
+                "METADATA = ? " +
+                "WHERE SERVICE_KEY = ? AND TENANT_ID = ?";
+        public static final String DELETE_SERVICE = "DELETE FROM AM_SERVICE_CATALOG WHERE SERVICE_KEY = ? " +
+                "AND TENANT_ID = ?";
+        public static final String GET_SERVICE_BY_SERVICE_KEY = "SELECT * FROM AM_SERVICE_CATALOG WHERE SERVICE_KEY = ? " +
+                "AND TENANT_ID = ?";
+        public static final String GET_SERVICE_BY_NAME_AND_VERSION = "SELECT * FROM AM_SERVICE_CATALOG " +
+                "WHERE ENTRY_NAME = ? AND ENTRY_VERSION = ?";
+        public static final String GET_SERVICE = "SELECT * FROM AM_SERVICE_CATALOG " +
+                "WHERE ENTRY_NAME = ? AND ENTRY_VERSION = ? AND DEFINITION_TYPE = ? AND DISPLAY_NAME = ?";
+        public static final String GET_SERVICE_MD5_BY_NAME_AND_VERSION = "SELECT MD5 FROM AM_SERVICE_CATALOG " +
+                "WHERE ENTRY_NAME = ? AND ENTRY_VERSION = ? AND TENANT_ID = ?";
+        public static final String GET_SERVICE_MD5_BY_SERVICE_KEY = "SELECT MD5 FROM AM_SERVICE_CATALOG " +
+                "WHERE SERVICE_KEY = ? AND TENANT_ID = ?";
+
+        public static final String ADD_ENDPOINT_RESOURCES = "INSERT INTO AM_SERVICE_CATALOG (UUID, ENDPOINT_DEFINITION," +
+                " METADATA) VALUES (?,?,?)";
+        public static final String UPDATE_ENDPOINT_RESOURCES = "UPDATE AM_SERVICE_CATALOG SET ENDPOINT_DEFINITION = ?, " +
+                "METADATA = ? WHERE UUID = ?";
+        public static final String GET_ENDPOINT_RESOURCES_BY_KEY = "SELECT * FROM AM_SERVICE_CATALOG " +
+                "WHERE SERVICE_KEY = ? AND TENANT_ID = ?";
+        public static final String GET_ENDPOINT_RESOURCES_BY_NAME_AND_VERSION = "SELECT * FROM AM_SERVICE_CATALOG " +
+                "WHERE ENTRY_NAME = ? AND ENTRY_VERSION = ? AND TENANT_ID = ?";
     }
 }