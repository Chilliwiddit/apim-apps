--- conflicted
+++ resolved
@@ -235,7 +235,7 @@
             throw new APIManagementException("Cannot update destination swagger because it is not in OpenAPI format");
         }
     }
-   
+
     public static String updateAPIProductSwaggerOperations(Map<API, List<APIProductResource>> apiToProductResourceMapping,
                                                            String destinationSwagger)
             throws APIManagementException {
@@ -1179,32 +1179,6 @@
          responseCacheConfig.put(APIConstants.RESPONSE_CACHING_TIMEOUT, cacheTimeout);
          return responseCacheConfig;
     }
-<<<<<<< HEAD
-
-    /**
-     * generate app security information for OAS definition
-     *
-     * @param security          application security
-     * @param transport          transport security
-     * @return JsonNode
-     */
-     static JsonNode getTransportSecurity(String security, String transport) {
-         ObjectNode endpointResult = objectMapper.createObjectNode();
-         if (transport != null) {
-             List<String> transportTypes = Arrays.asList(transport.split(","));
-             endpointResult.put(Constants.TRANSPORT_HTTP, transportTypes.contains(Constants.TRANSPORT_HTTP));
-             endpointResult.put(Constants.TRANSPORT_HTTPS, transportTypes.contains(Constants.TRANSPORT_HTTPS));
-         }
-         if (security != null) {
-             List<String> securityList = Arrays.asList(security.split(","));
-             if (securityList.contains(APIConstants.API_SECURITY_MUTUAL_SSL)) {
-                 String mutualSSLOptional = !securityList.contains(APIConstants.API_SECURITY_MUTUAL_SSL_MANDATORY) ?
-                         APIConstants.OPTIONAL : APIConstants.MANDATORY;
-                 endpointResult.put(APIConstants.API_SECURITY_MUTUAL_SSL, mutualSSLOptional);
-             }
-         }
-        return endpointResult;
-    }
 
     /**
      * Sort scopes by name.
@@ -1218,6 +1192,4 @@
         scopesSortedlist.sort(Comparator.comparing(Scope::getName));
         return new LinkedHashSet<>(scopesSortedlist);
     }
-=======
->>>>>>> 24fee08d
 }