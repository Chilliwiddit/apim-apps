/*
 *  Copyright WSO2 Inc.
 *
 *  Licensed under the Apache License, Version 2.0 (the "License");
 *  you may not use this file except in compliance with the License.
 *  You may obtain a copy of the License at
 *
 *      http://www.apache.org/licenses/LICENSE-2.0
 *
 *  Unless required by applicable law or agreed to in writing, software
 *  distributed under the License is distributed on an "AS IS" BASIS,
 *  WITHOUT WARRANTIES OR CONDITIONS OF ANY KIND, either express or implied.
 *  See the License for the specific language governing permissions and
 *  limitations under the License.
 */

package org.wso2.carbon.apimgt.impl;

import org.apache.axiom.om.OMAttribute;
import org.apache.axiom.om.OMElement;
import org.apache.axiom.om.OMException;
import org.apache.axiom.om.impl.builder.StAXOMBuilder;
import org.apache.axis2.util.JavaUtils;
import org.apache.commons.io.FileUtils;
import org.apache.commons.io.IOUtils;
import org.apache.commons.lang3.StringUtils;
import org.apache.commons.logging.Log;
import org.apache.commons.logging.LogFactory;
import org.json.simple.JSONArray;
import org.json.simple.JSONObject;
import org.wso2.carbon.apimgt.api.APIManagementException;
import org.wso2.carbon.apimgt.api.model.APIPublisher;
import org.wso2.carbon.apimgt.api.model.APIStore;
import org.wso2.carbon.apimgt.impl.containermgt.ContainerBasedConstants;
import org.wso2.carbon.apimgt.impl.dto.ClaimMappingDto;
import org.wso2.carbon.apimgt.impl.dto.Environment;
import org.wso2.carbon.apimgt.impl.dto.EventHubConfigurationDto;
import org.wso2.carbon.apimgt.impl.dto.GatewayArtifactSynchronizerProperties;
import org.wso2.carbon.apimgt.impl.dto.GatewayCleanupSkipList;
import org.wso2.carbon.apimgt.impl.dto.JWKSConfigurationDTO;
import org.wso2.carbon.apimgt.impl.dto.JWTConfigurationDto;
import org.wso2.carbon.apimgt.impl.dto.ThrottleProperties;
import org.wso2.carbon.apimgt.impl.dto.TokenIssuerDto;
import org.wso2.carbon.apimgt.impl.dto.WorkflowProperties;
import org.wso2.carbon.apimgt.impl.recommendationmgt.RecommendationEnvironment;
import org.wso2.carbon.apimgt.impl.utils.APIUtil;
import org.wso2.securevault.SecretResolver;
import org.wso2.securevault.SecretResolverFactory;
import org.wso2.securevault.commons.MiscellaneousUtil;

import java.io.File;
import java.io.IOException;
import java.io.InputStream;
import java.net.MalformedURLException;
import java.net.URL;
import java.util.ArrayList;
import java.util.HashMap;
import java.util.HashSet;
import java.util.Iterator;
import java.util.LinkedHashMap;
import java.util.List;
import java.util.Map;
import java.util.Properties;
import java.util.Set;
import java.util.Stack;
import java.util.concurrent.ConcurrentHashMap;

import javax.xml.namespace.QName;
import javax.xml.stream.XMLStreamException;

/**
 * Global API Manager configuration. This is generally populated from a special XML descriptor
 * file at system startup. Once successfully populated, this class does not allow more parameters
 * to be added to the configuration. The design of this class has been greatly inspired by
 * the ServerConfiguration class in Carbon core. This class uses a similar '.' separated
 * approach to keep track of XML parameters.
 */
public class APIManagerConfiguration {

    private Map<String, List<String>> configuration = new ConcurrentHashMap<String, List<String>>();

    private static Log log = LogFactory.getLog(APIManagerConfiguration.class);

    private static final String USERID_LOGIN = "UserIdLogin";
    private static final String EMAIL_LOGIN = "EmailLogin";
    private static final String PRIMARY_LOGIN = "primary";
    private static final String CLAIM_URI = "ClaimUri";
    private static final String TOKEN_REVOCATION_NOTIFIERS = "TokenRevocationNotifiers";
    private static final String REALTIME_NOTIFIER = "RealtimeNotifier";
    private static final String PERSISTENT_NOTIFIER = "PersistentNotifier";
    private static final String TOKEN_REVOCATION_NOTIFIERS_PASSWORD = "TokenRevocationNotifiers.Notifier.Password";
    public static final String RECEIVER_URL_PORT = "receiver.url.port";
    public static final String AUTH_URL_PORT = "auth.url.port";
    public static final String JMS_PORT = "jms.port";
    public static final String CARBON_CONFIG_PORT_OFFSET_NODE = "Ports.Offset";
    public static final String WEBSOCKET_DEFAULT_GATEWAY_URL = "ws://localhost:9099";
    private Map<String, Map<String, String>> loginConfiguration = new ConcurrentHashMap<String, Map<String, String>>();
    private JSONArray applicationAttributes = new JSONArray();
    private JSONArray monetizationAttributes = new JSONArray();
    private CacheInvalidationConfiguration cacheInvalidationConfiguration;
    private JSONArray containerMgtAttributes = new JSONArray();

    private RecommendationEnvironment recommendationEnvironment;

    private SecretResolver secretResolver;

    private boolean initialized;
    private ThrottleProperties throttleProperties = new ThrottleProperties();
    private JWTConfigurationDto jwtConfigurationDto = new JWTConfigurationDto();
    private WorkflowProperties workflowProperties = new WorkflowProperties();
    private Map<String, Environment> apiGatewayEnvironments = new LinkedHashMap<String, Environment>();
    private static JSONObject redisConfigProperties = new JSONObject();
    private static Properties realtimeNotifierProperties;
    private static Properties persistentNotifierProperties;
    private static Map<String, String> analyticsProperties;
    private static String tokenRevocationClassName;
    private GatewayCleanupSkipList gatewayCleanupSkipList = new GatewayCleanupSkipList();
    public static Properties getRealtimeTokenRevocationNotifierProperties() {

        return realtimeNotifierProperties;
    }

    public static Properties getPersistentTokenRevocationNotifiersProperties() {

        return persistentNotifierProperties;
    }

    public static String getTokenRevocationClassName() {

        return tokenRevocationClassName;
    }

    public static boolean isTokenRevocationEnabled() {

        return !tokenRevocationClassName.isEmpty();
    }

    private Set<APIStore> externalAPIStores = new HashSet<APIStore>();
    private EventHubConfigurationDto eventHubConfigurationDto;

    public Map<String, Map<String, String>> getLoginConfiguration() {

        return loginConfiguration;
    }

    private GatewayArtifactSynchronizerProperties gatewayArtifactSynchronizerProperties = new GatewayArtifactSynchronizerProperties();;

    /**
     * Returns the configuration of the Identity Provider.
     *
     * @return configuration of the Identity Provider from the api-manager configuration
     */
    public IDPConfiguration getIdentityProviderConfig() {

        if (getFirstProperty(APIConstants.IDENTITY_PROVIDER_AUTHORIZE_ENDPOINT) != null) {
            return new IDPConfiguration.Builder()
                    .authorizeEndpoint(getFirstProperty(APIConstants.IDENTITY_PROVIDER_AUTHORIZE_ENDPOINT))
                    .oidcLogoutEndpoint(getFirstProperty(APIConstants.IDENTITY_PROVIDER_OIDC_LOGOUT_ENDPOINT))
                    .build();
        } else {
            return null;
        }
    }

    /**
     * Returns Product REST APIs' cache configuration by reading from api-manager.xml
     *
     * @return Product REST APIs' cache configuration.
     */
    public RESTAPICacheConfiguration getRESTAPICacheConfig() {
        boolean tokenCacheEnabled = Boolean.parseBoolean(getFirstProperty(APIConstants.REST_API_TOKEN_CACHE_ENABLED));
        int tokenCacheExpiry = Integer.parseInt(getFirstProperty(APIConstants.REST_API_TOKEN_CACHE_EXPIRY));
        boolean cacheControlHeadersEnabled = Boolean.parseBoolean(getFirstProperty(APIConstants.REST_API_CACHE_CONTROL_HEADERS_ENABLED));
        int cacheControlHeadersMaxAge = Integer.parseInt(getFirstProperty(APIConstants.REST_API_CACHE_CONTROL_HEADERS_MAX_AGE));
        return new RESTAPICacheConfiguration.Builder()
                .tokenCacheEnabled(tokenCacheEnabled)
                .tokenCacheExpiry(tokenCacheExpiry)
                .cacheControlHeadersEnabled(cacheControlHeadersEnabled)
                .cacheControlHeadersMaxAge(cacheControlHeadersMaxAge)
                .build();
    }

    /**
     * Populate this configuration by reading an XML file at the given location. This method
     * can be executed only once on a given APIManagerConfiguration instance. Once invoked and
     * successfully populated, it will ignore all subsequent invocations.
     *
     * @param filePath Path of the XML descriptor file
     * @throws APIManagementException If an error occurs while reading the XML descriptor
     */
    public void load(String filePath) throws APIManagementException {

        if (initialized) {
            return;
        }
        InputStream in = null;
        int offset = APIUtil.getPortOffset();
        int receiverPort = 9611 + offset;
        int authUrlPort = 9711 + offset;
        int jmsPort = 5672 + offset;
        System.setProperty(RECEIVER_URL_PORT, "" + receiverPort);
        System.setProperty(AUTH_URL_PORT, "" + authUrlPort);
        System.setProperty(JMS_PORT, "" + jmsPort);
        try {
            in = FileUtils.openInputStream(new File(filePath));
            StAXOMBuilder builder = new StAXOMBuilder(in);
            secretResolver = SecretResolverFactory.create(builder.getDocumentElement(), true);
            readChildElements(builder.getDocumentElement(), new Stack<String>());
            initialized = true;
            String url = getFirstProperty(APIConstants.API_KEY_VALIDATOR_URL);
            if (url == null) {
                log.error("API_KEY_VALIDATOR_URL is null");
            }
        } catch (IOException e) {
            log.error(e.getMessage());
            throw new APIManagementException("I/O error while reading the API manager " +
                    "configuration: " + filePath, e);
        } catch (XMLStreamException e) {
            log.error(e.getMessage());
            throw new APIManagementException("Error while parsing the API manager " +
                    "configuration: " + filePath, e);
        } catch (OMException e) {
            log.error(e.getMessage());
            throw new APIManagementException("Error while parsing API Manager configuration: " + filePath, e);
        } catch (Exception e) {
            log.error(e.getMessage());
            throw new APIManagementException("Unexpected error occurred while parsing configuration: " + filePath, e);
        } finally {
            IOUtils.closeQuietly(in);
        }
    }

    public Set<String> getConfigKeySet() {

        if (configuration != null) {
            return configuration.keySet();
        }
        return null;
    }

    public String getFirstProperty(String key) {

        List<String> value = configuration.get(key);
        if (value == null) {
            return null;
        }
        return value.get(0);
    }

    public List<String> getProperty(String key) {

        return configuration.get(key);
    }

    public void reloadSystemProperties() {

        for (Map.Entry<String, List<String>> entry : configuration.entrySet()) {
            List<String> list = entry.getValue();
            for (int i = 0; i < list.size(); i++) {
                String text = list.remove(i);
                list.add(i, APIUtil.replaceSystemProperty(text));
            }
        }
    }

    private void readChildElements(OMElement serverConfig,
                                   Stack<String> nameStack) throws APIManagementException {

        for (Iterator childElements = serverConfig.getChildElements(); childElements
                .hasNext(); ) {
            OMElement element = (OMElement) childElements.next();
            String localName = element.getLocalName();
            nameStack.push(localName);
            if ("APIKeyValidator".equals(localName)) {
                OMElement keyManagerServiceUrl = element.getFirstChildWithName(new QName(APIConstants.AUTHSERVER_URL));
                if (keyManagerServiceUrl != null) {
                    String serviceUrl = keyManagerServiceUrl.getText();
                    addKeyManagerConfigsAsSystemProperties(APIUtil.replaceSystemProperty(serviceUrl));
                }
            } else if (TOKEN_REVOCATION_NOTIFIERS.equals(localName)) {
                tokenRevocationClassName = element.getAttributeValue(new QName("class"));
            } else if (REALTIME_NOTIFIER.equals(localName)) {
                Iterator revocationPropertiesIterator = element.getChildrenWithLocalName("Property");
                Properties properties = new Properties();
                while (revocationPropertiesIterator.hasNext()) {
                    OMElement propertyElem = (OMElement) revocationPropertiesIterator.next();
                    properties.setProperty(propertyElem.getAttributeValue(new QName("name")),
                            propertyElem.getText());
                }
                realtimeNotifierProperties = properties;
            } else if (PERSISTENT_NOTIFIER.equals(localName)) {
                Iterator revocationPropertiesIterator = element.getChildrenWithLocalName("Property");
                Properties properties = new Properties();
                while (revocationPropertiesIterator.hasNext()) {
                    OMElement propertyElem = (OMElement) revocationPropertiesIterator.next();
                    if (propertyElem.getAttributeValue(new QName("name")).
                            equalsIgnoreCase("password")) {
                        if (secretResolver.isInitialized() && secretResolver
                                .isTokenProtected(TOKEN_REVOCATION_NOTIFIERS_PASSWORD)) {
                            properties.setProperty(propertyElem.getAttributeValue(new QName("name")),
                                    secretResolver.
                                            resolve(TOKEN_REVOCATION_NOTIFIERS_PASSWORD));
                        } else {
                            properties.setProperty(propertyElem.getAttributeValue(new QName("name")),
                                    propertyElem.getText());
                        }
                    } else {
                        properties
                                .setProperty(propertyElem.getAttributeValue(new QName("name")),
                                        propertyElem.getText());
                    }
                }
                persistentNotifierProperties = properties;
            } else if ("Analytics".equals(localName)) {
                OMElement properties = element.getFirstChildWithName(new QName("Properties"));
                Iterator analyticsPropertiesIterator = properties.getChildrenWithLocalName("Property");
                Map<String, String> analyticsProps = new HashMap<>();
                while (analyticsPropertiesIterator.hasNext()) {
                    OMElement propertyElem = (OMElement) analyticsPropertiesIterator.next();
                    String name = propertyElem.getAttributeValue(new QName("name"));
                    String value = propertyElem.getText();
                    analyticsProps.put(name, value);
                }
                analyticsProperties = analyticsProps;
            } else if ("RedisConfig".equals(localName)) {
                OMElement redisHost = element.getFirstChildWithName(new QName("RedisHost"));
                OMElement redisPort = element.getFirstChildWithName(new QName("RedisPort"));
                OMElement redisUser = element.getFirstChildWithName(new QName("RedisUser"));
                OMElement redisPassword = element.getFirstChildWithName(new QName("RedisPassword"));
                OMElement redisDatabaseId = element.getFirstChildWithName(new QName("RedisDatabaseId"));
                OMElement redisConnectionTimeout = element.getFirstChildWithName(new QName("RedisConnectionTimeout"));
                OMElement redisIsSslEnabled = element.getFirstChildWithName(new QName("RedisIsSslEnabled"));

                if (redisHost != null && redisPort != null) {
                    redisConfigProperties.put("isRedisEnabled", true);
                    redisConfigProperties.put("host", redisHost.getText());
                    redisConfigProperties.put("port", Integer.parseInt(redisPort.getText()));

                    if (redisUser != null && redisPassword != null && redisDatabaseId != null
                            && redisConnectionTimeout != null && redisIsSslEnabled != null) {
                        redisConfigProperties.put("user", redisUser.getText());
                        redisConfigProperties.put("password", redisPassword.getText().toCharArray());
                        redisConfigProperties.put("databaseId", Integer.parseInt(redisDatabaseId.getText()));
                        redisConfigProperties.put("connectionTimeout", Integer.parseInt(redisConnectionTimeout.getText()));
                        redisConfigProperties.put("isSslEnabled", Boolean.parseBoolean(redisIsSslEnabled.getText()));
                    }
                }
            } else if (elementHasText(element)) {
                String key = getKey(nameStack);
                String value = MiscellaneousUtil.resolve(element, secretResolver);
                addToConfiguration(key, APIUtil.replaceSystemProperty(value));
            } else if ("Environments".equals(localName)) {
                Iterator environmentIterator = element.getChildrenWithLocalName("Environment");
                apiGatewayEnvironments = new LinkedHashMap<String, Environment>();

                while (environmentIterator.hasNext()) {
                    Environment environment = new Environment();
                    OMElement environmentElem = (OMElement) environmentIterator.next();
                    environment.setType(environmentElem.getAttributeValue(new QName("type")));
                    String showInConsole = environmentElem.getAttributeValue(new QName("api-console"));
                    if (showInConsole != null) {
                        environment.setShowInConsole(Boolean.parseBoolean(showInConsole));
                    } else {
                        environment.setShowInConsole(true);
                    }
                    String isDefault = environmentElem.getAttributeValue(new QName("isDefault"));
                    if (isDefault != null) {
                        environment.setDefault(Boolean.parseBoolean(isDefault));
                    } else {
                        environment.setDefault(false);
                    }
                    environment.setName(APIUtil.replaceSystemProperty(
                            environmentElem.getFirstChildWithName(new QName("Name")).getText()));
                    environment.setServerURL(APIUtil.replaceSystemProperty(
                            environmentElem.getFirstChildWithName(new QName(
                                    APIConstants.API_GATEWAY_SERVER_URL)).getText()));
                    environment.setUserName(APIUtil.replaceSystemProperty(

                            environmentElem.getFirstChildWithName(new QName(
                                    APIConstants.API_GATEWAY_USERNAME)).getText()));
                    OMElement passwordElement = environmentElem.getFirstChildWithName(new QName(
                            APIConstants.API_GATEWAY_PASSWORD));
                    String value = MiscellaneousUtil.resolve(passwordElement, secretResolver);
                    environment.setPassword(APIUtil.replaceSystemProperty(value));
                    environment.setApiGatewayEndpoint(APIUtil.replaceSystemProperty(
                            environmentElem.getFirstChildWithName(new QName(
                                    APIConstants.API_GATEWAY_ENDPOINT)).getText()));
                    OMElement websocketGatewayEndpoint = environmentElem
                            .getFirstChildWithName(new QName(APIConstants.API_WEBSOCKET_GATEWAY_ENDPOINT));
                    if (websocketGatewayEndpoint != null) {
                        environment.setWebsocketGatewayEndpoint(
                                APIUtil.replaceSystemProperty(websocketGatewayEndpoint.getText()));
                    } else {
                        environment.setWebsocketGatewayEndpoint(WEBSOCKET_DEFAULT_GATEWAY_URL);
                    }
                    OMElement description =
                            environmentElem.getFirstChildWithName(new QName("Description"));
                    if (description != null) {
                        environment.setDescription(description.getText());
                    } else {
                        environment.setDescription("");
                    }
                    if (!apiGatewayEnvironments.containsKey(environment.getName())) {
                        apiGatewayEnvironments.put(environment.getName(), environment);
                    } else {
                        /*
                          This will be happen only on server startup therefore we log and continue the startup
                         */
                        log.error("Duplicate environment name found in api-manager.xml " +
                                environment.getName());
                    }
                }
            } else if (APIConstants.EXTERNAL_API_STORES
                    .equals(localName)) {  //Initialize 'externalAPIStores' config elements
                Iterator apistoreIterator = element.getChildrenWithLocalName("ExternalAPIStore");
                externalAPIStores = new HashSet<APIStore>();
                while (apistoreIterator.hasNext()) {
                    APIStore store = new APIStore();
                    OMElement storeElem = (OMElement) apistoreIterator.next();
                    String type = storeElem.getAttributeValue(new QName(APIConstants.EXTERNAL_API_STORE_TYPE));
                    store.setType(type); //Set Store type [eg:wso2]
                    String className = storeElem.getAttributeValue(new QName(APIConstants
                            .EXTERNAL_API_STORE_CLASS_NAME));
                    try {
                        store.setPublisher((APIPublisher) APIUtil.getClassForName(className).newInstance());
                    } catch (InstantiationException e) {
                        String msg = "One or more classes defined in" + APIConstants.EXTERNAL_API_STORE_CLASS_NAME +
                                "cannot be instantiated";
                        log.error(msg, e);
                        throw new APIManagementException(msg, e);
                    } catch (IllegalAccessException e) {
                        String msg = "One or more classes defined in" + APIConstants.EXTERNAL_API_STORE_CLASS_NAME +
                                "cannot be access";
                        log.error(msg, e);
                        throw new APIManagementException(msg, e);
                    } catch (ClassNotFoundException e) {
                        String msg = "One or more classes defined in" + APIConstants.EXTERNAL_API_STORE_CLASS_NAME +
                                "cannot be found";
                        log.error(msg, e);
                        throw new APIManagementException(msg, e);
                    }
                    String name = storeElem.getAttributeValue(new QName(APIConstants.EXTERNAL_API_STORE_ID));
                    if (name == null) {
                        log.error("The ExternalAPIStore name attribute is not defined in api-manager.xml.");
                    }
                    store.setName(name); //Set store name
                    OMElement configDisplayName =
                            storeElem.getFirstChildWithName(new QName(APIConstants.EXTERNAL_API_STORE_DISPLAY_NAME));
                    String displayName = (configDisplayName != null) ? APIUtil.replaceSystemProperty(
                            configDisplayName.getText()) : name;
                    store.setDisplayName(displayName);//Set store display name
                    store.setEndpoint(APIUtil.replaceSystemProperty(
                            storeElem.getFirstChildWithName(new QName(
                                    APIConstants.EXTERNAL_API_STORE_ENDPOINT))
                                    .getText())); //Set store endpoint,which is used to publish APIs
                    store.setPublished(false);
                    if (APIConstants.WSO2_API_STORE_TYPE.equals(type)) {
                        OMElement password = storeElem.getFirstChildWithName(new QName(
                                APIConstants.EXTERNAL_API_STORE_PASSWORD));
                        if (password != null) {
                            String value = MiscellaneousUtil.resolve(password, secretResolver);
                            store.setPassword(APIUtil.replaceSystemProperty(value));
                            store.setUsername(APIUtil.replaceSystemProperty(
                                    storeElem.getFirstChildWithName(new QName(
                                            APIConstants.EXTERNAL_API_STORE_USERNAME))
                                            .getText())); //Set store login username [optional]
                        } else {
                            log.error(
                                    "The user-credentials of API Publisher is not defined in the <ExternalAPIStore> " +
                                            "config of api-manager.xml.");
                        }
                    }
                    externalAPIStores.add(store);
                }
            } else if (APIConstants.LOGIN_CONFIGS.equals(localName)) {
                Iterator loginConfigIterator = element.getChildrenWithLocalName(APIConstants.LOGIN_CONFIGS);
                while (loginConfigIterator.hasNext()) {
                    OMElement loginOMElement = (OMElement) loginConfigIterator.next();
                    parseLoginConfig(loginOMElement);
                }

            } else if (APIConstants.AdvancedThrottleConstants.THROTTLING_CONFIGURATIONS.equals(localName)) {
                setThrottleProperties(serverConfig);
            } else if (APIConstants.WorkflowConfigConstants.WORKFLOW.equals(localName)) {
                setWorkflowProperties(serverConfig);
            } else if (APIConstants.ApplicationAttributes.APPLICATION_ATTRIBUTES.equals(localName)) {
                Iterator iterator = element.getChildrenWithLocalName(APIConstants.ApplicationAttributes.ATTRIBUTE);
                while (iterator.hasNext()) {
                    OMElement omElement = (OMElement) iterator.next();
                    Iterator attributes = omElement.getChildElements();
                    JSONObject jsonObject = new JSONObject();
                    boolean isHidden = Boolean.parseBoolean(
                            omElement.getAttributeValue(new QName(APIConstants.ApplicationAttributes.HIDDEN)));
                    boolean isRequired =
                            Boolean.parseBoolean(omElement
                                    .getAttributeValue(new QName(APIConstants.ApplicationAttributes.REQUIRED)));
                    jsonObject.put(APIConstants.ApplicationAttributes.HIDDEN, isHidden);
                    while (attributes.hasNext()) {
                        OMElement attribute = (OMElement) attributes.next();
                        if (attribute.getLocalName().equals(APIConstants.ApplicationAttributes.NAME)) {
                            jsonObject.put(APIConstants.ApplicationAttributes.ATTRIBUTE, attribute.getText());
                        } else if (attribute.getLocalName().equals(APIConstants.ApplicationAttributes.DESCRIPTION)) {
                            jsonObject.put(APIConstants.ApplicationAttributes.DESCRIPTION, attribute.getText());
                        } else if (attribute.getLocalName().equals(APIConstants.ApplicationAttributes.TOOLTIP)) {
                            jsonObject.put(APIConstants.ApplicationAttributes.TOOLTIP, attribute.getText());
                         }else if (attribute.getLocalName().equals(APIConstants.ApplicationAttributes.TYPE)) {
                            jsonObject.put(APIConstants.ApplicationAttributes.TYPE, attribute.getText());
                        } else if (attribute.getLocalName().equals(APIConstants.ApplicationAttributes.DEFAULT) &&
                                isRequired) {
                            jsonObject.put(APIConstants.ApplicationAttributes.DEFAULT, attribute.getText());
                        }
                    }
                    if (isHidden && isRequired && !jsonObject.containsKey(APIConstants.ApplicationAttributes.DEFAULT)) {
                        log.error("A default value needs to be given for required, hidden application attributes.");
                    }
                    jsonObject.put(APIConstants.ApplicationAttributes.REQUIRED, isRequired);
                    applicationAttributes.add(jsonObject);
                }
            } else if (APIConstants.Monetization.MONETIZATION_CONFIG.equals(localName)) {
                OMElement additionalAttributes = element
                        .getFirstChildWithName(new QName(APIConstants.Monetization.ADDITIONAL_ATTRIBUTES));
                if (additionalAttributes != null) {
                    setMonetizationAdditionalAttributes(additionalAttributes);
                }
            } else if (APIConstants.JWT_CONFIGS.equals(localName)) {
                setJWTConfiguration(element);
            } else if (APIConstants.TOKEN_ISSUERS.equals(localName)) {
                setJWTTokenIssuers(element);
            } else if (APIConstants.API_RECOMMENDATION.equals(localName)) {
                setRecommendationConfigurations(element);
            } else if (APIConstants.GlobalCacheInvalidation.GLOBAL_CACHE_INVALIDATION.equals(localName)) {
                setGlobalCacheInvalidationConfiguration(element);
            } else if (APIConstants.KeyManager.EVENT_HUB_CONFIGURATIONS.equals(localName)) {
                setEventHubConfiguration(element);
            } else if (APIConstants.GatewayArtifactSynchronizer.SYNC_RUNTIME_ARTIFACTS_PUBLISHER_CONFIG.equals(localName)) {
                setRuntimeArtifactsSyncPublisherConfig(element);
            } else if (APIConstants.GatewayArtifactSynchronizer.SYNC_RUNTIME_ARTIFACTS_GATEWAY_CONFIG.equals(localName)) {
                setRuntimeArtifactsSyncGatewayConfig(element);
            } else if (APIConstants.ContainerMgtAttributes.CONTAINER_MANAGEMENT.equals(localName))
                setContainerMgtConfigurations(element);
            else if (APIConstants.SkipListConstants.SKIP_LIST_CONFIG.equals(localName)) {
                setSkipListConfigurations(element);
            }
            readChildElements(element, nameStack);
            nameStack.pop();
        }
    }

    private void setSkipListConfigurations(OMElement element) {

        OMElement skippedApis =
                element.getFirstChildWithName(new QName(APIConstants.SkipListConstants.SKIPPED_APIS));
        if (skippedApis != null) {
            Iterator apiIterator =
                    skippedApis.getChildrenWithLocalName(APIConstants.SkipListConstants.SKIPPED_API);
            if (apiIterator != null) {
                while (apiIterator.hasNext()) {
                    OMElement apiNode = (OMElement) apiIterator.next();
                    gatewayCleanupSkipList.getApis().add(apiNode.getText());
                }
            }
        }
        OMElement skippedEndpoints =
                element.getFirstChildWithName(new QName(APIConstants.SkipListConstants.SKIPPED_ENDPOINTS));
        if (skippedEndpoints != null) {
            Iterator endpoints =
                    skippedEndpoints.getChildrenWithLocalName(APIConstants.SkipListConstants.SKIPPED_ENDPOINT);
            if (endpoints != null) {
                while (endpoints.hasNext()) {
                    OMElement endpointNode = (OMElement) endpoints.next();
                    gatewayCleanupSkipList.getEndpoints().add(endpointNode.getText());
                }
            }
        }
        OMElement skippedSequences =
                element.getFirstChildWithName(new QName(APIConstants.SkipListConstants.SKIPPED_SEQUENCES));
        if (skippedEndpoints != null) {
            Iterator sequences =
                    skippedSequences.getChildrenWithLocalName(APIConstants.SkipListConstants.SKIPPED_SEQUENCE);
            if (sequences != null) {
                while (sequences.hasNext()) {
                    OMElement sequenceNode = (OMElement) sequences.next();
                    gatewayCleanupSkipList.getSequences().add(sequenceNode.getText());
                }
            }
        }
        OMElement skippedLocalEntries =
                element.getFirstChildWithName(new QName(APIConstants.SkipListConstants.SKIPPED_LOCAL_ENTRIES));
        if (skippedEndpoints != null) {
            Iterator localEntries =
                    skippedLocalEntries.getChildrenWithLocalName(APIConstants.SkipListConstants.SKIPPED_LOCAL_ENTRY);
            if (localEntries != null) {
                while (localEntries.hasNext()) {
                    OMElement localEntryNode = (OMElement) localEntries.next();
                    gatewayCleanupSkipList.getLocalEntries().add(localEntryNode.getText());
                }
            }
        }
    }

    private void setGlobalCacheInvalidationConfiguration(OMElement element) {

        CacheInvalidationConfiguration cacheInvalidationConfiguration = new CacheInvalidationConfiguration();
        OMElement enabledElement =
                element.getFirstChildWithName(new QName(APIConstants.GlobalCacheInvalidation.ENABLED));
        if (enabledElement != null) {
            cacheInvalidationConfiguration.setEnabled(Boolean.parseBoolean(enabledElement.getText()));
        }
        OMElement domainElement = element.getFirstChildWithName(new QName(APIConstants.GlobalCacheInvalidation.Domain));
        if (domainElement != null) {
            cacheInvalidationConfiguration.setDomain(domainElement.getText());
        }
        OMElement streamNameElement =
                element.getFirstChildWithName(new QName(APIConstants.GlobalCacheInvalidation.Stream));
        if (streamNameElement != null) {
            cacheInvalidationConfiguration.setStream(streamNameElement.getText());
        }
        OMElement usernameElement = element.getFirstChildWithName
                (new QName(APIConstants.GlobalCacheInvalidation.USERNAME));
        if (usernameElement != null) {
            cacheInvalidationConfiguration.setUsername(APIUtil.replaceSystemProperty(usernameElement.getText()));
        }
        String password;
        OMElement passwordElement =
                element.getFirstChildWithName(new QName(APIConstants.GlobalCacheInvalidation.PASSWORD));
        if (passwordElement != null) {
            password = MiscellaneousUtil.resolve(passwordElement, secretResolver);
            cacheInvalidationConfiguration.setPassword(APIUtil.replaceSystemProperty(password));
        }
        OMElement receiverUrlGroupElement =
                element.getFirstChildWithName(new QName(APIConstants.GlobalCacheInvalidation.REVEIVER_URL_GROUP));
        if (receiverUrlGroupElement != null) {
            cacheInvalidationConfiguration
                    .setReceiverUrlGroup(APIUtil.replaceSystemProperty(receiverUrlGroupElement.getText()));
        }
        OMElement authUrlGroupElement =
                element.getFirstChildWithName(new QName(APIConstants.GlobalCacheInvalidation.AUTH_URL_GROUP));
        if (authUrlGroupElement != null) {
            cacheInvalidationConfiguration
                    .setAuthUrlGroup(APIUtil.replaceSystemProperty(authUrlGroupElement.getText()));
        }
        OMElement receiverConnectionDetailsElement =
                element.getFirstChildWithName(
                        new QName(APIConstants.GlobalCacheInvalidation.ReceiverConnectionDetails));
        if (receiverConnectionDetailsElement != null) {
            Iterator receiverConnectionDetailsElements = receiverConnectionDetailsElement.getChildElements();
            Properties properties = new Properties();
            while (receiverConnectionDetailsElements.hasNext()) {
                OMElement omElement = (OMElement) receiverConnectionDetailsElements.next();
                String value = MiscellaneousUtil.resolve(omElement, secretResolver);
                properties.put(omElement.getLocalName(), APIUtil.replaceSystemProperty(value));
            }
            cacheInvalidationConfiguration.setJmsConnectionParameters(properties);
        }
        OMElement topicNameElement =
                element.getFirstChildWithName(new QName(APIConstants.GlobalCacheInvalidation.TOPIC_NAME));
        if (topicNameElement != null) {
            cacheInvalidationConfiguration.setCacheInValidationTopic(topicNameElement.getText());
        }
        OMElement excludedCachesElement =
                element.getFirstChildWithName(new QName(APIConstants.GlobalCacheInvalidation.EXCLUDED_CACHES));
        if (excludedCachesElement != null) {
            Iterator excludedCaches = excludedCachesElement.getChildElements();
            while (excludedCaches.hasNext()) {
                cacheInvalidationConfiguration.addExcludedCaches(((OMElement) excludedCaches.next()).getText());
            }
        }
        this.cacheInvalidationConfiguration = cacheInvalidationConfiguration;
    }

    public CacheInvalidationConfiguration getCacheInvalidationConfiguration() {

        return cacheInvalidationConfiguration;
    }

    public JSONArray getApplicationAttributes() {

        return applicationAttributes;
    }

    public JSONArray getMonetizationAttributes() {

        return monetizationAttributes;
    }

    public JSONArray getContainerMgtAttributes() {
        return containerMgtAttributes;
    }

    /**
     * Read the primary/secondary login configuration
     * <LoginConfig>
     * <UserIdLogin  primary="true">
     * <ClaimUri></ClaimUri>
     * </UserIdLogin>
     * <EmailLogin  primary="false">
     * <ClaimUri>http://wso2.org/claims/emailaddress</ClaimUri>
     * </EmailLogin>           loginOMElement
     * </LoginConfig>
     *
     * @param loginConfigElem
     */
    private void parseLoginConfig(OMElement loginConfigElem) {

        if (loginConfigElem != null) {
            if (log.isDebugEnabled()) {
                log.debug("Login configuration is set ");
            }
            // Primary/Secondary supported login mechanisms
            OMElement emailConfigElem = loginConfigElem.getFirstChildWithName(new QName(EMAIL_LOGIN));

            OMElement userIdConfigElem = loginConfigElem.getFirstChildWithName(new QName(USERID_LOGIN));

            Map<String, String> emailConf = new HashMap<String, String>(2);
            emailConf.put(PRIMARY_LOGIN, emailConfigElem.getAttributeValue(new QName(PRIMARY_LOGIN)));
            emailConf.put(CLAIM_URI, emailConfigElem.getFirstChildWithName(new QName(CLAIM_URI)).getText());

            Map<String, String> userIdConf = new HashMap<String, String>(2);
            userIdConf.put(PRIMARY_LOGIN, userIdConfigElem.getAttributeValue(new QName(PRIMARY_LOGIN)));
            userIdConf.put(CLAIM_URI, userIdConfigElem.getFirstChildWithName(new QName(CLAIM_URI)).getText());

            loginConfiguration.put(EMAIL_LOGIN, emailConf);
            loginConfiguration.put(USERID_LOGIN, userIdConf);
        }
    }

    private String getKey(Stack<String> nameStack) {

        StringBuilder key = new StringBuilder();
        for (int i = 0; i < nameStack.size(); i++) {
            String name = nameStack.elementAt(i);
            key.append(name).append('.');
        }
        key.deleteCharAt(key.lastIndexOf("."));

        return key.toString();
    }

    private boolean elementHasText(OMElement element) {

        String text = element.getText();
        return text != null && text.trim().length() != 0;
    }

    private void addToConfiguration(String key, String value) {

        List<String> list = configuration.get(key);
        if (list == null) {
            list = new ArrayList<String>();
            list.add(value);
            configuration.put(key, list);
        } else {
            list.add(value);
        }
    }

    public Map<String, Environment> getApiGatewayEnvironments() {

        return apiGatewayEnvironments;
    }

    public RecommendationEnvironment getApiRecommendationEnvironment() {

        return recommendationEnvironment;
    }

    public Set<APIStore> getExternalAPIStores() {  //Return set of APIStores
        return externalAPIStores;
    }

    public APIStore getExternalAPIStore(
            String storeName) { //Return APIStore object,based on store name/Here we assume store name is unique.
        for (APIStore apiStore : externalAPIStores) {
            if (apiStore.getName().equals(storeName)) {
                return apiStore;
            }
        }
        return null;
    }

    /**
     * set the hostname and the port as System properties.
     * return void
     */
    private void addKeyManagerConfigsAsSystemProperties(String serviceUrl) {

        URL keyManagerURL;
        try {
            keyManagerURL = new URL(serviceUrl);
            String hostname = keyManagerURL.getHost();

            int port = keyManagerURL.getPort();
            if (port == -1) {
                if (APIConstants.HTTPS_PROTOCOL.equals(keyManagerURL.getProtocol())) {
                    port = APIConstants.HTTPS_PROTOCOL_PORT;
                } else {
                    port = APIConstants.HTTP_PROTOCOL_PORT;
                }
            }
            System.setProperty(APIConstants.KEYMANAGER_PORT, String.valueOf(port));

            if (hostname.equals(System.getProperty(APIConstants.CARBON_LOCALIP))) {
                System.setProperty(APIConstants.KEYMANAGER_HOSTNAME, "localhost");
            } else {
                System.setProperty(APIConstants.KEYMANAGER_HOSTNAME, hostname);
            }
            //Since this is the server startup.Ignore the exceptions,invoked at the server startup
        } catch (MalformedURLException e) {
            log.error("Exception While resolving KeyManager Server URL or Port " + e.getMessage(), e);
        }
    }

    /**
     * set workflow related configurations
     *
     * @param element
     */
    private void setWorkflowProperties(OMElement element) {

        OMElement workflowConfigurationElement = element
                .getFirstChildWithName(new QName(APIConstants.WorkflowConfigConstants.WORKFLOW));
        if (workflowConfigurationElement != null) {
            OMElement enableWorkflowElement = workflowConfigurationElement
                    .getFirstChildWithName(new QName(APIConstants.WorkflowConfigConstants.WORKFLOW_ENABLED));
            if (enableWorkflowElement != null) {
                workflowProperties.setEnabled(JavaUtils.isTrueExplicitly(enableWorkflowElement.getText()));
            }
            OMElement workflowServerUrlElement = workflowConfigurationElement
                    .getFirstChildWithName(new QName(APIConstants.WorkflowConfigConstants.WORKFLOW_SERVER_URL));
            if (workflowServerUrlElement != null) {
                workflowProperties.setServerUrl(APIUtil.replaceSystemProperty(workflowServerUrlElement.getText()));
            }
            OMElement workflowServerUserElement = workflowConfigurationElement
                    .getFirstChildWithName(new QName(APIConstants.WorkflowConfigConstants.WORKFLOW_SERVER_USER));
            if (workflowServerUserElement != null) {
                workflowProperties.setServerUser(APIUtil.replaceSystemProperty(workflowServerUserElement.getText()));
            }
            OMElement workflowDCRUserElement = workflowConfigurationElement
                    .getFirstChildWithName(new QName(APIConstants.WorkflowConfigConstants.WORKFLOW_DCR_EP_USER));
            if (workflowDCRUserElement != null) {
                workflowProperties.setdCREndpointUser(APIUtil.replaceSystemProperty(workflowDCRUserElement.getText()));
            }
            OMElement workflowCallbackElement = workflowConfigurationElement
                    .getFirstChildWithName(new QName(APIConstants.WorkflowConfigConstants.WORKFLOW_CALLBACK));
            if (workflowCallbackElement != null) {
                workflowProperties
                        .setWorkflowCallbackAPI(APIUtil.replaceSystemProperty(workflowCallbackElement.getText()));
            }

            OMElement workflowDCREPElement = workflowConfigurationElement
                    .getFirstChildWithName(new QName(APIConstants.WorkflowConfigConstants.WORKFLOW_DCR_EP));
            if (workflowDCREPElement != null) {
                workflowProperties.setdCREndPoint(APIUtil.replaceSystemProperty(workflowDCREPElement.getText()));
            }

            OMElement workflowTokenEpElement = workflowConfigurationElement
                    .getFirstChildWithName(new QName(APIConstants.WorkflowConfigConstants.WORKFLOW_TOKEN_EP));
            if (workflowTokenEpElement != null) {
                workflowProperties.setTokenEndPoint(APIUtil.replaceSystemProperty(workflowTokenEpElement.getText()));
            }
            OMElement workflowServerPasswordOmElement = workflowConfigurationElement
                    .getFirstChildWithName(new QName(APIConstants.WorkflowConfigConstants.WORKFLOW_SERVER_PASSWORD));
            String workflowServerPassword = MiscellaneousUtil.resolve(workflowServerPasswordOmElement, secretResolver);
            workflowServerPassword = APIUtil.replaceSystemProperty(workflowServerPassword);
            workflowProperties.setServerPassword(workflowServerPassword);

            OMElement dcrEPPasswordOmElement = workflowConfigurationElement
                    .getFirstChildWithName(new QName(APIConstants.WorkflowConfigConstants.WORKFLOW_DCR_EP_PASSWORD));
            String dcrEPPassword = MiscellaneousUtil.resolve(dcrEPPasswordOmElement, secretResolver);
            dcrEPPassword = APIUtil.replaceSystemProperty(dcrEPPassword);
            workflowProperties.setdCREndpointPassword(dcrEPPassword);
            
            OMElement listTasksElement = workflowConfigurationElement
                    .getFirstChildWithName(new QName(APIConstants.WorkflowConfigConstants.LIST_PENDING_TASKS));
            if (listTasksElement != null) {
                workflowProperties.setListTasks(JavaUtils.isTrueExplicitly(listTasksElement.getText()));
            }

        }
    }

    /**
     * set the Advance Throttle Properties into Configuration
     *
     * @param element
     */
    private void setThrottleProperties(OMElement element) {

        OMElement throttleConfigurationElement = element.getFirstChildWithName(new QName(APIConstants
                .AdvancedThrottleConstants.THROTTLING_CONFIGURATIONS));
        if (throttleConfigurationElement != null) {
            // Check unlimited tier enabled
            OMElement enableUnlimitedTierElement = throttleConfigurationElement
                    .getFirstChildWithName(new QName(APIConstants.AdvancedThrottleConstants
                            .ENABLE_UNLIMITED_TIER));
            if (enableUnlimitedTierElement != null) {
                throttleProperties.setEnableUnlimitedTier(JavaUtils.isTrueExplicitly(enableUnlimitedTierElement
                        .getText()));
            }
            // Check header condition enable
            OMElement enableHeaderConditionsElement = throttleConfigurationElement
                    .getFirstChildWithName(new QName(APIConstants.AdvancedThrottleConstants
                            .ENABLE_HEADER_CONDITIONS));
            if (enableHeaderConditionsElement != null) {
                throttleProperties.setEnableHeaderConditions(JavaUtils.isTrueExplicitly(enableHeaderConditionsElement
                        .getText()));
            }
            // Check JWT condition enable
            OMElement enableJwtElement = throttleConfigurationElement
                    .getFirstChildWithName(new QName(APIConstants.AdvancedThrottleConstants
                            .ENABLE_JWT_CLAIM_CONDITIONS));
            if (enableJwtElement != null) {
                throttleProperties.setEnableJwtConditions(JavaUtils.isTrueExplicitly(enableJwtElement
                        .getText()));
            }
            // Check query param condition enable
            OMElement enableQueryParamElement = throttleConfigurationElement
                    .getFirstChildWithName(new QName(APIConstants.AdvancedThrottleConstants
                            .ENABLE_QUERY_PARAM_CONDITIONS));
            if (enableQueryParamElement != null) {
                throttleProperties.setEnableQueryParamConditions(JavaUtils.isTrueExplicitly(enableQueryParamElement
                        .getText()));
            }
            // Check skip redeploy throttle policies
            OMElement skipRedeployingPoliciesElement = throttleConfigurationElement
                    .getFirstChildWithName(new QName(APIConstants.AdvancedThrottleConstants
                            .SKIP_REDEPLOYING_POLICIES));
            if (skipRedeployingPoliciesElement != null) {
                throttleProperties.setSkipRedeployingPolicies(skipRedeployingPoliciesElement
                        .getText().split(APIConstants.DELEM_COMMA));
            }
            // Check subscription spike arrest enable
            OMElement enabledSubscriptionLevelSpikeArrestElement = throttleConfigurationElement
                    .getFirstChildWithName(new QName(APIConstants.AdvancedThrottleConstants
                            .ENABLE_SUBSCRIPTION_SPIKE_ARREST));
            if (enabledSubscriptionLevelSpikeArrestElement != null) {
                throttleProperties.setEnabledSubscriptionLevelSpikeArrest(JavaUtils.isTrueExplicitly
                        (enabledSubscriptionLevelSpikeArrestElement
                                .getText()));
            }
                // Reading TrafficManager configuration
                OMElement trafficManagerConfigurationElement = throttleConfigurationElement.getFirstChildWithName(new
                        QName(APIConstants.AdvancedThrottleConstants.TRAFFIC_MANAGER));
                ThrottleProperties.TrafficManager trafficManager = new ThrottleProperties.TrafficManager();
                if (trafficManagerConfigurationElement != null) {
                    OMElement receiverUrlGroupElement = trafficManagerConfigurationElement.getFirstChildWithName(new
                            QName
                            (APIConstants.AdvancedThrottleConstants.DATA_PUBLISHER_CONFIGURAION_REVEIVER_URL_GROUP));
                    if (receiverUrlGroupElement != null) {
                        trafficManager.setReceiverUrlGroup(APIUtil.replaceSystemProperty(receiverUrlGroupElement
                                .getText()));
                    }
                    OMElement authUrlGroupElement = trafficManagerConfigurationElement.getFirstChildWithName(new QName
                            (APIConstants.AdvancedThrottleConstants.DATA_PUBLISHER_CONFIGURAION_AUTH_URL_GROUP));
                    if (authUrlGroupElement != null) {
                        trafficManager.setAuthUrlGroup(APIUtil.replaceSystemProperty(authUrlGroupElement.getText()));
                    }
                    OMElement dataPublisherUsernameElement = trafficManagerConfigurationElement.getFirstChildWithName
                            (new QName(APIConstants.AdvancedThrottleConstants.USERNAME));
                    if (dataPublisherUsernameElement != null) {
                        trafficManager.setUsername(APIUtil.replaceSystemProperty(dataPublisherUsernameElement.getText
                                ()));
                    }
                    OMElement dataPublisherTypeElement = trafficManagerConfigurationElement.getFirstChildWithName(new
                            QName
                            (APIConstants.AdvancedThrottleConstants.DATA_PUBLISHER_CONFIGURAION_TYPE));
                    if (dataPublisherTypeElement != null) {
                        trafficManager.setType(dataPublisherTypeElement.getText());
                    }
                    String dataPublisherConfigurationPassword;
                    OMElement dataPublisherConfigurationPasswordOmElement = trafficManagerConfigurationElement
                            .getFirstChildWithName(new QName(APIConstants.AdvancedThrottleConstants.PASSWORD));
                    dataPublisherConfigurationPassword = MiscellaneousUtil.
                            resolve(dataPublisherConfigurationPasswordOmElement, secretResolver);
                    trafficManager.setPassword(APIUtil.replaceSystemProperty(dataPublisherConfigurationPassword));
                    throttleProperties.setTrafficManager(trafficManager);
                }
                // Configuring throttle data publisher
                ThrottleProperties.DataPublisher dataPublisher = new ThrottleProperties.DataPublisher();
                OMElement dataPublisherConfigurationElement = throttleConfigurationElement.getFirstChildWithName(new
                        QName(APIConstants.AdvancedThrottleConstants.DATA_PUBLISHER_CONFIGURATION));
                if (dataPublisherConfigurationElement != null) {
                    OMElement dataPublisherEnabledElement = dataPublisherConfigurationElement
                            .getFirstChildWithName(new QName(APIConstants.AdvancedThrottleConstants.ENABLED));
                    dataPublisher.setEnabled(JavaUtils.isTrueExplicitly(dataPublisherEnabledElement.getText()));
                    dataPublisher.setAuthUrlGroup(trafficManager.getAuthUrlGroup());
                    dataPublisher.setReceiverUrlGroup(trafficManager.getReceiverUrlGroup());
                    dataPublisher.setUsername(trafficManager.getUsername());
                    dataPublisher.setPassword(trafficManager.getPassword());
                    dataPublisher.setType(trafficManager.getType());
                }
                if (dataPublisher.isEnabled()) {

                    throttleProperties.setDataPublisher(dataPublisher);

                    // Data publisher pool configuration

                    OMElement dataPublisherPoolConfigurationElement = dataPublisherConfigurationElement
                            .getFirstChildWithName(new
                                    QName
                                    (APIConstants.AdvancedThrottleConstants.DATA_PUBLISHER_POOL_CONFIGURATION));

                    ThrottleProperties.DataPublisherPool dataPublisherPool = new ThrottleProperties
                            .DataPublisherPool();
                    OMElement maxIdleElement = dataPublisherPoolConfigurationElement.getFirstChildWithName(new QName
                            (APIConstants.AdvancedThrottleConstants.DATA_PUBLISHER_POOL_CONFIGURAION_MAX_IDLE));
                    if (maxIdleElement != null) {
                        dataPublisherPool.setMaxIdle(Integer.parseInt(maxIdleElement.getText()));
                    }
                    OMElement initIdleElement = dataPublisherPoolConfigurationElement.getFirstChildWithName(new QName
                            (APIConstants.AdvancedThrottleConstants.DATA_PUBLISHER_POOL_CONFIGURAION_INIT_IDLE));
                    if (initIdleElement != null) {
                        dataPublisherPool.setInitIdleCapacity(Integer.parseInt(initIdleElement.getText()));
                    }
                    throttleProperties.setDataPublisherPool(dataPublisherPool);

                    // Data publisher thread pool configuration

                    OMElement dataPublisherThreadPoolConfigurationElement = dataPublisherConfigurationElement
                            .getFirstChildWithName(new
                                    QName
                                    (APIConstants.AdvancedThrottleConstants.DATA_PUBLISHER_THREAD_POOL_CONFIGURATION));

                    ThrottleProperties.DataPublisherThreadPool dataPublisherThreadPool = new ThrottleProperties
                            .DataPublisherThreadPool();
                    if (dataPublisherThreadPoolConfigurationElement != null) {
                        OMElement corePoolSizeElement = dataPublisherThreadPoolConfigurationElement
                                .getFirstChildWithName
                                        (new
                                                QName
                                                (APIConstants.AdvancedThrottleConstants
                                                        .DATA_PUBLISHER_THREAD_POOL_CONFIGURATION_CORE_POOL_SIZE));
                        if (corePoolSizeElement != null) {
                            dataPublisherThreadPool.setCorePoolSize(Integer.parseInt(corePoolSizeElement.getText()));
                        }
                        OMElement maximumPoolSizeElement = dataPublisherThreadPoolConfigurationElement
                                .getFirstChildWithName(new
                                        QName
                                        (APIConstants.AdvancedThrottleConstants
                                                .DATA_PUBLISHER_THREAD_POOL_CONFIGURATION_MAXMIMUM_POOL_SIZE));
                        if (maximumPoolSizeElement != null) {
                            dataPublisherThreadPool.setMaximumPoolSize(Integer.parseInt(maximumPoolSizeElement
                                    .getText()));
                        }
                        OMElement keepAliveTimeElement = dataPublisherThreadPoolConfigurationElement
                                .getFirstChildWithName
                                        (new
                                                QName
                                                (APIConstants.AdvancedThrottleConstants
                                                        .DATA_PUBLISHER_THREAD_POOL_CONFIGURATION_KEEP_ALIVE_TIME));
                        if (keepAliveTimeElement != null) {
                            dataPublisherThreadPool.setKeepAliveTime(Long.parseLong(keepAliveTimeElement.getText()));
                        }
                    }
                    throttleProperties.setDataPublisherThreadPool(dataPublisherThreadPool);
                }

                // Configuring JMSConnectionDetails
                ThrottleProperties.JMSConnectionProperties jmsConnectionProperties = new
                        ThrottleProperties
                                .JMSConnectionProperties();

                OMElement jmsConnectionDetailElement = throttleConfigurationElement.getFirstChildWithName(new
                        QName
                        (APIConstants.AdvancedThrottleConstants.JMS_CONNECTION_DETAILS));

                if (jmsConnectionDetailElement != null) {
                    OMElement jmsConnectionEnabledElement = jmsConnectionDetailElement
                            .getFirstChildWithName(new QName(APIConstants.AdvancedThrottleConstants.ENABLED));
                    jmsConnectionProperties.setEnabled(JavaUtils.isTrueExplicitly(jmsConnectionEnabledElement
                            .getText()));
                    OMElement jmsConnectionUrlElement = jmsConnectionDetailElement
                            .getFirstChildWithName(new QName
                                    (APIConstants.AdvancedThrottleConstants.SERVICE_URL));
                    if (jmsConnectionUrlElement != null) {
                        jmsConnectionProperties.setServiceUrl(APIUtil.replaceSystemProperty(jmsConnectionUrlElement
                                .getText()));
                        System.setProperty("jms.url", jmsConnectionProperties.getServiceUrl());
                    }
                    OMElement jmsConnectionUserElement = jmsConnectionDetailElement
                            .getFirstChildWithName(new QName
                                    (APIConstants.AdvancedThrottleConstants.USERNAME));
                    if (jmsConnectionUserElement != null) {
                        jmsConnectionProperties.setUsername(APIUtil.replaceSystemProperty(jmsConnectionUserElement
                                .getText()));
                        System.setProperty("jms.username", jmsConnectionProperties.getUsername());
                    }
                    OMElement jmsConnectionPasswordElement = jmsConnectionDetailElement.getFirstChildWithName(new
                            QName(APIConstants.AdvancedThrottleConstants.PASSWORD));
                    if (jmsConnectionPasswordElement != null) {
                        OMElement jmsConnectionPasswordOmElement = jmsConnectionDetailElement
                                .getFirstChildWithName(new QName(APIConstants.AdvancedThrottleConstants.PASSWORD));
                        String jmsConnectionPassword = MiscellaneousUtil.
                                resolve(jmsConnectionPasswordOmElement, secretResolver);
                        jmsConnectionProperties.setPassword(APIUtil.replaceSystemProperty(jmsConnectionPassword));
                        System.setProperty("jms.password", jmsConnectionProperties.getPassword());
                    }

                    OMElement jmsConnectionParameterElement = jmsConnectionDetailElement.getFirstChildWithName(new
                            QName(APIConstants.AdvancedThrottleConstants.JMS_CONNECTION_PARAMETERS));
                    if (jmsConnectionParameterElement != null) {
                        Iterator jmsProperties = jmsConnectionParameterElement.getChildElements();
                        Properties properties = new Properties();
                        while (jmsProperties.hasNext()) {
                            OMElement property = (OMElement) jmsProperties.next();
                            String value = MiscellaneousUtil.resolve(property, secretResolver);
                            properties.put(property.getLocalName(), APIUtil.replaceSystemProperty(value));
                        }
                        jmsConnectionProperties.setJmsConnectionProperties(properties);
                    }
                    // Configuring JMS Task Manager
                    ThrottleProperties.JMSConnectionProperties.JMSTaskManagerProperties jmsTaskManagerProperties =
                            new ThrottleProperties.JMSConnectionProperties.JMSTaskManagerProperties();
                    OMElement jmsTaskManagerElement = jmsConnectionDetailElement.getFirstChildWithName
                            (new QName(APIConstants.AdvancedThrottleConstants.JMS_TASK_MANAGER));
                    if (jmsTaskManagerElement != null) {
                        OMElement minThreadPoolSizeElement = jmsTaskManagerElement
                                .getFirstChildWithName(new QName
                                        (APIConstants.AdvancedThrottleConstants.MIN_THREAD_POOL_SIZE));
                        if (minThreadPoolSizeElement != null) {
                            jmsTaskManagerProperties.setMinThreadPoolSize(Integer.parseInt(minThreadPoolSizeElement
                                    .getText()));
                        }
                        OMElement maxThreadPoolSizeElement = jmsTaskManagerElement
                                .getFirstChildWithName(new QName
                                        (APIConstants.AdvancedThrottleConstants.MAX_THREAD_POOL_SIZE));
                        if (maxThreadPoolSizeElement != null) {
                            jmsTaskManagerProperties.setMaxThreadPoolSize(Integer.parseInt(maxThreadPoolSizeElement
                                    .getText()));
                        }
                        OMElement keepAliveTimeInMillisElement = jmsTaskManagerElement
                                .getFirstChildWithName(new QName
                                        (APIConstants.AdvancedThrottleConstants.KEEP_ALIVE_TIME_IN_MILLIS));
                        if (keepAliveTimeInMillisElement != null) {
                            jmsTaskManagerProperties.setKeepAliveTimeInMillis(Integer.parseInt
                                    (keepAliveTimeInMillisElement.getText()));
                        }
                        OMElement jobQueueSizeElement = jmsTaskManagerElement
                                .getFirstChildWithName(new QName
                                        (APIConstants.AdvancedThrottleConstants.JOB_QUEUE_SIZE));
                        if (keepAliveTimeInMillisElement != null) {
                            jmsTaskManagerProperties.setJobQueueSize(Integer.parseInt(jobQueueSizeElement.getText()));
                        }
                    }
                    jmsConnectionProperties.setJmsTaskManagerProperties(jmsTaskManagerProperties);
                    OMElement jmsConnectionInitialDelayElement = jmsConnectionDetailElement
                            .getFirstChildWithName(new QName(APIConstants.AdvancedThrottleConstants
                                    .BLOCK_CONDITION_RETRIEVER_INIT_DELAY));
                    if (jmsConnectionInitialDelayElement != null) {
                        jmsConnectionProperties.setInitialDelay(Long.parseLong
                                (jmsConnectionInitialDelayElement
                                        .getText()));
                    }
                }
                throttleProperties.setJmsConnectionProperties(jmsConnectionProperties);

                //Configuring default tier limits
                Map<String, Long> defaultThrottleTierLimits = new HashMap<String, Long>();
                OMElement defaultTierLimits = throttleConfigurationElement.getFirstChildWithName(new
                        QName
                        (APIConstants.AdvancedThrottleConstants.DEFAULT_THROTTLE_LIMITS));

                if (defaultTierLimits != null) {
                    OMElement subscriptionPolicyLimits = defaultTierLimits
                            .getFirstChildWithName(new QName(APIConstants.AdvancedThrottleConstants
                                    .SUBSCRIPTION_THROTTLE_LIMITS));

                    if (subscriptionPolicyLimits != null) {
                        OMElement goldTierElement = subscriptionPolicyLimits.getFirstChildWithName(new
                                QName(APIConstants.DEFAULT_SUB_POLICY_GOLD));
                        if (goldTierElement != null) {
                            defaultThrottleTierLimits.put(APIConstants.DEFAULT_SUB_POLICY_GOLD,
                                    Long.parseLong(goldTierElement.getText()));
                        }

                        OMElement silverTierElement = subscriptionPolicyLimits.getFirstChildWithName(new
                                QName(APIConstants.DEFAULT_SUB_POLICY_SILVER));
                        if (silverTierElement != null) {
                            defaultThrottleTierLimits.put(APIConstants.DEFAULT_SUB_POLICY_SILVER,
                                    Long.parseLong(silverTierElement.getText()));
                        }

                        OMElement bronzeTierElement = subscriptionPolicyLimits.getFirstChildWithName(new
                                QName(APIConstants.DEFAULT_SUB_POLICY_BRONZE));
                        if (bronzeTierElement != null) {
                            defaultThrottleTierLimits.put(APIConstants.DEFAULT_SUB_POLICY_BRONZE,
                                    Long.parseLong(bronzeTierElement.getText()));
                        }

                        OMElement unauthenticatedTierElement = subscriptionPolicyLimits.getFirstChildWithName(new
                                QName(APIConstants.DEFAULT_SUB_POLICY_UNAUTHENTICATED));
                        if (unauthenticatedTierElement != null) {
                            defaultThrottleTierLimits.put(APIConstants.DEFAULT_SUB_POLICY_UNAUTHENTICATED,
                                    Long.parseLong(unauthenticatedTierElement.getText()));
                        }
                    }

                    OMElement applicationPolicyLimits = defaultTierLimits
                            .getFirstChildWithName(new QName(APIConstants.AdvancedThrottleConstants
                                    .APPLICATION_THROTTLE_LIMITS));
                    if (subscriptionPolicyLimits != null) {
                        OMElement largeTierElement = applicationPolicyLimits.getFirstChildWithName(new
                                QName(APIConstants.DEFAULT_APP_POLICY_FIFTY_REQ_PER_MIN));
                        if (largeTierElement != null) {
                            defaultThrottleTierLimits.put(APIConstants.DEFAULT_APP_POLICY_FIFTY_REQ_PER_MIN,
                                    Long.parseLong(largeTierElement.getText()));
                        }

                        OMElement mediumTierElement = applicationPolicyLimits.getFirstChildWithName(new
                                QName(APIConstants.DEFAULT_APP_POLICY_TWENTY_REQ_PER_MIN));
                        if (mediumTierElement != null) {
                            defaultThrottleTierLimits.put(APIConstants.DEFAULT_APP_POLICY_TWENTY_REQ_PER_MIN,
                                    Long.parseLong(mediumTierElement.getText()));
                        }

                        OMElement smallTierElement = applicationPolicyLimits.getFirstChildWithName(new
                                QName(APIConstants.DEFAULT_APP_POLICY_TEN_REQ_PER_MIN));
                        if (smallTierElement != null) {
                            defaultThrottleTierLimits.put(APIConstants.DEFAULT_APP_POLICY_TEN_REQ_PER_MIN,
                                    Long.parseLong(smallTierElement.getText()));
                        }
                    }

                    OMElement resourceLevelPolicyLimits = defaultTierLimits
                            .getFirstChildWithName(new QName(APIConstants.AdvancedThrottleConstants
                                    .RESOURCE_THROTTLE_LIMITS));
                    if (resourceLevelPolicyLimits != null) {
                        OMElement ultimateTierElement = resourceLevelPolicyLimits.getFirstChildWithName(new
                                QName(APIConstants.DEFAULT_API_POLICY_FIFTY_THOUSAND_REQ_PER_MIN));
                        if (ultimateTierElement != null) {
                            defaultThrottleTierLimits.put(APIConstants.DEFAULT_API_POLICY_FIFTY_THOUSAND_REQ_PER_MIN,
                                    Long.parseLong(ultimateTierElement.getText()));
                        }

                        OMElement plusTierElement = resourceLevelPolicyLimits.getFirstChildWithName(new
                                QName(APIConstants.DEFAULT_API_POLICY_TWENTY_THOUSAND_REQ_PER_MIN));
                        if (plusTierElement != null) {
                            defaultThrottleTierLimits.put(APIConstants.DEFAULT_API_POLICY_TWENTY_THOUSAND_REQ_PER_MIN,
                                    Long.parseLong(plusTierElement.getText()));
                        }

                        OMElement basicTierElement = resourceLevelPolicyLimits.getFirstChildWithName(new
                                QName(APIConstants.DEFAULT_API_POLICY_TEN_THOUSAND_REQ_PER_MIN));
                        if (basicTierElement != null) {
                            defaultThrottleTierLimits.put(APIConstants.DEFAULT_API_POLICY_TEN_THOUSAND_REQ_PER_MIN,
                                    Long.parseLong(basicTierElement.getText()));
                        }
                    }

                }

                throttleProperties.setDefaultThrottleTierLimits(defaultThrottleTierLimits);

                //Configuring policy deployer
                OMElement policyDeployerConnectionElement = throttleConfigurationElement.getFirstChildWithName(new
                        QName(APIConstants.AdvancedThrottleConstants.POLICY_DEPLOYER_CONFIGURATION));

                ThrottleProperties.PolicyDeployer policyDeployerConfiguration = new
                        ThrottleProperties
                                .PolicyDeployer();
                if (policyDeployerConnectionElement != null) {
                    OMElement policyDeployerConnectionEnabledElement = policyDeployerConnectionElement
                            .getFirstChildWithName(new QName(APIConstants.AdvancedThrottleConstants.ENABLED));
                    policyDeployerConfiguration.setEnabled(JavaUtils.isTrueExplicitly
                            (policyDeployerConnectionEnabledElement.getText()));
                    OMElement policyDeployerServiceUrlElement = policyDeployerConnectionElement
                            .getFirstChildWithName(new QName
                                    (APIConstants.AdvancedThrottleConstants.SERVICE_URL));
                    if (policyDeployerServiceUrlElement != null) {
                        policyDeployerConfiguration.setServiceUrl(APIUtil.replaceSystemProperty
                                (policyDeployerServiceUrlElement.getText()));
                    }
                    OMElement policyDeployerServiceServiceUsernameElement = policyDeployerConnectionElement
                            .getFirstChildWithName(new QName
                                    (APIConstants.AdvancedThrottleConstants.USERNAME));
                    if (policyDeployerServiceServiceUsernameElement != null) {
                        policyDeployerConfiguration.setUsername(APIUtil.replaceSystemProperty
                                (policyDeployerServiceServiceUsernameElement.getText()));
                    }
                    OMElement policyDeployerServicePasswordElement = policyDeployerConnectionElement
                            .getFirstChildWithName(new QName(APIConstants.AdvancedThrottleConstants.PASSWORD));
                    String policyDeployerServicePassword = MiscellaneousUtil.
                            resolve(policyDeployerServicePasswordElement, secretResolver);
                    policyDeployerConfiguration.setPassword(APIUtil.replaceSystemProperty
                            (policyDeployerServicePassword));
                }
                throttleProperties.setPolicyDeployer(policyDeployerConfiguration);

                //Configuring Block Condition retriever configuration
                OMElement blockConditionRetrieverElement = throttleConfigurationElement.getFirstChildWithName(new
                        QName(APIConstants.AdvancedThrottleConstants.BLOCK_CONDITION_RETRIEVER_CONFIGURATION));

                ThrottleProperties.BlockCondition blockConditionRetrieverConfiguration = new ThrottleProperties
                        .BlockCondition();
                if (blockConditionRetrieverElement != null) {
                    OMElement blockingConditionEnabledElement = blockConditionRetrieverElement
                            .getFirstChildWithName(new QName(APIConstants.AdvancedThrottleConstants.ENABLED));
                    blockConditionRetrieverConfiguration.setEnabled(JavaUtils.isTrueExplicitly
                            (blockingConditionEnabledElement.getText()));
                    OMElement blockConditionRetrieverServiceUrlElement = blockConditionRetrieverElement
                            .getFirstChildWithName(new QName(APIConstants.AdvancedThrottleConstants.SERVICE_URL));
                    if (blockConditionRetrieverServiceUrlElement != null) {
                        blockConditionRetrieverConfiguration.setServiceUrl(APIUtil
                                .replaceSystemProperty(blockConditionRetrieverServiceUrlElement
                                        .getText()));
                    } else {
                        String serviceUrl = "https://" + System.getProperty(APIConstants.KEYMANAGER_HOSTNAME) + ":" +
                                System.getProperty(APIConstants.KEYMANAGER_PORT) + APIConstants.INTERNAL_WEB_APP_EP;
                        blockConditionRetrieverConfiguration.setServiceUrl(serviceUrl);
                    }

                    blockConditionRetrieverConfiguration.setUsername(getFirstProperty(APIConstants
                            .API_KEY_VALIDATOR_USERNAME));
                    OMElement blockConditionRetrieverThreadPoolSizeElement = blockConditionRetrieverElement
                            .getFirstChildWithName(new QName(APIConstants.AdvancedThrottleConstants
                                    .MAX_THREAD_POOL_SIZE));
                    if (blockConditionRetrieverThreadPoolSizeElement != null) {

                        blockConditionRetrieverConfiguration.setCorePoolSize
                                (Integer.parseInt(blockConditionRetrieverThreadPoolSizeElement.getText()));
                    }
                    OMElement blockConditionRetrieverInitIdleElement = blockConditionRetrieverElement
                            .getFirstChildWithName(new QName(APIConstants.AdvancedThrottleConstants
                                    .BLOCK_CONDITION_RETRIEVER_INIT_DELAY));
                    if (blockConditionRetrieverInitIdleElement != null) {
                        blockConditionRetrieverConfiguration.setInitDelay(Long.parseLong
                                (blockConditionRetrieverInitIdleElement
                                        .getText()));
                    }
                    OMElement blockConditionRetrieverTimeIntervalElement = blockConditionRetrieverElement
                            .getFirstChildWithName(new QName(APIConstants.AdvancedThrottleConstants
                                    .BLOCK_CONDITION_RETRIEVER_PERIOD));
                    if (blockConditionRetrieverTimeIntervalElement != null) {
                        blockConditionRetrieverConfiguration.setPeriod(Long.parseLong
                                (blockConditionRetrieverTimeIntervalElement
                                        .getText()));
                    }
                    blockConditionRetrieverConfiguration.setPassword(getFirstProperty(APIConstants
                            .API_KEY_VALIDATOR_PASSWORD));
                }
                throttleProperties.setBlockCondition(blockConditionRetrieverConfiguration);

        }
    }

    private void setJWTConfiguration(OMElement omElement) {

        OMElement jwtEnableElement =
                omElement.getFirstChildWithName(new QName(APIConstants.ENABLE_JWT_GENERATION));
        if (jwtEnableElement != null) {
            jwtConfigurationDto.setEnabled(Boolean.parseBoolean(jwtEnableElement.getText()));
        }
        if (jwtConfigurationDto.isEnabled()) {
            OMElement jwtGeneratorImplElement =
                    omElement.getFirstChildWithName(new QName(APIConstants.TOKEN_GENERATOR_IMPL));
            if (jwtGeneratorImplElement != null) {
                jwtConfigurationDto.setJwtGeneratorImplClass(jwtGeneratorImplElement.getText());
            }
            OMElement dialectUriElement =
                    omElement.getFirstChildWithName(new QName(APIConstants.CONSUMER_DIALECT_URI));
            if (dialectUriElement != null) {
                jwtConfigurationDto.setConsumerDialectUri(dialectUriElement.getText());
            }
            OMElement signatureElement =
                    omElement.getFirstChildWithName(new QName(APIConstants.JWT_SIGNATURE_ALGORITHM));
            if (signatureElement != null) {
                jwtConfigurationDto.setSignatureAlgorithm(signatureElement.getText());
            }
            OMElement claimRetrieverImplElement =
                    omElement.getFirstChildWithName(new QName(APIConstants.CLAIMS_RETRIEVER_CLASS));
            if (claimRetrieverImplElement != null) {
                jwtConfigurationDto.setClaimRetrieverImplClass(claimRetrieverImplElement.getText());
            }
            OMElement jwtHeaderElement =
                    omElement.getFirstChildWithName(new QName(APIConstants.JWT_HEADER));
            if (jwtHeaderElement != null) {
                jwtConfigurationDto.setJwtHeader(jwtHeaderElement.getText());
            }
            OMElement jwtUserClaimsElement =omElement.getFirstChildWithName(new QName(APIConstants.ENABLE_USER_CLAIMS));
            if (jwtUserClaimsElement != null ){
                jwtConfigurationDto.setEnableUserClaims(Boolean.parseBoolean(jwtUserClaimsElement.getText()));
            }
            OMElement gatewayJWTConfigurationElement =
                    omElement.getFirstChildWithName(new QName(APIConstants.GATEWAY_JWT_GENERATOR));
            if (gatewayJWTConfigurationElement != null) {
                OMElement gatewayJWTGeneratorImplElement = gatewayJWTConfigurationElement
                        .getFirstChildWithName(new QName(APIConstants.GATEWAY_JWT_GENERATOR_IMPL));
                jwtConfigurationDto.setGatewayJWTGeneratorImpl(gatewayJWTGeneratorImplElement.getText());
                OMElement configurationElement =
                        gatewayJWTConfigurationElement
                                .getFirstChildWithName(new QName(APIConstants.GATEWAY_JWT_CONFIGURATION));
                if (configurationElement != null) {
                    OMElement claimsElement =
                            configurationElement
                                    .getFirstChildWithName(new QName(APIConstants.GATEWAY_JWT_GENERATOR_CLAIMS));
                    if (claimsElement != null) {
                        Iterator claims =
                                claimsElement.getChildrenWithName(new QName(APIConstants.GATEWAY_JWT_GENERATOR_CLAIM));
                        if (claims != null) {
                            while (claims.hasNext()) {
                                OMElement claim = (OMElement) claims.next();
                                jwtConfigurationDto.getJWTExcludedClaims().add(claim.getText());
                            }
                        }
                    }
                }
            }
        }
    }

    public ThrottleProperties getThrottleProperties() {

        return throttleProperties;
    }

    public WorkflowProperties getWorkflowProperties() {

        return workflowProperties;
    }

    public JSONObject getRedisConfigProperties() {

        return redisConfigProperties;
    }

    /**
     * To populate Monetization Additional Attributes
     *
     * @param element
     */
    private void setMonetizationAdditionalAttributes(OMElement element) {

        Iterator iterator = element.getChildrenWithLocalName(APIConstants.Monetization.ATTRIBUTE);
        while (iterator.hasNext()) {
            OMElement omElement = (OMElement) iterator.next();
            Iterator attributes = omElement.getChildElements();
            JSONObject monetizationAttribute = new JSONObject();
            boolean isHidden = Boolean.parseBoolean(
                    omElement.getAttributeValue(new QName(APIConstants.Monetization.IS_ATTRIBUTE_HIDDEN)));
            boolean isRequired = Boolean.parseBoolean(
                    omElement.getAttributeValue(new QName(APIConstants.Monetization.IS_ATTRIBITE_REQUIRED)));
            monetizationAttribute.put(APIConstants.Monetization.IS_ATTRIBUTE_HIDDEN, isHidden);
            while (attributes.hasNext()) {
                OMElement attribute = (OMElement) attributes.next();
                if (attribute.getLocalName().equals(APIConstants.Monetization.ATTRIBUTE_NAME)) {
                    monetizationAttribute.put(APIConstants.Monetization.ATTRIBUTE, attribute.getText());
                } else if (attribute.getLocalName().equals(APIConstants.Monetization.ATTRIBUTE_DISPLAY_NAME)) {
                    monetizationAttribute.put(APIConstants.Monetization.ATTRIBUTE_DISPLAY_NAME, attribute.getText());
                } else if (attribute.getLocalName().equals(APIConstants.Monetization.ATTRIBUTE_DESCRIPTION)) {
                    monetizationAttribute.put(APIConstants.Monetization.ATTRIBUTE_DESCRIPTION, attribute.getText());
                } else if (attribute.getLocalName().equals(APIConstants.Monetization.ATTRIBUTE_DEFAULT) && isRequired) {
                    monetizationAttribute.put(APIConstants.Monetization.ATTRIBUTE_DEFAULT, attribute.getText());
                }
            }
            if (isHidden && isRequired && !monetizationAttribute
                    .containsKey(APIConstants.Monetization.ATTRIBUTE_DEFAULT)) {
                log.error("A default value needs to be given for required, hidden monetization attributes.");
            }
            monetizationAttribute.put(APIConstants.Monetization.IS_ATTRIBITE_REQUIRED, isRequired);
            monetizationAttributes.add(monetizationAttribute);
        }
    }

    /**
     * To populate recommendation related configurations
     *
     * @param element
     */
    private void setRecommendationConfigurations(OMElement element) {

        OMElement recommendationSeverEndpointElement = element.getFirstChildWithName(
                new QName(APIConstants.RECOMMENDATION_ENDPOINT));
        if (recommendationSeverEndpointElement != null) {
            recommendationEnvironment = new RecommendationEnvironment();
            String recommendationSeverEndpoint = recommendationSeverEndpointElement.getText();
            recommendationEnvironment.setRecommendationServerURL(recommendationSeverEndpoint);

            OMElement consumerKeyElement = element
                    .getFirstChildWithName(new QName(APIConstants.RECOMMENDATION_API_CONSUMER_KEY));
            if (consumerKeyElement != null) {
                if (secretResolver.isInitialized()
                        && secretResolver.isTokenProtected("APIManager.Recommendations.ConsumerKey")) {
                    recommendationEnvironment.setConsumerKey(secretResolver
                            .resolve("APIManager.Recommendations.ConsumerKey"));
                } else {
                    recommendationEnvironment.setConsumerKey(consumerKeyElement.getText());
                }

                OMElement consumerSecretElement = element
                        .getFirstChildWithName(new QName(APIConstants.RECOMMENDATION_API_CONSUMER_SECRET));
                if (consumerSecretElement != null) {
                    if (secretResolver.isInitialized()
                            && secretResolver.isTokenProtected("APIManager.Recommendations.ConsumerSecret")) {
                        recommendationEnvironment.setConsumerSecret(secretResolver
                                .resolve("APIManager.Recommendations.ConsumerSecret"));
                    } else {
                        recommendationEnvironment.setConsumerSecret(consumerSecretElement.getText());
                    }

                    OMElement oauthEndpointElement = element
                            .getFirstChildWithName(new QName(APIConstants.AUTHENTICATION_ENDPOINT));
                    String oauthEndpoint = null;
                    if (oauthEndpointElement != null) {
                        oauthEndpoint = oauthEndpointElement.getText();
                    } else {
                        try {
                            URL endpointURL = new URL(recommendationSeverEndpoint);
                            oauthEndpoint = endpointURL.getProtocol() + "://" + endpointURL.getHost() + ":"
                                    + endpointURL.getPort();
                        } catch (MalformedURLException e) {
                            log.error("Error when reading the recommendationServer Endpoint", e);
                        }
                    }
                    recommendationEnvironment.setOauthURL(oauthEndpoint); //Oauth URL is set only if both consumer key
                    // and consumer secrets are correctly defined
                }
            }

            OMElement applyForAllTenantsElement = element
                    .getFirstChildWithName(new QName(APIConstants.APPLY_RECOMMENDATIONS_FOR_ALL_APIS));
            if (applyForAllTenantsElement != null) {
                recommendationEnvironment.setApplyForAllTenants(JavaUtils.isTrueExplicitly(applyForAllTenantsElement
                        .getText()));
            } else {
                log.debug("Apply For All Tenants Element is not set. Set to default true");
            }
            OMElement maxRecommendationsElement = element
                    .getFirstChildWithName(new QName(APIConstants.MAX_RECOMMENDATIONS));
            if (maxRecommendationsElement != null) {
                recommendationEnvironment.setMaxRecommendations(Integer.parseInt(maxRecommendationsElement.getText()));
            } else {
                log.debug("Max recommendations is not set. Set to default 5");
            }
            OMElement userNameElement = element
                    .getFirstChildWithName(new QName(APIConstants.RECOMMENDATION_USERNAME));
            if (userNameElement != null) {
                recommendationEnvironment.setUserName(userNameElement.getText());
                log.debug("Basic OAuth used for recommendation server");
            }
            OMElement passwordElement = element
                    .getFirstChildWithName(new QName(APIConstants.RECOMMENDATION_PASSWORD));
            if (passwordElement != null) {
                if (secretResolver.isInitialized()
                        && secretResolver.isTokenProtected("APIManager.Recommendations.password")) {
                    recommendationEnvironment.setPassword(secretResolver
                            .resolve("APIManager.Recommendations.password"));
                } else {
                    recommendationEnvironment.setPassword(passwordElement.getText());
                }
            }
            OMElement waitDurationElement = element
                    .getFirstChildWithName(new QName(APIConstants.WAIT_DURATION));
            if (waitDurationElement != null) {
                recommendationEnvironment.setWaitDuration(Long.parseLong(waitDurationElement.getText()));
            } else {
                log.debug("Max recommendations is not set. Set to default 5");
            }
        }
    }

    private void setJWTTokenIssuers(OMElement omElement) {

        Iterator tokenIssuersElement =
                omElement.getChildrenWithLocalName(APIConstants.TokenIssuer.TOKEN_ISSUER);
        while (tokenIssuersElement.hasNext()) {
            OMElement issuerElement = (OMElement) tokenIssuersElement.next();
            String issuer = issuerElement.getAttributeValue(new QName("issuer"));
            OMElement consumerKeyClaimElement =
                    issuerElement.getFirstChildWithName(new QName(APIConstants.TokenIssuer.CONSUMER_KEY_CLAIM));
            OMElement scopesElement =
                    issuerElement.getFirstChildWithName(new QName(APIConstants.TokenIssuer.SCOPES_CLAIM));
            TokenIssuerDto tokenIssuerDto = new TokenIssuerDto(issuer);
            if (consumerKeyClaimElement != null){
                tokenIssuerDto.setConsumerKeyClaim(consumerKeyClaimElement.getText());
            }
            if (scopesElement != null){
                tokenIssuerDto.setScopesClaim(scopesElement.getText());
            }
            OMElement jwksConfiguration =
                    issuerElement.getFirstChildWithName(new QName(APIConstants.TokenIssuer.JWKS_CONFIGURATION));
            if (jwksConfiguration != null) {
                JWKSConfigurationDTO jwksConfigurationDTO = tokenIssuerDto.getJwksConfigurationDTO();
                jwksConfigurationDTO.setEnabled(true);
                jwksConfigurationDTO.setUrl(jwksConfiguration
                        .getFirstChildWithName(new QName(APIConstants.TokenIssuer.JWKSConfiguration.URL)).getText());
            }
            OMElement claimMappingsElement =
                    issuerElement.getFirstChildWithName(new QName(APIConstants.TokenIssuer.CLAIM_MAPPINGS));
            if (claimMappingsElement != null) {
                OMAttribute disableDefaultClaimMappingAttribute =
                        claimMappingsElement.getAttribute(new QName("disable-default-claim-mapping"));
                if (disableDefaultClaimMappingAttribute != null) {
                    String disableDefaultClaimMapping = disableDefaultClaimMappingAttribute.getAttributeValue();
                    tokenIssuerDto.setDisableDefaultClaimMapping(Boolean.parseBoolean(disableDefaultClaimMapping));
                }
                Iterator claimMapping =
                        claimMappingsElement.getChildrenWithName(new QName(APIConstants.TokenIssuer.CLAIM_MAPPING));
                while (claimMapping.hasNext()) {
                    OMElement claim = (OMElement) claimMapping.next();
                    OMElement remoteClaimElement = claim.getFirstChildWithName(
                            new QName(APIConstants.TokenIssuer.ClaimMapping.REMOTE_CLAIM));
                    OMElement localClaimElement = claim.getFirstChildWithName(
                            new QName(APIConstants.TokenIssuer.ClaimMapping.LOCAL_CLAIM));
                    if (remoteClaimElement != null && localClaimElement != null) {
                        String remoteClaim = remoteClaimElement.getText();
                        String localClaim = localClaimElement.getText();
                        if (StringUtils.isNotEmpty(remoteClaim) &&
                                StringUtils.isNotEmpty(localClaim)) {
                            tokenIssuerDto.getClaimConfigurations().put(remoteClaim, new ClaimMappingDto(remoteClaim,
                                    localClaim));
                        }
                    }
                }
            }
            jwtConfigurationDto.getTokenIssuerDtoMap().put(tokenIssuerDto.getIssuer(), tokenIssuerDto);
        }
    }

    private void setEventHubConfiguration(OMElement omElement) {

        EventHubConfigurationDto eventHubConfigurationDto = new EventHubConfigurationDto();
        OMElement enableElement = omElement.getFirstChildWithName(new QName(APIConstants.KeyManager.ENABLE));
        if (enableElement != null && Boolean.parseBoolean(enableElement.getText())) {
            eventHubConfigurationDto.setEnabled(true);
            OMElement serviceUrlElement = omElement.getFirstChildWithName(new QName(APIConstants.KeyManager.SERVICE_URL));
            if (serviceUrlElement != null) {
                String serviceUrl = APIUtil.replaceSystemProperty(serviceUrlElement.getText());
                if (StringUtils.isNotEmpty(serviceUrl)) {
                    serviceUrl = serviceUrl.split("/" + APIConstants.SERVICES_URL_RELATIVE_PATH)[0];
                    eventHubConfigurationDto.setServiceUrl(serviceUrl);
                }
            }
            OMElement initDelay = omElement.getFirstChildWithName(new QName(APIConstants.KeyManager.INIT_DELAY));
            if (initDelay != null) {
                eventHubConfigurationDto.setInitDelay(Integer.parseInt(initDelay.getText()));
            }
            OMElement usernameElement = omElement.getFirstChildWithName(new QName(APIConstants.KeyManager.USERNAME));
            if (usernameElement != null) {
                eventHubConfigurationDto.setUsername(usernameElement.getText());
            }
            OMElement passwordElement = omElement.getFirstChildWithName(new QName(APIConstants.KeyManager.PASSWORD));
            if (passwordElement != null) {
                String password = MiscellaneousUtil.resolve(passwordElement, secretResolver);
                eventHubConfigurationDto.setPassword(APIUtil.replaceSystemProperty(password).toCharArray());
            }

            OMElement configurationRetrieverElement =
                    omElement.getFirstChildWithName(new QName(APIConstants.KeyManager.EVENT_RECEIVER_CONFIGURATION));
            if (configurationRetrieverElement != null) {
                EventHubConfigurationDto.EventHubReceiverConfiguration eventHubReceiverConfiguration =
                        new EventHubConfigurationDto.EventHubReceiverConfiguration();
                Iterator receiverConnectionDetailsElements = configurationRetrieverElement.getChildElements();
                Properties properties = new Properties();
                while (receiverConnectionDetailsElements.hasNext()) {
                    OMElement element = (OMElement) receiverConnectionDetailsElements.next();
                    String value = MiscellaneousUtil.resolve(element, secretResolver);
                    properties.put(element.getLocalName(), APIUtil.replaceSystemProperty(value));
                }
                eventHubReceiverConfiguration.setJmsConnectionParameters(properties);
                eventHubConfigurationDto.setEventHubReceiverConfiguration(eventHubReceiverConfiguration);
            }
            OMElement eventPublisherElement =
                    omElement.getFirstChildWithName(new QName(APIConstants.KeyManager.EVENT_PUBLISHER_CONFIGURATIONS));
            EventHubConfigurationDto.EventHubPublisherConfiguration eventHubPublisherConfiguration =
                    new EventHubConfigurationDto.EventHubPublisherConfiguration();
            if (eventPublisherElement != null) {
                OMElement receiverUrlGroupElement = eventPublisherElement.getFirstChildWithName(new
                        QName
                        (APIConstants.AdvancedThrottleConstants.DATA_PUBLISHER_CONFIGURAION_REVEIVER_URL_GROUP));
                if (receiverUrlGroupElement != null) {
                    eventHubPublisherConfiguration
                            .setReceiverUrlGroup(APIUtil.replaceSystemProperty(receiverUrlGroupElement
                                    .getText()));
                }
                OMElement authUrlGroupElement = eventPublisherElement.getFirstChildWithName(new QName
                        (APIConstants.AdvancedThrottleConstants.DATA_PUBLISHER_CONFIGURAION_AUTH_URL_GROUP));
                if (authUrlGroupElement != null) {
                    eventHubPublisherConfiguration
                            .setAuthUrlGroup(APIUtil.replaceSystemProperty(authUrlGroupElement.getText()));
                }
                OMElement eventTypeElement = eventPublisherElement.getFirstChildWithName(
                        new QName(APIConstants.AdvancedThrottleConstants.DATA_PUBLISHER_CONFIGURAION_TYPE));
                if (eventTypeElement != null) {
                    eventHubPublisherConfiguration.setType(eventTypeElement.getText().trim());
                }
                eventHubConfigurationDto.setEventHubPublisherConfiguration(eventHubPublisherConfiguration);
            }
        }
        this.eventHubConfigurationDto = eventHubConfigurationDto;
    }

    public JWTConfigurationDto getJwtConfigurationDto() {

        return jwtConfigurationDto;
    }

    public EventHubConfigurationDto getEventHubConfigurationDto() {

        return eventHubConfigurationDto;
    }

    private void setRuntimeArtifactsSyncPublisherConfig (OMElement omElement) {

        OMElement enableElement = omElement
                .getFirstChildWithName(new QName(APIConstants.GatewayArtifactSynchronizer.ENABLE_CONFIG));
        if (enableElement != null) {
            gatewayArtifactSynchronizerProperties.setSaveArtifactsEnabled(
                    JavaUtils.isTrueExplicitly(enableElement.getText()));
        } else {
            log.debug("Save to storage is not set. Set to default false");
        }

        OMElement saverElement = omElement.getFirstChildWithName(
                new QName(APIConstants.GatewayArtifactSynchronizer.SAVER_CONFIG));
        if (saverElement != null) {
            String artifactSaver = saverElement.getText();
            gatewayArtifactSynchronizerProperties.setSaverName(artifactSaver);
        } else {
            log.debug("Artifact saver Element is not set. Set to default DB Saver");
        }

        OMElement dataSourceElement = omElement.getFirstChildWithName(
                new QName(APIConstants.GatewayArtifactSynchronizer.DATA_SOURCE_NAME));
        if (dataSourceElement != null) {
            String dataSource = dataSourceElement.getText();
            gatewayArtifactSynchronizerProperties.setArtifactSynchronizerDataSource(dataSource);
        } else {
            log.debug("Data Source Element is not set. Set to default Data Source");
        }

        OMElement publishDirectlyToGatewayElement = omElement
                .getFirstChildWithName(new QName(APIConstants.GatewayArtifactSynchronizer
                        .PUBLISH_DIRECTLY_TO_GW_CONFIG));
        if (publishDirectlyToGatewayElement != null) {
            gatewayArtifactSynchronizerProperties.setPublishDirectlyToGatewayEnabled(
                    JavaUtils.isTrueExplicitly(publishDirectlyToGatewayElement.getText()));
        } else {
            log.debug("Publish directly to gateway is not set. Set to default true");
        }
    }

    private void setRuntimeArtifactsSyncGatewayConfig (OMElement omElement){

        OMElement enableElement = omElement
                .getFirstChildWithName(new QName(APIConstants.GatewayArtifactSynchronizer.ENABLE_CONFIG));
        if (enableElement != null) {
            gatewayArtifactSynchronizerProperties.setRetrieveFromStorageEnabled(
                    JavaUtils.isTrueExplicitly(enableElement.getText()));
        } else {
            log.debug("Retrieve from storage is not set. Set to default false");
        }

        OMElement retrieverElement = omElement.getFirstChildWithName(
                new QName(APIConstants.GatewayArtifactSynchronizer.RETRIEVER_CONFIG));
        if (retrieverElement != null) {
            String artifactRetriever = retrieverElement.getText();
            gatewayArtifactSynchronizerProperties.setRetrieverName(artifactRetriever);
        } else {
            log.debug("Artifact retriever Element is not set. Set to default DB Retriever");
        }

        OMElement retryDurationElement = omElement.getFirstChildWithName(
                new QName(APIConstants.GatewayArtifactSynchronizer.RETRY_DUARTION));
        if (retrieverElement != null) {
            long retryDuration = Long.valueOf(retryDurationElement.getText());
            gatewayArtifactSynchronizerProperties.setRetryDuartion(retryDuration);
        } else {
            log.debug("Retry Duration Element is not set. Set to default duaration");
        }

        OMElement dataRetrievalModeElement = omElement.getFirstChildWithName(
                new QName(APIConstants.GatewayArtifactSynchronizer.DATA_RETRIEVAL_MODE));
        if (dataRetrievalModeElement!= null) {
            String dataRetrievalMode= dataRetrievalModeElement.getText();
            gatewayArtifactSynchronizerProperties.setGatewayStartup(dataRetrievalMode);
        } else {
            log.debug("Gateway Startup mode is not set. Set to Sync Mode");
        }

        OMElement gatewayLabelElement = omElement
                .getFirstChildWithName(new QName(APIConstants.GatewayArtifactSynchronizer.GATEWAY_LABELS_CONFIG));
        if (gatewayLabelElement != null) {
            Iterator labelsIterator = gatewayLabelElement
                    .getChildrenWithLocalName(APIConstants.GatewayArtifactSynchronizer.LABEL_CONFIG);
            while (labelsIterator.hasNext()) {
                OMElement labelElement = (OMElement) labelsIterator.next();
                if (labelElement != null) {
                    gatewayArtifactSynchronizerProperties.getGatewayLabels().add(labelElement.getText());
                }
            }
        }

        OMElement eventWaitingTimeElement = omElement
                .getFirstChildWithName(new QName(APIConstants.GatewayArtifactSynchronizer.EVENT_WAITING_TIME_CONFIG));
        if (eventWaitingTimeElement!= null) {
            long eventWaitingTime = Long.valueOf(eventWaitingTimeElement.getText());
            gatewayArtifactSynchronizerProperties.setEventWaitingTime(eventWaitingTime);
        } else {
            log.debug("Gateway Startup mode is not set. Set to Sync Mode");
        }
    }

    public GatewayArtifactSynchronizerProperties getGatewayArtifactSynchronizerProperties() {

        return gatewayArtifactSynchronizerProperties; }

    /**
     * To populate deployment environments based configurations
     *
     * @param omElement
     */
    public void setContainerMgtConfigurations(OMElement omElement) {
        JSONObject containerMgt = new JSONObject();
        Iterator containerMgtElements = omElement.getChildElements();
        JSONArray containerMgtInfo = new JSONArray();
        Map<String, String> deploymentEnvs = new HashMap<>();
        while (containerMgtElements.hasNext()) {
            OMElement containerMgtElement = (OMElement) containerMgtElements.next();

            //Get Deployment Environments
            if (containerMgtElement.getLocalName().equals(ContainerBasedConstants.DEPLOYMENT_ENVIRONMENTS)) {
                Iterator environmentsIterator = containerMgtElement.getChildElements();
                while (environmentsIterator.hasNext()) {
                    //read default values for class name and put into a map
                    OMElement environmentElement = (OMElement) environmentsIterator.next();
                    deploymentEnvs.put(environmentElement.getAttributeValue(new QName("name")).toLowerCase(),
                            environmentElement.getText());
                }
            } else if (containerMgtElement.getLocalName().equals(ContainerBasedConstants.CONTAINER_MANAGEMENT_INFO)) {
                //if configurations defined put them into JSON array
                Iterator containerMgtInfoElements = containerMgtElement.getChildElements();
                JSONObject containerMgtInfoObj = new JSONObject();
                while (containerMgtInfoElements.hasNext()) {
                    OMElement containerMgtInfoElement = (OMElement) containerMgtInfoElements.next();
                    if (containerMgtInfoElement.getLocalName().equals(ContainerBasedConstants.TYPE)) {
                        containerMgt.put(ContainerBasedConstants.TYPE, containerMgtInfoElement.getText().toLowerCase());
                    } else if (containerMgtInfoElement.getLocalName().equals(ContainerBasedConstants.CLASS_NAME)) {
                        if (containerMgtInfoElement.getText() != null && containerMgtInfoElement.getText() != "") {
                            containerMgt.put(ContainerBasedConstants.CLASS_NAME, containerMgtInfoElement.getText().toLowerCase());
                        } else {
                            containerMgt.put(ContainerBasedConstants.CLASS_NAME,
                                    deploymentEnvs.get(containerMgt.get(ContainerBasedConstants.TYPE)));
                        }
                    } else if (containerMgtInfoElement.getLocalName().equals(ContainerBasedConstants.CLUSTER_NAME)) {
                        containerMgtInfoObj.put(ContainerBasedConstants.CLUSTER_NAME, containerMgtInfoElement.getText());
                    } else if (containerMgtInfoElement.getLocalName().equals(ContainerBasedConstants.DISPLAY_NAME)) {
                        containerMgtInfoObj.put(ContainerBasedConstants.DISPLAY_NAME, containerMgtInfoElement.getText());
                    } else if (containerMgtInfoElement.getLocalName().equals(ContainerBasedConstants.PROPERTIES)) {
                        Iterator clusterPropertiesIterator =
                                containerMgtInfoElement.getChildElements();
                        JSONObject propertyObj = new JSONObject();
                        while (clusterPropertiesIterator.hasNext()) {
                            OMElement propertyElement = (OMElement) clusterPropertiesIterator.next();
                            propertyObj.put(propertyElement.getAttributeValue(new QName("name")), propertyElement.getText());
                        }
                        containerMgtInfoObj.put(ContainerBasedConstants.PROPERTIES, propertyObj);
                    }
                }
                containerMgtInfo.add(containerMgtInfoObj);
            }
        }
        if (!containerMgtInfo.isEmpty()) {
            containerMgt.put(ContainerBasedConstants.CONTAINER_MANAGEMENT_INFO, containerMgtInfo);
        }
        if (!containerMgt.isEmpty()) {
            containerMgtAttributes.add(containerMgt);
        }
    }

<<<<<<< HEAD
    public static Map<String, String> getAnalyticsProperties() {
        return analyticsProperties;
=======
    public GatewayCleanupSkipList getGatewayCleanupSkipList() {

        return gatewayCleanupSkipList;
>>>>>>> 87974952
    }
}<|MERGE_RESOLUTION|>--- conflicted
+++ resolved
@@ -536,9 +536,9 @@
                 setRuntimeArtifactsSyncPublisherConfig(element);
             } else if (APIConstants.GatewayArtifactSynchronizer.SYNC_RUNTIME_ARTIFACTS_GATEWAY_CONFIG.equals(localName)) {
                 setRuntimeArtifactsSyncGatewayConfig(element);
-            } else if (APIConstants.ContainerMgtAttributes.CONTAINER_MANAGEMENT.equals(localName))
+            } else if (APIConstants.ContainerMgtAttributes.CONTAINER_MANAGEMENT.equals(localName)) {
                 setContainerMgtConfigurations(element);
-            else if (APIConstants.SkipListConstants.SKIP_LIST_CONFIG.equals(localName)) {
+            } else if (APIConstants.SkipListConstants.SKIP_LIST_CONFIG.equals(localName)) {
                 setSkipListConfigurations(element);
             }
             readChildElements(element, nameStack);
@@ -1867,13 +1867,12 @@
         }
     }
 
-<<<<<<< HEAD
+    public GatewayCleanupSkipList getGatewayCleanupSkipList() {
+
+        return gatewayCleanupSkipList;
+    }
+
     public static Map<String, String> getAnalyticsProperties() {
         return analyticsProperties;
-=======
-    public GatewayCleanupSkipList getGatewayCleanupSkipList() {
-
-        return gatewayCleanupSkipList;
->>>>>>> 87974952
     }
 }