/*
 *  Copyright (c) 2005-2011, WSO2 Inc. (http://www.wso2.org) All Rights Reserved.
 *
 *  WSO2 Inc. licenses this file to you under the Apache License,
 *  Version 2.0 (the "License"); you may not use this file except
 *  in compliance with the License.
 *  You may obtain a copy of the License at
 *
 *    http://www.apache.org/licenses/LICENSE-2.0
 *
 * Unless required by applicable law or agreed to in writing,
 * software distributed under the License is distributed on an
 * "AS IS" BASIS, WITHOUT WARRANTIES OR CONDITIONS OF ANY
 * KIND, either express or implied.  See the License for the
 * specific language governing permissions and limitations
 * under the License.
 */

package org.wso2.carbon.apimgt.impl.utils;

import com.google.gson.Gson;
import org.apache.axiom.om.OMElement;
import org.apache.axiom.om.impl.builder.StAXOMBuilder;
import org.apache.axiom.om.util.AXIOMUtil;
import org.apache.axis2.AxisFault;
import org.apache.axis2.Constants;
import org.apache.axis2.client.Options;
import org.apache.axis2.client.ServiceClient;
import org.apache.axis2.context.ConfigurationContext;
import org.apache.axis2.description.TransportOutDescription;
import org.apache.axis2.engine.AxisConfiguration;
import org.apache.axis2.transport.http.HTTPConstants;
import org.apache.axis2.util.JavaUtils;
import org.apache.commons.codec.binary.Base64;
import org.apache.commons.io.FileUtils;
import org.apache.commons.io.IOUtils;
import org.apache.commons.lang3.ArrayUtils;
import org.apache.commons.lang3.StringUtils;
import org.apache.commons.lang3.exception.ExceptionUtils;
import org.apache.commons.logging.Log;
import org.apache.commons.logging.LogFactory;
import org.apache.http.HttpEntity;
import org.apache.http.HttpHeaders;
import org.apache.http.HttpResponse;
import org.apache.http.HttpStatus;
import org.apache.http.client.ClientProtocolException;
import org.apache.http.client.HttpClient;
import org.apache.http.client.methods.HttpPost;
import org.apache.http.conn.scheme.PlainSocketFactory;
import org.apache.http.conn.scheme.Scheme;
import org.apache.http.conn.scheme.SchemeRegistry;
import org.apache.http.conn.ssl.SSLSocketFactory;
import org.apache.http.conn.ssl.X509HostnameVerifier;
import org.apache.http.entity.ContentType;
import org.apache.http.entity.StringEntity;
import org.apache.http.impl.client.DefaultHttpClient;
import org.apache.http.impl.conn.tsccm.ThreadSafeClientConnManager;
import org.apache.http.params.BasicHttpParams;
import org.apache.http.params.HttpParams;
import org.apache.http.util.EntityUtils;
import org.apache.solr.common.SolrDocument;
import org.apache.solr.common.SolrDocumentList;
import org.apache.xerces.util.SecurityManager;
import org.json.simple.JSONArray;
import org.json.simple.JSONObject;
import org.json.simple.parser.JSONParser;
import org.json.simple.parser.ParseException;
import org.w3c.dom.Document;
import org.wso2.carbon.CarbonConstants;
import org.wso2.carbon.apimgt.api.APIManagementException;
import org.wso2.carbon.apimgt.api.APIMgtAuthorizationFailedException;
import org.wso2.carbon.apimgt.api.APIMgtInternalException;
import org.wso2.carbon.apimgt.api.ExceptionCodes;
import org.wso2.carbon.apimgt.api.LoginPostExecutor;
import org.wso2.carbon.apimgt.api.NewPostLoginExecutor;
import org.wso2.carbon.apimgt.api.PasswordResolver;
import org.wso2.carbon.apimgt.api.doc.model.APIDefinition;
import org.wso2.carbon.apimgt.api.doc.model.APIResource;
import org.wso2.carbon.apimgt.api.doc.model.Operation;
import org.wso2.carbon.apimgt.api.doc.model.Parameter;
import org.wso2.carbon.apimgt.api.model.API;
import org.wso2.carbon.apimgt.api.model.APIIdentifier;
import org.wso2.carbon.apimgt.api.model.APIProduct;
import org.wso2.carbon.apimgt.api.model.APIProductIdentifier;
import org.wso2.carbon.apimgt.api.model.APIProductResource;
import org.wso2.carbon.apimgt.api.model.APIPublisher;
import org.wso2.carbon.apimgt.api.model.APIStatus;
import org.wso2.carbon.apimgt.api.model.APIStore;
import org.wso2.carbon.apimgt.api.model.Application;
import org.wso2.carbon.apimgt.api.model.CORSConfiguration;
import org.wso2.carbon.apimgt.api.model.Documentation;
import org.wso2.carbon.apimgt.api.model.DocumentationType;
import org.wso2.carbon.apimgt.api.model.Identifier;
import org.wso2.carbon.apimgt.api.model.KeyManagerConfiguration;
import org.wso2.carbon.apimgt.api.model.Label;
import org.wso2.carbon.apimgt.api.model.Provider;
import org.wso2.carbon.apimgt.api.model.ResourceFile;
import org.wso2.carbon.apimgt.api.model.Scope;
import org.wso2.carbon.apimgt.api.model.Tier;
import org.wso2.carbon.apimgt.api.model.URITemplate;
import org.wso2.carbon.apimgt.api.model.policy.APIPolicy;
import org.wso2.carbon.apimgt.api.model.policy.ApplicationPolicy;
import org.wso2.carbon.apimgt.api.model.policy.BandwidthLimit;
import org.wso2.carbon.apimgt.api.model.policy.Limit;
import org.wso2.carbon.apimgt.api.model.policy.Policy;
import org.wso2.carbon.apimgt.api.model.policy.PolicyConstants;
import org.wso2.carbon.apimgt.api.model.policy.QuotaPolicy;
import org.wso2.carbon.apimgt.api.model.policy.RequestCountLimit;
import org.wso2.carbon.apimgt.api.model.policy.SubscriptionPolicy;
import org.wso2.carbon.apimgt.impl.APIConstants;
import org.wso2.carbon.apimgt.impl.APIMRegistryServiceImpl;
import org.wso2.carbon.apimgt.impl.APIManagerAnalyticsConfiguration;
import org.wso2.carbon.apimgt.impl.APIManagerConfiguration;
import org.wso2.carbon.apimgt.impl.PasswordResolverFactory;
import org.wso2.carbon.apimgt.impl.ThrottlePolicyDeploymentManager;
import org.wso2.carbon.apimgt.impl.clients.ApplicationManagementServiceClient;
import org.wso2.carbon.apimgt.impl.clients.OAuthAdminClient;
import org.wso2.carbon.apimgt.impl.clients.UserInformationRecoveryClient;
import org.wso2.carbon.apimgt.impl.dao.ApiMgtDAO;
import org.wso2.carbon.apimgt.impl.dto.APIKeyValidationInfoDTO;
import org.wso2.carbon.apimgt.impl.dto.ConditionDto;
import org.wso2.carbon.apimgt.impl.dto.Environment;
import org.wso2.carbon.apimgt.impl.dto.ThrottleProperties;
import org.wso2.carbon.apimgt.impl.dto.UserRegistrationConfigDTO;
import org.wso2.carbon.apimgt.impl.dto.SubscriptionPolicyDTO;
import org.wso2.carbon.apimgt.impl.dto.SubscribedApiDTO;
import org.wso2.carbon.apimgt.impl.dto.APISubscriptionInfoDTO;
import org.wso2.carbon.apimgt.impl.dto.JwtTokenInfoDTO;
import org.wso2.carbon.apimgt.impl.dto.WorkflowDTO;
import org.wso2.carbon.apimgt.impl.factory.KeyManagerHolder;
import org.wso2.carbon.apimgt.impl.internal.APIManagerComponent;
import org.wso2.carbon.apimgt.impl.internal.ServiceReferenceHolder;
import org.wso2.carbon.apimgt.impl.template.APITemplateException;
import org.wso2.carbon.apimgt.impl.template.ThrottlePolicyTemplateBuilder;
import org.wso2.carbon.apimgt.impl.workflow.WorkflowConstants;
import org.wso2.carbon.apimgt.impl.wsdl.WSDLProcessor;
import org.wso2.carbon.apimgt.impl.token.JWTSignatureAlg;
import org.wso2.carbon.apimgt.keymgt.client.SubscriberKeyMgtClient;
import org.wso2.carbon.base.MultitenantConstants;
import org.wso2.carbon.base.ServerConfiguration;
import org.wso2.carbon.context.CarbonContext;
import org.wso2.carbon.context.PrivilegedCarbonContext;
import org.wso2.carbon.core.commons.stub.loggeduserinfo.ExceptionException;
import org.wso2.carbon.core.commons.stub.loggeduserinfo.LoggedUserInfo;
import org.wso2.carbon.core.commons.stub.loggeduserinfo.LoggedUserInfoAdminStub;
import org.wso2.carbon.core.multitenancy.utils.TenantAxisUtils;
import org.wso2.carbon.core.util.CryptoException;
import org.wso2.carbon.core.util.CryptoUtil;
import org.wso2.carbon.core.util.PermissionUpdateUtil;
import org.wso2.carbon.governance.api.common.dataobjects.GovernanceArtifact;
import org.wso2.carbon.governance.api.endpoints.EndpointManager;
import org.wso2.carbon.governance.api.endpoints.dataobjects.Endpoint;
import org.wso2.carbon.governance.api.exception.GovernanceException;
import org.wso2.carbon.governance.api.generic.GenericArtifactManager;
import org.wso2.carbon.governance.api.generic.dataobjects.GenericArtifact;
import org.wso2.carbon.governance.api.util.GovernanceConstants;
import org.wso2.carbon.governance.api.util.GovernanceUtils;
import org.wso2.carbon.governance.lcm.util.CommonUtil;
import org.wso2.carbon.identity.core.util.IdentityCoreConstants;
import org.wso2.carbon.identity.oauth.OAuthAdminService;
import org.wso2.carbon.identity.oauth.config.OAuthServerConfiguration;
import org.wso2.carbon.identity.user.profile.stub.UserProfileMgtServiceStub;
import org.wso2.carbon.identity.user.profile.stub.UserProfileMgtServiceUserProfileExceptionException;
import org.wso2.carbon.identity.user.profile.stub.types.UserProfileDTO;
import org.wso2.carbon.registry.core.ActionConstants;
import org.wso2.carbon.registry.core.Association;
import org.wso2.carbon.registry.core.Registry;
import org.wso2.carbon.registry.core.RegistryConstants;
import org.wso2.carbon.registry.core.Resource;
import org.wso2.carbon.registry.core.Tag;
import org.wso2.carbon.registry.core.config.Mount;
import org.wso2.carbon.registry.core.config.RegistryContext;
import org.wso2.carbon.registry.core.exceptions.RegistryException;
import org.wso2.carbon.registry.core.jdbc.realm.RegistryAuthorizationManager;
import org.wso2.carbon.registry.core.pagination.PaginationContext;
import org.wso2.carbon.registry.core.secure.AuthorizationFailedException;
import org.wso2.carbon.registry.core.service.RegistryService;
import org.wso2.carbon.registry.core.service.TenantRegistryLoader;
import org.wso2.carbon.registry.core.session.UserRegistry;
import org.wso2.carbon.registry.core.utils.RegistryUtils;
import org.wso2.carbon.registry.indexing.indexer.IndexerException;
import org.wso2.carbon.registry.indexing.solr.SolrClient;
import org.wso2.carbon.user.api.Permission;
import org.wso2.carbon.user.api.RealmConfiguration;
import org.wso2.carbon.user.api.Tenant;
import org.wso2.carbon.user.api.UserStoreException;
import org.wso2.carbon.user.api.UserStoreManager;
import org.wso2.carbon.user.core.UserCoreConstants;
import org.wso2.carbon.user.core.UserRealm;
import org.wso2.carbon.user.core.common.AbstractUserStoreManager;
import org.wso2.carbon.user.core.config.RealmConfigXMLProcessor;
import org.wso2.carbon.user.core.service.RealmService;
import org.wso2.carbon.user.mgt.UserMgtConstants;
import org.wso2.carbon.utils.CarbonUtils;
import org.wso2.carbon.utils.ConfigurationContextService;
import org.wso2.carbon.utils.FileUtil;
import org.wso2.carbon.utils.NetworkUtils;
import org.wso2.carbon.utils.multitenancy.MultitenantUtils;
import org.xml.sax.SAXException;

import java.io.BufferedReader;
import java.io.File;
import java.io.FileInputStream;
import java.io.FilenameFilter;
import java.io.IOException;
import java.io.InputStream;
import java.io.InputStreamReader;
import java.io.UnsupportedEncodingException;
import java.math.BigDecimal;
import java.math.RoundingMode;
import java.net.Inet4Address;
import java.net.InetAddress;
import java.net.MalformedURLException;
import java.net.NetworkInterface;
import java.net.SocketException;
import java.net.URL;
import java.nio.charset.Charset;
import java.rmi.RemoteException;
import java.security.KeyManagementException;
import java.security.KeyStore;
import java.security.KeyStoreException;
import java.security.MessageDigest;
import java.security.PrivateKey;
import java.security.Signature;
import java.security.NoSuchAlgorithmException;
import java.security.UnrecoverableKeyException;
import java.security.SignatureException;
import java.security.InvalidKeyException;
import java.security.cert.Certificate;
import java.security.cert.CertificateException;
import java.util.ArrayList;
import java.util.Arrays;
import java.util.Collections;
import java.util.Comparator;
import java.util.Enumeration;
import java.util.HashMap;
import java.util.HashSet;
import java.util.Iterator;
import java.util.LinkedHashSet;
import java.util.List;
import java.util.Map;
import java.util.Map.Entry;
import java.util.Optional;
import java.util.Properties;
import java.util.Set;
import java.util.SortedSet;
import java.util.TreeMap;
import java.util.TreeSet;
import java.util.concurrent.TimeUnit;
import java.util.regex.Matcher;
import java.util.regex.Pattern;
import javax.cache.Cache;
import javax.cache.CacheConfiguration;
import javax.cache.CacheManager;
import javax.cache.Caching;
import javax.xml.XMLConstants;
import javax.xml.namespace.QName;
import javax.xml.parsers.DocumentBuilder;
import javax.xml.parsers.DocumentBuilderFactory;
import javax.xml.parsers.ParserConfigurationException;
import javax.xml.stream.XMLInputFactory;
import javax.xml.stream.XMLStreamException;
import javax.xml.stream.XMLStreamReader;

/**
 * This class contains the utility methods used by the implementations of APIManager, APIProvider
 * and APIConsumer interfaces.
 */
public final class APIUtil {

    private static final Log log = LogFactory.getLog(APIUtil.class);

    private static final Log audit = CarbonConstants.AUDIT_LOG;

    private static boolean isContextCacheInitialized = false;

    public static final String DISABLE_ROLE_VALIDATION_AT_SCOPE_CREATION = "disableRoleValidationAtScopeCreation";

    private static final int ENTITY_EXPANSION_LIMIT = 0;

    private static final String DESCRIPTION = "Allows [1] request(s) per minute.";

    private static final int DEFAULT_TENANT_IDLE_MINS = 30;
    private static long tenantIdleTimeMillis;
    private static Set<String> currentLoadingTenants = new HashSet<String>();

    private static volatile Set<String> whiteListedScopes;
    private static boolean isPublisherRoleCacheEnabled = true;

    public static final String STRICT = "Strict";
    public static final String ALLOW_ALL = "AllowAll";
    public static final String DEFAULT_AND_LOCALHOST = "DefaultAndLocalhost";
    public static final String HOST_NAME_VERIFIER = "httpclient.hostnameVerifier";
    public static String multiGrpAppSharing = null;

    private static final String CONFIG_ELEM_OAUTH = "OAuth";
    private static final String REVOKE = "revoke";
    private static final String TOKEN = "token";

    private static final String SHA256_WITH_RSA = "SHA256withRSA";
    private static final String NONE = "NONE";

    //Need tenantIdleTime to check whether the tenant is in idle state in loadTenantConfig method
    static {
        tenantIdleTimeMillis =
                Long.parseLong(System.getProperty(
                        org.wso2.carbon.utils.multitenancy.MultitenantConstants.TENANT_IDLE_TIME,
                        String.valueOf(DEFAULT_TENANT_IDLE_MINS)))
                        * 60 * 1000;
    }

    private static String hostAddress = null;

    /**
     * To initialize the publisherRoleCache configurations, based on configurations.
     */
    public static void init() {
        APIManagerConfiguration apiManagerConfiguration = ServiceReferenceHolder.getInstance()
                .getAPIManagerConfigurationService().getAPIManagerConfiguration();
        String isPublisherRoleCacheEnabledConfiguration = apiManagerConfiguration
                .getFirstProperty(APIConstants.PUBLISHER_ROLE_CACHE_ENABLED);
        isPublisherRoleCacheEnabled = isPublisherRoleCacheEnabledConfiguration == null || Boolean
                .parseBoolean(isPublisherRoleCacheEnabledConfiguration);
    }

    /**
     * This method used to get API from governance artifact
     *
     * @param artifact API artifact
     * @param registry Registry
     * @return API
     * @throws APIManagementException if failed to get API from artifact
     */
    public static API getAPI(GovernanceArtifact artifact, Registry registry)
            throws APIManagementException {

        API api;
        try {
            String providerName = artifact.getAttribute(APIConstants.API_OVERVIEW_PROVIDER);
            String apiName = artifact.getAttribute(APIConstants.API_OVERVIEW_NAME);
            String apiVersion = artifact.getAttribute(APIConstants.API_OVERVIEW_VERSION);
            APIIdentifier apiIdentifier = new APIIdentifier(providerName, apiName, apiVersion);
            int apiId = ApiMgtDAO.getInstance().getAPIID(apiIdentifier, null);

            if (apiId == -1) {
                return null;
            }
            api = new API(apiIdentifier);
            // set rating
            String artifactPath = GovernanceUtils.getArtifactPath(registry, artifact.getId());
            api = setResourceProperties(api, registry, artifactPath);
            api.setRating(getAverageRating(apiId));
            //set description
            api.setDescription(artifact.getAttribute(APIConstants.API_OVERVIEW_DESCRIPTION));
            //set last access time
            api.setLastUpdated(registry.get(artifactPath).getLastModified());
            //set uuid
            api.setUUID(artifact.getId());
            //setting api ID for scope retrieval
            api.getId().setApplicationId(Integer.toString(apiId));
            // set url
            api.setStatus(getLcStateFromArtifact(artifact));
            api.setType(artifact.getAttribute(APIConstants.API_OVERVIEW_TYPE));
            api.setThumbnailUrl(artifact.getAttribute(APIConstants.API_OVERVIEW_THUMBNAIL_URL));
            api.setWsdlUrl(artifact.getAttribute(APIConstants.API_OVERVIEW_WSDL));
            api.setWadlUrl(artifact.getAttribute(APIConstants.API_OVERVIEW_WADL));
            api.setTechnicalOwner(artifact.getAttribute(APIConstants.API_OVERVIEW_TEC_OWNER));
            api.setTechnicalOwnerEmail(artifact.getAttribute(APIConstants.API_OVERVIEW_TEC_OWNER_EMAIL));
            api.setBusinessOwner(artifact.getAttribute(APIConstants.API_OVERVIEW_BUSS_OWNER));
            api.setBusinessOwnerEmail(artifact.getAttribute(APIConstants.API_OVERVIEW_BUSS_OWNER_EMAIL));
            api.setVisibility(artifact.getAttribute(APIConstants.API_OVERVIEW_VISIBILITY));
            api.setVisibleRoles(artifact.getAttribute(APIConstants.API_OVERVIEW_VISIBLE_ROLES));
            api.setVisibleTenants(artifact.getAttribute(APIConstants.API_OVERVIEW_VISIBLE_TENANTS));
            api.setEndpointSecured(Boolean.parseBoolean(artifact.getAttribute(APIConstants.API_OVERVIEW_ENDPOINT_SECURED)));
            api.setEndpointAuthDigest(Boolean.parseBoolean(artifact.getAttribute(APIConstants.API_OVERVIEW_ENDPOINT_AUTH_DIGEST)));
            api.setEndpointUTUsername(artifact.getAttribute(APIConstants.API_OVERVIEW_ENDPOINT_USERNAME));
            if (!((APIConstants.DEFAULT_MODIFIED_ENDPOINT_PASSWORD)
                    .equals(artifact.getAttribute(APIConstants.API_OVERVIEW_ENDPOINT_PASSWORD)))) {
                api.setEndpointUTPassword(artifact.getAttribute(APIConstants.API_OVERVIEW_ENDPOINT_PASSWORD));
            } else { //If APIEndpointPasswordRegistryHandler is enabled take password from the registry hidden property
                api.setEndpointUTPassword(getActualEpPswdFromHiddenProperty(api, registry));
            }
            api.setTransports(artifact.getAttribute(APIConstants.API_OVERVIEW_TRANSPORTS));
            api.setInSequence(artifact.getAttribute(APIConstants.API_OVERVIEW_INSEQUENCE));
            api.setOutSequence(artifact.getAttribute(APIConstants.API_OVERVIEW_OUTSEQUENCE));
            api.setFaultSequence(artifact.getAttribute(APIConstants.API_OVERVIEW_FAULTSEQUENCE));
            api.setResponseCache(artifact.getAttribute(APIConstants.API_OVERVIEW_RESPONSE_CACHING));
            api.setImplementation(artifact.getAttribute(APIConstants.PROTOTYPE_OVERVIEW_IMPLEMENTATION));
            api.setProductionMaxTps(artifact.getAttribute(APIConstants.API_PRODUCTION_THROTTLE_MAXTPS));

            int cacheTimeout = APIConstants.API_RESPONSE_CACHE_TIMEOUT;
            try {
                cacheTimeout = Integer.parseInt(artifact.getAttribute(APIConstants.API_OVERVIEW_CACHE_TIMEOUT));
            } catch (NumberFormatException e) {
                //ignore
            }

            api.setCacheTimeout(cacheTimeout);

            api.setEndpointConfig(artifact.getAttribute(APIConstants.API_OVERVIEW_ENDPOINT_CONFIG));

            api.setRedirectURL(artifact.getAttribute(APIConstants.API_OVERVIEW_REDIRECT_URL));
            api.setApiOwner(artifact.getAttribute(APIConstants.API_OVERVIEW_OWNER));
            api.setAdvertiseOnly(Boolean.parseBoolean(artifact.getAttribute(APIConstants.API_OVERVIEW_ADVERTISE_ONLY)));

            api.setSubscriptionAvailability(artifact.getAttribute(APIConstants.API_OVERVIEW_SUBSCRIPTION_AVAILABILITY));
            api.setSubscriptionAvailableTenants(artifact.getAttribute(APIConstants.API_OVERVIEW_SUBSCRIPTION_AVAILABLE_TENANTS));

            String tenantDomainName = MultitenantUtils.getTenantDomain(replaceEmailDomainBack(providerName));
            int tenantId = ServiceReferenceHolder.getInstance().getRealmService().getTenantManager()
                    .getTenantId(tenantDomainName);

            boolean isGlobalThrottlingEnabled = APIUtil.isAdvanceThrottlingEnabled();

            if (isGlobalThrottlingEnabled) {
                String apiLevelTier = ApiMgtDAO.getInstance().getAPILevelTier(apiId);
                api.setApiLevelPolicy(apiLevelTier);
            }

            String tiers = artifact.getAttribute(APIConstants.API_OVERVIEW_TIER);
            Map<String, Tier> definedTiers = getTiers(tenantId);
            Set<Tier> availableTier = getAvailableTiers(definedTiers, tiers, apiName);
            api.addAvailableTiers(availableTier);
            api.setMonetizationCategory(getAPIMonetizationCategory(availableTier, tenantDomainName));

            api.setContext(artifact.getAttribute(APIConstants.API_OVERVIEW_CONTEXT));
            // We set the context template here
            api.setContextTemplate(artifact.getAttribute(APIConstants.API_OVERVIEW_CONTEXT_TEMPLATE));
            api.setLatest(Boolean.parseBoolean(artifact.getAttribute(APIConstants.API_OVERVIEW_IS_LATEST)));
            api.setEnableSchemaValidation(Boolean.parseBoolean(
                    artifact.getAttribute(APIConstants.API_OVERVIEW_ENABLE_JSON_SCHEMA)));

<<<<<<< HEAD
            Set<URITemplate> uriTemplates = new LinkedHashSet<URITemplate>();
            List<String> uriTemplateNames = new ArrayList<String>();

=======
>>>>>>> 208751cd
            Set<Scope> scopes = ApiMgtDAO.getInstance().getAPIScopes(api.getId());
            api.setScopes(scopes);

            Set<URITemplate> uriTemplates = ApiMgtDAO.getInstance().getURITemplatesOfAPI(api.getId(),
                    api.getUrl(), api.getSandboxUrl());

            HashMap<String, String> resourceScopesMap;
            resourceScopesMap = ApiMgtDAO.getInstance().getResourceToScopeMapping(api.getId());

            for (URITemplate uriTemplate : uriTemplates) {
                String uTemplate = uriTemplate.getUriTemplate();
                String method = uriTemplate.getHTTPVerb();
                String resourceScopeKey = APIUtil.getResourceKey(api.getContext(), apiVersion, uTemplate, method);
                Scope scope = findScopeByKey(scopes, resourceScopesMap.get(resourceScopeKey));
                uriTemplate.setScope(scope);
                uriTemplate.setScopes(scope);

                Set<APIProductIdentifier> usedByProducts = uriTemplate.getUsedByProducts();
                for (APIProductIdentifier usedByProduct : usedByProducts) {
                    String apiProductPath = APIUtil.getAPIProductPath(usedByProduct);
                    Resource productResource = registry.get(apiProductPath);
                    String artifactId = productResource.getUUID();
                    usedByProduct.setUUID(artifactId);
                }
            }
            api.setUriTemplates(uriTemplates);
            api.setAsDefaultVersion(Boolean.parseBoolean(artifact.getAttribute(APIConstants.API_OVERVIEW_IS_DEFAULT_VERSION)));
            Set<String> tags = new HashSet<String>();
            Tag[] tag = registry.getTags(artifactPath);
            for (Tag tag1 : tag) {
                tags.add(tag1.getTagName());
            }
            api.addTags(tags);
            api.setLastUpdated(registry.get(artifactPath).getLastModified());
            api.setImplementation(artifact.getAttribute(APIConstants.PROTOTYPE_OVERVIEW_IMPLEMENTATION));
            String environments = artifact.getAttribute(APIConstants.API_OVERVIEW_ENVIRONMENTS);
            api.setEnvironments(extractEnvironmentsForAPI(environments));
            api.setCorsConfiguration(getCorsConfigurationFromArtifact(artifact));
            api.setAuthorizationHeader(artifact.getAttribute(APIConstants.API_OVERVIEW_AUTHORIZATION_HEADER));
            api.setApiSecurity(artifact.getAttribute(APIConstants.API_OVERVIEW_API_SECURITY));

        } catch (GovernanceException e) {
            String msg = "Failed to get API for artifact ";
            throw new APIManagementException(msg, e);
        } catch (RegistryException e) {
            String msg = "Failed to get LastAccess time or Rating";
            throw new APIManagementException(msg, e);
        } catch (UserStoreException e) {
            String msg = "Failed to get User Realm of API Provider";
            throw new APIManagementException(msg, e);
        }
        return api;
    }

    /**
     * This Method is different from getAPI method, as this one returns
     * URLTemplates without aggregating duplicates. This is to be used for building synapse config.
     *
     * @param artifact
     * @param registry
     * @return API
     * @throws org.wso2.carbon.apimgt.api.APIManagementException
     */
    public static API getAPIForPublishing(GovernanceArtifact artifact, Registry registry)
            throws APIManagementException {

        API api;
        try {
            String providerName = artifact.getAttribute(APIConstants.API_OVERVIEW_PROVIDER);
            String apiName = artifact.getAttribute(APIConstants.API_OVERVIEW_NAME);
            String apiVersion = artifact.getAttribute(APIConstants.API_OVERVIEW_VERSION);
            APIIdentifier apiIdentifier = new APIIdentifier(providerName, apiName, apiVersion);
            int apiId = ApiMgtDAO.getInstance().getAPIID(apiIdentifier, null);

            if (apiId == -1) {
                return null;
            }

            api = new API(apiIdentifier);
            //set uuid
            api.setUUID(artifact.getId());
            // set rating
            String artifactPath = GovernanceUtils.getArtifactPath(registry, artifact.getId());
            api = setResourceProperties(api, registry, artifactPath);
            api.setRating(getAverageRating(apiId));
            //set description
            api.setDescription(artifact.getAttribute(APIConstants.API_OVERVIEW_DESCRIPTION));
            //set last access time
            api.setLastUpdated(registry.get(artifactPath).getLastModified());
            // set url
            api.setStatus(getLcStateFromArtifact(artifact));
            api.setThumbnailUrl(artifact.getAttribute(APIConstants.API_OVERVIEW_THUMBNAIL_URL));
            api.setWsdlUrl(artifact.getAttribute(APIConstants.API_OVERVIEW_WSDL));
            api.setWadlUrl(artifact.getAttribute(APIConstants.API_OVERVIEW_WADL));
            api.setTechnicalOwner(artifact.getAttribute(APIConstants.API_OVERVIEW_TEC_OWNER));
            api.setTechnicalOwnerEmail(artifact.getAttribute(APIConstants.API_OVERVIEW_TEC_OWNER_EMAIL));
            api.setBusinessOwner(artifact.getAttribute(APIConstants.API_OVERVIEW_BUSS_OWNER));
            api.setBusinessOwnerEmail(artifact.getAttribute(APIConstants.API_OVERVIEW_BUSS_OWNER_EMAIL));
            api.setVisibility(artifact.getAttribute(APIConstants.API_OVERVIEW_VISIBILITY));
            api.setVisibleRoles(artifact.getAttribute(APIConstants.API_OVERVIEW_VISIBLE_ROLES));
            api.setVisibleTenants(artifact.getAttribute(APIConstants.API_OVERVIEW_VISIBLE_TENANTS));
            api.setEndpointSecured(Boolean.parseBoolean(artifact.getAttribute(APIConstants.API_OVERVIEW_ENDPOINT_SECURED)));
            api.setEndpointAuthDigest(Boolean.parseBoolean(artifact.getAttribute(APIConstants.API_OVERVIEW_ENDPOINT_AUTH_DIGEST)));
            api.setEndpointUTUsername(artifact.getAttribute(APIConstants.API_OVERVIEW_ENDPOINT_USERNAME));
            if (!((APIConstants.DEFAULT_MODIFIED_ENDPOINT_PASSWORD)
                    .equals(artifact.getAttribute(APIConstants.API_OVERVIEW_ENDPOINT_PASSWORD)))) {
                api.setEndpointUTPassword(artifact.getAttribute(APIConstants.API_OVERVIEW_ENDPOINT_PASSWORD));
            } else { //If APIEndpointPasswordRegistryHandler is enabled take password from the registry hidden property
                api.setEndpointUTPassword(getActualEpPswdFromHiddenProperty(api, registry));
            }
            api.setTransports(artifact.getAttribute(APIConstants.API_OVERVIEW_TRANSPORTS));
            api.setInSequence(artifact.getAttribute(APIConstants.API_OVERVIEW_INSEQUENCE));
            api.setOutSequence(artifact.getAttribute(APIConstants.API_OVERVIEW_OUTSEQUENCE));
            api.setFaultSequence(artifact.getAttribute(APIConstants.API_OVERVIEW_FAULTSEQUENCE));
            api.setResponseCache(artifact.getAttribute(APIConstants.API_OVERVIEW_RESPONSE_CACHING));
            api.setImplementation(artifact.getAttribute(APIConstants.PROTOTYPE_OVERVIEW_IMPLEMENTATION));
            api.setType(artifact.getAttribute(APIConstants.API_OVERVIEW_TYPE));
            api.setProductionMaxTps(artifact.getAttribute(APIConstants.API_PRODUCTION_THROTTLE_MAXTPS));
            api.setSandboxMaxTps(artifact.getAttribute(APIConstants.API_SANDBOX_THROTTLE_MAXTPS));

            int cacheTimeout = APIConstants.API_RESPONSE_CACHE_TIMEOUT;
            try {
                String strCacheTimeout = artifact.getAttribute(APIConstants.API_OVERVIEW_CACHE_TIMEOUT);
                if (strCacheTimeout != null && !strCacheTimeout.isEmpty()) {
                    cacheTimeout = Integer.parseInt(strCacheTimeout);
                }
            } catch (NumberFormatException e) {
                if (log.isWarnEnabled()) {
                    log.warn("Error while retrieving cache timeout from the registry for " + apiIdentifier);
                }
                // ignore the exception and use default cache timeout value
            }

            api.setCacheTimeout(cacheTimeout);

            api.setEndpointConfig(artifact.getAttribute(APIConstants.API_OVERVIEW_ENDPOINT_CONFIG));

            api.setRedirectURL(artifact.getAttribute(APIConstants.API_OVERVIEW_REDIRECT_URL));
            api.setApiOwner(artifact.getAttribute(APIConstants.API_OVERVIEW_OWNER));
            api.setAdvertiseOnly(Boolean.parseBoolean(artifact.getAttribute(APIConstants.API_OVERVIEW_ADVERTISE_ONLY)));
            api.setType(artifact.getAttribute(APIConstants.API_OVERVIEW_TYPE));
            api.setSubscriptionAvailability(artifact.getAttribute(APIConstants.API_OVERVIEW_SUBSCRIPTION_AVAILABILITY));
            api.setSubscriptionAvailableTenants(artifact.getAttribute(APIConstants.API_OVERVIEW_SUBSCRIPTION_AVAILABLE_TENANTS));

            String tenantDomainName = MultitenantUtils.getTenantDomain(replaceEmailDomainBack(providerName));
            int tenantId = ServiceReferenceHolder.getInstance().getRealmService().getTenantManager()
                    .getTenantId(tenantDomainName);

            APIManagerConfiguration config = ServiceReferenceHolder.getInstance().getAPIManagerConfigurationService()
                    .getAPIManagerConfiguration();
            boolean isGlobalThrottlingEnabled = APIUtil.isAdvanceThrottlingEnabled();

            if (isGlobalThrottlingEnabled) {
                String apiLevelTier = ApiMgtDAO.getInstance().getAPILevelTier(apiId);
                api.setApiLevelPolicy(apiLevelTier);
            }

            String tiers = artifact.getAttribute(APIConstants.API_OVERVIEW_TIER);
            Map<String, Tier> definedTiers = getTiers(tenantId);
            Set<Tier> availableTier = getAvailableTiers(definedTiers, tiers, apiName);
            api.addAvailableTiers(availableTier);

            // This contains the resolved context
            api.setContext(artifact.getAttribute(APIConstants.API_OVERVIEW_CONTEXT));
            // We set the context template here
            api.setContextTemplate(artifact.getAttribute(APIConstants.API_OVERVIEW_CONTEXT_TEMPLATE));
            api.setLatest(Boolean.parseBoolean(artifact.getAttribute(APIConstants.API_OVERVIEW_IS_LATEST)));
            api.setEnableSchemaValidation(Boolean.parseBoolean(artifact.getAttribute(
                    APIConstants.API_OVERVIEW_ENABLE_JSON_SCHEMA)));

            Set<Scope> scopes = ApiMgtDAO.getInstance().getAPIScopes(api.getId());
            api.setScopes(scopes);

            HashMap<String, String> resourceScopes;
            resourceScopes = ApiMgtDAO.getInstance().getResourceToScopeMapping(api.getId());

            Set<URITemplate> uriTemplates = ApiMgtDAO.getInstance().getURITemplatesOfAPI(api.getId(),
                    api.getUrl(), api.getSandboxUrl());

            for (URITemplate uriTemplate : uriTemplates) {
                String uTemplate = uriTemplate.getUriTemplate();
                String method = uriTemplate.getHTTPVerb();
                String resourceScopeKey = APIUtil.getResourceKey(api.getContext(), apiVersion, uTemplate, method);
                Scope scope = findScopeByKey(scopes, resourceScopes.get(resourceScopeKey));
                uriTemplate.setScope(scope);
                uriTemplate.setScopes(scope);

                Set<APIProductIdentifier> usedByProducts = uriTemplate.getUsedByProducts();
                for (APIProductIdentifier usedByProduct : usedByProducts) {
                    String apiProductPath = APIUtil.getAPIProductPath(usedByProduct);
                    Resource productResource = registry.get(apiProductPath);
                    String artifactId = productResource.getUUID();
                    usedByProduct.setUUID(artifactId);
                }
            }

            if (APIConstants.IMPLEMENTATION_TYPE_INLINE.equalsIgnoreCase(api.getImplementation())) {
                for (URITemplate template : uriTemplates) {
                    template.setMediationScript(template.getAggregatedMediationScript());
                }
            }

            api.setUriTemplates(uriTemplates);
            api.setAsDefaultVersion(Boolean.parseBoolean(artifact.getAttribute(APIConstants.API_OVERVIEW_IS_DEFAULT_VERSION)));
            Set<String> tags = new HashSet<String>();
            Tag[] tag = registry.getTags(artifactPath);
            for (Tag tag1 : tag) {
                tags.add(tag1.getTagName());
            }
            api.addTags(tags);
            api.setLastUpdated(registry.get(artifactPath).getLastModified());
            api.setCreatedTime(String.valueOf(registry.get(artifactPath).getCreatedTime().getTime()));
            api.setImplementation(artifact.getAttribute(APIConstants.PROTOTYPE_OVERVIEW_IMPLEMENTATION));
            String environments = artifact.getAttribute(APIConstants.API_OVERVIEW_ENVIRONMENTS);
            api.setEnvironments(extractEnvironmentsForAPI(environments));
            api.setCorsConfiguration(getCorsConfigurationFromArtifact(artifact));
            api.setAuthorizationHeader(artifact.getAttribute(APIConstants.API_OVERVIEW_AUTHORIZATION_HEADER));
            api.setApiSecurity(artifact.getAttribute(APIConstants.API_OVERVIEW_API_SECURITY));
            //set data and status related to monetization
            api.setMonetizationStatus(Boolean.parseBoolean(artifact.getAttribute
                    (APIConstants.Monetization.API_MONETIZATION_STATUS)));
            String monetizationInfo = artifact.getAttribute(APIConstants.Monetization.API_MONETIZATION_PROPERTIES);
            if (StringUtils.isNotBlank(monetizationInfo)) {
                JSONParser parser = new JSONParser();
                JSONObject jsonObj = (JSONObject) parser.parse(monetizationInfo);
                api.setMonetizationProperties(jsonObj);
            }
            api.setGatewayLabels(getLabelsFromAPIGovernanceArtifact(artifact, api.getId().getProviderName()));

            //get endpoint config string from artifact, parse it as a json and set the environment list configured with
            //non empty URLs to API object
            try {
                api.setEnvironmentList(extractEnvironmentListForAPI(
                        artifact.getAttribute(APIConstants.API_OVERVIEW_ENDPOINT_CONFIG)));
            } catch (ParseException e) {
                String msg = "Failed to parse endpoint config JSON of API: " + apiName + " " + apiVersion;
                log.error(msg, e);
                throw new APIManagementException(msg, e);
            } catch (ClassCastException e) {
                String msg = "Invalid endpoint config JSON found in API: " + apiName + " " + apiVersion;
                log.error(msg, e);
                throw new APIManagementException(msg, e);
            }

        } catch (GovernanceException e) {
            String msg = "Failed to get API for artifact ";
            throw new APIManagementException(msg, e);
        } catch (RegistryException e) {
            String msg = "Failed to get LastAccess time or Rating";
            throw new APIManagementException(msg, e);
        } catch (UserStoreException e) {
            String msg = "Failed to get User Realm of API Provider";
            throw new APIManagementException(msg, e);
        } catch (ParseException e) {
            String msg = "Failed to get parse monetization information.";
            throw new APIManagementException(msg, e);
        }
        return api;
    }

    /**
     * This method return the gateway labels of an API
     *
     * @param artifact        API artifact
     * @param apiProviderName name of API provider
     * @return List<Label> list of gateway labels
     */
    private static List<Label> getLabelsFromAPIGovernanceArtifact(GovernanceArtifact artifact, String apiProviderName)
            throws GovernanceException, APIManagementException {
        String[] labelArray = artifact.getAttributes(APIConstants.API_LABELS_GATEWAY_LABELS);
        List<Label> gatewayLabelListForAPI = new ArrayList<>();

        if (labelArray != null && labelArray.length > 0) {
            String tenantDomain = MultitenantUtils.getTenantDomain
                    (replaceEmailDomainBack(apiProviderName));
            List<Label> allLabelList = APIUtil.getAllLabels(tenantDomain);
            for (String labelName : labelArray) {
                Label label = new Label();
                //set the name
                label.setName(labelName);
                //set the description and access URLs
                for (Label currentLabel : allLabelList) {
                    if (labelName.equalsIgnoreCase(currentLabel.getName())) {
                        label.setDescription(currentLabel.getDescription());
                        label.setAccessUrls(currentLabel.getAccessUrls());
                    }
                }
                gatewayLabelListForAPI.add(label);
            }
        }
        return gatewayLabelListForAPI;
    }

    /**
     * This method used to extract environment list configured with non empty URLs.
     *
     * @param endpointConfigs (Eg: {"production_endpoints":{"url":"http://www.test.com/v1/xxx","config":null,
     *                        "template_not_supported":false},"endpoint_type":"http"})
     * @return Set<String>
     */
    public static Set<String> extractEnvironmentListForAPI(String endpointConfigs)
            throws ParseException, ClassCastException {
        Set<String> environmentList = new HashSet<String>();
        if (StringUtils.isNotBlank(endpointConfigs) && !"null".equals(endpointConfigs)) {
            JSONParser parser = new JSONParser();
            JSONObject endpointConfigJson = (JSONObject) parser.parse(endpointConfigs);
            if (endpointConfigJson.containsKey(APIConstants.API_DATA_PRODUCTION_ENDPOINTS) &&
                    isEndpointURLNonEmpty(endpointConfigJson.get(APIConstants.API_DATA_PRODUCTION_ENDPOINTS))) {
                environmentList.add(APIConstants.API_KEY_TYPE_PRODUCTION);
            }
            if (endpointConfigJson.containsKey(APIConstants.API_DATA_SANDBOX_ENDPOINTS) &&
                    isEndpointURLNonEmpty(endpointConfigJson.get(APIConstants.API_DATA_SANDBOX_ENDPOINTS))) {
                environmentList.add(APIConstants.API_KEY_TYPE_SANDBOX);
            }
        }
        return environmentList;
    }

    /**
     * This method used to check whether the endpoints JSON object has a non empty URL.
     *
     * @param endpoints (Eg: {"url":"http://www.test.com/v1/xxx","config":null,"template_not_supported":false})
     * @return boolean
     */
    public static boolean isEndpointURLNonEmpty(Object endpoints) {
        if (endpoints instanceof JSONObject) {
            JSONObject endpointJson = (JSONObject) endpoints;
            if (endpointJson.containsKey(APIConstants.API_DATA_URL) &&
                    endpointJson.get(APIConstants.API_DATA_URL) != null) {
                String url = (endpointJson.get(APIConstants.API_DATA_URL)).toString();
                if (StringUtils.isNotBlank(url)) {
                    return true;
                }
            }
        } else if (endpoints instanceof JSONArray) {
            JSONArray endpointsJson = (JSONArray) endpoints;
            for (int i = 0; i < endpointsJson.size(); i++) {
                if (isEndpointURLNonEmpty(endpointsJson.get(i))) {
                    return true;
                }
            }
        }
        return false;
    }

    public static API getAPI(GovernanceArtifact artifact)
            throws APIManagementException {

        API api;
        try {
            String providerName = artifact.getAttribute(APIConstants.API_OVERVIEW_PROVIDER);
            String apiName = artifact.getAttribute(APIConstants.API_OVERVIEW_NAME);
            String apiVersion = artifact.getAttribute(APIConstants.API_OVERVIEW_VERSION);
            APIIdentifier apiIdentifier = new APIIdentifier(providerName, apiName, apiVersion);
            api = new API(apiIdentifier);
            int apiId = ApiMgtDAO.getInstance().getAPIID(apiIdentifier, null);
            if (apiId == -1) {
                return null;
            }
            //set uuid
            api.setUUID(artifact.getId());
            api.setRating(getAverageRating(apiId));
            api.setThumbnailUrl(artifact.getAttribute(APIConstants.API_OVERVIEW_THUMBNAIL_URL));
            api.setStatus(getLcStateFromArtifact(artifact));
            api.setContext(artifact.getAttribute(APIConstants.API_OVERVIEW_CONTEXT));
            api.setVisibility(artifact.getAttribute(APIConstants.API_OVERVIEW_VISIBILITY));
            api.setVisibleRoles(artifact.getAttribute(APIConstants.API_OVERVIEW_VISIBLE_ROLES));
            api.setVisibleTenants(artifact.getAttribute(APIConstants.API_OVERVIEW_VISIBLE_TENANTS));
            api.setTransports(artifact.getAttribute(APIConstants.API_OVERVIEW_TRANSPORTS));
            api.setInSequence(artifact.getAttribute(APIConstants.API_OVERVIEW_INSEQUENCE));
            api.setOutSequence(artifact.getAttribute(APIConstants.API_OVERVIEW_OUTSEQUENCE));
            api.setFaultSequence(artifact.getAttribute(APIConstants.API_OVERVIEW_FAULTSEQUENCE));
            api.setDescription(artifact.getAttribute(APIConstants.API_OVERVIEW_DESCRIPTION));
            api.setResponseCache(artifact.getAttribute(APIConstants.API_OVERVIEW_RESPONSE_CACHING));
            api.setType(artifact.getAttribute(APIConstants.API_OVERVIEW_TYPE));
            int cacheTimeout = APIConstants.API_RESPONSE_CACHE_TIMEOUT;
            try {
                cacheTimeout = Integer.parseInt(artifact.getAttribute(APIConstants.API_OVERVIEW_CACHE_TIMEOUT));
            } catch (NumberFormatException e) {
                //ignore
            }
            api.setCacheTimeout(cacheTimeout);

            boolean isGlobalThrottlingEnabled = APIUtil.isAdvanceThrottlingEnabled();

            if (isGlobalThrottlingEnabled) {
                String apiLevelTier = ApiMgtDAO.getInstance().getAPILevelTier(apiId);
                api.setApiLevelPolicy(apiLevelTier);

                Set<Tier> availablePolicy = new HashSet<Tier>();
                String[] subscriptionPolicy = ApiMgtDAO.getInstance().getPolicyNames(PolicyConstants.POLICY_LEVEL_SUB, replaceEmailDomainBack(providerName));
                List<String> definedPolicyNames = Arrays.asList(subscriptionPolicy);
                String policies = artifact.getAttribute(APIConstants.API_OVERVIEW_TIER);
                if (policies != null && !"".equals(policies)) {
                    String[] policyNames = policies.split("\\|\\|");
                    for (String policyName : policyNames) {
                        if (definedPolicyNames.contains(policyName) || APIConstants.UNLIMITED_TIER.equals(policyName)) {
                            Tier p = new Tier(policyName);
                            availablePolicy.add(p);
                        } else {
                            log.warn("Unknown policy: " + policyName + " found on API: " + apiName);
                        }
                    }
                }

                api.addAvailableTiers(availablePolicy);
                String tenantDomainName = MultitenantUtils.getTenantDomain(replaceEmailDomainBack(providerName));
                api.setMonetizationCategory(getAPIMonetizationCategory(availablePolicy, tenantDomainName));
            } else {
                //deprecated throttling method
                Set<Tier> availableTier = new HashSet<Tier>();
                String tiers = artifact.getAttribute(APIConstants.API_OVERVIEW_TIER);
                String tenantDomainName = MultitenantUtils.getTenantDomain(replaceEmailDomainBack(providerName));
                if (tiers != null) {
                    String[] tierNames = tiers.split("\\|\\|");
                    for (String tierName : tierNames) {
                        Tier tier = new Tier(tierName);
                        availableTier.add(tier);

                    }

                    api.addAvailableTiers(availableTier);
                    api.setMonetizationCategory(getAPIMonetizationCategory(availableTier, tenantDomainName));
                } else {
                    api.setMonetizationCategory(getAPIMonetizationCategory(availableTier, tenantDomainName));
                }
            }

            api.setRedirectURL(artifact.getAttribute(APIConstants.API_OVERVIEW_REDIRECT_URL));
            api.setApiOwner(artifact.getAttribute(APIConstants.API_OVERVIEW_OWNER));
            api.setAdvertiseOnly(Boolean.parseBoolean(artifact.getAttribute(APIConstants.API_OVERVIEW_ADVERTISE_ONLY)));

            api.setEndpointConfig(artifact.getAttribute(APIConstants.API_OVERVIEW_ENDPOINT_CONFIG));

            api.setSubscriptionAvailability(artifact.getAttribute(APIConstants.API_OVERVIEW_SUBSCRIPTION_AVAILABILITY));
            api.setSubscriptionAvailableTenants(artifact.getAttribute(APIConstants.API_OVERVIEW_SUBSCRIPTION_AVAILABLE_TENANTS));

            api.setAsDefaultVersion(Boolean.parseBoolean(artifact.getAttribute(APIConstants.API_OVERVIEW_IS_DEFAULT_VERSION)));
            api.setImplementation(artifact.getAttribute(APIConstants.PROTOTYPE_OVERVIEW_IMPLEMENTATION));
            api.setTechnicalOwner(artifact.getAttribute(APIConstants.API_OVERVIEW_TEC_OWNER));
            api.setTechnicalOwnerEmail(artifact.getAttribute(APIConstants.API_OVERVIEW_TEC_OWNER_EMAIL));
            api.setBusinessOwner(artifact.getAttribute(APIConstants.API_OVERVIEW_BUSS_OWNER));
            api.setBusinessOwnerEmail(artifact.getAttribute(APIConstants.API_OVERVIEW_BUSS_OWNER_EMAIL));

            ArrayList<URITemplate> urlPatternsList;
            urlPatternsList = ApiMgtDAO.getInstance().getAllURITemplates(api.getContext(), api.getId().getVersion());
            Set<URITemplate> uriTemplates = new HashSet<URITemplate>(urlPatternsList);

            for (URITemplate uriTemplate : uriTemplates) {
                uriTemplate.setResourceURI(api.getUrl());
                uriTemplate.setResourceSandboxURI(api.getSandboxUrl());

            }
            api.setUriTemplates(uriTemplates);
            String environments = artifact.getAttribute(APIConstants.API_OVERVIEW_ENVIRONMENTS);
            api.setEnvironments(extractEnvironmentsForAPI(environments));
            api.setCorsConfiguration(getCorsConfigurationFromArtifact(artifact));
            api.setAuthorizationHeader(artifact.getAttribute(APIConstants.API_OVERVIEW_AUTHORIZATION_HEADER));
            api.setApiSecurity(artifact.getAttribute(APIConstants.API_OVERVIEW_API_SECURITY));

            //get endpoint config string from artifact, parse it as a json and set the environment list configured with
            //non empty URLs to API object
            try {
                api.setEnvironmentList(extractEnvironmentListForAPI(
                        artifact.getAttribute(APIConstants.API_OVERVIEW_ENDPOINT_CONFIG)));
            } catch (ParseException e) {
                String msg = "Failed to parse endpoint config JSON of API: " + apiName + " " + apiVersion;
                log.error(msg, e);
                throw new APIManagementException(msg, e);
            } catch (ClassCastException e) {
                String msg = "Invalid endpoint config JSON found in API: " + apiName + " " + apiVersion;
                log.error(msg, e);
                throw new APIManagementException(msg, e);
            }
        } catch (GovernanceException e) {
            String msg = "Failed to get API from artifact ";
            throw new APIManagementException(msg, e);
        }
        return api;
    }

    /**
     * This method is used to get an API in the Light Weight manner.
     * @param artifact  generic artfact
     * @return this will return an API for the selected artifact.
     * @throws APIManagementException , if invalid json config for the API or Api cannot be retrieved from the artifact
     */
    public static API getLightWeightAPI(GovernanceArtifact artifact)
            throws APIManagementException {

        API api;
        try {
            String providerName = artifact.getAttribute(APIConstants.API_OVERVIEW_PROVIDER);
            String apiName = artifact.getAttribute(APIConstants.API_OVERVIEW_NAME);
            String apiVersion = artifact.getAttribute(APIConstants.API_OVERVIEW_VERSION);
            APIIdentifier apiIdentifier = new APIIdentifier(providerName, apiName, apiVersion);
            api = new API(apiIdentifier);
            int apiId = ApiMgtDAO.getInstance().getAPIID(apiIdentifier, null);
            if (apiId == -1) {
                return null;
            }
            //set uuid
            api.setUUID(artifact.getId());
            api.setRating(getAverageRating(apiId));
            api.setThumbnailUrl(artifact.getAttribute(APIConstants.API_OVERVIEW_THUMBNAIL_URL));
            api.setStatus(getLcStateFromArtifact(artifact));
            api.setContext(artifact.getAttribute(APIConstants.API_OVERVIEW_CONTEXT));
            api.setVisibility(artifact.getAttribute(APIConstants.API_OVERVIEW_VISIBILITY));
            api.setVisibleRoles(artifact.getAttribute(APIConstants.API_OVERVIEW_VISIBLE_ROLES));
            api.setVisibleTenants(artifact.getAttribute(APIConstants.API_OVERVIEW_VISIBLE_TENANTS));
            api.setTransports(artifact.getAttribute(APIConstants.API_OVERVIEW_TRANSPORTS));
            api.setInSequence(artifact.getAttribute(APIConstants.API_OVERVIEW_INSEQUENCE));
            api.setOutSequence(artifact.getAttribute(APIConstants.API_OVERVIEW_OUTSEQUENCE));
            api.setFaultSequence(artifact.getAttribute(APIConstants.API_OVERVIEW_FAULTSEQUENCE));
            api.setDescription(artifact.getAttribute(APIConstants.API_OVERVIEW_DESCRIPTION));
            api.setResponseCache(artifact.getAttribute(APIConstants.API_OVERVIEW_RESPONSE_CACHING));
            api.setType(artifact.getAttribute(APIConstants.API_OVERVIEW_TYPE));
            int cacheTimeout = APIConstants.API_RESPONSE_CACHE_TIMEOUT;
            try {
                cacheTimeout = Integer.parseInt(artifact.getAttribute(APIConstants.API_OVERVIEW_CACHE_TIMEOUT));
            } catch (NumberFormatException e) {
                //ignore
            }
            api.setCacheTimeout(cacheTimeout);

            boolean isGlobalThrottlingEnabled = APIUtil.isAdvanceThrottlingEnabled();

            if (isGlobalThrottlingEnabled) {
                String apiLevelTier = ApiMgtDAO.getInstance().getAPILevelTier(apiId);
                api.setApiLevelPolicy(apiLevelTier);

                Set<Tier> availablePolicy = new HashSet<Tier>();
                String[] subscriptionPolicy = ApiMgtDAO.getInstance().getPolicyNames(PolicyConstants.POLICY_LEVEL_SUB,
                        replaceEmailDomainBack(providerName));
                List<String> definedPolicyNames = Arrays.asList(subscriptionPolicy);
                String policies = artifact.getAttribute(APIConstants.API_OVERVIEW_TIER);
                if (policies != null && !"".equals(policies)) {
                    String[] policyNames = policies.split("\\|\\|");
                    for (String policyName : policyNames) {
                        if (definedPolicyNames.contains(policyName) || APIConstants.UNLIMITED_TIER.equals(policyName)) {
                            Tier p = new Tier(policyName);
                            availablePolicy.add(p);
                        } else {
                            log.warn("Unknown policy: " + policyName + " found on API: " + apiName);
                        }
                    }
                }

                api.addAvailableTiers(availablePolicy);
                String tenantDomainName = MultitenantUtils.getTenantDomain(replaceEmailDomainBack(providerName));
                api.setMonetizationCategory(getAPIMonetizationCategory(availablePolicy, tenantDomainName));
            } else {
                //deprecated throttling method
                Set<Tier> availableTier = new HashSet<Tier>();
                String tiers = artifact.getAttribute(APIConstants.API_OVERVIEW_TIER);
                String tenantDomainName = MultitenantUtils.getTenantDomain(replaceEmailDomainBack(providerName));
                if (tiers != null) {
                    String[] tierNames = tiers.split("\\|\\|");
                    for (String tierName : tierNames) {
                        Tier tier = new Tier(tierName);
                        availableTier.add(tier);

                    }

                    api.addAvailableTiers(availableTier);
                    api.setMonetizationCategory(getAPIMonetizationCategory(availableTier, tenantDomainName));
                } else {
                    api.setMonetizationCategory(getAPIMonetizationCategory(availableTier, tenantDomainName));
                }
            }

            api.setRedirectURL(artifact.getAttribute(APIConstants.API_OVERVIEW_REDIRECT_URL));
            api.setApiOwner(artifact.getAttribute(APIConstants.API_OVERVIEW_OWNER));
            api.setAdvertiseOnly(Boolean.parseBoolean(artifact.getAttribute(APIConstants.API_OVERVIEW_ADVERTISE_ONLY)));

            api.setEndpointConfig(artifact.getAttribute(APIConstants.API_OVERVIEW_ENDPOINT_CONFIG));

            api.setSubscriptionAvailability(artifact.getAttribute(APIConstants.API_OVERVIEW_SUBSCRIPTION_AVAILABILITY));
            api.setSubscriptionAvailableTenants(artifact.getAttribute(
                    APIConstants.API_OVERVIEW_SUBSCRIPTION_AVAILABLE_TENANTS));

            api.setAsDefaultVersion(Boolean.parseBoolean(artifact.getAttribute(
                    APIConstants.API_OVERVIEW_IS_DEFAULT_VERSION)));
            api.setImplementation(artifact.getAttribute(APIConstants.PROTOTYPE_OVERVIEW_IMPLEMENTATION));
            api.setTechnicalOwner(artifact.getAttribute(APIConstants.API_OVERVIEW_TEC_OWNER));
            api.setTechnicalOwnerEmail(artifact.getAttribute(APIConstants.API_OVERVIEW_TEC_OWNER_EMAIL));
            api.setBusinessOwner(artifact.getAttribute(APIConstants.API_OVERVIEW_BUSS_OWNER));
            api.setBusinessOwnerEmail(artifact.getAttribute(APIConstants.API_OVERVIEW_BUSS_OWNER_EMAIL));
            String environments = artifact.getAttribute(APIConstants.API_OVERVIEW_ENVIRONMENTS);
            api.setEnvironments(extractEnvironmentsForAPI(environments));
            api.setCorsConfiguration(getCorsConfigurationFromArtifact(artifact));

            try {
                api.setEnvironmentList(extractEnvironmentListForAPI(
                        artifact.getAttribute(APIConstants.API_OVERVIEW_ENDPOINT_CONFIG)));
            } catch (ParseException e) {
                String msg = "Failed to parse endpoint config JSON of API: " + apiName + " " + apiVersion;
                log.error(msg, e);
                throw new APIManagementException(msg, e);
            } catch (ClassCastException e) {
                String msg = "Invalid endpoint config JSON found in API: " + apiName + " " + apiVersion;
                log.error(msg, e);
                throw new APIManagementException(msg, e);
            }

        } catch (GovernanceException e) {
            String msg = "Failed to get API from artifact ";
            throw new APIManagementException(msg, e);
        }
        return api;
    }

    /**
     * This method used to get Provider from provider artifact
     *
     * @param artifact provider artifact
     * @return Provider
     * @throws APIManagementException if failed to get Provider from provider artifact.
     */
    public static Provider getProvider(GenericArtifact artifact) throws APIManagementException {
        Provider provider;
        try {
            provider = new Provider(artifact.getAttribute(APIConstants.PROVIDER_OVERVIEW_NAME));
            provider.setDescription(artifact.getAttribute(APIConstants.PROVIDER_OVERVIEW_DESCRIPTION));
            provider.setEmail(artifact.getAttribute(APIConstants.PROVIDER_OVERVIEW_EMAIL));

        } catch (GovernanceException e) {
            String msg = "Failed to get provider ";
            log.error(msg, e);
            throw new APIManagementException(msg, e);
        }
        return provider;
    }

    /**
     * Returns a list of scopes when passed the Provider Name and Scope Key
     *
     * @param scopeKey
     * @param provider
     * @return
     * @throws APIManagementException
     */
    public static Set<Scope> getScopeByScopeKey(String scopeKey, String provider) throws APIManagementException {
        Set<Scope> scopeSet = null;
        String tenantDomainName = MultitenantUtils.getTenantDomain(replaceEmailDomainBack(provider));
        try {
            int tenantId = ServiceReferenceHolder.getInstance().getRealmService().getTenantManager()
                    .getTenantId(tenantDomainName);
            scopeSet = ApiMgtDAO.getInstance().getAPIScopesByScopeKey(scopeKey, tenantId);
        } catch (UserStoreException e) {
            String msg = "Error while retrieving Scopes";
            log.error(msg, e);
            handleException(msg);
        }
        return scopeSet;
    }

    /**
     * Create Governance artifact from given attributes
     *
     * @param artifact initial governance artifact
     * @param api      API object with the attributes value
     * @return GenericArtifact
     * @throws org.wso2.carbon.apimgt.api.APIManagementException if failed to create API
     */
    public static GenericArtifact createAPIArtifactContent(GenericArtifact artifact, API api)
            throws APIManagementException {
        try {
            String apiStatus = api.getStatus();
            artifact.setAttribute(APIConstants.API_OVERVIEW_NAME, api.getId().getApiName());
            artifact.setAttribute(APIConstants.API_OVERVIEW_VERSION, api.getId().getVersion());
            artifact.setAttribute(APIConstants.API_OVERVIEW_IS_DEFAULT_VERSION, String.valueOf(api.isDefaultVersion()));

            artifact.setAttribute(APIConstants.API_OVERVIEW_CONTEXT, api.getContext());
            artifact.setAttribute(APIConstants.API_OVERVIEW_PROVIDER, api.getId().getProviderName());
            artifact.setAttribute(APIConstants.API_OVERVIEW_DESCRIPTION, api.getDescription());
            artifact.setAttribute(APIConstants.API_OVERVIEW_WSDL, api.getWsdlUrl());
            artifact.setAttribute(APIConstants.API_OVERVIEW_WADL, api.getWadlUrl());
            artifact.setAttribute(APIConstants.API_OVERVIEW_THUMBNAIL_URL, api.getThumbnailUrl());
            artifact.setAttribute(APIConstants.API_OVERVIEW_STATUS, apiStatus);
            artifact.setAttribute(APIConstants.API_OVERVIEW_TEC_OWNER, api.getTechnicalOwner());
            artifact.setAttribute(APIConstants.API_OVERVIEW_TEC_OWNER_EMAIL, api.getTechnicalOwnerEmail());
            artifact.setAttribute(APIConstants.API_OVERVIEW_BUSS_OWNER, api.getBusinessOwner());
            artifact.setAttribute(APIConstants.API_OVERVIEW_BUSS_OWNER_EMAIL, api.getBusinessOwnerEmail());
            artifact.setAttribute(APIConstants.API_OVERVIEW_VISIBILITY, api.getVisibility());
            artifact.setAttribute(APIConstants.API_OVERVIEW_VISIBLE_ROLES, api.getVisibleRoles());
            artifact.setAttribute(APIConstants.API_OVERVIEW_VISIBLE_TENANTS, api.getVisibleTenants());
            artifact.setAttribute(APIConstants.API_OVERVIEW_ENDPOINT_SECURED, Boolean.toString(api.isEndpointSecured()));
            artifact.setAttribute(APIConstants.API_OVERVIEW_ENDPOINT_AUTH_DIGEST, Boolean.toString(api.isEndpointAuthDigest()));
            artifact.setAttribute(APIConstants.API_OVERVIEW_ENDPOINT_USERNAME, api.getEndpointUTUsername());
            artifact.setAttribute(APIConstants.API_OVERVIEW_ENDPOINT_PASSWORD, api.getEndpointUTPassword());
            artifact.setAttribute(APIConstants.API_OVERVIEW_TRANSPORTS, api.getTransports());
            artifact.setAttribute(APIConstants.API_OVERVIEW_INSEQUENCE, api.getInSequence());
            artifact.setAttribute(APIConstants.API_OVERVIEW_OUTSEQUENCE, api.getOutSequence());
            artifact.setAttribute(APIConstants.API_OVERVIEW_FAULTSEQUENCE, api.getFaultSequence());
            artifact.setAttribute(APIConstants.API_OVERVIEW_RESPONSE_CACHING, api.getResponseCache());
            artifact.setAttribute(APIConstants.API_OVERVIEW_CACHE_TIMEOUT, Integer.toString(api.getCacheTimeout()));

            artifact.setAttribute(APIConstants.API_OVERVIEW_REDIRECT_URL, api.getRedirectURL());
            artifact.setAttribute(APIConstants.API_OVERVIEW_OWNER, api.getApiOwner());
            artifact.setAttribute(APIConstants.API_OVERVIEW_ADVERTISE_ONLY, Boolean.toString(api.isAdvertiseOnly()));

            artifact.setAttribute(APIConstants.API_OVERVIEW_ENDPOINT_CONFIG, api.getEndpointConfig());

            artifact.setAttribute(APIConstants.API_OVERVIEW_SUBSCRIPTION_AVAILABILITY, api.getSubscriptionAvailability());
            artifact.setAttribute(APIConstants.API_OVERVIEW_SUBSCRIPTION_AVAILABLE_TENANTS, api.getSubscriptionAvailableTenants());

            artifact.setAttribute(APIConstants.PROTOTYPE_OVERVIEW_IMPLEMENTATION, api.getImplementation());

            artifact.setAttribute(APIConstants.API_PRODUCTION_THROTTLE_MAXTPS, api.getProductionMaxTps());
            artifact.setAttribute(APIConstants.API_SANDBOX_THROTTLE_MAXTPS, api.getSandboxMaxTps());
            artifact.setAttribute(APIConstants.API_OVERVIEW_AUTHORIZATION_HEADER, api.getAuthorizationHeader());
            artifact.setAttribute(APIConstants.API_OVERVIEW_API_SECURITY, api.getApiSecurity());
            artifact.setAttribute(APIConstants.API_OVERVIEW_ENABLE_JSON_SCHEMA,
                    Boolean.toString(api.isEnabledSchemaValidation()));

            //Validate if the API has an unsupported context before setting it in the artifact
            String tenantDomain = PrivilegedCarbonContext.getThreadLocalCarbonContext().getTenantDomain();
            if (APIConstants.SUPER_TENANT_DOMAIN.equals(tenantDomain)) {
                String invalidContext = File.separator + APIConstants.VERSION_PLACEHOLDER;
                if (invalidContext.equals(api.getContextTemplate())) {
                    throw new APIManagementException(
                            "API : " + api.getId() + " has an unsupported context : " + api.getContextTemplate());
                }
            } else {
                String invalidContext =
                        APIConstants.TENANT_PREFIX + tenantDomain + File.separator + APIConstants.VERSION_PLACEHOLDER;
                if (invalidContext.equals(api.getContextTemplate())) {
                    throw new APIManagementException(
                            "API : " + api.getId() + " has an unsupported context : " + api.getContextTemplate());
                }
            }
            // This is to support the pluggable version strategy.
            artifact.setAttribute(APIConstants.API_OVERVIEW_CONTEXT_TEMPLATE, api.getContextTemplate());
            artifact.setAttribute(APIConstants.API_OVERVIEW_VERSION_TYPE, "context");
            artifact.setAttribute(APIConstants.API_OVERVIEW_TYPE, api.getType());

            StringBuilder policyBuilder = new StringBuilder();
            for (Tier tier : api.getAvailableTiers()) {
                policyBuilder.append(tier.getName());
                policyBuilder.append("||");
            }

            String policies = policyBuilder.toString();

            if (!"".equals(policies)) {
                policies = policies.substring(0, policies.length() - 2);
                artifact.setAttribute(APIConstants.API_OVERVIEW_TIER, policies);
            }

            StringBuilder tiersBuilder = new StringBuilder();
            for (Tier tier : api.getAvailableTiers()) {
                tiersBuilder.append(tier.getName());
                tiersBuilder.append("||");
            }

            String tiers = tiersBuilder.toString();

            if (!"".equals(tiers)) {
                tiers = tiers.substring(0, tiers.length() - 2);
                artifact.setAttribute(APIConstants.API_OVERVIEW_TIER, tiers);
            }

            if (APIConstants.PUBLISHED.equals(apiStatus)) {
                artifact.setAttribute(APIConstants.API_OVERVIEW_IS_LATEST, "true");
            }
            String[] keys = artifact.getAttributeKeys();
            for (String key : keys) {
                if (key.contains("URITemplate")) {
                    artifact.removeAttribute(key);
                }
            }

            Set<URITemplate> uriTemplateSet = api.getUriTemplates();
            int i = 0;
            for (URITemplate uriTemplate : uriTemplateSet) {
                artifact.addAttribute(APIConstants.API_URI_PATTERN + i, uriTemplate.getUriTemplate());
                artifact.addAttribute(APIConstants.API_URI_HTTP_METHOD + i, uriTemplate.getHTTPVerb());
                artifact.addAttribute(APIConstants.API_URI_AUTH_TYPE + i, uriTemplate.getAuthType());

                i++;

            }
            artifact.setAttribute(APIConstants.API_OVERVIEW_ENVIRONMENTS, writeEnvironmentsToArtifact(api));

            artifact.setAttribute(APIConstants.API_OVERVIEW_CORS_CONFIGURATION,
                    APIUtil.getCorsConfigurationJsonFromDto(api.getCorsConfiguration()));

            //attaching micro-gateway labels to the API
            attachLabelsToAPIArtifact(artifact, api, tenantDomain);

            //set monetization status (i.e - enabled or disabled)
            artifact.setAttribute(APIConstants.Monetization.API_MONETIZATION_STATUS, Boolean.toString(api.getMonetizationStatus()));
            //set additional monetization data
            if (api.getMonetizationProperties() != null) {
                artifact.setAttribute(APIConstants.Monetization.API_MONETIZATION_PROPERTIES,
                        api.getMonetizationProperties().toJSONString());
            }

            String apiSecurity = artifact.getAttribute(APIConstants.API_OVERVIEW_API_SECURITY);
            if (apiSecurity != null && !apiSecurity.contains(APIConstants.DEFAULT_API_SECURITY_OAUTH2) &&
                    !apiSecurity.contains(APIConstants.API_SECURITY_API_KEY)) {
                artifact.setAttribute(APIConstants.API_OVERVIEW_TIER, "");
            }
        } catch (GovernanceException e) {
            String msg = "Failed to create API for : " + api.getId().getApiName();
            log.error(msg, e);
            throw new APIManagementException(msg, e);
        }
        return artifact;
    }

    /**
     * Create Governance artifact from given attributes
     *
     * @param artifact initial governance artifact
     * @param apiProduct     APIProduct object with the attributes value
     * @return GenericArtifact
     * @throws APIManagementException if failed to create API Product
     */
    public static GenericArtifact createAPIProductArtifactContent(GenericArtifact artifact, APIProduct apiProduct)
            throws APIManagementException {
        try {
            //todo : review and add missing fields
            artifact.setAttribute(APIConstants.API_OVERVIEW_NAME, apiProduct.getId().getName());
            artifact.setAttribute(APIConstants.API_OVERVIEW_VERSION, apiProduct.getId().getVersion());
            artifact.setAttribute(APIConstants.API_OVERVIEW_PROVIDER, apiProduct.getId().getProviderName());
            artifact.setAttribute(APIConstants.API_OVERVIEW_CONTEXT, apiProduct.getContext());
            artifact.setAttribute(APIConstants.API_OVERVIEW_DESCRIPTION, apiProduct.getDescription());
            artifact.setAttribute(APIConstants.API_OVERVIEW_TYPE, APIConstants.AuditLogConstants.API_PRODUCT);
            artifact.setAttribute(APIConstants.API_OVERVIEW_STATUS, apiProduct.getState());
            artifact.setAttribute(APIConstants.API_OVERVIEW_VISIBILITY, apiProduct.getVisibility());
            artifact.setAttribute(APIConstants.API_OVERVIEW_VISIBLE_ROLES, apiProduct.getVisibleRoles());
            artifact.setAttribute(APIConstants.API_OVERVIEW_VISIBLE_TENANTS, apiProduct.getVisibleTenants());
            artifact.setAttribute(APIConstants.API_OVERVIEW_BUSS_OWNER, apiProduct.getBusinessOwner());
            artifact.setAttribute(APIConstants.API_OVERVIEW_BUSS_OWNER_EMAIL, apiProduct.getBusinessOwnerEmail());
            artifact.setAttribute(APIConstants.API_OVERVIEW_TEC_OWNER, apiProduct.getTechnicalOwner());
            artifact.setAttribute(APIConstants.API_OVERVIEW_TEC_OWNER_EMAIL, apiProduct.getTechnicalOwnerEmail());
            artifact.setAttribute(APIConstants.API_OVERVIEW_SUBSCRIPTION_AVAILABILITY, apiProduct.getSubscriptionAvailability());
            artifact.setAttribute(APIConstants.API_OVERVIEW_SUBSCRIPTION_AVAILABLE_TENANTS, apiProduct.getSubscriptionAvailableTenants());
            artifact.setAttribute(APIConstants.API_OVERVIEW_THUMBNAIL_URL, apiProduct.getThumbnailUrl());

            StringBuilder policyBuilder = new StringBuilder();
            for (Tier tier : apiProduct.getAvailableTiers()) {
                policyBuilder.append(tier.getName());
                policyBuilder.append("||");
            }

            String policies = policyBuilder.toString();

            if (!"".equals(policies)) {
                policies = policies.substring(0, policies.length() - 2);
                artifact.setAttribute(APIConstants.API_OVERVIEW_TIER, policies);
            }

            artifact.setAttribute(APIConstants.API_OVERVIEW_ENVIRONMENTS, writeEnvironmentsToArtifact(apiProduct));
            artifact.setAttribute(APIConstants.API_OVERVIEW_TRANSPORTS, apiProduct.getTransports());
            artifact.setAttribute(APIConstants.API_OVERVIEW_CORS_CONFIGURATION,
                    APIUtil.getCorsConfigurationJsonFromDto(apiProduct.getCorsConfiguration()));
            //Validate if the API has an unsupported context before setting it in the artifact
            String tenantDomain = PrivilegedCarbonContext.getThreadLocalCarbonContext().getTenantDomain();
            if (APIConstants.SUPER_TENANT_DOMAIN.equals(tenantDomain)) {
                String invalidContext = File.separator + APIConstants.VERSION_PLACEHOLDER;
                if (invalidContext.equals(apiProduct.getContextTemplate())) {
                    throw new APIManagementException( "API : " + apiProduct.getId() + " has an unsupported context : " +
                                    apiProduct.getContextTemplate());
                }
            } else {
                String invalidContext =
                        APIConstants.TENANT_PREFIX + tenantDomain + File.separator + APIConstants.VERSION_PLACEHOLDER;
                if (invalidContext.equals(apiProduct.getContextTemplate())) {
                    throw new APIManagementException( "API : " + apiProduct.getId() + " has an unsupported context : " +
                            apiProduct.getContextTemplate());
                }
            }
            // This is to support the pluggable version strategy.
            artifact.setAttribute(APIConstants.API_OVERVIEW_CONTEXT_TEMPLATE, apiProduct.getContextTemplate());
            artifact.setAttribute(APIConstants.API_OVERVIEW_VERSION_TYPE, "context");
        } catch (GovernanceException e) {
            String msg = "Failed to create API for : " + apiProduct.getId().getName();
            log.error(msg, e);
            throw new APIManagementException(msg, e);
        }
        return artifact;
    }

    /**
     * This method is used to attach micro-gateway labels to the given API
     *
     * @param artifact genereic artifact
     * @param api API
     * @param tenantDomain domain name of the tenant
     * @throws APIManagementException if failed to attach micro-gateway labels
     */
    public static void attachLabelsToAPIArtifact(GenericArtifact artifact, API api, String tenantDomain)
            throws APIManagementException {

        //get all labels in the tenant
        List<Label> gatewayLabelList = APIUtil.getAllLabels(tenantDomain);
        //validation is performed here to cover all actions related to API artifact updates
        if (!gatewayLabelList.isEmpty()) {
            //put available gateway labels to a list for validation purpose
            List<String> availableGatewayLabelListNames = new ArrayList<>();
            for (Label x : gatewayLabelList) {
                availableGatewayLabelListNames.add(x.getName());
            }
            try {
                //clear all the existing labels first
                artifact.removeAttribute(APIConstants.API_LABELS_GATEWAY_LABELS);
                //if there are labels attached to the API object, add them to the artifact
                if (api.getGatewayLabels() != null) {
                    //validate and add each label to the artifact
                    List<Label> candidateLabelsList = api.getGatewayLabels();
                    for (Label label : candidateLabelsList) {
                        String candidateLabel = label.getName();
                        //validation step, add the label only if it exists in the available gateway labels
                        if (availableGatewayLabelListNames.contains(candidateLabel)) {
                            artifact.addAttribute(APIConstants.API_LABELS_GATEWAY_LABELS, candidateLabel);
                        } else {
                            log.warn("Label name : " + candidateLabel + " does not exist in the tenant : " +
                                    tenantDomain + ", hence skipping it.");
                        }
                    }
                }
            } catch (GovernanceException e) {
                String msg = "Failed to add labels for API : " + api.getId().getApiName();
                log.error(msg, e);
                throw new APIManagementException(msg, e);
            }
        } else {
            if (log.isDebugEnabled()) {
                log.debug("No predefined labels in the tenant : " + tenantDomain + " . Skipped adding all labels");
            }
        }
    }

    /**
     * Create the Documentation from artifact
     *
     * @param artifact Documentation artifact
     * @return Documentation
     * @throws APIManagementException if failed to create Documentation from artifact
     */
    public static Documentation getDocumentation(GenericArtifact artifact) throws APIManagementException {

        Documentation documentation;

        try {
            DocumentationType type;
            String docType = artifact.getAttribute(APIConstants.DOC_TYPE);

            if (docType.equalsIgnoreCase(DocumentationType.HOWTO.getType())) {
                type = DocumentationType.HOWTO;
            } else if (docType.equalsIgnoreCase(DocumentationType.PUBLIC_FORUM.getType())) {
                type = DocumentationType.PUBLIC_FORUM;
            } else if (docType.equalsIgnoreCase(DocumentationType.SUPPORT_FORUM.getType())) {
                type = DocumentationType.SUPPORT_FORUM;
            } else if (docType.equalsIgnoreCase(DocumentationType.API_MESSAGE_FORMAT.getType())) {
                type = DocumentationType.API_MESSAGE_FORMAT;
            } else if (docType.equalsIgnoreCase(DocumentationType.SAMPLES.getType())) {
                type = DocumentationType.SAMPLES;
            } else {
                type = DocumentationType.OTHER;
            }
            documentation = new Documentation(type, artifact.getAttribute(APIConstants.DOC_NAME));
            documentation.setId(artifact.getId());
            documentation.setSummary(artifact.getAttribute(APIConstants.DOC_SUMMARY));
            String visibilityAttr = artifact.getAttribute(APIConstants.DOC_VISIBILITY);
            Documentation.DocumentVisibility documentVisibility = Documentation.DocumentVisibility.API_LEVEL;

            if (visibilityAttr != null) {
                if (visibilityAttr.equals(Documentation.DocumentVisibility.API_LEVEL.name())) {
                    documentVisibility = Documentation.DocumentVisibility.API_LEVEL;
                } else if (visibilityAttr.equals(Documentation.DocumentVisibility.PRIVATE.name())) {
                    documentVisibility = Documentation.DocumentVisibility.PRIVATE;
                } else if (visibilityAttr.equals(Documentation.DocumentVisibility.OWNER_ONLY.name())) {
                    documentVisibility = Documentation.DocumentVisibility.OWNER_ONLY;
                }
            }
            documentation.setVisibility(documentVisibility);

            Documentation.DocumentSourceType docSourceType = Documentation.DocumentSourceType.INLINE;
            String artifactAttribute = artifact.getAttribute(APIConstants.DOC_SOURCE_TYPE);

            if (Documentation.DocumentSourceType.URL.name().equals(artifactAttribute)) {
                docSourceType = Documentation.DocumentSourceType.URL;
                documentation.setSourceUrl(artifact.getAttribute(APIConstants.DOC_SOURCE_URL));
            } else if (Documentation.DocumentSourceType.FILE.name().equals(artifactAttribute)) {
                docSourceType = Documentation.DocumentSourceType.FILE;
                documentation.setFilePath(prependWebContextRoot(artifact.getAttribute(APIConstants.DOC_FILE_PATH)));
            } else if (Documentation.DocumentSourceType.MARKDOWN.name().equals(artifactAttribute)) {
                docSourceType = Documentation.DocumentSourceType.MARKDOWN;
            }
            documentation.setSourceType(docSourceType);
            if (documentation.getType() == DocumentationType.OTHER) {
                documentation.setOtherTypeName(artifact.getAttribute(APIConstants.DOC_OTHER_TYPE_NAME));
            }

        } catch (GovernanceException e) {
            throw new APIManagementException("Failed to get documentation from artifact", e);
        }
        return documentation;
    }

    /**
     * Create the Documentation from artifact
     *
     * @param artifact Documentation artifact
     * @return Documentation
     * @throws APIManagementException if failed to create Documentation from artifact
     */
    public static Documentation getDocumentation(GenericArtifact artifact, String docCreatorName)
            throws APIManagementException {

        Documentation documentation;

        try {
            DocumentationType type;
            String docType = artifact.getAttribute(APIConstants.DOC_TYPE);

            if (docType.equalsIgnoreCase(DocumentationType.HOWTO.getType())) {
                type = DocumentationType.HOWTO;
            } else if (docType.equalsIgnoreCase(DocumentationType.PUBLIC_FORUM.getType())) {
                type = DocumentationType.PUBLIC_FORUM;
            } else if (docType.equalsIgnoreCase(DocumentationType.SUPPORT_FORUM.getType())) {
                type = DocumentationType.SUPPORT_FORUM;
            } else if (docType.equalsIgnoreCase(DocumentationType.API_MESSAGE_FORMAT.getType())) {
                type = DocumentationType.API_MESSAGE_FORMAT;
            } else if (docType.equalsIgnoreCase(DocumentationType.SAMPLES.getType())) {
                type = DocumentationType.SAMPLES;
            } else {
                type = DocumentationType.OTHER;
            }
            documentation = new Documentation(type, artifact.getAttribute(APIConstants.DOC_NAME));
            documentation.setId(artifact.getId());
            documentation.setSummary(artifact.getAttribute(APIConstants.DOC_SUMMARY));

            String visibilityAttr = artifact.getAttribute(APIConstants.DOC_VISIBILITY);
            Documentation.DocumentVisibility documentVisibility = Documentation.DocumentVisibility.API_LEVEL;
            if (visibilityAttr != null) {
                if (visibilityAttr.equals(Documentation.DocumentVisibility.API_LEVEL.name())) {
                    documentVisibility = Documentation.DocumentVisibility.API_LEVEL;
                } else if (visibilityAttr.equals(Documentation.DocumentVisibility.PRIVATE.name())) {
                    documentVisibility = Documentation.DocumentVisibility.PRIVATE;
                } else if (visibilityAttr.equals(Documentation.DocumentVisibility.OWNER_ONLY.name())) {
                    documentVisibility = Documentation.DocumentVisibility.OWNER_ONLY;
                }
            }
            documentation.setVisibility(documentVisibility);

            Documentation.DocumentSourceType docSourceType = Documentation.DocumentSourceType.INLINE;
            String artifactAttribute = artifact.getAttribute(APIConstants.DOC_SOURCE_TYPE);

            if (artifactAttribute.equals(Documentation.DocumentSourceType.MARKDOWN.name())) {
                docSourceType = Documentation.DocumentSourceType.MARKDOWN;
            } else if (artifactAttribute.equals(Documentation.DocumentSourceType.URL.name())) {
                docSourceType = Documentation.DocumentSourceType.URL;
            } else if (artifactAttribute.equals(Documentation.DocumentSourceType.FILE.name())) {
                docSourceType = Documentation.DocumentSourceType.FILE;
            }

            documentation.setSourceType(docSourceType);
            if ("URL".equals(artifact.getAttribute(APIConstants.DOC_SOURCE_TYPE))) {
                documentation.setSourceUrl(artifact.getAttribute(APIConstants.DOC_SOURCE_URL));
            }

            if (docSourceType == Documentation.DocumentSourceType.FILE) {
                String filePath = prependTenantPrefix(artifact.getAttribute(APIConstants.DOC_FILE_PATH), docCreatorName);
                documentation.setFilePath(prependWebContextRoot(filePath));
            }

            if (documentation.getType() == DocumentationType.OTHER) {
                documentation.setOtherTypeName(artifact.getAttribute(APIConstants.DOC_OTHER_TYPE_NAME));
            }

        } catch (GovernanceException e) {
            throw new APIManagementException("Failed to get documentation from artifact: " + e);
        }
        return documentation;
    }

    public static APIStatus getApiStatus(String status) throws APIManagementException {
        APIStatus apiStatus = null;
        for (APIStatus aStatus : APIStatus.values()) {
            if (aStatus.getStatus().equalsIgnoreCase(status)) {
                apiStatus = aStatus;
            }
        }
        return apiStatus;
    }

    public static String getLcStateFromArtifact(GovernanceArtifact artifact) throws GovernanceException {
        String state = (artifact.getLifecycleState() != null) ?
                artifact.getLifecycleState() :
                artifact.getAttribute(APIConstants.API_OVERVIEW_STATUS);
        return (state != null) ? state.toUpperCase() : null;
    }

    /**
     * Prepends the Tenant Prefix to a registry path. ex: /t/test1.com
     *
     * @param postfixUrl path to be prepended.
     * @return Path prepended with he Tenant domain prefix.
     */
    public static String prependTenantPrefix(String postfixUrl, String username) {
        String tenantDomain = MultitenantUtils.getTenantDomain(replaceEmailDomainBack(username));
        if (!(MultitenantConstants.SUPER_TENANT_DOMAIN_NAME.equals(tenantDomain))) {
            String tenantPrefix = "/t/";
            postfixUrl = tenantPrefix + tenantDomain + postfixUrl;
        }

        return postfixUrl;
    }

    /**
     * Prepends the webcontextroot to a registry path.
     *
     * @param postfixUrl path to be prepended.
     * @return Path prepended with he WebContext root.
     */
    public static String prependWebContextRoot(String postfixUrl) {
        String webContext = CarbonUtils.getServerConfiguration().getFirstProperty("WebContextRoot");
        if (webContext != null && !"/".equals(webContext)) {
            postfixUrl = webContext + postfixUrl;
        }
        return postfixUrl;
    }

    /**
     * Utility method for creating storage path for an icon.
     *
     * @param identifier APIIdentifier
     * @return Icon storage path.
     */
    public static String getIconPath(APIIdentifier identifier) {
        String artifactPath = APIConstants.API_IMAGE_LOCATION + RegistryConstants.PATH_SEPARATOR +
                identifier.getProviderName() + RegistryConstants.PATH_SEPARATOR +
                identifier.getApiName() + RegistryConstants.PATH_SEPARATOR + identifier.getVersion();
        return artifactPath + RegistryConstants.PATH_SEPARATOR + APIConstants.API_ICON_IMAGE;
    }

    /**
     * Utility method for get registry path for wsdl archive.
     *
     * @param identifier APIIdentifier
     * @return wsdl archive path
     */
    public static String getWsdlArchivePath(APIIdentifier identifier) {
        return APIConstants.API_WSDL_RESOURCE_LOCATION + APIConstants.API_WSDL_ARCHIVE_LOCATION +
                identifier.getProviderName() + APIConstants.WSDL_PROVIDER_SEPERATOR + identifier.getApiName() +
                identifier.getVersion() + APIConstants.ZIP_FILE_EXTENSION;
    }

    /**
     * Utility method to generate the path for a file.
     *
     * @param identifier APIIdentifier
     * @return Generated path.
     * @fileName File name.
     */
    public static String getDocumentationFilePath(Identifier identifier, String fileName) {
        if (identifier instanceof APIIdentifier) {
            return APIUtil.getAPIDocPath((APIIdentifier) identifier) + APIConstants.DOCUMENT_FILE_DIR +
                    RegistryConstants.PATH_SEPARATOR + fileName;
        } else {
            return APIUtil.getProductDocPath((APIProductIdentifier) identifier) + APIConstants.DOCUMENT_FILE_DIR +
                    RegistryConstants.PATH_SEPARATOR + fileName;
        }
    }

    public static String getOpenAPIDefinitionFilePath(String apiName, String apiVersion, String apiProvider) {
        return APIConstants.API_ROOT_LOCATION + RegistryConstants.PATH_SEPARATOR + apiProvider + RegistryConstants.PATH_SEPARATOR +
                apiName + RegistryConstants.PATH_SEPARATOR + apiVersion + RegistryConstants.PATH_SEPARATOR;
    }

    public static String getGraphqlDefinitionFilePath(String apiName, String apiVersion, String apiProvider) {
        return APIConstants.API_ROOT_LOCATION + RegistryConstants.PATH_SEPARATOR + apiProvider + RegistryConstants.PATH_SEPARATOR +
                apiName + RegistryConstants.PATH_SEPARATOR + apiVersion + RegistryConstants.PATH_SEPARATOR;
    }

    public static String getAPIProductOpenAPIDefinitionFilePath(String apiName, String apiVersion, String apiProvider) {
        return APIConstants.API_ROOT_LOCATION + RegistryConstants.PATH_SEPARATOR + apiProvider + RegistryConstants.PATH_SEPARATOR +
                apiName + RegistryConstants.PATH_SEPARATOR + apiVersion + RegistryConstants.PATH_SEPARATOR;
    }

    public static String getWSDLDefinitionFilePath(String apiName, String apiVersion, String apiProvider) {
        return APIConstants.API_WSDL_RESOURCE_LOCATION + apiProvider + "--" + apiName + apiVersion + ".wsdl";
    }

    /**
     * Utility method to get OpenAPI registry path for API product
     *
     * @param identifier product identifier
     * @return path path to the
     */
    public static String getAPIProductOpenAPIDefinitionFilePath(APIProductIdentifier identifier) {
        return APIConstants.API_ROOT_LOCATION + RegistryConstants.PATH_SEPARATOR + identifier.getProviderName() +
                RegistryConstants.PATH_SEPARATOR + identifier.getName() + RegistryConstants.PATH_SEPARATOR +
                identifier.getVersion() + RegistryConstants.PATH_SEPARATOR;
    }

    /**
     * Utility method to get api path from APIIdentifier
     *
     * @param identifier APIIdentifier
     * @return API path
     */
    public static String getAPIPath(APIIdentifier identifier) {
        return APIConstants.API_ROOT_LOCATION + RegistryConstants.PATH_SEPARATOR +
                identifier.getProviderName() + RegistryConstants.PATH_SEPARATOR +
                identifier.getApiName() + RegistryConstants.PATH_SEPARATOR +
                identifier.getVersion() + APIConstants.API_RESOURCE_NAME;
    }

    /**
     * Utility method to get api product path from APIProductIdentifier
     *
     * @param identifier APIProductIdentifier
     * @return APIProduct path
     */
    public static String getAPIProductPath(APIProductIdentifier identifier) {
        return APIConstants.API_ROOT_LOCATION + RegistryConstants.PATH_SEPARATOR +
                identifier.getProviderName() + RegistryConstants.PATH_SEPARATOR +
                identifier.getName() + RegistryConstants.PATH_SEPARATOR +
                identifier.getVersion() + APIConstants.API_RESOURCE_NAME;
    }

    /**
     * Utility method for creating storage path for an api product icon.
     *
     * @param identifier APIProductIdentifier
     * @return Icon storage path.
     */
    public static String getProductIconPath(APIProductIdentifier identifier) {
        String artifactPath = APIConstants.API_IMAGE_LOCATION + RegistryConstants.PATH_SEPARATOR +
                identifier.getProviderName() + RegistryConstants.PATH_SEPARATOR +
                identifier.getName() + RegistryConstants.PATH_SEPARATOR + identifier.getVersion() +
                RegistryConstants.PATH_SEPARATOR + APIConstants.API_ICON_IMAGE;
        return artifactPath;
    }

    /**
     * Utility method to get api identifier from api path.
     *
     * @param apiPath Path of the API in registry
     * @return relevant API Identifier
     */
    public static APIIdentifier getAPIIdentifier(String apiPath) {
        int length = (APIConstants.API_ROOT_LOCATION + RegistryConstants.PATH_SEPARATOR).length();
        if (!apiPath.contains(APIConstants.API_ROOT_LOCATION + RegistryConstants.PATH_SEPARATOR)) {
            length = (APIConstants.API_IMAGE_LOCATION + RegistryConstants.PATH_SEPARATOR).length();
        }
        if (length <= 0) {
            length = (APIConstants.API_DOC_LOCATION + RegistryConstants.PATH_SEPARATOR).length();
        }
        String relativePath = apiPath.substring(length);
        String[] values = relativePath.split(RegistryConstants.PATH_SEPARATOR);
        if (values.length > 3) {
            return new APIIdentifier(values[0], values[1], values[2]);
        }
        return null;
    }

    /**
     * Utility method to get API provider path
     *
     * @param identifier APIIdentifier
     * @return API provider path
     */
    public static String getAPIProviderPath(APIIdentifier identifier) {
        return APIConstants.API_LOCATION + RegistryConstants.PATH_SEPARATOR + identifier.getProviderName();
    }

    /**
     * Utility method to get API Product provider path
     *
     * @param identifier APIProductIdentifier
     * @return API Product provider path
     */
    public static String getAPIProductProviderPath(APIProductIdentifier identifier) {
        return APIConstants.API_LOCATION + RegistryConstants.PATH_SEPARATOR + identifier.getProviderName();
    }

    /**
     * Utility method to get documentation path
     *
     * @param apiId APIIdentifier
     * @return Doc path
     */
    public static String getAPIDocPath(APIIdentifier apiId) {
        return APIConstants.API_LOCATION + RegistryConstants.PATH_SEPARATOR +
                apiId.getProviderName() + RegistryConstants.PATH_SEPARATOR +
                apiId.getApiName() + RegistryConstants.PATH_SEPARATOR +
                apiId.getVersion() + RegistryConstants.PATH_SEPARATOR +
                APIConstants.DOC_DIR + RegistryConstants.PATH_SEPARATOR;
    }

    /**
     * Utility method to get documentation content file path
     *
     * @param apiId             APIIdentifier
     * @param documentationName String
     * @return Doc content path
     */
    public static String getAPIDocContentPath(APIIdentifier apiId, String documentationName) {
        return getAPIDocPath(apiId) + RegistryConstants.PATH_SEPARATOR + documentationName;
    }

    /**
     * This utility method used to create documentation artifact content
     *
     * @param artifact      GovernanceArtifact
     * @param id            Identifier
     * @param documentation Documentation
     * @return GenericArtifact
     * @throws APIManagementException if failed to get GovernanceArtifact from Documentation
     */
    public static GenericArtifact createDocArtifactContent(GenericArtifact artifact, Identifier id,
                                                           Documentation documentation) throws APIManagementException {
        try {
            artifact.setAttribute(APIConstants.DOC_NAME, documentation.getName());
            artifact.setAttribute(APIConstants.DOC_SUMMARY, documentation.getSummary());
            artifact.setAttribute(APIConstants.DOC_TYPE, documentation.getType().getType());
            artifact.setAttribute(APIConstants.DOC_VISIBILITY, documentation.getVisibility().name());

            Documentation.DocumentSourceType sourceType = documentation.getSourceType();

            switch (sourceType) {
                case INLINE:
                    sourceType = Documentation.DocumentSourceType.INLINE;
                    break;
                case MARKDOWN:
                    sourceType = Documentation.DocumentSourceType.MARKDOWN;
                    break;
                case URL:
                    sourceType = Documentation.DocumentSourceType.URL;
                    break;
                case FILE: {
                    sourceType = Documentation.DocumentSourceType.FILE;
                }
                break;
                default:
                    throw new APIManagementException("Unknown sourceType " + sourceType + " provided for documentation");
            }
            //Documentation Source URL is a required field in the documentation.rxt for migrated setups
            //Therefore setting a default value if it is not set.
            if (documentation.getSourceUrl() == null) {
                documentation.setSourceUrl(" ");
            }
            artifact.setAttribute(APIConstants.DOC_SOURCE_TYPE, sourceType.name());
            artifact.setAttribute(APIConstants.DOC_SOURCE_URL, documentation.getSourceUrl());
            artifact.setAttribute(APIConstants.DOC_FILE_PATH, documentation.getFilePath());
            artifact.setAttribute(APIConstants.DOC_OTHER_TYPE_NAME, documentation.getOtherTypeName());
            String basePath = id.getProviderName() + RegistryConstants.PATH_SEPARATOR +
                    id.getName() + RegistryConstants.PATH_SEPARATOR + id.getVersion();
            artifact.setAttribute(APIConstants.DOC_API_BASE_PATH, basePath);
        } catch (GovernanceException e) {
            String msg = "Failed to create doc artifact content from :" + documentation.getName();
            log.error(msg, e);
            throw new APIManagementException(msg, e);
        }
        return artifact;
    }

    /**
     * this method used to initialized the ArtifactManager
     *
     * @param registry Registry
     * @param key      , key name of the key
     * @return GenericArtifactManager
     * @throws APIManagementException if failed to initialized GenericArtifactManager
     */
    public static GenericArtifactManager getArtifactManager(Registry registry, String key) throws APIManagementException {
        GenericArtifactManager artifactManager = null;

        try {
            GovernanceUtils.loadGovernanceArtifacts((UserRegistry) registry);
            if (GovernanceUtils.findGovernanceArtifactConfiguration(key, registry) != null) {
                artifactManager = new GenericArtifactManager(registry, key);
            } else {
                log.warn("Couldn't find GovernanceArtifactConfiguration of RXT: " + key +
                        ". Tenant id set in registry : " + ((UserRegistry) registry).getTenantId() +
                        ", Tenant domain set in PrivilegedCarbonContext: " +
                        PrivilegedCarbonContext.getThreadLocalCarbonContext().getTenantId());
            }
        } catch (RegistryException e) {
            String msg = "Failed to initialize GenericArtifactManager";
            log.error(msg, e);
            throw new APIManagementException(msg, e);
        }
        return artifactManager;
    }

    public static void handleException(String msg) throws APIManagementException {
        log.error(msg);
        throw new APIManagementException(msg);
    }

    public static void handleException(String msg, Throwable t) throws APIManagementException {
        log.error(msg, t);
        throw new APIManagementException(msg, t);
    }

    public static void handleInternalException(String msg, Throwable t) throws APIMgtInternalException {
        log.error(msg, t);
        throw new APIMgtInternalException(msg, t);
    }

    public static void handleAuthFailureException(String msg) throws APIMgtAuthorizationFailedException {
        log.error(msg);
        throw new APIMgtAuthorizationFailedException(msg);
    }

    public static SubscriberKeyMgtClient getKeyManagementClient() throws APIManagementException {

        KeyManagerConfiguration configuration = KeyManagerHolder.getKeyManagerInstance().getKeyManagerConfiguration();
        String serverURL = configuration.getParameter(APIConstants.AUTHSERVER_URL);
        String username = configuration.getParameter(APIConstants.KEY_MANAGER_USERNAME);
        String password = configuration.getParameter(APIConstants.KEY_MANAGER_PASSWORD);

        if (serverURL == null) {
            handleException("API key manager URL unspecified");
        }

        if (username == null || password == null) {
            handleException("Authentication credentials for API key manager unspecified");
        }

        try {
            return new SubscriberKeyMgtClient(serverURL, username, password);
        } catch (Exception e) {
            handleException("Error while initializing the subscriber key management client", e);
            return null;
        }
    }

    public static OAuthAdminClient getOauthAdminClient() throws APIManagementException {

        try {
            return new OAuthAdminClient();
        } catch (Exception e) {
            handleException("Error while initializing the OAuth admin client", e);
            return null;
        }
    }

    public static UserInformationRecoveryClient getUserInformationRecoveryClient() throws APIManagementException {

        try {
            return new UserInformationRecoveryClient();
        } catch (Exception e) {
            handleException("Error while initializing the User information recovery client", e);
            return null;
        }
    }

    public static ApplicationManagementServiceClient getApplicationManagementServiceClient() throws APIManagementException {
        try {
            return new ApplicationManagementServiceClient();
        } catch (Exception e) {
            handleException("Error while initializing the Application Management Service client", e);
            return null;
        }
    }

    /**
     * Method used to create the file name of the wsdl to be stored in the registry
     *
     * @param provider   Name of the provider of the API
     * @param apiName    Name of the API
     * @param apiVersion API Version
     * @return WSDL file name
     */
    public static String createWsdlFileName(String provider, String apiName, String apiVersion) {
        return provider + "--" + apiName + apiVersion + ".wsdl";
    }

    /**
     * Crate an WSDL from given wsdl url. Reset the endpoint details to gateway node
     * *
     *
     * @param registry - Governance Registry space to save the WSDL
     * @param api      -API instance
     * @return Path of the created resource
     * @throws APIManagementException If an error occurs while adding the WSDL
     */

    public static String createWSDL(Registry registry, API api) throws RegistryException, APIManagementException {

        try {
            String wsdlResourcePath =
                    APIConstants.API_WSDL_RESOURCE_LOCATION + createWsdlFileName(api.getId().getProviderName(),
                            api.getId().getApiName(), api.getId().getVersion());

            String absoluteWSDLResourcePath = RegistryUtils
                    .getAbsolutePath(RegistryContext.getBaseInstance(), RegistryConstants.GOVERNANCE_REGISTRY_BASE_PATH)
                    + wsdlResourcePath;

            APIMWSDLReader wsdlReader = new APIMWSDLReader();
            OMElement wsdlContentEle;
            String wsdRegistryPath;

            String tenantDomain = PrivilegedCarbonContext.getThreadLocalCarbonContext().getTenantDomain();
            if (org.wso2.carbon.utils.multitenancy.MultitenantConstants.SUPER_TENANT_DOMAIN_NAME
                    .equalsIgnoreCase(tenantDomain)) {
                wsdRegistryPath =
                        RegistryConstants.PATH_SEPARATOR + "registry" + RegistryConstants.PATH_SEPARATOR + "resource"
                                + absoluteWSDLResourcePath;
            } else {
                wsdRegistryPath = "/t/" + tenantDomain + RegistryConstants.PATH_SEPARATOR + "registry"
                        + RegistryConstants.PATH_SEPARATOR + "resource" + absoluteWSDLResourcePath;
            }

            Resource wsdlResource = registry.newResource();
            // isWSDL2Document(api.getWsdlUrl()) method only understands http or file system urls.
            // Hence if this is a registry url, should not go in to the following if block
            if (!api.getWsdlUrl().matches(wsdRegistryPath) && (api.getWsdlUrl().startsWith("http:") || api.getWsdlUrl()
                    .startsWith("https:") || api.getWsdlUrl().startsWith("file:"))) {
                URL wsdlUrl;
                try {
                    wsdlUrl = new URL(api.getWsdlUrl());
                } catch (MalformedURLException e) {
                    throw new APIManagementException("Invalid/Malformed WSDL URL : " + api.getWsdlUrl(), e,
                            ExceptionCodes.INVALID_WSDL_URL_EXCEPTION);
                }
                // Get the WSDL 1.1 or 2.0 processor and process the content based on the version
                WSDLProcessor wsdlProcessor = APIMWSDLReader.getWSDLProcessorForUrl(wsdlUrl);
                InputStream wsdlContent = wsdlProcessor.getWSDL();
                wsdlResource.setContentStream(wsdlContent);

            } else {
                byte[] wsdl = (byte[]) registry.get(wsdlResourcePath).getContent();
                if (isWSDL2Resource(wsdl)) {
                    wsdlContentEle = wsdlReader.updateWSDL2(wsdl, api);
                    wsdlResource.setContent(wsdlContentEle.toString());
                } else {
                    wsdlContentEle = wsdlReader.updateWSDL(wsdl, api);
                    wsdlResource.setContent(wsdlContentEle.toString());
                }
            }

            registry.put(wsdlResourcePath, wsdlResource);
            //set the anonymous role for wsld resource to avoid basicauth security.
            String[] visibleRoles = null;
            if (api.getVisibleRoles() != null) {
                visibleRoles = api.getVisibleRoles().split(",");
            }
            setResourcePermissions(api.getId().getProviderName(), api.getVisibility(), visibleRoles,
                    wsdlResourcePath);

            //Delete any WSDL archives if exists
            String wsdlArchivePath = APIUtil.getWsdlArchivePath(api.getId());
            if (registry.resourceExists(wsdlArchivePath)) {
                registry.delete(wsdlArchivePath);
            }

            //set the wsdl resource permlink as the wsdlURL.
            api.setWsdlUrl(getRegistryResourceHTTPPermlink(absoluteWSDLResourcePath));

            return wsdlResourcePath;

        } catch (RegistryException e) {
            String msg = "Failed to add WSDL " + api.getWsdlUrl() + " to the registry";
            log.error(msg, e);
            throw new RegistryException(msg, e);
        } catch (APIManagementException e) {
            String msg = "Failed to process the WSDL : " + api.getWsdlUrl();
            log.error(msg, e);
            throw new APIManagementException(msg, e);
        }
    }

    /**
     * Save the provided wsdl archive file to the registry for the api
     *
     * @param registry Governance Registry space to save the WSDL
     * @param api      API instance
     * @return
     * @throws RegistryException
     * @throws APIManagementException
     */
    public static String saveWSDLResource(Registry registry, API api) throws RegistryException, APIManagementException {
        ResourceFile wsdlResource = api.getWsdlResource();
        String wsdlResourcePath;
        boolean isZip = false;
        String wsdlResourcePathArchive =
                APIConstants.API_WSDL_RESOURCE_LOCATION + APIConstants.API_WSDL_ARCHIVE_LOCATION + api.getId()
                        .getProviderName() + APIConstants.WSDL_PROVIDER_SEPERATOR + api.getId().getApiName() +
                        api.getId().getVersion() + APIConstants.ZIP_FILE_EXTENSION;
        String wsdlResourcePathFile = APIConstants.API_WSDL_RESOURCE_LOCATION +
                createWsdlFileName(api.getId().getProviderName(), api.getId().getApiName(), api.getId().getVersion());

        if (wsdlResource.getContentType().equals(APIConstants.APPLICATION_ZIP)) {
            wsdlResourcePath = wsdlResourcePathArchive;
            isZip = true;
        } else {
            wsdlResourcePath = wsdlResourcePathFile;
        }

        String absoluteWSDLResourcePath = RegistryUtils
                .getAbsolutePath(RegistryContext.getBaseInstance(), RegistryConstants.GOVERNANCE_REGISTRY_BASE_PATH)
                + wsdlResourcePath;
        try {
            Resource wsdlResourceToUpdate = registry.newResource();
            wsdlResourceToUpdate.setContentStream(api.getWsdlResource().getContent());
            wsdlResourceToUpdate.setMediaType(api.getWsdlResource().getContentType());
            registry.put(wsdlResourcePath, wsdlResourceToUpdate);
            String[] visibleRoles = null;
            if (api.getVisibleRoles() != null) {
                visibleRoles = api.getVisibleRoles().split(",");
            }
            setResourcePermissions(api.getId().getProviderName(), api.getVisibility(), visibleRoles,
                    wsdlResourcePath);

            if (isZip) {
                //Delete any WSDL file if exists
                if (registry.resourceExists(wsdlResourcePathFile)) {
                    registry.delete(wsdlResourcePathFile);
                }
            } else {
                //Delete any WSDL archives if exists
                if (registry.resourceExists(wsdlResourcePathArchive)) {
                    registry.delete(wsdlResourcePathArchive);
                }
            }

            api.setWsdlUrl(getRegistryResourceHTTPPermlink(absoluteWSDLResourcePath));
        } catch (RegistryException e) {
            String msg = "Failed to add WSDL Archive " + api.getWsdlUrl() + " to the registry";
            log.error(msg, e);
            throw new RegistryException(msg, e);
        } catch (APIManagementException e) {
            String msg = "Failed to process the WSDL Archive: " + api.getWsdlUrl();
            log.error(msg, e);
            throw new APIManagementException(msg, e);
        }
        return wsdlResourcePath;
    }

    /**
     * Given a URL, this method checks if the underlying document is a WSDL2
     *
     * @param url URL to check
     * @return true if the underlying document is a WSDL2
     * @throws APIManagementException if error occurred while validating the URI
     */
    public static boolean isWSDL2Document(String url) throws APIManagementException {
        APIMWSDLReader wsdlReader = new APIMWSDLReader(url);
        return wsdlReader.isWSDL2BaseURI();
    }

    /**
     * Given a wsdl resource, this method checks if the underlying document is a WSDL2
     *
     * @param wsdl byte array of wsdl definition saved in registry
     * @return true if wsdl2 definition
     * @throws APIManagementException
     */
    private static boolean isWSDL2Resource(byte[] wsdl) throws APIManagementException {
        String wsdl2NameSpace = "http://www.w3.org/ns/wsdl";
        String wsdlContent = new String(wsdl);
        return wsdlContent.indexOf(wsdl2NameSpace) > 0;
    }

    /**
     * Read the GateWay Endpoint from the APIConfiguration. If multiple Gateway
     * environments defined,
     * take only the production node's Endpoint.
     * Else, pick what is available as the gateway node.
     *
     * @return {@link String} - Gateway URL
     */

    public static String getGatewayendpoint(String transports) {

        String gatewayURLs;

        Map<String, Environment> gatewayEnvironments = ServiceReferenceHolder.getInstance()
                .getAPIManagerConfigurationService()
                .getAPIManagerConfiguration()
                .getApiGatewayEnvironments();
        if (gatewayEnvironments.size() > 1) {
            for (Environment environment : gatewayEnvironments.values()) {
                if (APIConstants.GATEWAY_ENV_TYPE_HYBRID.equals(environment.getType())) {
                    gatewayURLs = environment.getApiGatewayEndpoint(); // This might have http,https
                    // pick correct endpoint
                    return APIUtil.extractHTTPSEndpoint(gatewayURLs, transports);
                }
            }
            for (Environment environment : gatewayEnvironments.values()) {
                if (APIConstants.GATEWAY_ENV_TYPE_PRODUCTION.equals(environment.getType())) {
                    gatewayURLs = environment.getApiGatewayEndpoint(); // This might have http,https
                    // pick correct endpoint
                    return APIUtil.extractHTTPSEndpoint(gatewayURLs, transports);
                }
            }
            for (Environment environment : gatewayEnvironments.values()) {
                if (APIConstants.GATEWAY_ENV_TYPE_SANDBOX.equals(environment.getType())) {
                    gatewayURLs = environment.getApiGatewayEndpoint(); // This might have http,https
                    // pick correct endpoint
                    return APIUtil.extractHTTPSEndpoint(gatewayURLs, transports);
                }
            }
        } else {
            gatewayURLs = ((Environment) gatewayEnvironments.values().toArray()[0]).getApiGatewayEndpoint();
            return extractHTTPSEndpoint(gatewayURLs, transports);
        }

        return null;
    }

    /**
     * Read the GateWay Endpoint from the APIConfiguration. If multiple Gateway
     * environments defined, get the gateway endpoint according to the environment type
     *
     * @param transports      transports allowed for gateway endpoint
     * @param environmentName gateway environment name
     * @param environmentType gateway environment type
     * @return Gateway URL
     */
    public static String getGatewayEndpoint(String transports, String environmentName, String environmentType)
            throws APIManagementException {
        String gatewayURLs;
        String gatewayEndpoint = "";

        Map<String, Environment> gatewayEnvironments = ServiceReferenceHolder.getInstance()
                .getAPIManagerConfigurationService().getAPIManagerConfiguration().getApiGatewayEnvironments();
        Environment environment = gatewayEnvironments.get(environmentName);
        if (environment.getType().equals(environmentType)) {
            gatewayURLs = environment.getApiGatewayEndpoint();
            gatewayEndpoint = extractHTTPSEndpoint(gatewayURLs, transports);
            if (log.isDebugEnabled()) {
                log.debug("Gateway urls are: " + gatewayURLs + " and the url with the correct transport is: "
                        + gatewayEndpoint);
            }
        } else {
            handleException("Environment type mismatch for environment: " + environmentName +
                    " for the environment types: " + environment.getType() + " and " + environmentType);
        }
        return gatewayEndpoint;
    }

    /**
     * Gateway endpoint  has HTTP and HTTPS endpoints.
     * If both are defined pick HTTPS only. Else, pick whatever available.
     * eg: <GatewayEndpoint>http://${carbon.local.ip}:${http.nio.port},
     * https://${carbon.local.ip}:${https.nio.port}</GatewayEndpoint>
     *
     * @param gatewayURLs - String contains comma separated gateway urls.
     * @return {@link String} - Returns HTTPS gateway endpoint
     */

    private static String extractHTTPSEndpoint(String gatewayURLs, String transports) {
        String gatewayURL;
        String gatewayHTTPURL = null;
        String gatewayHTTPSURL = null;
        boolean httpsEnabled = false;
        String[] gatewayURLsArray = gatewayURLs.split(",");
        String[] transportsArray = transports.split(",");

        for (String transport : transportsArray) {
            if (transport.startsWith(APIConstants.HTTPS_PROTOCOL)) {
                httpsEnabled = true;
            }
        }
        if (gatewayURLsArray.length > 1) {
            for (String url : gatewayURLsArray) {
                if (url.startsWith("https:")) {
                    gatewayHTTPSURL = url;
                } else {
                    if (!url.startsWith("ws:")) {
                        gatewayHTTPURL = url;
                    }
                }
            }

            if (httpsEnabled) {
                gatewayURL = gatewayHTTPSURL;
            } else {
                gatewayURL = gatewayHTTPURL;
            }
        } else {
            gatewayURL = gatewayURLs;
        }
        return gatewayURL;
    }

    /**
     * Create an Endpoint
     *
     * @param endpointUrl Endpoint url
     * @param registry    Registry space to save the endpoint
     * @return Path of the created resource
     * @throws APIManagementException If an error occurs while adding the endpoint
     */
    public static String createEndpoint(String endpointUrl, Registry registry) throws APIManagementException {
        try {
            EndpointManager endpointManager = new EndpointManager(registry);
            Endpoint endpoint = endpointManager.newEndpoint(endpointUrl);
            endpointManager.addEndpoint(endpoint);
            return GovernanceUtils.getArtifactPath(registry, endpoint.getId());
        } catch (RegistryException e) {
            String msg = "Failed to import endpoint " + endpointUrl + " to registry ";
            log.error(msg, e);
            throw new APIManagementException(msg, e);
        }
    }

    /**
     * Sorts the list of tiers according to the number of requests allowed per minute in each tier in descending order.
     *
     * @param tiers - The list of tiers to be sorted
     * @return - The sorted list.
     */
    public static List<Tier> sortTiers(Set<Tier> tiers) {
        List<Tier> tierList = new ArrayList<Tier>();
        tierList.addAll(tiers);
        Collections.sort(tierList);
        return tierList;
    }

    /**
     * Returns a set of External API Stores as defined in the underlying governance
     * registry.
     *
     * @return a Map of tier names and Tier objects - possibly empty
     * @throws APIManagementException if an error occurs when loading tiers from the registry
     */
    public static Set<APIStore> getExternalStores(int tenantId) throws APIManagementException {
        // First checking if ExternalStores are defined in api-manager.xml
        Set<APIStore> externalAPIStores = getGlobalExternalStores();
        // If defined, return Store Config provided there.
        if (externalAPIStores != null && !externalAPIStores.isEmpty()) {
            return externalAPIStores;
        }
        // Else Read the config from Tenant's Registry.
        externalAPIStores = new HashSet<>();
        try {
            Iterator apiStoreIterator = getExternalStoresIteratorFromConfig(tenantId);
            if (apiStoreIterator != null) {
                while (apiStoreIterator.hasNext()) {
                    APIStore store = new APIStore();
                    OMElement storeElem = (OMElement) apiStoreIterator.next();
                    String type = storeElem.getAttributeValue(new QName(APIConstants.EXTERNAL_API_STORE_TYPE));
                    String className =
                            storeElem.getAttributeValue(new QName(APIConstants.EXTERNAL_API_STORE_CLASS_NAME));
                    store.setPublisher((APIPublisher) getClassForName(className).newInstance());
                    store.setType(type); //Set Store type [eg:wso2]
                    String name = storeElem.getAttributeValue(new QName(APIConstants.EXTERNAL_API_STORE_ID));
                    if (name == null) {
                        log.error("The ExternalAPIStore name attribute is not defined in external-api-stores.xml.");
                    }
                    store.setName(name); //Set store name
                    OMElement configDisplayName = storeElem.getFirstChildWithName
                            (new QName(APIConstants.EXTERNAL_API_STORE_DISPLAY_NAME));
                    String displayName = (configDisplayName != null) ? replaceSystemProperty(
                            configDisplayName.getText()) : name;
                    store.setDisplayName(displayName);//Set store display name
                    store.setEndpoint(replaceSystemProperty(storeElem.getFirstChildWithName(
                            new QName(APIConstants.EXTERNAL_API_STORE_ENDPOINT)).getText()));
                    //Set store endpoint, which is used to publish APIs
                    store.setPublished(false);
                    if (APIConstants.WSO2_API_STORE_TYPE.equals(type)) {
                        OMElement password = storeElem.getFirstChildWithName(new QName(
                                APIConstants.EXTERNAL_API_STORE_PASSWORD));
                        if (password != null) {

                            String value = password.getText();
                            PasswordResolver passwordResolver = PasswordResolverFactory.getInstance();
                            store.setPassword(replaceSystemProperty(passwordResolver.getPassword(value)));
                            store.setUsername(replaceSystemProperty(storeElem.getFirstChildWithName(
                                    new QName(APIConstants.EXTERNAL_API_STORE_USERNAME)).getText()));
                            //Set store login username
                        } else {
                            log.error("The user-credentials of API Publisher is not defined in the <ExternalAPIStore> " +
                                    "config of external-api-stores.xml.");
                        }
                    }
                    externalAPIStores.add(store);
                }
            }
        } catch (ClassNotFoundException e) {
            String msg = "One or more classes defined in APIConstants.EXTERNAL_API_STORE_CLASS_NAME cannot be found";
            throw new APIManagementException(msg, e);
        } catch (InstantiationException e) {
            String msg = "One or more classes defined in APIConstants.EXTERNAL_API_STORE_CLASS_NAME cannot be load";
            throw new APIManagementException(msg, e);
        } catch (IllegalAccessException e) {
            String msg = "One or more classes defined in APIConstants.EXTERNAL_API_STORE_CLASS_NAME cannot be access";
            throw new APIManagementException(msg, e);
        }
        return externalAPIStores;
    }

    /**
     * Get OMElement iterator for external stores configured in external-store.xml in tenant registry.
     *
     * @param tenantId Tenant ID
     * @return ExternalStores OMElement Iterator
     * @throws APIManagementException If an error occurs while reading external-store.xml
     */
    private static Iterator getExternalStoresIteratorFromConfig(int tenantId) throws APIManagementException {
        Iterator apiStoreIterator = null;
        try {
            UserRegistry registry = ServiceReferenceHolder.getInstance().getRegistryService()
                    .getGovernanceSystemRegistry(tenantId);
            if (registry.resourceExists(APIConstants.EXTERNAL_API_STORES_LOCATION)) {
                Resource resource = registry.get(APIConstants.EXTERNAL_API_STORES_LOCATION);
                String content = new String((byte[]) resource.getContent(), Charset.defaultCharset());
                OMElement element = AXIOMUtil.stringToOM(content);
                apiStoreIterator = element.getChildrenWithLocalName("ExternalAPIStore");
            }
        } catch (RegistryException e) {
            String msg = "Error while retrieving External Stores Configuration from registry";
            log.error(msg, e);
            throw new APIManagementException(msg, e);
        } catch (XMLStreamException e) {
            String msg = "Malformed XML found in the External Stores Configuration resource";
            log.error(msg, e);
            throw new APIManagementException(msg, e);
        }
        return apiStoreIterator;
    }

    /**
     * Check if external stores are configured and exists for given tenant.
     *
     * @param tenantDomain Tenant Domain of logged in user
     * @return Whether external stores are configured and non empty
     */
    public static boolean isExternalStoresEnabled(String tenantDomain) throws APIManagementException {
        int tenantId = APIUtil.getTenantIdFromTenantDomain(tenantDomain);
        //First check external stores are present globally
        Set<APIStore> globalExternalStores = getGlobalExternalStores();
        if (globalExternalStores != null && !globalExternalStores.isEmpty()) {
            return true;
        }
        //If not present check in registry
        Iterator apiStoreIterator = getExternalStoresIteratorFromConfig(tenantId);
        return apiStoreIterator != null && apiStoreIterator.hasNext();
    }

    /**
     * Get external stores configured globally in api-manager.xml.
     *
     * @return Globally configured external store set
     */
    public static Set<APIStore> getGlobalExternalStores() {
        // First checking if ExternalStores are defined in api-manager.xml
        return ServiceReferenceHolder.getInstance().getAPIManagerConfigurationService().getAPIManagerConfiguration()
                .getExternalAPIStores();
    }

    /**
     * Returns the External API Store Configuration with the given Store Name
     *
     * @param apiStoreName
     * @return
     * @throws APIManagementException
     */
    public static APIStore getExternalAPIStore(String apiStoreName, int tenantId) throws APIManagementException {
        Set<APIStore> externalAPIStoresConfig = APIUtil.getExternalStores(tenantId);
        for (APIStore apiStoreConfig : externalAPIStoresConfig) {
            if (apiStoreConfig.getName().equals(apiStoreName)) {
                return apiStoreConfig;
            }
        }
        return null;
    }

    /**
     * Returns an unfiltered map of API availability tiers as defined in the underlying governance
     * registry.
     *
     * @return Map<String, Tier> an unfiltered Map of tier names and Tier objects - possibly empty
     * @throws APIManagementException if an error occurs when loading tiers from the registry
     */
    public static Map<String, Tier> getAllTiers() throws APIManagementException {
        if (!APIUtil.isAdvanceThrottlingEnabled()) {
            try {
                Registry registry = ServiceReferenceHolder.getInstance().getRegistryService().
                        getGovernanceSystemRegistry();

                return getAllTiers(registry, APIConstants.API_TIER_LOCATION, MultitenantConstants.SUPER_TENANT_ID);
            } catch (RegistryException e) {
                log.error(APIConstants.MSG_TIER_RET_ERROR, e);
                throw new APIManagementException(APIConstants.MSG_TIER_RET_ERROR, e);
            } catch (XMLStreamException e) {
                log.error(APIConstants.MSG_MALFORMED_XML_ERROR, e);
                throw new APIManagementException(APIConstants.MSG_MALFORMED_XML_ERROR, e);
            }
        } else {
            return getTiersFromPolicies(PolicyConstants.POLICY_LEVEL_SUB, MultitenantConstants.SUPER_TENANT_ID);
        }
    }

    /**
     * Returns an unfiltered map of API availability tiers of the tenant as defined in the underlying governance
     * registry.
     *
     * @return Map<String, Tier> an unfiltered Map of tier names and Tier objects - possibly empty
     * @throws APIManagementException if an error occurs when loading tiers from the registry
     */
    public static Map<String, Tier> getAllTiers(int tenantId) throws APIManagementException {
        if (!APIUtil.isAdvanceThrottlingEnabled()) {
            try {
                Registry registry = ServiceReferenceHolder.getInstance().getRegistryService().
                        getGovernanceSystemRegistry(tenantId);

                return getAllTiers(registry, APIConstants.API_TIER_LOCATION, tenantId);
            } catch (RegistryException e) {
                log.error(APIConstants.MSG_TIER_RET_ERROR, e);
                throw new APIManagementException(APIConstants.MSG_TIER_RET_ERROR, e);
            } catch (XMLStreamException e) {
                log.error(APIConstants.MSG_MALFORMED_XML_ERROR, e);
                throw new APIManagementException(APIConstants.MSG_MALFORMED_XML_ERROR, e);
            }
        } else {
            return getTiersFromPolicies(PolicyConstants.POLICY_LEVEL_SUB, tenantId);
        }
    }

    /**
     * Returns a map of API availability tiers as defined in the underlying governance
     * registry.
     *
     * @return a Map of tier names and Tier objects - possibly empty
     * @throws APIManagementException if an error occurs when loading tiers from the registry
     */
    public static Map<String, Tier> getTiers() throws APIManagementException {
        if (!APIUtil.isAdvanceThrottlingEnabled()) {
            try {
                Registry registry = ServiceReferenceHolder.getInstance().getRegistryService().
                        getGovernanceSystemRegistry();
                return getTiers(registry, APIConstants.API_TIER_LOCATION, MultitenantConstants.SUPER_TENANT_ID);
            } catch (RegistryException e) {
                log.error(APIConstants.MSG_TIER_RET_ERROR, e);
                throw new APIManagementException(APIConstants.MSG_TIER_RET_ERROR, e);
            }
        } else {
            return getTiersFromPolicies(PolicyConstants.POLICY_LEVEL_SUB, MultitenantConstants.SUPER_TENANT_ID);
        }
    }

    /**
     * Returns a map of API availability tiers as defined in the underlying governance
     * registry.
     *
     * @return a Map of tier names and Tier objects - possibly empty
     * @throws APIManagementException if an error occurs when loading tiers from the registry
     */
    public static Map<String, Tier> getAdvancedSubsriptionTiers() throws APIManagementException {
        return getAdvancedSubsriptionTiers(MultitenantConstants.SUPER_TENANT_ID);
    }

    /**
     * Returns a map of API subscription tiers of the tenant as defined in database
     * registry.
     *
     * @return a Map of tier names and Tier objects - possibly empty
     * @throws APIManagementException if an error occurs when loading tiers from the registry
     */
    public static Map<String, Tier> getAdvancedSubsriptionTiers(int tenantId) throws APIManagementException {
        return APIUtil.getTiersFromPolicies(PolicyConstants.POLICY_LEVEL_SUB, tenantId);
    }

    /**
     * Returns a map of API availability tiers of the tenant as defined in the underlying governance
     * registry.
     *
     * @return a Map of tier names and Tier objects - possibly empty
     * @throws APIManagementException if an error occurs when loading tiers from the registry
     */
    public static Map<String, Tier> getTiers(int tenantId) throws APIManagementException {
        if (!APIUtil.isAdvanceThrottlingEnabled()) {
            try {
                Registry registry = ServiceReferenceHolder.getInstance().getRegistryService().
                        getGovernanceSystemRegistry(tenantId);
                return getTiers(registry, APIConstants.API_TIER_LOCATION, tenantId);
            } catch (RegistryException e) {
                log.error(APIConstants.MSG_TIER_RET_ERROR, e);
                throw new APIManagementException(APIConstants.MSG_TIER_RET_ERROR, e);
            }
        } else {
            return getTiersFromPolicies(PolicyConstants.POLICY_LEVEL_SUB, tenantId);
        }
    }

    /**
     * Returns a map of API availability tiers of the tenant as defined in the underlying governance
     * registry.
     *
     * @return a Map of tier names and Tier objects - possibly empty
     * @throws APIManagementException if an error occurs when loading tiers from the registry
     */
    public static Map<String, Tier> getTiers(int tierType, String tenantDomain) throws APIManagementException {
        if (!APIUtil.isAdvanceThrottlingEnabled()) {
            boolean isTenantFlowStarted = false;
            try {
                PrivilegedCarbonContext.startTenantFlow();
                isTenantFlowStarted = true;

                PrivilegedCarbonContext.getThreadLocalCarbonContext().setTenantDomain(tenantDomain, true);
                int tenantId = PrivilegedCarbonContext.getThreadLocalCarbonContext().getTenantId();

                Registry registry = ServiceReferenceHolder.getInstance().getRegistryService().
                        getGovernanceSystemRegistry(tenantId);

                if (tierType == APIConstants.TIER_API_TYPE) {
                    return getTiers(registry, APIConstants.API_TIER_LOCATION, tenantId);
                } else if (tierType == APIConstants.TIER_RESOURCE_TYPE) {
                    return getTiers(registry, APIConstants.RES_TIER_LOCATION, tenantId);
                } else if (tierType == APIConstants.TIER_APPLICATION_TYPE) {
                    return getTiers(registry, APIConstants.APP_TIER_LOCATION, tenantId);
                } else {
                    throw new APIManagementException("No such a tier type : " + tierType);
                }
            } catch (RegistryException e) {
                log.error(APIConstants.MSG_TIER_RET_ERROR, e);
                throw new APIManagementException(APIConstants.MSG_TIER_RET_ERROR, e);
            } finally {
                if (isTenantFlowStarted) {
                    PrivilegedCarbonContext.endTenantFlow();
                }
            }
        } else {
            boolean isTenantFlowStarted = false;
            try {
                PrivilegedCarbonContext.startTenantFlow();
                isTenantFlowStarted = true;
                PrivilegedCarbonContext.getThreadLocalCarbonContext().setTenantDomain(tenantDomain, true);
                int tenantId = PrivilegedCarbonContext.getThreadLocalCarbonContext().getTenantId();
                if (tierType == APIConstants.TIER_API_TYPE) {
                    return getTiersFromPolicies(PolicyConstants.POLICY_LEVEL_SUB, tenantId);
                } else if (tierType == APIConstants.TIER_RESOURCE_TYPE) {
                    return getTiersFromPolicies(PolicyConstants.POLICY_LEVEL_API, tenantId);
                } else if (tierType == APIConstants.TIER_APPLICATION_TYPE) {
                    return getTiersFromPolicies(PolicyConstants.POLICY_LEVEL_APP, tenantId);
                } else {
                    throw new APIManagementException("No such a tier type : " + tierType);
                }
            } finally {
                if (isTenantFlowStarted) {
                    PrivilegedCarbonContext.endTenantFlow();
                }
            }
        }
    }

    /**
     * Retrieves unfiltered list of all available tiers from registry.
     * Result will contains all the tiers including unauthenticated tier which is
     * filtered out in   getTiers}
     *
     * @param registry     registry to access tiers config
     * @param tierLocation registry location of tiers config
     * @return Map<String, Tier> containing all available tiers
     * @throws RegistryException      when registry action fails
     * @throws XMLStreamException     when xml parsing fails
     * @throws APIManagementException when fails to retrieve tier attributes
     */
    private static Map<String, Tier> getAllTiers(Registry registry, String tierLocation, int tenantId)
            throws RegistryException, XMLStreamException, APIManagementException {
        // We use a treeMap here to keep the order
        Map<String, Tier> tiers = new TreeMap<String, Tier>();

        if (registry.resourceExists(tierLocation)) {
            Resource resource = registry.get(tierLocation);
            String content = new String((byte[]) resource.getContent(), Charset.defaultCharset());

            OMElement element = AXIOMUtil.stringToOM(content);
            OMElement assertion = element.getFirstChildWithName(APIConstants.ASSERTION_ELEMENT);
            Iterator policies = assertion.getChildrenWithName(APIConstants.POLICY_ELEMENT);

            while (policies.hasNext()) {
                OMElement policy = (OMElement) policies.next();
                OMElement id = policy.getFirstChildWithName(APIConstants.THROTTLE_ID_ELEMENT);

                String tierName = id.getText();

                // Constructing the tier object
                Tier tier = new Tier(tierName);
                tier.setPolicyContent(policy.toString().getBytes(Charset.defaultCharset()));

                if (id.getAttribute(APIConstants.THROTTLE_ID_DISPLAY_NAME_ELEMENT) != null) {
                    tier.setDisplayName(id.getAttributeValue(APIConstants.THROTTLE_ID_DISPLAY_NAME_ELEMENT));
                } else {
                    tier.setDisplayName(tierName);
                }
                String desc;
                try {
                    long requestPerMin = APIDescriptionGenUtil.getAllowedCountPerMinute(policy);
                    tier.setRequestsPerMin(requestPerMin);

                    long requestCount = APIDescriptionGenUtil.getAllowedRequestCount(policy);
                    tier.setRequestCount(requestCount);

                    long unitTime = APIDescriptionGenUtil.getTimeDuration(policy);
                    tier.setUnitTime(unitTime);

                    if (requestPerMin >= 1) {
                        desc = DESCRIPTION.replaceAll("\\[1\\]", Long.toString(requestPerMin));
                    } else {
                        desc = DESCRIPTION;
                    }
                    tier.setDescription(desc);

                } catch (APIManagementException ex) {
                    // If there is any issue in getting the request counts or the time duration, that means this tier
                    // information can not be used for throttling. Hence we log this exception and continue the flow
                    // to the next tier.
                    log.warn("Unable to get the request count/time duration information for : " + tier.getName() + ". "
                            + ex.getMessage());
                    continue;
                }

                // Get all the attributes of the tier.
                Map<String, Object> tierAttributes = APIDescriptionGenUtil.getTierAttributes(policy);
                if (!tierAttributes.isEmpty()) {
                    // The description, billing plan and the stop on quota reach properties are also stored as attributes
                    // of the tier attributes. Hence we extract them from the above attributes map.
                    Iterator<Entry<String, Object>> attributeIterator = tierAttributes.entrySet().iterator();
                    while (attributeIterator.hasNext()) {
                        Entry<String, Object> entry = attributeIterator.next();

                        if (APIConstants.THROTTLE_TIER_DESCRIPTION_ATTRIBUTE.equals(entry.getKey())
                                && entry.getValue() instanceof String) {

                            tier.setDescription((String) entry.getValue());

                            // We remove the attribute from the map
                            attributeIterator.remove();
                            continue;

                        }
                        if (APIConstants.THROTTLE_TIER_PLAN_ATTRIBUTE.equals(entry.getKey())
                                && entry.getValue() instanceof String) {

                            tier.setTierPlan((String) entry.getValue());

                            // We remove the attribute from the map
                            attributeIterator.remove();
                            continue;

                        }
                        if (APIConstants.THROTTLE_TIER_QUOTA_ACTION_ATTRIBUTE.equals(entry.getKey())
                                && entry.getValue() instanceof String) {

                            tier.setStopOnQuotaReached(Boolean.parseBoolean((String) entry.getValue()));

                            // We remove the attribute from the map
                            attributeIterator.remove();
                            // We do not need a continue since this is the last statement.

                        }
                    }
                    tier.setTierAttributes(tierAttributes);
                }
                tiers.put(tierName, tier);
            }
        }

        if (isEnabledUnlimitedTier()) {
            Tier tier = new Tier(APIConstants.UNLIMITED_TIER);
            tier.setDescription(APIConstants.UNLIMITED_TIER_DESC);
            tier.setDisplayName(APIConstants.UNLIMITED_TIER);
            tier.setRequestsPerMin(Long.MAX_VALUE);

            if (isUnlimitedTierPaid(getTenantDomainFromTenantId(tenantId))) {
                tier.setTierPlan(APIConstants.COMMERCIAL_TIER_PLAN);
            } else {
                tier.setTierPlan(APIConstants.BILLING_PLAN_FREE);
            }

            tiers.put(tier.getName(), tier);
        }

        return tiers;
    }

    /**
     * Retrieves filtered list of available tiers from registry. This method will not return Unauthenticated
     * tier in the list. Use  to retrieve all tiers without
     * any filtering.
     *
     * @param registry     registry to access tiers config
     * @param tierLocation registry location of tiers config
     * @return map containing available tiers
     * @throws APIManagementException when fails to retrieve tier attributes
     */
    private static Map<String, Tier> getTiers(Registry registry, String tierLocation, int tenantId) throws APIManagementException {
        Map<String, Tier> tiers = null;
        try {
            tiers = getAllTiers(registry, tierLocation, tenantId);
            tiers.remove(APIConstants.UNAUTHENTICATED_TIER);
        } catch (RegistryException e) {
            handleException(APIConstants.MSG_TIER_RET_ERROR, e);
        } catch (XMLStreamException e) {
            handleException(APIConstants.MSG_MALFORMED_XML_ERROR, e);
        } catch (APIManagementException e) {
            handleException("Unable to get tier attributes", e);
        } catch (Exception e) {

            // generic exception is caught to catch exceptions thrown from map remove method
            handleException("Unable to remove Unauthenticated tier from tiers list", e);
        }
        return tiers;
    }

    /**
     * This method deletes a given tier from tier xml file, for a given tenant
     *
     * @param tier     tier to be deleted
     * @param tenantId id of the tenant
     * @throws APIManagementException if error occurs while getting registry resource or processing XML
     */
    public static void deleteTier(Tier tier, int tenantId) throws APIManagementException {
        try {
            Registry registry = ServiceReferenceHolder.getInstance().getRegistryService().
                    getGovernanceSystemRegistry(tenantId);
            if (registry.resourceExists(APIConstants.API_TIER_LOCATION)) {
                Resource resource = registry.get(APIConstants.API_TIER_LOCATION);
                String content = new String((byte[]) resource.getContent(), Charset.defaultCharset());
                OMElement element = AXIOMUtil.stringToOM(content);
                OMElement assertion = element.getFirstChildWithName(APIConstants.ASSERTION_ELEMENT);
                Iterator policies = assertion.getChildrenWithName(APIConstants.POLICY_ELEMENT);
                boolean foundTier = false;

                String tierName = null;
                while (policies.hasNext()) {
                    OMElement policy = (OMElement) policies.next();
                    OMElement id = policy.getFirstChildWithName(APIConstants.THROTTLE_ID_ELEMENT);
                    tierName = tier.getName();
                    if (tierName != null && tierName.equalsIgnoreCase(id.getText())) {
                        foundTier = true;
                        policies.remove();
                        break;
                    }
                }
                if (!foundTier) {
                    log.error("Tier doesn't exist : " + tierName);
                    throw new APIManagementException("Tier doesn't exist : " + tierName);
                }
                resource.setContent(element.toString());
                registry.put(APIConstants.API_TIER_LOCATION, resource);
            }
        } catch (RegistryException e) {
            log.error(APIConstants.MSG_TIER_RET_ERROR, e);
            throw new APIManagementException(e.getMessage());
        } catch (XMLStreamException e) {
            log.error(APIConstants.MSG_MALFORMED_XML_ERROR, e);
            throw new APIManagementException(e.getMessage());
        }
    }

    /**
     * Returns the tier display name for a particular tier
     *
     * @return the relevant tier display name
     * @throws APIManagementException if an error occurs when loading tiers from the registry
     */
    public static String getTierDisplayName(int tenantId, String tierName) throws APIManagementException {
        String displayName = null;
        if (APIConstants.UNLIMITED_TIER.equals(tierName)) {
            return APIConstants.UNLIMITED_TIER;
        }
        try {
            Registry registry = ServiceReferenceHolder.getInstance().getRegistryService().
                    getGovernanceSystemRegistry(tenantId);
            if (registry.resourceExists(APIConstants.API_TIER_LOCATION)) {
                Resource resource = registry.get(APIConstants.API_TIER_LOCATION);
                String content = new String((byte[]) resource.getContent(), Charset.defaultCharset());
                OMElement element = AXIOMUtil.stringToOM(content);
                OMElement assertion = element.getFirstChildWithName(APIConstants.ASSERTION_ELEMENT);
                Iterator policies = assertion.getChildrenWithName(APIConstants.POLICY_ELEMENT);

                while (policies.hasNext()) {
                    OMElement policy = (OMElement) policies.next();
                    OMElement id = policy.getFirstChildWithName(APIConstants.THROTTLE_ID_ELEMENT);
                    if (id.getText().equals(tierName)) {
                        if (id.getAttribute(APIConstants.THROTTLE_ID_DISPLAY_NAME_ELEMENT) != null) {
                            displayName = id.getAttributeValue(APIConstants.THROTTLE_ID_DISPLAY_NAME_ELEMENT);
                        } else if (displayName == null) {
                            displayName = id.getText();
                        }
                    }
                }
            }
        } catch (RegistryException e) {
            log.error(APIConstants.MSG_TIER_RET_ERROR, e);
            throw new APIManagementException(APIConstants.MSG_TIER_RET_ERROR, e);
        } catch (XMLStreamException e) {
            log.error(APIConstants.MSG_MALFORMED_XML_ERROR, e);
            throw new APIManagementException(APIConstants.MSG_MALFORMED_XML_ERROR, e);
        }
        return displayName;
    }

    /**
     * Checks whether the specified user has the specified permission.
     *
     * @param username   A username
     * @param permission A valid Carbon permission
     * @throws APIManagementException If the user does not have the specified permission or if an error occurs
     */
    public static void checkPermission(String username, String permission)
            throws APIManagementException {
        if (username == null) {
            throw new APIManagementException("Attempt to execute privileged operation as" +
                    " the anonymous user");
        }

        if (isPermissionCheckDisabled()) {
            log.debug("Permission verification is disabled by APIStore configuration");
            return;
        }

        String tenantDomain = MultitenantUtils.getTenantDomain(username);
        PrivilegedCarbonContext.startTenantFlow();
        PrivilegedCarbonContext.getThreadLocalCarbonContext().setTenantDomain(tenantDomain, true);

        boolean authorized;
        try {
            int tenantId = ServiceReferenceHolder.getInstance().getRealmService().getTenantManager().
                    getTenantId(tenantDomain);

            if (!org.wso2.carbon.utils.multitenancy.MultitenantConstants.SUPER_TENANT_DOMAIN_NAME.equals(tenantDomain)) {
                org.wso2.carbon.user.api.AuthorizationManager manager =
                        ServiceReferenceHolder.getInstance()
                                .getRealmService()
                                .getTenantUserRealm(tenantId)
                                .getAuthorizationManager();
                authorized =
                        manager.isUserAuthorized(MultitenantUtils.getTenantAwareUsername(username), permission,
                                CarbonConstants.UI_PERMISSION_ACTION);
            } else {
                // On the first login attempt to publisher (without browsing the
                // store), the user realm will be null.
                if (ServiceReferenceHolder.getUserRealm() == null) {
                    ServiceReferenceHolder.setUserRealm((UserRealm) ServiceReferenceHolder.getInstance()
                            .getRealmService()
                            .getTenantUserRealm(tenantId));
                }
                authorized =
                        AuthorizationManager.getInstance()
                                .isUserAuthorized(MultitenantUtils.getTenantAwareUsername(username),
                                        permission);
            }
            if (!authorized) {
                throw new APIManagementException("User '" + username + "' does not have the " +
                        "required permission: " + permission);
            }
        } catch (UserStoreException e) {
            throw new APIManagementException("Error while checking the user:" + username + " authorized or not", e);
        } finally {
            PrivilegedCarbonContext.endTenantFlow();
        }
    }

    /**
     * Checks whether the specified user has the specified permission.
     *
     * @param userNameWithoutChange A username
     * @param permission            A valid Carbon permission
     * @throws APIManagementException If the user does not have the specified permission or if an error occurs
     */
    public static boolean hasPermission(String userNameWithoutChange, String permission)
            throws APIManagementException {
        boolean authorized = false;
        if (userNameWithoutChange == null) {
            throw new APIManagementException("Attempt to execute privileged operation as" +
                    " the anonymous user");
        }

        if (isPermissionCheckDisabled()) {
            log.debug("Permission verification is disabled by APIStore configuration");
            authorized = true;
            return authorized;
        }

        if (APIConstants.Permissions.APIM_ADMIN.equals(permission)) {
            Integer value = getValueFromCache(APIConstants.API_PUBLISHER_ADMIN_PERMISSION_CACHE, userNameWithoutChange);
            if (value != null) {
                return value == 1;
            }
        }

        String tenantDomain = MultitenantUtils.getTenantDomain(userNameWithoutChange);
        PrivilegedCarbonContext.startTenantFlow();
        PrivilegedCarbonContext.getThreadLocalCarbonContext().setTenantDomain(tenantDomain, true);

        try {
            int tenantId = ServiceReferenceHolder.getInstance().getRealmService().getTenantManager().
                    getTenantId(tenantDomain);

            if (!org.wso2.carbon.utils.multitenancy.MultitenantConstants.SUPER_TENANT_DOMAIN_NAME.equals(tenantDomain)) {
                org.wso2.carbon.user.api.AuthorizationManager manager =
                        ServiceReferenceHolder.getInstance()
                                .getRealmService()
                                .getTenantUserRealm(tenantId)
                                .getAuthorizationManager();
                authorized =
                        manager.isUserAuthorized(MultitenantUtils.getTenantAwareUsername(userNameWithoutChange), permission,
                                CarbonConstants.UI_PERMISSION_ACTION);
            } else {
                // On the first login attempt to publisher (without browsing the
                // store), the user realm will be null.
                if (ServiceReferenceHolder.getUserRealm() == null) {
                    ServiceReferenceHolder.setUserRealm((UserRealm) ServiceReferenceHolder.getInstance()
                            .getRealmService()
                            .getTenantUserRealm(tenantId));
                }
                authorized =
                        AuthorizationManager.getInstance()
                                .isUserAuthorized(MultitenantUtils.getTenantAwareUsername(userNameWithoutChange),
                                        permission);
            }
            if (APIConstants.Permissions.APIM_ADMIN.equals(permission)) {
                addToRolesCache(APIConstants.API_PUBLISHER_ADMIN_PERMISSION_CACHE, userNameWithoutChange,
                        authorized ? 1 : 2);
            }

        } catch (UserStoreException e) {
            throw new APIManagementException("Error while checking the user:" + userNameWithoutChange + " authorized or not", e);
        } finally {
            PrivilegedCarbonContext.endTenantFlow();
        }

        return authorized;
    }

    /**
     * Checks whether the disablePermissionCheck parameter enabled
     *
     * @return boolean
     */
    public static boolean isPermissionCheckDisabled() {
        APIManagerConfiguration config = ServiceReferenceHolder.getInstance().
                getAPIManagerConfigurationService().getAPIManagerConfiguration();
        String disablePermissionCheck = config.getFirstProperty(APIConstants.API_STORE_DISABLE_PERMISSION_CHECK);
        if (disablePermissionCheck == null) {
            return false;
        }

        return Boolean.parseBoolean(disablePermissionCheck);
    }

    /**
     * Checks whether the specified user has the specified permission without throwing
     * any exceptions.
     *
     * @param username   A username
     * @param permission A valid Carbon permission
     * @return true if the user has the specified permission and false otherwise
     */
    public static boolean checkPermissionQuietly(String username, String permission) {
        try {
            checkPermission(username, permission);
            return true;
        } catch (APIManagementException ignore) {
            // Ignore the exception.
            // Logging it on debug mode so if needed we can see the exception stacktrace.
            if (log.isDebugEnabled()) {
                log.debug("User does not have permission", ignore);
            }
            return false;
        }
    }

    /**
     * Gets the information of the logged in User.
     *
     * @param cookie     Cookie of the previously logged in session.
     * @param serviceUrl Url of the authentication service.
     * @return LoggedUserInfo object containing details of the logged in user.
     * @throws ExceptionException
     * @throws RemoteException
     */
    public static LoggedUserInfo getLoggedInUserInfo(String cookie, String serviceUrl) throws RemoteException, ExceptionException {
        LoggedUserInfoAdminStub stub = new LoggedUserInfoAdminStub(null,
                serviceUrl + "LoggedUserInfoAdmin");
        ServiceClient client = stub._getServiceClient();
        Options options = client.getOptions();
        options.setManageSession(true);
        options.setProperty(HTTPConstants.COOKIE_STRING, cookie);
        return stub.getUserInfo();
    }

    /**
     * Get user profiles of user
     *
     * @param username username
     * @return default user profile of user
     * @throws APIManagementException
     */
    public static UserProfileDTO getUserDefaultProfile(String username) throws APIManagementException {
        APIManagerConfiguration apiManagerConfiguration = ServiceReferenceHolder.getInstance()
                .getAPIManagerConfigurationService().getAPIManagerConfiguration();
        String url = apiManagerConfiguration.getFirstProperty(APIConstants.API_KEY_VALIDATOR_URL);
        String errorMsg = "Error while getting profile of user ";
        try {
            UserProfileMgtServiceStub stub = new UserProfileMgtServiceStub(
                    ServiceReferenceHolder.getContextService().getClientConfigContext(),
                    url + APIConstants.USER_PROFILE_MGT_SERVICE);
            ServiceClient gatewayServiceClient = stub._getServiceClient();
            CarbonUtils.setBasicAccessSecurityHeaders(
                    apiManagerConfiguration.getFirstProperty(APIConstants.API_KEY_VALIDATOR_USERNAME),
                    apiManagerConfiguration.getFirstProperty(APIConstants.API_KEY_VALIDATOR_PASSWORD),
                    gatewayServiceClient);
            UserProfileDTO[] profiles = stub.getUserProfiles(username);
            for (UserProfileDTO dto : profiles) {
                if (APIConstants.USER_DEFAULT_PROFILE.equals(dto.getProfileName())) {
                    return dto;
                }
            }
        } catch (AxisFault axisFault) {
            //here we are going to log the error message and return because in this case, current user cannot fetch
            //profile of another user (due to cross tenant isolation, not allowed to access user details etc.)
            log.error("Cannot access user profile of : " + username);
            return null;
        } catch (RemoteException e) {
            handleException(errorMsg + username, e);
        } catch (UserProfileMgtServiceUserProfileExceptionException e) {
            handleException(errorMsg + username, e);
        }
        return null;
    }

    /**
     * Retrieves the role list of a user
     *
     * @param username A username
     * @param username A username
     * @throws APIManagementException If an error occurs
     */
    public static String[] getListOfRoles(String username) throws APIManagementException {
        if (username == null) {
            throw new APIManagementException("Attempt to execute privileged operation as" +
                    " the anonymous user");
        }

        String[] roles = null;

        roles = getValueFromCache(APIConstants.API_USER_ROLE_CACHE, username);
        if (roles != null) {
            return roles;
        }
        String tenantDomain = MultitenantUtils.getTenantDomain(username);
        try {
            if (!org.wso2.carbon.utils.multitenancy.MultitenantConstants.SUPER_TENANT_DOMAIN_NAME
                    .equals(tenantDomain)) {
                int tenantId = ServiceReferenceHolder.getInstance().getRealmService().getTenantManager()
                        .getTenantId(tenantDomain);
                UserStoreManager manager = ServiceReferenceHolder.getInstance().getRealmService()
                        .getTenantUserRealm(tenantId).getUserStoreManager();
                roles = manager.getRoleListOfUser(MultitenantUtils.getTenantAwareUsername(username));
            } else {
                roles = AuthorizationManager.getInstance()
                        .getRolesOfUser(MultitenantUtils.getTenantAwareUsername(username));
            }
            addToRolesCache(APIConstants.API_USER_ROLE_CACHE, username, roles);
            return roles;
        } catch (UserStoreException e) {
            throw new APIManagementException("UserStoreException while trying the role list of the user " + username,
                    e);
        }
    }

    /**
     * To add the value to a cache.
     *
     * @param cacheName - Name of the Cache
     * @param key       - Key of the entry that need to be added.
     * @param value     - Value of the entry that need to be added.
     */
    protected static <T> void addToRolesCache(String cacheName, String key, T value) {
        if (isPublisherRoleCacheEnabled) {
            if (log.isDebugEnabled()) {
                log.debug("Publisher role cache is enabled, adding the roles for the " + key + " to the cache "
                        + cacheName + "'");
            }
            Caching.getCacheManager(APIConstants.API_MANAGER_CACHE_MANAGER).getCache(cacheName).put(key, value);
        }
    }

    /**
     * To get the value from the cache.
     *
     * @param cacheName Name of the cache.
     * @param key       Key of the cache entry.
     * @return Role list from the cache, if a values exists, otherwise null.
     */
    protected static <T> T getValueFromCache(String cacheName, String key) {
        if (isPublisherRoleCacheEnabled) {
            if (log.isDebugEnabled()) {
                log.debug("Publisher role cache is enabled, retrieving the roles for  " + key + " from the cache "
                        + cacheName + "'");
            }
            Cache<String, T> rolesCache = Caching.getCacheManager(APIConstants.API_MANAGER_CACHE_MANAGER)
                    .getCache(cacheName);
            return rolesCache.get(key);
        }
        return null;
    }

    /**
     * Retrieves the list of user roles without throwing any exceptions.
     *
     * @param username A username
     * @return the list of roles to which the user belongs to.
     */
    public static String[] getListOfRolesQuietly(String username) {
        try {
            return getListOfRoles(username);
        } catch (APIManagementException e) {
            return new String[0];
        }
    }

    /**
     * Sets permission for uploaded file resource.
     *
     * @param filePath Registry path for the uploaded file
     * @throws APIManagementException
     */

    public static void setFilePermission(String filePath) throws APIManagementException {
        try {
            String filePathString = filePath.replaceFirst("/registry/resource/", "");
            org.wso2.carbon.user.api.AuthorizationManager accessControlAdmin = ServiceReferenceHolder.getInstance().
                    getRealmService().getTenantUserRealm(MultitenantConstants.SUPER_TENANT_ID).
                    getAuthorizationManager();
            if (!accessControlAdmin.isRoleAuthorized(CarbonConstants.REGISTRY_ANONNYMOUS_ROLE_NAME,
                    filePathString, ActionConstants.GET)) {
                accessControlAdmin.authorizeRole(CarbonConstants.REGISTRY_ANONNYMOUS_ROLE_NAME,
                        filePathString, ActionConstants.GET);
            }
        } catch (UserStoreException e) {
            throw new APIManagementException("Error while setting up permissions for file location", e);
        }
    }

    /**
     * This method used to get API from governance artifact specific to copyAPI
     *
     * @param artifact API artifact
     * @param registry Registry
     * @return API
     * @throws APIManagementException if failed to get API from artifact
     */
    public static API getAPI(GovernanceArtifact artifact, Registry registry, APIIdentifier oldId, String oldContext)
            throws APIManagementException {

        API api;
        try {
            String providerName = artifact.getAttribute(APIConstants.API_OVERVIEW_PROVIDER);
            String apiName = artifact.getAttribute(APIConstants.API_OVERVIEW_NAME);
            String apiVersion = artifact.getAttribute(APIConstants.API_OVERVIEW_VERSION);
            api = new API(new APIIdentifier(providerName, apiName, apiVersion));
            int apiId = ApiMgtDAO.getInstance().getAPIID(oldId, null);
            if (apiId == -1) {
                return null;
            }
            // set rating
            String artifactPath = GovernanceUtils.getArtifactPath(registry, artifact.getId());
            BigDecimal bigDecimal = BigDecimal.valueOf(registry.getAverageRating(artifactPath));
            BigDecimal res = bigDecimal.setScale(1, RoundingMode.HALF_UP);
            api.setRating(res.floatValue());
            //set description
            api.setDescription(artifact.getAttribute(APIConstants.API_OVERVIEW_DESCRIPTION));
            //set last access time
            api.setLastUpdated(registry.get(artifactPath).getLastModified());
            //set uuid
            api.setUUID(artifact.getId());
            // set url
            api.setStatus(getLcStateFromArtifact(artifact));
            api.setThumbnailUrl(artifact.getAttribute(APIConstants.API_OVERVIEW_THUMBNAIL_URL));
            api.setWsdlUrl(artifact.getAttribute(APIConstants.API_OVERVIEW_WSDL));
            api.setWadlUrl(artifact.getAttribute(APIConstants.API_OVERVIEW_WADL));
            api.setTechnicalOwner(artifact.getAttribute(APIConstants.API_OVERVIEW_TEC_OWNER));
            api.setTechnicalOwnerEmail(artifact.getAttribute(APIConstants.API_OVERVIEW_TEC_OWNER_EMAIL));
            api.setBusinessOwner(artifact.getAttribute(APIConstants.API_OVERVIEW_BUSS_OWNER));
            api.setBusinessOwnerEmail(artifact.getAttribute(APIConstants.API_OVERVIEW_BUSS_OWNER_EMAIL));
            api.setEndpointSecured(Boolean.parseBoolean(artifact.getAttribute(APIConstants.API_OVERVIEW_ENDPOINT_SECURED)));
            api.setEndpointAuthDigest(Boolean.parseBoolean(artifact.getAttribute(APIConstants.API_OVERVIEW_ENDPOINT_AUTH_DIGEST)));
            api.setEndpointUTUsername(artifact.getAttribute(APIConstants.API_OVERVIEW_ENDPOINT_USERNAME));
            if (!((APIConstants.DEFAULT_MODIFIED_ENDPOINT_PASSWORD)
                    .equals(artifact.getAttribute(APIConstants.API_OVERVIEW_ENDPOINT_PASSWORD)))) {
                api.setEndpointUTPassword(artifact.getAttribute(APIConstants.API_OVERVIEW_ENDPOINT_PASSWORD));
            } else { //If APIEndpointPasswordRegistryHandler is enabled take password from the registry hidden property
                api.setEndpointUTPassword(getActualEpPswdFromHiddenProperty(api, registry));
            }
            api.setTransports(artifact.getAttribute(APIConstants.API_OVERVIEW_TRANSPORTS));

            api.setEndpointConfig(artifact.getAttribute(APIConstants.API_OVERVIEW_ENDPOINT_CONFIG));

            api.setRedirectURL(artifact.getAttribute(APIConstants.API_OVERVIEW_REDIRECT_URL));
            api.setApiOwner(artifact.getAttribute(APIConstants.API_OVERVIEW_OWNER));
            api.setAdvertiseOnly(Boolean.parseBoolean(artifact.getAttribute(APIConstants.API_OVERVIEW_ADVERTISE_ONLY)));

            api.setSubscriptionAvailability(artifact.getAttribute(APIConstants.API_OVERVIEW_SUBSCRIPTION_AVAILABILITY));
            api.setSubscriptionAvailableTenants(artifact.getAttribute(APIConstants.API_OVERVIEW_SUBSCRIPTION_AVAILABLE_TENANTS));

            api.setResponseCache(artifact.getAttribute(APIConstants.API_OVERVIEW_RESPONSE_CACHING));
            api.setImplementation(artifact.getAttribute(APIConstants.PROTOTYPE_OVERVIEW_IMPLEMENTATION));
            api.setVisibility(artifact.getAttribute(APIConstants.API_OVERVIEW_VISIBILITY));

            String tenantDomainName = MultitenantUtils.getTenantDomain(replaceEmailDomainBack(providerName));
            int tenantId = ServiceReferenceHolder.getInstance().getRealmService().getTenantManager()
                    .getTenantId(tenantDomainName);

            boolean isGlobalThrottlingEnabled = APIUtil.isAdvanceThrottlingEnabled();

            if (isGlobalThrottlingEnabled) {
                String apiLevelTier = ApiMgtDAO.getInstance().getAPILevelTier(apiId);
                api.setApiLevelPolicy(apiLevelTier);
            }

            String tiers = artifact.getAttribute(APIConstants.API_OVERVIEW_TIER);
            Map<String, Tier> definedTiers = getTiers(tenantId);
            Set<Tier> availableTier = getAvailableTiers(definedTiers, tiers, apiName);
            api.addAvailableTiers(availableTier);

            api.setContext(artifact.getAttribute(APIConstants.API_OVERVIEW_CONTEXT));
            api.setContextTemplate(artifact.getAttribute(APIConstants.API_OVERVIEW_CONTEXT_TEMPLATE));
            api.setLatest(Boolean.parseBoolean(artifact.getAttribute(APIConstants.API_OVERVIEW_IS_LATEST)));
            ArrayList<URITemplate> urlPatternsList;

            Set<Scope> scopes = ApiMgtDAO.getInstance().getAPIScopes(oldId);
            api.setScopes(scopes);

            HashMap<String, String> resourceScopes;
            resourceScopes = ApiMgtDAO.getInstance().getResourceToScopeMapping(oldId);

            urlPatternsList = ApiMgtDAO.getInstance().getAllURITemplates(oldContext, oldId.getVersion());
            Set<URITemplate> uriTemplates = new HashSet<URITemplate>(urlPatternsList);

            for (URITemplate uriTemplate : uriTemplates) {
                uriTemplate.setResourceURI(api.getUrl());
                uriTemplate.setResourceSandboxURI(api.getSandboxUrl());
                String resourceScopeKey = APIUtil.getResourceKey(oldContext, oldId.getVersion(), uriTemplate.getUriTemplate(), uriTemplate.getHTTPVerb());
                uriTemplate.setScope(findScopeByKey(scopes, resourceScopes.get(resourceScopeKey)));

            }
            api.setUriTemplates(uriTemplates);

            Set<String> tags = new HashSet<String>();
            Tag[] tag = registry.getTags(artifactPath);
            for (Tag tag1 : tag) {
                tags.add(tag1.getTagName());
            }
            api.addTags(tags);
            api.setLastUpdated(registry.get(artifactPath).getLastModified());
            api.setAsDefaultVersion(Boolean.parseBoolean(artifact.getAttribute(APIConstants.API_OVERVIEW_IS_DEFAULT_VERSION)));

            String environments = artifact.getAttribute(APIConstants.API_OVERVIEW_ENVIRONMENTS);
            api.setEnvironments(extractEnvironmentsForAPI(environments));
            api.setCorsConfiguration(getCorsConfigurationFromArtifact(artifact));

        } catch (GovernanceException e) {
            String msg = "Failed to get API fro artifact ";
            throw new APIManagementException(msg, e);
        } catch (RegistryException e) {
            String msg = "Failed to get LastAccess time or Rating";
            throw new APIManagementException(msg, e);
        } catch (UserStoreException e) {
            String msg = "Failed to get User Realm of API Provider";
            throw new APIManagementException(msg, e);
        }
        return api;
    }

    public static boolean checkAccessTokenPartitioningEnabled() {
        return OAuthServerConfiguration.getInstance().isAccessTokenPartitioningEnabled();
    }

    public static boolean checkUserNameAssertionEnabled() {
        return OAuthServerConfiguration.getInstance().isUserNameAssertionEnabled();
    }

    public static String[] getAvailableKeyStoreTables() throws APIManagementException {
        String[] keyStoreTables = new String[0];
        Map<String, String> domainMappings = getAvailableUserStoreDomainMappings();
        if (domainMappings != null) {
            keyStoreTables = new String[domainMappings.size()];
            int i = 0;
            for (Entry<String, String> e : domainMappings.entrySet()) {
                String value = e.getValue();
                keyStoreTables[i] = APIConstants.ACCESS_TOKEN_STORE_TABLE + "_" + value.trim();
                i++;
            }
        }
        return keyStoreTables;
    }

    public static Map<String, String> getAvailableUserStoreDomainMappings() throws
            APIManagementException {
        Map<String, String> userStoreDomainMap = new HashMap<String, String>();
        String domainsStr = OAuthServerConfiguration.getInstance().getAccessTokenPartitioningDomains();
        if (domainsStr != null) {
            String[] userStoreDomainsArr = domainsStr.split(",");
            for (String anUserStoreDomainsArr : userStoreDomainsArr) {
                String[] mapping = anUserStoreDomainsArr.trim().split(":"); //A:foo.com , B:bar.com
                if (mapping.length < 2) {
                    throw new APIManagementException("Domain mapping has not defined");
                }
                userStoreDomainMap.put(mapping[1].trim(), mapping[0].trim()); //key=domain & value=mapping
            }
        }
        return userStoreDomainMap;
    }

    public static String getAccessTokenStoreTableFromUserId(String userId)
            throws APIManagementException {
        String accessTokenStoreTable = APIConstants.ACCESS_TOKEN_STORE_TABLE;
        String userStore;
        if (userId != null) {
            String[] strArr = userId.split("/");
            if (strArr.length > 1) {
                userStore = strArr[0];
                Map<String, String> availableDomainMappings = getAvailableUserStoreDomainMappings();
                if (availableDomainMappings != null &&
                        availableDomainMappings.containsKey(userStore)) {
                    accessTokenStoreTable = accessTokenStoreTable + "_" +
                            availableDomainMappings.get(userStore);
                }
            }
        }
        return accessTokenStoreTable;
    }

    public static String getAccessTokenStoreTableFromAccessToken(String apiKey)
            throws APIManagementException {
        String userId = getUserIdFromAccessToken(apiKey); //i.e: 'foo.com/admin' or 'admin'
        return getAccessTokenStoreTableFromUserId(userId);
    }

    public static String getUserIdFromAccessToken(String apiKey) {
        String userId = null;
        String decodedKey = new String(Base64.decodeBase64(apiKey.getBytes(Charset.defaultCharset())), Charset.defaultCharset());
        String[] tmpArr = decodedKey.split(":");
        if (tmpArr.length == 2) { //tmpArr[0]= userStoreDomain & tmpArr[1] = userId
            userId = tmpArr[1];
        }
        return userId;
    }

    /**
     * validates if an accessToken has expired or not
     *
     * @param accessTokenDO
     * @return true if token has expired else false
     */
    public static boolean isAccessTokenExpired(APIKeyValidationInfoDTO accessTokenDO) {
        long validityPeriod = accessTokenDO.getValidityPeriod();
        long issuedTime = accessTokenDO.getIssuedTime();
        long timestampSkew = OAuthServerConfiguration.getInstance().getTimeStampSkewInSeconds() * 1000;
        long currentTime = System.currentTimeMillis();

        //If the validity period is not an never expiring value
        if (validityPeriod != Long.MAX_VALUE &&
                // For cases where validityPeriod is closer to Long.MAX_VALUE (then issuedTime + validityPeriod would spill
                // over and would produce a negative value)
                (currentTime - timestampSkew) > validityPeriod) {
            //check the validity of cached OAuth2AccessToken Response

            if ((currentTime - timestampSkew) > (issuedTime + validityPeriod)) {
                accessTokenDO.setValidationStatus(APIConstants.KeyValidationStatus.API_AUTH_INVALID_CREDENTIALS);
                return true;
            }
        }

        return false;
    }

    /**
     * When an input is having '@',replace it with '-AT-' [This is required to persist API data in registry,as registry
     * paths don't allow '@' sign.]
     *
     * @param input inputString
     * @return String modifiedString
     */
    public static String replaceEmailDomain(String input) {
        if (input != null && input.contains(APIConstants.EMAIL_DOMAIN_SEPARATOR)) {
            input = input.replace(APIConstants.EMAIL_DOMAIN_SEPARATOR, APIConstants.EMAIL_DOMAIN_SEPARATOR_REPLACEMENT);
        }
        return input;
    }

    /**
     * When an input is having '-AT-',replace it with @ [This is required to persist API data between registry and database]
     *
     * @param input inputString
     * @return String modifiedString
     */
    public static String replaceEmailDomainBack(String input) {
        if (input != null && input.contains(APIConstants.EMAIL_DOMAIN_SEPARATOR_REPLACEMENT)) {
            input = input.replace(APIConstants.EMAIL_DOMAIN_SEPARATOR_REPLACEMENT,
                    APIConstants.EMAIL_DOMAIN_SEPARATOR);
        }
        return input;
    }

    public static void copyResourcePermissions(String username, String sourceArtifactPath, String targetArtifactPath)
            throws APIManagementException {
        String sourceResourcePath = RegistryUtils.getAbsolutePath(RegistryContext.getBaseInstance(),
                APIUtil.getMountedPath(RegistryContext.getBaseInstance(),
                        RegistryConstants.GOVERNANCE_REGISTRY_BASE_PATH)
                        + sourceArtifactPath);

        String targetResourcePath = RegistryUtils.getAbsolutePath(RegistryContext.getBaseInstance(),
                APIUtil.getMountedPath(RegistryContext.getBaseInstance(),
                        RegistryConstants.GOVERNANCE_REGISTRY_BASE_PATH)
                        + targetArtifactPath);

        String tenantDomain = MultitenantUtils.getTenantDomain(APIUtil.replaceEmailDomainBack(username));

        try {
            int tenantId = ServiceReferenceHolder.getInstance().getRealmService().getTenantManager().getTenantId(tenantDomain);
            org.wso2.carbon.user.api.AuthorizationManager authManager = ServiceReferenceHolder.getInstance().getRealmService().
                    getTenantUserRealm(tenantId).getAuthorizationManager();
            String[] allowedRoles = authManager.getAllowedRolesForResource(sourceResourcePath, ActionConstants.GET);

            if (allowedRoles != null) {

                for (String allowedRole : allowedRoles) {
                    authManager.authorizeRole(allowedRole, targetResourcePath, ActionConstants.GET);
                }
            }

        } catch (UserStoreException e) {
            throw new APIManagementException("Error while adding role permissions to API", e);
        }
    }

    /**
     * This function is to set resource permissions based on its visibility
     *
     * @param username     Username
     * @param visibility   API visibility
     * @param roles        Authorized roles
     * @param artifactPath API resource path
     * @throws APIManagementException Throwing exception
     */
    public static void setResourcePermissions(String username, String visibility, String[] roles, String
            artifactPath) throws APIManagementException {
        setResourcePermissions(username, visibility, roles, artifactPath, null);
    }

    /**
     * This function is to set resource permissions based on its visibility
     *
     * @param visibility   API/Product visibility
     * @param roles        Authorized roles
     * @param artifactPath API/Product resource path
     * @param registry     Registry
     * @throws APIManagementException Throwing exception
     */
    public static void setResourcePermissions(String username, String visibility, String[] roles, String
            artifactPath, Registry registry) throws APIManagementException {
        try {
            String resourcePath = RegistryUtils.getAbsolutePath(RegistryContext.getBaseInstance(),
                    APIUtil.getMountedPath(RegistryContext.getBaseInstance(),
                            RegistryConstants.GOVERNANCE_REGISTRY_BASE_PATH)
                            + artifactPath);
            Resource registryResource = null;

            if (registry != null && registry.resourceExists(artifactPath)) {
                registryResource = registry.get(artifactPath);
            }
            StringBuilder publisherAccessRoles = new StringBuilder(APIConstants.NULL_USER_ROLE_LIST);

            if (registryResource != null) {
                String publisherRole = registryResource.getProperty(APIConstants.PUBLISHER_ROLES);
                if (publisherRole != null) {
                    publisherAccessRoles = new StringBuilder(publisherRole);
                }
                if (StringUtils.isEmpty(publisherAccessRoles.toString())) {
                    publisherAccessRoles = new StringBuilder(APIConstants.NULL_USER_ROLE_LIST);
                }

                if (visibility.equalsIgnoreCase(APIConstants.API_GLOBAL_VISIBILITY)) {
                    registryResource.setProperty(APIConstants.STORE_VIEW_ROLES, APIConstants.NULL_USER_ROLE_LIST);
                    publisherAccessRoles = new StringBuilder(APIConstants.NULL_USER_ROLE_LIST); // set publisher
                    // access roles null since store visibility is global. We do not need to add any roles to
                    // store_view_role property.
                } else {
                    registryResource.setProperty(APIConstants.STORE_VIEW_ROLES, publisherAccessRoles.toString());
                }
            }
            String tenantDomain = MultitenantUtils.getTenantDomain(APIUtil.replaceEmailDomainBack(username));
            if (!org.wso2.carbon.utils.multitenancy.MultitenantConstants.SUPER_TENANT_DOMAIN_NAME.equals(tenantDomain)) {
                int tenantId = ServiceReferenceHolder.getInstance().getRealmService().
                        getTenantManager().getTenantId(tenantDomain);
                // calculate resource path
                RegistryAuthorizationManager authorizationManager = new RegistryAuthorizationManager
                        (ServiceReferenceHolder.getUserRealm());
                resourcePath = authorizationManager.computePathOnMount(resourcePath);
                org.wso2.carbon.user.api.AuthorizationManager authManager =
                        ServiceReferenceHolder.getInstance().getRealmService().
                                getTenantUserRealm(tenantId).getAuthorizationManager();
                if (visibility != null && APIConstants.API_RESTRICTED_VISIBILITY.equalsIgnoreCase(visibility)) {
                    boolean isRoleEveryOne = false;
                    /*If no roles have defined, authorize for everyone role */
                    if (roles != null) {
                        if (roles.length == 1 && "".equals(roles[0])) {
                            authManager.authorizeRole(APIConstants.EVERYONE_ROLE, resourcePath, ActionConstants.GET);
                            isRoleEveryOne = true;
                        } else {
                            for (String role : roles) {
                                if (APIConstants.EVERYONE_ROLE.equalsIgnoreCase(role.trim())) {
                                    isRoleEveryOne = true;
                                }
                                authManager.authorizeRole(role.trim(), resourcePath, ActionConstants.GET);
                                publisherAccessRoles.append(",").append(role.trim().toLowerCase());
                            }
                        }
                    }
                    if (!isRoleEveryOne) {
                        authManager.denyRole(APIConstants.EVERYONE_ROLE, resourcePath, ActionConstants.GET);
                    }
                    authManager.denyRole(APIConstants.ANONYMOUS_ROLE, resourcePath, ActionConstants.GET);
                } else if (visibility != null && APIConstants.API_PRIVATE_VISIBILITY.equalsIgnoreCase(visibility)) {
                    authManager.authorizeRole(APIConstants.EVERYONE_ROLE, resourcePath, ActionConstants.GET);
                    authManager.denyRole(APIConstants.ANONYMOUS_ROLE, resourcePath, ActionConstants.GET);
                } else if (visibility != null && APIConstants.DOC_OWNER_VISIBILITY.equalsIgnoreCase(visibility)) {

                    /*If no roles have defined, deny access for everyone & anonymous role */
                    if (roles == null) {
                        authManager.denyRole(APIConstants.EVERYONE_ROLE, resourcePath, ActionConstants.GET);
                        authManager.denyRole(APIConstants.ANONYMOUS_ROLE, resourcePath, ActionConstants.GET);
                    } else {
                        for (String role : roles) {
                            authManager.denyRole(role.trim(), resourcePath, ActionConstants.GET);

                        }
                    }
                } else {
                    authManager.authorizeRole(APIConstants.EVERYONE_ROLE, resourcePath, ActionConstants.GET);
                    authManager.authorizeRole(APIConstants.ANONYMOUS_ROLE, resourcePath, ActionConstants.GET);
                }
            } else {
                RegistryAuthorizationManager authorizationManager = new RegistryAuthorizationManager
                        (ServiceReferenceHolder.getUserRealm());

                if (visibility != null && APIConstants.API_RESTRICTED_VISIBILITY.equalsIgnoreCase(visibility)) {
                    boolean isRoleEveryOne = false;
                    if (roles != null) {
                        for (String role : roles) {
                            if (APIConstants.EVERYONE_ROLE.equalsIgnoreCase(role.trim())) {
                                isRoleEveryOne = true;
                            }
                            authorizationManager.authorizeRole(role.trim(), resourcePath, ActionConstants.GET);
                            publisherAccessRoles.append(",").append(role.toLowerCase());
                        }
                    }
                    if (!isRoleEveryOne) {
                        authorizationManager.denyRole(APIConstants.EVERYONE_ROLE, resourcePath, ActionConstants.GET);
                    }
                    authorizationManager.denyRole(APIConstants.ANONYMOUS_ROLE, resourcePath, ActionConstants.GET);

                } else if (visibility != null && APIConstants.API_PRIVATE_VISIBILITY.equalsIgnoreCase(visibility)) {
                    authorizationManager.authorizeRole(APIConstants.EVERYONE_ROLE, resourcePath, ActionConstants.GET);
                    authorizationManager.denyRole(APIConstants.ANONYMOUS_ROLE, resourcePath, ActionConstants.GET);
                } else if (visibility != null && APIConstants.DOC_OWNER_VISIBILITY.equalsIgnoreCase(visibility)) {
                     /*If no roles have defined, deny access for everyone & anonymous role */
                    if (roles == null) {
                        authorizationManager.denyRole(APIConstants.EVERYONE_ROLE, resourcePath, ActionConstants.GET);
                        authorizationManager.denyRole(APIConstants.ANONYMOUS_ROLE, resourcePath, ActionConstants.GET);
                    } else {
                        for (String role : roles) {
                            authorizationManager.denyRole(role.trim(), resourcePath, ActionConstants.GET);

                        }
                    }
                } else {
                    authorizationManager.authorizeRole(APIConstants.EVERYONE_ROLE, resourcePath, ActionConstants.GET);
                    authorizationManager.authorizeRole(APIConstants.ANONYMOUS_ROLE, resourcePath, ActionConstants.GET);
                }
            }
            if (registryResource != null) {
                registryResource.setProperty(APIConstants.STORE_VIEW_ROLES, publisherAccessRoles.toString());
                registry.put(artifactPath, registryResource);
            }

        } catch (UserStoreException e) {
            throw new APIManagementException("Error while adding role permissions to API", e);
        } catch (RegistryException e) {
            throw new APIManagementException("Registry exception while adding role permissions to API", e);
        }
    }

    /**
     * This function is to set resource permissions based on its visibility
     *
     * @param artifactPath API/Product resource path
     * @throws APIManagementException Throwing exception
     */
    public static void clearResourcePermissions(String artifactPath, Identifier id, int tenantId)
            throws APIManagementException {
        try {
            String resourcePath = RegistryUtils.getAbsolutePath(RegistryContext.getBaseInstance(),
                    APIUtil.getMountedPath(RegistryContext.getBaseInstance(),
                            RegistryConstants.GOVERNANCE_REGISTRY_BASE_PATH) + artifactPath);
            String tenantDomain = MultitenantUtils
                    .getTenantDomain(APIUtil.replaceEmailDomainBack(id.getProviderName()));
            if (!org.wso2.carbon.utils.multitenancy.MultitenantConstants.SUPER_TENANT_DOMAIN_NAME
                    .equals(tenantDomain)) {
                org.wso2.carbon.user.api.AuthorizationManager authManager = ServiceReferenceHolder.getInstance()
                        .getRealmService().getTenantUserRealm(tenantId).getAuthorizationManager();
                authManager.clearResourceAuthorizations(resourcePath);
            } else {
                RegistryAuthorizationManager authorizationManager = new RegistryAuthorizationManager(
                        ServiceReferenceHolder.getUserRealm());
                authorizationManager.clearResourceAuthorizations(resourcePath);
            }
        } catch (UserStoreException e) {
            handleException("Error while adding role permissions to API", e);
        }
    }

    public static void loadTenantAPIPolicy(String tenant, int tenantID) throws APIManagementException {

        String tierBasePath = CarbonUtils.getCarbonHome() + File.separator + "repository" + File.separator + "resources"
                + File.separator + "default-tiers" + File.separator;

        String apiTierFilePath = tierBasePath + APIConstants.DEFAULT_API_TIER_FILE_NAME;
        String appTierFilePath = tierBasePath + APIConstants.DEFAULT_APP_TIER_FILE_NAME;
        String resTierFilePath = tierBasePath + APIConstants.DEFAULT_RES_TIER_FILE_NAME;

        loadTenantAPIPolicy(tenantID, APIConstants.API_TIER_LOCATION, apiTierFilePath);
        loadTenantAPIPolicy(tenantID, APIConstants.APP_TIER_LOCATION, appTierFilePath);
        loadTenantAPIPolicy(tenantID, APIConstants.RES_TIER_LOCATION, resTierFilePath);
    }

    /**
     * Load the throttling policy  to the registry for tenants
     *
     * @param tenantID
     * @param location
     * @param fileName
     * @throws APIManagementException
     */
    private static void loadTenantAPIPolicy(int tenantID, String location, String fileName)
            throws APIManagementException {
        InputStream inputStream = null;

        try {
            RegistryService registryService = ServiceReferenceHolder.getInstance().getRegistryService();

            UserRegistry govRegistry = registryService.getGovernanceSystemRegistry(tenantID);

            if (govRegistry.resourceExists(location)) {
                if (log.isDebugEnabled()) {
                    log.debug("Tier policies already uploaded to the tenant's registry space");
                }
                return;
            }
            if (log.isDebugEnabled()) {
                log.debug("Adding API tier policies to the tenant's registry");
            }
            File defaultTiers = new File(fileName);
            if (!defaultTiers.exists()) {
                log.info("Default tier policies not found in : " + fileName);
                return;
            }
            inputStream = FileUtils.openInputStream(defaultTiers);
            byte[] data = IOUtils.toByteArray(inputStream);
            Resource resource = govRegistry.newResource();
            resource.setContent(data);
            govRegistry.put(location, resource);

        } catch (RegistryException e) {
            throw new APIManagementException("Error while saving policy information to the registry", e);
        } catch (IOException e) {
            throw new APIManagementException("Error while reading policy file content", e);
        } finally {
            if (inputStream != null) {
                try {
                    inputStream.close();
                } catch (IOException e) {
                    log.error("Error when closing input stream", e);
                }
            }
        }
    }

    /**
     * Load the External API Store Configuration  to the registry
     *
     * @param tenantID
     * @throws org.wso2.carbon.apimgt.api.APIManagementException
     */

    public static void loadTenantExternalStoreConfig(int tenantID) throws APIManagementException {
        try {
            RegistryService registryService = ServiceReferenceHolder.getInstance().getRegistryService();

            UserRegistry govRegistry = registryService.getGovernanceSystemRegistry(tenantID);

            if (govRegistry.resourceExists(APIConstants.EXTERNAL_API_STORES_LOCATION)) {
                log.debug("External Stores configuration already uploaded to the registry");
                return;
            }
            if (log.isDebugEnabled()) {
                log.debug("Adding External Stores configuration to the tenant's registry");
            }
            InputStream inputStream =
                    APIManagerComponent.class.getResourceAsStream("/externalstores/default-external-api-stores.xml");
            byte[] data = IOUtils.toByteArray(inputStream);
            Resource resource = govRegistry.newResource();
            resource.setContent(data);
            govRegistry.put(APIConstants.EXTERNAL_API_STORES_LOCATION, resource);

            /*set resource permission*/
            org.wso2.carbon.user.api.AuthorizationManager authManager =
                    ServiceReferenceHolder.getInstance().getRealmService().getTenantUserRealm(tenantID).
                            getAuthorizationManager();
            String resourcePath = RegistryUtils.getAbsolutePath(RegistryContext.getBaseInstance(),
                    APIUtil.getMountedPath(RegistryContext.getBaseInstance(), RegistryConstants.GOVERNANCE_REGISTRY_BASE_PATH)
                            + APIConstants.EXTERNAL_API_STORES_LOCATION);
            authManager.denyRole(APIConstants.EVERYONE_ROLE, resourcePath, ActionConstants.GET);

        } catch (RegistryException e) {
            throw new APIManagementException("Error while saving External Stores configuration information to the " +
                    "registry", e);
        } catch (IOException e) {
            throw new APIManagementException("Error while reading External Stores configuration file content", e);
        } catch (UserStoreException e) {
            throw new APIManagementException("Error while setting permission to External Stores configuration file", e);
        }
    }

    /**
     * Load the Google Analytics Configuration  to the registry
     *
     * @param tenantID
     * @throws APIManagementException
     */

    public static void loadTenantGAConfig(int tenantID) throws APIManagementException {
        InputStream inputStream = null;
        try {
            RegistryService registryService =
                    ServiceReferenceHolder.getInstance()
                            .getRegistryService();

            UserRegistry govRegistry = registryService.getGovernanceSystemRegistry(tenantID);

            if (govRegistry.resourceExists(APIConstants.GA_CONFIGURATION_LOCATION)) {
                log.debug("Google Analytics configuration already uploaded to the registry");
                return;
            }
            if (log.isDebugEnabled()) {
                log.debug("Adding Google Analytics configuration to the tenant's registry");
            }
            inputStream = APIManagerComponent.class.getResourceAsStream("/statistics/default-ga-config.xml");
            byte[] data = IOUtils.toByteArray(inputStream);
            Resource resource = govRegistry.newResource();
            resource.setContent(data);
            govRegistry.put(APIConstants.GA_CONFIGURATION_LOCATION, resource);

            /*set resource permission*/
            org.wso2.carbon.user.api.AuthorizationManager authManager =
                    ServiceReferenceHolder.getInstance().getRealmService().
                            getTenantUserRealm(tenantID).getAuthorizationManager();
            String resourcePath = RegistryUtils.getAbsolutePath(RegistryContext.getBaseInstance(),
                    APIUtil.getMountedPath(RegistryContext.getBaseInstance(),
                            RegistryConstants.GOVERNANCE_REGISTRY_BASE_PATH) + APIConstants.GA_CONFIGURATION_LOCATION);
            authManager.denyRole(APIConstants.EVERYONE_ROLE, resourcePath, ActionConstants.GET);

        } catch (RegistryException e) {
            throw new APIManagementException("Error while saving Google Analytics configuration information to the registry", e);
        } catch (IOException e) {
            throw new APIManagementException("Error while reading Google Analytics configuration file content", e);
        } catch (UserStoreException e) {
            throw new APIManagementException("Error while setting permission to Google Analytics configuration file", e);
        } finally {
            try {
                if (inputStream != null) {
                    inputStream.close();
                }
            } catch (IOException e) {
                if (log.isWarnEnabled()) {
                    log.warn("Error while closing the input stream", e);
                }
            }
        }
    }

    public static void loadTenantWorkFlowExtensions(int tenantID)
            throws APIManagementException {
        // TODO: Merge different resource loading methods and create a single method.
        try {
            RegistryService registryService = ServiceReferenceHolder.getInstance().getRegistryService();

            UserRegistry govRegistry = registryService.getGovernanceSystemRegistry(tenantID);

            if (govRegistry.resourceExists(APIConstants.WORKFLOW_EXECUTOR_LOCATION)) {
                log.debug("External Stores configuration already uploaded to the registry");
                return;
            }
            if (log.isDebugEnabled()) {
                log.debug("Adding External Stores configuration to the tenant's registry");
            }
            InputStream inputStream =
                    APIManagerComponent.class.getResourceAsStream("/workflowextensions/default-workflow-extensions.xml");
            byte[] data = IOUtils.toByteArray(inputStream);
            Resource resource = govRegistry.newResource();
            resource.setContent(data);
            resource.setMediaType(APIConstants.WORKFLOW_MEDIA_TYPE);
            govRegistry.put(APIConstants.WORKFLOW_EXECUTOR_LOCATION, resource);

        } catch (RegistryException e) {
            throw new APIManagementException("Error while saving External Stores configuration information to the registry", e);
        } catch (IOException e) {
            throw new APIManagementException("Error while reading External Stores configuration file content", e);
        }
    }

    /**
     * @param tenantId
     * @throws APIManagementException
     */
    public static void loadTenantSelfSignUpConfigurations(int tenantId)
            throws APIManagementException {
        try {
            RegistryService registryService = ServiceReferenceHolder.getInstance().getRegistryService();
            UserRegistry govRegistry = registryService.getGovernanceSystemRegistry(tenantId);

            if (govRegistry.resourceExists(APIConstants.SELF_SIGN_UP_CONFIG_LOCATION)) {
                log.debug("Self signup configuration already uploaded to the registry");
                return;
            }
            if (log.isDebugEnabled()) {
                log.debug("Adding Self signup configuration to the tenant's registry");
            }
            InputStream inputStream;
            if (tenantId == org.wso2.carbon.utils.multitenancy.MultitenantConstants.SUPER_TENANT_ID) {
                inputStream =
                        APIManagerComponent.class.getResourceAsStream("/signupconfigurations/default-sign-up-config.xml");
            } else {
                inputStream =
                        APIManagerComponent.class.getResourceAsStream("/signupconfigurations/tenant-sign-up-config.xml");
            }
            byte[] data = IOUtils.toByteArray(inputStream);
            Resource resource = govRegistry.newResource();
            resource.setContent(data);
            resource.setMediaType(APIConstants.SELF_SIGN_UP_CONFIG_MEDIA_TYPE);
            govRegistry.put(APIConstants.SELF_SIGN_UP_CONFIG_LOCATION, resource);

        } catch (RegistryException e) {
            throw new APIManagementException("Error while saving Self signup configuration information to the registry", e);
        } catch (IOException e) {
            throw new APIManagementException("Error while reading Self signup configuration file content", e);
        }
    }

    /**
     * Loads tenant-conf.json (tenant config) to registry from the tenant-conf.json available in the file system.
     * If any REST API scopes are added to the local tenant-conf.json, they will be updated in the registry.
     *
     * @param tenantID tenant Id
     * @throws APIManagementException when error occurred while loading the tenant-conf to registry
     */
    public static void loadTenantConf(int tenantID) throws APIManagementException {
        RegistryService registryService = ServiceReferenceHolder.getInstance().getRegistryService();
        try {
            UserRegistry registry = registryService.getConfigSystemRegistry(tenantID);
            byte[] data = getLocalTenantConfFileData();
            if (registry.resourceExists(APIConstants.API_TENANT_CONF_LOCATION)) {
                log.debug("Tenant conf already uploaded to the registry");
                Optional<Byte[]> migratedTenantConf = migrateTenantConfScopes(tenantID);
                if (migratedTenantConf.isPresent()) {
                    log.debug("Detected new additions to tenant-conf");
                    data = ArrayUtils.toPrimitive(migratedTenantConf.get());
                } else {
                    log.debug("No changes required in tenant-conf.json");
                    return;
                }
            }
            log.debug("Adding tenant config to the registry");
            Resource resource = registry.newResource();
            resource.setMediaType(APIConstants.APPLICATION_JSON_MEDIA_TYPE);
            resource.setContent(data);
            registry.put(APIConstants.API_TENANT_CONF_LOCATION, resource);
        } catch (RegistryException e) {
            throw new APIManagementException("Error while saving tenant conf to the registry", e);
        } catch (IOException e) {
            throw new APIManagementException("Error while reading tenant conf file content", e);
        }
    }

    /**
     * Gets the byte content of the local tenant-conf.json
     *
     * @return byte content of the local tenant-conf.json
     * @throws IOException error while reading local tenant-conf.json
     */
    private static byte[] getLocalTenantConfFileData() throws IOException {
        String tenantConfLocation = CarbonUtils.getCarbonHome() + File.separator +
                APIConstants.RESOURCE_FOLDER_LOCATION + File.separator +
                APIConstants.API_TENANT_CONF;
        File tenantConfFile = new File(tenantConfLocation);
        byte[] data;
        if (tenantConfFile.exists()) { // Load conf from resources directory in pack if it exists
            FileInputStream fileInputStream = new FileInputStream(tenantConfFile);
            data = IOUtils.toByteArray(fileInputStream);
        } else { // Fallback to loading the conf that is stored at jar level if file does not exist in pack
            InputStream inputStream =
                    APIManagerComponent.class.getResourceAsStream("/tenant/" + APIConstants.API_TENANT_CONF);
            data = IOUtils.toByteArray(inputStream);
        }
        return data;
    }

    /**
     * Migrate the newly added scopes to the tenant-conf which is already in the registry identified with tenantId and
     * its byte content is returned. If there were no changes done, an empty Optional will be returned.
     *
     * @param tenantId Tenant Id
     * @return Optional byte content
     * @throws APIManagementException when error occurred while updating the updating the tenant-conf with scopes.
     */
    private static Optional<Byte[]> migrateTenantConfScopes(int tenantId) throws APIManagementException {
        String tenantDomain = getTenantDomainFromTenantId(tenantId);
        JSONObject tenantConf = getTenantConfig(tenantDomain);
        JSONObject scopesConfigTenant = getRESTAPIScopesFromTenantConfig(tenantConf);
        JSONObject scopeConfigLocal = getRESTAPIScopesConfigFromFileSystem();
        Map<String, String> scopesTenant = getRESTAPIScopesFromConfig(scopesConfigTenant);
        Map<String, String> scopesLocal = getRESTAPIScopesFromConfig(scopeConfigLocal);
        JSONArray tenantScopesArray = (JSONArray)scopesConfigTenant.get(APIConstants.REST_API_SCOPE);

        Set<String> scopes = scopesLocal.keySet();
        //Find any scopes that are not added to tenant conf which is available in local tenant-conf
        scopes.removeAll(scopesTenant.keySet());
        if (!scopes.isEmpty()) {
            for (String scope: scopes) {
                JSONObject scopeJson = new JSONObject();
                scopeJson.put(APIConstants.REST_API_SCOPE_NAME, scope);
                scopeJson.put(APIConstants.REST_API_SCOPE_ROLE, scopesLocal.get(scope));
                tenantScopesArray.add(scopeJson);
            }
            return Optional.of(ArrayUtils.toObject(tenantConf.toJSONString().getBytes()));
        } else {
            return Optional.empty();
        }
    }

    /**
     * Returns the REST API scopes JSONObject from the tenant-conf.json in the file system
     *
     * @return REST API scopes JSONObject from the tenant-conf.json in the file system
     * @throws APIManagementException when error occurred while retrieving local REST API scopes.
     */
    private static JSONObject getRESTAPIScopesConfigFromFileSystem() throws APIManagementException {
        try {
            byte[] tenantConfData = getLocalTenantConfFileData();
            String tenantConfDataStr = new String(tenantConfData, Charset.defaultCharset());
            JSONParser parser = new JSONParser();
            JSONObject tenantConfJson = (JSONObject) parser.parse(tenantConfDataStr);
            if (tenantConfJson == null) {
                throw new APIManagementException("tenant-conf.json (in file system) content cannot be null");
            }
            JSONObject restAPIScopes = getRESTAPIScopesFromTenantConfig(tenantConfJson);
            if (restAPIScopes == null) {
                throw new APIManagementException("tenant-conf.json (in file system) should have RESTAPIScopes config");
            }
            return restAPIScopes;
        } catch (IOException e) {
            throw new APIManagementException("Error while reading tenant conf file content from file system", e);
        } catch (ParseException e) {
            throw new APIManagementException("ParseException thrown when parsing tenant config json from string " +
                    "content", e);
        }
    }

    /**
     * @param tenantId
     * @throws APIManagementException
     */
    public static void createSelfSignUpRoles(int tenantId) throws APIManagementException {
        try {
            RegistryService registryService = ServiceReferenceHolder.getInstance().getRegistryService();
            UserRegistry govRegistry = registryService.getGovernanceSystemRegistry(tenantId);
            if (govRegistry.resourceExists(APIConstants.SELF_SIGN_UP_CONFIG_LOCATION)) {
                Resource resource = govRegistry.get(APIConstants.SELF_SIGN_UP_CONFIG_LOCATION);
                InputStream content = resource.getContentStream();
                DocumentBuilderFactory factory = getSecuredDocumentBuilder();
                factory.setFeature(XMLConstants.FEATURE_SECURE_PROCESSING, true);
                DocumentBuilder parser = factory.newDocumentBuilder();
                Document dc = parser.parse(content);
                boolean enableSubscriberRoleCreation = isSubscriberRoleCreationEnabled(tenantId);
                String signUpDomain = dc.getElementsByTagName(APIConstants.SELF_SIGN_UP_REG_DOMAIN_ELEM).item(0)
                        .getFirstChild().getNodeValue();

                if (enableSubscriberRoleCreation) {
                    int roleLength = dc.getElementsByTagName(APIConstants.SELF_SIGN_UP_REG_ROLE_NAME_ELEMENT)
                            .getLength();

                    for (int i = 0; i < roleLength; i++) {
                        String roleName = dc.getElementsByTagName(APIConstants.SELF_SIGN_UP_REG_ROLE_NAME_ELEMENT)
                                .item(i).getFirstChild().getNodeValue();
                        boolean isExternalRole = Boolean.parseBoolean(dc
                                .getElementsByTagName(APIConstants.SELF_SIGN_UP_REG_ROLE_IS_EXTERNAL).item(i)
                                .getFirstChild().getNodeValue());
                        if (roleName != null) {
                            // If isExternalRole==false ;create the subscriber role as an internal role
                            if (isExternalRole && signUpDomain != null) {
                                roleName = signUpDomain.toUpperCase() + CarbonConstants.DOMAIN_SEPARATOR + roleName;
                            } else {
                                roleName = UserCoreConstants.INTERNAL_DOMAIN + CarbonConstants.DOMAIN_SEPARATOR
                                        + roleName;
                            }
                            createSubscriberRole(roleName, tenantId);
                        }
                    }
                }
            }
            if (log.isDebugEnabled()) {
                log.debug("Adding Self signup configuration to the tenant's registry");
            }

        } catch (RegistryException e) {
            throw new APIManagementException("Error while getting Self signup role information from the registry", e);
        } catch (ParserConfigurationException e) {
            throw new APIManagementException("Error while getting Self signup role information from the registry", e);
        } catch (SAXException e) {
            throw new APIManagementException("Error while getting Self signup role information from the registry", e);
        } catch (IOException e) {
            throw new APIManagementException("Error while getting Self signup role information from the registry", e);
        }
    }

    /**
     * Returns whether subscriber role creation enabled for the given tenant in tenant-conf.json
     *
     * @param tenantId id of the tenant
     * @return true if subscriber role creation enabled in tenant-conf.json
     */
    public static boolean isSubscriberRoleCreationEnabled(int tenantId) throws APIManagementException {
        String tenantDomain = getTenantDomainFromTenantId(tenantId);
        JSONObject defaultRoles = getTenantDefaultRoles(tenantDomain);
        boolean isSubscriberRoleCreationEnabled = false;
        if (defaultRoles != null) {
            JSONObject subscriberRoleConfig = (JSONObject) defaultRoles
                    .get(APIConstants.API_TENANT_CONF_DEFAULT_ROLES_SUBSCRIBER_ROLE);
            isSubscriberRoleCreationEnabled = isRoleCreationEnabled(subscriberRoleConfig);
        }
        return isSubscriberRoleCreationEnabled;
    }

    /**
     * Create default roles specified in APIM per-tenant configuration file
     *
     * @param tenantId id of the tenant
     * @throws APIManagementException
     */
    public static void createDefaultRoles(int tenantId) throws APIManagementException {
        String tenantDomain = getTenantDomainFromTenantId(tenantId);
        JSONObject defaultRoles = getTenantDefaultRoles(tenantDomain);

        if (defaultRoles != null) {
            // create publisher role if it's creation is enabled in tenant-conf.json
            JSONObject publisherRoleConfig = (JSONObject) defaultRoles
                    .get(APIConstants.API_TENANT_CONF_DEFAULT_ROLES_PUBLISHER_ROLE);
            if (isRoleCreationEnabled(publisherRoleConfig)) {
                String publisherRoleName = String.valueOf(publisherRoleConfig
                        .get(APIConstants.API_TENANT_CONF_DEFAULT_ROLES_ROLENAME));
                if (!StringUtils.isBlank(publisherRoleName)) {
                    createPublisherRole(publisherRoleName, tenantId);
                }
            }

            // create creator role if it's creation is enabled in tenant-conf.json
            JSONObject creatorRoleConfig = (JSONObject) defaultRoles
                    .get(APIConstants.API_TENANT_CONF_DEFAULT_ROLES_CREATOR_ROLE);
            if (isRoleCreationEnabled(creatorRoleConfig)) {
                String creatorRoleName = String.valueOf(creatorRoleConfig
                        .get(APIConstants.API_TENANT_CONF_DEFAULT_ROLES_ROLENAME));
                if (!StringUtils.isBlank(creatorRoleName)) {
                    createCreatorRole(creatorRoleName, tenantId);
                }
            }

            createSelfSignUpRoles(tenantId);
        }
    }

    /**
     * Returns whether role creation enabled for the provided role config
     *
     * @param roleConfig role config in tenat-conf.json
     * @return true if role creation enabled for the provided role config
     */
    private static boolean isRoleCreationEnabled(JSONObject roleConfig) {
        boolean roleCreationEnabled = false;
        if (roleConfig != null && roleConfig.get(
                APIConstants.API_TENANT_CONF_DEFAULT_ROLES_CREATE_ON_TENANT_LOAD) != null && (Boolean) (roleConfig.get(
                APIConstants.API_TENANT_CONF_DEFAULT_ROLES_CREATE_ON_TENANT_LOAD))) {
            roleCreationEnabled = true;
        }
        return roleCreationEnabled;
    }

    public static boolean isAnalyticsEnabled() {
        return APIManagerAnalyticsConfiguration.getInstance().isAnalyticsEnabled();
    }

    /**
     * Returns whether API Publisher Access Control is enabled or not
     *
     * @return true if publisher access control enabled
     */
    public static boolean isAccessControlEnabled() {
        boolean accessControlEnabled = false;
        APIManagerConfiguration config = ServiceReferenceHolder.getInstance().
                getAPIManagerConfigurationService().getAPIManagerConfiguration();
        if (config.getFirstProperty(APIConstants.API_PUBLISHER_ENABLE_ACCESS_CONTROL_LEVELS) != null && config.getFirstProperty(APIConstants.API_PUBLISHER_ENABLE_ACCESS_CONTROL_LEVELS).equals("true")) {
            accessControlEnabled = true;
        }
        return accessControlEnabled;
    }

    /**
     * Add all the custom sequences of given type to registry
     *
     * @param registry           Registry instance
     * @param customSequenceType Custom sequence type which is in/out or fault
     * @throws APIManagementException
     */
    public static void addDefinedAllSequencesToRegistry(UserRegistry registry,
                                                        String customSequenceType)
            throws APIManagementException {

        InputStream inSeqStream = null;
        String seqFolderLocation =
                CarbonUtils.getCarbonHome() + File.separator + APIConstants.API_CUSTOM_SEQUENCES_FOLDER_LOCATION
                        + File.separator + customSequenceType;

        try {
            File inSequenceDir = new File(seqFolderLocation);
            File[] sequences;
            sequences = inSequenceDir.listFiles();

            if (sequences != null) {
                //Tracks whether new sequences are there to deploy
                boolean availableNewSequences = false;
                //Tracks whether json_fault.xml is in the registry
                boolean jsonFaultSeqInRegistry = false;

                for (File sequenceFile : sequences) {
                    String sequenceFileName = sequenceFile.getName();
                    String regResourcePath =
                            APIConstants.API_CUSTOM_SEQUENCE_LOCATION + '/' +
                                    customSequenceType + '/' + sequenceFileName;
                    if (registry.resourceExists(regResourcePath)) {
                        if (APIConstants.API_CUSTOM_SEQ_JSON_FAULT.equals(sequenceFileName)) {
                            jsonFaultSeqInRegistry = true;
                        }
                        if (log.isDebugEnabled()) {
                            log.debug("The sequence file with the name " + sequenceFileName
                                    + " already exists in the registry path " + regResourcePath);
                        }
                    } else {
                        availableNewSequences = true;
                        if (log.isDebugEnabled()) {
                            log.debug(
                                    "Adding sequence file with the name " + sequenceFileName + " to the registry path "
                                            + regResourcePath);
                        }

                        inSeqStream = new FileInputStream(sequenceFile);
                        byte[] inSeqData = IOUtils.toByteArray(inSeqStream);
                        Resource inSeqResource = registry.newResource();
                        inSeqResource.setContent(inSeqData);

                        registry.put(regResourcePath, inSeqResource);
                    }

                }
                //On the fly migration of json_fault.xml for 2.0.0 to 2.1.0
                if (APIConstants.API_CUSTOM_SEQUENCE_TYPE_FAULT.equals(customSequenceType) &&
                        availableNewSequences && jsonFaultSeqInRegistry) {
                    String oldFaultStatHandler = "org.wso2.carbon.apimgt.usage.publisher.APIMgtFaultHandler";
                    String newFaultStatHandler = "org.wso2.carbon.apimgt.gateway.handlers.analytics.APIMgtFaultHandler";
                    String regResourcePath =
                            APIConstants.API_CUSTOM_SEQUENCE_LOCATION + '/' +
                                    customSequenceType + '/' + APIConstants.API_CUSTOM_SEQ_JSON_FAULT;
                    Resource jsonFaultSeqResource = registry.get(regResourcePath);
                    String oldJsonFaultSeqContent = new String((byte[]) jsonFaultSeqResource.getContent(),
                            Charset.defaultCharset());
                    if (oldJsonFaultSeqContent != null && oldJsonFaultSeqContent.contains(oldFaultStatHandler)) {
                        String newJsonFaultContent =
                                oldJsonFaultSeqContent.replace(oldFaultStatHandler, newFaultStatHandler);
                        jsonFaultSeqResource.setContent(newJsonFaultContent);
                        registry.put(regResourcePath, jsonFaultSeqResource);
                    }

                }
            } else {
                log.error(
                        "Custom sequence template location unavailable for custom sequence type " +
                                customSequenceType + " : " + seqFolderLocation
                );
            }

        } catch (RegistryException e) {
            throw new APIManagementException(
                    "Error while saving defined sequences to the registry ", e);
        } catch (IOException e) {
            throw new APIManagementException("Error while reading defined sequence ", e);
        } finally {
            IOUtils.closeQuietly(inSeqStream);
        }

    }

    /**
     * Adds the sequences defined in repository/resources/customsequences folder to tenant registry
     *
     * @param tenantID tenant Id
     * @throws APIManagementException
     */
    public static void writeDefinedSequencesToTenantRegistry(int tenantID)
            throws APIManagementException {
        try {

            RegistryService registryService = ServiceReferenceHolder.getInstance().getRegistryService();
            UserRegistry govRegistry = registryService.getGovernanceSystemRegistry(tenantID);

            //Add all custom in,out and fault sequences to tenant registry
            APIUtil.addDefinedAllSequencesToRegistry(govRegistry, APIConstants.API_CUSTOM_SEQUENCE_TYPE_IN);
            APIUtil.addDefinedAllSequencesToRegistry(govRegistry, APIConstants.API_CUSTOM_SEQUENCE_TYPE_OUT);
            APIUtil.addDefinedAllSequencesToRegistry(govRegistry, APIConstants.API_CUSTOM_SEQUENCE_TYPE_FAULT);

        } catch (RegistryException e) {
            throw new APIManagementException(
                    "Error while saving defined sequences to the registry of tenant with id " + tenantID, e);
        }
    }

    /**
     * Load the  API RXT to the registry for tenants
     *
     * @param tenant
     * @param tenantID
     * @throws APIManagementException
     */

    public static void loadloadTenantAPIRXT(String tenant, int tenantID) throws APIManagementException {
        RegistryService registryService = ServiceReferenceHolder.getInstance().getRegistryService();
        UserRegistry registry = null;
        try {

            registry = registryService.getGovernanceSystemRegistry(tenantID);
        } catch (RegistryException e) {
            throw new APIManagementException("Error when create registry instance ", e);
        }

        String rxtDir = CarbonUtils.getCarbonHome() + File.separator + "repository" + File.separator + "resources" +
                File.separator + "rxts";
        File file = new File(rxtDir);
        FilenameFilter filenameFilter = new FilenameFilter() {
            @Override
            public boolean accept(File dir, String name) {
                // if the file extension is .rxt return true, else false
                return name.endsWith(".rxt");
            }
        };
        String[] rxtFilePaths = file.list(filenameFilter);

        if (rxtFilePaths == null) {
            throw new APIManagementException("rxt files not found in directory " + rxtDir);
        }

        for (String rxtPath : rxtFilePaths) {
            String resourcePath = GovernanceConstants.RXT_CONFIGS_PATH + RegistryConstants.PATH_SEPARATOR + rxtPath;

            //This is  "registry" is a governance registry instance, therefore calculate the relative path to governance.
            String govRelativePath = RegistryUtils.getRelativePathToOriginal(resourcePath,
                    APIUtil.getMountedPath(RegistryContext.getBaseInstance(),
                            RegistryConstants.GOVERNANCE_REGISTRY_BASE_PATH));
            try {
                // calculate resource path
                RegistryAuthorizationManager authorizationManager = new RegistryAuthorizationManager
                        (ServiceReferenceHolder.getUserRealm());
                resourcePath = authorizationManager.computePathOnMount(resourcePath);

                org.wso2.carbon.user.api.AuthorizationManager authManager = ServiceReferenceHolder.getInstance().getRealmService().
                        getTenantUserRealm(tenantID).getAuthorizationManager();

                if (registry.resourceExists(govRelativePath)) {
                    // set anonymous user permission to RXTs
                    authManager.authorizeRole(APIConstants.ANONYMOUS_ROLE, resourcePath, ActionConstants.GET);
                    continue;
                }

                String rxt = FileUtil.readFileToString(rxtDir + File.separator + rxtPath);
                Resource resource = registry.newResource();
                resource.setContent(rxt.getBytes(Charset.defaultCharset()));
                resource.setMediaType(APIConstants.RXT_MEDIA_TYPE);
                registry.put(govRelativePath, resource);

                authManager.authorizeRole(APIConstants.ANONYMOUS_ROLE, resourcePath, ActionConstants.GET);

            } catch (UserStoreException e) {
                throw new APIManagementException("Error while adding role permissions to API", e);
            } catch (IOException e) {
                String msg = "Failed to read rxt files";
                throw new APIManagementException(msg, e);
            } catch (RegistryException e) {
                String msg = "Failed to add rxt to registry ";
                throw new APIManagementException(msg, e);
            }
        }

    }

    /**
     * Converting the user store domain name to uppercase.
     *
     * @param username Username to be modified
     * @return Username with domain name set to uppercase.
     */
    public static String setDomainNameToUppercase(String username) {
        String modifiedName = username;
        if (username != null) {
            String[] nameParts = username.split(CarbonConstants.DOMAIN_SEPARATOR);
            if (nameParts.length > 1) {
                modifiedName = nameParts[0].toUpperCase() + CarbonConstants.DOMAIN_SEPARATOR + nameParts[1];
            }
        }

        return modifiedName;
    }

    /**
     * Create APIM Subscriber role with the given name in specified tenant
     *
     * @param roleName role name
     * @param tenantId id of the tenant
     * @throws APIManagementException
     */
    public static void createSubscriberRole(String roleName, int tenantId) throws APIManagementException {
        Permission[] subscriberPermissions = new Permission[]{
                new Permission(APIConstants.Permissions.LOGIN, UserMgtConstants.EXECUTE_ACTION),
                new Permission(APIConstants.Permissions.API_SUBSCRIBE, UserMgtConstants.EXECUTE_ACTION)};
        createRole(roleName, subscriberPermissions, tenantId);
    }

    /**
     * Create APIM Publisher roles with the given name in specified tenant
     *
     * @param roleName role name
     * @param tenantId id of the tenant
     * @throws APIManagementException
     */
    public static void createPublisherRole(String roleName, int tenantId) throws APIManagementException {
        Permission[] publisherPermissions = new Permission[]{
                new Permission(APIConstants.Permissions.LOGIN, UserMgtConstants.EXECUTE_ACTION),
                new Permission(APIConstants.Permissions.API_PUBLISH, UserMgtConstants.EXECUTE_ACTION)};
        createRole(roleName, publisherPermissions, tenantId);
    }

    /**
     * Create APIM Creator roles with the given name in specified tenant
     *
     * @param roleName role name
     * @param tenantId id of the tenant
     * @throws APIManagementException
     */
    public static void createCreatorRole(String roleName, int tenantId) throws APIManagementException {
        Permission[] creatorPermissions = new Permission[]{
                new Permission(APIConstants.Permissions.LOGIN, UserMgtConstants.EXECUTE_ACTION),
                new Permission(APIConstants.Permissions.API_CREATE, UserMgtConstants.EXECUTE_ACTION),
                new Permission(APIConstants.Permissions.CONFIGURE_GOVERNANCE, UserMgtConstants.EXECUTE_ACTION),
                new Permission(APIConstants.Permissions.RESOURCE_GOVERN, UserMgtConstants.EXECUTE_ACTION)};
        createRole(roleName, creatorPermissions, tenantId);
    }

    /**
     * Creates a role with a given set of permissions for the specified tenant
     *
     * @param roleName    role name
     * @param permissions a set of permissions to be associated with the role
     * @param tenantId    id of the tenant
     * @throws APIManagementException
     */
    public static void createRole(String roleName, Permission[] permissions, int tenantId)
            throws APIManagementException {
        try {
            RealmService realmService = ServiceReferenceHolder.getInstance().getRealmService();
            UserRealm realm;
            org.wso2.carbon.user.api.UserRealm tenantRealm;
            UserStoreManager manager;

            if (tenantId < 0) {
                realm = realmService.getBootstrapRealm();
                manager = realm.getUserStoreManager();
            } else {
                tenantRealm = realmService.getTenantUserRealm(tenantId);
                manager = tenantRealm.getUserStoreManager();
            }
            if (!manager.isExistingRole(roleName)) {
                if (log.isDebugEnabled()) {
                    log.debug("Creating role: " + roleName);
                }
                String tenantAdminName = ServiceReferenceHolder.getInstance().getRealmService()
                        .getTenantUserRealm(tenantId).getRealmConfiguration().getAdminUserName();
                String[] userList = new String[]{tenantAdminName};
                manager.addRole(roleName, userList, permissions);
            }
        } catch (UserStoreException e) {
            throw new APIManagementException("Error while creating role: " + roleName, e);
        }
    }

    public void setupSelfRegistration(APIManagerConfiguration config, int tenantId) throws APIManagementException {
        boolean enabled = Boolean.parseBoolean(config.getFirstProperty(APIConstants.SELF_SIGN_UP_ENABLED));
        if (!enabled) {
            return;
        }
        // Create the subscriber role as an internal role
        String role = UserCoreConstants.INTERNAL_DOMAIN + CarbonConstants.DOMAIN_SEPARATOR
                + config.getFirstProperty(APIConstants.SELF_SIGN_UP_ROLE);
        if ((UserCoreConstants.INTERNAL_DOMAIN + CarbonConstants.DOMAIN_SEPARATOR).equals(role)) {
            // Required parameter missing - Throw an exception and interrupt startup
            throw new APIManagementException("Required subscriber role parameter missing "
                    + "in the self sign up configuration");
        }

        try {
            RealmService realmService = ServiceReferenceHolder.getInstance().getRealmService();
            UserRealm realm;
            org.wso2.carbon.user.api.UserRealm tenantRealm;
            UserStoreManager manager;

            if (tenantId < 0) {
                realm = realmService.getBootstrapRealm();
                manager = realm.getUserStoreManager();
            } else {
                tenantRealm = realmService.getTenantUserRealm(tenantId);
                manager = tenantRealm.getUserStoreManager();
            }
            if (!manager.isExistingRole(role)) {
                if (log.isDebugEnabled()) {
                    log.debug("Creating subscriber role: " + role);
                }
                Permission[] subscriberPermissions = new Permission[]{
                        new Permission("/permission/admin/login", UserMgtConstants.EXECUTE_ACTION),
                        new Permission(APIConstants.Permissions.API_SUBSCRIBE, UserMgtConstants.EXECUTE_ACTION)};
                String tenantAdminName = ServiceReferenceHolder.getInstance().getRealmService()
                        .getTenantUserRealm(tenantId).getRealmConfiguration().getAdminUserName();
                String[] userList = new String[]{tenantAdminName};
                manager.addRole(role, userList, subscriberPermissions);
            }
        } catch (UserStoreException e) {
            throw new APIManagementException("Error while creating subscriber role: " + role + " - "
                    + "Self registration might not function properly.", e);
        }
    }

    public static String removeAnySymbolFromUriTempate(String uriTemplate) {
        if (uriTemplate != null) {
            int anySymbolIndex = uriTemplate.indexOf("/*");
            if (anySymbolIndex != -1) {
                return uriTemplate.substring(0, anySymbolIndex);
            }
        }
        return uriTemplate;
    }

    public static float getAverageRating(APIIdentifier apiId) throws APIManagementException {
        return ApiMgtDAO.getInstance().getAverageRating(apiId);
    }

    public static float getAverageRating(int apiId) throws APIManagementException {
        return ApiMgtDAO.getInstance().getAverageRating(apiId);
    }

    public static List<Tenant> getAllTenantsWithSuperTenant() throws UserStoreException {
        Tenant[] tenants = ServiceReferenceHolder.getInstance().getRealmService().getTenantManager().getAllTenants();
        ArrayList<Tenant> tenantArrayList = new ArrayList<Tenant>();
        Collections.addAll(tenantArrayList, tenants);
        Tenant superAdminTenant = new Tenant();
        superAdminTenant.setDomain(MultitenantConstants.SUPER_TENANT_DOMAIN_NAME);
        superAdminTenant.setId(org.wso2.carbon.utils.multitenancy.MultitenantConstants.SUPER_TENANT_ID);
        superAdminTenant.setAdminName(CarbonConstants.REGISTRY_ANONNYMOUS_USERNAME);
        tenantArrayList.add(superAdminTenant);
        return tenantArrayList;
    }

    /**
     * In multi tenant environment, publishers should allow only to revoke the tokens generated within his domain.
     * Super tenant should not see the tenant created tokens and vise versa. This method is used to check the logged in
     * user have permissions to revoke a given users tokens.
     *
     * @param loggedInUser   current logged in user to publisher
     * @param authorizedUser access token owner
     * @return
     */
    public static boolean isLoggedInUserAuthorizedToRevokeToken(String loggedInUser, String authorizedUser) {
        String loggedUserTenantDomain = MultitenantUtils.getTenantDomain(loggedInUser);
        String authorizedUserTenantDomain = MultitenantUtils.getTenantDomain(authorizedUser);

        if (MultitenantConstants.SUPER_TENANT_DOMAIN_NAME.equals(loggedUserTenantDomain) && MultitenantConstants
                .SUPER_TENANT_DOMAIN_NAME.equals(authorizedUserTenantDomain)) {
            return true;
        } else if (authorizedUserTenantDomain.equals(loggedUserTenantDomain)) {
            return true;
        }

        return false;
    }

    public static int getApplicationId(String appName, String userId) throws APIManagementException {
        return ApiMgtDAO.getInstance().getApplicationId(appName, userId);
    }

    public static int getApplicationId(String appName, String userId, String groupId) throws APIManagementException {
        Application application = ApiMgtDAO.getInstance().getApplicationByName(appName, userId, groupId);
        if (application != null) {
            return application.getId();
        } else {
            return 0;
        }
    }

    public static boolean isAPIManagementEnabled() {
        return Boolean.parseBoolean(CarbonUtils.getServerConfiguration().getFirstProperty("APIManagement.Enabled"));
    }

    public static boolean isLoadAPIContextsAtStartup() {
        return Boolean.parseBoolean(CarbonUtils.getServerConfiguration().getFirstProperty(
                "APIManagement.LoadAPIContextsInServerStartup"));
    }

    public static Set<APIStore> getExternalAPIStores(int tenantId) throws APIManagementException {
        SortedSet<APIStore> apistoreSet = new TreeSet<APIStore>(new APIStoreNameComparator());
        apistoreSet.addAll(getExternalStores(tenantId));
        return apistoreSet;

    }

    public static boolean isAllowDisplayAPIsWithMultipleStatus() {
        APIManagerConfiguration config = ServiceReferenceHolder.getInstance().
                getAPIManagerConfigurationService().getAPIManagerConfiguration();
        String displayAllAPIs = config.getFirstProperty(APIConstants.API_STORE_DISPLAY_ALL_APIS);
        if (displayAllAPIs == null) {
            log.warn("The configurations related to show deprecated APIs in APIStore " +
                    "are missing in api-manager.xml.");
            return false;
        }
        return Boolean.parseBoolean(displayAllAPIs);
    }

    public static boolean isAllowDisplayMultipleVersions() {
        APIManagerConfiguration config = ServiceReferenceHolder.getInstance().
                getAPIManagerConfigurationService().getAPIManagerConfiguration();

        String displayMultiVersions = config.getFirstProperty(APIConstants.API_STORE_DISPLAY_MULTIPLE_VERSIONS);
        if (displayMultiVersions == null) {
            log.warn("The configurations related to show multiple versions of API in APIStore " +
                    "are missing in api-manager.xml.");
            return false;
        }
        return Boolean.parseBoolean(displayMultiVersions);
    }

    public static boolean updateNullThrottlingTierAtStartup() {
        APIManagerConfiguration configuration = ServiceReferenceHolder.getInstance().
                getAPIManagerConfigurationService().getAPIManagerConfiguration();
        String isNullThrottlingTierUpdateEnabled = configuration
                .getFirstProperty("StartupConfiguration.UpdateNullThrottlingTier");
        return isNullThrottlingTierUpdateEnabled == null || Boolean.parseBoolean(isNullThrottlingTierUpdateEnabled);
    }

    public static Set<APIStore> getExternalAPIStores(Set<APIStore> inputStores, int tenantId)
            throws APIManagementException {
        SortedSet<APIStore> apiStores = new TreeSet<APIStore>(new APIStoreNameComparator());
        apiStores.addAll(getExternalStores(tenantId));
        //Retains only the stores that contained in configuration
        inputStores.retainAll(apiStores);
        boolean exists = false;
        if (!apiStores.isEmpty()) {
            for (APIStore store : apiStores) {
                for (APIStore inputStore : inputStores) {
                    if (inputStore.getName().equals(store.getName())) { // If the configured apistore already stored in
                        // db,ignore adding it again
                        exists = true;
                    }
                }
                if (!exists) {
                    inputStores.add(store);
                }
                exists = false;
            }
        }
        return inputStores;
    }

    public static boolean isAPIsPublishToExternalAPIStores(int tenantId)
            throws APIManagementException {
        return !getExternalStores(tenantId).isEmpty();
    }

    public static boolean isAPIGatewayKeyCacheEnabled() {
        try {
            APIManagerConfiguration config = ServiceReferenceHolder.getInstance().getAPIManagerConfigurationService()
                    .getAPIManagerConfiguration();
            String serviceURL = config.getFirstProperty(APIConstants.GATEWAY_TOKEN_CACHE_ENABLED);
            return Boolean.parseBoolean(serviceURL);
        } catch (Exception e) {
            log.error("Did not found valid API Validation Information cache configuration. Use default configuration"
                    + e);
        }
        return true;
    }

    /**
     * Returns whether Product REST APIs' token cache is enabled
     *
     * @return true if token cache is enabled
     */
    public static boolean isRESTAPITokenCacheEnabled() {
        try {
            APIManagerConfiguration config = ServiceReferenceHolder.getInstance().getAPIManagerConfigurationService()
                    .getAPIManagerConfiguration();
            String cacheEnabled = config.getFirstProperty(APIConstants.REST_API_TOKEN_CACHE_ENABLED);
            return Boolean.parseBoolean(cacheEnabled);
        } catch (Exception e) {
            log.error("Did not found valid API Validation Information cache configuration. Use default configuration" + e);
        }
        return true;
    }

    public static Cache getAPIContextCache() {
        CacheManager contextCacheManager = Caching.getCacheManager(APIConstants.API_CONTEXT_CACHE_MANAGER).
                getCache(APIConstants.API_CONTEXT_CACHE).getCacheManager();
        if (!isContextCacheInitialized) {
            isContextCacheInitialized = true;
            return contextCacheManager.<String, Boolean>createCacheBuilder(APIConstants.API_CONTEXT_CACHE_MANAGER).
                    setExpiry(CacheConfiguration.ExpiryType.MODIFIED, new CacheConfiguration.Duration(TimeUnit.DAYS,
                            APIConstants.API_CONTEXT_CACHE_EXPIRY_TIME_IN_DAYS)).setStoreByValue(false).build();
        } else {
            return Caching.getCacheManager(APIConstants.API_CONTEXT_CACHE_MANAGER).getCache(APIConstants.API_CONTEXT_CACHE);
        }
    }

    /**
     * Get active tenant domains
     *
     * @return
     * @throws UserStoreException
     */
    public static Set<String> getActiveTenantDomains() throws UserStoreException {
        Set<String> tenantDomains;
        Tenant[] tenants = ServiceReferenceHolder.getInstance().getRealmService().getTenantManager().getAllTenants();
        if (tenants == null || tenants.length == 0) {
            tenantDomains = Collections.<String>emptySet();
        } else {
            tenantDomains = new HashSet<String>();
            for (Tenant tenant : tenants) {
                if (tenant.isActive()) {
                    tenantDomains.add(tenant.getDomain());
                }
            }
            if (!tenantDomains.isEmpty()) {
                tenantDomains.add(MultitenantConstants.SUPER_TENANT_DOMAIN_NAME);
            }
        }
        return tenantDomains;
    }

    /**
     * Get tenants by state
     *
     * @param state state of the tenant
     * @return set of tenants
     * @throws UserStoreException
     */
    public static Set<String> getTenantDomainsByState(String state) throws UserStoreException {
        boolean isActive = state.equalsIgnoreCase(APIConstants.TENANT_STATE_ACTIVE);
        if (isActive) {
            return getActiveTenantDomains();
        }
        Tenant[] tenants = ServiceReferenceHolder.getInstance().getRealmService().getTenantManager().getAllTenants();
        Set<String> tenantDomains = new HashSet<>();
        for (Tenant tenant : tenants) {
            if (!tenant.isActive()) {
                tenantDomains.add(tenant.getDomain());
            }
        }
        return tenantDomains;
    }

    /**
     * Check if tenant is available
     *
     * @param tenantDomain tenant Domain
     * @return isTenantAvailable
     * @throws UserStoreException
     */
    public static boolean isTenantAvailable(String tenantDomain) throws UserStoreException {

        int tenantId = ServiceReferenceHolder.getInstance().getRealmService().getTenantManager()
                .getTenantId(tenantDomain);

        if (tenantId == -1) {
            return false;
        }

        return ServiceReferenceHolder.getInstance().getRealmService().getTenantManager()
                .isTenantActive(tenantId);
    }

    /**
     * Retrieves the role list of system
     *
     * @throws APIManagementException If an error occurs
     */
    public static String[] getRoleNames(String username) throws APIManagementException {

        String tenantDomain = MultitenantUtils.getTenantDomain(username);
        try {
            if (!org.wso2.carbon.utils.multitenancy.MultitenantConstants.SUPER_TENANT_DOMAIN_NAME.equals(tenantDomain)) {
                int tenantId = ServiceReferenceHolder.getInstance().getRealmService().getTenantManager()
                        .getTenantId(tenantDomain);
                UserStoreManager manager = ServiceReferenceHolder.getInstance().getRealmService()
                        .getTenantUserRealm(tenantId).getUserStoreManager();

                return manager.getRoleNames();
            } else {
                return AuthorizationManager.getInstance().getRoleNames();
            }
        } catch (UserStoreException e) {
            log.error("Error while getting all the roles", e);
            return new String[0];

        }
    }

    /**
     * Check whether the user has the given role
     *
     * @throws UserStoreException
     * @throws APIManagementException
     */
    public static boolean isUserInRole(String user, String role) throws UserStoreException, APIManagementException {
        String tenantDomain = MultitenantUtils.getTenantDomain(APIUtil.replaceEmailDomainBack(user));
        UserRegistrationConfigDTO signupConfig = SelfSignUpUtil.getSignupConfiguration(tenantDomain);
        user = SelfSignUpUtil.getDomainSpecificUserName(user, signupConfig);
        String tenantAwareUserName = MultitenantUtils.getTenantAwareUsername(user);
        RealmService realmService = ServiceReferenceHolder.getInstance().getRealmService();
        int tenantId = ServiceReferenceHolder.getInstance().getRealmService().getTenantManager()
                .getTenantId(tenantDomain);
        UserRealm realm = (UserRealm) realmService.getTenantUserRealm(tenantId);
        org.wso2.carbon.user.core.UserStoreManager manager = realm.getUserStoreManager();
        AbstractUserStoreManager abstractManager = (AbstractUserStoreManager) manager;
        return abstractManager.isUserInRole(tenantAwareUserName, role);
    }

    /**
     * check whether given role is exist
     *
     * @param userName logged user
     * @param roleName role name need to check
     * @return true if exist and false if not
     * @throws APIManagementException If an error occurs
     */
    public static boolean isRoleNameExist(String userName, String roleName) throws APIManagementException {
        if (roleName == null || StringUtils.isEmpty(roleName.trim())) {
            return true;
        }

        //disable role validation if "disableRoleValidationAtScopeCreation" system property is set
        String disableRoleValidation = System.getProperty(DISABLE_ROLE_VALIDATION_AT_SCOPE_CREATION);
        if (Boolean.parseBoolean(disableRoleValidation)) {
            return true;
        }

        org.wso2.carbon.user.api.UserStoreManager userStoreManager;
        try {
            RealmService realmService = ServiceReferenceHolder.getInstance().getRealmService();
            int tenantId = ServiceReferenceHolder.getInstance().getRealmService().getTenantManager()
                    .getTenantId(MultitenantUtils.getTenantDomain(userName));
            userStoreManager = realmService.getTenantUserRealm(tenantId).getUserStoreManager();

            String[] roles = roleName.split(",");
            for (String role : roles) {
                if (!userStoreManager.isExistingRole(role.trim())) {
                    return false;
                }
            }
        } catch (org.wso2.carbon.user.api.UserStoreException e) {
            log.error("Error when getting the list of roles", e);
            return false;
        }
        return true;
    }

    /**
     * Check whether roles exist for the user.
     * @param userName
     * @param roleName
     * @return
     * @throws APIManagementException
     */
    public static boolean isRoleExistForUser(String userName, String roleName) throws APIManagementException {
        boolean foundUserRole = false;
        String[] userRoleList = APIUtil.getListOfRoles(userName);
        String[] inputRoles = roleName.split(",");
        if (log.isDebugEnabled()) {
            log.debug("isRoleExistForUser(): User Roles " + Arrays.toString(userRoleList));
            log.debug("isRoleExistForUser(): InputRoles Roles " + Arrays.toString(inputRoles));
        }
        if (inputRoles != null) {
            for (String inputRole : inputRoles) {
                if (APIUtil.compareRoleList(userRoleList, inputRole)) {
                    foundUserRole = true;
                    break;
                }
            }
        }
        return foundUserRole;
    }

    /**
     * Create API Definition in JSON
     *
     * @param api API
     * @throws org.wso2.carbon.apimgt.api.APIManagementException if failed to generate the content and save
     * @deprecated
     */

    @Deprecated
    public static String createSwaggerJSONContent(API api) throws APIManagementException {
        APIIdentifier identifier = api.getId();

        APIManagerConfiguration config = ServiceReferenceHolder.getInstance().getAPIManagerConfigurationService()
                .getAPIManagerConfiguration();

        Environment environment = (Environment) config.getApiGatewayEnvironments().values().toArray()[0];
        String endpoints = environment.getApiGatewayEndpoint();
        String[] endpointsSet = endpoints.split(",");
        String apiContext = api.getContext();
        String version = identifier.getVersion();
        Set<URITemplate> uriTemplates = api.getUriTemplates();
        String description = api.getDescription();

        // With the new context version strategy, the URL prefix is the apiContext. the verison will be embedded in
        // the apiContext.
        String urlPrefix = apiContext;

        if (endpointsSet.length < 1) {
            throw new APIManagementException("Error in creating JSON representation of the API"
                    + identifier.getApiName());
        }
        if (description == null || "".equals(description)) {
            description = "";
        } else {
            description = description.trim();
        }

        Map<String, List<Operation>> uriTemplateDefinitions = new HashMap<String, List<Operation>>();
        List<APIResource> apis = new ArrayList<APIResource>();
        for (URITemplate template : uriTemplates) {
            List<Operation> ops;
            List<Parameter> parameters;
            String path = urlPrefix + APIUtil.removeAnySymbolFromUriTempate(template.getUriTemplate());
            /* path exists in uriTemplateDefinitions */
            if (uriTemplateDefinitions.get(path) != null) {
                ops = uriTemplateDefinitions.get(path);
                parameters = new ArrayList<Parameter>();

                String httpVerb = template.getHTTPVerb();
                /* For GET and DELETE Parameter name - Query Parameters */
                if (Constants.Configuration.HTTP_METHOD_GET.equals(httpVerb)
                        || Constants.Configuration.HTTP_METHOD_DELETE.equals(httpVerb)) {
                    Parameter queryParam = new Parameter(APIConstants.OperationParameter.QUERY_PARAM_NAME,
                            APIConstants.OperationParameter.QUERY_PARAM_DESCRIPTION,
                            APIConstants.OperationParameter.PAYLOAD_PARAM_TYPE, false, false, "String");
                    parameters.add(queryParam);
                } else {/* For POST, PUT and PATCH Parameter name - Payload */
                    Parameter payLoadParam = new Parameter(APIConstants.OperationParameter.PAYLOAD_PARAM_NAME,
                            APIConstants.OperationParameter.PAYLOAD_PARAM_DESCRIPTION,
                            APIConstants.OperationParameter.PAYLOAD_PARAM_TYPE, false, false, "String");
                    parameters.add(payLoadParam);
                }

                Parameter authParam = new Parameter(APIConstants.OperationParameter.AUTH_PARAM_NAME,
                        APIConstants.OperationParameter.AUTH_PARAM_DESCRIPTION,
                        APIConstants.OperationParameter.AUTH_PARAM_TYPE, false, false, "String");
                parameters.add(authParam);
                if (!"OPTIONS".equals(httpVerb)) {
                    Operation op = new Operation(httpVerb, description, description, parameters);
                    ops.add(op);
                }
            } else {/* path not exists in uriTemplateDefinitions */
                ops = new ArrayList<Operation>();
                parameters = new ArrayList<Parameter>();

                String httpVerb = template.getHTTPVerb();
                /* For GET and DELETE Parameter name - Query Parameters */
                if (Constants.Configuration.HTTP_METHOD_GET.equals(httpVerb)
                        || Constants.Configuration.HTTP_METHOD_DELETE.equals(httpVerb)) {
                    Parameter queryParam = new Parameter(APIConstants.OperationParameter.QUERY_PARAM_NAME,
                            APIConstants.OperationParameter.QUERY_PARAM_DESCRIPTION,
                            APIConstants.OperationParameter.PAYLOAD_PARAM_TYPE, false, false, "String");
                    parameters.add(queryParam);
                } else {/* For POST,PUT and PATCH Parameter name - Payload */
                    Parameter payLoadParam = new Parameter(APIConstants.OperationParameter.PAYLOAD_PARAM_NAME,
                            APIConstants.OperationParameter.PAYLOAD_PARAM_DESCRIPTION,
                            APIConstants.OperationParameter.PAYLOAD_PARAM_TYPE, false, false, "String");
                    parameters.add(payLoadParam);
                }
                Parameter authParam = new Parameter(APIConstants.OperationParameter.AUTH_PARAM_NAME,
                        APIConstants.OperationParameter.AUTH_PARAM_DESCRIPTION,
                        APIConstants.OperationParameter.AUTH_PARAM_TYPE, false, false, "String");
                parameters.add(authParam);
                if (!"OPTIONS".equals(httpVerb)) {
                    Operation op = new Operation(httpVerb, description, description, parameters);
                    ops.add(op);
                }
                uriTemplateDefinitions.put(path, ops);
            }
        }

        final Set<Entry<String, List<Operation>>> entries = uriTemplateDefinitions.entrySet();

        for (Entry entry : entries) {
            APIResource apiResource = new APIResource((String) entry.getKey(), description,
                    (List<Operation>) entry.getValue());
            apis.add(apiResource);
        }
        APIDefinition apidefinition = new APIDefinition(version, APIConstants.SWAGGER_VERSION, endpointsSet[0],
                apiContext, apis);

        Gson gson = new Gson();
        return gson.toJson(apidefinition);
    }

    /**
     * Helper method to get tenantId from userName
     *
     * @param userName user name
     * @return tenantId
     */
    public static int getTenantId(String userName) {
        //get tenant domain from user name
        String tenantDomain = MultitenantUtils.getTenantDomain(userName);
        return getTenantIdFromTenantDomain(tenantDomain);
    }

    /**
     * Helper method to get tenantId from tenantDomain
     *
     * @param tenantDomain tenant Domain
     * @return tenantId
     */
    public static int getTenantIdFromTenantDomain(String tenantDomain) {
        RealmService realmService = ServiceReferenceHolder.getInstance().getRealmService();

        if (realmService == null || tenantDomain == null) {
            return MultitenantConstants.SUPER_TENANT_ID;
        }

        try {
            return realmService.getTenantManager().getTenantId(tenantDomain);
        } catch (UserStoreException e) {
            log.error(e.getMessage(), e);
        }

        return -1;
    }

    /**
     * Helper method to get tenantDomain from tenantId
     *
     * @param tenantId tenant Id
     * @return tenantId
     */
    public static String getTenantDomainFromTenantId(int tenantId) {
        RealmService realmService = ServiceReferenceHolder.getInstance().getRealmService();

        if (realmService == null) {
            return MultitenantConstants.SUPER_TENANT_DOMAIN_NAME;
        }

        try {
            return realmService.getTenantManager().getDomain(tenantId);
        } catch (UserStoreException e) {
            log.error(e.getMessage(), e);
        }
        return null;
    }

    public static int getSuperTenantId() {
        return MultitenantConstants.SUPER_TENANT_ID;
    }

    /**
     * Helper method to get username with tenant domain.
     *
     * @param userName
     * @return userName with tenant domain
     */
    public static String getUserNameWithTenantSuffix(String userName) {
        String userNameWithTenantPrefix = userName;
        String tenantDomain = MultitenantUtils.getTenantDomain(userName);
        if (userName != null && !userName.endsWith("@" + MultitenantConstants.SUPER_TENANT_DOMAIN_NAME)
                && MultitenantConstants.SUPER_TENANT_DOMAIN_NAME.equals(tenantDomain)) {
            userNameWithTenantPrefix = userName + "@" + tenantDomain;
        }

        return userNameWithTenantPrefix;
    }

    /**
     * Build OMElement from inputstream
     *
     * @param inputStream
     * @return
     * @throws Exception
     */
    public static OMElement buildOMElement(InputStream inputStream) throws Exception {
        XMLStreamReader parser;
        StAXOMBuilder builder;
        try {
            XMLInputFactory factory = XMLInputFactory.newInstance();
            factory.setProperty(XMLInputFactory.IS_SUPPORTING_EXTERNAL_ENTITIES, false);
            parser = factory.createXMLStreamReader(inputStream);
            builder = new StAXOMBuilder(parser);
        } catch (XMLStreamException e) {
            String msg = "Error in initializing the parser.";
            log.error(msg, e);
            throw new Exception(msg, e);
        }

        return builder.getDocumentElement();
    }

    /**
     * Get stored in sequences, out sequences and fault sequences from the governanceSystem registry
     *
     * @param sequenceName -The sequence to be retrieved
     * @param tenantId
     * @param direction    - Direction indicates which sequences to fetch. Values would be
     *                     "in", "out" or "fault"
     * @return
     * @throws APIManagementException
     */
    public static OMElement getCustomSequence(String sequenceName, int tenantId, String direction,
                                              APIIdentifier identifier) throws APIManagementException {
        org.wso2.carbon.registry.api.Collection seqCollection = null;

        try {
            UserRegistry registry = ServiceReferenceHolder.getInstance().getRegistryService()
                    .getGovernanceSystemRegistry(tenantId);

            if ("in".equals(direction)) {
                seqCollection = (org.wso2.carbon.registry.api.Collection) registry
                        .get(APIConstants.API_CUSTOM_INSEQUENCE_LOCATION);
            } else if ("out".equals(direction)) {
                seqCollection = (org.wso2.carbon.registry.api.Collection) registry
                        .get(APIConstants.API_CUSTOM_OUTSEQUENCE_LOCATION);
            } else if ("fault".equals(direction)) {
                seqCollection = (org.wso2.carbon.registry.api.Collection) registry
                        .get(APIConstants.API_CUSTOM_FAULTSEQUENCE_LOCATION);
            }

            if (seqCollection == null) {
                seqCollection = (org.wso2.carbon.registry.api.Collection) registry.get(getSequencePath(identifier,
                        direction));

            }

            if (seqCollection != null) {
                String[] childPaths = seqCollection.getChildren();

                for (String childPath : childPaths) {
                    Resource sequence = registry.get(childPath);
                    OMElement seqElment = APIUtil.buildOMElement(sequence.getContentStream());
                    if (sequenceName.equals(seqElment.getAttributeValue(new QName("name")))) {
                        return seqElment;
                    }
                }
            }

            // If the sequence not found the default sequences, check in custom sequences

            seqCollection = (org.wso2.carbon.registry.api.Collection) registry.get(getSequencePath(identifier,
                    direction));
            if (seqCollection != null) {
                String[] childPaths = seqCollection.getChildren();

                for (String childPath : childPaths) {
                    Resource sequence = registry.get(childPath);
                    OMElement seqElment = APIUtil.buildOMElement(sequence.getContentStream());
                    if (sequenceName.equals(seqElment.getAttributeValue(new QName("name")))) {
                        return seqElment;
                    }
                }
            }

        } catch (Exception e) {
            String msg = "Issue is in accessing the Registry";
            log.error(msg);
            throw new APIManagementException(msg, e);
        }
        return null;
    }

    /**
     * Returns true if the sequence is a per API one
     *
     * @param sequenceName
     * @param tenantId
     * @param identifier   API identifier
     * @param sequenceType in/out/fault
     * @return true/false
     * @throws APIManagementException
     */
    public static boolean isPerAPISequence(String sequenceName, int tenantId, APIIdentifier identifier,
                                           String sequenceType) throws APIManagementException {
        org.wso2.carbon.registry.api.Collection seqCollection = null;
        try {
            UserRegistry registry = ServiceReferenceHolder.getInstance().getRegistryService()
                    .getGovernanceSystemRegistry(tenantId);

            // If the sequence not found the default sequences, check in custom sequences

            if (registry.resourceExists(getSequencePath(identifier, sequenceType))) {

                seqCollection = (org.wso2.carbon.registry.api.Collection) registry.get(getSequencePath(identifier,
                        sequenceType));
                if (seqCollection != null) {
                    String[] childPaths = seqCollection.getChildren();

                    for (String childPath : childPaths) {
                        Resource sequence = registry.get(childPath);
                        OMElement seqElment = APIUtil.buildOMElement(sequence.getContentStream());
                        if (sequenceName.equals(seqElment.getAttributeValue(new QName("name")))) {
                            return true;
                        }
                    }
                }
            }

        } catch (RegistryException e) {
            String msg = "Error while retrieving registry for tenant " + tenantId;
            log.error(msg);
            throw new APIManagementException(msg, e);
        } catch (org.wso2.carbon.registry.api.RegistryException e) {
            String msg = "Error while processing the " + sequenceType + " sequences of " + identifier
                    + " in the registry";
            log.error(msg);
            throw new APIManagementException(msg, e);
        } catch (Exception e) {
            throw new APIManagementException(e.getMessage(), e);
        }
        return false;
    }

    /**
     * Returns uuid correspond to the given sequence name and direction
     *
     * @param sequenceName name of the  sequence
     * @param tenantId     logged in user's tenantId
     * @param direction    in/out/fault
     * @param identifier   API identifier
     * @return uuid of the given mediation sequence or null
     * @throws APIManagementException If failed to get the uuid of the mediation sequence
     */
    public static String getMediationSequenceUuid(String sequenceName, int tenantId, String direction,
                                                  APIIdentifier identifier) throws
            APIManagementException {
        org.wso2.carbon.registry.api.Collection seqCollection = null;
        String seqCollectionPath;

        try {
            UserRegistry registry = ServiceReferenceHolder.getInstance().getRegistryService()
                    .getGovernanceSystemRegistry(tenantId);

            if ("in".equals(direction)) {
                seqCollection = (org.wso2.carbon.registry.api.Collection) registry
                        .get(APIConstants.API_CUSTOM_SEQUENCE_LOCATION + File.separator +
                                APIConstants.API_CUSTOM_SEQUENCE_TYPE_IN);
            } else if ("out".equals(direction)) {
                seqCollection = (org.wso2.carbon.registry.api.Collection) registry
                        .get(APIConstants.API_CUSTOM_SEQUENCE_LOCATION + File.separator +
                                APIConstants.API_CUSTOM_SEQUENCE_TYPE_OUT);
            } else if ("fault".equals(direction)) {
                seqCollection = (org.wso2.carbon.registry.api.Collection) registry
                        .get(APIConstants.API_CUSTOM_SEQUENCE_LOCATION + File.separator +
                                APIConstants.API_CUSTOM_SEQUENCE_TYPE_FAULT);
            }

            if (seqCollection == null) {
                seqCollection = (org.wso2.carbon.registry.api.Collection) registry.get
                        (getSequencePath(identifier,
                                direction));

            }
            if (seqCollection != null) {
                String[] childPaths = seqCollection.getChildren();
                for (String childPath : childPaths) {
                    Resource sequence = registry.get(childPath);
                    OMElement seqElment = APIUtil.buildOMElement(sequence.getContentStream());
                    String seqElmentName = seqElment.getAttributeValue(new QName("name"));
                    if (sequenceName.equals(seqElmentName)) {
                        return sequence.getUUID();
                    }
                }
            }

            // If the sequence not found the default sequences, check in custom sequences

            seqCollection = (org.wso2.carbon.registry.api.Collection) registry.get
                    (getSequencePath(identifier, direction));
            if (seqCollection != null) {
                String[] childPaths = seqCollection.getChildren();
                for (String childPath : childPaths) {
                    Resource sequence = registry.get(childPath);
                    OMElement seqElment = APIUtil.buildOMElement(sequence.getContentStream());
                    if (sequenceName.equals(seqElment.getAttributeValue(new QName("name")))) {
                        return sequence.getUUID();
                    }
                }
            }

        } catch (Exception e) {
            String msg = "Issue is in accessing the Registry";
            log.error(msg);
            throw new APIManagementException(msg, e);
        }
        return null;
    }

    /**
     * Returns attributes correspond to the given mediation policy name and direction
     *
     * @param policyName name of the  sequence
     * @param tenantId   logged in user's tenantId
     * @param direction  in/out/fault
     * @param identifier API identifier
     * @return attributes(path, uuid) of the given mediation sequence or null
     * @throws APIManagementException If failed to get the uuid of the mediation sequence
     */
    public static Map<String, String> getMediationPolicyAttributes(String policyName, int tenantId, String direction,
                                                                   APIIdentifier identifier) throws APIManagementException {
        org.wso2.carbon.registry.api.Collection seqCollection = null;
        String seqCollectionPath = "";
        Map<String, String> mediationPolicyAttributes = new HashMap<>(3);
        try {
            UserRegistry registry = ServiceReferenceHolder.getInstance().getRegistryService()
                    .getGovernanceSystemRegistry(tenantId);

            if (APIConstants.API_CUSTOM_SEQUENCE_TYPE_IN.equals(direction)) {
                seqCollection = (org.wso2.carbon.registry.api.Collection) registry
                        .get(APIConstants.API_CUSTOM_SEQUENCE_LOCATION + File.separator +
                                APIConstants.API_CUSTOM_SEQUENCE_TYPE_IN);
            } else if (APIConstants.API_CUSTOM_SEQUENCE_TYPE_OUT.equals(direction)) {
                seqCollection = (org.wso2.carbon.registry.api.Collection) registry
                        .get(APIConstants.API_CUSTOM_SEQUENCE_LOCATION + File.separator +
                                APIConstants.API_CUSTOM_SEQUENCE_TYPE_OUT);
            } else if (APIConstants.API_CUSTOM_SEQUENCE_TYPE_FAULT.equals(direction)) {
                seqCollection = (org.wso2.carbon.registry.api.Collection) registry
                        .get(APIConstants.API_CUSTOM_SEQUENCE_LOCATION + File.separator +
                                APIConstants.API_CUSTOM_SEQUENCE_TYPE_FAULT);
            }

            if (seqCollection == null) {
                seqCollection = (org.wso2.carbon.registry.api.Collection) registry.get
                        (getSequencePath(identifier,
                                direction));

            }
            if (seqCollection != null) {
                String[] childPaths = seqCollection.getChildren();
                for (String childPath : childPaths) {
                    Resource mediationPolicy = registry.get(childPath);
                    OMElement seqElment = APIUtil.buildOMElement(mediationPolicy.getContentStream());
                    String seqElmentName = seqElment.getAttributeValue(new QName("name"));
                    if (policyName.equals(seqElmentName)) {
                        mediationPolicyAttributes.put("path", childPath);
                        mediationPolicyAttributes.put("uuid", mediationPolicy.getUUID());
                        mediationPolicyAttributes.put("name", policyName);
                        return mediationPolicyAttributes;
                    }
                }
            }

            // If the sequence not found the default sequences, check in custom sequences

            seqCollection = (org.wso2.carbon.registry.api.Collection) registry.get
                    (getSequencePath(identifier, direction));
            if (seqCollection != null) {
                String[] childPaths = seqCollection.getChildren();
                for (String childPath : childPaths) {
                    Resource mediationPolicy = registry.get(childPath);
                    OMElement seqElment = APIUtil.buildOMElement(mediationPolicy.getContentStream());
                    if (policyName.equals(seqElment.getAttributeValue(new QName("name")))) {
                        mediationPolicyAttributes.put("path", childPath);
                        mediationPolicyAttributes.put("uuid", mediationPolicy.getUUID());
                        mediationPolicyAttributes.put("name", policyName);
                        return mediationPolicyAttributes;
                    }
                }
            }

        } catch (Exception e) {
            String msg = "Issue is in accessing the Registry";
            log.error(msg);
            throw new APIManagementException(msg, e);
        }
        return mediationPolicyAttributes;
    }

    /**
     * Returns true if sequence is set
     *
     * @param sequence
     * @return
     */
    public static boolean isSequenceDefined(String sequence) {
        return sequence != null && !"none".equals(sequence);
    }

    /**
     * Return the sequence extension name.
     * eg: admin--testAPi--v1.00
     *
     * @param api
     * @return
     */
    public static String getSequenceExtensionName(API api) {
        return api.getId().getProviderName() + "--" + api.getId().getApiName() + ":v" + api.getId().getVersion();
    }

    /**
     * @param token
     * @return
     */
    public static String decryptToken(String token) throws CryptoException {
        APIManagerConfiguration config = ServiceReferenceHolder.getInstance().
                getAPIManagerConfigurationService().getAPIManagerConfiguration();

        if (Boolean.parseBoolean(config.getFirstProperty(APIConstants.ENCRYPT_TOKENS_ON_PERSISTENCE))) {
            return new String(CryptoUtil.getDefaultCryptoUtil().base64DecodeAndDecrypt(token), Charset.defaultCharset());
        }

        String enableTokenHashMode = config.getFirstProperty(APIConstants.HASH_TOKENS_ON_PERSISTENCE);
        if (enableTokenHashMode != null && Boolean.parseBoolean(enableTokenHashMode)) {
            return null;
        }
        return token;
    }

    /**
     * @param token
     * @return
     */
    public static String encryptToken(String token) throws CryptoException, APIManagementException {
        APIManagerConfiguration config = ServiceReferenceHolder.getInstance().
                getAPIManagerConfigurationService().getAPIManagerConfiguration();

        if (Boolean.parseBoolean(config.getFirstProperty(APIConstants.ENCRYPT_TOKENS_ON_PERSISTENCE))) {
            return CryptoUtil.getDefaultCryptoUtil().encryptAndBase64Encode(token.getBytes(Charset.defaultCharset()));
        }

        String enableTokenHashMode = config.getFirstProperty(APIConstants.HASH_TOKENS_ON_PERSISTENCE);
        if (enableTokenHashMode != null && Boolean.parseBoolean(enableTokenHashMode)) {
            return hash(token);
        }
        return token;
    }

    /**
     * Method to generate hash value.
     *
     * @param plainText Plain text value.
     * @return hashed value.
     */
    private static String hash(String plainText) throws APIManagementException {

        if (log.isDebugEnabled()) {
            log.debug("Hashing the token for " + plainText);
        }

        if (StringUtils.isEmpty(plainText)) {
            throw new APIManagementException("plainText value is null or empty to be hash.");
        }

        MessageDigest messageDigest = null;
        byte[] hash = null;
        String hashAlgorithm = OAuthServerConfiguration.getInstance().getHashAlgorithm();
        if (log.isDebugEnabled()) {
            log.debug("Getting the hash algorithm from the configuration: " + hashAlgorithm);
        }
        try {
            messageDigest = MessageDigest.getInstance(hashAlgorithm);
            messageDigest.update(plainText.getBytes());
            hash = messageDigest.digest();
        } catch (NoSuchAlgorithmException e) {
            throw new APIManagementException(
                    "Error while retrieving MessageDigest for the provided hash algorithm: " + hashAlgorithm, e);
        }
        JSONObject object = new JSONObject();
        object.put("algorithm", hashAlgorithm);
        object.put("hash", bytesToHex(hash));

        return object.toString();
    }

    private static String bytesToHex(byte[] bytes) {

        StringBuilder result = new StringBuilder();
        for (byte byt : bytes) {
            result.append(Integer.toString((byt & 0xff) + 0x100, 16).substring(1));
        }
        return result.toString();
    }

    public static void loadTenantRegistry(int tenantId) throws RegistryException {
        TenantRegistryLoader tenantRegistryLoader = APIManagerComponent.getTenantRegistryLoader();
        ServiceReferenceHolder.getInstance().getIndexLoaderService().loadTenantIndex(tenantId);
        tenantRegistryLoader.loadTenantRegistry(tenantId);
    }

    /**
     * This is to get the registry resource's HTTP permlink path.
     * Once this issue is fixed (https://wso2.org/jira/browse/REGISTRY-2110),
     * we can remove this method, and get permlink from the resource.
     *
     * @param path - Registry resource path
     * @return {@link String} -HTTP permlink
     */
    public static String getRegistryResourceHTTPPermlink(String path) {
        String schemeHttp = APIConstants.HTTP_PROTOCOL;
        String schemeHttps = APIConstants.HTTPS_PROTOCOL;

        ConfigurationContextService contetxservice = ServiceReferenceHolder.getContextService();
        //First we will try to generate http permalink and if its disabled then only we will consider https
        int port = CarbonUtils.getTransportProxyPort(contetxservice.getServerConfigContext(), schemeHttp);
        if (port == -1) {
            port = CarbonUtils.getTransportPort(contetxservice.getServerConfigContext(), schemeHttp);
        }
        //getting https parameters if http is disabled. If proxy port is not present we will go for default port
        if (port == -1) {
            port = CarbonUtils.getTransportProxyPort(contetxservice.getServerConfigContext(), schemeHttps);
        }
        if (port == -1) {
            port = CarbonUtils.getTransportPort(contetxservice.getServerConfigContext(), schemeHttps);
        }

        String webContext = ServerConfiguration.getInstance().getFirstProperty("WebContextRoot");

        if (webContext == null || "/".equals(webContext)) {
            webContext = "";
        }
        RegistryService registryService = ServiceReferenceHolder.getInstance().getRegistryService();
        String version = "";
        if (registryService == null) {
            log.error("Registry Service has not been set.");
        } else if (path != null) {
            try {
                String[] versions = registryService.getRegistry(
                        CarbonConstants.REGISTRY_SYSTEM_USERNAME,
                        CarbonContext.getThreadLocalCarbonContext().getTenantId()).getVersions(path);
                if (versions != null && versions.length > 0) {
                    version = versions[0].substring(versions[0].lastIndexOf(";version:"));
                }
            } catch (RegistryException e) {
                log.error("An error occurred while determining the latest version of the " +
                        "resource at the given path: " + path, e);
            }
        }
        if (port != -1 && path != null) {
            String tenantDomain =
                    PrivilegedCarbonContext.getThreadLocalCarbonContext().getTenantDomain(true);
            return webContext +
                    ((tenantDomain != null &&
                            !MultitenantConstants.SUPER_TENANT_DOMAIN_NAME.equals(tenantDomain)) ?
                            "/" + MultitenantConstants.TENANT_AWARE_URL_PREFIX + "/" + tenantDomain :
                            "") +
                    "/registry/resource" +
                    org.wso2.carbon.registry.app.Utils.encodeRegistryPath(path) + version;
        }
        return null;
    }

    public static boolean isSandboxEndpointsExists(String endpointConfig) {
        JSONParser parser = new JSONParser();
        JSONObject config = null;
        try {
            config = (JSONObject) parser.parse(endpointConfig);

            if (config.containsKey("sandbox_endpoints")) {
                return true;
            }
        } catch (ParseException e) {
            log.error(APIConstants.MSG_JSON_PARSE_ERROR, e);
        } catch (ClassCastException e) {
            log.error(APIConstants.MSG_JSON_PARSE_ERROR, e);
        }
        return false;
    }

    public static boolean isProductionEndpointsExists(String endpointConfig) {
        JSONParser parser = new JSONParser();
        JSONObject config = null;
        try {
            config = (JSONObject) parser.parse(endpointConfig);

            if (config.containsKey("production_endpoints")) {
                return true;
            }
        } catch (ParseException e) {
            log.error(APIConstants.MSG_JSON_PARSE_ERROR, e);
        } catch (ClassCastException e) {
            log.error(APIConstants.MSG_JSON_PARSE_ERROR, e);
        }
        return false;
    }

    /**
     * This method used to get API minimum information from governance artifact
     *
     * @param artifact API artifact
     * @param registry Registry
     * @return API
     * @throws APIManagementException if failed to get API from artifact
     */
    public static API getAPIInformation(GovernanceArtifact artifact, Registry registry) throws APIManagementException {
        API api;
        try {
            String providerName = artifact.getAttribute(APIConstants.API_OVERVIEW_PROVIDER);
            String apiName = artifact.getAttribute(APIConstants.API_OVERVIEW_NAME);
            String apiVersion = artifact.getAttribute(APIConstants.API_OVERVIEW_VERSION);
            api = new API(new APIIdentifier(providerName, apiName, apiVersion));
            //set uuid
            api.setUUID(artifact.getId());
            api.setThumbnailUrl(artifact.getAttribute(APIConstants.API_OVERVIEW_THUMBNAIL_URL));
            api.setStatus(getLcStateFromArtifact(artifact));
            api.setContext(artifact.getAttribute(APIConstants.API_OVERVIEW_CONTEXT));
            api.setContextTemplate(artifact.getAttribute(APIConstants.API_OVERVIEW_CONTEXT_TEMPLATE));
            api.setVisibility(artifact.getAttribute(APIConstants.API_OVERVIEW_VISIBILITY));
            api.setVisibleRoles(artifact.getAttribute(APIConstants.API_OVERVIEW_VISIBLE_ROLES));
            api.setVisibleTenants(artifact.getAttribute(APIConstants.API_OVERVIEW_VISIBLE_TENANTS));
            api.setTransports(artifact.getAttribute(APIConstants.API_OVERVIEW_TRANSPORTS));
            api.setInSequence(artifact.getAttribute(APIConstants.API_OVERVIEW_INSEQUENCE));
            api.setOutSequence(artifact.getAttribute(APIConstants.API_OVERVIEW_OUTSEQUENCE));
            api.setFaultSequence(artifact.getAttribute(APIConstants.API_OVERVIEW_FAULTSEQUENCE));
            api.setDescription(artifact.getAttribute(APIConstants.API_OVERVIEW_DESCRIPTION));
            api.setRedirectURL(artifact.getAttribute(APIConstants.API_OVERVIEW_REDIRECT_URL));
            api.setBusinessOwner(artifact.getAttribute(APIConstants.API_OVERVIEW_BUSS_OWNER));
            api.setApiOwner(artifact.getAttribute(APIConstants.API_OVERVIEW_OWNER));
            api.setAdvertiseOnly(Boolean.parseBoolean(artifact.getAttribute(APIConstants.API_OVERVIEW_ADVERTISE_ONLY)));
            String environments = artifact.getAttribute(APIConstants.API_OVERVIEW_ENVIRONMENTS);
            api.setEnvironments(extractEnvironmentsForAPI(environments));
            api.setCorsConfiguration(getCorsConfigurationFromArtifact(artifact));
            String artifactPath = GovernanceUtils.getArtifactPath(registry, artifact.getId());
            api.setLastUpdated(registry.get(artifactPath).getLastModified());
            api.setCreatedTime(String.valueOf(registry.get(artifactPath).getCreatedTime().getTime()));
            api.setGatewayLabels(getLabelsFromAPIGovernanceArtifact(artifact, providerName));
        } catch (GovernanceException e) {
            String msg = "Failed to get API from artifact ";
            throw new APIManagementException(msg, e);
        } catch (RegistryException e) {
            String msg = "Failed to get LastAccess time or Rating";
            throw new APIManagementException(msg, e);
        }
        return api;
    }

    /**
     * Get the cache key of the ResourceInfoDTO
     *
     * @param apiContext  - Context of the API
     * @param apiVersion  - API Version
     * @param resourceUri - The resource uri Ex: /name/version
     * @param httpMethod  - The http method. Ex: GET, POST
     * @return - The cache key
     */
    public static String getResourceInfoDTOCacheKey(String apiContext, String apiVersion,
                                                    String resourceUri, String httpMethod) {
        return apiContext + "/" + apiVersion + resourceUri + ":" + httpMethod;
    }

    /**
     * Get the key of the Resource ( used in scopes)
     *
     * @param api      - API
     * @param template - URI Template
     * @return - The resource key
     */
    public static String getResourceKey(API api, URITemplate template) {
        return APIUtil.getResourceKey(api.getContext(), api.getId().getVersion(), template.getUriTemplate(),
                template.getHTTPVerb());
    }

    /**
     * Get the key of the Resource ( used in scopes)
     *
     * @param apiContext  - Context of the API
     * @param apiVersion  - API Version
     * @param resourceUri - The resource uri Ex: /name/version
     * @param httpMethod  - The http method. Ex: GET, POST
     * @return - The resource key
     */
    public static String getResourceKey(String apiContext, String apiVersion, String resourceUri, String httpMethod) {
        return apiContext + "/" + apiVersion + resourceUri + ":" + httpMethod;
    }

    /**
     * Find scope object in a set based on the key
     *
     * @param scopes - Set of scopes
     * @param key    - Key to search with
     * @return Scope - scope object
     */
    public static Scope findScopeByKey(Set<Scope> scopes, String key) {
        for (Scope scope : scopes) {
            if (scope.getKey().equals(key)) {
                return scope;
            }
        }
        return null;
    }

    /**
     * Get the cache key of the APIInfoDTO
     *
     * @param apiContext - Context of the API
     * @param apiVersion - API Version
     * @return - The cache key of the APIInfoDTO
     */
    public static String getAPIInfoDTOCacheKey(String apiContext, String apiVersion) {
        return apiContext + "/" + apiVersion;
    }

    /**
     * Get the cache key of the Access Token
     *
     * @param accessToken - The access token which is cached
     * @param apiContext  - The context of the API
     * @param apiVersion  - The version of the API
     * @param resourceUri - The value of the resource url
     * @param httpVerb    - The http method. Ex: GET, POST
     * @param authLevel   - Required Authentication level. Ex: Application/Application User
     * @return - The Key which will be used to cache the access token
     */
    public static String getAccessTokenCacheKey(String accessToken, String apiContext, String apiVersion,
                                                String resourceUri, String httpVerb, String authLevel) {
        return accessToken + ':' + apiContext + '/' + apiVersion + resourceUri + ':' + httpVerb + ':' + authLevel;
    }

    /**
     * Resolves system properties and replaces in given in text
     *
     * @param text
     * @return System properties resolved text
     */
    public static String replaceSystemProperty(String text) {
        int indexOfStartingChars = -1;
        int indexOfClosingBrace;

        // The following condition deals with properties.
        // Properties are specified as ${system.property},
        // and are assumed to be System properties
        while (indexOfStartingChars < text.indexOf("${")
                && (indexOfStartingChars = text.indexOf("${")) != -1
                && (indexOfClosingBrace = text.indexOf('}')) != -1) { // Is a
            // property
            // used?
            String sysProp = text.substring(indexOfStartingChars + 2,
                    indexOfClosingBrace);
            String propValue = System.getProperty(sysProp);

            if (propValue == null) {
                if ("carbon.context".equals(sysProp)) {
                    propValue = ServiceReferenceHolder.getContextService().getServerConfigContext().getContextRoot();
                } else if ("admin.username".equals(sysProp) || "admin.password".equals(sysProp)) {
                    try {
                        RealmConfiguration realmConfig =
                                new RealmConfigXMLProcessor().buildRealmConfigurationFromFile();
                        if ("admin.username".equals(sysProp)) {
                            propValue = realmConfig.getAdminUserName();
                        } else {
                            propValue = realmConfig.getAdminPassword();
                        }
                    } catch (UserStoreException e) {
                        // Can't throw an exception because the server is
                        // starting and can't be halted.
                        log.error("Unable to build the Realm Configuration", e);
                        return null;
                    }
                }
            }
            //Derive original text value with resolved system property value
            if (propValue != null) {
                text = text.substring(0, indexOfStartingChars) + propValue
                        + text.substring(indexOfClosingBrace + 1);
            }
            if ("carbon.home".equals(sysProp) && propValue != null
                    && ".".equals(propValue)) {
                text = new File(".").getAbsolutePath() + File.separator + text;
            }
        }
        return text;
    }

    public static String encryptPassword(String plainTextPassword) throws APIManagementException {
        try {
            return CryptoUtil.getDefaultCryptoUtil().encryptAndBase64Encode(plainTextPassword.getBytes(Charset.defaultCharset()));
        } catch (CryptoException e) {
            String errorMsg = "Error while encrypting the password. " + e.getMessage();
            throw new APIManagementException(errorMsg, e);
        }
    }

    /**
     * Search Apis by Doc Content
     *
     * @param registry     - Registry which is searched
     * @param tenantID     - Tenant id of logged in domain
     * @param username     - Logged in username
     * @param searchTerm   - Search value for doc
     * @param searchClient - Search client
     * @return - Documentation to APIs map
     * @throws APIManagementException - If failed to get ArtifactManager for given tenant
     */
    public static Map<Documentation, API> searchAPIsByDoc(Registry registry, int tenantID, String username,
                                                          String searchTerm, String searchClient) throws APIManagementException {
        Map<Documentation, API> apiDocMap = new HashMap<Documentation, API>();

        try {
            PrivilegedCarbonContext.getThreadLocalCarbonContext().setUsername(username);
            GenericArtifactManager artifactManager = APIUtil.getArtifactManager(registry,
                    APIConstants.API_KEY);
            if (artifactManager == null) {
                String errorMessage = "Artifact manager is null when searching APIs by docs in tenant ID " + tenantID;
                log.error(errorMessage);
                throw new APIManagementException(errorMessage);
            }
            GenericArtifactManager docArtifactManager = APIUtil.getArtifactManager(registry,
                    APIConstants.DOCUMENTATION_KEY);
            if (docArtifactManager == null) {
                String errorMessage = "Doc artifact manager is null when searching APIs by docs in tenant ID " +
                        tenantID;
                log.error(errorMessage);
                throw new APIManagementException(errorMessage);
            }
            SolrClient client = SolrClient.getInstance();
            Map<String, String> fields = new HashMap<String, String>();
            fields.put(APIConstants.DOCUMENTATION_SEARCH_PATH_FIELD, "*" + APIConstants.API_ROOT_LOCATION + "*");
            fields.put(APIConstants.DOCUMENTATION_SEARCH_MEDIA_TYPE_FIELD, "*");

            if (tenantID == -1) {
                tenantID = MultitenantConstants.SUPER_TENANT_ID;
            }
            //PaginationContext.init(0, 10000, "ASC", APIConstants.DOCUMENTATION_SEARCH_PATH_FIELD, Integer.MAX_VALUE);
            SolrDocumentList documentList = client.query(searchTerm, tenantID, fields);

            org.wso2.carbon.user.api.AuthorizationManager manager = ServiceReferenceHolder.getInstance().
                    getRealmService().getTenantUserRealm(tenantID).
                    getAuthorizationManager();

            username = MultitenantUtils.getTenantAwareUsername(username);

            for (SolrDocument document : documentList) {
                String filePath = (String) document.getFieldValue("path_s");
                int index = filePath.indexOf(APIConstants.APIMGT_REGISTRY_LOCATION);
                filePath = filePath.substring(index);
                Association[] associations = registry.getAllAssociations(filePath);
                API api = null;
                Documentation doc = null;
                for (Association association : associations) {
                    boolean isAuthorized;
                    String documentationPath = association.getSourcePath();
                    String path = RegistryUtils.getAbsolutePath(RegistryContext.getBaseInstance(),
                            APIUtil.getMountedPath(RegistryContext.getBaseInstance(),
                                    RegistryConstants.GOVERNANCE_REGISTRY_BASE_PATH) + documentationPath);
                    if (CarbonConstants.REGISTRY_ANONNYMOUS_USERNAME.equalsIgnoreCase(username)) {
                        isAuthorized = manager.isRoleAuthorized(APIConstants.ANONYMOUS_ROLE, path, ActionConstants.GET);
                    } else {
                        isAuthorized = manager.isUserAuthorized(username, path, ActionConstants.GET);
                    }

                    if (isAuthorized) {
                        Resource docResource = registry.get(documentationPath);
                        String docArtifactId = docResource.getUUID();
                        if (docArtifactId != null) {
                            GenericArtifact docArtifact = docArtifactManager.getGenericArtifact(docArtifactId);
                            doc = APIUtil.getDocumentation(docArtifact);
                        }

                        Association[] docAssociations = registry.getAssociations(documentationPath, APIConstants.DOCUMENTATION_ASSOCIATION);
                        /* There will be only one document association, for a document path which is by its owner API*/
                        if (docAssociations.length > 0) {

                            String apiPath = docAssociations[0].getSourcePath();
                            path = RegistryUtils.getAbsolutePath(RegistryContext.getBaseInstance(),
                                    APIUtil.getMountedPath(RegistryContext.getBaseInstance(),
                                            RegistryConstants.GOVERNANCE_REGISTRY_BASE_PATH) + apiPath);
                            if (CarbonConstants.REGISTRY_ANONNYMOUS_USERNAME.equalsIgnoreCase(username)) {
                                isAuthorized = manager.isRoleAuthorized(APIConstants.ANONYMOUS_ROLE, path, ActionConstants.GET);
                            } else {
                                isAuthorized = manager.isUserAuthorized(username, path, ActionConstants.GET);
                            }

                            if (isAuthorized) {
                                Resource resource = registry.get(apiPath);
                                String apiArtifactId = resource.getUUID();
                                if (apiArtifactId != null) {
                                    GenericArtifact apiArtifact = artifactManager.getGenericArtifact(apiArtifactId);
                                    api = APIUtil.getAPI(apiArtifact, registry);
                                } else {
                                    throw new GovernanceException("artifact id is null of " + apiPath);
                                }
                            }
                        }
                    }

                    if (doc != null && api != null) {
                        if (APIConstants.STORE_CLIENT.equals(searchClient)) {
                            if (APIConstants.PUBLISHED.equals(api.getStatus()) ||
                                    APIConstants.PROTOTYPED.equals(api.getStatus())) {
                                apiDocMap.put(doc, api);
                            }
                        } else {
                            apiDocMap.put(doc, api);
                        }
                    }
                }
            }
        } catch (IndexerException e) {
            handleException("Failed to search APIs with type Doc", e);
        } catch (RegistryException e) {
            handleException("Failed to search APIs with type Doc", e);
        } catch (UserStoreException e) {
            handleException("Failed to search APIs with type Doc", e);
        }
        return apiDocMap;
    }

    public static Map<String, Object> searchAPIsByURLPattern(Registry registry, String searchTerm, int start, int end)
            throws APIManagementException {
        SortedSet<API> apiSet = new TreeSet<API>(new APINameComparator());
        List<API> apiList = new ArrayList<API>();
        final String searchValue = searchTerm.trim();
        Map<String, Object> result = new HashMap<String, Object>();
        int totalLength = 0;
        String criteria;
        Map<String, List<String>> listMap = new HashMap<String, List<String>>();
        GenericArtifact[] genericArtifacts = new GenericArtifact[0];
        GenericArtifactManager artifactManager = null;
        try {
            artifactManager = APIUtil.getArtifactManager(registry, APIConstants.API_KEY);
            if (artifactManager == null) {
                String errorMessage = "Artifact manager is null when searching APIs by URL pattern " + searchTerm;
                log.error(errorMessage);
                throw new APIManagementException(errorMessage);
            }
            PaginationContext.init(0, 10000, "ASC", APIConstants.API_OVERVIEW_NAME, Integer.MAX_VALUE);
            if (artifactManager != null) {
                for (int i = 0; i < 20; i++) { //This need to fix in future.We don't have a way to get max value of
                    // "url_template" entry stores in registry,unless we search in each API
                    criteria = APIConstants.API_URI_PATTERN + i;
                    listMap.put(criteria, new ArrayList<String>() {
                        {
                            add(searchValue);
                        }
                    });
                    genericArtifacts = (GenericArtifact[]) ArrayUtils.addAll(genericArtifacts, artifactManager
                            .findGenericArtifacts(listMap));
                }
                if (genericArtifacts == null || genericArtifacts.length == 0) {
                    result.put("apis", apiSet);
                    result.put("length", 0);
                    return result;
                }
                totalLength = genericArtifacts.length;
                StringBuilder apiNames = new StringBuilder();
                for (GenericArtifact artifact : genericArtifacts) {
                    if (artifact == null) {
                        log.error("Failed to retrieve an artifact when searching APIs by URL pattern : " + searchTerm +
                                " , continuing with next artifact.");
                        continue;
                    }
                    if (apiNames.indexOf(artifact.getAttribute(APIConstants.API_OVERVIEW_NAME)) < 0) {
                        String status = APIUtil.getLcStateFromArtifact(artifact);
                        if (isAllowDisplayAPIsWithMultipleStatus()) {
                            if (APIConstants.PUBLISHED.equals(status) || APIConstants.DEPRECATED.equals(status)) {
                                API api = APIUtil.getAPI(artifact, registry);
                                if (api != null) {
                                    apiList.add(api);
                                    apiNames.append(api.getId().getApiName());
                                }
                            }
                        } else {
                            if (APIConstants.PUBLISHED.equals(status)) {
                                API api = APIUtil.getAPI(artifact, registry);
                                if (api != null) {
                                    apiList.add(api);
                                    apiNames.append(api.getId().getApiName());
                                }
                            }
                        }
                    }
                    totalLength = apiList.size();
                }
                if (totalLength <= ((start + end) - 1)) {
                    end = totalLength;
                }
                for (int i = start; i < end; i++) {
                    apiSet.add(apiList.get(i));
                }
            }
        } catch (APIManagementException e) {
            handleException("Failed to search APIs with input url-pattern", e);
        } catch (GovernanceException e) {
            handleException("Failed to search APIs with input url-pattern", e);
        }
        result.put("apis", apiSet);
        result.put("length", totalLength);
        return result;
    }

    /**
     * This method will check the validity of given url. WSDL url should be
     * contain http, https or file system patch
     * otherwise we will mark it as invalid wsdl url. How ever here we do not
     * validate wsdl content.
     *
     * @param wsdlURL wsdl url tobe tested
     * @return true if its valid url else fale
     */
    public static boolean isValidWSDLURL(String wsdlURL, boolean required) {
        if (wsdlURL != null && !"".equals(wsdlURL)) {
            if (wsdlURL.startsWith("http:") || wsdlURL.startsWith("https:") ||
                    wsdlURL.startsWith("file:") || (wsdlURL.startsWith("/registry") && !wsdlURL.endsWith(".zip"))) {
                return true;
            }
        } else if (!required) {
            // If the WSDL in not required and URL is empty, then we don't need
            // to add debug log.
            // Hence returning.
            return false;
        }

        if (log.isDebugEnabled()) {
            log.debug("WSDL url validation failed. Provided wsdl url is not valid url: " + wsdlURL);
        }
        return false;
    }

    /**
     * Returns whether the provided URL content contains the string to match
     *
     * @param url   URL
     * @param match string to match
     * @return whether the provided URL content contains the string to match
     */
    public static boolean isURLContentContainsString(URL url, String match, int maxLines) {
        try (BufferedReader in =
                     new BufferedReader(new InputStreamReader(url.openStream(), Charset.defaultCharset()))) {
            String inputLine;
            StringBuilder urlContent = new StringBuilder();
            while ((inputLine = in.readLine()) != null && maxLines > 0) {
                maxLines--;
                urlContent.append(inputLine);
                if (urlContent.indexOf(match) > 0) {
                    return true;
                }
            }
        } catch (IOException e) {
            log.error("Error Reading Input from Stream from " + url, e);

        }
        return false;
    }

    /**
     * load tenant axis configurations.
     *
     * @param tenantDomain
     */
    public static void loadTenantConfig(String tenantDomain) {
        final String finalTenantDomain = tenantDomain;
        ConfigurationContext ctx =
                ServiceReferenceHolder.getContextService().getServerConfigContext();

        //Cannot use the tenantDomain directly because it's getting locked in createTenantConfigurationContext()
        // method in TenantAxisUtils
        String accessFlag = tenantDomain + "@WSO2";

        long lastAccessed = TenantAxisUtils.getLastAccessed(tenantDomain, ctx);
        //Only if the tenant is in unloaded state, we do the loading
        if (System.currentTimeMillis() - lastAccessed >= tenantIdleTimeMillis) {
            synchronized (accessFlag.intern()) {
                // Currently loading tenants are added to a set.
                // If a tenant domain is in the set it implies that particular tenant is being loaded.
                // Therefore if and only if the set does not contain the tenant.
                if (!currentLoadingTenants.contains(tenantDomain)) {
                    //Only one concurrent request is allowed to add to the currentLoadingTenants
                    currentLoadingTenants.add(tenantDomain);
                    ctx.getThreadPool().execute(new Runnable() {
                        @Override
                        public void run() {
                            Thread.currentThread().setName("APIMHostObjectUtils-loadTenantConfig-thread");
                            try {
                                PrivilegedCarbonContext.startTenantFlow();
                                PrivilegedCarbonContext.getThreadLocalCarbonContext()
                                        .setTenantDomain(finalTenantDomain, true);
                                ConfigurationContext ctx = ServiceReferenceHolder.getContextService()
                                        .getServerConfigContext();
                                TenantAxisUtils.getTenantAxisConfiguration(finalTenantDomain, ctx);
                            } catch (Exception e) {
                                log.error("Error while creating axis configuration for tenant " + finalTenantDomain, e);
                            } finally {
                                //only after the tenant is loaded completely, the tenant domain is removed from the set
                                currentLoadingTenants.remove(finalTenantDomain);
                                PrivilegedCarbonContext.endTenantFlow();
                            }
                        }
                    });
                }
            }
        }
    }

    /**
     * load tenant axis configurations.
     *
     * @param tenantDomain
     */
    public static void loadTenantConfigBlockingMode(String tenantDomain) {

        try {
            ConfigurationContext ctx = ServiceReferenceHolder.getContextService().getServerConfigContext();
            TenantAxisUtils.getTenantAxisConfiguration(tenantDomain, ctx);
        } catch (Exception e) {
            log.error("Error while creating axis configuration for tenant " + tenantDomain, e);
        }
    }

    public static String extractCustomerKeyFromAuthHeader(Map headersMap) {

        //From 1.0.7 version of this component onwards remove the OAuth authorization header from
        // the message is configurable. So we dont need to remove headers at this point.
        String authHeader = (String) headersMap.get(HttpHeaders.AUTHORIZATION);
        if (authHeader == null) {
            return null;
        }

        if (authHeader.startsWith("OAuth ") || authHeader.startsWith("oauth ")) {
            authHeader = authHeader.substring(authHeader.indexOf("o"));
        }

        String[] headers = authHeader.split(APIConstants.OAUTH_HEADER_SPLITTER);
        for (String header : headers) {
            String[] elements = header.split(APIConstants.CONSUMER_KEY_SEGMENT_DELIMITER);
            if (elements.length > 1) {
                int j = 0;
                boolean isConsumerKeyHeaderAvailable = false;
                for (String element : elements) {
                    if (!"".equals(element.trim())) {
                        if (APIConstants.CONSUMER_KEY_SEGMENT.equals(elements[j].trim())) {
                            isConsumerKeyHeaderAvailable = true;
                        } else if (isConsumerKeyHeaderAvailable) {
                            return removeLeadingAndTrailing(elements[j].trim());
                        }
                    }
                    j++;
                }
            }
        }
        return null;
    }

    private static String removeLeadingAndTrailing(String base) {
        String result = base;

        if (base.startsWith("\"") || base.endsWith("\"")) {
            result = base.replace("\"", "");
        }
        return result.trim();
    }

    /**
     * This method will return mounted path of the path if the path
     * is mounted. Else path will be returned.
     *
     * @param registryContext Registry Context instance which holds path mappings
     * @param path            default path of the registry
     * @return mounted path or path
     */
    public static String getMountedPath(RegistryContext registryContext, String path) {
        if (registryContext != null && path != null) {
            List<Mount> mounts = registryContext.getMounts();
            if (mounts != null) {
                for (Mount mount : mounts) {
                    if (path.equals(mount.getPath())) {
                        return mount.getTargetPath();
                    }
                }
            }
        }
        return path;
    }

    /**
     * Returns a map of gateway / store domains for the tenant
     *
     * @return a Map of domain names for tenant
     * @throws org.wso2.carbon.apimgt.api.APIManagementException if an error occurs when loading tiers from the registry
     */
    public static Map<String, String> getDomainMappings(String tenantDomain, String appType)
            throws APIManagementException {
        Map<String, String> domains = new HashMap<String, String>();
        String resourcePath;
        try {
            Registry registry = ServiceReferenceHolder.getInstance().getRegistryService().
                    getGovernanceSystemRegistry();
            resourcePath = APIConstants.API_DOMAIN_MAPPINGS.replace("<tenant-id>", tenantDomain);
            if (registry.resourceExists(resourcePath)) {
                Resource resource = registry.get(resourcePath);
                String content = new String((byte[]) resource.getContent(), Charset.defaultCharset());
                JSONParser parser = new JSONParser();
                JSONObject mappings = (JSONObject) parser.parse(content);
                if (mappings.get(appType) != null) {
                    mappings = (JSONObject) mappings.get(appType);
                    for (Object o : mappings.entrySet()) {
                        Entry thisEntry = (Entry) o;
                        String key = (String) thisEntry.getKey();
                        //Instead strictly comparing customUrl, checking whether name is starting with customUrl
                        //to allow users to add multiple URLs if needed
                        if (!StringUtils.isEmpty(key) && key.startsWith(APIConstants.CUSTOM_URL)) {
                            String value = (String) thisEntry.getValue();
                            domains.put(key, value);
                        }
                    }
                }
            }
        } catch (RegistryException e) {
            String msg = "Error while retrieving gateway domain mappings from registry";
            log.error(msg, e);
            throw new APIManagementException(msg, e);
        } catch (ClassCastException e) {
            String msg = "Invalid JSON found in the gateway tenant domain mappings";
            log.error(msg, e);
            throw new APIManagementException(msg, e);
        } catch (ParseException e) {
            String msg = "Malformed JSON found in the gateway tenant domain mappings";
            log.error(msg, e);
            throw new APIManagementException(msg, e);
        }
        return domains;
    }

    /**
     * This method used to Downloaded Uploaded Documents from publisher
     *
     * @param userName     logged in username
     * @param resourceUrl  resource want to download
     * @param tenantDomain loggedUserTenantDomain
     * @return map that contains Data of the resource
     * @throws APIManagementException
     */
    public static Map<String, Object> getDocument(String userName, String resourceUrl, String tenantDomain)
            throws APIManagementException {
        Map<String, Object> documentMap = new HashMap<String, Object>();

        InputStream inStream = null;
        String[] resourceSplitPath =
                resourceUrl.split(RegistryConstants.GOVERNANCE_REGISTRY_BASE_PATH);
        if (resourceSplitPath.length == 2) {
            resourceUrl = resourceSplitPath[1];
        } else {
            handleException("Invalid resource Path " + resourceUrl);
        }
        Resource apiDocResource;
        Registry registryType = null;
        boolean isTenantFlowStarted = false;
        try {
            int tenantId;
            if (tenantDomain != null && !MultitenantConstants.SUPER_TENANT_DOMAIN_NAME.equals(tenantDomain)) {
                PrivilegedCarbonContext.startTenantFlow();
                isTenantFlowStarted = true;

                PrivilegedCarbonContext.getThreadLocalCarbonContext().setTenantDomain(tenantDomain, true);
                tenantId = PrivilegedCarbonContext.getThreadLocalCarbonContext().getTenantId();
            } else {
                tenantId = MultitenantConstants.SUPER_TENANT_ID;
            }

            userName = MultitenantUtils.getTenantAwareUsername(userName);
            registryType = ServiceReferenceHolder
                    .getInstance().
                            getRegistryService().getGovernanceUserRegistry(userName, tenantId);
            if (registryType.resourceExists(resourceUrl)) {
                apiDocResource = registryType.get(resourceUrl);
                inStream = apiDocResource.getContentStream();
                documentMap.put("Data", inStream);
                documentMap.put("contentType", apiDocResource.getMediaType());
                String[] content = apiDocResource.getPath().split("/");
                documentMap.put("name", content[content.length - 1]);
            }
        } catch (RegistryException e) {
            String msg = "Couldn't retrieve registry for User " + userName + " Tenant " + tenantDomain;
            log.error(msg, e);
            handleException(msg, e);
        } finally {
            if (isTenantFlowStarted) {
                PrivilegedCarbonContext.endTenantFlow();
            }
        }
        return documentMap;
    }

    /**
     * this method used to set environments values to api object.
     *
     * @param environments environments values in json format
     * @return set of environments that Published
     */
    public static Set<String> extractEnvironmentsForAPI(String environments) {
        Set<String> environmentStringSet = null;
        if (environments == null) {
            environmentStringSet = new HashSet<String>(
                    ServiceReferenceHolder.getInstance().getAPIManagerConfigurationService()
                            .getAPIManagerConfiguration().getApiGatewayEnvironments().keySet());
        } else {
            //handle not to publish to any of the gateways
            if (APIConstants.API_GATEWAY_NONE.equals(environments)) {
                environmentStringSet = new HashSet<String>();
            }
            //handle to set published gateways nto api object
            else if (!"".equals(environments)) {
                String[] publishEnvironmentArray = environments.split(",");
                environmentStringSet = new HashSet<String>(Arrays.asList(publishEnvironmentArray));
                environmentStringSet.remove(APIConstants.API_GATEWAY_NONE);
            }
            //handle to publish to any of the gateways when api creating stage
            else if ("".equals(environments)) {
                environmentStringSet = new HashSet<String>(
                        ServiceReferenceHolder.getInstance().getAPIManagerConfigurationService()
                                .getAPIManagerConfiguration().getApiGatewayEnvironments().keySet());
            }
        }
        return environmentStringSet;
    }

    /**
     * This method used to set environment values to governance artifact of API .
     *
     * @param api API object with the attributes value
     */
    public static String writeEnvironmentsToArtifact(API api) {
        StringBuilder publishedEnvironments = new StringBuilder();
        Set<String> apiEnvironments = api.getEnvironments();
        if (apiEnvironments != null) {
            for (String environmentName : apiEnvironments) {
                publishedEnvironments.append(environmentName).append(',');
            }

            if (apiEnvironments.isEmpty()) {
                publishedEnvironments.append("none,");
            }

            if (!publishedEnvironments.toString().isEmpty()) {
                publishedEnvironments.deleteCharAt(publishedEnvironments.length() - 1);
            }
        }
        return publishedEnvironments.toString();
    }

    /**
     * This method used to set environment values to governance artifact of APIProduct .
     *
     * @param apiProduct API object with the attributes value
     */
    public static String writeEnvironmentsToArtifact(APIProduct apiProduct) {
        StringBuilder publishedEnvironments = new StringBuilder();
        Set<String> apiEnvironments = apiProduct.getEnvironments();
        if (apiEnvironments != null) {
            for (String environmentName : apiEnvironments) {
                publishedEnvironments.append(environmentName).append(',');
            }

            if (apiEnvironments.isEmpty()) {
                publishedEnvironments.append("none,");
            }

            if (!publishedEnvironments.toString().isEmpty()) {
                publishedEnvironments.deleteCharAt(publishedEnvironments.length() - 1);
            }
        }
        return publishedEnvironments.toString();
    }

    /**
     * This method used to get the currently published gateway environments of an API .
     *
     * @param api API object with the attributes value
     */
    public static List<Environment> getEnvironmentsOfAPI(API api) {
        Map<String, Environment> gatewayEnvironments = ServiceReferenceHolder.getInstance()
                .getAPIManagerConfigurationService()
                .getAPIManagerConfiguration()
                .getApiGatewayEnvironments();
        Set<String> apiEnvironments = api.getEnvironments();
        List<Environment> returnEnvironments = new ArrayList<Environment>();

        for (Environment environment : gatewayEnvironments.values()) {
            for (String apiEnvironment : apiEnvironments) {
                if (environment.getName().equals(apiEnvironment)) {
                    returnEnvironments.add(environment);
                    break;
                }
            }
        }
        return returnEnvironments;
    }

    /**
     * Given the apps and the application name to check for, it will check if the application already exists.
     *
     * @param apps The collection of applications
     * @param name The application to be checked if exists
     * @return true - if an application of the name <name> already exists in the collection <apps>
     * false-  if an application of the name <name>  does not already exists in the collection <apps>
     */
    public static boolean doesApplicationExist(Application[] apps, String name) {
        boolean doesApplicationExist = false;
        if (apps != null) {
            for (Application app : apps) {
                if (app.getName().equals(name)) {
                    doesApplicationExist = true;
                }
            }
        }
        return doesApplicationExist;
    }

    /**
     * Read the group id extractor class reference from api-manager.xml.
     *
     * @return group id extractor class reference.
     */
    public static String getGroupingExtractorImplementation() {
        APIManagerConfiguration config = ServiceReferenceHolder.getInstance().getAPIManagerConfigurationService()
                .getAPIManagerConfiguration();
        return config.getFirstProperty(APIConstants.API_STORE_GROUP_EXTRACTOR_IMPLEMENTATION);
    }

    /**
     * Read the REST API group id extractor class reference from api-manager.xml.
     *
     * @return REST API group id extractor class reference.
     */
    public static String getRESTApiGroupingExtractorImplementation() {
        APIManagerConfiguration config = ServiceReferenceHolder.getInstance().getAPIManagerConfigurationService()
                .getAPIManagerConfiguration();
        String restApiGroupingExtractor = config
                .getFirstProperty(APIConstants.API_STORE_REST_API_GROUP_EXTRACTOR_IMPLEMENTATION);
        if (StringUtils.isEmpty(restApiGroupingExtractor)) {
            restApiGroupingExtractor = getGroupingExtractorImplementation();
        }
        return restApiGroupingExtractor;
    }

    /**
     * This method will update the permission cache of the tenant which is related to the given usename
     *
     * @param username User name to find the relevant tenant
     * @throws UserStoreException if the permission update failed
     */
    public static void updatePermissionCache(String username) throws UserStoreException {
        String tenantDomain = MultitenantUtils.getTenantDomain(username);
        int tenantId = ServiceReferenceHolder.getInstance().getRealmService().getTenantManager().getTenantId(tenantDomain);
        PermissionUpdateUtil.updatePermissionTree(tenantId);
    }

    /**
     * Check whether given application name is available under current subscriber or group
     *
     * @param subscriber      subscriber name
     * @param applicationName application name
     * @param groupId         group of the subscriber
     * @return true if application is available for the subscriber
     * @throws APIManagementException if failed to get applications for given subscriber
     */
    public static boolean isApplicationExist(String subscriber, String applicationName, String groupId)
            throws APIManagementException {
        return ApiMgtDAO.getInstance().isApplicationExist(applicationName, subscriber, groupId);
    }

    /**
     * Check whether the new user has an application
     *
     * @param subscriber      subscriber name
     * @param applicationName application name
     * @return true if application is available for the subscriber
     * @throws APIManagementException if failed to get applications for given subscriber
     */
    public static boolean isApplicationOwnedBySubscriber(String subscriber, String applicationName)
            throws APIManagementException {
        return ApiMgtDAO.getInstance().isApplicationOwnedBySubscriber(applicationName, subscriber);
    }

    public static String getHostAddress() {

        if (hostAddress != null) {
            return hostAddress;
        }
        hostAddress = ServerConfiguration.getInstance().getFirstProperty(APIConstants.API_MANAGER_HOSTNAME);
        if (null == hostAddress) {
            if (getLocalAddress() != null) {
                hostAddress = getLocalAddress().getHostName();
            }
            if (hostAddress == null) {
                hostAddress = APIConstants.API_MANAGER_HOSTNAME_UNKNOWN;
            }
            return hostAddress;
        } else {
            return hostAddress;
        }
    }

    private static InetAddress getLocalAddress() {
        Enumeration<NetworkInterface> ifaces = null;
        try {
            ifaces = NetworkInterface.getNetworkInterfaces();
        } catch (SocketException e) {
            log.error("Failed to get host address", e);
        }
        if (ifaces != null) {
            while (ifaces.hasMoreElements()) {
                NetworkInterface iface = ifaces.nextElement();
                Enumeration<InetAddress> addresses = iface.getInetAddresses();

                while (addresses.hasMoreElements()) {
                    InetAddress addr = addresses.nextElement();
                    if (addr instanceof Inet4Address && !addr.isLoopbackAddress()) {
                        return addr;
                    }
                }
            }
        }

        return null;
    }

    public static boolean isStringArray(Object[] args) {

        for (Object arg : args) {
            if (!(arg instanceof String)) {
                return false;
            }
        }
        return true;
    }

    public static String appendDomainWithUser(String username, String domain) {
        if (username.contains(APIConstants.EMAIL_DOMAIN_SEPARATOR) || username.contains(APIConstants.EMAIL_DOMAIN_SEPARATOR_REPLACEMENT) || MultitenantConstants.SUPER_TENANT_NAME.equalsIgnoreCase(username)) {
            return username;
        }
        return username + APIConstants.EMAIL_DOMAIN_SEPARATOR + domain;
    }

    /*
     *  Util method to convert a java object to a json object
     *
     */
    public static String convertToString(Object obj) {
        Gson gson = new Gson();
        return gson.toJson(obj);
    }

    public static String getSequencePath(APIIdentifier identifier, String pathFlow) {
        String artifactPath = APIConstants.API_ROOT_LOCATION + RegistryConstants.PATH_SEPARATOR +
                replaceEmailDomain(identifier.getProviderName()) + RegistryConstants.PATH_SEPARATOR +
                identifier.getApiName() + RegistryConstants.PATH_SEPARATOR + identifier.getVersion();
        return artifactPath + RegistryConstants.PATH_SEPARATOR + pathFlow + RegistryConstants.PATH_SEPARATOR;
    }

    private static String getAPIMonetizationCategory(Set<Tier> tiers, String tenantDomain)
            throws APIManagementException {
        boolean isPaidFound = false;
        boolean isFreeFound = false;
        for (Tier tier : tiers) {
            if (isTierPaid(tier.getName(), tenantDomain)) {
                isPaidFound = true;
            } else {
                isFreeFound = true;

                if (isPaidFound) {
                    break;
                }
            }
        }

        if (!isPaidFound) {
            return APIConstants.API_CATEGORY_FREE;
        } else if (!isFreeFound) {
            return APIConstants.API_CATEGORY_PAID;
        } else {
            return APIConstants.API_CATEGORY_FREEMIUM;
        }
    }

    private static boolean isTierPaid(String tierName, String tenantDomainName) throws APIManagementException {
        String tenantDomain = tenantDomainName;
        if (tenantDomain == null) {
            tenantDomain = MultitenantConstants.SUPER_TENANT_DOMAIN_NAME;
        }
        if (APIConstants.UNLIMITED_TIER.equalsIgnoreCase(tierName)) {
            return isUnlimitedTierPaid(tenantDomain);
        }

        boolean isPaid = false;
        Tier tier = getTierFromCache(tierName, tenantDomain);

        if (tier != null) {
            final Map<String, Object> tierAttributes = tier.getTierAttributes();

            if (tierAttributes != null) {
                String isPaidValue = tier.getTierPlan();

                if (isPaidValue != null && APIConstants.COMMERCIAL_TIER_PLAN.equals(isPaidValue)) {
                    isPaid = true;
                }
            }
        } else {
            throw new APIManagementException("Tier " + tierName + "cannot be found");
        }
        return isPaid;
    }

    private static boolean isUnlimitedTierPaid(String tenantDomain) throws APIManagementException {
        JSONObject apiTenantConfig = null;
        try {
            String content = null;

            PrivilegedCarbonContext.startTenantFlow();
            PrivilegedCarbonContext.getThreadLocalCarbonContext().setTenantDomain(tenantDomain, true);

            int tenantId = ServiceReferenceHolder.getInstance().getRealmService().getTenantManager()
                    .getTenantId(tenantDomain);
            Registry registry = ServiceReferenceHolder.getInstance().getRegistryService()
                    .getConfigSystemRegistry(tenantId);

            if (registry.resourceExists(APIConstants.API_TENANT_CONF_LOCATION)) {
                Resource resource = registry.get(APIConstants.API_TENANT_CONF_LOCATION);
                content = new String((byte[]) resource.getContent(), Charset.defaultCharset());
            }

            if (content != null) {
                JSONParser parser = new JSONParser();
                apiTenantConfig = (JSONObject) parser.parse(content);
            }
        } catch (UserStoreException e) {
            handleException("UserStoreException thrown when getting API tenant config from registry", e);
        } catch (RegistryException e) {
            handleException("RegistryException thrown when getting API tenant config from registry", e);
        } catch (ParseException e) {
            handleException("ParseException thrown when passing API tenant config from registry", e);
        } finally {
            PrivilegedCarbonContext.endTenantFlow();
        }

        if (apiTenantConfig != null) {
            Object value = apiTenantConfig.get(APIConstants.API_TENANT_CONF_IS_UNLIMITED_TIER_PAID);

            if (value != null) {
                return Boolean.parseBoolean(value.toString());
            } else {
                throw new APIManagementException(APIConstants.API_TENANT_CONF_IS_UNLIMITED_TIER_PAID
                        + " config does not exist for tenant " + tenantDomain);
            }
        }

        return false;
    }

    public static Tier getTierFromCache(String tierName, String tenantDomain) throws APIManagementException {
        Map<String, Tier> tierMap = null;

        try {
            PrivilegedCarbonContext.startTenantFlow();
            PrivilegedCarbonContext.getThreadLocalCarbonContext().setTenantDomain(tenantDomain, true);

            if (getTiersCache().containsKey(tierName)) {
                tierMap = (Map<String, Tier>) getTiersCache().get(tierName);
            } else {
                int requestedTenantId = PrivilegedCarbonContext.getThreadLocalCarbonContext().getTenantId();
                if (!APIUtil.isAdvanceThrottlingEnabled()) {
                    if (requestedTenantId == 0) {
                        tierMap = APIUtil.getTiers();
                    } else {
                        tierMap = APIUtil.getTiers(requestedTenantId);
                    }
                } else {
                    if (requestedTenantId == 0) {
                        tierMap = APIUtil.getAdvancedSubsriptionTiers();
                    } else {
                        tierMap = APIUtil.getAdvancedSubsriptionTiers(requestedTenantId);
                    }
                }
                getTiersCache().put(tierName, tierMap);
            }
        } finally {
            PrivilegedCarbonContext.endTenantFlow();
        }

        return tierMap.get(tierName);
    }

    public static void clearTiersCache(String tenantDomain) {
        try {
            PrivilegedCarbonContext.startTenantFlow();
            PrivilegedCarbonContext.getThreadLocalCarbonContext().setTenantDomain(tenantDomain, true);

            getTiersCache().removeAll();
        } finally {
            PrivilegedCarbonContext.endTenantFlow();
        }
    }

    private static Cache getTiersCache() {
        return Caching.getCacheManager(APIConstants.API_MANAGER_CACHE_MANAGER).
                getCache(APIConstants.TIERS_CACHE);
    }

    /**
     * Util method to return the artifact from a registry resource path
     *
     * @param apiIdentifier
     * @param registry
     * @return
     * @throws APIManagementException
     */
    public static GenericArtifact getAPIArtifact(APIIdentifier apiIdentifier, Registry registry)
            throws APIManagementException {
        String apiPath = APIUtil.getAPIPath(apiIdentifier);
        GenericArtifactManager artifactManager = APIUtil.getArtifactManager(registry, APIConstants.API_KEY);
        if (artifactManager == null) {
            String errorMessage = "Artifact manager is null when getting generic artifact for API " +
                    apiIdentifier.getApiName();
            log.error(errorMessage);
            throw new APIManagementException(errorMessage);
        }
        try {
            Resource apiResource = registry.get(apiPath);
            String artifactId = apiResource.getUUID();
            if (artifactId == null) {
                throw new APIManagementException("artifact id is null for : " + apiPath);
            }
            return artifactManager.getGenericArtifact(artifactId);
        } catch (RegistryException e) {
            handleException("Failed to get API artifact from : " + apiPath, e);
            return null;
        }
    }

    /**
     * Return a http client instance
     *
     * @param port      - server port
     * @param protocol- service endpoint protocol http/https
     * @return
     */
    public static HttpClient getHttpClient(int port, String protocol) {
        SchemeRegistry registry = new SchemeRegistry();
        SSLSocketFactory socketFactory = SSLSocketFactory.getSocketFactory();
        String hostnameVerifierOption = System.getProperty(HOST_NAME_VERIFIER);
        String sslValue = null;

        AxisConfiguration axis2Config = ServiceReferenceHolder.getContextService().getServerConfigContext()
                .getAxisConfiguration();
        org.apache.axis2.description.Parameter sslVerifyClient = axis2Config.getTransportIn(APIConstants.HTTPS_PROTOCOL)
                .getParameter(APIConstants.SSL_VERIFY_CLIENT);
        if (sslVerifyClient != null) {
            sslValue = (String) sslVerifyClient.getValue();
        }

        X509HostnameVerifier hostnameVerifier;
        if (ALLOW_ALL.equalsIgnoreCase(hostnameVerifierOption)) {
            hostnameVerifier = SSLSocketFactory.ALLOW_ALL_HOSTNAME_VERIFIER;
        } else if (STRICT.equalsIgnoreCase(hostnameVerifierOption)) {
            hostnameVerifier = SSLSocketFactory.STRICT_HOSTNAME_VERIFIER;
        } else {
            hostnameVerifier = SSLSocketFactory.BROWSER_COMPATIBLE_HOSTNAME_VERIFIER;
        }
        socketFactory.setHostnameVerifier(hostnameVerifier);

        if (APIConstants.HTTPS_PROTOCOL.equals(protocol)) {
            try {
                if (APIConstants.SSL_VERIFY_CLIENT_STATUS_REQUIRE.equals(sslValue)) {
                    socketFactory = createSocketFactory();
                    socketFactory.setHostnameVerifier(hostnameVerifier);
                }
                if (port >= 0) {
                    registry.register(new Scheme(APIConstants.HTTPS_PROTOCOL, port, socketFactory));
                } else {
                    registry.register(new Scheme(APIConstants.HTTPS_PROTOCOL, 443, socketFactory));
                }
            } catch (APIManagementException e) {
                log.error(e);
            }
        } else if (APIConstants.HTTP_PROTOCOL.equals(protocol)) {
            if (port >= 0) {
                registry.register(new Scheme(APIConstants.HTTP_PROTOCOL, port, PlainSocketFactory.getSocketFactory()));
            } else {
                registry.register(new Scheme(APIConstants.HTTP_PROTOCOL, 80, PlainSocketFactory.getSocketFactory()));
            }
        }
        HttpParams params = new BasicHttpParams();
        ThreadSafeClientConnManager tcm = new ThreadSafeClientConnManager(registry);
        return new DefaultHttpClient(tcm, params);

    }

    private static SSLSocketFactory createSocketFactory() throws APIManagementException {
        KeyStore keyStore;
        String keyStorePath = null;
        String keyStorePassword;
        try {
            keyStorePath = CarbonUtils.getServerConfiguration().getFirstProperty("Security.KeyStore.Location");
            keyStorePassword = CarbonUtils.getServerConfiguration()
                    .getFirstProperty("Security.KeyStore.Password");
            keyStore = KeyStore.getInstance("JKS");
            keyStore.load(new FileInputStream(keyStorePath), keyStorePassword.toCharArray());
            SSLSocketFactory sslSocketFactory = new SSLSocketFactory(keyStore, keyStorePassword);

            return sslSocketFactory;

        } catch (KeyStoreException e) {
            handleException("Failed to read from Key Store", e);
        } catch (CertificateException e) {
            handleException("Failed to read Certificate", e);
        } catch (NoSuchAlgorithmException e) {
            handleException("Failed to load Key Store from " + keyStorePath, e);
        } catch (IOException e) {
            handleException("Key Store not found in " + keyStorePath, e);
        } catch (UnrecoverableKeyException e) {
            handleException("Failed to load key from" + keyStorePath, e);
        } catch (KeyManagementException e) {
            handleException("Failed to load key from" + keyStorePath, e);
        }
        return null;
    }

    /**
     * This method will return a relative URL for given registry resource which we can used to retrieve the resource
     * from the web UI. For example, URI for a thumbnail icon of a tag can be generated from this method.
     *
     * @param resourceType Type of the registry resource. Based on this value the way URL is generate can be changed.
     * @param tenantDomain tenant domain of the resource
     * @param resourcePath path of the resource
     * @return relative path of the registry resource from the web context level
     */
    public static String getRegistryResourcePathForUI(APIConstants.RegistryResourceTypesForUI resourceType, String
            tenantDomain, String resourcePath) {
        StringBuilder resourcePathBuilder = new StringBuilder();
        if (APIConstants.RegistryResourceTypesForUI.TAG_THUMBNAIL.equals(resourceType)) {
            if (tenantDomain != null && !"".equals(tenantDomain)
                    && !MultitenantConstants.SUPER_TENANT_DOMAIN_NAME.equals(tenantDomain)) {
                // The compiler will concatenate the 2 constants. If we use the builder to append the 2 constants, then
                // it will happen during the runtime.
                resourcePathBuilder.append(RegistryConstants.PATH_SEPARATOR + MultitenantConstants
                        .TENANT_AWARE_URL_PREFIX + RegistryConstants.PATH_SEPARATOR).append(tenantDomain);
            }
            // The compiler will concatenate the 2 constants. If we use the builder to append the 2 constants, then
            // it will happen during the runtime.
            resourcePathBuilder.append(APIConstants.REGISTRY_RESOURCE_PREFIX + RegistryConstants.GOVERNANCE_REGISTRY_BASE_PATH);
            resourcePathBuilder.append(resourcePath);
        }
        return resourcePathBuilder.toString();
    }

    /**
     * Gets the  class given the class name.
     *
     * @param className the fully qualified name of the class.
     * @return an instance of the class with the given name
     * @throws ClassNotFoundException
     * @throws IllegalAccessException
     * @throws InstantiationException
     */

    public static Class getClassForName(String className) throws ClassNotFoundException, IllegalAccessException,
            InstantiationException {
        return Class.forName(className);
    }

    /**
     * This method will check the validity of given url.
     * otherwise we will mark it as invalid url.
     *
     * @param url url tobe tested
     * @return true if its valid url else fale
     */
    public static boolean isValidURL(String url) {

        if (url == null) {
            return false;
        }
        try {
            URL urlVal = new URL(url);
            // If there are no issues, then this is a valid URL. Hence returning true.
            return true;
        } catch (MalformedURLException e) {
            return false;
        }
    }

    /**
     * @param tenantDomain Tenant domain to be used to get configurations for REST API scopes
     * @return JSON object which contains configuration for REST API scopes
     * @throws APIManagementException
     */
    public static JSONObject getTenantRESTAPIScopesConfig(String tenantDomain) throws APIManagementException {
        JSONObject restAPIConfigJSON = null;
        JSONObject tenantConfJson = getTenantConfig(tenantDomain);
        if (tenantConfJson != null) {
            restAPIConfigJSON = getRESTAPIScopesFromTenantConfig(tenantConfJson);
            if (restAPIConfigJSON == null) {
                throw new APIManagementException("RESTAPIScopes config does not exist for tenant "
                        + tenantDomain);
            }
        }
        return restAPIConfigJSON;
    }

    private static JSONObject getTenantConfig(String tenantDomain) throws APIManagementException {
        try {
            String content = new APIMRegistryServiceImpl().getConfigRegistryResourceContent(tenantDomain,
                    APIConstants.API_TENANT_CONF_LOCATION);
            JSONParser parser = new JSONParser();
            return (JSONObject) parser.parse(content);
        } catch (UserStoreException | RegistryException | ParseException e) {
            throw new APIManagementException("Error while getting tenant config from registry for tenant: "
                    + tenantDomain, e);
        }
    }

    private static JSONObject getRESTAPIScopesFromTenantConfig(JSONObject tenantConf) {
        return (JSONObject) tenantConf.get(APIConstants.REST_API_SCOPES_CONFIG);
    }

    /**
     * This method gets the RESTAPIScopes configuration from REST_API_SCOPE_CACHE if available, if not from
     * tenant-conf.json in registry.
     *
     * @param tenantDomain tenant domain name
     * @return Map of scopes which contains scope names and associated role list
     */
    @SuppressWarnings("unchecked")
    public static Map<String, String> getRESTAPIScopesForTenant(String tenantDomain) {
        Map<String, String> restAPIScopes;
        restAPIScopes = (Map) Caching.getCacheManager(APIConstants.API_MANAGER_CACHE_MANAGER)
                .getCache(APIConstants.REST_API_SCOPE_CACHE)
                .get(tenantDomain);
        if (restAPIScopes == null) {
            try {
                restAPIScopes =
                        APIUtil.getRESTAPIScopesFromConfig(APIUtil.getTenantRESTAPIScopesConfig(tenantDomain));
                //call load tenant config for rest API.
                //then put cache
                Caching.getCacheManager(APIConstants.API_MANAGER_CACHE_MANAGER)
                        .getCache(APIConstants.REST_API_SCOPE_CACHE)
                        .put(tenantDomain, restAPIScopes);
            } catch (APIManagementException e) {
                log.error("Error while getting REST API scopes for tenant: " + tenantDomain, e);
            }
        }
        return restAPIScopes;
    }

    /**
     * @param tenantDomain Tenant domain to be used to get default role configurations
     * @return JSON object which contains configuration for default roles
     * @throws APIManagementException
     */
    public static JSONObject getTenantDefaultRoles(String tenantDomain) throws APIManagementException {
        JSONObject apiTenantConfig;
        JSONObject defaultRolesConfigJSON = null;
        try {
            String content = new APIMRegistryServiceImpl().getConfigRegistryResourceContent(tenantDomain,
                    APIConstants.API_TENANT_CONF_LOCATION);

            if (content != null) {
                JSONParser parser = new JSONParser();
                apiTenantConfig = (JSONObject) parser.parse(content);
                if (apiTenantConfig != null) {
                    Object value = apiTenantConfig.get(APIConstants.API_TENANT_CONF_DEFAULT_ROLES);
                    if (value != null) {
                        defaultRolesConfigJSON = (JSONObject) value;
                    } else {
                        //Config might not exist for migrated environments from previous release
                        if (log.isDebugEnabled()) {
                            log.debug(APIConstants.API_TENANT_CONF_DEFAULT_ROLES + " config does not exist for tenant "
                                    + tenantDomain);
                        }
                    }
                }
            }
        } catch (UserStoreException e) {
            handleException("Error while retrieving user realm for tenant " + tenantDomain, e);
        } catch (RegistryException e) {
            handleException("Error while retrieving tenant configuration file for tenant " + tenantDomain, e);
        } catch (ParseException e) {
            handleException(
                    "Error while parsing tenant configuration file while retrieving default roles for tenant "
                            + tenantDomain, e);
        }
        return defaultRolesConfigJSON;
    }

    /**
     * @param config JSON configuration object with scopes and associated roles
     * @return Map of scopes which contains scope names and associated role list
     */
    public static Map<String, String> getRESTAPIScopesFromConfig(JSONObject config) {
        Map<String, String> scopes = new HashMap<String, String>();
        JSONArray scopesArray = (JSONArray) config.get("Scope");
        for (Object scopeObj : scopesArray) {
            JSONObject scope = (JSONObject) scopeObj;
            String scopeName = scope.get(APIConstants.REST_API_SCOPE_NAME).toString();
            String scopeRoles = scope.get(APIConstants.REST_API_SCOPE_ROLE).toString();
            scopes.put(scopeName, scopeRoles);
        }
        return scopes;
    }

    /**
     * Determines if the scope is specified in the whitelist.
     *
     * @param scope - The scope key to check
     * @return - 'true' if the scope is white listed. 'false' if not.
     */
    public static boolean isWhiteListedScope(String scope) {

        if (whiteListedScopes == null) {
            APIManagerConfiguration configuration = ServiceReferenceHolder.getInstance().
                    getAPIManagerConfigurationService().getAPIManagerConfiguration();

            // Read scope whitelist from Configuration.
            List<String> whitelist = configuration.getProperty(APIConstants.WHITELISTED_SCOPES);

            // If whitelist is null, default scopes will be put.
            if (whitelist == null) {
                whitelist = new ArrayList<String>();
                whitelist.add(APIConstants.OPEN_ID_SCOPE_NAME);
                whitelist.add(APIConstants.DEVICE_SCOPE_PATTERN);
            }

            whiteListedScopes = new HashSet<String>(whitelist);
        }

        for (String scopeTobeSkipped : whiteListedScopes) {
            if (scope.matches(scopeTobeSkipped)) {
                return true;
            }
        }
        return false;
    }

    public static int getManagementTransportPort (String mgtTransport){
        AxisConfiguration axisConfiguration = ServiceReferenceHolder
                .getContextService().getServerConfigContext().getAxisConfiguration();
        int mgtTransportPort = CarbonUtils.getTransportProxyPort(axisConfiguration, mgtTransport);
        if (mgtTransportPort <= 0) {
            mgtTransportPort = CarbonUtils.getTransportPort(axisConfiguration, mgtTransport);
        }
        return mgtTransportPort;
    }

    public static String getServerURL() throws APIManagementException {
        String hostName = ServerConfiguration.getInstance().getFirstProperty(APIConstants.HOST_NAME);

        try {
            if (hostName == null) {
                hostName = NetworkUtils.getLocalHostname();
            }
        } catch (SocketException e) {
            throw new APIManagementException("Error while trying to read hostname.", e);
        }

        String mgtTransport = CarbonUtils.getManagementTransport();
        int mgtTransportPort = getManagementTransportPort(mgtTransport);
        String serverUrl = mgtTransport + "://" + hostName.toLowerCase();
        // If it's well known HTTPS port, skip adding port
        if (mgtTransportPort != APIConstants.DEFAULT_HTTPS_PORT) {
            serverUrl += ":" + mgtTransportPort;
        }
        // If ProxyContextPath is defined then append it
        String proxyContextPath = ServerConfiguration.getInstance().getFirstProperty(APIConstants.PROXY_CONTEXT_PATH);
        if (proxyContextPath != null && !proxyContextPath.trim().isEmpty()) {
            if (proxyContextPath.charAt(0) == '/') {
                serverUrl += proxyContextPath;
            } else {
                serverUrl += "/" + proxyContextPath;
            }
        }

        return serverUrl;
    }

    /**
     * Extract the provider of the API from name
     *
     * @param apiVersion   - API Name with version
     * @param tenantDomain - tenant domain of the API
     * @return API publisher name
     */
    public static String getAPIProviderFromRESTAPI(String apiVersion, String tenantDomain) {
        int index = apiVersion.indexOf("--");
        if (StringUtils.isEmpty(tenantDomain)) {
            tenantDomain = org.wso2.carbon.utils.multitenancy.MultitenantConstants.SUPER_TENANT_DOMAIN_NAME;
        }
        String apiProvider;
        if (index != -1) {
            apiProvider = apiVersion.substring(0, index);
            if (apiProvider.contains(APIConstants.EMAIL_DOMAIN_SEPARATOR_REPLACEMENT)) {
                apiProvider = apiProvider.replace(APIConstants.EMAIL_DOMAIN_SEPARATOR_REPLACEMENT,
                        APIConstants.EMAIL_DOMAIN_SEPARATOR);
            }
            if (!apiProvider.endsWith(tenantDomain)) {
                apiProvider = apiProvider + '@' + tenantDomain;
            }
            return apiProvider;
        }
        return null;
    }

    /**
     * Get the API Provider name by giving the api name version and the tenant which it belongs to
     * @param apiName Name of the API
     * @param apiVersion Version of the API
     * @param tenant Tenant name
     * @return Provider name who created the API
     * @throws APIManagementException
     */
    public static String getAPIProviderFromAPINameVersionTenant(String apiName, String apiVersion, String tenant)
            throws APIManagementException {
        return ApiMgtDAO.getInstance().getAPIProviderByNameAndVersion(apiName, apiVersion, tenant);
    }

    /**
     * Used to generate CORS Configuration object from CORS Configuration Json
     *
     * @param jsonString json representation of CORS configuration
     * @return CORSConfiguration Object
     */
    public static CORSConfiguration getCorsConfigurationDtoFromJson(String jsonString) {
        return new Gson().fromJson(jsonString, CORSConfiguration.class);

    }

    /**
     * Used to generate Json string from CORS Configuration object
     *
     * @param corsConfiguration CORSConfiguration Object
     * @return Json string according to CORSConfiguration Object
     */
    public static String getCorsConfigurationJsonFromDto(CORSConfiguration corsConfiguration) {
        return new Gson().toJson(corsConfiguration);
    }

    /**
     * Used to get access control allowed headers according to the api-manager.xml
     *
     * @return access control allowed headers string
     */
    public static String getAllowedHeaders() {
        return ServiceReferenceHolder.getInstance().getAPIManagerConfigurationService().getAPIManagerConfiguration().
                getFirstProperty(APIConstants.CORS_CONFIGURATION_ACCESS_CTL_ALLOW_HEADERS);
    }

    /**
     * Used to get access control allowed methods define in api-manager.xml
     *
     * @return access control allowed methods string
     */
    public static String getAllowedMethods() {
        return ServiceReferenceHolder.getInstance().getAPIManagerConfigurationService().getAPIManagerConfiguration().
                getFirstProperty(APIConstants.CORS_CONFIGURATION_ACCESS_CTL_ALLOW_METHODS);
    }

    /**
     * Used to get access control expose headers define in api-manager.xml
     *
     * @return access control expose headers string
     */
    public static String getAccessControlExposedHeaders() {
        return ServiceReferenceHolder.getInstance().getAPIManagerConfigurationService().getAPIManagerConfiguration().
                getFirstProperty(APIConstants.CORS_CONFIGURATION_ACCESS_CTL_EXPOSE_HEADERS);
    }

    /**
     * Used to get access control allowed credential define in api-manager.xml
     *
     * @return true if access control allow credential enabled
     */
    public static boolean isAllowCredentials() {
        String allowCredentials =
                ServiceReferenceHolder.getInstance().getAPIManagerConfigurationService().getAPIManagerConfiguration().
                        getFirstProperty(APIConstants.CORS_CONFIGURATION_ACCESS_CTL_ALLOW_CREDENTIALS);
        return Boolean.parseBoolean(allowCredentials);
    }

    /**
     * Used to get CORS Configuration enabled from api-manager.xml
     *
     * @return true if CORS-Configuration is enabled in api-manager.xml
     */
    public static boolean isCORSEnabled() {
        String corsEnabled =
                ServiceReferenceHolder.getInstance().getAPIManagerConfigurationService().getAPIManagerConfiguration().
                        getFirstProperty(APIConstants.CORS_CONFIGURATION_ENABLED);

        return Boolean.parseBoolean(corsEnabled);
    }

    /**
     * Used to get access control allowed origins define in api-manager.xml
     *
     * @return allow origins list defined in api-manager.xml
     */
    public static String getAllowedOrigins() {
        return ServiceReferenceHolder.getInstance().getAPIManagerConfigurationService().getAPIManagerConfiguration().
                getFirstProperty(APIConstants.CORS_CONFIGURATION_ACCESS_CTL_ALLOW_ORIGIN);

    }

    /**
     * Used to get CORSConfiguration according to the API artifact
     *
     * @param artifact registry artifact for the API
     * @return CORS Configuration object extract from the artifact
     * @throws GovernanceException if attribute couldn't fetch from the artifact.
     */
    public static CORSConfiguration getCorsConfigurationFromArtifact(GovernanceArtifact artifact)
            throws GovernanceException {
        CORSConfiguration corsConfiguration = APIUtil.getCorsConfigurationDtoFromJson(
                artifact.getAttribute(APIConstants.API_OVERVIEW_CORS_CONFIGURATION));
        if (corsConfiguration == null) {
            corsConfiguration = getDefaultCorsConfiguration();
        }
        return corsConfiguration;
    }

    /**
     * Used to get Default CORS Configuration object according to configuration define in api-manager.xml
     *
     * @return CORSConfiguration object accordine to the defined values in api-manager.xml
     */
    public static CORSConfiguration getDefaultCorsConfiguration() {
        List<String> allowHeadersStringSet = Arrays.asList(getAllowedHeaders().split(","));
        List<String> allowMethodsStringSet = Arrays.asList(getAllowedMethods().split(","));
        List<String> allowOriginsStringSet = Arrays.asList(getAllowedOrigins().split(","));
        return new CORSConfiguration(false, allowOriginsStringSet, false, allowHeadersStringSet, allowMethodsStringSet);
    }

    /**
     * Used to get API name from synapse API Name
     *
     * @param api_version API name from synapse configuration
     * @return api name according to the tenant
     */
    public static String getAPINamefromRESTAPI(String api_version) {
        int index = api_version.indexOf("--");
        String api;
        if (index != -1) {
            api_version = api_version.substring(index + 2);
        }
        api = api_version.split(":")[0];
        index = api.indexOf("--");
        if (index != -1) {
            api = api.substring(index + 2);
        }
        return api;
    }

    /**
     * @param stakeHolder value "publisher" for publisher value "subscriber" for subscriber value "admin-dashboard" for admin
     *                    Return all alert types.
     * @return Hashmap of alert types.
     * @throws APIManagementException
     */
    public static HashMap<Integer, String> getAllAlertTypeByStakeHolder(String stakeHolder) throws APIManagementException {
        HashMap<Integer, String> map;
        map = ApiMgtDAO.getInstance().getAllAlertTypesByStakeHolder(stakeHolder);
        return map;
    }

    /**
     * @param userName    user name with tenant domain ex: admin@carbon.super
     * @param stakeHolder value "p" for publisher value "s" for subscriber value "a" for admin
     * @return map of saved values of alert types.
     * @throws APIManagementException
     */
    public static List<Integer> getSavedAlertTypesIdsByUserNameAndStakeHolder(String userName, String stakeHolder) throws APIManagementException {

        List<Integer> list;
        list = ApiMgtDAO.getInstance().getSavedAlertTypesIdsByUserNameAndStakeHolder(userName, stakeHolder);
        return list;

    }

    /**
     * This util method retrieves saved email list by user and stakeHolder name
     *
     * @param userName    user name with tenant ID.
     * @param stakeHolder if its publisher values should "p", if it is store value is "s" if admin dashboard value is "a"
     * @return List of eamil list.
     * @throws APIManagementException
     */
    public static List<String> retrieveSavedEmailList(String userName, String stakeHolder) throws APIManagementException {

        List<String> list;
        list = ApiMgtDAO.getInstance().retrieveSavedEmailList(userName, stakeHolder);

        return list;
    }

    private static boolean isDefaultQuotaPolicyContentAware(Policy policy) {
        if (PolicyConstants.BANDWIDTH_TYPE.equalsIgnoreCase(policy.getDefaultQuotaPolicy().getType())) {
            return true;
        }
        return false;
    }

    public static void addDefaultSuperTenantAdvancedThrottlePolicies() throws APIManagementException {
        int tenantId = MultitenantConstants.SUPER_TENANT_ID;
        ApiMgtDAO apiMgtDAO = ApiMgtDAO.getInstance();

        /* Check if 'Unlimited' policy is available in AM_POLICY_APPLICATION table, to determine whether the default policies are loaded into the database at lease once.
           If yes, default policies won't be added to database again.
        */
        if (apiMgtDAO.isPolicyExist(PolicyConstants.POLICY_LEVEL_APP, tenantId, APIConstants.DEFAULT_APP_POLICY_UNLIMITED)) {
            log.debug("Default Throttling Policies are not written into the database again, as they were added once at initial server startup");
            return;
        }

        long[] requestCount = new long[]{50, 20, 10, Integer.MAX_VALUE};
        //Adding application level throttle policies
        String[] appPolicies = new String[]{APIConstants.DEFAULT_APP_POLICY_FIFTY_REQ_PER_MIN, APIConstants.DEFAULT_APP_POLICY_TWENTY_REQ_PER_MIN,
                APIConstants.DEFAULT_APP_POLICY_TEN_REQ_PER_MIN, APIConstants.DEFAULT_APP_POLICY_UNLIMITED};
        String[] appPolicyDecs = new String[]{APIConstants.DEFAULT_APP_POLICY_LARGE_DESC, APIConstants.DEFAULT_APP_POLICY_MEDIUM_DESC,
                APIConstants.DEFAULT_APP_POLICY_SMALL_DESC, APIConstants.DEFAULT_APP_POLICY_UNLIMITED_DESC};
        String policyName;
        //Add application level throttle policies
        for (int i = 0; i < appPolicies.length; i++) {
            policyName = appPolicies[i];
            if (!apiMgtDAO.isPolicyExist(PolicyConstants.POLICY_LEVEL_APP, tenantId, policyName)) {
                ApplicationPolicy applicationPolicy = new ApplicationPolicy(policyName);
                applicationPolicy.setDisplayName(policyName);
                applicationPolicy.setDescription(appPolicyDecs[i]);
                applicationPolicy.setTenantId(tenantId);
                applicationPolicy.setDeployed(true);
                QuotaPolicy defaultQuotaPolicy = new QuotaPolicy();
                RequestCountLimit requestCountLimit = new RequestCountLimit();
                requestCountLimit.setRequestCount(requestCount[i]);
                requestCountLimit.setUnitTime(1);
                requestCountLimit.setTimeUnit(APIConstants.TIME_UNIT_MINUTE);
                defaultQuotaPolicy.setType(PolicyConstants.REQUEST_COUNT_TYPE);
                defaultQuotaPolicy.setLimit(requestCountLimit);
                applicationPolicy.setDefaultQuotaPolicy(defaultQuotaPolicy);
                apiMgtDAO.addApplicationPolicy(applicationPolicy);
            }
        }

        //Adding Subscription level policies
        long[] requestCountSubPolicies = new long[]{5000, 2000, 1000, 500, Integer.MAX_VALUE};
        String[] subPolicies = new String[]{APIConstants.DEFAULT_SUB_POLICY_GOLD, APIConstants.DEFAULT_SUB_POLICY_SILVER,
                APIConstants.DEFAULT_SUB_POLICY_BRONZE, APIConstants.DEFAULT_SUB_POLICY_UNAUTHENTICATED, APIConstants.DEFAULT_SUB_POLICY_UNLIMITED};
        String[] subPolicyDecs = new String[]{APIConstants.DEFAULT_SUB_POLICY_GOLD_DESC, APIConstants.DEFAULT_SUB_POLICY_SILVER_DESC,
                APIConstants.DEFAULT_SUB_POLICY_BRONZE_DESC, APIConstants.DEFAULT_SUB_POLICY_UNAUTHENTICATED_DESC, APIConstants.DEFAULT_SUB_POLICY_UNLIMITED_DESC};
        for (int i = 0; i < subPolicies.length; i++) {
            policyName = subPolicies[i];
            if (!apiMgtDAO.isPolicyExist(PolicyConstants.POLICY_LEVEL_SUB, tenantId, policyName)) {
                SubscriptionPolicy subscriptionPolicy = new SubscriptionPolicy(policyName);
                subscriptionPolicy.setDisplayName(policyName);
                subscriptionPolicy.setDescription(subPolicyDecs[i]);
                subscriptionPolicy.setTenantId(tenantId);
                subscriptionPolicy.setDeployed(true);
                QuotaPolicy defaultQuotaPolicy = new QuotaPolicy();
                RequestCountLimit requestCountLimit = new RequestCountLimit();
                requestCountLimit.setRequestCount(requestCountSubPolicies[i]);
                requestCountLimit.setUnitTime(1);
                requestCountLimit.setTimeUnit(APIConstants.TIME_UNIT_MINUTE);
                defaultQuotaPolicy.setType(PolicyConstants.REQUEST_COUNT_TYPE);
                defaultQuotaPolicy.setLimit(requestCountLimit);
                subscriptionPolicy.setDefaultQuotaPolicy(defaultQuotaPolicy);
                subscriptionPolicy.setStopOnQuotaReach(true);
                subscriptionPolicy.setBillingPlan(APIConstants.BILLING_PLAN_FREE);
                apiMgtDAO.addSubscriptionPolicy(subscriptionPolicy);
            }
        }

        //Adding Resource level policies
        String[] apiPolicies = new String[]{APIConstants.DEFAULT_API_POLICY_FIFTY_THOUSAND_REQ_PER_MIN, APIConstants.DEFAULT_API_POLICY_TWENTY_THOUSAND_REQ_PER_MIN,
                APIConstants.DEFAULT_API_POLICY_TEN_THOUSAND_REQ_PER_MIN, APIConstants.DEFAULT_API_POLICY_UNLIMITED};
        String[] apiPolicyDecs = new String[]{APIConstants.DEFAULT_API_POLICY_ULTIMATE_DESC, APIConstants.DEFAULT_API_POLICY_PLUS_DESC,
                APIConstants.DEFAULT_API_POLICY_BASIC_DESC, APIConstants.DEFAULT_API_POLICY_UNLIMITED_DESC};
        long[] requestCountApiPolicies = new long[]{50000, 20000, 10000, Integer.MAX_VALUE};
        for (int i = 0; i < apiPolicies.length; i++) {
            policyName = apiPolicies[i];
            if (!apiMgtDAO.isPolicyExist(PolicyConstants.POLICY_LEVEL_API, tenantId, policyName)) {
                APIPolicy apiPolicy = new APIPolicy(policyName);
                apiPolicy.setDisplayName(policyName);
                apiPolicy.setDescription(apiPolicyDecs[i]);
                apiPolicy.setTenantId(tenantId);
                apiPolicy.setUserLevel(APIConstants.API_POLICY_API_LEVEL);
                apiPolicy.setDeployed(true);
                QuotaPolicy defaultQuotaPolicy = new QuotaPolicy();
                RequestCountLimit requestCountLimit = new RequestCountLimit();
                requestCountLimit.setRequestCount(requestCountApiPolicies[i]);
                requestCountLimit.setUnitTime(1);
                requestCountLimit.setTimeUnit(APIConstants.TIME_UNIT_MINUTE);
                defaultQuotaPolicy.setType(PolicyConstants.REQUEST_COUNT_TYPE);
                defaultQuotaPolicy.setLimit(requestCountLimit);
                apiPolicy.setDefaultQuotaPolicy(defaultQuotaPolicy);
                apiMgtDAO.addAPIPolicy(apiPolicy);
            }
        }
    }

    public static void addDefaultTenantAdvancedThrottlePolicies(String tenantDomain, int tenantId) throws APIManagementException {
        ApiMgtDAO apiMgtDAO = ApiMgtDAO.getInstance();

        /* Check if 'Unlimited' policy is available in AM_POLICY_APPLICATION table, to determine whether the default policies are written into the database at lease once.
           If yes, default policies won't be added to database again.
        */
        if (apiMgtDAO.isPolicyExist(PolicyConstants.POLICY_LEVEL_APP, tenantId, APIConstants.DEFAULT_APP_POLICY_UNLIMITED)) {
            log.debug("Default Throttling Policies are not written into the database again, as they were added once, at initial tenant loading");
            return;
        }

        ThrottlePolicyDeploymentManager deploymentManager = ThrottlePolicyDeploymentManager.getInstance();
        ThrottlePolicyTemplateBuilder policyBuilder = new ThrottlePolicyTemplateBuilder();
        Map<String, Long> defualtLimits = ServiceReferenceHolder.getInstance().getAPIManagerConfigurationService().getAPIManagerConfiguration()
                .getThrottleProperties().getDefaultThrottleTierLimits();
        long tenPerMinTier = defualtLimits.containsKey(APIConstants.DEFAULT_APP_POLICY_TEN_REQ_PER_MIN) ?
                defualtLimits.get(APIConstants.DEFAULT_APP_POLICY_TEN_REQ_PER_MIN) : 10;
        long twentyPerMinTier = defualtLimits.containsKey(APIConstants.DEFAULT_APP_POLICY_TWENTY_REQ_PER_MIN) ?
                defualtLimits.get(APIConstants.DEFAULT_APP_POLICY_TWENTY_REQ_PER_MIN) : 20;
        long fiftyPerMinTier = defualtLimits.containsKey(APIConstants.DEFAULT_APP_POLICY_FIFTY_REQ_PER_MIN) ?
                defualtLimits.get(APIConstants.DEFAULT_APP_POLICY_FIFTY_REQ_PER_MIN) : 50;
        long[] requestCount = new long[]{fiftyPerMinTier, twentyPerMinTier, tenPerMinTier, Integer.MAX_VALUE};
        //Adding application level throttle policies
        String[] appPolicies = new String[]{APIConstants.DEFAULT_APP_POLICY_FIFTY_REQ_PER_MIN, APIConstants.DEFAULT_APP_POLICY_TWENTY_REQ_PER_MIN,
                APIConstants.DEFAULT_APP_POLICY_TEN_REQ_PER_MIN, APIConstants.DEFAULT_APP_POLICY_UNLIMITED};
        String[] appPolicyDecs = new String[]{APIConstants.DEFAULT_APP_POLICY_LARGE_DESC, APIConstants.DEFAULT_APP_POLICY_MEDIUM_DESC,
                APIConstants.DEFAULT_APP_POLICY_SMALL_DESC, APIConstants.DEFAULT_APP_POLICY_UNLIMITED_DESC};
        String policyName;
        //Add application level throttle policies
        for (int i = 0; i < appPolicies.length; i++) {
            policyName = appPolicies[i];
            boolean needDeployment = false;
            ApplicationPolicy applicationPolicy = new ApplicationPolicy(policyName);
            applicationPolicy.setDisplayName(policyName);
            applicationPolicy.setDescription(appPolicyDecs[i]);
            applicationPolicy.setTenantId(tenantId);
            applicationPolicy.setDeployed(false);
            applicationPolicy.setTenantDomain(tenantDomain);
            QuotaPolicy defaultQuotaPolicy = new QuotaPolicy();
            RequestCountLimit requestCountLimit = new RequestCountLimit();
            requestCountLimit.setRequestCount(requestCount[i]);
            requestCountLimit.setUnitTime(1);
            requestCountLimit.setTimeUnit(APIConstants.TIME_UNIT_MINUTE);
            defaultQuotaPolicy.setType(PolicyConstants.REQUEST_COUNT_TYPE);
            defaultQuotaPolicy.setLimit(requestCountLimit);
            applicationPolicy.setDefaultQuotaPolicy(defaultQuotaPolicy);

            if (!apiMgtDAO.isPolicyExist(PolicyConstants.POLICY_LEVEL_APP, tenantId, policyName)) {
                apiMgtDAO.addApplicationPolicy(applicationPolicy);
                needDeployment = true;
            }

            if (!apiMgtDAO.isPolicyDeployed(PolicyConstants.POLICY_LEVEL_APP, tenantId, policyName)) {
                needDeployment = true;
            }

            if (needDeployment) {
                String policyString;
                try {
                    policyString = policyBuilder.getThrottlePolicyForAppLevel(applicationPolicy);
                    String policyFile = applicationPolicy.getTenantDomain() + "_" + PolicyConstants.POLICY_LEVEL_APP +
                            "_" + applicationPolicy.getPolicyName();
                    if (!APIConstants.DEFAULT_APP_POLICY_UNLIMITED.equalsIgnoreCase(policyName)) {
                        deploymentManager.deployPolicyToGlobalCEP(policyString);
                    }
                    apiMgtDAO.setPolicyDeploymentStatus(PolicyConstants.POLICY_LEVEL_APP, applicationPolicy.getPolicyName(),
                            applicationPolicy.getTenantId(), true);
                } catch (APITemplateException e) {
                    throw new APIManagementException("Error while adding default subscription policy" + applicationPolicy.getPolicyName(), e);
                }
            }
        }

        long bronzeTierLimit = defualtLimits.containsKey(APIConstants.DEFAULT_SUB_POLICY_BRONZE) ?
                defualtLimits.get(APIConstants.DEFAULT_SUB_POLICY_BRONZE) : 1000;
        long silverTierLimit = defualtLimits.containsKey(APIConstants.DEFAULT_SUB_POLICY_SILVER) ?
                defualtLimits.get(APIConstants.DEFAULT_SUB_POLICY_SILVER) : 2000;
        long goldTierLimit = defualtLimits.containsKey(APIConstants.DEFAULT_SUB_POLICY_GOLD) ?
                defualtLimits.get(APIConstants.DEFAULT_SUB_POLICY_GOLD) : 5000;
        long unauthenticatedTierLimit = defualtLimits.containsKey(APIConstants.DEFAULT_APP_POLICY_FIFTY_REQ_PER_MIN) ?
                defualtLimits.get(APIConstants.DEFAULT_SUB_POLICY_UNAUTHENTICATED) : 500;
        //Adding Subscription level policies
        long[] requestCountSubPolicies = new long[]{goldTierLimit, silverTierLimit, bronzeTierLimit, unauthenticatedTierLimit, Integer.MAX_VALUE};
        String[] subPolicies = new String[]{APIConstants.DEFAULT_SUB_POLICY_GOLD, APIConstants.DEFAULT_SUB_POLICY_SILVER,
                APIConstants.DEFAULT_SUB_POLICY_BRONZE, APIConstants.DEFAULT_SUB_POLICY_UNAUTHENTICATED, APIConstants.DEFAULT_SUB_POLICY_UNLIMITED};
        String[] subPolicyDecs = new String[]{APIConstants.DEFAULT_SUB_POLICY_GOLD_DESC, APIConstants.DEFAULT_SUB_POLICY_SILVER_DESC,
                APIConstants.DEFAULT_SUB_POLICY_BRONZE_DESC, APIConstants.DEFAULT_SUB_POLICY_UNAUTHENTICATED_DESC, APIConstants.DEFAULT_SUB_POLICY_UNLIMITED_DESC};
        for (int i = 0; i < subPolicies.length; i++) {
            policyName = subPolicies[i];
            boolean needDeployment = false;
            SubscriptionPolicy subscriptionPolicy = new SubscriptionPolicy(policyName);
            subscriptionPolicy.setDisplayName(policyName);
            subscriptionPolicy.setDescription(subPolicyDecs[i]);
            subscriptionPolicy.setTenantId(tenantId);
            subscriptionPolicy.setDeployed(false);
            subscriptionPolicy.setTenantDomain(tenantDomain);
            QuotaPolicy defaultQuotaPolicy = new QuotaPolicy();
            RequestCountLimit requestCountLimit = new RequestCountLimit();
            requestCountLimit.setRequestCount(requestCountSubPolicies[i]);
            requestCountLimit.setUnitTime(1);
            requestCountLimit.setTimeUnit(APIConstants.TIME_UNIT_MINUTE);
            defaultQuotaPolicy.setType(PolicyConstants.REQUEST_COUNT_TYPE);
            defaultQuotaPolicy.setLimit(requestCountLimit);
            subscriptionPolicy.setDefaultQuotaPolicy(defaultQuotaPolicy);
            subscriptionPolicy.setStopOnQuotaReach(true);
            subscriptionPolicy.setBillingPlan(APIConstants.BILLING_PLAN_FREE);

            if (!apiMgtDAO.isPolicyExist(PolicyConstants.POLICY_LEVEL_SUB, tenantId, policyName)) {
                apiMgtDAO.addSubscriptionPolicy(subscriptionPolicy);
                needDeployment = true;
            }

            if (!apiMgtDAO.isPolicyDeployed(PolicyConstants.POLICY_LEVEL_SUB, tenantId, policyName)) {
                needDeployment = true;
            }

            if (needDeployment) {
                String policyString;
                try {
                    policyString = policyBuilder.getThrottlePolicyForSubscriptionLevel(subscriptionPolicy);
                    String policyFile = subscriptionPolicy.getTenantDomain() + "_" + PolicyConstants.POLICY_LEVEL_SUB +
                            "_" + subscriptionPolicy.getPolicyName();
                    if (!APIConstants.DEFAULT_SUB_POLICY_UNLIMITED.equalsIgnoreCase(policyName)) {
                        deploymentManager.deployPolicyToGlobalCEP(policyString);
                    }
                    apiMgtDAO.setPolicyDeploymentStatus(PolicyConstants.POLICY_LEVEL_SUB, subscriptionPolicy.getPolicyName(),
                            subscriptionPolicy.getTenantId(), true);
                } catch (APITemplateException e) {
                    throw new APIManagementException("Error while adding default application policy " + subscriptionPolicy.getPolicyName(), e);
                }
            }
        }

        long tenThousandPerMinTier = defualtLimits.containsKey(APIConstants.DEFAULT_API_POLICY_TEN_THOUSAND_REQ_PER_MIN) ?
                defualtLimits.get(APIConstants.DEFAULT_API_POLICY_TEN_THOUSAND_REQ_PER_MIN) : 10000;
        long twentyThousandPerMinTier = defualtLimits.containsKey(APIConstants.DEFAULT_API_POLICY_TWENTY_THOUSAND_REQ_PER_MIN) ?
                defualtLimits.get(APIConstants.DEFAULT_API_POLICY_TWENTY_THOUSAND_REQ_PER_MIN) : 20000;
        long fiftyThousandPerMinTier = defualtLimits.containsKey(APIConstants.DEFAULT_API_POLICY_FIFTY_THOUSAND_REQ_PER_MIN) ?
                defualtLimits.get(APIConstants.DEFAULT_API_POLICY_FIFTY_THOUSAND_REQ_PER_MIN) : 50000;
        long[] requestCountAPIPolicies = new long[]{fiftyThousandPerMinTier, twentyThousandPerMinTier, tenThousandPerMinTier, Integer.MAX_VALUE};

        //Adding Resource level policies
        String[] apiPolicies = new String[]{APIConstants.DEFAULT_API_POLICY_FIFTY_THOUSAND_REQ_PER_MIN, APIConstants.DEFAULT_API_POLICY_TWENTY_THOUSAND_REQ_PER_MIN,
                APIConstants.DEFAULT_API_POLICY_TEN_THOUSAND_REQ_PER_MIN, APIConstants.DEFAULT_API_POLICY_UNLIMITED};
        String[] apiPolicyDecs = new String[]{APIConstants.DEFAULT_API_POLICY_ULTIMATE_DESC, APIConstants.DEFAULT_API_POLICY_PLUS_DESC,
                APIConstants.DEFAULT_API_POLICY_BASIC_DESC, APIConstants.DEFAULT_API_POLICY_UNLIMITED_DESC};
        for (int i = 0; i < apiPolicies.length; i++) {
            boolean needDeployment = false;
            policyName = apiPolicies[i];
            APIPolicy apiPolicy = new APIPolicy(policyName);
            apiPolicy.setDisplayName(policyName);
            apiPolicy.setDescription(apiPolicyDecs[i]);
            apiPolicy.setTenantId(tenantId);
            apiPolicy.setUserLevel(APIConstants.API_POLICY_API_LEVEL);
            apiPolicy.setDeployed(false);
            apiPolicy.setTenantDomain(tenantDomain);
            QuotaPolicy defaultQuotaPolicy = new QuotaPolicy();
            RequestCountLimit requestCountLimit = new RequestCountLimit();
            requestCountLimit.setRequestCount(requestCountAPIPolicies[i]);
            requestCountLimit.setUnitTime(1);
            requestCountLimit.setTimeUnit(APIConstants.TIME_UNIT_MINUTE);
            defaultQuotaPolicy.setType(PolicyConstants.REQUEST_COUNT_TYPE);
            defaultQuotaPolicy.setLimit(requestCountLimit);
            apiPolicy.setDefaultQuotaPolicy(defaultQuotaPolicy);

            if (!apiMgtDAO.isPolicyExist(PolicyConstants.POLICY_LEVEL_API, tenantId, policyName)) {
                apiMgtDAO.addAPIPolicy(apiPolicy);
            }

            if (!apiMgtDAO.isPolicyDeployed(PolicyConstants.POLICY_LEVEL_API, tenantId, policyName)) {
                needDeployment = true;
            }

            if (needDeployment) {
                String policyString;
                try {
                    policyString = policyBuilder.getThrottlePolicyForAPILevelDefault(apiPolicy);
                    String policyFile = apiPolicy.getTenantDomain() + "_" + PolicyConstants.POLICY_LEVEL_API +
                            "_" + apiPolicy.getPolicyName() + "_default";
                    if (!APIConstants.DEFAULT_API_POLICY_UNLIMITED.equalsIgnoreCase(policyName)) {
                        deploymentManager.deployPolicyToGlobalCEP(policyString);
                    }
                    apiMgtDAO.setPolicyDeploymentStatus(PolicyConstants.POLICY_LEVEL_API, apiPolicy.getPolicyName(),
                            apiPolicy.getTenantId(), true);
                } catch (APITemplateException e) {
                    throw new APIManagementException("Error while adding default api policy " + apiPolicy.getPolicyName(), e);
                }
            }
        }
    }

    /**
     * Used to get advence throttling is enable
     *
     * @return condition of advance throttling
     */
    public static boolean isAdvanceThrottlingEnabled() {
        return ServiceReferenceHolder.getInstance().getAPIManagerConfigurationService().getAPIManagerConfiguration()
                .getThrottleProperties().isEnabled();
    }

    /**
     * Used to get unlimited throttling tier is enable
     *
     * @return condition of enable unlimited tier
     */
    public static boolean isEnabledUnlimitedTier() {
        ThrottleProperties throttleProperties = ServiceReferenceHolder.getInstance()
                .getAPIManagerConfigurationService().getAPIManagerConfiguration()
                .getThrottleProperties();
        if (throttleProperties.isEnabled()) {
            return throttleProperties.isEnableUnlimitedTier();
        } else {
            APIManagerConfiguration config = ServiceReferenceHolder.getInstance().
                    getAPIManagerConfigurationService().getAPIManagerConfiguration();
            return JavaUtils.isTrueExplicitly(config.getFirstProperty(APIConstants.ENABLE_UNLIMITED_TIER));
        }
    }

    /**
     * Used to get subscription Spike arrest Enable
     *
     * @return condition of Subscription Spike arrest configuration
     */
    public static boolean isEnabledSubscriptionSpikeArrest() {
        ThrottleProperties throttleProperties = ServiceReferenceHolder.getInstance()
                .getAPIManagerConfigurationService().getAPIManagerConfiguration()
                .getThrottleProperties();
        return throttleProperties.isEnabledSubscriptionLevelSpikeArrest();
    }

    /**
     * This method is used to get the labels in a given tenant space
     *
     * @param tenantDomain tenant domain name
     * @return micro gateway labels in a given tenant space
     * @throws APIManagementException if failed to fetch micro gateway labels
     */
    public static List<Label> getAllLabels(String tenantDomain) throws APIManagementException {
        ApiMgtDAO apiMgtDAO = ApiMgtDAO.getInstance();
        return apiMgtDAO.getAllLabels(tenantDomain);
    }

    public static Map<String, Tier> getTiersFromPolicies(String policyLevel, int tenantId) throws APIManagementException {
        Map<String, Tier> tierMap = new HashMap<String, Tier>();
        ApiMgtDAO apiMgtDAO = ApiMgtDAO.getInstance();
        Policy[] policies;
        if (PolicyConstants.POLICY_LEVEL_SUB.equalsIgnoreCase(policyLevel)) {
            policies = apiMgtDAO.getSubscriptionPolicies(tenantId);
        } else if (PolicyConstants.POLICY_LEVEL_API.equalsIgnoreCase(policyLevel)) {
            policies = apiMgtDAO.getAPIPolicies(tenantId);
        } else if (PolicyConstants.POLICY_LEVEL_APP.equalsIgnoreCase(policyLevel)) {
            policies = apiMgtDAO.getApplicationPolicies(tenantId);
        } else {
            throw new APIManagementException("No such a policy type : " + policyLevel);
        }

        for (Policy policy : policies) {
            if (!APIConstants.UNLIMITED_TIER.equalsIgnoreCase(policy.getPolicyName())) {
                Tier tier = new Tier(policy.getPolicyName());
                tier.setDescription(policy.getDescription());
                tier.setDisplayName(policy.getDisplayName());
                Limit limit = policy.getDefaultQuotaPolicy().getLimit();
                tier.setTimeUnit(limit.getTimeUnit());
                tier.setUnitTime(limit.getUnitTime());

                //If the policy is a subscription policy
                if (policy instanceof SubscriptionPolicy) {
                    SubscriptionPolicy subscriptionPolicy = (SubscriptionPolicy) policy;
                    setBillingPlanAndCustomAttributesToTier(subscriptionPolicy, tier);
                    if(StringUtils.equals(subscriptionPolicy.getBillingPlan(),APIConstants.COMMERCIAL_TIER_PLAN)){
                        tier.setMonetizationAttributes(subscriptionPolicy.getMonetizationPlanProperties());
                    }
                }

                if (limit instanceof RequestCountLimit) {

                    RequestCountLimit countLimit = (RequestCountLimit) limit;
                    tier.setRequestsPerMin(countLimit.getRequestCount());
                    tier.setRequestCount(countLimit.getRequestCount());
                } else {
                    BandwidthLimit bandwidthLimit = (BandwidthLimit) limit;
                    tier.setRequestsPerMin(bandwidthLimit.getDataAmount());
                    tier.setRequestCount(bandwidthLimit.getDataAmount());
                }
                if (PolicyConstants.POLICY_LEVEL_SUB.equalsIgnoreCase(policyLevel)) {
                    tier.setTierPlan(((SubscriptionPolicy) policy).getBillingPlan());
                }
                tierMap.put(policy.getPolicyName(), tier);
            } else {
                if (APIUtil.isEnabledUnlimitedTier()) {
                    Tier tier = new Tier(policy.getPolicyName());
                    tier.setDescription(policy.getDescription());
                    tier.setDisplayName(policy.getDisplayName());
                    tier.setRequestsPerMin(Integer.MAX_VALUE);
                    tier.setRequestCount(Integer.MAX_VALUE);
                    if (isUnlimitedTierPaid(getTenantDomainFromTenantId(tenantId))) {
                        tier.setTierPlan(APIConstants.COMMERCIAL_TIER_PLAN);
                    } else {
                        tier.setTierPlan(APIConstants.BILLING_PLAN_FREE);
                    }

                    tierMap.put(policy.getPolicyName(), tier);
                }
            }
        }

        if (PolicyConstants.POLICY_LEVEL_SUB.equalsIgnoreCase(policyLevel)) {
            tierMap.remove(APIConstants.UNAUTHENTICATED_TIER);
        }
        return tierMap;
    }

    /**
     * Extract custom attributes and billing plan from subscription policy and set to tier.
     *
     * @param subscriptionPolicy - The SubscriptionPolicy object to extract details from
     * @param tier               - The Tier to set information into
     */
    public static void setBillingPlanAndCustomAttributesToTier(SubscriptionPolicy subscriptionPolicy, Tier tier) {

        //set the billing plan.
        tier.setTierPlan(subscriptionPolicy.getBillingPlan());

        //If the tier has custom attributes
        if (subscriptionPolicy.getCustomAttributes() != null &&
                subscriptionPolicy.getCustomAttributes().length > 0) {

            Map<String, Object> tierAttributes = new HashMap<String, Object>();
            try {
                String customAttr = new String(subscriptionPolicy.getCustomAttributes(), "UTF-8");
                JSONParser parser = new JSONParser();
                JSONArray jsonArr = (JSONArray) parser.parse(customAttr);
                Iterator jsonArrIterator = jsonArr.iterator();
                while (jsonArrIterator.hasNext()) {
                    JSONObject json = (JSONObject) jsonArrIterator.next();
                    tierAttributes.put(String.valueOf(json.get("name")), json.get("value"));
                }
                tier.setTierAttributes(tierAttributes);
            } catch (ParseException e) {
                log.error("Unable to convert String to Json", e);
                tier.setTierAttributes(null);
            } catch (UnsupportedEncodingException e) {
                log.error("Custom attribute byte array does not use UTF-8 character set", e);
                tier.setTierAttributes(null);
            }
        }
    }

    public static Set<Tier> getAvailableTiers(Map<String, Tier> definedTiers, String tiers, String apiName) {
        Set<Tier> availableTier = new HashSet<Tier>();
        if (tiers != null && !"".equals(tiers)) {
            String[] tierNames = tiers.split("\\|\\|");
            for (String tierName : tierNames) {
                Tier definedTier = definedTiers.get(tierName);
                if (definedTier != null) {
                    availableTier.add(definedTier);
                } else {
                    log.warn("Unknown tier: " + tierName + " found on API: " + apiName);
                }
            }
        }
        return availableTier;
    }

    public static byte[] toByteArray(InputStream is) throws IOException {
        return IOUtils.toByteArray(is);
    }

    public static long ipToLong(String ipAddress) {
        long result = 0;
        String[] ipAddressInArray = ipAddress.split("\\.");
        for (int i = 3; i >= 0; i--) {
            long ip = Long.parseLong(ipAddressInArray[3 - i]);
            //left shifting 24,16,8,0 and bitwise OR
            //1. 192 << 24
            //1. 168 << 16
            //1. 1   << 8
            //1. 2   << 0
            result |= ip << (i * 8);

        }
        return result;
    }

    public String getFullLifeCycleData(Registry registry) throws XMLStreamException, RegistryException {
        return CommonUtil.getLifecycleConfiguration(APIConstants.API_LIFE_CYCLE, registry);

    }

    /**
     * Composes OR based search criteria from provided array of values
     *
     * @param values
     * @return
     */
    public static String getORBasedSearchCriteria(String[] values) {
        String criteria = "(";
        if (values != null) {
            for (int i = 0; i < values.length; i++) {
                criteria = criteria + values[i];
                if (i != values.length - 1) {
                    criteria = criteria + " OR ";
                } else {
                    criteria = criteria + ")";
                }
            }
            return criteria;
        }
        return null;
    }

    /**
     * Generates solr compatible search criteria synatax from user entered query criteria.
     * Ex: From version:1.0.0, this returns version=*1.0.0*
     *
     * @param criteria
     * @return solar compatible criteria
     * @throws APIManagementException
     */
    public static String getSingleSearchCriteria(String criteria) throws APIManagementException {
        criteria = criteria.trim();
        String searchValue = criteria;
        String searchKey = APIConstants.NAME_TYPE_PREFIX;

        if (criteria.contains(":")) {
            if (criteria.split(":").length > 1) {
                String[] splitValues = criteria.split(":");
                searchKey = splitValues[0].trim();
                searchValue = splitValues[1];
                //if search key is 'tag' instead of 'tags', allow it as well since rest api document says query
                // param to use for tag search is 'tag'

                if (APIConstants.TAG_SEARCH_TYPE_PREFIX.equals(searchKey)) {
                    searchKey = APIConstants.TAGS_SEARCH_TYPE_PREFIX;
                    searchValue = searchValue.replace(" ", "\\ ");
                }

                if (!APIConstants.DOCUMENTATION_SEARCH_TYPE_PREFIX.equalsIgnoreCase(searchKey) &&
                        !APIConstants.TAGS_SEARCH_TYPE_PREFIX.equalsIgnoreCase(searchKey)) {
                    if (APIConstants.API_STATUS.equalsIgnoreCase(searchKey)) {
                        searchValue = searchValue.toLowerCase();
                    }
                    if (!(searchValue.endsWith("\"") && searchValue.startsWith("\""))) {
                        if (!searchValue.endsWith("*")) {
                            searchValue = searchValue + "*";
                        }
                        if (!searchValue.startsWith("*")) {
                            searchValue = "*" + searchValue;
                        }
                    }
                }

            } else {
                throw new APIManagementException("Search term is missing. Try again with valid search query.");
            }
        } else {
            if (!(searchValue.endsWith("\"") && searchValue.startsWith("\""))) {
                if (!searchValue.endsWith("*")) {
                    searchValue = searchValue + "*";
                }
                if (!searchValue.startsWith("*")) {
                    searchValue = "*" + searchValue;
                }
            }
        }
        if (APIConstants.API_PROVIDER.equalsIgnoreCase(searchKey)) {
            searchValue = searchValue.replaceAll("@", "-AT-");
        }
        return searchKey + "=" + searchValue;
    }

    /**
     * return whether store forum feature is enabled
     *
     * @return true or false indicating enable or not
     */
    public static boolean isStoreForumEnabled() {
        APIManagerConfiguration config = ServiceReferenceHolder.getInstance().
                getAPIManagerConfigurationService().getAPIManagerConfiguration();
        String forumEnabled = config.getFirstProperty(APIConstants.API_STORE_FORUM_ENABLED);
        if (forumEnabled == null) {
            return true;
        }
        return Boolean.parseBoolean(forumEnabled);
    }

    /**
     * Returns a secured DocumentBuilderFactory instance
     *
     * @return DocumentBuilderFactory
     */
    public static DocumentBuilderFactory getSecuredDocumentBuilder() {

        org.apache.xerces.impl.Constants Constants = null;
        DocumentBuilderFactory dbf = DocumentBuilderFactory.newInstance();
        dbf.setNamespaceAware(true);
        dbf.setXIncludeAware(false);
        dbf.setExpandEntityReferences(false);
        try {
            dbf.setFeature(Constants.SAX_FEATURE_PREFIX + Constants.EXTERNAL_GENERAL_ENTITIES_FEATURE, false);
            dbf.setFeature(Constants.SAX_FEATURE_PREFIX + Constants.EXTERNAL_PARAMETER_ENTITIES_FEATURE, false);
            dbf.setFeature(Constants.XERCES_FEATURE_PREFIX + Constants.LOAD_EXTERNAL_DTD_FEATURE, false);
        } catch (ParserConfigurationException e) {
            log.error(
                    "Failed to load XML Processor Feature " + Constants.EXTERNAL_GENERAL_ENTITIES_FEATURE + " or " +
                            Constants.EXTERNAL_PARAMETER_ENTITIES_FEATURE + " or " + Constants.LOAD_EXTERNAL_DTD_FEATURE);
        }

        SecurityManager securityManager = new SecurityManager();
        securityManager.setEntityExpansionLimit(ENTITY_EXPANSION_LIMIT);
        dbf.setAttribute(Constants.XERCES_PROPERTY_PREFIX + Constants.SECURITY_MANAGER_PROPERTY, securityManager);

        return dbf;
    }

    /**
     * Logs an audit message on actions performed on entities (APIs, Applications, etc). The log is printed in the
     * following JSON format
     * {
     * "typ": "API",
     * "action": "update",
     * "performedBy": "admin@carbon.super",
     * "info": {
     * "name": "Twitter",
     * "context": "/twitter",
     * "version": "1.0.0",
     * "provider": "nuwan"
     * }
     * }
     *
     * @param entityType  - The entity type. Ex: API, Application
     * @param entityInfo  - The details of the entity. Ex: API Name, Context
     * @param action      - The type of action performed. Ex: Create, Update
     * @param performedBy - The user who performs the action.
     */
    public static void logAuditMessage(String entityType, String entityInfo, String action, String performedBy) {
        JSONObject jsonObject = new JSONObject();
        jsonObject.put("typ", entityType);
        jsonObject.put("action", action);
        jsonObject.put("performedBy", performedBy);
        jsonObject.put("info", entityInfo);
        audit.info(jsonObject.toString());
    }

    public static int getPortOffset() {
        ServerConfiguration carbonConfig = ServerConfiguration.getInstance();
        String portOffset = System.getProperty(APIConstants.PORT_OFFSET_SYSTEM_VAR,
                carbonConfig.getFirstProperty(APIConstants.PORT_OFFSET_CONFIG));
        try {
            if ((portOffset != null)) {
                return Integer.parseInt(portOffset.trim());
            } else {
                return 0;
            }
        } catch (NumberFormatException e) {
            log.error("Invalid Port Offset: " + portOffset + ". Default value 0 will be used.", e);
            return 0;
        }
    }

    public static boolean isQueryParamDataPublishingEnabled() {
        return ServiceReferenceHolder.getInstance().getAPIManagerConfigurationService().getAPIManagerConfiguration().
                getThrottleProperties().isEnableQueryParamConditions();
    }

    public static boolean isHeaderDataPublishingEnabled() {
        return ServiceReferenceHolder.getInstance().getAPIManagerConfigurationService().getAPIManagerConfiguration().
                getThrottleProperties().isEnableHeaderConditions();
    }

    public static boolean isJwtTokenPublishingEnabled() {
        return ServiceReferenceHolder.getInstance().getAPIManagerConfigurationService().getAPIManagerConfiguration().
                getThrottleProperties().isEnableJwtConditions();
    }

    public static String getAnalyticsServerURL() {
        return ServiceReferenceHolder.getInstance().getAPIManagerConfigurationService().getAPIAnalyticsConfiguration().
                getDasServerUrl();
    }

    public static String getAnalyticsServerUserName() {
        return ServiceReferenceHolder.getInstance().getAPIManagerConfigurationService().getAPIAnalyticsConfiguration().
                getDasReceiverServerUser();
    }

    public static String getAnalyticsServerPassword() {
        return ServiceReferenceHolder.getInstance().getAPIManagerConfigurationService().getAPIAnalyticsConfiguration().
                getDasReceiverServerPassword();
    }

    /**
     * Create the Cache object from the given parameters
     *
     * @param cacheManagerName - Name of the Cache Manager
     * @param cacheName        - Name of the Cache
     * @param modifiedExp      - Value of the MODIFIED Expiry Type
     * @param accessExp        - Value of the ACCESSED Expiry Type
     * @return - The cache object
     */
    public static Cache getCache(final String cacheManagerName, final String cacheName, final long modifiedExp,
                                 final long accessExp) {

        return Caching.getCacheManager(
                cacheManagerName).createCacheBuilder(cacheName).
                setExpiry(CacheConfiguration.ExpiryType.MODIFIED, new CacheConfiguration.Duration(TimeUnit.SECONDS,
                        modifiedExp)).
                setExpiry(CacheConfiguration.ExpiryType.ACCESSED, new CacheConfiguration.Duration(TimeUnit.SECONDS,
                        accessExp)).setStoreByValue(false).build();
    }

    /**
     * Get the Cache object using cacheManagerName & cacheName
     *
     * @param cacheManagerName - Name of the Cache Manager
     * @param cacheName        - Name of the Cache
     * @return existing cache
     */
    public static Cache getCache(final String cacheManagerName, final String cacheName) {
        return Caching.getCacheManager(cacheManagerName).getCache(cacheName);
    }

    /**
     * This method is used to get the actual endpoint password of an API from the hidden property
     * in the case where the handler APIEndpointPasswordRegistryHandler is enabled in registry.xml
     *
     * @param api      The API
     * @param registry The registry object
     * @return The actual password of the endpoint if exists
     * @throws RegistryException Throws if the api resource doesn't exist
     */
    private static String getActualEpPswdFromHiddenProperty(API api, Registry registry) throws RegistryException {
        String apiPath = APIUtil.getAPIPath(api.getId());
        Resource apiResource = registry.get(apiPath);
        return apiResource.getProperty(APIConstants.REGISTRY_HIDDEN_ENDPOINT_PROPERTY);
    }

    /**
     * To check whether given role exist in the array of roles.
     *
     * @param userRoleList      Role list to check against.
     * @param accessControlRole Access Control Role.
     * @return true if the Array contains the role specified.
     */
    public static boolean compareRoleList(String[] userRoleList, String accessControlRole) {
        if (userRoleList != null) {
            for (String userRole : userRoleList) {
                if (userRole.equalsIgnoreCase(accessControlRole)) {
                    return true;
                }
            }
        }
        return false;
    }

    /**
     * To clear the publisherRoleCache for certain users.
     *
     * @param userName Names of the user.
     */
    public static void clearRoleCache(String userName) {
        if (isPublisherRoleCacheEnabled) {
            Caching.getCacheManager(APIConstants.API_MANAGER_CACHE_MANAGER).getCache(APIConstants
                    .API_PUBLISHER_ADMIN_PERMISSION_CACHE).remove(userName);
            Caching.getCacheManager(APIConstants.API_MANAGER_CACHE_MANAGER).getCache(APIConstants
                    .API_USER_ROLE_CACHE).remove(userName);
        }
    }

    /**
     * Used in application sharing to check if this featuer is enabled
     *
     * @return returns true if ENABLE_MULTIPLE_GROUPID is set to True
     */
    public static boolean isMultiGroupAppSharingEnabled() {

        if (multiGrpAppSharing == null) {

            APIManagerConfiguration config = ServiceReferenceHolder.getInstance().
                    getAPIManagerConfigurationService().getAPIManagerConfiguration();

            String groupIdExtractorClass = config.getFirstProperty(APIConstants
                    .API_STORE_GROUP_EXTRACTOR_IMPLEMENTATION);

            if (groupIdExtractorClass != null && !groupIdExtractorClass.isEmpty()) {
                try {

                    LoginPostExecutor groupingExtractor = (LoginPostExecutor) APIUtil.getClassForName
                            (groupIdExtractorClass).newInstance();

                    if (groupingExtractor instanceof NewPostLoginExecutor) {
                        multiGrpAppSharing = "true";
                    } else {
                        multiGrpAppSharing = "false";
                    }
                    // if there is a exception the default flow will work hence ingnoring the applications
                } catch (InstantiationException e) {
                    multiGrpAppSharing = "false";
                } catch (IllegalAccessException e) {
                    multiGrpAppSharing = "false";
                } catch (ClassNotFoundException e) {
                    multiGrpAppSharing = "false";
                }
            } else {
                multiGrpAppSharing = "false";
            }
        }
        return Boolean.valueOf(multiGrpAppSharing);
    }

    /**
     * Used to check whether Provisioning Out-of-Band OAuth Clients feature is enabled
     *
     * @return true if feature is enabled
     */
    public static boolean isMapExistingAuthAppsEnabled() {
        APIManagerConfiguration config = ServiceReferenceHolder.getInstance().
                getAPIManagerConfigurationService().getAPIManagerConfiguration();
        String mappingEnabled = config.getFirstProperty(APIConstants.API_STORE_MAP_EXISTING_AUTH_APPS);
        if (mappingEnabled == null) {
            return false;
        }
        return Boolean.parseBoolean(mappingEnabled);
    }

    /**
     * Used to reconstruct the input search query as sub context and doc content doesn't support AND search
     *
     * @param query Input search query
     * @return Reconstructed new search query
     * @throws APIManagementException If there is an error in the search query
     */
    public static String constructNewSearchQuery(String query) throws APIManagementException {

        return constructQueryWithProvidedCriterias(query.trim());
    }

    /**
     * Used to reconstruct the input get APIs query as sub context and doc content doesn't support AND search
     *
     * @param query Input apis get query
     * @return Reconstructed new apis get query
     * @throws APIManagementException If there is an error in the search query
     */
    public static String constructApisGetQuery(String query) throws APIManagementException {
        String newSearchQuery = constructQueryWithProvidedCriterias(query.trim());
        if (!query.contains(APIConstants.TYPE)) {
            String typeCriteria = APIConstants.TYPE_SEARCH_TYPE_KEY + APIUtil.getORBasedSearchCriteria
                    (APIConstants.API_SUPPORTED_TYPE_LIST);
            newSearchQuery = newSearchQuery + APIConstants.SEARCH_AND_TAG + typeCriteria;
        }
        return newSearchQuery;
    }

    /**
     * @param inputSearchQuery search Query
     * @return Reconstructed new search query
     * @throws APIManagementException If there is an error in the search query
     */
    private static String constructQueryWithProvidedCriterias(String inputSearchQuery) throws APIManagementException {
        String newSearchQuery = "";
        // sub context and doc content doesn't support AND search
        if (inputSearchQuery != null && inputSearchQuery.contains(" ") && !inputSearchQuery
                .contains(APIConstants.TAG_COLON_SEARCH_TYPE_PREFIX) && (!inputSearchQuery
                .contains(APIConstants.CONTENT_SEARCH_TYPE_PREFIX) || inputSearchQuery.split(":").length > 2)) {
            if (inputSearchQuery.split(" ").length > 1) {
                String[] searchCriterias = inputSearchQuery.split(" ");
                for (int i = 0; i < searchCriterias.length; i++) {
                    if (searchCriterias[i].contains(":") && searchCriterias[i].split(":").length > 1) {
                        if (APIConstants.DOCUMENTATION_SEARCH_TYPE_PREFIX
                                .equalsIgnoreCase(searchCriterias[i].split(":")[0])
                                || APIConstants.SUBCONTEXT_SEARCH_TYPE_PREFIX
                                .equalsIgnoreCase(searchCriterias[i].split(":")[0])) {
                            throw new APIManagementException("Invalid query. AND based search is not supported for "
                                    + "doc and subcontext prefixes");
                        }
                    }
                    if (i == 0) {
                        newSearchQuery = APIUtil.getSingleSearchCriteria(searchCriterias[i]);
                    } else {
                        newSearchQuery = newSearchQuery + APIConstants.SEARCH_AND_TAG + APIUtil
                                .getSingleSearchCriteria(searchCriterias[i]);
                    }
                }
            }
        } else {
            newSearchQuery = APIUtil.getSingleSearchCriteria(inputSearchQuery);
        }
        return newSearchQuery;
    }

    /**
     * Removes x-mediation-scripts from swagger as they should not be provided to store consumers
     *
     * @param apiSwagger swagger definition of API
     * @return swagger which exclude x-mediation-script elements
     */
    public static String removeXMediationScriptsFromSwagger(String apiSwagger) {
        //removes x-mediation-script key:values
        String mediationScriptRegex = "\"x-mediation-script\":\".*?(?<!\\\\)\"";
        Pattern pattern = Pattern.compile("," + mediationScriptRegex);
        Matcher matcher = pattern.matcher(apiSwagger);
        while (matcher.find()) {
            apiSwagger = apiSwagger.replace(matcher.group(), "");
        }
        pattern = Pattern.compile(mediationScriptRegex + ",");
        matcher = pattern.matcher(apiSwagger);
        while (matcher.find()) {
            apiSwagger = apiSwagger.replace(matcher.group(), "");
        }
        return apiSwagger;
    }

    /**
     * Handle if any cross tenant access permission violations detected. Cross tenant resources (apis/apps) can be
     * retrieved only by super tenant admin user, only while a migration process(2.6.0 to 3.0.0). APIM server has to be
     * started with the system property 'migrationMode=true' if a migration related exports are to be done.
     *
     * @param targetTenantDomain Tenant domain of which resources are requested
     * @param username           Logged in user name
     * @throws APIMgtInternalException When internal error occurred
     */
    public static boolean hasUserAccessToTenant(String username, String targetTenantDomain)
            throws APIMgtInternalException {
        String superAdminRole = null;

        //Accessing the same tenant as the user's tenant
        if (targetTenantDomain.equals(MultitenantUtils.getTenantDomain(username))) {
            return true;
        }

        try {
            superAdminRole = ServiceReferenceHolder.getInstance().getRealmService().
                    getTenantUserRealm(org.wso2.carbon.utils.multitenancy.MultitenantConstants.SUPER_TENANT_ID).getRealmConfiguration().getAdminRoleName();
        } catch (UserStoreException e) {
            handleInternalException("Error in getting super admin role name", e);
        }

        //check whether logged in user is a super tenant user
        String superTenantDomain = null;
        try {
            superTenantDomain = ServiceReferenceHolder.getInstance().getRealmService().getTenantManager().
                    getSuperTenantDomain();
        } catch (UserStoreException e) {
            handleInternalException("Error in getting the super tenant domain", e);
        }
        boolean isSuperTenantUser = MultitenantUtils.getTenantDomain(username).equals(superTenantDomain);
        if (!isSuperTenantUser) {
            return false;
        }

        //check whether the user has super tenant admin role
        boolean isSuperAdminRoleNameExistInUser = false;
        try {
            isSuperAdminRoleNameExistInUser = isUserInRole(username, superAdminRole);
        } catch (UserStoreException | APIManagementException e) {
            handleInternalException("Error in checking whether the user has admin role", e);
        }

        return isSuperAdminRoleNameExistInUser;
    }

    /**
     * To set the resource properties to the API.
     *
     * @param api          API that need to set the resource properties.
     * @param registry     Registry to get the resource from.
     * @param artifactPath Path of the API artifact.
     * @return Updated API.
     * @throws RegistryException Registry Exception.
     */
    private static API setResourceProperties(API api, Registry registry, String artifactPath) throws RegistryException {
        Resource apiResource = registry.get(artifactPath);
        Properties properties = apiResource.getProperties();
        if (properties != null) {
            Enumeration propertyNames = properties.propertyNames();
            while (propertyNames.hasMoreElements()) {
                String propertyName = (String) propertyNames.nextElement();
                if (log.isDebugEnabled()) {
                    log.debug("API '" + api.getId().toString() + "' " + "has the property " + propertyName);
                }
                if (propertyName.startsWith(APIConstants.API_RELATED_CUSTOM_PROPERTIES_PREFIX)) {
                    api.addProperty(propertyName.substring(APIConstants.API_RELATED_CUSTOM_PROPERTIES_PREFIX.length()),
                            apiResource.getProperty(propertyName));
                }
            }
        }
        api.setAccessControl(apiResource.getProperty(APIConstants.ACCESS_CONTROL));

        String accessControlRoles = null;

        String displayPublisherRoles = apiResource.getProperty(APIConstants.DISPLAY_PUBLISHER_ROLES);
        if (displayPublisherRoles == null) {

            String publisherRoles = apiResource.getProperty(APIConstants.PUBLISHER_ROLES);

            if (publisherRoles != null) {
                accessControlRoles = APIConstants.NULL_USER_ROLE_LIST.equals(
                        apiResource.getProperty(APIConstants.PUBLISHER_ROLES)) ?
                        null : apiResource.getProperty(APIConstants.PUBLISHER_ROLES);
            }
        } else {
            accessControlRoles = APIConstants.NULL_USER_ROLE_LIST.equals(displayPublisherRoles) ?
                    null : displayPublisherRoles;
        }

        api.setAccessControlRoles(accessControlRoles);
        return api;
    }

    /**
     * To set the resource properties to the API Product.
     *
     * @param apiProduct   API Product that need to set the resource properties.
     * @param registry     Registry to get the resource from.
     * @param artifactPath Path of the API Product artifact.
     * @return Updated API.
     * @throws RegistryException Registry Exception.
     */
    private static APIProduct setResourceProperties(APIProduct apiProduct, Registry registry, String artifactPath) throws RegistryException {
        Resource productResource = registry.get(artifactPath);
        Properties properties = productResource.getProperties();
        if (properties != null) {
            Enumeration propertyNames = properties.propertyNames();
            while (propertyNames.hasMoreElements()) {
                String propertyName = (String) propertyNames.nextElement();
                if (log.isDebugEnabled()) {
                    log.debug("API Product '" + apiProduct.getId().toString() + "' " + "has the property " + propertyName);
                }
                if (propertyName.startsWith(APIConstants.API_RELATED_CUSTOM_PROPERTIES_PREFIX)) {
                    apiProduct.addProperty(propertyName.substring(APIConstants.API_RELATED_CUSTOM_PROPERTIES_PREFIX.length()),
                            productResource.getProperty(propertyName));
                }
            }
        }
        apiProduct.setAccessControl(productResource.getProperty(APIConstants.ACCESS_CONTROL));

        String accessControlRoles = null;

        String displayPublisherRoles = productResource.getProperty(APIConstants.DISPLAY_PUBLISHER_ROLES);
        if (displayPublisherRoles == null) {

            String publisherRoles = productResource.getProperty(APIConstants.PUBLISHER_ROLES);

            if (publisherRoles != null) {
                accessControlRoles = APIConstants.NULL_USER_ROLE_LIST.equals(
                        productResource.getProperty(APIConstants.PUBLISHER_ROLES)) ?
                        null : productResource.getProperty(APIConstants.PUBLISHER_ROLES);
            }
        } else {
            accessControlRoles = APIConstants.NULL_USER_ROLE_LIST.equals(displayPublisherRoles) ?
                    null : displayPublisherRoles;
        }

        apiProduct.setAccessControlRoles(accessControlRoles);
        return apiProduct;
    }

    /**
     * This method is used to get the authorization configurations from the tenant registry or from api-manager.xml if
     * config is not available in tenant registry
     *
     * @param tenantId The Tenant ID
     * @param property The configuration to get from tenant registry or api-manager.xml
     * @return The configuration read from tenant registry or api-manager.xml
     * @throws APIManagementException Throws if the registry resource doesn't exist
     *                                or the content cannot be parsed to JSON
     */
    public static String getOAuthConfiguration(int tenantId, String property)
            throws APIManagementException {
        String authConfigValue = APIUtil
                .getOAuthConfigurationFromTenantRegistry(tenantId, property);
        if (StringUtils.isBlank(authConfigValue)) {
            authConfigValue = APIUtil.getOAuthConfigurationFromAPIMConfig(property);
        }
        return authConfigValue;
    }

    /**
     * This method is used to get the authorization configurations from the tenant registry
     *
     * @param tenantId The Tenant ID
     * @param property The configuration to get from tenant registry
     * @return The configuration read from tenant registry or else null
     * @throws APIManagementException Throws if the registry resource doesn't exist
     *                                or the content cannot be parsed to JSON
     */
    public static String getOAuthConfigurationFromTenantRegistry(int tenantId, String property)
            throws APIManagementException {
        try {
            Registry registryConfig = ServiceReferenceHolder.getInstance().getRegistryService()
                    .getConfigSystemRegistry(tenantId);

            if (registryConfig.resourceExists(APIConstants.API_TENANT_CONF_LOCATION)) {
                Resource resource = registryConfig.get(APIConstants.API_TENANT_CONF_LOCATION);
                String content = new String((byte[]) resource.getContent(), Charset.defaultCharset());
                if (content != null) {
                    JSONObject tenantConfig = (JSONObject) new JSONParser().parse(content);
                    //Read the configuration from the tenant registry
                    String oAuthConfiguration = "";
                    if (null != tenantConfig.get(property)) {
                        StringBuilder stringBuilder = new StringBuilder();
                        stringBuilder.append(tenantConfig.get(property));
                        oAuthConfiguration = stringBuilder.toString();
                    }

                    if (!StringUtils.isBlank(oAuthConfiguration)) {
                        return oAuthConfiguration;
                    }
                }
            }
        } catch (RegistryException e) {
            String msg = "Error while retrieving " + property + " from tenant registry.";
            throw new APIManagementException(msg, e);
        } catch (ParseException pe) {
            String msg = "Couldn't create json object from Swagger object for custom OAuth header.";
            throw new APIManagementException(msg, pe);
        }
        return null;
    }

    /**
     * This method is used to get the authorization configurations from the api manager configurations
     *
     * @param property The configuration to get from api-manager.xml
     * @return The configuration read from api-manager.xml or else null
     * @throws APIManagementException Throws if the registry resource doesn't exist
     *                                or the content cannot be parsed to JSON
     */
    public static String getOAuthConfigurationFromAPIMConfig(String property)
            throws APIManagementException {

        //If tenant registry doesn't have the configuration, then read it from api-manager.xml
        APIManagerConfiguration apimConfig = ServiceReferenceHolder.getInstance()
                .getAPIManagerConfigurationService().getAPIManagerConfiguration();
        String oAuthConfiguration = apimConfig.getFirstProperty(APIConstants.OAUTH_CONFIGS + property);

        if (!StringUtils.isBlank(oAuthConfiguration)) {
            return oAuthConfiguration;
        }

        return null;
    }

    public static boolean isForgetPasswordConfigured() {
        AxisConfiguration axis2Config = ServiceReferenceHolder.getContextService().getServerConfigContext()
                .getAxisConfiguration();
        TransportOutDescription emailTransportSender = axis2Config.getTransportOut(APIConstants.EMAIL_TRANSPORT);
        if (emailTransportSender != null) {
            return true;
        }
        return false;
    }

    /**
     * Used to get the custom pagination limit for store
     *
     * @return returns the store pagination value from api-manager.xml
     */
    public static int getApisPerPageInStore() {
        String paginationLimit = ServiceReferenceHolder.getInstance().getAPIManagerConfigurationService()
                .getAPIManagerConfiguration().getFirstProperty(APIConstants.API_STORE_APIS_PER_PAGE);
        if (paginationLimit != null) {
            return Integer.parseInt(paginationLimit);
        }
        return 0;
    }

    /**
     * Used to get the custom pagination limit for publisher
     *
     * @return returns the publisher pagination value from api-manager.xml
     */
    public static int getApisPerPageInPublisher() {
        String paginationLimit = ServiceReferenceHolder.getInstance().getAPIManagerConfigurationService()
                .getAPIManagerConfiguration().getFirstProperty(APIConstants.API_PUBLISHER_APIS_PER_PAGE);
        if (paginationLimit != null) {
            return Integer.parseInt(paginationLimit);
        }
        return 0;
    }

    /**
     * This method is used to get application from client id.
     *
     * @param clientId client id
     * @return application object.
     * @throws APIManagementException
     */
    public static Application getApplicationByClientId(String clientId) throws APIManagementException {
        ApiMgtDAO apiMgtDAO = ApiMgtDAO.getInstance();
        return apiMgtDAO.getApplicationByClientId(clientId);
    }

    public static List<ConditionDto> extractConditionDto(String base64EncodedString) throws ParseException {

        List<ConditionDto> conditionDtoList = new ArrayList<>();
        String base64Decoded = new String(Base64.decodeBase64(base64EncodedString));
        JSONArray conditionJsonArray = (JSONArray) new JSONParser().parse(base64Decoded);
        for (Object conditionJson : conditionJsonArray) {
            ConditionDto conditionDto = new ConditionDto();
            JSONObject conditionJsonObject = (JSONObject) conditionJson;
            if (conditionJsonObject.containsKey(PolicyConstants.IP_SPECIFIC_TYPE.toLowerCase())) {
                JSONObject ipSpecificCondition = (JSONObject) conditionJsonObject.get(PolicyConstants.IP_SPECIFIC_TYPE
                        .toLowerCase());
                ConditionDto.IPCondition ipCondition = new Gson().fromJson(ipSpecificCondition.toJSONString(),
                        ConditionDto.IPCondition.class);
                conditionDto.setIpCondition(ipCondition);
            } else if (conditionJsonObject.containsKey(PolicyConstants.IP_RANGE_TYPE.toLowerCase())) {
                JSONObject ipRangeCondition = (JSONObject) conditionJsonObject.get(PolicyConstants.IP_RANGE_TYPE
                        .toLowerCase());
                ConditionDto.IPCondition ipCondition = new Gson().fromJson(ipRangeCondition.toJSONString(),
                        ConditionDto.IPCondition.class);
                conditionDto.setIpRangeCondition(ipCondition);
            }
            if (conditionJsonObject.containsKey(PolicyConstants.JWT_CLAIMS_TYPE.toLowerCase())) {
                JSONObject jwtClaimConditions = (JSONObject) conditionJsonObject.get(PolicyConstants.JWT_CLAIMS_TYPE
                        .toLowerCase());
                ConditionDto.JWTClaimConditions jwtClaimCondition = new Gson().fromJson(jwtClaimConditions
                        .toJSONString(), ConditionDto.JWTClaimConditions.class);
                conditionDto.setJwtClaimConditions(jwtClaimCondition);
            }
            if (conditionJsonObject.containsKey(PolicyConstants.HEADER_TYPE.toLowerCase())) {
                JSONObject headerConditionJson = (JSONObject) conditionJsonObject.get(PolicyConstants.HEADER_TYPE
                        .toLowerCase());
                ConditionDto.HeaderConditions headerConditions = new Gson().fromJson(headerConditionJson
                        .toJSONString(), ConditionDto.HeaderConditions.class);
                conditionDto.setHeaderConditions(headerConditions);
            }

            if (conditionJsonObject.containsKey(PolicyConstants.QUERY_PARAMETER_TYPE.toLowerCase())) {
                JSONObject queryParamConditionJson = (JSONObject) conditionJsonObject.get(PolicyConstants
                        .QUERY_PARAMETER_TYPE.toLowerCase());
                ConditionDto.QueryParamConditions queryParamCondition = new Gson().fromJson(queryParamConditionJson
                        .toJSONString(), ConditionDto.QueryParamConditions.class);
                conditionDto.setQueryParameterConditions(queryParamCondition);
            }
            conditionDtoList.add(conditionDto);
        }
        conditionDtoList.sort(new Comparator<ConditionDto>() {
            @Override
            public int compare(ConditionDto o1, ConditionDto o2) {

                if (o1.getIpCondition() != null && o2.getIpCondition() == null) {
                    return -1;
                } else if (o1.getIpCondition() == null && o2.getIpCondition() != null) {
                    return 1;
                } else {
                    if (o1.getIpRangeCondition() != null && o2.getIpRangeCondition() == null) {
                        return -1;
                    } else if (o1.getIpRangeCondition() == null && o2.getIpRangeCondition() != null) {
                        return 1;
                    } else {
                        if (o1.getHeaderConditions() != null && o2.getHeaderConditions() == null) {
                            return -1;
                        } else if (o1.getHeaderConditions() == null && o2.getHeaderConditions() != null) {
                            return 1;
                        } else {
                            if (o1.getQueryParameterConditions() != null && o2.getQueryParameterConditions() == null) {
                                return -1;
                            } else if (o1.getQueryParameterConditions() == null && o2.getQueryParameterConditions()
                                    != null) {
                                return 1;
                            } else {
                                if (o1.getJwtClaimConditions() != null && o2.getJwtClaimConditions() == null) {
                                    return -1;
                                } else if (o1.getJwtClaimConditions() == null && o2.getJwtClaimConditions() != null) {
                                    return 1;
                                }
                            }
                        }
                    }
                }
                return 0;
            }
        });

        return conditionDtoList;
    }

    /**
     * Get if there any tenant-specific application configurations from the tenant
     * registry
     *
     * @param tenantId The Tenant Id
     * @return JSONObject The Application Attributes read from tenant registry or else null
     * @throws APIManagementException Throws if the registry resource doesn't exist
     *                                or the content cannot be parsed to JSON
     */
    public static JSONObject getAppAttributeKeysFromRegistry(int tenantId) throws APIManagementException {

        try {
            Registry registryConfig = ServiceReferenceHolder.getInstance().getRegistryService().getConfigSystemRegistry(tenantId);
            if (registryConfig.resourceExists(APIConstants.API_TENANT_CONF_LOCATION)) {
                Resource resource = registryConfig.get(APIConstants.API_TENANT_CONF_LOCATION);
                String content = new String((byte[]) resource.getContent(), Charset.defaultCharset());
                if (content != null) {
                    JSONObject tenantConfigs = (JSONObject) new JSONParser().parse(content);
                    String property = APIConstants.ApplicationAttributes.APPLICATION_CONFIGURATIONS;
                    if (tenantConfigs.keySet().contains(property)) {
                        return (JSONObject) tenantConfigs.get(APIConstants.ApplicationAttributes.APPLICATION_CONFIGURATIONS);
                    }
                }
            }
        } catch (RegistryException exception) {
            String msg = "Error while retrieving application attributes from tenant registry.";
            throw new APIManagementException(msg, exception);
        } catch (ParseException parseExceptione) {
            String msg = "Couldn't create json object from Swagger object for custom application attributes.";
            throw new APIManagementException(msg, parseExceptione);
        }
        return null;
    }

    /**
     * Validate the input file name for invalid path elements
     *
     * @param fileName
     */
    public static void validateFileName(String fileName) throws APIManagementException {
        if (!fileName.isEmpty() && (fileName.contains("../") || fileName.contains("..\\"))) {
            handleException("File name contains invalid path elements. " + fileName);
        }
    }

    /**
     * Convert special characters to encoded value.
     *
     * @param role
     * @return encorded value
     */
    public static String sanitizeUserRole(String role) {
        if (role.contains("&")) {
            return role.replaceAll("&", "%26");
        } else {
            return role;
        }
    }

    /**
     * Util method to call SP rest api to invoke queries.
     *
     * @param appName SP app name that the query should run against
     * @param query   query
     * @return jsonObj JSONObject of the response
     * @throws APIManagementException
     */
    public static JSONObject executeQueryOnStreamProcessor(String appName, String query) throws APIManagementException {
        String spEndpoint = APIManagerAnalyticsConfiguration.getInstance().getDasServerUrl() + "/stores/query";
        String spUserName = APIManagerAnalyticsConfiguration.getInstance().getDasServerUser();
        String spPassword = APIManagerAnalyticsConfiguration.getInstance().getDasServerPassword();
        byte[] encodedAuth = Base64
                .encodeBase64((spUserName + ":" + spPassword).getBytes(Charset.forName("ISO-8859-1")));
        String authHeader = "Basic " + new String(encodedAuth);
        URL spURL;
        try {
            spURL = new URL(spEndpoint);

            HttpClient httpClient = APIUtil.getHttpClient(spURL.getPort(), spURL.getProtocol());
            HttpPost httpPost = new HttpPost(spEndpoint);

            httpPost.setHeader(HttpHeaders.AUTHORIZATION, authHeader);
            JSONObject obj = new JSONObject();
            obj.put("appName", appName);
            obj.put("query", query);

            if (log.isDebugEnabled()) {
                log.debug("Request from SP: " + obj.toJSONString());
            }

            StringEntity requestEntity = new StringEntity(obj.toJSONString(), ContentType.APPLICATION_JSON);

            httpPost.setEntity(requestEntity);

            HttpResponse response;
            try {
                response = httpClient.execute(httpPost);
                HttpEntity entity = response.getEntity();
                if (response.getStatusLine().getStatusCode() != HttpStatus.SC_OK) {
                    String error = "Error while invoking SP rest api :  " + response.getStatusLine().getStatusCode()
                            + " " + response.getStatusLine().getReasonPhrase();
                    log.error(error);
                    throw new APIManagementException(error);
                }
                String responseStr = EntityUtils.toString(entity);
                if (log.isDebugEnabled()) {
                    log.debug("Response from SP: " + responseStr);
                }
                JSONParser parser = new JSONParser();
                return (JSONObject) parser.parse(responseStr);

            } catch (ClientProtocolException e) {
                handleException("Error while connecting to the server ", e);
            } catch (IOException e) {
                handleException("Error while connecting to the server ", e);
            } catch (ParseException e) {
                handleException("Error while parsing the response ", e);
            } finally {
                httpPost.reset();
            }

        } catch (MalformedURLException e) {
            handleException("Error while parsing the stream processor url", e);
        }

        return null;

    }

    public static boolean isDueToAuthorizationFailure(Throwable e) {
        Throwable rootCause = getPossibleErrorCause(e);
        return rootCause instanceof AuthorizationFailedException
                || rootCause instanceof APIMgtAuthorizationFailedException;
    }

    /**
     * Attempts to find the actual cause of the throwable 'e'
     *
     * @param e throwable
     * @return the root cause of 'e' if the root cause exists, otherwise returns 'e' itself
     */
    private static Throwable getPossibleErrorCause(Throwable e) {
        Throwable rootCause = ExceptionUtils.getRootCause(e);
        rootCause = rootCause == null ? e : rootCause;
        return rootCause;
    }

    /**
     * Notify document artifacts if an api state change occured. This change is required to re-trigger the document
     * indexer so that the documnet indexes will be updated with the new associated api status.
     *
     * @param apiArtifact
     * @param registry
     * @throws RegistryException
     * @throws APIManagementException
     */
    public static void notifyAPIStateChangeToAssociatedDocuments(GenericArtifact apiArtifact, Registry registry)
            throws RegistryException, APIManagementException {
        Association[] docAssociations = registry
                .getAssociations(apiArtifact.getPath(), APIConstants.DOCUMENTATION_ASSOCIATION);
        for (Association association : docAssociations) {
            String documentResourcePath = association.getDestinationPath();
            Resource docResource = registry.get(documentResourcePath);
            String oldStateChangeIndicatorStatus = docResource.getProperty(APIConstants.API_STATE_CHANGE_INDICATOR);
            String newStateChangeIndicatorStatus = "false";
            if (oldStateChangeIndicatorStatus != null) {
                newStateChangeIndicatorStatus = String.valueOf(!Boolean.parseBoolean(oldStateChangeIndicatorStatus));
            }
            docResource.setProperty(APIConstants.API_STATE_CHANGE_INDICATOR, "false");
            registry.put(documentResourcePath, docResource);
        }
    }

    /**
     * This method is used to extact group ids from Extractor.
     *
     * @param response  login response String.
     * @param groupingExtractorClass    extractor class.
     * @return  group ids
     * @throws APIManagementException Throws is an error occured when stractoing group Ids
     */
    public static String[] getGroupIdsFromExtractor(String response, String groupingExtractorClass)
            throws APIManagementException {
        if (groupingExtractorClass != null) {
            try {
                LoginPostExecutor groupingExtractor = (LoginPostExecutor) APIUtil.getClassForName
                        (groupingExtractorClass).newInstance();
                //switching 2.1.0 and 2.2.0
                if (APIUtil.isMultiGroupAppSharingEnabled()) {
                    NewPostLoginExecutor newGroupIdListExtractor = (NewPostLoginExecutor) groupingExtractor;
                    return newGroupIdListExtractor.getGroupingIdentifierList(response);
                } else {
                    String groupId = groupingExtractor.getGroupingIdentifiers(response);
                    return new String[]{groupId};
                }

            } catch (ClassNotFoundException e) {
                String msg = groupingExtractorClass + " is not found in runtime";
                log.error(msg, e);
                throw new APIManagementException(msg, e);
            } catch (ClassCastException e) {
                String msg = "Cannot cast " + groupingExtractorClass + " NewPostLoginExecutor";
                log.error(msg, e);
                throw new APIManagementException(msg, e);
            } catch (IllegalAccessException e) {
                String msg = "Error occurred while invocation of getGroupingIdentifier method";
                log.error(msg, e);
                throw new APIManagementException(msg, e);
            } catch (InstantiationException e) {
                String msg = "Error occurred while instantiating " + groupingExtractorClass + " class";
                log.error(msg, e);
                throw new APIManagementException(msg, e);
            }
        }
        return null;
    }

    /**
     * This method is used to set environments values to api object.
     *
     * @param environments environments values in json format
     * @return set of environments that need to Publish
     */
    public static Set<String> extractEnvironmentsForAPI(List<String> environments) {

        Set<String> environmentStringSet = null;
        if (environments == null) {
            environmentStringSet = new HashSet<String>(
                    ServiceReferenceHolder.getInstance().getAPIManagerConfigurationService()
                            .getAPIManagerConfiguration().getApiGatewayEnvironments().keySet());
        } else {
            //handle not to publish to any of the gateways
            if (environments.size() == 1 && APIConstants.API_GATEWAY_NONE.equals(environments.get(0))) {
                environmentStringSet = new HashSet<String>();
            }
            //handle to set published gateways into api object
            else if (environments.size() > 0) {
                environmentStringSet = new HashSet<String>(environments);
                environmentStringSet.remove(APIConstants.API_GATEWAY_NONE);
            }
            //handle to publish to any of the gateways when api creating stage
            else if (environments.size() == 0) {
                environmentStringSet = new HashSet<String>(
                        ServiceReferenceHolder.getInstance().getAPIManagerConfigurationService()
                                .getAPIManagerConfiguration().getApiGatewayEnvironments().keySet());
            }
        }
        return environmentStringSet;
    }

    public static List<String> getGrantTypes() throws APIManagementException {
        OAuthAdminService oAuthAdminService = new OAuthAdminService();
        String[] allowedGrantTypes = oAuthAdminService.getAllowedGrantTypes();
        return Arrays.asList(allowedGrantTypes);
    }

    public static String getTokenUrl() throws APIManagementException {
        return ServiceReferenceHolder.getInstance().getAPIManagerConfigurationService().
                getAPIManagerConfiguration().getFirstProperty(APIConstants.REVOKE_API_URL).
                replace(REVOKE, TOKEN);
    }

    public static Map<String, Environment> getEnvironments() {
        return ServiceReferenceHolder.getInstance().getAPIManagerConfigurationService()
                .getAPIManagerConfiguration().getApiGatewayEnvironments();
    }

    private static QName getQNameWithIdentityNS(String localPart) {
        return new QName(IdentityCoreConstants.IDENTITY_DEFAULT_NAMESPACE, localPart);
    }

    /**
     * Return autogenerated product scope when product ID is given
     *
     * @param productIdentifier product identifier
     * @return product scope
     */
    public static String getProductScope(APIProductIdentifier productIdentifier) {
        return APIConstants.PRODUCTSCOPE_PREFIX + "-" + productIdentifier.getName() + ":" + productIdentifier.getProviderName();
    }

    /**
     * Retrieves api product artifact from registry
     *
     * @param artifact
     * @param registry
     * @return APIProduct
     * @throws org.wso2.carbon.apimgt.api.APIManagementException
     */
    public static APIProduct getAPIProduct(GovernanceArtifact artifact, Registry registry)
            throws APIManagementException {

        APIProduct apiProduct;
        try {
            String artifactPath = GovernanceUtils.getArtifactPath(registry, artifact.getId());
            String providerName = artifact.getAttribute(APIConstants.API_OVERVIEW_PROVIDER);
            String productName = artifact.getAttribute(APIConstants.API_OVERVIEW_NAME);
            String productVersion = artifact.getAttribute(APIConstants.API_OVERVIEW_VERSION);
            APIProductIdentifier apiProductIdentifier = new APIProductIdentifier(providerName, productName,
                    productVersion);
            apiProduct = new APIProduct(apiProductIdentifier);
            ApiMgtDAO.getInstance().setAPIProductFromDB(apiProduct);

            setResourceProperties(apiProduct, registry, artifactPath);

            //set uuid
            apiProduct.setUuid(artifact.getId());
            apiProduct.setContext(artifact.getAttribute(APIConstants.API_OVERVIEW_CONTEXT));
            apiProduct.setDescription(artifact.getAttribute(APIConstants.API_OVERVIEW_DESCRIPTION));
            apiProduct.setState(artifact.getAttribute(APIConstants.API_OVERVIEW_STATUS));
            apiProduct.setVisibility(artifact.getAttribute(APIConstants.API_OVERVIEW_VISIBILITY));
            apiProduct.setVisibleRoles(artifact.getAttribute(APIConstants.API_OVERVIEW_VISIBLE_ROLES));
            apiProduct.setVisibleTenants(artifact.getAttribute(APIConstants.API_OVERVIEW_VISIBLE_TENANTS));
            apiProduct.setBusinessOwner(artifact.getAttribute(APIConstants.API_OVERVIEW_BUSS_OWNER));
            apiProduct.setBusinessOwnerEmail(artifact.getAttribute(APIConstants.API_OVERVIEW_BUSS_OWNER_EMAIL));
            apiProduct.setTechnicalOwner(artifact.getAttribute(APIConstants.API_OVERVIEW_TEC_OWNER));
            apiProduct.setTechnicalOwnerEmail(artifact.getAttribute(APIConstants.API_OVERVIEW_TEC_OWNER_EMAIL));
            apiProduct.setSubscriptionAvailability(artifact.getAttribute(APIConstants.API_OVERVIEW_SUBSCRIPTION_AVAILABILITY));
            apiProduct.setSubscriptionAvailableTenants(artifact.getAttribute(APIConstants.API_OVERVIEW_SUBSCRIPTION_AVAILABLE_TENANTS));
            String environments = artifact.getAttribute(APIConstants.API_OVERVIEW_ENVIRONMENTS);
            apiProduct.setEnvironments(extractEnvironmentsForAPI(environments));
            apiProduct.setTransports(artifact.getAttribute(APIConstants.API_OVERVIEW_TRANSPORTS));
            apiProduct.setAuthorizationHeader(artifact.getAttribute(APIConstants.API_OVERVIEW_AUTHORIZATION_HEADER));
            apiProduct.setCorsConfiguration(getCorsConfigurationFromArtifact(artifact));
            apiProduct.setCreatedTime(registry.get(artifactPath).getCreatedTime());
            apiProduct.setLastUpdated(registry.get(artifactPath).getLastModified());
            apiProduct.setType(artifact.getAttribute(APIConstants.API_OVERVIEW_TYPE));
            String tenantDomainName = MultitenantUtils.getTenantDomain(replaceEmailDomainBack(providerName));
            int tenantId = ServiceReferenceHolder.getInstance().getRealmService().getTenantManager()
                    .getTenantId(tenantDomainName);

            String tiers = artifact.getAttribute(APIConstants.API_OVERVIEW_TIER);
            Map<String, Tier> definedTiers = getTiers(tenantId);
            Set<Tier> availableTier = getAvailableTiers(definedTiers, tiers, productName);
            apiProduct.setAvailableTiers(availableTier);

            // We set the context template here
            apiProduct.setContextTemplate(artifact.getAttribute(APIConstants.API_OVERVIEW_CONTEXT_TEMPLATE));

            List<APIProductResource> resources = ApiMgtDAO.getInstance().
                    getAPIProductResourceMappings(apiProductIdentifier);

            Set<String> tags = new HashSet<String>();
            Tag[] tag = registry.getTags(artifactPath);
            for (Tag tag1 : tag) {
                tags.add(tag1.getTagName());
            }
            apiProduct.addTags(tags);

            for (APIProductResource resource : resources) {
                String apiPath = APIUtil.getAPIPath(resource.getApiIdentifier());

                Resource productResource = registry.get(apiPath);
                String artifactId = productResource.getUUID();
                resource.setApiId(artifactId);

                GenericArtifactManager artifactManager = getArtifactManager(registry,
                        APIConstants.API_KEY);

                GenericArtifact apiArtifact = artifactManager.getGenericArtifact(resource.getApiId());
                API api = getAPI(apiArtifact, registry);

                resource.setEndpointConfig(api.getEndpointConfig());
            }

            apiProduct.setProductResources(resources);

        } catch (GovernanceException e) {
            String msg = "Failed to get API Product for artifact ";
            throw new APIManagementException(msg, e);
        } catch (RegistryException e) {
            String msg = "Failed to get LastAccess time or Rating";
            throw new APIManagementException(msg, e);
        } catch (UserStoreException e) {
            String msg = "Failed to get User Realm of API Product Provider";
            throw new APIManagementException(msg, e);
        }
        return apiProduct;
    }

    /**
     * Return the admin username read from the user-mgt.xml
     *
     * @return
     * @throws APIMgtInternalException
     */
    public static String getAdminUsername() throws APIMgtInternalException {
        String adminName = "admin";
        try {
            String tenantDomain = CarbonContext.getThreadLocalCarbonContext().getTenantDomain();
            int tenantId = ServiceReferenceHolder.getInstance().getRealmService().getTenantManager().
                    getTenantId(tenantDomain);

            PrivilegedCarbonContext.startTenantFlow();
            PrivilegedCarbonContext.getThreadLocalCarbonContext().setTenantDomain(tenantDomain);
            PrivilegedCarbonContext.getThreadLocalCarbonContext().setTenantId(tenantId);

            adminName = ServiceReferenceHolder.getInstance().getRealmService().getTenantUserRealm(tenantId)
                    .getRealmConfiguration().getAdminUserName();

        } catch (UserStoreException e) {
            handleInternalException("Error in getting admin username from user-mgt.xml", e);
        } finally {
            PrivilegedCarbonContext.endTenantFlow();
        }
        return adminName;
    }

    /**
     * Return the admin password read from the user-mgt.xml
     *
     * @return
     * @throws APIMgtInternalException
     */
    public static String getAdminPassword() throws APIMgtInternalException {
        String adminPassword = "admin";
        try {
            String tenantDomain = CarbonContext.getThreadLocalCarbonContext().getTenantDomain();
            int tenantId = ServiceReferenceHolder.getInstance().getRealmService().getTenantManager().
                    getTenantId(tenantDomain);

            PrivilegedCarbonContext.startTenantFlow();
            PrivilegedCarbonContext.getThreadLocalCarbonContext().setTenantDomain(tenantDomain);
            PrivilegedCarbonContext.getThreadLocalCarbonContext().setTenantId(tenantId);

            adminPassword = ServiceReferenceHolder.getInstance().getRealmService().getTenantUserRealm(tenantId)
                    .getRealmConfiguration().getAdminPassword();

        } catch (UserStoreException e) {
            handleInternalException("Error in getting admin password from user-mgt.xml", e);
        } finally {
            PrivilegedCarbonContext.endTenantFlow();
        }
        return adminPassword;
    }

    /**
     * This method returns the base64 encoded for the given username and password
     *
     * @return base64 encoded username and password
     */
    public static String getBase64EncodedAdminCredentials() throws APIMgtInternalException {
        String credentials = getAdminUsername() + ":" + getAdminPassword();
        byte[] encodedCredentials = Base64.encodeBase64(
                credentials.getBytes(Charset.forName("UTF-8")));
        return new String(encodedCredentials, Charset.forName("UTF-8"));
    }

    /* Utility method to get api identifier from api path.
     *
     * @param productPath Path of the API Product in registry
     * @return relevant API Product Identifier
     */
    public static APIProductIdentifier getProductIdentifier(String productPath) {
        int length = (APIConstants.API_ROOT_LOCATION + RegistryConstants.PATH_SEPARATOR).length();
        String relativePath = productPath.substring(length);
        String[] values = relativePath.split(RegistryConstants.PATH_SEPARATOR);
        if (values.length > 3) {
            return new APIProductIdentifier(values[0], values[1], values[2]);
        }
        return null;
    }

    /**
     * Utility method to get product documentation content file path
     *
     * @param productId         APIProductIdentifier
     * @param documentationName String
     * @return Doc content path
     */
    public static String getProductDocContentPath(APIProductIdentifier productId, String documentationName) {
        return getProductDocPath(productId) + documentationName;
    }

    /**
     * Utility method to get product documentation path
     *
     * @param productId APIProductIdentifier
     * @return Doc path
     */
    public static String getProductDocPath(APIProductIdentifier productId) {
        return APIConstants.API_ROOT_LOCATION + RegistryConstants.PATH_SEPARATOR +
                productId.getProviderName() + RegistryConstants.PATH_SEPARATOR +
                productId.getName() + RegistryConstants.PATH_SEPARATOR +
                productId.getVersion() + RegistryConstants.PATH_SEPARATOR +
                APIConstants.DOC_DIR + RegistryConstants.PATH_SEPARATOR;
    }

    /**
     * Check whether the user has the given role
     *
     * @param username Logged-in username
     * @param roleName role that needs to be checked
     * @throws UserStoreException
     */
    public static boolean checkIfUserInRole(String username, String roleName) throws UserStoreException {
        String tenantDomain = MultitenantUtils.getTenantDomain(APIUtil.replaceEmailDomainBack(username));
        String tenantAwareUserName = MultitenantUtils.getTenantAwareUsername(username);
        int tenantId = ServiceReferenceHolder.getInstance().getRealmService().getTenantManager()
                .getTenantId(tenantDomain);

        RealmService realmService = ServiceReferenceHolder.getInstance().getRealmService();
        UserRealm realm = (UserRealm) realmService.getTenantUserRealm(tenantId);
        org.wso2.carbon.user.core.UserStoreManager manager = realm.getUserStoreManager();
        AbstractUserStoreManager abstractManager = (AbstractUserStoreManager) manager;
        return abstractManager.isUserInRole(tenantAwareUserName, roleName);
    }

    public static JSONArray getMonetizationAttributes() {
        return ServiceReferenceHolder.getInstance().getAPIManagerConfigurationService().getAPIManagerConfiguration()
                .getMonetizationAttributes();
    }

    /**
     * Utility method to sign a JWT assertion with a particular signature algorithm
     *
     * @param assertion          valid JWT assertion
     * @param privateKey         private key which use to sign the JWT assertion
     * @param signatureAlgorithm signature algorithm which use to sign the JWT assertion
     * @return byte array of the JWT signature
     * @throws APIManagementException
     */
    public static byte[] signJwt(String assertion, PrivateKey privateKey, String signatureAlgorithm) throws APIManagementException {
        try {
            //initialize signature with private key and algorithm
            Signature signature = Signature.getInstance(signatureAlgorithm);
            signature.initSign(privateKey);

            //update signature with data to be signed
            byte[] dataInBytes = assertion.getBytes(Charset.defaultCharset());
            signature.update(dataInBytes);

            //sign the assertion and return the signature
            return signature.sign();
        } catch (NoSuchAlgorithmException e) {
            //do not log
            throw new APIManagementException("Signature algorithm not found", e);
        } catch (InvalidKeyException e) {
            //do not log
            throw new APIManagementException("Invalid private key provided for signing", e);
        } catch (SignatureException e) {
            //do not log
            throw new APIManagementException("Error while signing JWT", e);
        }
    }

    /**
     * Utility method to generate JWT header with public certificate thumbprint for signature verification.
     *
     * @param publicCert         - The public certificate which needs to include in the header as thumbprint
     * @param signatureAlgorithm signature algorithm which needs to include in the header
     * @throws APIManagementException
     */
    public static String generateHeader(Certificate publicCert, String signatureAlgorithm) throws APIManagementException {
        try {
            //generate the SHA-1 thumbprint of the certificate
            MessageDigest digestValue = MessageDigest.getInstance("SHA-1");
            byte[] der = publicCert.getEncoded();
            digestValue.update(der);
            byte[] digestInBytes = digestValue.digest();
            String publicCertThumbprint = hexify(digestInBytes);
            String base64UrlEncodedThumbPrint;
            base64UrlEncodedThumbPrint = java.util.Base64.getUrlEncoder()
                    .encodeToString(publicCertThumbprint.getBytes("UTF-8"));
            StringBuilder jwtHeader = new StringBuilder();
            //Sample header
            //{"typ":"JWT", "alg":"SHA256withRSA", "x5t":"a_jhNus21KVuoFx65LmkW2O_l10"}
            //{"typ":"JWT", "alg":"[2]", "x5t":"[1]"}
            jwtHeader.append("{\"typ\":\"JWT\",");
            jwtHeader.append("\"alg\":\"");
            jwtHeader.append(getJWSCompliantAlgorithmCode(signatureAlgorithm));
            jwtHeader.append("\",");

            jwtHeader.append("\"x5t\":\"");
            jwtHeader.append(base64UrlEncodedThumbPrint);
            jwtHeader.append('\"');

            jwtHeader.append('}');
            return jwtHeader.toString();

        } catch (Exception e) {
            throw new APIManagementException("Error in generating public certificate thumbprint", e);
        }
    }

    /**
     * Get the JWS compliant signature algorithm code of the algorithm used to sign the JWT.
     *
     * @param signatureAlgorithm - The algorithm used to sign the JWT. If signing is disabled, the value will be NONE.
     * @return - The JWS Compliant algorithm code of the signature algorithm.
     */
    public static String getJWSCompliantAlgorithmCode(String signatureAlgorithm) {
        if (signatureAlgorithm == null || NONE.equals(signatureAlgorithm)) {
            return JWTSignatureAlg.NONE.getJwsCompliantCode();
        } else if (SHA256_WITH_RSA.equals(signatureAlgorithm)) {
            return JWTSignatureAlg.SHA256_WITH_RSA.getJwsCompliantCode();
        } else {
            return signatureAlgorithm;
        }
    }

    /**
     * Helper method to hexify a byte array.
     *
     * @param bytes - The input byte array
     * @return hexadecimal representation
     */
    public static String hexify(byte bytes[]) {
        char[] hexDigits = {'0', '1', '2', '3', '4', '5', '6', '7',
                '8', '9', 'a', 'b', 'c', 'd', 'e', 'f'};

        StringBuilder buf = new StringBuilder(bytes.length * 2);
        for (byte aByte : bytes) {
            buf.append(hexDigits[(aByte & 0xf0) >> 4]);
            buf.append(hexDigits[aByte & 0x0f]);
        }
        return buf.toString();
    }

    public static JwtTokenInfoDTO getJwtTokenInfoDTO(Application application, String userName, String tenantDomain)
            throws APIManagementException {

        String applicationName = application.getName();

        String appOwner = application.getOwner();
        APISubscriptionInfoDTO[] apis = ApiMgtDAO.getInstance()
                .getSubscribedAPIsForAnApp(appOwner, applicationName);

        JwtTokenInfoDTO jwtTokenInfoDTO = new JwtTokenInfoDTO();
        jwtTokenInfoDTO.setSubscriber("sub");
        jwtTokenInfoDTO.setEndUserName(userName);
        jwtTokenInfoDTO.setContentAware(true);

        Set<String> subscriptionTiers = new HashSet<>();
        List<SubscribedApiDTO> subscribedApiDTOList = new ArrayList<SubscribedApiDTO>();
        for (APISubscriptionInfoDTO api : apis) {
            subscriptionTiers.add(api.getSubscriptionTier());

            SubscribedApiDTO subscribedApiDTO = new SubscribedApiDTO();
            subscribedApiDTO.setName(api.getApiName());
            subscribedApiDTO.setContext(api.getContext());
            subscribedApiDTO.setVersion(api.getVersion());
            subscribedApiDTO.setPublisher(api.getProviderId());
            subscribedApiDTO.setSubscriptionTier(api.getSubscriptionTier());
            subscribedApiDTO.setSubscriberTenantDomain(tenantDomain);
            subscribedApiDTOList.add(subscribedApiDTO);
        }
        jwtTokenInfoDTO.setSubscribedApiDTOList(subscribedApiDTOList);

        if (subscriptionTiers.size() > 0) {
            SubscriptionPolicy[] subscriptionPolicies = ApiMgtDAO.getInstance()
                    .getSubscriptionPolicies(subscriptionTiers.toArray(new String[0]), APIUtil.getTenantId(appOwner));

            Map<String, SubscriptionPolicyDTO> subscriptionPolicyDTOList = new HashMap<>();
            for (SubscriptionPolicy subscriptionPolicy : subscriptionPolicies) {
                SubscriptionPolicyDTO subscriptionPolicyDTO = new SubscriptionPolicyDTO();
                subscriptionPolicyDTO.setSpikeArrestLimit(subscriptionPolicy.getRateLimitCount());
                subscriptionPolicyDTO.setSpikeArrestUnit(subscriptionPolicy.getRateLimitTimeUnit());
                subscriptionPolicyDTO.setStopOnQuotaReach(subscriptionPolicy.isStopOnQuotaReach());
                subscriptionPolicyDTOList.put(subscriptionPolicy.getPolicyName(), subscriptionPolicyDTO);
            }
            jwtTokenInfoDTO.setSubscriptionPolicyDTOList(subscriptionPolicyDTOList);
        }
        return jwtTokenInfoDTO;
    }

    public static String getApiKeyAlias() {
        APIManagerConfiguration config = ServiceReferenceHolder.getInstance().
                getAPIManagerConfigurationService().getAPIManagerConfiguration();
        String alias = config.getFirstProperty(APIConstants.API_STORE_API_KEY_ALIAS);
        if (alias == null) {
            log.warn("The configurations related to Api Key alias in APIStore " +
                    "are missing in api-manager.xml.");
            return APIConstants.GATEWAY_PUBLIC_CERTIFICATE_ALIAS;
        }
        return alias;
    }

    /**
     * Get the workflow status information for the given api for the given workflow type
     *
     * @param apiIdentifier Api identifier
     * @param workflowType  workflow type
     * @return WorkflowDTO
     * @throws APIManagementException
     */
    public static WorkflowDTO getAPIWorkflowStatus(APIIdentifier apiIdentifier, String workflowType)
            throws APIManagementException {
        ApiMgtDAO apiMgtDAO = ApiMgtDAO.getInstance();
        int apiId = apiMgtDAO.getAPIID(apiIdentifier, null);
        WorkflowDTO wfDTO = apiMgtDAO.retrieveWorkflowFromInternalReference(Integer.toString(apiId),
                WorkflowConstants.WF_TYPE_AM_API_STATE);
        return wfDTO;
    }
}<|MERGE_RESOLUTION|>--- conflicted
+++ resolved
@@ -430,12 +430,6 @@
             api.setEnableSchemaValidation(Boolean.parseBoolean(
                     artifact.getAttribute(APIConstants.API_OVERVIEW_ENABLE_JSON_SCHEMA)));
 
-<<<<<<< HEAD
-            Set<URITemplate> uriTemplates = new LinkedHashSet<URITemplate>();
-            List<String> uriTemplateNames = new ArrayList<String>();
-
-=======
->>>>>>> 208751cd
             Set<Scope> scopes = ApiMgtDAO.getInstance().getAPIScopes(api.getId());
             api.setScopes(scopes);
 
