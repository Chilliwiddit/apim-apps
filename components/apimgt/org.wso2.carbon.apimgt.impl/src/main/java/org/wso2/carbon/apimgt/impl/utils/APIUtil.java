--- conflicted
+++ resolved
@@ -5029,7 +5029,6 @@
         return false;
     }
 
-<<<<<<< HEAD
     /**
      * Used to generate CORS Configuration object from CORS Configuration Json
      *
@@ -5144,7 +5143,8 @@
         List<String> allowMethodsStringSet = Arrays.asList(getAllowedMethods().split(","));
         List<String> allowOriginsStringSet = Arrays.asList(getAllowedOrigins().split(","));
         return new CORSConfiguration(false, allowOriginsStringSet, false, allowHeadersStringSet, allowMethodsStringSet);
-=======
+    }
+
     public static String getServerURL() throws APIManagementException{
         String hostName = ServerConfiguration.getInstance().getFirstProperty(APIConstants.HOST_NAME);
 
@@ -5203,6 +5203,5 @@
             return apiProvider;
         }
         return null;
->>>>>>> 031c14c2
     }
 }